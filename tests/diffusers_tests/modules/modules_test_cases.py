# This file defined a list containing all generalized test cases. Each test case is represented as a list or tuple following the structure:
#    [name, pt_module, ms_module, init_args, init_kwargs, inputs_args, inputs_kwargs, dtype, mode].
#
# Parameters:
#     name:
#         A string identifier for the test case, primarily for diagnostic purposes and not utilized during execution.
#     ms_module:
#         The module from 'mindone.diffusers' under test, e.g., 'mindone.diffusers.models.model0'.
#     pt_module:
#         The counterpart module from the original 'diffusers' library for accuracy benchmarking, matching ms_module in functionality.
#     init_args:
#         Positional arguments for initializing the modules.
#     init_kwargs:
#         Keyword arguments for initializing the modules.
#     inputs_args:
#         Positional arguments for model inputs. These are initially defined with numpy for compatibility and are converted
#         to PyTorch or MindSpore formats via the `.modeling_test_utils.generalized_parse_args` utility. If this utility's conversions do not suffice,
#         a specific unit test should be developed rather than relying on generic test cases.
#     inputs_kwargs:
#         Keyword arguments for model inputs. Same as inputs_args.
#     dtype[Optional]:
#         Model data-type to be tested, default: ("fp16", "fp32"), choice: ("fp16", "fp32", "bf16"). If set mannually, `mode` should be set together.
#     mode[Optional]:
#         MindSpore Mode to be tested, default: (0, 1), stands for GRAPH and PyNative. If set mannually, `dtype` should be set together.


import numpy as np

np.random.seed(42)

# layers
NORMALIZATION_CASES = [
    [
        "AdaLayerNormZero",
        "diffusers.models.normalization.AdaLayerNormZero",
        "mindone.diffusers.models.normalization.AdaLayerNormZero",
        (16, 8),
        {},
        (
            np.random.randn(3, 4, 16).astype(np.float32),
            np.random.randint(0, 8, size=(3,)),
            np.random.randint(0, 8, size=(3,)),
        ),
        {},
    ],
    [
        "AdaGroupNorm",
        "diffusers.models.normalization.AdaGroupNorm",
        "mindone.diffusers.models.normalization.AdaGroupNorm",
        (16, 12, 2),
        {},
        (
            np.random.randn(3, 12, 4, 4).astype(np.float32),
            np.random.randn(3, 16).astype(np.float32),
        ),
        {},
    ],
    [
        "AdaLayerNormContinuous",
        "diffusers.models.normalization.AdaLayerNormContinuous",
        "mindone.diffusers.models.normalization.AdaLayerNormContinuous",
        (16, 12),
        {},
        (
            np.random.randn(3, 4, 16).astype(np.float32),
            np.random.randn(3, 12).astype(np.float32),
        ),
        {},
    ],
    [
        "LayerNorm",
        "torch.nn.LayerNorm",
        "mindone.diffusers.models.normalization.LayerNorm",
        (16, 1e-5, False),
        {},
        (np.random.randn(3, 4, 16).astype(np.float32),),
        {},
    ],
    [
        "GroupNorm",
        "torch.nn.GroupNorm",
        "mindone.diffusers.models.normalization.GroupNorm",
        (4, 16),
        {},
        (np.random.randn(3, 16, 4, 4).astype(np.float32),),
        {},
    ],
    [
        "GlobalResponseNorm",
        "diffusers.models.normalization.GlobalResponseNorm",
        "mindone.diffusers.models.normalization.GlobalResponseNorm",
        (16,),
        {},
        (np.random.randn(3, 4, 4, 16).astype(np.float32),),
        {},
    ],
]


EMBEDDINGS_CASES = [
    [
        "PatchEmbed",
        "diffusers.models.embeddings.PatchEmbed",
        "mindone.diffusers.models.embeddings.PatchEmbed",
        (),
        {},
        (np.random.randn(3, 3, 224, 224).astype(np.float32),),
        {},
    ],
    [
        "Timesteps",
        "diffusers.models.embeddings.Timesteps",
        "mindone.diffusers.models.embeddings.Timesteps",
        (128, False, 1),
        {},
        (np.random.randint(0, 100, size=(3,)).astype(np.int32),),
        {},
    ],
    [
        "TimestepEmbedding",
        "diffusers.models.embeddings.TimestepEmbedding",
        "mindone.diffusers.models.embeddings.TimestepEmbedding",
        (16, 128),
        {},
        (np.random.randn(3, 16).astype(np.float32),),
        {},
    ],
    [
        "GaussianFourierProjection",
        "diffusers.models.embeddings.GaussianFourierProjection",
        "mindone.diffusers.models.embeddings.GaussianFourierProjection",
        (),
        {},
        (np.random.randint(1, 20, size=(3,)).astype(np.float32),),
        {},
    ],
    [
        "SinusoidalPositionalEmbedding",
        "diffusers.models.embeddings.SinusoidalPositionalEmbedding",
        "mindone.diffusers.models.embeddings.SinusoidalPositionalEmbedding",
        (128, 32),
        {},
        (np.random.randn(3, 16, 128).astype(np.float32),),
        {},
    ],
    [
        "ImagePositionalEmbeddings",
        "diffusers.models.embeddings.ImagePositionalEmbeddings",
        "mindone.diffusers.models.embeddings.ImagePositionalEmbeddings",
        (192, 16, 12, 128),
        {},
        (np.random.randint(0, 192, size=(3, 16)).astype(np.int32),),
        {},
    ],
    [
        "LabelEmbedding",
        "diffusers.models.embeddings.LabelEmbedding",
        "mindone.diffusers.models.embeddings.LabelEmbedding",
        (100, 128, 0.1),
        {},
        (np.random.randint(0, 100, size=(3, 16)).astype(np.int32),),
        {},
    ],
    [
        "TextImageProjection",
        "diffusers.models.embeddings.TextImageProjection",
        "mindone.diffusers.models.embeddings.TextImageProjection",
        (),
        {},
        (
            np.random.randn(3, 77, 1024).astype(np.float32),
            np.random.randn(3, 768).astype(np.float32),
        ),
        {},
    ],
    [
        "ImageProjection",
        "diffusers.models.embeddings.ImageProjection",
        "mindone.diffusers.models.embeddings.ImageProjection",
        (),
        {},
        (np.random.randn(3, 768).astype(np.float32),),
        {},
    ],
    [
        "CombinedTimestepLabelEmbeddings",
        "diffusers.models.embeddings.CombinedTimestepLabelEmbeddings",
        "mindone.diffusers.models.embeddings.CombinedTimestepLabelEmbeddings",
        (100, 128),
        {},
        (np.random.randint(0, 100, size=(3,)).astype(np.int32), np.random.randint(0, 100, size=(3,)).astype(np.int32)),
        {},
    ],
    [
        "TextTimeEmbedding",
        "diffusers.models.embeddings.TextTimeEmbedding",
        "mindone.diffusers.models.embeddings.TextTimeEmbedding",
        (32, 128, 8),
        {},
        (np.random.randn(3, 4, 32).astype(np.float32),),
        {},
    ],
    [
        "TextImageTimeEmbedding",
        "diffusers.models.embeddings.TextImageTimeEmbedding",
        "mindone.diffusers.models.embeddings.TextImageTimeEmbedding",
        (32, 24, 64),
        {},
        (
            np.random.randn(3, 16, 32).astype(np.float32),
            np.random.randn(3, 16, 24).astype(np.float32),
        ),
        {},
    ],
    [
        "ImageTimeEmbedding",
        "diffusers.models.embeddings.ImageTimeEmbedding",
        "mindone.diffusers.models.embeddings.ImageTimeEmbedding",
        (32, 128),
        {},
        (np.random.randn(3, 16, 32).astype(np.float32),),
        {},
    ],
    [
        "ImageHintTimeEmbedding",
        "diffusers.models.embeddings.ImageHintTimeEmbedding",
        "mindone.diffusers.models.embeddings.ImageHintTimeEmbedding",
        (32, 128),
        {},
        (
            np.random.randn(3, 16, 32).astype(np.float32),
            np.random.randn(3, 3, 128, 128).astype(np.float32),
        ),
        {},
    ],
]


UPSAMPLE2D_CASES = [
    [
        "Upsample2D_default",
        "diffusers.models.upsampling.Upsample2D",
        "mindone.diffusers.models.upsampling.Upsample2D",
        (),
        dict(channels=32, use_conv=False),
        (np.random.randn(1, 32, 32, 32).astype(np.float32),),
        {},
    ],
    [
        "Upsample2D_with_conv",
        "diffusers.models.upsampling.Upsample2D",
        "mindone.diffusers.models.upsampling.Upsample2D",
        (),
        dict(channels=32, use_conv=True),
        (np.random.randn(1, 32, 32, 32).astype(np.float32),),
        {},
    ],
    [
        "Upsample2D_with_conv_out_dim",
        "diffusers.models.upsampling.Upsample2D",
        "mindone.diffusers.models.upsampling.Upsample2D",
        (),
        dict(channels=32, use_conv=True, out_channels=64),
        (np.random.randn(1, 32, 32, 32).astype(np.float32),),
        {},
    ],
    [
        "Upsample2D_with_transpose",
        "diffusers.models.upsampling.Upsample2D",
        "mindone.diffusers.models.upsampling.Upsample2D",
        (),
        dict(channels=32, use_conv=False, use_conv_transpose=True),
        (np.random.randn(1, 32, 32, 32).astype(np.float32),),
        {},
    ],
]


DOWNSAMPLE2D_CASES = [
    [
        "Downsample2D_default",
        "diffusers.models.downsampling.Downsample2D",
        "mindone.diffusers.models.downsampling.Downsample2D",
        (),
        dict(channels=32, use_conv=False),
        (np.random.randn(1, 32, 64, 64).astype(np.float32),),
        {},
    ],
    [
        "Downsample2D_with_conv",
        "diffusers.models.downsampling.Downsample2D",
        "mindone.diffusers.models.downsampling.Downsample2D",
        (),
        dict(channels=32, use_conv=True),
        (np.random.randn(1, 32, 64, 64).astype(np.float32),),
        {},
    ],
    [
        "Downsample2D_with_conv_pad1",
        "diffusers.models.downsampling.Downsample2D",
        "mindone.diffusers.models.downsampling.Downsample2D",
        (),
        dict(channels=32, use_conv=True, padding=1),
        (np.random.randn(1, 32, 64, 64).astype(np.float32),),
        {},
    ],
    [
        "Downsample2D_with_conv_out_dim",
        "diffusers.models.downsampling.Downsample2D",
        "mindone.diffusers.models.downsampling.Downsample2D",
        (),
        dict(channels=32, use_conv=True, out_channels=16),
        (np.random.randn(1, 32, 64, 64).astype(np.float32),),
        {},
    ],
]


RESNET_CASES = [
    [
        "ResnetBlock2D_default",
        "diffusers.models.resnet.ResnetBlock2D",
        "mindone.diffusers.models.resnet.ResnetBlock2D",
        (),
        {"in_channels": 32, "temb_channels": 128},
        (np.random.randn(1, 32, 64, 64).astype(np.float32), np.random.randn(1, 128).astype(np.float32)),
        {},
    ],
    [
        "ResnetBlock2D_with_use_in_shortcut",
        "diffusers.models.resnet.ResnetBlock2D",
        "mindone.diffusers.models.resnet.ResnetBlock2D",
        (),
        {"in_channels": 32, "temb_channels": 128, "use_in_shortcut": True},
        (np.random.randn(1, 32, 64, 64).astype(np.float32), np.random.randn(1, 128).astype(np.float32)),
        {},
    ],
    [
        "ResnetBlock2D_up",
        "diffusers.models.resnet.ResnetBlock2D",
        "mindone.diffusers.models.resnet.ResnetBlock2D",
        (),
        {"in_channels": 32, "temb_channels": 128, "up": True},
        (np.random.randn(1, 32, 64, 64).astype(np.float32), np.random.randn(1, 128).astype(np.float32)),
        {},
    ],
    [
        "ResnetBlock2D_down",
        "diffusers.models.resnet.ResnetBlock2D",
        "mindone.diffusers.models.resnet.ResnetBlock2D",
        (),
        {"in_channels": 32, "temb_channels": 128, "down": True},
        (np.random.randn(1, 32, 64, 64).astype(np.float32), np.random.randn(1, 128).astype(np.float32)),
        {},
    ],
    [
        "ResnetBlock2D_down_with_kernel_fir",
        "diffusers.models.resnet.ResnetBlock2D",
        "mindone.diffusers.models.resnet.ResnetBlock2D",
        (),
        {"in_channels": 32, "temb_channels": 128, "kernel": "fir", "down": True},
        (np.random.randn(1, 32, 64, 64).astype(np.float32), np.random.randn(1, 128).astype(np.float32)),
        {},
    ],
    [
        "ResnetBlock2D_down_with_kernel_sde_vp",
        "diffusers.models.resnet.ResnetBlock2D",
        "mindone.diffusers.models.resnet.ResnetBlock2D",
        (),
        {"in_channels": 32, "temb_channels": 128, "kernel": "sde_vp", "down": True},
        (np.random.randn(1, 32, 64, 64).astype(np.float32), np.random.randn(1, 128).astype(np.float32)),
        {},
    ],
    [
        "ResnetBlock2D_up_with_kernel_fir",
        "diffusers.models.resnet.ResnetBlock2D",
        "mindone.diffusers.models.resnet.ResnetBlock2D",
        (),
        {"in_channels": 32, "temb_channels": 128, "kernel": "fir", "up": True},
        (np.random.randn(1, 32, 64, 64).astype(np.float32), np.random.randn(1, 128).astype(np.float32)),
        {},
    ],
    [
        "ResnetBlock2D_up_with_kernel_sde_vp",
        "diffusers.models.resnet.ResnetBlock2D",
        "mindone.diffusers.models.resnet.ResnetBlock2D",
        (),
        {"in_channels": 32, "temb_channels": 128, "kernel": "sde_vp", "up": True},
        (np.random.randn(1, 32, 64, 64).astype(np.float32), np.random.randn(1, 128).astype(np.float32)),
        {},
    ],
    [
        "TemporalConvLayer",
        "diffusers.models.resnet.TemporalConvLayer",
        "mindone.diffusers.models.resnet.TemporalConvLayer",
        (),
        dict(
            in_dim=32,
            out_dim=32,
            dropout=0.1,
            norm_num_groups=8,
        ),
        (np.random.randn(24, 32, 24, 24).astype(np.float32), 1),
        {},
    ],
]


T2I_ADAPTER_CASES = [
    [
        "T2IAdapter",
        "diffusers.models.adapter.T2IAdapter",
        "mindone.diffusers.models.adapter.T2IAdapter",
        (),
        dict(
            in_channels=3,
            channels=[32, 64, 128],
            num_res_blocks=2,
            downscale_factor=2,
            adapter_type="full_adapter",
        ),
        (),
        {
            "x": np.random.randn(4, 3, 32, 32).astype(np.float32),
        },
    ],
]


CONTROL_NET_CASES = [
    [
        "ControlNetModel",
        "diffusers.models.controlnet.ControlNetModel",
        "mindone.diffusers.models.controlnet.ControlNetModel",
        (),
        dict(
            block_out_channels=(4, 8),
            layers_per_block=2,
            in_channels=4,
            down_block_types=("DownBlock2D", "CrossAttnDownBlock2D"),
            cross_attention_dim=32,
            conditioning_embedding_out_channels=(16, 32),
            norm_num_groups=1,
        ),
        (),
        {
            "sample": np.random.randn(2, 4, 32, 32).astype(np.float32),
            "timestep": np.array([10]).astype(np.int64),
            "encoder_hidden_states": np.random.randn(2, 77, 32).astype(np.float32),
            "controlnet_cond": np.random.randn(2, 3, 64, 64).astype(np.float32),
            "return_dict": False,
        },
    ],
]


LAYERS_CASES = (
    NORMALIZATION_CASES + EMBEDDINGS_CASES + UPSAMPLE2D_CASES + DOWNSAMPLE2D_CASES + RESNET_CASES + T2I_ADAPTER_CASES
)


# autoencoders
VAE_CASES = [
    [
        "AutoencoderKL",
        "diffusers.models.autoencoders.autoencoder_kl.AutoencoderKL",
        "mindone.diffusers.models.autoencoders.autoencoder_kl.AutoencoderKL",
        (),
        {
            "block_out_channels": [32, 64],
            "in_channels": 3,
            "out_channels": 3,
            "down_block_types": ["DownEncoderBlock2D"] * len([32, 64]),
            "up_block_types": ["UpDecoderBlock2D"] * len([32, 64]),
            "latent_channels": 4,
            "norm_num_groups": 32,
        },
        (),
        {
            "sample": np.random.randn(4, 3, 32, 32).astype(np.float32),
            "return_dict": False,
        },
    ],
    [
        "AsymmetricAutoencoderKL",
        "diffusers.models.autoencoders.autoencoder_asym_kl.AsymmetricAutoencoderKL",
        "mindone.diffusers.models.autoencoders.autoencoder_asym_kl.AsymmetricAutoencoderKL",
        (),
        {
            "in_channels": 3,
            "out_channels": 3,
            "down_block_types": ["DownEncoderBlock2D"] * len([32, 64]),
            "down_block_out_channels": [32, 64],
            "layers_per_down_block": 1,
            "up_block_types": ["UpDecoderBlock2D"] * len([32, 64]),
            "up_block_out_channels": [32, 64],
            "layers_per_up_block": 1,
            "act_fn": "silu",
            "latent_channels": 4,
            "norm_num_groups": 32,
            "sample_size": 32,
            "scaling_factor": 0.18215,
        },
        (),
        {
            "sample": np.random.randn(4, 3, 32, 32).astype(np.float32),
            "mask": np.random.randn(4, 1, 32, 32).astype(np.float32),
            "return_dict": False,
        },
    ],
    [
        "AutoencoderKLCosmos",
        "diffusers.models.autoencoders.AutoencoderKLCosmos",
        "mindone.diffusers.models.autoencoders.AutoencoderKLCosmos",
        (),
        {
            "in_channels": 3,
            "out_channels": 3,
            "latent_channels": 4,
            "encoder_block_out_channels": (8, 8, 8, 8),
            "decode_block_out_channels": (8, 8, 8, 8),
            "attention_resolutions": (8,),
            "resolution": 64,
            "num_layers": 2,
            "patch_size": 4,
            "patch_type": "haar",
            "scaling_factor": 1.0,
            "spatial_compression_ratio": 4,
            "temporal_compression_ratio": 4,
        },
        (),
        {
            "sample": np.random.randn(2, 3, 9, 32, 32).astype(np.float32),
            "return_dict": False,
        },
    ],
    [
        "AutoencoderDC",
        "diffusers.models.autoencoders.AutoencoderDC",
        "mindone.diffusers.models.autoencoders.AutoencoderDC",
        (),
        {
            "in_channels": 3,
            "latent_channels": 4,
            "attention_head_dim": 2,
            "encoder_block_types": (
                "ResBlock",
                "EfficientViTBlock",
            ),
            "decoder_block_types": (
                "ResBlock",
                "EfficientViTBlock",
            ),
            "encoder_block_out_channels": (8, 8),
            "decoder_block_out_channels": (8, 8),
            "encoder_qkv_multiscales": ((), (5,)),
            "decoder_qkv_multiscales": ((), (5,)),
            "encoder_layers_per_block": (1, 1),
            "decoder_layers_per_block": [1, 1],
            "downsample_block_type": "conv",
            "upsample_block_type": "interpolate",
            "decoder_norm_types": "rms_norm",
            "decoder_act_fns": "silu",
            "scaling_factor": 0.41407,
        },
        (),
        {
            "sample": np.random.default_rng(0).standard_normal((4, 3, 32, 32)),
            "return_dict": False,
        },
    ],
    [
        "AutoencoderTiny",
        "diffusers.models.autoencoders.autoencoder_tiny.AutoencoderTiny",
        "mindone.diffusers.models.autoencoders.autoencoder_tiny.AutoencoderTiny",
        (),
        {
            "in_channels": 3,
            "out_channels": 3,
            "encoder_block_out_channels": [32, 32],
            "decoder_block_out_channels": [32, 32],
            "num_encoder_blocks": [b // min([32, 32]) for b in [32, 32]],
            "num_decoder_blocks": [b // min([32, 32]) for b in reversed([32, 32])],
        },
        (),
        {
            "sample": np.random.randn(4, 3, 32, 32).astype(np.float32),
            "return_dict": False,
        },
    ],
    [
        "AutoencoderKLHunyuanVideo",
        "diffusers.models.autoencoders.autoencoder_kl_hunyuan_video.AutoencoderKLHunyuanVideo",
        "mindone.diffusers.models.autoencoders.autoencoder_kl_hunyuan_video.AutoencoderKLHunyuanVideo",
        (),
        {
            "in_channels": 3,
            "out_channels": 3,
            "latent_channels": 4,
            "down_block_types": (
                "HunyuanVideoDownBlock3D",
                "HunyuanVideoDownBlock3D",
                "HunyuanVideoDownBlock3D",
                "HunyuanVideoDownBlock3D",
            ),
            "up_block_types": (
                "HunyuanVideoUpBlock3D",
                "HunyuanVideoUpBlock3D",
                "HunyuanVideoUpBlock3D",
                "HunyuanVideoUpBlock3D",
            ),
            "block_out_channels": (8, 8, 8, 8),
            "layers_per_block": 1,
            "act_fn": "silu",
            "norm_num_groups": 4,
            "scaling_factor": 0.476986,
            "spatial_compression_ratio": 8,
            "temporal_compression_ratio": 4,
            "mid_block_add_attention": True,
        },
        (),
        {
            "sample": np.random.default_rng(75).standard_normal((2, 3, 9, 16, 16)),
        },
        ("fp16",),  # maybe mint.nn.Conv3d has the difference in fp32 precision with torch
        (0, 1),
    ],
    [
        "AutoencoderKLLTXVideo",
        "diffusers.models.autoencoders.autoencoder_kl_ltx.AutoencoderKLLTXVideo",
        "mindone.diffusers.models.autoencoders.autoencoder_kl_ltx.AutoencoderKLLTXVideo",
        (),
        {
            "in_channels": 3,
            "out_channels": 3,
            "latent_channels": 8,
            "block_out_channels": (8, 8, 8, 8),
            "decoder_block_out_channels": (8, 8, 8, 8),
            "layers_per_block": (1, 1, 1, 1, 1),
            "decoder_layers_per_block": (1, 1, 1, 1, 1),
            "spatio_temporal_scaling": (True, True, False, False),
            "decoder_spatio_temporal_scaling": (True, True, False, False),
            "decoder_inject_noise": (False, False, False, False, False),
            "upsample_residual": (False, False, False, False),
            "upsample_factor": (1, 1, 1, 1),
            "timestep_conditioning": False,
            "patch_size": 1,
            "patch_size_t": 1,
            "encoder_causal": True,
            "decoder_causal": False,
        },
        (),
        {
            "sample": np.random.randn(4, 3, 8, 16, 16),
        },
    ],
    [
        "AutoencoderKLTemporalDecoder",
        "diffusers.models.autoencoders.autoencoder_kl_temporal_decoder.AutoencoderKLTemporalDecoder",
        "mindone.diffusers.models.autoencoders.autoencoder_kl_temporal_decoder.AutoencoderKLTemporalDecoder",
        (),
        {
            "block_out_channels": [32, 64],
            "in_channels": 3,
            "out_channels": 3,
            "down_block_types": ["DownEncoderBlock2D", "DownEncoderBlock2D"],
            "latent_channels": 4,
            "layers_per_block": 2,
        },
        (),
        {
            "sample": np.random.randn(3, 3, 32, 32).astype(np.float32),
            "num_frames": 3,
            "return_dict": False,
        },
    ],
    [
        "VQModel",  # volatile with random init: 2%-20% diff when torch.float16 v.s. torch.float32
        "diffusers.models.autoencoders.vq_model.VQModel",
        "mindone.diffusers.models.autoencoders.vq_model.VQModel",
        (),
        {
            "block_out_channels": [32, 64],
            "in_channels": 3,
            "out_channels": 3,
            "down_block_types": ["DownEncoderBlock2D", "DownEncoderBlock2D"],
            "up_block_types": ["UpDecoderBlock2D", "UpDecoderBlock2D"],
            "latent_channels": 3,
        },
        (),
        {"sample": np.random.randn(4, 3, 32, 32).astype(np.float32), "return_dict": False},
    ],
]


# transformers
TRANSFORMER2D_CASES = [
    [
        "SpatialTransformer2DModel_default",
        "diffusers.models.transformers.transformer_2d.Transformer2DModel",
        "mindone.diffusers.models.transformers.transformer_2d.Transformer2DModel",
        (),
        dict(
            in_channels=32,
            num_attention_heads=1,
            attention_head_dim=32,
            dropout=0.0,
            cross_attention_dim=None,
        ),
        (np.random.randn(1, 32, 64, 64).astype(np.float32),),
        dict(return_dict=False),
    ],
    [
        "SpatialTransformer2DModel_cross_attention_dim",
        "diffusers.models.transformers.transformer_2d.Transformer2DModel",
        "mindone.diffusers.models.transformers.transformer_2d.Transformer2DModel",
        (),
        dict(
            in_channels=64,
            num_attention_heads=2,
            attention_head_dim=32,
            dropout=0.0,
            cross_attention_dim=64,
        ),
        (np.random.randn(1, 64, 64, 64).astype(np.float32), np.random.randn(1, 4, 64).astype(np.float32)),
        dict(return_dict=False),
    ],
    [
        "SpatialTransformer2DModel_dropout",
        "diffusers.models.transformers.transformer_2d.Transformer2DModel",
        "mindone.diffusers.models.transformers.transformer_2d.Transformer2DModel",
        (),
        dict(
            in_channels=32,
            num_attention_heads=2,
            attention_head_dim=16,
            dropout=0.3,
            cross_attention_dim=None,
        ),
        (np.random.randn(1, 32, 64, 64).astype(np.float32),),
        dict(return_dict=False),
    ],
    [
        "SpatialTransformer2DModel_discrete",
        "diffusers.models.transformers.transformer_2d.Transformer2DModel",
        "mindone.diffusers.models.transformers.transformer_2d.Transformer2DModel",
        (),
        dict(
            num_attention_heads=1,
            attention_head_dim=32,
            num_vector_embeds=5,
            sample_size=16,
        ),
        (np.random.randint(0, 5, (1, 32)).astype(np.int64),),
        dict(return_dict=False),
    ],
]


PRIOR_TRANSFORMER_CASES = [
    [
        "PriorTransformer",
        "diffusers.models.transformers.prior_transformer.PriorTransformer",
        "mindone.diffusers.models.transformers.prior_transformer.PriorTransformer",
        (),
        {
            "num_attention_heads": 2,
            "attention_head_dim": 4,
            "num_layers": 2,
            "embedding_dim": 8,
            "num_embeddings": 7,
            "additional_embeddings": 4,
        },
        (),
        {
            "hidden_states": np.random.randn(4, 8).astype(np.float32),
            "timestep": 2,
            "proj_embedding": np.random.randn(4, 8).astype(np.float32),
            "encoder_hidden_states": np.random.randn(4, 7, 8).astype(np.float32),
            "return_dict": False,
        },
    ],
]


ALLEGRO_TRANSFORMER3D_CASES = [
    [
        "AllegroTransformer3DModel",
        "diffusers.models.transformers.transformer_allegro.AllegroTransformer3DModel",
        "mindone.diffusers.models.transformers.transformer_allegro.AllegroTransformer3DModel",
        (),
        {
            # Product of num_attention_heads * attention_head_dim must be divisible by 16 for 3D positional embeddings.
            "num_attention_heads": 2,
            "attention_head_dim": 8,
            "in_channels": 4,
            "out_channels": 4,
            "num_layers": 1,
            "cross_attention_dim": 16,
            "sample_width": 8,
            "sample_height": 8,
            "sample_frames": 8,
            "caption_channels": 8,
        },
        (),
        {
            "hidden_states": np.random.randn(2, 4, 2, 8, 8),
            "encoder_hidden_states": np.random.randn(2, 16, 8),
            "timestep": np.random.randint(0, 1000, size=(2,)),
            "return_dict": False,
        },
    ]
]


AURAFLOW_TRANSFORMER2D_CASES = [
    [
        "AuraFlowTransformer2DModel",
        "diffusers.models.transformers.auraflow_transformer_2d.AuraFlowTransformer2DModel",
        "mindone.diffusers.models.transformers.auraflow_transformer_2d.AuraFlowTransformer2DModel",
        (),
        {
            "sample_size": 32,
            "patch_size": 2,
            "in_channels": 4,
            "num_mmdit_layers": 1,
            "num_single_dit_layers": 1,
            "attention_head_dim": 8,
            "num_attention_heads": 4,
            "caption_projection_dim": 32,
            "joint_attention_dim": 32,
            "out_channels": 4,
            "pos_embed_max_size": 256,
        },
        (),
        {
            "hidden_states": np.random.randn(2, 4, 32, 32),
            "encoder_hidden_states": np.random.randn(2, 256, 32),
            "timestep": np.random.randint(0, 1000, size=(2,)),
            "return_dict": False,
        },
    ]
]


COGVIDEOX_TRANSFORMER3D_CASES = [
    [
        "CogVideoXTransformer3DModel",
        "diffusers.models.transformers.cogvideox_transformer_3d.CogVideoXTransformer3DModel",
        "mindone.diffusers.models.transformers.cogvideox_transformer_3d.CogVideoXTransformer3DModel",
        (),
        {
            "num_attention_heads": 2,
            "attention_head_dim": 8,
            "in_channels": 4,
            "out_channels": 4,
            "time_embed_dim": 2,
            "text_embed_dim": 8,
            "num_layers": 1,
            "sample_width": 8,
            "sample_height": 8,
            "sample_frames": 8,
            "patch_size": 2,
            "temporal_compression_ratio": 4,
            "max_text_seq_length": 8,
            "use_rotary_positional_embeddings": True,
        },
        (),
        {
            "hidden_states": np.random.randn(2, 1, 4, 8, 8),
            "timestep": np.random.randint(0, 1000, size=(2,)),
            "encoder_hidden_states": np.random.randn(2, 8, 8),
            "return_dict": False,
        },
    ],
]


COGVIEW3PLUS_TRANSFORMER2D_CASES = [
    [
        "CogView3PlusTransformer2DModel",
        "diffusers.models.transformers.transformer_cogview3plus.CogView3PlusTransformer2DModel",
        "mindone.diffusers.models.transformers.transformer_cogview3plus.CogView3PlusTransformer2DModel",
        (),
        {
            "patch_size": 2,
            "in_channels": 4,
            "num_layers": 1,
            "attention_head_dim": 4,
            "num_attention_heads": 2,
            "out_channels": 4,
            "text_embed_dim": 8,
            "time_embed_dim": 8,
            "condition_dim": 2,
            "pos_embed_max_size": 8,
            "sample_size": 8,
        },
        (),
        {
            "hidden_states": np.random.randn(2, 4, 8, 8),
            "encoder_hidden_states": np.random.randn(2, 8, 8),
            "original_size": np.array([[64, 64], [64, 64]]),
            "target_size": np.array([[64, 64], [64, 64]]),
            "crop_coords": np.array([[0, 0], [0, 0]]),
            "timestep": np.random.randint(0, 1000, size=(2,)),
            "return_dict": False,
        },
    ],
]


<<<<<<< HEAD
COSMOS_TRANSFORMER3D_CASES = [
    [
        "CosmosTransformer3DModel",
        "diffusers.models.transformers.transformer_cosmos.CosmosTransformer3DModel",
        "mindone.diffusers.models.transformers.transformer_cosmos.CosmosTransformer3DModel",
        (),
        {
            "in_channels": 4,
            "out_channels": 4,
            "num_attention_heads": 2,
            "attention_head_dim": 12,
            "num_layers": 2,
            "mlp_ratio": 2,
            "text_embed_dim": 16,
            "adaln_lora_dim": 4,
            "max_size": (4, 32, 32),
            "patch_size": (1, 2, 2),
            "rope_scale": (2.0, 1.0, 1.0),
            "concat_padding_mask": True,
            "extra_pos_embed_type": "learnable",
        },
        (),
        {
            "hidden_states": np.random.randn(1, 4, 1, 16, 16),
            "encoder_hidden_states": np.random.randn(1, 12, 16),
            "timestep": np.random.randint(0, 1000, size=(1,)),
            "attention_mask": np.ones((1, 12)),
            "padding_mask": np.zeros((1, 1, 16, 16)),
=======
CONSISID_TRANSFORMER3D_CASES = [
    [
        "ConsisIDTransformer3DModel",
        "diffusers.models.transformers.ConsisIDTransformer3DModel",
        "mindone.diffusers.models.transformers.ConsisIDTransformer3DModel",
        (),
        {
            "num_attention_heads": 2,
            "attention_head_dim": 8,
            "in_channels": 4,
            "out_channels": 4,
            "time_embed_dim": 2,
            "text_embed_dim": 8,
            "num_layers": 1,
            "sample_width": 8,
            "sample_height": 8,
            "sample_frames": 8,
            "patch_size": 2,
            "temporal_compression_ratio": 4,
            "max_text_seq_length": 8,
            "cross_attn_interval": 1,
            "is_kps": False,
            "is_train_face": True,
            "cross_attn_dim_head": 1,
            "cross_attn_num_heads": 1,
            "LFE_id_dim": 2,
            "LFE_vit_dim": 2,
            "LFE_depth": 5,
            "LFE_dim_head": 8,
            "LFE_num_heads": 2,
            "LFE_num_id_token": 1,
            "LFE_num_querie": 1,
            "LFE_output_dim": 10,
            "LFE_ff_mult": 1,
            "LFE_num_scale": 1,
        },
        (),
        {
            "hidden_states": np.random.randn(2, 1, 4, 8, 8),
            "encoder_hidden_states": np.random.randn(2, 8, 8),
            "timestep": np.random.randint(0, 1000, size=(2,)),
            "id_vit_hidden": [np.ones((2, 2, 2))] * 1,
            "id_cond": np.ones((2, 2)),
>>>>>>> e8eb411e
            "return_dict": False,
        },
    ],
]

<<<<<<< HEAD
=======

>>>>>>> e8eb411e
DIT_TRANSFORMER2D_CASES = [
    [
        "DiTTransformer2DModel",
        "diffusers.models.transformers.dit_transformer_2d.DiTTransformer2DModel",
        "mindone.diffusers.models.transformers.dit_transformer_2d.DiTTransformer2DModel",
        (),
        {
            "in_channels": 4,
            "out_channels": 8,
            "activation_fn": "gelu-approximate",
            "num_attention_heads": 2,
            "attention_head_dim": 4,
            "attention_bias": True,
            "num_layers": 1,
            "norm_type": "ada_norm_zero",
            "num_embeds_ada_norm": 8,
            "patch_size": 2,
            "sample_size": 8,
        },
        (),
        dict(
            hidden_states=np.random.randn(4, 4, 8, 8),
            timestep=np.random.randint(0, 1000, size=(4,)),
            class_labels=np.random.randint(0, 4, size=(4,)),
            return_dict=False,
        ),
    ],
]


HUNYUAN_VIDEO_TRANSFORMER3D_CASES = [
    [
        "HunyuanVideoTransformer3DModel",
        "diffusers.models.transformers.transformer_hunyuan_video.HunyuanVideoTransformer3DModel",
        "mindone.diffusers.models.transformers.transformer_hunyuan_video.HunyuanVideoTransformer3DModel",
        (),
        {
            "in_channels": 4,
            "out_channels": 4,
            "num_attention_heads": 2,
            "attention_head_dim": 10,
            "num_layers": 1,
            "num_single_layers": 1,
            "num_refiner_layers": 1,
            "patch_size": 1,
            "patch_size_t": 1,
            "guidance_embeds": True,
            "text_embed_dim": 16,
            "pooled_projection_dim": 8,
            "rope_axes_dim": (2, 4, 4),
            "image_condition_type": None,
        },
        (),
        {
            "hidden_states": np.random.default_rng(42).standard_normal((1, 4, 1, 16, 16)),
            "timestep": np.random.default_rng(42).integers(0, 1000, size=(1,)),
            "encoder_hidden_states": np.random.default_rng(42).standard_normal((1, 12, 16)),
            "pooled_projections": np.random.default_rng(42).standard_normal((1, 8)),
            "encoder_attention_mask": np.ones((1, 12)),
            "guidance": np.random.default_rng(42).integers(0, 1000, size=(1,)).astype(np.float32),
        },
        ("bf16",),  # only bf16 supported
        (0, 1),
    ],
]


LTX_VIDEO_TRANSFORMER3D_CASES = [
    [
        "LTXVideoTransformer3DModel",
        "diffusers.models.transformers.transformer_ltx.LTXVideoTransformer3DModel",
        "mindone.diffusers.models.transformers.transformer_ltx.LTXVideoTransformer3DModel",
        (),
        {
            "in_channels": 4,
            "out_channels": 4,
            "num_attention_heads": 2,
            "attention_head_dim": 8,
            "cross_attention_dim": 16,
            "num_layers": 1,
            "qk_norm": "rms_norm_across_heads",
            "caption_channels": 16,
        },
        (),
        {
            "hidden_states": np.random.randn(2, 512, 4),
            "encoder_hidden_states": np.random.randn(2, 16, 16),
            "timestep": np.random.randint(0, 1000, size=(2,)),
            "encoder_attention_mask": np.ones((2, 16)).astype(bool),
            "num_frames": 2,
            "height": 16,
            "width": 16,
        },
    ],
]


OMNIGEN_TRANSFORMER2D_CASES = [
    [
        "OmniGenTransformer2DModel",
        "diffusers.models.transformers.OmniGenTransformer2DModel",
        "mindone.diffusers.models.transformers.OmniGenTransformer2DModel",
        (),
        {
            "hidden_size": 16,
            "num_attention_heads": 4,
            "num_key_value_heads": 4,
            "intermediate_size": 32,
            "num_layers": 20,
            "pad_token_id": 0,
            "vocab_size": 1000,
            "in_channels": 4,
            "time_step_dim": 4,
            "rope_scaling": {"long_factor": list(range(1, 3)), "short_factor": list(range(1, 3))},
        },
        (),
        {
            "hidden_states": np.random.randn(2, 4, 8, 8),
            "timestep": np.random.randn(
                2,
            ),
            "input_ids": np.random.randint(0, 10, size=(2, 24)),
            "input_img_latents": [np.random.randn(1, 4, 8, 8)],
            "input_image_sizes": {0: [[0, 0 + 8 * 8 // 2 // 2]]},
            "attention_mask": np.ones((2, 24 + 1 + 8 * 8 // 2 // 2, 24 + 1 + 8 * 8 // 2 // 2)),
            "position_ids": np.array([list(range(24 + 1 + 8 * 8 // 2 // 2))] * 2, dtype=np.int64),
        },
    ],
]


PIXART_TRANSFORMER2D_CASES = [
    [
        "PixArtTransformer2DModel",
        "diffusers.models.transformers.pixart_transformer_2d.PixArtTransformer2DModel",
        "mindone.diffusers.models.transformers.pixart_transformer_2d.PixArtTransformer2DModel",
        (),
        {
            "sample_size": 8,
            "num_layers": 1,
            "patch_size": 2,
            "attention_head_dim": 2,
            "num_attention_heads": 2,
            "in_channels": 4,
            "cross_attention_dim": 8,
            "out_channels": 8,
            "attention_bias": True,
            "activation_fn": "gelu-approximate",
            "num_embeds_ada_norm": 8,
            "norm_type": "ada_norm_single",
            "norm_elementwise_affine": False,
            "norm_eps": 1e-6,
            "use_additional_conditions": False,
            "caption_channels": None,
        },
        (),
        {
            "hidden_states": np.random.randn(4, 4, 8, 8),
            "timestep": np.random.randint(0, 1000, size=(4,)),
            "encoder_hidden_states": np.random.randn(4, 8, 8),
            "added_cond_kwargs": {"aspect_ratio": None, "resolution": None},
            "return_dict": False,
        },
    ],
]


SANA_TRANSFORMER2D_CASES = [
    [
        "SanaTransformer2DModel",
        "diffusers.models.transformers.SanaTransformer2DModel",
        "mindone.diffusers.models.transformers.SanaTransformer2DModel",
        (),
        {
            "patch_size": 1,
            "in_channels": 4,
            "out_channels": 4,
            "num_layers": 1,
            "attention_head_dim": 4,
            "num_attention_heads": 2,
            "num_cross_attention_heads": 2,
            "cross_attention_head_dim": 4,
            "cross_attention_dim": 8,
            "caption_channels": 8,
            "sample_size": 32,
        },
        (),
        {
            "hidden_states": np.random.default_rng(1).standard_normal((2, 4, 32, 32)),
            "encoder_hidden_states": np.random.default_rng(1).standard_normal((2, 8, 8)),
            "timestep": np.random.default_rng(42).integers(0, 1000, size=(2,)),
            "return_dict": False,
        },
    ],
]


SD3_TRANSFORMER2D_CASES = [
    [
        "SD3Transformer2DModel",
        "diffusers.models.transformers.transformer_sd3.SD3Transformer2DModel",
        "mindone.diffusers.models.transformers.transformer_sd3.SD3Transformer2DModel",
        (),
        {
            "sample_size": 32,
            "patch_size": 1,
            "in_channels": 4,
            "num_layers": 1,
            "attention_head_dim": 8,
            "num_attention_heads": 4,
            "caption_projection_dim": 32,
            "joint_attention_dim": 32,
            "pooled_projection_dim": 64,
            "out_channels": 4,
            "pos_embed_max_size": 96,
            "dual_attention_layers": (),
            "qk_norm": None,
        },
        (),
        {
            "hidden_states": np.random.randn(2, 4, 32, 32),
            "encoder_hidden_states": np.random.randn(2, 154, 32),
            "pooled_projections": np.random.randn(2, 64),
            "timestep": np.random.randint(0, 1000, size=(2,)),
        },
    ],
]


SD35_TRANSFORMER2D_CASES = [
    [
        "SD3Transformer2DModel",
        "diffusers.models.transformers.transformer_sd3.SD3Transformer2DModel",
        "mindone.diffusers.models.transformers.transformer_sd3.SD3Transformer2DModel",
        (),
        {
            "sample_size": 32,
            "patch_size": 1,
            "in_channels": 4,
            "num_layers": 2,
            "attention_head_dim": 8,
            "num_attention_heads": 4,
            "caption_projection_dim": 32,
            "joint_attention_dim": 32,
            "pooled_projection_dim": 64,
            "out_channels": 4,
            "pos_embed_max_size": 96,
            "dual_attention_layers": (0,),
            "qk_norm": "rms_norm",
        },
        (),
        {
            "hidden_states": np.random.randn(2, 4, 32, 32),
            "encoder_hidden_states": np.random.randn(2, 154, 32),
            "pooled_projections": np.random.randn(2, 64),
            "timestep": np.random.randint(0, 1000, size=(2,)),
        },
    ],
]


FLUX_TRANSFORMER2D_CASES = [
    [
        "FluxTransformer2DModel",
        "diffusers.FluxTransformer2DModel",
        "mindone.diffusers.FluxTransformer2DModel",
        (),
        {
            "patch_size": 1,
            "in_channels": 4,
            "num_layers": 1,
            "num_single_layers": 1,
            "attention_head_dim": 16,
            "num_attention_heads": 2,
            "joint_attention_dim": 32,
            "pooled_projection_dim": 32,
            "axes_dims_rope": [4, 4, 8],
        },
        (),
        {
            "hidden_states": np.random.randn(2, 16, 4),
            "encoder_hidden_states": np.random.randn(2, 48, 32),
            "img_ids": np.random.randn(16, 3),
            "txt_ids": np.random.randn(48, 3),
            "pooled_projections": np.random.randn(2, 32),
            "timestep": np.array([1, 1]),
            "return_dict": False,
        },
        ("bf16",),  # only bf16 supported
        (0, 1),
    ],
]


LATTE_TRANSORMER3D_CASES = [
    [
        "LatteTransformer3DModel",
        "diffusers.models.transformers.latte_transformer_3d.LatteTransformer3DModel",
        "mindone.diffusers.models.transformers.latte_transformer_3d.LatteTransformer3DModel",
        (),
        {
            "sample_size": 8,
            "num_layers": 1,
            "patch_size": 2,
            "attention_head_dim": 4,
            "num_attention_heads": 2,
            "caption_channels": 8,
            "in_channels": 4,
            "cross_attention_dim": 8,
            "out_channels": 8,
            "attention_bias": True,
            "activation_fn": "gelu-approximate",
            "num_embeds_ada_norm": 1000,
            "norm_type": "ada_norm_single",
            "norm_elementwise_affine": False,
            "norm_eps": 1e-6,
        },
        (),
        {
            "hidden_states": np.random.randn(2, 4, 1, 8, 8),
            "encoder_hidden_states": np.random.randn(2, 8, 8),
            "timestep": np.random.randint(0, 1000, size=(2,)),
            "enable_temporal_attentions": True,
        },
    ]
]


LUMINA_NEXTDIT2D_CASES = [
    [
        "LuminaNextDiT2DModel",
        "diffusers.models.transformers.lumina_nextdit2d.LuminaNextDiT2DModel",
        "mindone.diffusers.models.transformers.lumina_nextdit2d.LuminaNextDiT2DModel",
        (),
        {
            "sample_size": 16,
            "patch_size": 2,
            "in_channels": 4,
            "hidden_size": 24,
            "num_layers": 2,
            "num_attention_heads": 3,
            "num_kv_heads": 1,
            "multiple_of": 16,
            "ffn_dim_multiplier": None,
            "norm_eps": 1e-5,
            "learn_sigma": False,
            "qk_norm": True,
            "cross_attention_dim": 32,
            "scaling_factor": 1.0,
        },
        (),
        {
            "hidden_states": np.random.randn(2, 4, 16, 16),
            "encoder_hidden_states": np.random.randn(2, 16, 32),
            "timestep": np.random.rand(
                2,
            ),
            "encoder_mask": np.random.randn(2, 16),
            "image_rotary_emb": np.random.randn(384, 384, 4),
            "cross_attention_kwargs": {},
        },
    ]
]


LUMINA2_TRANSFORMER2D_CASES = [
    [
        "Lumina2Transformer2DModel",
        "diffusers.models.transformers.transformer_lumina2.Lumina2Transformer2DModel",
        "mindone.diffusers.models.transformers.transformer_lumina2.Lumina2Transformer2DModel",
        (),
        {
            "sample_size": 16,
            "patch_size": 2,
            "in_channels": 4,
            "hidden_size": 24,
            "num_layers": 2,
            "num_refiner_layers": 1,
            "num_attention_heads": 3,
            "num_kv_heads": 1,
            "multiple_of": 2,
            "ffn_dim_multiplier": None,
            "norm_eps": 1e-5,
            "scaling_factor": 1.0,
            "axes_dim_rope": (4, 2, 2),
            "axes_lens": (128, 128, 128),
            "cap_feat_dim": 32,
        },
        (),
        {
            "hidden_states": np.random.randn(2, 4, 16, 16).astype(np.float32),
            "encoder_hidden_states": np.random.randn(2, 16, 32).astype(np.float32),
            "timestep": np.random.rand(
                2,
            ),
            "encoder_attention_mask": np.ones((2, 16), dtype=np.bool_),
        },
    ]
]


TRANSFORMERS_CASES = (
    ALLEGRO_TRANSFORMER3D_CASES
    + AURAFLOW_TRANSFORMER2D_CASES
    + COSMOS_TRANSFORMER3D_CASES
    + COGVIDEOX_TRANSFORMER3D_CASES
    + COGVIEW3PLUS_TRANSFORMER2D_CASES
    + CONSISID_TRANSFORMER3D_CASES
    + DIT_TRANSFORMER2D_CASES
    + HUNYUAN_VIDEO_TRANSFORMER3D_CASES
    + LTX_VIDEO_TRANSFORMER3D_CASES
    + OMNIGEN_TRANSFORMER2D_CASES
    + PIXART_TRANSFORMER2D_CASES
    + PRIOR_TRANSFORMER_CASES
    + SANA_TRANSFORMER2D_CASES
    + SD3_TRANSFORMER2D_CASES
    + SD35_TRANSFORMER2D_CASES
    + TRANSFORMER2D_CASES
    + FLUX_TRANSFORMER2D_CASES
    + LATTE_TRANSORMER3D_CASES
    + LUMINA_NEXTDIT2D_CASES
    + LUMINA2_TRANSFORMER2D_CASES
)


# unet
UNET1D_CASES = [
    [
        "UNet1DModel",
        "diffusers.models.unets.unet_1d.UNet1DModel",
        "mindone.diffusers.models.unets.unet_1d.UNet1DModel",
        (),
        dict(
            block_out_channels=(32, 64, 128, 256),
            in_channels=14,
            out_channels=14,
            time_embedding_type="positional",
            use_timestep_embedding=True,
            flip_sin_to_cos=False,
            freq_shift=1.0,
            out_block_type="OutConv1DBlock",
            mid_block_type="MidResTemporalBlock1D",
            down_block_types=("DownResnetBlock1D", "DownResnetBlock1D", "DownResnetBlock1D", "DownResnetBlock1D"),
            up_block_types=("UpResnetBlock1D", "UpResnetBlock1D", "UpResnetBlock1D"),
            act_fn="swish",
        ),
        (),
        {
            "sample": np.random.randn(4, 14, 16).astype(np.float32),
            "timestep": np.array([10] * 4, dtype=np.int64),
            "return_dict": False,
        },
    ],
    [
        "UNetRLModel",
        "diffusers.models.unets.unet_1d.UNet1DModel",
        "mindone.diffusers.models.unets.unet_1d.UNet1DModel",
        (),
        dict(
            in_channels=14,
            out_channels=14,
            down_block_types=("DownResnetBlock1D", "DownResnetBlock1D", "DownResnetBlock1D", "DownResnetBlock1D"),
            up_block_types=(),
            out_block_type="ValueFunction",
            mid_block_type="ValueFunctionMidBlock1D",
            block_out_channels=(32, 64, 128, 256),
            layers_per_block=1,
            downsample_each_block=True,
            use_timestep_embedding=True,
            freq_shift=1.0,
            flip_sin_to_cos=False,
            time_embedding_type="positional",
            act_fn="mish",
        ),
        (),
        {
            "sample": np.random.randn(4, 14, 16).astype(np.float32),
            "timestep": np.array([10] * 4, dtype=np.int64),
            "return_dict": False,
        },
    ],
]


UNET2D_CASES = [
    [
        "UNet2DModel",
        "diffusers.models.unets.unet_2d.UNet2DModel",
        "mindone.diffusers.models.unets.unet_2d.UNet2DModel",
        (),
        {
            "block_out_channels": (4, 8),
            "norm_num_groups": 2,
            "down_block_types": ("DownBlock2D", "AttnDownBlock2D"),
            "up_block_types": ("AttnUpBlock2D", "UpBlock2D"),
            "attention_head_dim": 3,
            "out_channels": 3,
            "in_channels": 3,
            "layers_per_block": 2,
            "sample_size": 32,
        },
        (),
        {
            "sample": np.random.randn(4, 3, 32, 32),
            "timestep": np.array([10]).astype(np.int32),
            "return_dict": False,
        },
    ],
]


UNET2D_CONDITION_CASES = [
    [
        "UNet2DConditionModel",
        "diffusers.models.unets.unet_2d_condition.UNet2DConditionModel",
        "mindone.diffusers.models.unets.unet_2d_condition.UNet2DConditionModel",
        (),
        {
            "block_out_channels": (4, 8),
            "norm_num_groups": 4,
            "down_block_types": ("CrossAttnDownBlock2D", "DownBlock2D"),
            "up_block_types": ("UpBlock2D", "CrossAttnUpBlock2D"),
            "cross_attention_dim": 8,
            "attention_head_dim": 2,
            "out_channels": 4,
            "in_channels": 4,
            "layers_per_block": 1,
            "sample_size": 16,
        },
        (),
        {
            "sample": np.random.randn(4, 4, 16, 16),
            "timestep": np.array([10]).astype(np.int32),
            "encoder_hidden_states": np.random.randn(4, 4, 8),
            "return_dict": False,
        },
    ],
]


UVIT2D_CASES = [
    [
        "UVit2DModel",
        "diffusers.models.unets.uvit_2d.UVit2DModel",
        "mindone.diffusers.models.unets.uvit_2d.UVit2DModel",
        (),
        dict(
            hidden_size=32,
            use_bias=False,
            hidden_dropout=0.0,
            cond_embed_dim=32,
            micro_cond_encode_dim=2,
            micro_cond_embed_dim=10,
            encoder_hidden_size=32,
            vocab_size=32,
            codebook_size=32,
            in_channels=32,
            block_out_channels=32,
            num_res_blocks=1,
            downsample=True,
            upsample=True,
            block_num_heads=1,
            num_hidden_layers=1,
            num_attention_heads=1,
            attention_dropout=0.0,
            intermediate_size=32,
            layer_norm_eps=1e-06,
            ln_elementwise_affine=True,
        ),
        (),
        {
            "input_ids": np.random.randint(0, 32, (2, 4, 4)).astype(np.int64),
            "encoder_hidden_states": np.random.randn(2, 77, 32).astype(np.float32),
            "pooled_text_emb": np.random.randn(2, 32).astype(np.float32),
            "micro_conds": np.random.randn(2, 5).astype(np.float32),
        },
    ],
]


KANDINSKY3_CASES = [
    [
        "Kandinsky3UNet",
        "diffusers.models.unets.unet_kandinsky3.Kandinsky3UNet",
        "mindone.diffusers.models.unets.unet_kandinsky3.Kandinsky3UNet",
        (),
        dict(
            in_channels=4,
            time_embedding_dim=4,
            groups=2,
            attention_head_dim=4,
            layers_per_block=3,
            block_out_channels=(32, 64),
            cross_attention_dim=4,
            encoder_hid_dim=32,
        ),
        (),
        {
            "sample": np.random.randn(2, 4, 8, 8).astype(np.float32),
            "timestep": np.array([10]).astype(np.int64),
            "encoder_hidden_states": np.random.randn(2, 36, 32).astype(np.float32),
            "encoder_attention_mask": np.ones((2, 36)).astype(np.float32),
            "return_dict": False,
        },
    ],
]


UNET3D_CONDITION_MODEL_CASES = [
    [
        "UNet3DConditionModel",
        "diffusers.models.unets.unet_3d_condition.UNet3DConditionModel",
        "mindone.diffusers.models.unets.unet_3d_condition.UNet3DConditionModel",
        (),
        {
            "block_out_channels": (32, 64),
            "down_block_types": (
                "CrossAttnDownBlock3D",
                "DownBlock3D",
            ),
            "up_block_types": ("UpBlock3D", "CrossAttnUpBlock3D"),
            "cross_attention_dim": 32,
            "attention_head_dim": 8,
            "out_channels": 4,
            "in_channels": 4,
            "layers_per_block": 1,
            "sample_size": 32,
            "norm_num_groups": 32,
        },
        (),
        {
            "sample": np.random.randn(4, 4, 4, 32, 32).astype(np.float32),
            "timestep": np.array([10]).astype(np.int64),
            "encoder_hidden_states": np.random.randn(4, 4, 32).astype(np.float32),
            "return_dict": False,
        },
    ],
]


UNET_SPATIO_TEMPORAL_CONDITION_MODEL_CASES = [
    [
        "UNetSpatioTemporalConditionModel",
        "diffusers.models.unets.unet_spatio_temporal_condition.UNetSpatioTemporalConditionModel",
        "mindone.diffusers.models.unets.unet_spatio_temporal_condition.UNetSpatioTemporalConditionModel",
        (),
        {
            "block_out_channels": (32, 64),
            "down_block_types": (
                "CrossAttnDownBlockSpatioTemporal",
                "DownBlockSpatioTemporal",
            ),
            "up_block_types": (
                "UpBlockSpatioTemporal",
                "CrossAttnUpBlockSpatioTemporal",
            ),
            "cross_attention_dim": 32,
            "num_attention_heads": 8,
            "out_channels": 4,
            "in_channels": 4,
            "layers_per_block": 2,
            "sample_size": 32,
            "projection_class_embeddings_input_dim": 32 * 3,
            "addition_time_embed_dim": 32,
        },
        (),
        {
            "sample": np.random.randn(2, 2, 4, 32, 32).astype(np.float32),
            "timestep": np.array([10]).astype(np.int64),
            "encoder_hidden_states": np.random.randn(2, 1, 32).astype(np.float32),
            "added_time_ids": np.array([[6, 127, 0.02], [6, 127, 0.02]]).astype(np.float32),
            "return_dict": False,
        },
    ],
]


UNET_I2VGEN_XL_CASES = [
    [
        "I2VGenXLUNet",
        "diffusers.models.unets.unet_i2vgen_xl.I2VGenXLUNet",
        "mindone.diffusers.models.unets.unet_i2vgen_xl.I2VGenXLUNet",
        (),
        dict(
            sample_size=None,
            in_channels=4,
            out_channels=4,
            down_block_types=(
                "CrossAttnDownBlock3D",
                "DownBlock3D",
            ),
            up_block_types=(
                "UpBlock3D",
                "CrossAttnUpBlock3D",
            ),
            block_out_channels=(32, 64),
            layers_per_block=2,
            norm_num_groups=4,
            cross_attention_dim=32,
            attention_head_dim=4,
            num_attention_heads=None,
        ),
        (),
        {
            "sample": np.random.randn(2, 4, 2, 32, 32).astype(np.float32),
            "timestep": np.array([10]).astype(np.int64),
            "fps": np.array([2]).astype(np.int64),
            "image_latents": np.random.randn(2, 4, 2, 32, 32).astype(np.float32),
            "image_embeddings": np.random.randn(2, 32).astype(np.float32),
            "encoder_hidden_states": np.random.randn(2, 1, 32).astype(np.float32),
            "return_dict": False,
        },
    ],
]


UNET_MOTION_MODEL_TEST = [
    [
        "UNetMotionModel",
        "diffusers.models.unets.unet_motion_model.UNetMotionModel",
        "mindone.diffusers.models.unets.unet_motion_model.UNetMotionModel",
        (),
        {
            "block_out_channels": (32, 64),
            "down_block_types": ("CrossAttnDownBlockMotion", "DownBlockMotion"),
            "up_block_types": ("UpBlockMotion", "CrossAttnUpBlockMotion"),
            "cross_attention_dim": 32,
            "num_attention_heads": 4,
            "out_channels": 4,
            "in_channels": 4,
            "layers_per_block": 1,
            "sample_size": 32,
        },
        (),
        {
            "sample": np.random.randn(4, 4, 8, 32, 32).astype(np.float32),
            "timestep": np.array([10]).astype(np.int64),
            "encoder_hidden_states": np.random.randn(32, 4, 32).astype(np.float32),
            "return_dict": False,
        },
    ],
]


UNETSTABLECASCADE_CASES = [
    [
        "UNetStableCascadeModel_prior",
        "diffusers.models.unets.unet_stable_cascade.StableCascadeUNet",
        "mindone.diffusers.models.unets.unet_stable_cascade.StableCascadeUNet",
        (),
        dict(
            block_out_channels=(96, 96),
            block_types_per_layer=(
                ("SDCascadeResBlock", "SDCascadeTimestepBlock", "SDCascadeAttnBlock"),
                ("SDCascadeResBlock", "SDCascadeTimestepBlock", "SDCascadeAttnBlock"),
            ),
            clip_image_in_channels=32,
            clip_seq=4,
            clip_text_in_channels=64,
            clip_text_pooled_in_channels=64,
            conditioning_dim=96,
            down_blocks_repeat_mappers=(1, 1),
            down_num_layers_per_block=(2, 2),
            dropout=(0.1, 0.1),
            effnet_in_channels=None,
            in_channels=16,
            kernel_size=3,
            num_attention_heads=(16, 16),
            out_channels=16,
            patch_size=1,
            pixel_mapper_in_channels=None,
            self_attn=True,
            switch_level=(False,),
            timestep_conditioning_type=("sca", "crp"),
            timestep_ratio_embedding_dim=64,
            up_blocks_repeat_mappers=(1, 1),
            up_num_layers_per_block=(2, 2),
        ),
        (),
        {
            "sample": np.random.randn(1, 16, 24, 24).astype(np.float32),
            "timestep_ratio": np.array([1], dtype=np.float32),
            "clip_text_pooled": np.random.randn(1, 1, 64).astype(np.float32),
            "clip_text": np.random.randn(1, 77, 64).astype(np.float32),
            "clip_img": np.random.randn(1, 1, 32).astype(np.float32),
            "pixels": np.random.randn(1, 3, 8, 8).astype(np.float32),
            "return_dict": False,
        },
    ],
    [
        "UNetStableCascadeModel_decoder",
        "diffusers.models.unets.unet_stable_cascade.StableCascadeUNet",
        "mindone.diffusers.models.unets.unet_stable_cascade.StableCascadeUNet",
        (),
        dict(
            block_out_channels=(8, 16, 32, 32),
            block_types_per_layer=(
                ("SDCascadeResBlock", "SDCascadeTimestepBlock"),
                ("SDCascadeResBlock", "SDCascadeTimestepBlock"),
                ("SDCascadeResBlock", "SDCascadeTimestepBlock", "SDCascadeAttnBlock"),
                ("SDCascadeResBlock", "SDCascadeTimestepBlock", "SDCascadeAttnBlock"),
            ),
            clip_image_in_channels=None,
            clip_seq=4,
            clip_text_in_channels=None,
            clip_text_pooled_in_channels=32,
            conditioning_dim=32,
            down_blocks_repeat_mappers=(1, 1, 1, 1),
            down_num_layers_per_block=(1, 1, 1, 1),
            dropout=(0, 0, 0.1, 0.1),
            effnet_in_channels=16,
            in_channels=4,
            kernel_size=3,
            num_attention_heads=(0, 0, 20, 20),
            out_channels=4,
            patch_size=2,
            pixel_mapper_in_channels=3,
            self_attn=True,
            switch_level=None,
            timestep_conditioning_type=("sca",),
            timestep_ratio_embedding_dim=64,
            up_blocks_repeat_mappers=(3, 3, 2, 2),
            up_num_layers_per_block=(1, 1, 1, 1),
        ),
        (),
        {
            "sample": np.random.randn(1, 4, 16, 16).astype(np.float32),
            "timestep_ratio": np.array([1], dtype=np.float32),
            "clip_text_pooled": np.random.randn(1, 1, 32).astype(np.float32),
            "clip_text": np.random.randn(1, 77, 32).astype(np.float32),
            "pixels": np.random.randn(1, 3, 8, 8).astype(np.float32),
            "return_dict": False,
        },
    ],
]


UNET_CONTROLNET_XS_CASES = [
    [
        "UNetControlNetXSModel",
        "diffusers.models.UNetControlNetXSModel",
        "mindone.diffusers.models.UNetControlNetXSModel",
        (),
        {
            "sample_size": 16,
            "down_block_types": ("DownBlock2D", "CrossAttnDownBlock2D"),
            "up_block_types": ("CrossAttnUpBlock2D", "UpBlock2D"),
            "block_out_channels": (4, 8),
            "cross_attention_dim": 8,
            "transformer_layers_per_block": 1,
            "num_attention_heads": 2,
            "norm_num_groups": 4,
            "upcast_attention": False,
            "ctrl_block_out_channels": [2, 4],
            "ctrl_num_attention_heads": 4,
            "ctrl_max_norm_num_groups": 2,
            "ctrl_conditioning_embedding_out_channels": (2, 2),
        },
        (),
        {
            "sample": np.random.randn(4, 4, 16, 16),
            "timestep": np.array([10]).astype(np.int64),
            "encoder_hidden_states": np.random.randn(4, 4, 8),
            "controlnet_cond": np.random.randn(4, 3, 32, 32),
            "conditioning_scale": 1,
            "return_dict": False,
        },
    ],
]


UNETS_CASES = (
    UNET1D_CASES
    + UNET2D_CASES
    + UNET2D_CONDITION_CASES
    + UVIT2D_CASES
    + KANDINSKY3_CASES
    + UNET3D_CONDITION_MODEL_CASES
    + UNET_SPATIO_TEMPORAL_CONDITION_MODEL_CASES
    + UNET_I2VGEN_XL_CASES
    + UNET_MOTION_MODEL_TEST
    + UNETSTABLECASCADE_CASES
    + UNET_CONTROLNET_XS_CASES
)


# all
ALL_CASES = LAYERS_CASES + VAE_CASES + TRANSFORMERS_CASES + UNETS_CASES<|MERGE_RESOLUTION|>--- conflicted
+++ resolved
@@ -909,36 +909,6 @@
 ]
 
 
-<<<<<<< HEAD
-COSMOS_TRANSFORMER3D_CASES = [
-    [
-        "CosmosTransformer3DModel",
-        "diffusers.models.transformers.transformer_cosmos.CosmosTransformer3DModel",
-        "mindone.diffusers.models.transformers.transformer_cosmos.CosmosTransformer3DModel",
-        (),
-        {
-            "in_channels": 4,
-            "out_channels": 4,
-            "num_attention_heads": 2,
-            "attention_head_dim": 12,
-            "num_layers": 2,
-            "mlp_ratio": 2,
-            "text_embed_dim": 16,
-            "adaln_lora_dim": 4,
-            "max_size": (4, 32, 32),
-            "patch_size": (1, 2, 2),
-            "rope_scale": (2.0, 1.0, 1.0),
-            "concat_padding_mask": True,
-            "extra_pos_embed_type": "learnable",
-        },
-        (),
-        {
-            "hidden_states": np.random.randn(1, 4, 1, 16, 16),
-            "encoder_hidden_states": np.random.randn(1, 12, 16),
-            "timestep": np.random.randint(0, 1000, size=(1,)),
-            "attention_mask": np.ones((1, 12)),
-            "padding_mask": np.zeros((1, 1, 16, 16)),
-=======
 CONSISID_TRANSFORMER3D_CASES = [
     [
         "ConsisIDTransformer3DModel",
@@ -982,16 +952,45 @@
             "timestep": np.random.randint(0, 1000, size=(2,)),
             "id_vit_hidden": [np.ones((2, 2, 2))] * 1,
             "id_cond": np.ones((2, 2)),
->>>>>>> e8eb411e
-            "return_dict": False,
-        },
-    ],
-]
-
-<<<<<<< HEAD
-=======
-
->>>>>>> e8eb411e
+            "return_dict": False,
+        },
+    ],
+]
+
+
+COSMOS_TRANSFORMER3D_CASES = [
+    [
+        "CosmosTransformer3DModel",
+        "diffusers.models.transformers.transformer_cosmos.CosmosTransformer3DModel",
+        "mindone.diffusers.models.transformers.transformer_cosmos.CosmosTransformer3DModel",
+        (),
+        {
+            "in_channels": 4,
+            "out_channels": 4,
+            "num_attention_heads": 2,
+            "attention_head_dim": 12,
+            "num_layers": 2,
+            "mlp_ratio": 2,
+            "text_embed_dim": 16,
+            "adaln_lora_dim": 4,
+            "max_size": (4, 32, 32),
+            "patch_size": (1, 2, 2),
+            "rope_scale": (2.0, 1.0, 1.0),
+            "concat_padding_mask": True,
+            "extra_pos_embed_type": "learnable",
+        },
+        (),
+        {
+            "hidden_states": np.random.randn(1, 4, 1, 16, 16),
+            "encoder_hidden_states": np.random.randn(1, 12, 16),
+            "timestep": np.random.randint(0, 1000, size=(1,)),
+            "attention_mask": np.ones((1, 12)),
+            "padding_mask": np.zeros((1, 1, 16, 16)),
+            "return_dict": False,
+        },
+    ],
+]
+
 DIT_TRANSFORMER2D_CASES = [
     [
         "DiTTransformer2DModel",
