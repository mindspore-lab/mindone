--- conflicted
+++ resolved
@@ -124,15 +124,10 @@
                 mappings[f"{name}.running_mean"] = f"{name}.moving_mean", lambda x: x
                 mappings[f"{name}.running_var"] = f"{name}.moving_variance", lambda x: x
                 mappings[f"{name}.num_batches_tracked"] = None, lambda x: x
-<<<<<<< HEAD
-        elif isinstance(cell, mint.nn.BatchNorm2d):
-            mappings[f"{name}.num_batches_tracked"] = None, lambda x: x.to(ms.float32)
-=======
         elif isinstance(cell, (mint.nn.BatchNorm1d, mint.nn.BatchNorm2d, mint.nn.BatchNorm3d)):
             # TODO: for mint.nn, the dtype for each param should expected to be same among torch and mindspore
             # this is a temporary fix, delete this branch in future.
             mappings[f"{name}.num_batches_tracked"] = f"{name}.num_batches_tracked", lambda x: x.to(ms.float32)
->>>>>>> ed942734
     return mappings
 
 
