import random

import numpy as np
import torch

import mindspore as ms

global_rng = random.Random(42)  # fix seed for reproducibility


<<<<<<< HEAD
def ids_numpy(shape, vocab_size, rng=None, name=None) -> np.ndarray:
=======
# Adapted from
# https://github.com/huggingface/transformers/blob/main/tests/test_modeling_common.py
def ids_numpy(shape, vocab_size, rng=None, name=None):
>>>>>>> 5a76add2
    #  Creates a random int32 numpy array of the shape within the vocab size
    if rng is None:
        rng = global_rng

    total_dims = 1
    for dim in shape:
        total_dims *= dim

    values = []
    for _ in range(total_dims):
        values.append(rng.randint(0, vocab_size - 1))

    return np.array(values, dtype=np.int64).reshape(shape)


def random_attention_mask(shape, rng=None, name=None):
    attn_mask = ids_numpy(shape, vocab_size=2, rng=None, name=None)
    # make sure that at least one token is attended to for each batch
    # we choose the 1st token so this property of `at least one being non-zero` still holds after applying causal mask
    attn_mask[:, 0] = 1
    return attn_mask


<<<<<<< HEAD
def floats_numpy(shape, scale=1.0, rng=None, name=None) -> np.ndarray:
=======
# Adapted from
# https://github.com/huggingface/transformers/blob/main/tests/test_modeling_common.py
def floats_numpy(shape, scale=1.0, rng=None, name=None):
>>>>>>> 5a76add2
    """Creates a random float32 numpy"""
    if rng is None:
        rng = global_rng

    total_dims = 1
    for dim in shape:
        total_dims *= dim

    values = []
    for _ in range(total_dims):
        values.append(rng.random() * scale)

    return np.array(values, dtype=np.float32).reshape(shape)


def set_random_seed_for_all(seed, python=True, numpy=True, mindspore=True, pytorch=True):
    """Set random seed for reproducibility if the seed value is valid."""
    seed = int(seed)
    assert seed > 0 and seed < 4294967295
    if python:
        random.seed(seed)
    if numpy:
        np.random.seed(seed)
    if mindspore:
        ms.set_seed(seed)
    if pytorch:
        torch.manual_seed(seed)
    print(
        f"set global seed for {'python' if python else ''}, {'numpy' if numpy else ''}, "
        f"{'mindspore' if mindspore else ''}, {'pytorch' if pytorch else ''} to {seed}"
    )<|MERGE_RESOLUTION|>--- conflicted
+++ resolved
@@ -8,13 +8,9 @@
 global_rng = random.Random(42)  # fix seed for reproducibility
 
 
-<<<<<<< HEAD
-def ids_numpy(shape, vocab_size, rng=None, name=None) -> np.ndarray:
-=======
 # Adapted from
 # https://github.com/huggingface/transformers/blob/main/tests/test_modeling_common.py
-def ids_numpy(shape, vocab_size, rng=None, name=None):
->>>>>>> 5a76add2
+def ids_numpy(shape, vocab_size, rng=None, name=None) -> np.ndarray:
     #  Creates a random int32 numpy array of the shape within the vocab size
     if rng is None:
         rng = global_rng
@@ -38,13 +34,9 @@
     return attn_mask
 
 
-<<<<<<< HEAD
-def floats_numpy(shape, scale=1.0, rng=None, name=None) -> np.ndarray:
-=======
 # Adapted from
 # https://github.com/huggingface/transformers/blob/main/tests/test_modeling_common.py
-def floats_numpy(shape, scale=1.0, rng=None, name=None):
->>>>>>> 5a76add2
+def floats_numpy(shape, scale=1.0, rng=None, name=None) -> np.ndarray:
     """Creates a random float32 numpy"""
     if rng is None:
         rng = global_rng
