--- conflicted
+++ resolved
@@ -4,17 +4,8 @@
 __dir__ = os.path.dirname(os.path.abspath(__file__))
 sys.path.insert(0, os.path.abspath(os.path.join(__dir__, "../..")))  # for mindone
 import argparse
-<<<<<<< HEAD
-import datetime
-import mindspore as ms
 from time import time
-from mindspore import mint, ops, Tensor
-from mindspore.nn.utils import no_init_parameters
-from transformers import AutoModelForCausalLM
-=======
-from time import time
-
->>>>>>> 1971f8ae
+
 import numpy as np
 import PIL.Image
 from janus.models import MultiModalityCausalLM, VLChatProcessor
@@ -29,17 +20,6 @@
 
 from mindone.utils.config import str2bool
 from mindone.utils.seed import set_random_seed
-<<<<<<< HEAD
-from janus.models import MultiModalityCausalLM, VLChatProcessor
-from janus.models.modeling_vlm import MultiModalityConfig
-from janus.utils.io import set_model_param_dtype
-from janus.models.compat import get_multinomial_op
-import numpy as np
-import os
-import PIL.Image
-from tqdm import tqdm
-=======
->>>>>>> 1971f8ae
 
 
 def generate(
@@ -137,16 +117,10 @@
     visual_img = np.zeros((parallel_size, img_size, img_size, 3), dtype=np.uint8)
     visual_img[:, :, :] = dec
 
-<<<<<<< HEAD
-    os.makedirs('generated_samples', exist_ok=True)
+    os.makedirs("generated_samples", exist_ok=True)
     time_str = datetime.datetime.now().strftime("%Y-%m-%dT%H-%M-%S")
     for i in range(parallel_size):
         save_path = os.path.join('generated_samples', "img_{}-{}.jpg".format(i, time_str))
-=======
-    os.makedirs("generated_samples", exist_ok=True)
-    for i in range(parallel_size):
-        save_path = os.path.join("generated_samples", "img_{}.jpg".format(i))
->>>>>>> 1971f8ae
         PIL.Image.fromarray(visual_img[i]).save(save_path)
         print("Image saved in", save_path)
 
@@ -154,14 +128,6 @@
 if __name__ == "__main__":
     parser = argparse.ArgumentParser()
     parser.add_argument("--ms_mode", type=int, default=1, help="mindspore mode, 0: graph, 1: pynative")
-<<<<<<< HEAD
-    parser.add_argument("--prompt", type=str, default="A stunning princess from kabul in red, white traditional clothing, blue eyes, brown hair", help="prompt for image content. the more detailed, the better")
-    parser.add_argument("--temperature", type=float, default=1, help="Temperature value for controlling randomness in sampling. 0 - no randomness in sampling. default 1.0")
-    parser.add_argument("--parallel_size", type=int, default=1, help="number of images to generate in parallel, i.e. number of images in a batch")
-    parser.add_argument("--model_path", type=str, default="ckpts/Janus-Pro-1B", help="path to model weight folder")
-    parser.add_argument("--ckpt_path", type=str, default=None, help="path to model checkpoint in .ckpt format, if None, will use the pretrained weight in mode_path")
-    parser.add_argument("--use_cache", type=str2bool, default=False, help="use kv cache or not")
-=======
     parser.add_argument(
         "--prompt",
         type=str,
@@ -187,7 +153,6 @@
         help="path to model weight folder",
     )
     parser.add_argument("--use_cache", type=str2bool, default=True, help="use kv cache or not")
->>>>>>> 1971f8ae
     parser.add_argument("--seed", type=int, default=42, help="random seed")
     parser.add_argument("--max_new_tokens", type=int, default=1024)
     args = parser.parse_args()
@@ -202,9 +167,8 @@
     vl_chat_processor: VLChatProcessor = VLChatProcessor.from_pretrained(args.model_path)
     tokenizer = vl_chat_processor.tokenizer
 
-<<<<<<< HEAD
     config =  MultiModalityConfig.from_pretrained(args.model_path)
-    if args.ckpt_path is not None: 
+    if args.ckpt_path is not None:
         with no_init_parameters():
             vl_gpt = MultiModalityCausalLM(config=config)
         dtype = ms.bfloat16
@@ -215,15 +179,10 @@
         print("net param not load: ".format(param_not_load))
         print("ckpt param not load: ".format(ckpt_not_load))
     else:
-        vl_gpt = MultiModalityCausalLM.from_pretrained(args.model_path, config=config)
+        with no_init_parameters():
+            vl_gpt = MultiModalityCausalLM.from_pretrained(args.model_path, config=config)
         dtype = ms.bfloat16
         vl_gpt = set_model_param_dtype(vl_gpt, dtype)
-=======
-    with no_init_parameters():
-        vl_gpt: MultiModalityCausalLM = AutoModelForCausalLM.from_pretrained(args.model_path)
-    dtype = ms.bfloat16
-    vl_gpt = set_model_param_dtype(vl_gpt, dtype)
->>>>>>> 1971f8ae
     vl_gpt.set_train(False)
 
     if args.ms_mode == 0 and not args.use_cache:
