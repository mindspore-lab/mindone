--- conflicted
+++ resolved
@@ -1,21 +1,11 @@
 import os
 import sys
-<<<<<<< HEAD
-import mindspore as ms
-from mindspore import amp, Tensor
-from mindspore.nn.utils import no_init_parameters
-import numpy as np
-__dir__ = os.path.dirname(os.path.abspath(__file__))
-mindone_lib_path = os.path.abspath(os.path.join(__dir__, "../../../"))
-sys.path.insert(0, mindone_lib_path)
-=======
 
 import numpy as np
 import PIL.Image
 
 import mindspore as ms
 from mindspore import Tensor
->>>>>>> 1971f8ae
 
 sys.path.append(".")
 from janus.models.vq_model import VQ_16
@@ -133,7 +123,7 @@
     image = np.array(image)
     image = (image / 255.0) * 2  - 1
     image = np.transpose(image, (2, 0, 1))
-    image = image[None, None, ...]  # add bs, n_images dimension 
+    image = image[None, None, ...]  # add bs, n_images dimension
 
     return image
 
@@ -145,7 +135,7 @@
     image = np.array(image)
     image = (image / 255.0) * 2  - 1
     image = np.transpose(image, (2, 0, 1))
-    image = image[None, ...]  # add bs, n_images dimension 
+    image = image[None, ...]  # add bs, n_images dimension
 
     return image
 
@@ -166,7 +156,7 @@
         set_model_param_dtype(vq, dtype=dtype, keep_norm_fp32=False)
     if pt_ckpt:
         vq.load_from_checkpoint(pt_ckpt)
-    
+
     z, emb_loss, info  = vq.encode(Tensor(x, dtype=dtype))
     bs = z.shape[0]
     image_tokens = info[-1].reshape(bs, -1)
@@ -203,13 +193,6 @@
     return out.asnumpy()
 
 
-<<<<<<< HEAD
-if __name__ == '__main__':
-    ms.set_context(mode=1)
-    # test_encode()
-    # test_decode("ckpts/Janus-Pro-1B/pytorch_model.bin", pt_np='tests/vq_dec_io.npz', dtype=ms.bfloat16, visualize=True)
-    test_rec("ckpts/Janus-Pro-1B/pytorch_model.bin", dtype=ms.bfloat16, visualize=True)
-=======
 if __name__ == "__main__":
     ms.set_context(mode=0)
     # test_encode()
@@ -219,7 +202,6 @@
         dtype=ms.bfloat16,
         visualize=True,
     )
->>>>>>> 1971f8ae
     # test_decode("ckpts/Janus-Pro-1B/pytorch_model.bin", pt_np='tests/vq_dec_io.npz')
     # test_decode("ckpts/Janus-Pro-1B/pytorch_model.bin", pt_np='tests/vq_dec_io_fp32.npz', dtype=ms.float32)
     # test_decode("ckpts/Janus-Pro-1B/pytorch_model.bin", pt_np='tests/vq_dec_io_bf16.npz', dtype=ms.bfloat16)