import argparse
import datetime
import logging
import os
import sys
import time

import numpy as np
import yaml

import mindspore as ms
from mindspore import Tensor, ops

__dir__ = os.path.dirname(os.path.abspath(__file__))
mindone_lib_path = os.path.abspath(os.path.join(__dir__, "../../"))
sys.path.insert(0, mindone_lib_path)

from opensora.models.autoencoder import SD_CONFIG, AutoencoderKL
from opensora.models.stdit import STDiT_XL_2
from opensora.models.text_encoders import get_text_encoder_and_tokenizer
from opensora.pipelines import InferPipeline
from opensora.utils.model_utils import _check_cfgs_in_parser, count_params, remove_pname_prefix, str2bool

from mindone.utils.amp import auto_mixed_precision
from mindone.utils.logger import set_logger
from mindone.utils.seed import set_random_seed
from mindone.visualize.videos import save_videos

logger = logging.getLogger(__name__)


def init_env(args):
    # no parallel mode currently
    ms.set_context(mode=args.mode)
    device_id = int(os.getenv("DEVICE_ID", 0))
    ms.set_context(
        mode=args.mode,
        device_target=args.device_target,
        device_id=device_id,
    )
    if args.precision_mode is not None:
        ms.set_context(ascend_config={"precision_mode": args.precision_mode})
    return device_id


def main(args):
    time_str = datetime.datetime.now().strftime("%Y-%m-%dT%H-%M-%S")
    save_dir = f"samples/{time_str}"
    os.makedirs(save_dir, exist_ok=True)
    set_logger(name="", output_dir=save_dir)

    # 1. init env
    init_env(args)
    set_random_seed(args.seed)

    # 2. model initiate and weight loading
    # 2.1 latte
    logger.info(f"{args.model_name}-{args.image_size}x{args.image_size} init")

    vae_t_compress = 1
    vae_s_compress = 8
    vae_out_channels = 4

    text_emb_dim = 4096
    max_tokens = 120

    if args.image_size == 256:
        space_scale = 0.5
    elif args.image_size == 512:
        space_scale = 1.0
    else:
        raise ValueError

    input_size = (
        args.num_frames // vae_t_compress,
        args.image_size // vae_s_compress,
        args.image_size // vae_s_compress,
    )

    # FIXME: set this parameter by config file
    model_extra_args = dict(
        input_size=input_size,
        in_channels=vae_out_channels,
        caption_channels=text_emb_dim,
        model_max_length=max_tokens,
        space_scale=space_scale,  # 0.5 for 256x256. 1. for 512. # TODO: align to torch
        time_scale=1.0,
        patchify_conv3d_replace="conv2d",  # for Ascend
    )
    latte_model = STDiT_XL_2(**model_extra_args)

    if args.dtype == "fp16":
        model_dtype = ms.float16
        latte_model = auto_mixed_precision(latte_model, amp_level="O2", dtype=model_dtype)
    elif args.dtype == "bf16":
        model_dtype = ms.bfloat16
        latte_model = auto_mixed_precision(latte_model, amp_level="O2", dtype=model_dtype)
    else:
        model_dtype = ms.float32

    if len(args.checkpoint) > 0:
        logger.info(f"Loading ckpt {args.checkpoint} into STDiT")
        latte_model.load_from_checkpoint(args.checkpoint)
    else:
        logger.warning("STDiT uses random initialization!")

    latte_model = latte_model.set_train(False)
    for param in latte_model.get_parameters():  # freeze latte_model
        param.requires_grad = False

    # 2.2 vae
    logger.info("vae init")
    vae = AutoencoderKL(
        SD_CONFIG,
        4,
        ckpt_path=args.vae_checkpoint,
        use_fp16=False,  # disable amp for vae
    )
    vae = vae.set_train(False)
    for param in vae.get_parameters():  # freeze vae
        param.requires_grad = False

<<<<<<< HEAD
    if args.text_encoder == "t5":
        ckpt_path = args.t5_model_dir
    elif args.text_encoder == "clip":
        ckpt_path = args.clip_checkpoint

    if args.embed_path is None:
        text_encoder, tokenizer = get_text_encoder_and_tokenizer(args.text_encoder, ckpt_path)
        n = len(args.captions)
        assert n > 0, "No captions provided"
        text_tokens, mask = text_encoder.get_text_tokens_and_mask(args.captions, return_tensor=True)
        text_emb = None
    else:
        dat = np.load(args.embed_path)
        text_tokens, mask, text_emb = dat["tokens"], dat["mask"], dat["text_emb"]
        n = text_emb.shape[0]
        text_tokens = ms.Tensor(text_tokens)
        mask = ms.Tensor(mask, dtype=ms.uint8)
        text_emb = ms.Tensor(text_emb, dtype=ms.float32)
        text_encoder = None
        tokenizer = None

    logger.info(f"Num tokens: {mask.asnumpy().sum(1)}")
=======
    if args.condition == "class":
        # Labels to condition the model with (feel free to change):
        class_labels = [1, 13, 100]
        n = len(class_labels)
        y = Tensor(class_labels)
        y_null = ops.ones_like(y) * args.num_classes
    elif args.condition == "text":
        if args.text_encoder == "t5":
            ckpt_path = args.t5_model_dir
        elif args.text_encoder == "clip":
            ckpt_path = args.clip_checkpoint
        # extracting text tokends and attention mask?
        if args.embed_path is None:
            text_encoder, tokenizer = get_text_encoder_and_tokenizer(args.text_encoder, ckpt_path)
            n = len(args.captions)
            assert n > 0, "No captions provided"
            text_tokens, mask = text_encoder.get_text_tokens_and_mask(args.captions, return_tensor=True)
            text_emb = None
        else:
            dat = np.load(args.embed_path)
            text_tokens, mask, text_emb = dat["tokens"], dat["mask"], dat["text_emb"]
            n = text_emb.shape[0]
            text_tokens = ms.Tensor(text_tokens)
            mask = ms.Tensor(mask, dtype=ms.uint8)
            text_emb = ms.Tensor(text_emb, dtype=ms.float32)
            text_encoder = None
            tokenizer = None

        logger.info(f"Num tokens: {mask.asnumpy().sum(1)}")

        y, y_null = None, None
    else:
        y, y_null = None, None
        n = args.num_samples
>>>>>>> 37e655f3

    # 3. build inference pipeline
    pipeline = InferPipeline(
        latte_model,
        vae,
        text_encoder=text_encoder,
        scale_factor=args.sd_scale_factor,
        num_inference_steps=args.sampling_steps,
        guidance_rescale=args.guidance_scale,
        ddim_sampling=args.ddim_sampling,
        condition=args.condition,
    )

    # 4. print key info
    num_params_vae, num_params_vae_trainable = count_params(vae)
    num_params_latte, num_params_latte_trainable = count_params(latte_model)
    num_params = num_params_vae + num_params_latte
    num_params_trainable = num_params_vae_trainable + num_params_latte_trainable
    key_info = "Key Settings:\n" + "=" * 50 + "\n"
    key_info += "\n".join(
        [
            f"MindSpore mode[GRAPH(0)/PYNATIVE(1)]: {args.mode}",
            f"Num of samples: {n}",
            f"Num params: {num_params:,} (latte: {num_params_latte:,}, vae: {num_params_vae:,})",
            f"Num trainable params: {num_params_trainable:,}",
            f"Use model dtype: {model_dtype}",
            f"Sampling steps {args.sampling_steps}",
            f"DDIM sampling: {args.ddim_sampling}",
            f"CFG guidance scale: {args.guidance_scale}",
        ]
    )
    key_info += "\n" + "=" * 50
    logger.info(key_info)

<<<<<<< HEAD
    for i in range(0, len(args.captions), args.batch_size):
        batch_prompts = args.captions[i : i + arg.batch_size]
        ns = len(batch_prompts)

        # prepare inputs
        inputs = {}
        # b c t h w
        # z = ops.randn([ns, vae_out_channels] + list(input_size), dtype=ms.float32)
        z = np.random.randn(*([ns, vae_out_channels] + list(input_size))) # for ensure generate the same noise
        z = ms.Tensor(z, dtype=ms.float32)
        inputs["noise"] = z
        inputs["scale"] = args.guidance_scale
        if text_emb is None:
            inputs["text_tokens"] = text_tokens[i : i + ns]
            inputs["text_emb"] = None
            inputs["mask"] = mask[i : i + ns]
        else:
            inputs["text_tokens"] = None
            inputs["text_emb"] = text_emb[i : i + ns]
            inputs["mask"] = mask[i : i + ns]

        logger.info(f"Sampling for {n} samples with captions: ")
        for i in range(n):
            logger.info(args.captions[i])

        start_time = time.time()

        # infer
        x_samples = pipeline(inputs, latent_save_fp=f"outputs/denoised_latent_{i:02d}.npy")
        x_samples = x_samples.asnumpy()

        end_time = time.time()

        # save result
        for j in range(args.batch_size):
            save_fp = f"{save_dir}/{i:02d}-{j:02d}.gif"
            save_videos(x_samples[j : j + 1], save_fp, loop=0)
            logger.info(f"save to {save_fp}")


def parse_args():
    parser = argparse.ArgumentParser()
    parser.add_argument(
        "--config",
        "-c",
        default="",
        type=str,
        help="path to load a config yaml file that describes the setting which will override the default arguments",
    )
    parser.add_argument(
        "--image_size",
        type=int,
        default=256,
        help="image size in [256, 512]",
    )
    parser.add_argument(
        "--num_frames",
        type=int,
        default=16,
        help="number of frames",
    )
    parser.add_argument(
        "--num_classes",
        type=int,
        default=1000,
        help="number of classes, applies only when condition is `class`",
    )
    parser.add_argument(
        "--num_samples",
        type=int,
        default=3,
        help="number of videos to be generated unconditionally. If using text or class as conditions,"
        " the number of samples will be defined by the number of class labels or text captions",
    )
    parser.add_argument(
        "--model_name",
        "-m",
        type=str,
        default="STDiT-XL/2",
        help="Model name ",
    )
    parser.add_argument(
        "--condition",
        default=None,
        type=str,
        help="the condition types: `None` means using no conditions; `text` means using text embedding as conditions;"
        " `class` means using class labels as conditions.",
    )
    parser.add_argument(
        "--checkpoint",
        type=str,
        default="",
        help="latte checkpoint path. If specified, will load from it, otherwise, will use random initialization",
    )
    parser.add_argument(
        "--text_encoder",
        default=None,
        type=str,
        choices=["clip", "t5"],
        help="text encoder for extract text embeddings: clip text encoder or t5-v1_1-xxl.",
    )
    parser.add_argument("--t5_model_dir", default=None, type=str, help="the T5 cache folder path")
    parser.add_argument(
        "--clip_checkpoint",
        type=str,
        default=None,
        help="CLIP text encoder checkpoint (or sd checkpoint to only load the text encoder part.)",
    )
    parser.add_argument(
        "--vae_checkpoint",
        type=str,
        default="models/sd-vae-ft-mse.ckpt",
        help="VAE checkpoint file path which is used to load vae weight.",
    )
    parser.add_argument(
        "--sd_scale_factor", type=float, default=0.18215, help="VAE scale factor of Stable Diffusion model."
    )

    parser.add_argument("--sampling_steps", type=int, default=50, help="Diffusion Sampling Steps")
    parser.add_argument("--guidance_scale", type=float, default=8.5, help="the scale for classifier-free guidance")
    # MS new args
    parser.add_argument("--device_target", type=str, default="Ascend", help="Ascend or GPU")
    parser.add_argument("--mode", type=int, default=0, help="Running in GRAPH_MODE(0) or PYNATIVE_MODE(1) (default=0)")
    parser.add_argument("--seed", type=int, default=4, help="Inference seed")
    parser.add_argument(
        "--enable_flash_attention",
        default=False,
        type=str2bool,
        help="whether to enable flash attention. Default is False",
    )
    parser.add_argument(
        "--dtype",
        default="fp16",
        type=str,
        choices=["bf16", "fp16", "fp32"],
        help="what data type to use for latte. Default is `fp16`, which corresponds to ms.float16",
    )
    parser.add_argument(
        "--precision_mode",
        default=None,
        type=str,
        help="If specified, set the precision mode for Ascend configurations.",
    )
    parser.add_argument(
        "--use_recompute",
        default=False,
        type=str2bool,
        help="whether use recompute.",
    )
    parser.add_argument(
        "--patch_embedder",
        type=str,
        default="conv",
        choices=["conv", "linear"],
        help="Whether to use conv2d layer or dense (linear layer) as Patch Embedder.",
    )
    parser.add_argument(
        "--captions",
        type=str,
        nargs="+",
        help="A list of text captions to be generated with",
    )
    parser.add_argument("--batch_size", default=2, type=int, help="infer batch size")
    parser.add_argument("--embed_path", type=str, default=None, help="path to t5 embedding")
    parser.add_argument("--ddim_sampling", type=str2bool, default=True, help="Whether to use DDIM for sampling")
    default_args = parser.parse_args()
    abs_path = os.path.abspath(os.path.join(os.path.dirname(os.path.abspath(__file__)), ""))
    if default_args.config:
        logger.info(f"Overwrite default arguments with configuration file {default_args.config}")
        default_args.config = os.path.join(abs_path, default_args.config)
        with open(default_args.config, "r") as f:
            cfg = yaml.safe_load(f)
            _check_cfgs_in_parser(cfg, parser)
            parser.set_defaults(**cfg)
    args = parser.parse_args()
    return args

=======
    # init inputs
    inputs = {}
    # b c t h w
    z = ops.randn([n, vae_out_channels] + list(input_size), dtype=ms.float32)

    inputs["noise"] = z
    inputs["y"] = y  # None if condition is None; otherwise, a tensor with shape (n, )
    inputs["y_null"] = y_null
    inputs["scale"] = args.guidance_scale
    if args.condition == "text":
        inputs["text_tokens"] = text_tokens
        inputs["mask"] = mask
        inputs["text_emb"] = text_emb

    logger.info(f"Sampling for {n} samples with captions: ")
    for i in range(n):
        logger.info(args.captions[i])

    start_time = time.time()

    # infer
    x_samples = pipeline(inputs, latent_save_fp="outputs/denoised_latent.npy")
    x_samples = x_samples.asnumpy()

    end_time = time.time()

    # save result
    for i in range(n):
        save_fp = f"{save_dir}/{i}.gif"
        save_videos(x_samples[i : i + 1], save_fp, loop=0)
        logger.info(f"save to {save_fp}")
>>>>>>> 37e655f3


def parse_args():
    parser = argparse.ArgumentParser()
    parser.add_argument(
        "--config",
        "-c",
        default="",
        type=str,
        help="path to load a config yaml file that describes the setting which will override the default arguments",
    )
    parser.add_argument(
        "--image_size",
        type=int,
        default=256,
        help="image size in [256, 512]",
    )
    parser.add_argument(
        "--num_frames",
        type=int,
        default=16,
        help="number of frames",
    )
    parser.add_argument(
        "--num_classes",
        type=int,
        default=1000,
        help="number of classes, applies only when condition is `class`",
    )
    parser.add_argument(
        "--num_samples",
        type=int,
        default=3,
        help="number of videos to be generated unconditionally. If using text or class as conditions,"
        " the number of samples will be defined by the number of class labels or text captions",
    )
    parser.add_argument(
        "--model_name",
        "-m",
        type=str,
        default="STDiT-XL/2",
        help="Model name ",
    )
    parser.add_argument(
        "--condition",
        default=None,
        type=str,
        help="the condition types: `None` means using no conditions; `text` means using text embedding as conditions;"
        " `class` means using class labels as conditions.",
    )
    parser.add_argument(
        "--checkpoint",
        type=str,
        default="",
        help="latte checkpoint path. If specified, will load from it, otherwise, will use random initialization",
    )
    parser.add_argument(
        "--text_encoder",
        default=None,
        type=str,
        choices=["clip", "t5"],
        help="text encoder for extract text embeddings: clip text encoder or t5-v1_1-xxl.",
    )
    parser.add_argument("--t5_model_dir", default=None, type=str, help="the T5 cache folder path")
    parser.add_argument(
        "--clip_checkpoint",
        type=str,
        default=None,
        help="CLIP text encoder checkpoint (or sd checkpoint to only load the text encoder part.)",
    )
    parser.add_argument(
        "--vae_checkpoint",
        type=str,
        default="models/sd-vae-ft-mse.ckpt",
        help="VAE checkpoint file path which is used to load vae weight.",
    )
    parser.add_argument(
        "--sd_scale_factor", type=float, default=0.18215, help="VAE scale factor of Stable Diffusion model."
    )

    parser.add_argument("--sampling_steps", type=int, default=50, help="Diffusion Sampling Steps")
    parser.add_argument("--guidance_scale", type=float, default=8.5, help="the scale for classifier-free guidance")
    # MS new args
    parser.add_argument("--device_target", type=str, default="Ascend", help="Ascend or GPU")
    parser.add_argument("--mode", type=int, default=0, help="Running in GRAPH_MODE(0) or PYNATIVE_MODE(1) (default=0)")
    parser.add_argument("--seed", type=int, default=4, help="Inference seed")
    parser.add_argument(
        "--enable_flash_attention",
        default=False,
        type=str2bool,
        help="whether to enable flash attention. Default is False",
    )
    parser.add_argument(
        "--dtype",
        default="fp16",
        type=str,
        choices=["bf16", "fp16", "fp32"],
        help="what data type to use for latte. Default is `fp16`, which corresponds to ms.float16",
    )
    parser.add_argument(
        "--precision_mode",
        default=None,
        type=str,
        help="If specified, set the precision mode for Ascend configurations.",
    )
    parser.add_argument(
        "--use_recompute",
        default=False,
        type=str2bool,
        help="whether use recompute.",
    )
    parser.add_argument(
        "--patch_embedder",
        type=str,
        default="conv",
        choices=["conv", "linear"],
        help="Whether to use conv2d layer or dense (linear layer) as Patch Embedder.",
    )
    parser.add_argument(
        "--captions",
        type=str,
        nargs="+",
        help="A list of text captions to be generated with",
    )
    parser.add_argument("--batch_size", default=2, type=int, help="infer batch size")
    parser.add_argument("--embed_path", type=str, default=None, help="path to t5 embedding")
    parser.add_argument("--ddim_sampling", type=str2bool, default=True, help="Whether to use DDIM for sampling")
    default_args = parser.parse_args()
    abs_path = os.path.abspath(os.path.join(os.path.dirname(os.path.abspath(__file__)), ""))
    if default_args.config:
        logger.info(f"Overwrite default arguments with configuration file {default_args.config}")
        default_args.config = os.path.join(abs_path, default_args.config)
        with open(default_args.config, "r") as f:
            cfg = yaml.safe_load(f)
            _check_cfgs_in_parser(cfg, parser)
            parser.set_defaults(**cfg)
    args = parser.parse_args()
    return args



if __name__ == "__main__":
    args = parse_args()
    main(args)<|MERGE_RESOLUTION|>--- conflicted
+++ resolved
@@ -120,7 +120,6 @@
     for param in vae.get_parameters():  # freeze vae
         param.requires_grad = False
 
-<<<<<<< HEAD
     if args.text_encoder == "t5":
         ckpt_path = args.t5_model_dir
     elif args.text_encoder == "clip":
@@ -143,42 +142,6 @@
         tokenizer = None
 
     logger.info(f"Num tokens: {mask.asnumpy().sum(1)}")
-=======
-    if args.condition == "class":
-        # Labels to condition the model with (feel free to change):
-        class_labels = [1, 13, 100]
-        n = len(class_labels)
-        y = Tensor(class_labels)
-        y_null = ops.ones_like(y) * args.num_classes
-    elif args.condition == "text":
-        if args.text_encoder == "t5":
-            ckpt_path = args.t5_model_dir
-        elif args.text_encoder == "clip":
-            ckpt_path = args.clip_checkpoint
-        # extracting text tokends and attention mask?
-        if args.embed_path is None:
-            text_encoder, tokenizer = get_text_encoder_and_tokenizer(args.text_encoder, ckpt_path)
-            n = len(args.captions)
-            assert n > 0, "No captions provided"
-            text_tokens, mask = text_encoder.get_text_tokens_and_mask(args.captions, return_tensor=True)
-            text_emb = None
-        else:
-            dat = np.load(args.embed_path)
-            text_tokens, mask, text_emb = dat["tokens"], dat["mask"], dat["text_emb"]
-            n = text_emb.shape[0]
-            text_tokens = ms.Tensor(text_tokens)
-            mask = ms.Tensor(mask, dtype=ms.uint8)
-            text_emb = ms.Tensor(text_emb, dtype=ms.float32)
-            text_encoder = None
-            tokenizer = None
-
-        logger.info(f"Num tokens: {mask.asnumpy().sum(1)}")
-
-        y, y_null = None, None
-    else:
-        y, y_null = None, None
-        n = args.num_samples
->>>>>>> 37e655f3
 
     # 3. build inference pipeline
     pipeline = InferPipeline(
@@ -213,7 +176,6 @@
     key_info += "\n" + "=" * 50
     logger.info(key_info)
 
-<<<<<<< HEAD
     for i in range(0, len(args.captions), args.batch_size):
         batch_prompts = args.captions[i : i + arg.batch_size]
         ns = len(batch_prompts)
@@ -389,180 +351,8 @@
             _check_cfgs_in_parser(cfg, parser)
             parser.set_defaults(**cfg)
     args = parser.parse_args()
+
     return args
-
-=======
-    # init inputs
-    inputs = {}
-    # b c t h w
-    z = ops.randn([n, vae_out_channels] + list(input_size), dtype=ms.float32)
-
-    inputs["noise"] = z
-    inputs["y"] = y  # None if condition is None; otherwise, a tensor with shape (n, )
-    inputs["y_null"] = y_null
-    inputs["scale"] = args.guidance_scale
-    if args.condition == "text":
-        inputs["text_tokens"] = text_tokens
-        inputs["mask"] = mask
-        inputs["text_emb"] = text_emb
-
-    logger.info(f"Sampling for {n} samples with captions: ")
-    for i in range(n):
-        logger.info(args.captions[i])
-
-    start_time = time.time()
-
-    # infer
-    x_samples = pipeline(inputs, latent_save_fp="outputs/denoised_latent.npy")
-    x_samples = x_samples.asnumpy()
-
-    end_time = time.time()
-
-    # save result
-    for i in range(n):
-        save_fp = f"{save_dir}/{i}.gif"
-        save_videos(x_samples[i : i + 1], save_fp, loop=0)
-        logger.info(f"save to {save_fp}")
->>>>>>> 37e655f3
-
-
-def parse_args():
-    parser = argparse.ArgumentParser()
-    parser.add_argument(
-        "--config",
-        "-c",
-        default="",
-        type=str,
-        help="path to load a config yaml file that describes the setting which will override the default arguments",
-    )
-    parser.add_argument(
-        "--image_size",
-        type=int,
-        default=256,
-        help="image size in [256, 512]",
-    )
-    parser.add_argument(
-        "--num_frames",
-        type=int,
-        default=16,
-        help="number of frames",
-    )
-    parser.add_argument(
-        "--num_classes",
-        type=int,
-        default=1000,
-        help="number of classes, applies only when condition is `class`",
-    )
-    parser.add_argument(
-        "--num_samples",
-        type=int,
-        default=3,
-        help="number of videos to be generated unconditionally. If using text or class as conditions,"
-        " the number of samples will be defined by the number of class labels or text captions",
-    )
-    parser.add_argument(
-        "--model_name",
-        "-m",
-        type=str,
-        default="STDiT-XL/2",
-        help="Model name ",
-    )
-    parser.add_argument(
-        "--condition",
-        default=None,
-        type=str,
-        help="the condition types: `None` means using no conditions; `text` means using text embedding as conditions;"
-        " `class` means using class labels as conditions.",
-    )
-    parser.add_argument(
-        "--checkpoint",
-        type=str,
-        default="",
-        help="latte checkpoint path. If specified, will load from it, otherwise, will use random initialization",
-    )
-    parser.add_argument(
-        "--text_encoder",
-        default=None,
-        type=str,
-        choices=["clip", "t5"],
-        help="text encoder for extract text embeddings: clip text encoder or t5-v1_1-xxl.",
-    )
-    parser.add_argument("--t5_model_dir", default=None, type=str, help="the T5 cache folder path")
-    parser.add_argument(
-        "--clip_checkpoint",
-        type=str,
-        default=None,
-        help="CLIP text encoder checkpoint (or sd checkpoint to only load the text encoder part.)",
-    )
-    parser.add_argument(
-        "--vae_checkpoint",
-        type=str,
-        default="models/sd-vae-ft-mse.ckpt",
-        help="VAE checkpoint file path which is used to load vae weight.",
-    )
-    parser.add_argument(
-        "--sd_scale_factor", type=float, default=0.18215, help="VAE scale factor of Stable Diffusion model."
-    )
-
-    parser.add_argument("--sampling_steps", type=int, default=50, help="Diffusion Sampling Steps")
-    parser.add_argument("--guidance_scale", type=float, default=8.5, help="the scale for classifier-free guidance")
-    # MS new args
-    parser.add_argument("--device_target", type=str, default="Ascend", help="Ascend or GPU")
-    parser.add_argument("--mode", type=int, default=0, help="Running in GRAPH_MODE(0) or PYNATIVE_MODE(1) (default=0)")
-    parser.add_argument("--seed", type=int, default=4, help="Inference seed")
-    parser.add_argument(
-        "--enable_flash_attention",
-        default=False,
-        type=str2bool,
-        help="whether to enable flash attention. Default is False",
-    )
-    parser.add_argument(
-        "--dtype",
-        default="fp16",
-        type=str,
-        choices=["bf16", "fp16", "fp32"],
-        help="what data type to use for latte. Default is `fp16`, which corresponds to ms.float16",
-    )
-    parser.add_argument(
-        "--precision_mode",
-        default=None,
-        type=str,
-        help="If specified, set the precision mode for Ascend configurations.",
-    )
-    parser.add_argument(
-        "--use_recompute",
-        default=False,
-        type=str2bool,
-        help="whether use recompute.",
-    )
-    parser.add_argument(
-        "--patch_embedder",
-        type=str,
-        default="conv",
-        choices=["conv", "linear"],
-        help="Whether to use conv2d layer or dense (linear layer) as Patch Embedder.",
-    )
-    parser.add_argument(
-        "--captions",
-        type=str,
-        nargs="+",
-        help="A list of text captions to be generated with",
-    )
-    parser.add_argument("--batch_size", default=2, type=int, help="infer batch size")
-    parser.add_argument("--embed_path", type=str, default=None, help="path to t5 embedding")
-    parser.add_argument("--ddim_sampling", type=str2bool, default=True, help="Whether to use DDIM for sampling")
-    default_args = parser.parse_args()
-    abs_path = os.path.abspath(os.path.join(os.path.dirname(os.path.abspath(__file__)), ""))
-    if default_args.config:
-        logger.info(f"Overwrite default arguments with configuration file {default_args.config}")
-        default_args.config = os.path.join(abs_path, default_args.config)
-        with open(default_args.config, "r") as f:
-            cfg = yaml.safe_load(f)
-            _check_cfgs_in_parser(cfg, parser)
-            parser.set_defaults(**cfg)
-    args = parser.parse_args()
-    return args
-
 
 
 if __name__ == "__main__":
