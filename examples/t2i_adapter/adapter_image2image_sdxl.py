--- conflicted
+++ resolved
@@ -12,16 +12,12 @@
 from PIL import Image
 from t2i_utils import read_images
 
-<<<<<<< HEAD
 from mindspore import ops
 
 sys.path.append("../../")  # FIXME: remove in future when mindone is ready for install
 from mindone.env import init_train_env
 from mindone.utils import set_logger
 
-=======
-sys.path.append("../stable_diffusion_v2/")
->>>>>>> e7d55385
 sys.path.append("../stable_diffusion_xl/")
 from gm.helpers import SD_XL_BASE_RATIOS, VERSION2SPECS, create_model, init_sampling
 
