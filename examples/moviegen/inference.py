import datetime
import glob
import logging
import os
import sys
import time
from typing import List, Tuple

import numpy as np
from jsonargparse import ActionConfigFile, ArgumentParser
from jsonargparse.typing import path_type
from mg.acceleration import create_parallel_group

import mindspore as ms
from mindspore import amp, nn
from mindspore.communication import GlobalComm

# TODO: remove in future when mindone is ready for install
__dir__ = os.path.dirname(os.path.abspath(__file__))
mindone_lib_path = os.path.abspath(os.path.join(__dir__, "../../"))
sys.path.append(mindone_lib_path)

from mg.models.tae import TemporalAutoencoder
from mg.pipelines import InferPipeline
from mg.utils import init_model, to_numpy

from mindone.utils import init_train_env, set_logger
from mindone.visualize import save_videos

logger = logging.getLogger(__name__)

Path_dr = path_type("dr", docstring="path to a directory that exists and is readable")


def prepare_captions(
    ul2_dir: Path_dr, metaclip_dir: Path_dr, byt5_dir: Path_dr, rank_id: int, device_num: int
) -> Tuple[List[str], List[str], List[str]]:
    ul2_emb = sorted(glob.glob(os.path.join(ul2_dir, "*.npz")))
    metaclip_emb = sorted(glob.glob(os.path.join(metaclip_dir, "*.npz")))
    byt5_emb = sorted(glob.glob(os.path.join(byt5_dir, "*.npz")))
    if len(ul2_emb) != len(metaclip_emb) or len(ul2_emb) != len(byt5_emb):
        raise ValueError(
            f"ul2_dir ({len(ul2_emb)}), metaclip_dir ({len(metaclip_emb)}),"
            f" and byt5_dir ({len(byt5_emb)}) must contain the same number of files"
        )
    ul2_emb = ul2_emb[rank_id::device_num]
    logger.info(f"Number of captions for rank {rank_id}: {len(ul2_emb)}")
    return ul2_emb, metaclip_emb[rank_id::device_num], byt5_emb[rank_id::device_num]


def main(args):
    # TODO: CFG error
    save_dir = os.path.abspath(args.output_path)
    if args.append_timestamp:
        time_str = datetime.datetime.now().strftime("%Y-%m-%dT%H-%M-%S")
        save_dir = os.path.join(save_dir, time_str)
    os.makedirs(save_dir, exist_ok=True)
    set_logger(name="", output_dir=save_dir)

    latent_dir = os.path.join(save_dir, "denoised_latents")
    if args.save_latent:
        os.makedirs(latent_dir, exist_ok=True)

    # 1. init env
    _, rank_id, device_num = init_train_env(**args.env)  # TODO: rename as train and infer are identical?

    if args.enable_sequence_paralell:
        create_parallel_group(GlobalComm.WORLD_COMM_GROUP)

    # 1.1 read caption embeddings
    ul2_emb, metaclip_emb, byt5_emb = prepare_captions(**args.text_emb, rank_id=rank_id, device_num=device_num)

    # 2. model initiate and weight loading
    # 2.1 tae
    if args.tae is not None:
        logger.info("Initializing TAE...")
        tae = TemporalAutoencoder(**args.tae.init_args).set_train(False)
        if tae.dtype != ms.float32:
            # FIXME: remove AMP and add custom dtype conversion support for better compatibility with PyNative
            amp.custom_mixed_precision(
                tae, black_list=amp.get_black_list() + [nn.GroupNorm, nn.AvgPool2d, nn.Upsample], dtype=tae.dtype
            )
        if args.model.in_channels != tae.out_channels:
            logger.warning(
                f"The number of model input channels ({args.model.in_channels}) doesn't match the number of TAE output"
                f" channels ({tae.out_channels}). Setting it to {tae.out_channels}."
            )
            args.model.in_channels = tae.out_channels
    else:
        logger.info("Skipping TAE initialization.")
        tae = None

    img_h, img_w = args.image_size if isinstance(args.image_size, list) else (args.image_size, args.image_size)
    num_frames = args.num_frames
    latent_size = TemporalAutoencoder.get_latent_size((num_frames, img_h, img_w))

    # 2.2 Llama 3
    logger.info("Transformer init")
    model = init_model(**args.model).set_train(False)

    # 2.3 text embeddings
    prompt_prefix = [os.path.basename(emb)[:-4] for emb in ul2_emb]
    ul2_emb = ms.Tensor([np.load(emb)["text_emb"] for emb in ul2_emb], dtype=ms.float32)
    # metaclip_emb = ms.Tensor([np.load(emb)["text_emb"] for emb in metaclip_emb], dtype=ms.float32)
    metaclip_emb = ms.Tensor(np.ones((ul2_emb.shape[0], 300, 1280)), dtype=ms.float32)  # FIXME: replace with actual
    byt5_emb = ms.Tensor([np.load(emb)["text_emb"] for emb in byt5_emb], dtype=ms.float32)
    num_prompts = ul2_emb.shape[0]

    # 3. build inference pipeline
    pipeline = InferPipeline(
        model,
        tae,
        latent_size,
        guidance_scale=args.guidance_scale,
        num_sampling_steps=args.num_sampling_steps,
        sample_method=args.sample_method,
        micro_batch_size=args.micro_batch_size,
    )

    # 4. print key info
    key_info = "Key Settings:\n" + "=" * 50 + "\n"
    key_info += "\n".join(
        [
            f"MindSpore mode[GRAPH(0)/PYNATIVE(1)]: {args.env.mode}",
            f"Num of captions: {num_prompts}",
            f"Model dtype: {args.model.dtype}",
            f"TAE dtype: {args.tae.init_args.dtype if tae is not None else 'N/A'}",
            f"Image size: {(img_h, img_w)}",
            f"Num frames: {num_frames}",
            f"Sampling steps {args.num_sampling_steps}",
            f"CFG guidance scale: {args.guidance_scale}",
        ]
    )
    key_info += "\n" + "=" * 50
    logger.info(key_info)

    for i in range(0, num_prompts, args.batch_size):
        end_i = min(i + args.batch_size, num_prompts)
        logger.info("Sampling captions:")
        for j in range(i, end_i):
            logger.info(prompt_prefix[j])

        # infer
        start_time = time.perf_counter()
        sample, latent = pipeline(
            ul2_emb=ul2_emb[i:end_i],
            metaclip_emb=metaclip_emb[i:end_i],
            byt5_emb=byt5_emb[i:end_i],
            num_frames=num_frames,
        )
        batch_time = time.perf_counter() - start_time
        logger.info(
            f"Batch time cost: {batch_time:.3f}s,"
            f" sampling speed: {args.num_sampling_steps * (end_i - i) / batch_time:.2f} step/s"
        )

<<<<<<< HEAD
        # save results
=======
        if args.enable_sequence_paralell and rank_id > 1:
            continue

        # save result
>>>>>>> d237f8f7
        for j in range(0, end_i - i):
            fn = prompt_prefix[i + j]
            save_fp = f"{save_dir}/{fn}.{args.save_format}"
            latent_save_fp = f"{latent_dir}/{fn}.npy"

            # save videos
            if sample is not None:
                save_videos(to_numpy(sample[j]), save_fp, fps=args.fps)
                logger.info(f"Video saved in {save_fp}")
            # save decoded latents
            if args.save_latent:
                np.save(latent_save_fp, to_numpy(latent[j]))
                logger.info(f"Denoised latents saved in {latent_save_fp}")


if __name__ == "__main__":
    parser = ArgumentParser(description="Movie Gen inference script.")
    parser.add_argument(
        "-c",
        "--config",
        action=ActionConfigFile,
        help="Path to load a config yaml file that describes the setting which will override the default arguments.",
    )
    parser.add_function_arguments(init_train_env, "env")
    parser.add_function_arguments(init_model, "model", skip={"resume"})
    tae_group = parser.add_argument_group("TAE parameters")
    tae_group.add_subclass_arguments(TemporalAutoencoder, "tae", instantiate=False, required=False)
    infer_group = parser.add_argument_group("Inference parameters")
    infer_group.add_class_arguments(InferPipeline, skip={"model", "tae", "latent_size"}, instantiate=False)
    infer_group.add_argument("--image_size", type=int, nargs="+", help="Output video size")
    infer_group.add_argument("--num_frames", type=int, default=16, help="number of frames")
    infer_group.add_argument("--fps", type=int, default=16, help="FPS in the saved video")
    infer_group.add_function_arguments(prepare_captions, "text_emb", skip={"rank_id", "device_num"})
    infer_group.add_argument("--batch_size", type=int, default=1)
    infer_group.add_argument("--enable_sequence_paralell", type=bool, default=False, help="enable sequence parallel.")
    save_group = parser.add_argument_group("Saving options")
    save_group.add_argument(
        "--save_format",
        default="mp4",
        choices=["gif", "mp4", "png"],
        type=str,
        help="video format for saving the sampling output: gif, mp4 or png",
    )
    save_group.add_argument(
        "--output_path",
        default="output/",
        type=path_type("dcc"),  # path to a directory that can be created if it does not exist
        help="Output directory to save training results.",
    )
    save_group.add_argument(
        "--append_timestamp",
        type=bool,
        default=True,
        help="If true, a subfolder named with timestamp under output_path will be created to save the sampling results",
    )
    save_group.add_argument(
        "--save_latent",
        type=bool,
        default=False,
        help="Save denoised video latent. If True, the denoised latents will be saved in $output_path/denoised_latents",
    )
    cfg = parser.parse_args()
    main(cfg)<|MERGE_RESOLUTION|>--- conflicted
+++ resolved
@@ -9,7 +9,7 @@
 import numpy as np
 from jsonargparse import ActionConfigFile, ArgumentParser
 from jsonargparse.typing import path_type
-from mg.acceleration import create_parallel_group
+from mg.acceleration import set_sequence_parallel_group
 
 import mindspore as ms
 from mindspore import amp, nn
@@ -64,8 +64,8 @@
     # 1. init env
     _, rank_id, device_num = init_train_env(**args.env)  # TODO: rename as train and infer are identical?
 
-    if args.enable_sequence_paralell:
-        create_parallel_group(GlobalComm.WORLD_COMM_GROUP)
+    if args.enable_sequence_parallel:
+        set_sequence_parallel_group(GlobalComm.WORLD_COMM_GROUP)
 
     # 1.1 read caption embeddings
     ul2_emb, metaclip_emb, byt5_emb = prepare_captions(**args.text_emb, rank_id=rank_id, device_num=device_num)
@@ -154,14 +154,11 @@
             f" sampling speed: {args.num_sampling_steps * (end_i - i) / batch_time:.2f} step/s"
         )
 
-<<<<<<< HEAD
+        if args.enable_sequence_parallel and rank_id > 0:
+            # in sequence parallel mode, results from all ranks are identical, so save results only from rank 0
+            continue
+
         # save results
-=======
-        if args.enable_sequence_paralell and rank_id > 1:
-            continue
-
-        # save result
->>>>>>> d237f8f7
         for j in range(0, end_i - i):
             fn = prompt_prefix[i + j]
             save_fp = f"{save_dir}/{fn}.{args.save_format}"
@@ -196,7 +193,7 @@
     infer_group.add_argument("--fps", type=int, default=16, help="FPS in the saved video")
     infer_group.add_function_arguments(prepare_captions, "text_emb", skip={"rank_id", "device_num"})
     infer_group.add_argument("--batch_size", type=int, default=1)
-    infer_group.add_argument("--enable_sequence_paralell", type=bool, default=False, help="enable sequence parallel.")
+    infer_group.add_argument("--enable_sequence_parallel", type=bool, default=False, help="enable sequence parallel.")
     save_group = parser.add_argument_group("Saving options")
     save_group.add_argument(
         "--save_format",
