--- conflicted
+++ resolved
@@ -3,17 +3,10 @@
 # msrun --master_port=8200 --worker_num=8 --local_worker_num=8 --log_dir=log_output  \
 mpirun --allow-run-as-root -n 8 --output-filename log_output --merge-stderr-to-stdout \
 python scripts/infer_vae.py \
-<<<<<<< HEAD
-    --csv_path datasets/sora_overfitting_dataset_0410/vcg_200.csv \
-    --video_folder datasets/sora_overfitting_dataset_0410 \
-    --output_path datasets/sora_overfitting_dataset_0410_vae_512x512 \
-    --vae_checkpoint stabilityai/sd-vae-ft-ema \
-=======
     --csv_path /path/to/video_caption.csv \
     --video_folder /path/to/video \
     --output_path /path/to/vae_cache \
-    --vae_checkpoint models/sd-vae-ft-ema.ckpt \
->>>>>>> bb45ebe9
+    --vae_checkpoint stabilityai/sd-vae-ft-ema \
     --image_size 576 1024 \
     --transform_name crop_resize \
     --vae_micro_batch_size 64 \
