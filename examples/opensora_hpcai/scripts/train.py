--- conflicted
+++ resolved
@@ -26,10 +26,7 @@
 from opensora.pipelines import DiffusionWithLoss, DiffusionWithLossFiTLike
 from opensora.schedulers.iddpm import create_diffusion
 from opensora.utils.amp import auto_mixed_precision
-<<<<<<< HEAD
-=======
 from opensora.utils.ema import EMA
->>>>>>> 9adb2531
 from opensora.utils.model_utils import WHITELIST_OPS
 
 from mindone.trainers.callback import EvalSaveCallback, OverflowMonitor, ProfilerCallbackEpoch
@@ -275,14 +272,7 @@
     if args.dtype in ["fp16", "bf16"]:
         if not args.global_bf16:
             latte_model = auto_mixed_precision(
-<<<<<<< HEAD
-                latte_model,
-                amp_level=args.amp_level,
-                dtype=dtype_map[args.dtype],
-                custom_fp32_cells=WHITELIST_OPS if args.dtype == "fp16" else [],
-=======
                 latte_model, amp_level=args.amp_level, dtype=dtype_map[args.dtype], custom_fp32_cells=WHITELIST_OPS
->>>>>>> 9adb2531
             )
     # load checkpoint
     if len(args.pretrained_model_path) > 0:
