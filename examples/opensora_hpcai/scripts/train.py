--- conflicted
+++ resolved
@@ -196,18 +196,8 @@
         logger.info(f"STDiT input size: {input_size}")
         latte_model = STDiT_XL_2(**model_extra_args)
     elif args.model_version == "v1.1":
-<<<<<<< HEAD
-        model_extra_args.update(
-            {
-                "input_sq_size": 512,
-                "qk_norm": True,
-            }
-        )
+        model_extra_args.update({"input_sq_size": 512, "qk_norm": True})
         logger.info(f"STDiT2 input size: {input_size if args.bucket_config is None else 'Variable'}")
-=======
-        model_extra_args.update({"input_sq_size": 512, "qk_norm": True})
-        logger.info(f"STDiT2 input size: {input_size}")
->>>>>>> 939de5e3
         latte_model = STDiT2_XL_2(**model_extra_args)
     else:
         raise ValueError(f"Unknown model version: {args.model_version}")
