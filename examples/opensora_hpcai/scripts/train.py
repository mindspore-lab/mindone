--- conflicted
+++ resolved
@@ -298,7 +298,6 @@
         ]
         dataloader = ms.dataset.ConcatDataset(dataloaders) if len(dataloaders) > 1 else dataloaders[0]
 
-<<<<<<< HEAD
         # if all_buckets is not None:
         #     hash_func, bucket_boundaries, bucket_batch_sizes = bucket_split_function(all_buckets)
         #     dataloader = dataloader.bucket_batch_by_length(
@@ -309,18 +308,6 @@
         #         drop_remainder=not validation,
         #     )
     return dataloader
-=======
-        if all_buckets is not None:
-            hash_func, bucket_boundaries, bucket_batch_sizes = bucket_split_function(all_buckets)
-            dataloader = dataloader.bucket_batch_by_length(
-                ["video"],
-                bucket_boundaries,
-                bucket_batch_sizes,
-                element_length_function=hash_func,
-                drop_remainder=False,
-            )
-    return dataloader, num_src_samples
->>>>>>> 65dadead
 
 
 def main(args):
@@ -579,12 +566,14 @@
         )
 
     # compute total steps and data epochs (in unit of data sink size)
-    if args.dataset_sink_mode and args.sink_size != -1:
-        # in data sink mode, data sink size determines the number of training steps per epoch.
-        steps_per_epoch = args.sink_size
-    else:
-        # without data sink, number of training steps is determined by number of data batches of the whole training set.
-        steps_per_epoch = dataset_size
+    # without data sink, the number of training steps is determined by the number of batches in the whole training set.
+    steps_per_epoch = dataset_size
+    if args.dataset_sink_mode:
+        if args.sink_size != -1:
+            # in data sink mode, data sink size determines the number of training steps per epoch.
+            steps_per_epoch = args.sink_size
+        else:
+            assert args.bucket_config is None, "Please specify `--sink_size` when using `--bucket_config`."
 
     if args.train_steps == -1:
         assert args.epochs != -1, "`--epochs` must be specified if `--train_steps` is not specified."
@@ -594,21 +583,8 @@
         sink_epochs = math.ceil(total_train_steps / steps_per_epoch)
     else:
         total_train_steps = args.train_steps
-<<<<<<< HEAD
-
-    steps_per_sink = dataset_size
-    if args.dataset_sink_mode:
-        if args.sink_size != -1:
-            steps_per_sink = args.sink_size
-        else:
-            assert args.bucket_config is None, "Please specify `--sink_size` when using `--bucket_config`."
-    # For bucketing, it doesn't matter how many epochs to train,
-    # as `StopAtStepCallback()` will stop training at the desired step
-    sink_epochs = math.ceil(total_train_steps / steps_per_sink)
-=======
-        # asume one step need one whole epoch data to ensure enough batch loading for training
+        # assume one step need one whole epoch data to ensure enough batch loading for training
         sink_epochs = total_train_steps
->>>>>>> 65dadead
 
     if args.ckpt_save_steps == -1:
         ckpt_save_interval = args.ckpt_save_interval
@@ -618,15 +594,9 @@
         if not args.dataset_sink_mode:
             ckpt_save_interval = args.ckpt_save_steps
         else:
-<<<<<<< HEAD
             # still need to count an interval in sink epochs
-            ckpt_save_interval = max(1, args.ckpt_save_steps // steps_per_sink)
-            if args.ckpt_save_steps % steps_per_sink != 0:
-=======
-            # still need to count interval in sink epochs
             ckpt_save_interval = max(1, args.ckpt_save_steps // steps_per_epoch)
             if args.ckpt_save_steps % steps_per_epoch != 0:
->>>>>>> 65dadead
                 logger.warning(
                     f"`ckpt_save_steps` must be times of sink size or dataset_size under dataset sink mode."
                     f"Checkpoint will be saved every {ckpt_save_interval * steps_per_epoch} steps."
