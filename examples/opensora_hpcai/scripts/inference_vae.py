# flake8: noqa
"""
Infer and evaluate autoencoders
"""
import argparse
import logging
import os
import sys
import time

import imageio
import numpy as np

<<<<<<< HEAD
from mindspore import nn, ops

__dir__ = os.path.dirname(os.path.abspath(__file__))
mindone_dir = os.path.abspath(os.path.join(__dir__, "../../../"))
sys.path.insert(0, mindone_dir)

=======
>>>>>>> d8066b12
# from ae.models.lpips import LPIPS
from omegaconf import OmegaConf
from PIL import Image
from skimage.metrics import peak_signal_noise_ratio as calc_psnr
from skimage.metrics import structural_similarity as calc_ssim
from tqdm import tqdm

import mindspore as ms
from mindspore import nn, ops

__dir__ = os.path.dirname(os.path.abspath(__file__))
mindone_lib_path = os.path.abspath(os.path.join(__dir__, "../../../"))
sys.path.insert(0, mindone_lib_path)
sys.path.insert(0, os.path.abspath(os.path.join(__dir__, "..")))

from opensora.datasets.vae_dataset import create_dataloader
from opensora.models.vae.vae import SD_CONFIG, SDXL_CONFIG, OpenSoraVAE_V1_2, VideoAutoencoderKL

from mindone.utils.amp import auto_mixed_precision
from mindone.utils.config import instantiate_from_config, str2bool
from mindone.utils.logger import set_logger

logger = logging.getLogger(__name__)


def postprocess(x, trim=True):
    # postprocess for computing metrics
    pixels = (x + 1) * 127.5
    pixels = np.clip(pixels, 0, 255).astype(np.uint8)

    if len(pixels.shape) == 4:
        # b, c, h, w -> b h w c
        return np.transpose(pixels, (0, 2, 3, 1))
    else:
        # b c t h w -> b t h w c -> b*t h w c
        b, c, t, h, w = pixels.shape
        pixels = np.transpose(pixels, (0, 2, 3, 4, 1))
        pixels = np.reshape(pixels, (b * t, h, w, c))
        return pixels


def visualize_image(recons, x=None, save_fn="tmp_vae_recons"):
    # x: (b h w c)
    for i in range(recons.shape[0]):
        if x is not None:
            out = np.concatenate((x[i], recons[i]), axis=-2)
        else:
            out = recons[i]
        Image.fromarray(out).save(f"{save_fn}-{i:02d}.png")


def visualize_video(recons, x=None, save_fn="tmp_vae3d_recons", fps=15):
    # x: (b t h w c)
    for i in range(recons.shape[0]):
        if x is not None:
            out = np.concatenate((x[i], recons[i]), axis=-2)
        else:
            out = recons[i]
        save_fp = f"{save_fn}-{i:02d}.gif"
        imageio.mimsave(save_fp, out, duration=1 / fps, loop=0)


def main(args):
    ascend_config = {"precision_mode": "must_keep_origin_dtype"}
    ms.set_context(mode=args.mode, ascend_config=ascend_config)
    set_logger(name="", output_dir=args.output_path, rank=0)

    # build model
    if args.use_temporal_vae:
        model = OpenSoraVAE_V1_2(
            micro_batch_size=4,
            micro_frame_size=17,
            ckpt_path=args.ckpt_path,
            freeze_vae_2d=True,
        )
    else:
        model = VideoAutoencoderKL(config=SDXL_CONFIG, ckpt_path=args.ckpt_path, micro_batch_size=4)

    model.set_train(False)
    logger.info(f"Loaded checkpoint from  {args.ckpt_path}")

    # if args.eval_loss:
    #    lpips_loss_fn = LPIPS()

    if args.dtype != "fp32":
        amp_level = "O2"
        dtype = {"fp16": ms.float16, "bf16": ms.bfloat16}[args.dtype]
        # FIXME: due to AvgPool and ops.interpolate doesn't support bf16, we add them to fp32 cells
        custom_fp32_cells = [nn.GroupNorm, nn.AvgPool2d, nn.Upsample]
        model = auto_mixed_precision(model, amp_level, dtype, custom_fp32_cells)
        logger.info(f"Set mixed precision to O2 with dtype={args.dtype}")
    else:
        amp_level = "O0"

    # build dataset
    if isinstance(args.image_size, int):
        image_size = args.image_size
    else:
        if len(args.image_size) == 2:
            assert args.image_size[0] == args.image_size[1], "Currently only h==w is supported"
        image_size = args.image_size[0]

    ds_config = dict(
        csv_path=args.csv_path,
        data_folder=args.video_folder,
        size=image_size,
        crop_size=image_size,
        sample_n_frames=args.num_frames,
        sample_stride=args.frame_stride,
        video_column=args.video_column,
        random_crop=False,
        flip=False,
    )
    dataset = create_dataloader(
        ds_config,
        args.batch_size,
        mixed_strategy=None,
        mixed_image_ratio=0.0,
        num_parallel_workers=8,
        max_rowsize=256,
        shuffle=False,
        device_num=1,
        rank_id=0,
        drop_remainder=False,
    )
    num_batches = dataset.get_dataset_size()

    ds_iter = dataset.create_dict_iterator(1)

    logger.info("Inferene begins")
    mean_infer_time = 0
    mean_psnr = 0
    mean_ssim = 0
    mean_lpips = 0
    mean_recon = 0
    num_samples = 0
    for step, data in tqdm(enumerate(ds_iter)):
        x = data["video"]
        start_time = time.time()

        z = model.encode(x)
        if not args.encode_only:
            if args.use_temporal_vae:
                recons = model.decode(z, num_frames=args.num_frames)
            else:
                recons = model.decode(z)

        # adapt to bf16
        recons = recons.to(ms.float32)

        infer_time = time.time() - start_time
        mean_infer_time += infer_time
        logger.info(f"Infer time: {infer_time}")

        if not args.encode_only:
            # if args.dataset_name == 'image' and args.expand_dim_t:
            #    # b c t h w -> b c h w
            #    x = x[:,:,0,:,:]
            #    recons= recons[:,:,0,:,:]
            is_video = len(recons.shape) == 5 and (recons.shape[-3] > 1)
            t = recons.shape[-3] if is_video else 1

            recons_rgb = postprocess(recons.asnumpy())
            x_rgb = postprocess(x.asnumpy())

            psnr_cur = [calc_psnr(x_rgb[i], recons_rgb[i]) for i in range(x_rgb.shape[0])]
            ssim_cur = [
                calc_ssim(x_rgb[i], recons_rgb[i], data_range=255, channel_axis=-1, multichannel=True)
                for i in range(x_rgb.shape[0])
            ]
            mean_psnr += sum(psnr_cur)
            mean_ssim += sum(ssim_cur)
            num_samples += x_rgb.shape[0]

            logger.info(f"cur psnr: {psnr_cur[-1]:.4f}, mean psnr:{mean_psnr/num_samples:.4f}")
            logger.info(f"cur ssim: {ssim_cur[-1]:.4f}, mean ssim:{mean_ssim/num_samples:.4f}")

            if args.eval_loss:
                recon_loss = np.abs((x - recons).asnumpy())
                lpips_loss = lpips_loss_fn(x, recons).asnumpy()
                mean_recon += recon_loss.mean()
                mean_lpips += lpips_loss.mean()

            if args.save_vis:
                save_fn = os.path.join(
                    args.output_path, "{}-{}".format(os.path.basename(args.video_folder), f"step{step:03d}")
                )
                if not is_video:
                    visualize_image(recons_rgb, x_rgb, save_fn=save_fn)
                else:
                    bt, h, w, c = recons_rgb.shape
                    recons_rgb_vis = np.reshape(recons_rgb, (bt // t, t, h, w, c))
                    x_rgb_vis = np.reshape(x_rgb, (bt // t, t, h, w, c))
                    visualize_video(recons_rgb_vis, x_rgb_vis, save_fn=save_fn)

    mean_infer_time /= num_batches
    logger.info(f"Mean infer time: {mean_infer_time}")
    logger.info(f"Done. Results saved in {args.output_path}")

    if not args.encode_only:
        mean_psnr /= num_samples
        mean_ssim /= num_samples
        logger.info(f"mean psnr:{mean_psnr:.4f}")
        logger.info(f"mean ssim:{mean_ssim:.4f}")

        if args.eval_loss:
            mean_recon /= num_batches
            mean_lpips /= num_batches
            logger.info(f"mean recon loss: {mean_recon:.4f}")
            logger.info(f"mean lpips loss: {mean_lpips:.4f}")


def parse_args():
    parser = argparse.ArgumentParser()
    parser.add_argument(
        "--model_config",
        default="configs/autoencoder_kl_f8.yaml",
        type=str,
        help="model architecture config",
    )
    parser.add_argument(
        "--ckpt_path", default="outputs/vae_train/ckpt/vae_kl_f8-e10.ckpt", type=str, help="checkpoint path"
    )
    parser.add_argument(
        "--csv_path",
        default=None,
        type=str,
        help="path to csv annotation file. If None, will get videos from the folder of `data_path`",
    )
    parser.add_argument("--video_folder", default=None, type=str, help="folder of videos")
    parser.add_argument(
        "--output_path", default="samples/vae_recons", type=str, help="output directory to save inference results"
    )
    parser.add_argument("--num_frames", default=17, type=int, help="num frames")
    parser.add_argument("--frame_stride", default=1, type=int, help="frame sampling stride")
    parser.add_argument(
        "--expand_dim_t",
        default=False,
        type=str2bool,
        help="expand temporal axis for image data, used for vae 3d inference with image data",
    )
    parser.add_argument("--image_size", default=256, type=int, help="image rescale size")
    # parser.add_argument("--crop_size", default=256, type=int, help="image crop size")

    parser.add_argument("--batch_size", default=1, type=int, help="batch size")
    parser.add_argument("--num_parallel_workers", default=8, type=int, help="num workers for data loading")
    parser.add_argument(
        "--eval_loss",
        default=False,
        type=str2bool,
        help="whether measure loss including reconstruction, kl, perceptual loss",
    )
    parser.add_argument("--save_vis", default=True, type=str2bool, help="whether save reconstructed images")
    parser.add_argument("--use_temporal_vae", default=True, type=str2bool, help="if False, just use spatial vae")
    parser.add_argument("--encode_only", default=False, type=str2bool, help="only encode to save z or distribution")
    parser.add_argument("--video_column", default="video", type=str, help="name of column for videos saved in csv file")
    parser.add_argument(
        "--mixed_strategy",
        type=str,
        default=None,
        choices=[None, "mixed_video_image", "image_only"],
        help="video and image mixed strategy.",
    )
    parser.add_argument(
        "--mixed_image_ratio", default=0.0, type=float, help="image ratio in mixed video and image data training"
    )
    parser.add_argument(
        "--save_z_dist",
        default=False,
        type=str2bool,
        help="If True, save z distribution, mean and logvar. Otherwise, save z after sampling.",
    )
    # ms related
    parser.add_argument("--mode", default=0, type=int, help="Specify the mode: 0 for graph mode, 1 for pynative mode")
    parser.add_argument(
        "--dtype",
        default="fp32",
        type=str,
        choices=["fp32", "fp16", "bf16"],
        help="mixed precision type, if fp32, all layer precision is float32 (amp_level=O0),  \
                if bf16 or fp16, amp_level==O2, part of layers will compute in bf16 or fp16 such as matmul, dense, conv.",
    )
    parser.add_argument("--device_target", type=str, default="Ascend", help="Ascend or GPU")

    args = parser.parse_args()

    return args


if __name__ == "__main__":
    args = parse_args()
    main(args)<|MERGE_RESOLUTION|>--- conflicted
+++ resolved
@@ -11,15 +11,6 @@
 import imageio
 import numpy as np
 
-<<<<<<< HEAD
-from mindspore import nn, ops
-
-__dir__ = os.path.dirname(os.path.abspath(__file__))
-mindone_dir = os.path.abspath(os.path.join(__dir__, "../../../"))
-sys.path.insert(0, mindone_dir)
-
-=======
->>>>>>> d8066b12
 # from ae.models.lpips import LPIPS
 from omegaconf import OmegaConf
 from PIL import Image
