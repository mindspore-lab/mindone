--- conflicted
+++ resolved
@@ -305,18 +305,6 @@
         )
         text_tokens, mask = Tensor(text_tokens, dtype=ms.int32), Tensor(mask, dtype=ms.uint8)
         text_emb = None
-<<<<<<< HEAD
-        # TODO: use FA in T5
-        if args.t5_dtype in ["fp16", "bf16"]:
-            if args.t5_dtype == "fp16":
-                logger.warning(
-                    "T5 dtype is fp16, which may lead to video color vibration. Suggest to use bf16 or fp32."
-                )
-            text_encoder = auto_mixed_precision(
-                text_encoder, amp_level="O2", dtype=dtype_map[args.t5_dtype], custom_fp32_cells=BLACKLIST_OPS
-            )
-=======
->>>>>>> 7cc009d0
         logger.info(f"Num tokens: {mask.asnumpy().sum(2)}")
     else:
         if args.model_version != "v1":
