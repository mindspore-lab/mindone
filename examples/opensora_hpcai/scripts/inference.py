import argparse
import datetime
import glob
import logging
import os
import sys
import time

import numpy as np
import yaml

import mindspore as ms
from mindspore import Tensor, nn
from mindspore.communication.management import get_group_size, get_rank, init

__dir__ = os.path.dirname(os.path.abspath(__file__))
mindone_lib_path = os.path.abspath(os.path.join(__dir__, "../../../"))
sys.path.insert(0, mindone_lib_path)
sys.path.insert(0, os.path.abspath(os.path.join(__dir__, "..")))

from opensora.models.stdit import STDiT2_XL_2, STDiT_XL_2
from opensora.models.text_encoder.t5 import get_text_encoder_and_tokenizer
from opensora.models.vae.vae import SD_CONFIG, AutoencoderKL
from opensora.pipelines import InferPipeline, InferPipelineFiTLike
from opensora.utils.amp import auto_mixed_precision
from opensora.utils.cond_data import get_references, read_captions_from_csv, read_captions_from_txt
from opensora.utils.model_utils import WHITELIST_OPS, _check_cfgs_in_parser, str2bool
from opensora.utils.util import apply_mask_strategy, process_mask_strategies, process_prompts

from mindone.utils.logger import set_logger
from mindone.utils.misc import to_abspath
from mindone.utils.seed import set_random_seed
from mindone.visualize.videos import save_videos

logger = logging.getLogger(__name__)


def init_env(
    mode: int = ms.GRAPH_MODE,
    seed: int = 42,
    distributed: bool = False,
    max_device_memory: str = None,
    device_target: str = "Ascend",
    enable_dvm: bool = False,
    debug: bool = False,
):
    """
    Initialize MindSpore environment.

    Args:
        mode: MindSpore execution mode. Default is 0 (ms.GRAPH_MODE).
        seed: The seed value for reproducibility. Default is 42.
        distributed: Whether to enable distributed training. Default is False.
    Returns:
        A tuple containing the device ID, rank ID and number of devices.
    """
    set_random_seed(seed)
    if max_device_memory is not None:
        ms.set_context(max_device_memory=max_device_memory)

    if debug and mode == ms.GRAPH_MODE:  # force PyNative mode when debugging
        logger.warning("Debug mode is on, switching execution mode to PyNative.")
        mode = ms.PYNATIVE_MODE

    if distributed:
        ms.set_context(
            mode=mode,
            device_target=device_target,
        )
        init()
        device_num = get_group_size()
        rank_id = get_rank()
        logger.debug(f"rank_id: {rank_id}, device_num: {device_num}")
        ms.reset_auto_parallel_context()

        ms.set_auto_parallel_context(
            parallel_mode=ms.ParallelMode.DATA_PARALLEL,
            gradients_mean=True,
            device_num=device_num,
        )
    else:
        device_num = 1
        rank_id = 0
        ms.set_context(
            mode=mode,
            device_target=device_target,
            pynative_synchronize=debug,
        )

    if enable_dvm:
        # FIXME: the graph_kernel_flags settting is a temp solution to fix dvm loss convergence in ms2.3-rc2. Refine it for future ms version.
        ms.set_context(enable_graph_kernel=True, graph_kernel_flags="--disable_cluster_ops=Pow,Select")

    return rank_id, device_num


# split captions or t5-embedding according to rank_num and rank_id
def data_parallel_split(x, device_id, device_num):
    n = len(x)
    shard_size = n // device_num
    if device_id is None:
        device_id = 0
    base_data_idx = device_id * shard_size

    if device_num in [None, 1]:
        shard = x
    if device_id == device_num - 1:
        shard = x[device_id * shard_size :]
    else:
        shard = x[device_id * shard_size : (device_id + 1) * shard_size]

    return shard, base_data_idx


def main(args):
    if args.append_timestr:
        time_str = datetime.datetime.now().strftime("%Y-%m-%dT%H-%M-%S")
        save_dir = f"{args.output_path}/{time_str}"
    else:
        save_dir = f"{args.output_path}"

    os.makedirs(save_dir, exist_ok=True)
    if args.save_latent:
        latent_dir = os.path.join(args.output_path, "denoised_latents")
        os.makedirs(latent_dir, exist_ok=True)
    set_logger(name="", output_dir=save_dir)

    # 1. init env
    rank_id, device_num = init_env(
        args.mode,
        args.seed,
        args.use_parallel,
        device_target=args.device_target,
        enable_dvm=args.enable_dvm,
        debug=args.debug,
    )

    # 1.1 get captions from cfg or prompt_path
    if args.prompt_path is not None:
        if args.prompt_path.endswith(".csv"):
            captions = read_captions_from_csv(args.prompt_path)
        else:  # treat any other file as a plain text
            captions = read_captions_from_txt(args.prompt_path)
    else:
        captions = args.captions

    if args.model_version == "v1" and args.loop > 1:
        args.loop = 1
        logger.warning("OpenSora v1 doesn't support iterative video generation. Setting loop to 1.")

    captions = process_prompts(captions, args.loop)  # in v1.1 each loop can have a different caption
    captions, base_data_idx = data_parallel_split(captions, rank_id, device_num)  # split for data parallel
    if args.use_parallel:
        print(f"Num captions for rank {rank_id}: {len(captions)}")

    # 2. model initiate and weight loading
    # 2.1 latte
    VAE_T_COMPRESS = 1
    VAE_S_COMPRESS = 8
    VAE_Z_CH = SD_CONFIG["z_channels"]
    img_h, img_w = args.image_size if isinstance(args.image_size, list) else (args.image_size, args.image_size)

    input_size = (
        args.num_frames // VAE_T_COMPRESS,
        img_h // VAE_S_COMPRESS,
        img_w // VAE_S_COMPRESS,
    )
    patchify_conv3d_replace = "linear" if args.pre_patchify else "conv2d"
    model_extra_args = dict(
        input_size=input_size,
        in_channels=VAE_Z_CH,
        model_max_length=args.model_max_length,
<<<<<<< HEAD
        patchify_conv3d_replace=patchify_conv3d_replace,  # for Ascend
=======
        patchify_conv3d_replace=args.patchify,  # for Ascend
>>>>>>> 99bc11cb
        enable_flashattn=args.enable_flash_attention,
    )
    if args.pre_patchify and args.model_version != "v1.1":
        raise ValueError("`pre_patchify=True` can only be used in model version 1.1.")

    if args.model_version == "v1":
        model_name = "STDiT"
        if img_h != img_w:
            raise ValueError(f"OpenSora v1 support square images only, but got {args.image_size}")

        if args.image_size == 512 and args.space_scale != 1:
            logger.warning("space_ratio should be 1 for 512x512 resolution")

        model_extra_args.update(
            {
                "space_scale": args.space_scale,  # 0.5 for 256x256. 1. for 512
                "time_scale": args.time_scale,
            }
        )

        logger.info(f"{model_name} init")
        latte_model = STDiT_XL_2(**model_extra_args)

    elif args.model_version == "v1.1":
        model_name = "STDiT2"
        model_extra_args.update({"input_sq_size": 512, "qk_norm": True})
        logger.info(f"{model_name} init")
        latte_model = STDiT2_XL_2(**model_extra_args)
    else:
        raise ValueError(f"Unknown model version: {args.model_version}")

    latte_model = latte_model.set_train(False)

    dtype_map = {"fp16": ms.float16, "bf16": ms.bfloat16}
    if args.dtype in ["fp16", "bf16"]:
        latte_model = auto_mixed_precision(
            latte_model, amp_level=args.amp_level, dtype=dtype_map[args.dtype], custom_fp32_cells=WHITELIST_OPS
        )

    if args.ckpt_path:
        logger.info(f"Loading ckpt {args.ckpt_path} into {model_name}")
        assert os.path.exists(args.ckpt_path), f"{args.ckpt_path} not found."
        latte_model.load_from_checkpoint(args.ckpt_path)
    else:
        logger.warning(f"{model_name} uses random initialization!")

    # 2.2 vae
    if args.use_vae_decode or args.reference_path is not None:
        logger.info("vae init")
        vae = AutoencoderKL(SD_CONFIG, VAE_Z_CH, ckpt_path=args.vae_checkpoint)
        vae = vae.set_train(False)
        if args.vae_dtype in ["fp16", "bf16"]:
            vae = auto_mixed_precision(
                vae, amp_level=args.amp_level, dtype=dtype_map[args.vae_dtype], custom_fp32_cells=[nn.GroupNorm]
            )
    else:
        vae = None

    # 2.3 text encoder
    if args.text_embed_folder is None:
        text_encoder, tokenizer = get_text_encoder_and_tokenizer(
            "t5", args.t5_model_dir, model_max_length=args.model_max_length
        )
        num_prompts = len(captions)
        text_tokens, mask = zip(
            *[text_encoder.get_text_tokens_and_mask(caption, return_tensor=False) for caption in captions]
        )
        text_tokens, mask = Tensor(text_tokens, dtype=ms.int32), Tensor(mask, dtype=ms.uint8)
        text_emb = None
        if args.dtype in ["fp16", "bf16"]:
            text_encoder = auto_mixed_precision(text_encoder, amp_level="O2", dtype=dtype_map[args.dtype])
        logger.info(f"Num tokens: {mask.asnumpy().sum(2)}")

    else:
        assert not args.use_parallel, "parallel inference is not supported for t5 cached sampling currently."
        if args.model_version == "v1.1":
            logger.warning("For embedded captions, only one prompt per video is supported at this moment.")

        embed_paths = sorted(glob.glob(os.path.join(args.text_embed_folder, "*.npz")))
        prompt_prefix = []
        text_tokens, mask, text_emb = [], [], []
        for fp in embed_paths:
            prompt_prefix.append(os.path.basename(fp)[:-4])
            dat = np.load(fp)
            text_tokens.append(dat["tokens"])
            mask.append(dat["mask"])
            text_emb.append(dat["text_emb"])
        text_tokens = np.concatenate(text_tokens)
        mask = np.concatenate(mask)
        text_emb = np.concatenate(text_emb)
        logger.info(f"Num tokens: {mask.sum(1)}")

        num_prompts = text_emb.shape[0]
        text_tokens = ms.Tensor(text_tokens)
        mask = ms.Tensor(mask, dtype=ms.uint8)
        text_emb = ms.Tensor(text_emb, dtype=ms.float32)
        text_encoder = None

    if (args.model_version == "v1" or args.reference_path is None) and num_prompts < 1:
        raise ValueError("No text prompts provided for Text-to-Video generation.")

    # 3. build inference pipeline
    pipeline_kwargs = dict(
        scale_factor=args.sd_scale_factor,
        num_inference_steps=args.sampling_steps,
        guidance_rescale=args.guidance_scale,
        guidance_channels=args.guidance_channels,
        ddim_sampling=args.ddim_sampling,  # TODO: add ddim support for OpenSora v1.1
        micro_batch_size=args.vae_micro_batch_size,
    )
    if args.pre_patchify:
        additional_pipeline_kwargs = dict(
            patch_size=latte_model.patch_size,
            max_image_size=args.max_image_size,
            max_num_frames=args.max_num_frames,
            embed_dim=latte_model.hidden_size,
            num_heads=latte_model.num_heads,
            vae_downsample_rate=8.0,
            in_channels=latte_model.in_channels,
            input_sq_size=latte_model.input_sq_size,
        )
        pipeline_kwargs.update(additional_pipeline_kwargs)

    pipeline_ = InferPipelineFiTLike if args.pre_patchify else InferPipeline
    pipeline = pipeline_(latte_model, vae, text_encoder=text_encoder, **pipeline_kwargs)

    # 3.1. Support for multi-resolution (OpenSora v1.1 only)
    model_args = {}
    if args.model_version == "v1.1":
        model_args["height"] = Tensor([img_h] * args.batch_size, dtype=ms.float32)
        model_args["width"] = Tensor([img_w] * args.batch_size, dtype=ms.float32)
        model_args["num_frames"] = Tensor([args.num_frames] * args.batch_size, dtype=ms.float32)
        model_args["ar"] = Tensor([img_h / img_w] * args.batch_size, dtype=ms.float32)
        model_args["fps"] = Tensor([args.fps] * args.batch_size, dtype=ms.float32)

    # 3.2 Prepare references (OpenSora v1.1 only)
    if args.reference_path is not None and not (len(args.reference_path) == 1 and args.reference_path[0] == ""):
        if len(args.reference_path) != num_prompts:
            raise ValueError(f"Reference path mismatch: {len(args.reference_path)} != {num_prompts}")
        if len(args.reference_path) != len(args.mask_strategy):
            raise ValueError(f"Mask strategy mismatch: {len(args.mask_strategy)} != {len(captions)}")
    else:
        args.reference_path = [None] * len(captions)
        args.mask_strategy = [None] * len(captions)
    frames_mask_strategies = process_mask_strategies(args.mask_strategy)

    # 4. print key info
    key_info = "Key Settings:\n" + "=" * 50 + "\n"
    key_info += "\n".join(
        [
            f"MindSpore mode[GRAPH(0)/PYNATIVE(1)]: {args.mode}",
            f"Num of captions: {num_prompts}",
            f"dtype: {args.dtype}",
            f"amp_level: {args.amp_level}",
            f"Sampling steps {args.sampling_steps}",
            f"DDIM sampling: {args.ddim_sampling}",
            f"CFG guidance scale: {args.guidance_scale}",
        ]
    )
    key_info += "\n" + "=" * 50
    logger.info(key_info)

    for i in range(0, num_prompts, args.batch_size):
        if text_emb is None:
            batch_prompts = captions[i : i + args.batch_size]
            ns = len(batch_prompts)
        else:
            ns = min(args.batch_size, text_emb.shape[0] - i)

        frames_mask_strategy = frames_mask_strategies[i : i + args.batch_size]

        references = get_references(args.reference_path[i : i + args.batch_size], (img_h, img_w))
        # embed references into latent space
        for ref in references:
            if ref is not None:
                for k in range(len(ref)):
                    try:
                        ref[k] = pipeline.vae_encode(Tensor(ref[k])).asnumpy().swapaxes(0, 1)
                    except RuntimeError as e:
                        logger.error(
                            f"Failed to embed reference video {args.reference_path[i : i + args.batch_size][k]}."
                            f" Try reducing `vae_micro_batch_size`."
                        )
                        raise e

        frames_mask, latents, videos = None, [], []
        for loop_i in range(args.loop):
            if loop_i > 0:
                for j in range(len(references)):  # iterate over batch of references
                    if references[j] is None:
                        references[j] = [latents[-1][j]]
                    else:
                        references[j].append(latents[-1][j])
                    new_strategy = [
                        loop_i,
                        len(references[j]) - 1,
                        -args.condition_frame_length,
                        0,
                        args.condition_frame_length,
                        0.0,
                    ]
                    if frames_mask_strategy[j] is None:
                        frames_mask_strategy[j] = [new_strategy]
                    else:
                        frames_mask_strategy[j].append(new_strategy)

            # prepare inputs
            inputs = {}
            # b c t h w
            z = np.random.randn(*([ns, VAE_Z_CH] + list(input_size))).astype(np.float32)

            if args.model_version == "v1.1":
                z, frames_mask = apply_mask_strategy(z, references, frames_mask_strategy, loop_i)
                frames_mask = Tensor(frames_mask, dtype=ms.float32)

            z = ms.Tensor(z, dtype=ms.float32)
            inputs["noise"] = z
            inputs["scale"] = args.guidance_scale
            if text_emb is None:
                inputs["text_tokens"] = text_tokens[i : i + ns, loop_i]
                inputs["text_emb"] = None
                inputs["mask"] = mask[i : i + ns, loop_i]
            else:
                inputs["text_tokens"] = None
                inputs["text_emb"] = text_emb[i : i + ns]
                inputs["mask"] = mask[i : i + ns]

            logger.info("Sampling captions:")
            for j in range(ns):
                if text_emb is None:
                    logger.info(captions[i + j][loop_i])
                else:
                    logger.info(prompt_prefix[i + j])

            # infer
            start_time = time.time()
            samples, latent = pipeline(inputs, frames_mask=frames_mask, additional_kwargs=model_args)
            latents.append(latent.asnumpy()[:, :, args.condition_frame_length if loop_i > 0 else 0 :])
            if samples is not None:
                videos.append(samples.asnumpy()[:, args.condition_frame_length if loop_i > 0 else 0 :])
            batch_time = time.time() - start_time
            logger.info(
                f"Batch time cost: {batch_time:.3f}s, sampling speed: {args.sampling_steps * ns / batch_time:.2f} step/s"
            )

        latents = np.concatenate(latents, axis=2)
        if videos:
            videos = np.concatenate(videos, axis=1)

        # save result
        for j in range(ns):
            global_idx = base_data_idx + i + j
            if args.text_embed_folder is None:
                prompt = "-".join((batch_prompts[j][0].replace("/", "").split(" ")[:10]))
                save_fp = f"{save_dir}/{global_idx:03d}-{prompt}.{args.save_format}"
                latent_save_fp = f"{latent_dir}/{global_idx:03d}-{prompt}.npy"
            else:
                fn = prompt_prefix[global_idx]
                save_fp = f"{save_dir}/{fn}.{args.save_format}"
                latent_save_fp = f"{latent_dir}/{fn}.npy"

            # save videos
            if len(videos):
                save_videos(videos[j], save_fp, fps=args.fps / args.frame_interval)
                logger.info(f"Video saved in {save_fp}")

            # save decoded latents
            if args.save_latent:
                np.save(latent_save_fp, latents[j : j + 1])
                logger.info(f"Denoised latents saved in {latent_save_fp}")


def parse_args():
    parser = argparse.ArgumentParser()
    parser.add_argument(
        "--config",
        "-c",
        default="",
        type=str,
        help="path to load a config yaml file that describes the setting which will override the default arguments",
    )
    parser.add_argument(
        "--model_version", default="v1", type=str, choices=["v1", "v1.1"], help="OpenSora model version."
    )
    parser.add_argument("--image_size", type=int, default=256, nargs="+", help="image size in [256, 512]")
    parser.add_argument("--num_frames", type=int, default=16, help="number of frames")
    parser.add_argument(
        "--num_samples",
        type=int,
        default=3,
        help="number of videos to be generated unconditionally. If using text or class as conditions,"
        " the number of samples will be defined by the number of class labels or text captions",
    )
    parser.add_argument(
        "--ckpt_path",
        type=str,
        default="",
        help="latte checkpoint path. If specified, will load from it, otherwise, will use random initialization",
    )
    parser.add_argument("--t5_model_dir", default=None, type=str, help="the T5 cache folder path")
    parser.add_argument(
        "--vae_checkpoint",
        type=str,
        default="models/sd-vae-ft-ema.ckpt",
        help="VAE checkpoint file path which is used to load vae weight.",
    )
    parser.add_argument(
        "--sd_scale_factor", type=float, default=0.18215, help="VAE scale factor of Stable Diffusion model."
    )
    parser.add_argument(
        "--vae_micro_batch_size",
        type=int,
        default=None,
        help="If not None, split batch_size*num_frames into smaller ones for VAE encoding to reduce memory limitation",
    )
    parser.add_argument("--enable_dvm", default=False, type=str2bool, help="enable dvm mode")
    parser.add_argument("--sampling_steps", type=int, default=50, help="Diffusion Sampling Steps")
    parser.add_argument("--guidance_scale", type=float, default=8.5, help="the scale for classifier-free guidance")
    parser.add_argument(
        "--guidance_channels",
        type=int,
        help="How many channels to use for classifier-free diffusion. If None, use half of the latent channels",
    )
    parser.add_argument(
        "--frame_interval",
        default=1,
        type=int,
        help="Frames sampling frequency. Final video FPS will be equal to FPS / frame_interval.",
    )
    parser.add_argument("--loop", type=int, default=1, help="Number of times to loop video generation task.")
    parser.add_argument("--model_max_length", type=int, default=120, help="T5's embedded sequence length.")
    parser.add_argument(
        "--condition_frame_length",
        type=int,
        help="Number of frames generated in a previous loop to use as a conditioning for the next loop.",
    )
    parser.add_argument(
        "--mask_strategy", type=str, nargs="*", help="Masking strategy for Image/Video-to-Video generation task."
    )
    parser.add_argument(
        "--reference_path", type=str, nargs="*", help="References for Image/Video-to-Video generation task."
    )
    # MS new args
    parser.add_argument("--device_target", type=str, default="Ascend", help="Ascend or GPU")
    parser.add_argument("--mode", type=int, default=0, help="Running in GRAPH_MODE(0) or PYNATIVE_MODE(1) (default=0)")
    parser.add_argument("--use_parallel", default=False, type=str2bool, help="use parallel")
    parser.add_argument("--debug", type=str2bool, default=False, help="Execute inference in debug mode.")
    parser.add_argument("--seed", type=int, default=4, help="Inference seed")
    parser.add_argument(
        "--patchify",
        type=str,
        default="conv2d",
        choices=["conv3d", "conv2d", "linear"],
        help="patchify_conv3d_replace, conv2d - equivalent conv2d to replace conv3d patchify, linear - equivalent linear layer to replace conv3d patchify  ",
    )
    parser.add_argument(
        "--enable_flash_attention",
        default=False,
        type=str2bool,
        help="whether to enable flash attention. Default is False",
    )
    parser.add_argument(
        "--dtype",
        default="fp32",
        type=str,
        choices=["bf16", "fp16", "fp32"],
        help="what data type to use for latte. Default is `fp16`, which corresponds to ms.float16",
    )
    parser.add_argument(
        "--vae_dtype",
        default="fp32",
        type=str,
        choices=["bf16", "fp16", "fp32"],
        help="what data type to use for latte. Default is `fp16`, which corresponds to ms.float16",
    )
    parser.add_argument(
        "--amp_level",
        default="O2",
        type=str,
        help="mindspore amp level, O1: most fp32, only layers in whitelist compute in fp16 (dense, conv, etc); \
            O2: most fp16, only layers in blacklist compute in fp32 (batch norm etc)",
    )
    parser.add_argument("--space_scale", default=0.5, type=float, help="stdit model space scalec")
    parser.add_argument("--time_scale", default=1.0, type=float, help="stdit model time scalec")
    parser.add_argument(
        "--captions",
        type=str,
        nargs="+",
        help="A list of text captions to be generated with",
    )
    parser.add_argument("--prompt_path", default=None, type=str, help="path to a csv file containing captions")
    parser.add_argument(
        "--output_path",
        type=str,
        default="samples",
        help="output dir to save the generated videos",
    )
    parser.add_argument(
        "--append_timestr",
        type=str2bool,
        default=True,
        help="If true, an subfolder named with timestamp under output_path will be created to save the sampling results",
    )
    parser.add_argument(
        "--save_format",
        default="mp4",
        choices=["gif", "mp4"],
        type=str,
        help="video format for saving the sampling output, gif or mp4",
    )
    parser.add_argument("--fps", type=int, default=8, help="FPS in the saved video")
    parser.add_argument("--batch_size", default=4, type=int, help="infer batch size")
    parser.add_argument("--text_embed_folder", type=str, default=None, help="path to t5 embedding")
    parser.add_argument(
        "--save_latent",
        type=str2bool,
        default=True,
        help="Save denoised video latent. If True, the denoised latents will be saved in $output_path/denoised_latents",
    )
    parser.add_argument(
        "--use_vae_decode",
        type=str2bool,
        default=True,
        help="[For T2V models only] If False, skip vae decode to save memory"
        " (you can use infer_vae_decode.py to decode the saved denoised latent later.",
    )
    parser.add_argument("--ddim_sampling", type=str2bool, default=True, help="Whether to use DDIM for sampling")
    parser.add_argument("--pre_patchify", default=False, type=str2bool, help="Patchify the latent before inference.")
    parser.add_argument("--max_image_size", default=512, type=int, help="Max image size for patchified latent.")
    parser.add_argument("--max_num_frames", default=16, type=int, help="Max number of frames for patchified latent.")
    default_args = parser.parse_args()

    __dir__ = os.path.dirname(os.path.abspath(__file__))
    abs_path = os.path.abspath(os.path.join(__dir__, ".."))
    if default_args.config:
        logger.info(f"Overwrite default arguments with configuration file {default_args.config}")
        default_args.config = to_abspath(abs_path, default_args.config)
        with open(default_args.config, "r") as f:
            cfg = yaml.safe_load(f)
            _check_cfgs_in_parser(cfg, parser)
            parser.set_defaults(**cfg)
    args = parser.parse_args()
    # convert to absolute path, necessary for modelarts
    args.ckpt_path = to_abspath(abs_path, args.ckpt_path)
    args.vae_checkpoint = to_abspath(abs_path, args.vae_checkpoint)
    args.prompt_path = to_abspath(abs_path, args.prompt_path)
    args.output_path = to_abspath(abs_path, args.output_path)
    args.text_embed_folder = to_abspath(abs_path, args.text_embed_folder)
    return args


if __name__ == "__main__":
    args = parse_args()
    main(args)<|MERGE_RESOLUTION|>--- conflicted
+++ resolved
@@ -165,16 +165,12 @@
         img_h // VAE_S_COMPRESS,
         img_w // VAE_S_COMPRESS,
     )
-    patchify_conv3d_replace = "linear" if args.pre_patchify else "conv2d"
+    patchify_conv3d_replace = "linear" if args.pre_patchify else args.patchify
     model_extra_args = dict(
         input_size=input_size,
         in_channels=VAE_Z_CH,
         model_max_length=args.model_max_length,
-<<<<<<< HEAD
         patchify_conv3d_replace=patchify_conv3d_replace,  # for Ascend
-=======
-        patchify_conv3d_replace=args.patchify,  # for Ascend
->>>>>>> 99bc11cb
         enable_flashattn=args.enable_flash_attention,
     )
     if args.pre_patchify and args.model_version != "v1.1":
