import argparse
import datetime
import glob
import logging
import os
import sys
import time

import numpy as np
import yaml

import mindspore as ms
from mindspore import Tensor, nn
from mindspore.communication.management import get_group_size, get_rank, init

__dir__ = os.path.dirname(os.path.abspath(__file__))
mindone_lib_path = os.path.abspath(os.path.join(__dir__, "../../../"))
sys.path.insert(0, mindone_lib_path)
sys.path.insert(0, os.path.abspath(os.path.join(__dir__, "..")))

from opensora.models.stdit import STDiT2_XL_2, STDiT_XL_2
from opensora.models.text_encoder.t5 import get_text_encoder_and_tokenizer
from opensora.models.vae.vae import SD_CONFIG, AutoencoderKL
from opensora.pipelines import InferPipeline, InferPipelineFiTLike
from opensora.utils.amp import auto_mixed_precision
from opensora.utils.cond_data import get_references, read_captions_from_csv, read_captions_from_txt
from opensora.utils.model_utils import WHITELIST_OPS, _check_cfgs_in_parser, str2bool
from opensora.utils.util import apply_mask_strategy, process_mask_strategies, process_prompts

from mindone.utils.logger import set_logger
from mindone.utils.misc import to_abspath
from mindone.utils.seed import set_random_seed
from mindone.visualize.videos import save_videos

logger = logging.getLogger(__name__)


def init_env(
    mode: int = ms.GRAPH_MODE,
    seed: int = 42,
    distributed: bool = False,
    max_device_memory: str = None,
    device_target: str = "Ascend",
    jit_level: str = "O0",
    debug: bool = False,
):
    """
    Initialize MindSpore environment.

    Args:
        mode: MindSpore execution mode. Default is 0 (ms.GRAPH_MODE).
        seed: The seed value for reproducibility. Default is 42.
        distributed: Whether to enable distributed training. Default is False.
    Returns:
        A tuple containing the device ID, rank ID and number of devices.
    """
    set_random_seed(seed)
    if max_device_memory is not None:
        ms.set_context(max_device_memory=max_device_memory)

    if debug and mode == ms.GRAPH_MODE:  # force PyNative mode when debugging
        logger.warning("Debug mode is on, switching execution mode to PyNative.")
        mode = ms.PYNATIVE_MODE

    if distributed:
        ms.set_context(
            mode=mode,
            device_target=device_target,
        )
        init()
        device_num = get_group_size()
        rank_id = get_rank()
        logger.debug(f"rank_id: {rank_id}, device_num: {device_num}")
        ms.reset_auto_parallel_context()

        ms.set_auto_parallel_context(
            parallel_mode=ms.ParallelMode.DATA_PARALLEL,
            gradients_mean=True,
            device_num=device_num,
        )
    else:
        device_num = 1
        rank_id = 0
        ms.set_context(
            mode=mode,
            device_target=device_target,
            pynative_synchronize=debug,
        )

<<<<<<< HEAD
    if enable_dvm:
        # FIXME: the graph_kernel_flags setting is a temp solution to fix dvm loss convergence in ms2.3-rc2. Refine it for future ms version.
        ms.set_context(enable_graph_kernel=True, graph_kernel_flags="--disable_cluster_ops=Pow,Select")
=======
    try:
        if jit_level in ["O0", "O1", "O2"]:
            ms.set_context(jit_config={"jit_level": jit_level})
        else:
            logger.warning(
                f"Unsupport jit_level: {jit_level}. The framework automatically selects the execution method"
            )
    except Exception:
        logger.warning(
            "The current jit_level is not suitable because current MindSpore version or mode does not match,"
            "please ensure the MindSpore version >= ms2.3_0615, and use GRAPH_MODE."
        )
>>>>>>> f38aa110

    return rank_id, device_num


# split captions or t5-embedding according to rank_num and rank_id
def data_parallel_split(x, device_id, device_num):
    n = len(x)
    shard_size = n // device_num
    if device_id is None:
        device_id = 0
    base_data_idx = device_id * shard_size

    if device_num in [None, 1]:
        shard = x
    if device_id == device_num - 1:
        shard = x[device_id * shard_size :]
    else:
        shard = x[device_id * shard_size : (device_id + 1) * shard_size]

    return shard, base_data_idx


def main(args):
    if args.append_timestr:
        time_str = datetime.datetime.now().strftime("%Y-%m-%dT%H-%M-%S")
        save_dir = f"{args.output_path}/{time_str}"
    else:
        save_dir = f"{args.output_path}"
    os.makedirs(save_dir, exist_ok=True)
    set_logger(name="", output_dir=save_dir)

    latent_dir = os.path.join(args.output_path, "denoised_latents")
    if args.save_latent:
        os.makedirs(latent_dir, exist_ok=True)

    # 1. init env
    rank_id, device_num = init_env(
        args.mode,
        args.seed,
        args.use_parallel,
        device_target=args.device_target,
        jit_level=args.jit_level,
        debug=args.debug,
    )

    # 1.1 get captions from cfg or prompt_path
    if args.prompt_path is not None:
        if args.prompt_path.endswith(".csv"):
            captions = read_captions_from_csv(args.prompt_path)
        else:  # treat any other file as a plain text
            captions = read_captions_from_txt(args.prompt_path)
    else:
        captions = args.captions

    if args.model_version == "v1" and args.loop > 1:
        args.loop = 1
        logger.warning("OpenSora v1 doesn't support iterative video generation. Setting loop to 1.")

    captions = process_prompts(captions, args.loop)  # in v1.1 each loop can have a different caption
    captions, base_data_idx = data_parallel_split(captions, rank_id, device_num)  # split for data parallel
    if args.use_parallel:
        print(f"Num captions for rank {rank_id}: {len(captions)}")

    # 2. model initiate and weight loading
    # 2.1 latte
    VAE_T_COMPRESS = 1
    VAE_S_COMPRESS = 8
    VAE_Z_CH = SD_CONFIG["z_channels"]
    img_h, img_w = args.image_size if isinstance(args.image_size, list) else (args.image_size, args.image_size)

    input_size = (
        args.num_frames // VAE_T_COMPRESS,
        img_h // VAE_S_COMPRESS,
        img_w // VAE_S_COMPRESS,
    )
    patchify_conv3d_replace = "linear" if args.pre_patchify else args.patchify
    model_extra_args = dict(
        input_size=input_size,
        in_channels=VAE_Z_CH,
        model_max_length=args.model_max_length,
        patchify_conv3d_replace=patchify_conv3d_replace,  # for Ascend
        enable_flashattn=args.enable_flash_attention,
    )
    if args.pre_patchify and args.model_version != "v1.1":
        raise ValueError("`pre_patchify=True` can only be used in model version 1.1.")

    if args.model_version == "v1":
        model_name = "STDiT"
        if img_h != img_w:
            raise ValueError(f"OpenSora v1 support square images only, but got {args.image_size}")

        if args.image_size == 512 and args.space_scale != 1:
            logger.warning("space_ratio should be 1 for 512x512 resolution")

        model_extra_args.update(
            {
                "space_scale": args.space_scale,  # 0.5 for 256x256. 1. for 512
                "time_scale": args.time_scale,
            }
        )

        logger.info(f"{model_name} init")
        latte_model = STDiT_XL_2(**model_extra_args)

    elif args.model_version == "v1.1":
        model_name = "STDiT2"
        model_extra_args.update({"input_sq_size": 512, "qk_norm": True})
        logger.info(f"{model_name} init")
        latte_model = STDiT2_XL_2(**model_extra_args)
    else:
        raise ValueError(f"Unknown model version: {args.model_version}")

    latte_model = latte_model.set_train(False)

    if input_size[1] % latte_model.patch_size[1] != 0 or input_size[2] % latte_model.patch_size[2] != 0:
        height_ = latte_model.patch_size[1] * VAE_S_COMPRESS
        width_ = latte_model.patch_size[2] * VAE_S_COMPRESS
        msg = f"Image height ({img_h}) and width ({img_w}) should be divisible by {height_} and {width_} respectively."
        if patchify_conv3d_replace == "linear":
            raise ValueError(msg)
        else:
            logger.warning(msg)

    dtype_map = {"fp16": ms.float16, "bf16": ms.bfloat16}
    if args.dtype in ["fp16", "bf16"]:
        latte_model = auto_mixed_precision(
            latte_model,
            amp_level=args.amp_level,
            dtype=dtype_map[args.dtype],
            custom_fp32_cells=WHITELIST_OPS if args.dtype == "fp16" else [],
        )

    if args.ckpt_path:
        logger.info(f"Loading ckpt {args.ckpt_path} into {model_name}")
        assert os.path.exists(args.ckpt_path), f"{args.ckpt_path} not found."
        latte_model.load_from_checkpoint(args.ckpt_path)
    else:
        logger.warning(f"{model_name} uses random initialization!")

    # 2.2 vae
    if args.use_vae_decode or args.reference_path is not None:
        logger.info("vae init")
        vae = AutoencoderKL(SD_CONFIG, VAE_Z_CH, ckpt_path=args.vae_checkpoint)
        vae = vae.set_train(False)
        if args.vae_dtype in ["fp16", "bf16"]:
            vae = auto_mixed_precision(
                vae, amp_level=args.amp_level, dtype=dtype_map[args.vae_dtype], custom_fp32_cells=[nn.GroupNorm]
            )
    else:
        vae = None

    # 2.3 text encoder
    if args.text_embed_folder is None:
        text_encoder, tokenizer = get_text_encoder_and_tokenizer(
            "t5", args.t5_model_dir, model_max_length=args.model_max_length
        )
        num_prompts = len(captions)
        text_tokens, mask = zip(
            *[text_encoder.get_text_tokens_and_mask(caption, return_tensor=False) for caption in captions]
        )
        text_tokens, mask = Tensor(text_tokens, dtype=ms.int32), Tensor(mask, dtype=ms.uint8)
        text_emb = None
        if args.dtype in ["fp16", "bf16"]:
            text_encoder = auto_mixed_precision(text_encoder, amp_level="O2", dtype=dtype_map[args.dtype])
        logger.info(f"Num tokens: {mask.asnumpy().sum(2)}")

    else:
        assert not args.use_parallel, "parallel inference is not supported for t5 cached sampling currently."
        if args.model_version == "v1.1":
            logger.warning("For embedded captions, only one prompt per video is supported at this moment.")

        embed_paths = sorted(glob.glob(os.path.join(args.text_embed_folder, "*.npz")))
        prompt_prefix = []
        text_tokens, mask, text_emb = [], [], []
        for fp in embed_paths:
            prompt_prefix.append(os.path.basename(fp)[:-4])
            dat = np.load(fp)
            text_tokens.append(dat["tokens"])
            mask.append(dat["mask"])
            text_emb.append(dat["text_emb"])
        text_tokens = np.concatenate(text_tokens)
        mask = np.concatenate(mask)
        text_emb = np.concatenate(text_emb)
        logger.info(f"Num tokens: {mask.sum(1)}")

        num_prompts = text_emb.shape[0]
        text_tokens = ms.Tensor(text_tokens)
        mask = ms.Tensor(mask, dtype=ms.uint8)
        text_emb = ms.Tensor(text_emb, dtype=ms.float32)
        text_encoder = None

    if (args.model_version == "v1" or args.reference_path is None) and num_prompts < 1:
        raise ValueError("No text prompts provided for Text-to-Video generation.")

    # 3. build inference pipeline
    pipeline_kwargs = dict(
        scale_factor=args.sd_scale_factor,
        num_inference_steps=args.sampling_steps,
        guidance_rescale=args.guidance_scale,
        guidance_channels=args.guidance_channels,
        ddim_sampling=args.ddim_sampling,
        micro_batch_size=args.vae_micro_batch_size,
    )
    if args.pre_patchify:
        additional_pipeline_kwargs = dict(
            patch_size=latte_model.patch_size,
            max_image_size=args.max_image_size,
            max_num_frames=args.max_num_frames,
            embed_dim=latte_model.hidden_size,
            num_heads=latte_model.num_heads,
            vae_downsample_rate=8.0,
            in_channels=latte_model.in_channels,
            input_sq_size=latte_model.input_sq_size,
        )
        pipeline_kwargs.update(additional_pipeline_kwargs)

    pipeline_ = InferPipelineFiTLike if args.pre_patchify else InferPipeline
    pipeline = pipeline_(latte_model, vae, text_encoder=text_encoder, **pipeline_kwargs)

    # 3.1. Support for multi-resolution (OpenSora v1.1 only)
    model_args = {}
    if args.model_version == "v1.1":
        model_args["height"] = Tensor([img_h] * args.batch_size, dtype=ms.float32)
        model_args["width"] = Tensor([img_w] * args.batch_size, dtype=ms.float32)
        model_args["num_frames"] = Tensor([args.num_frames] * args.batch_size, dtype=ms.float32)
        model_args["ar"] = Tensor([img_h / img_w] * args.batch_size, dtype=ms.float32)
        model_args["fps"] = Tensor([args.fps] * args.batch_size, dtype=ms.float32)

    # 3.2 Prepare references (OpenSora v1.1 only)
    if args.reference_path is not None and not (len(args.reference_path) == 1 and args.reference_path[0] == ""):
        if len(args.reference_path) != num_prompts:
            raise ValueError(f"Reference path mismatch: {len(args.reference_path)} != {num_prompts}")
        if len(args.reference_path) != len(args.mask_strategy):
            raise ValueError(f"Mask strategy mismatch: {len(args.mask_strategy)} != {len(captions)}")
    else:
        args.reference_path = [None] * len(captions)
        args.mask_strategy = [None] * len(captions)
    frames_mask_strategies = process_mask_strategies(args.mask_strategy)

    # 4. print key info
    key_info = "Key Settings:\n" + "=" * 50 + "\n"
    key_info += "\n".join(
        [
            f"MindSpore mode[GRAPH(0)/PYNATIVE(1)]: {args.mode}",
            f"Num of captions: {num_prompts}",
            f"dtype: {args.dtype}",
            f"amp_level: {args.amp_level}",
            f"Sampling steps {args.sampling_steps}",
            f"DDIM sampling: {args.ddim_sampling}",
            f"CFG guidance scale: {args.guidance_scale}",
        ]
    )
    key_info += "\n" + "=" * 50
    logger.info(key_info)

    for i in range(0, num_prompts, args.batch_size):
        if text_emb is None:
            batch_prompts = captions[i : i + args.batch_size]
            ns = len(batch_prompts)
        else:
            ns = min(args.batch_size, text_emb.shape[0] - i)

        frames_mask_strategy = frames_mask_strategies[i : i + args.batch_size]

        references = get_references(args.reference_path[i : i + args.batch_size], (img_h, img_w))
        # embed references into latent space
        for ref in references:
            if ref is not None:
                for k in range(len(ref)):
                    try:
                        ref[k] = pipeline.vae_encode(Tensor(ref[k])).asnumpy().swapaxes(0, 1)
                    except RuntimeError as e:
                        logger.error(
                            f"Failed to embed reference video {args.reference_path[i : i + args.batch_size][k]}."
                            f" Try reducing `vae_micro_batch_size`."
                        )
                        raise e

        frames_mask, latents, videos = None, [], []
        for loop_i in range(args.loop):
            if loop_i > 0:
                for j in range(len(references)):  # iterate over batch of references
                    if references[j] is None:
                        references[j] = [latents[-1][j]]
                    else:
                        references[j].append(latents[-1][j])
                    new_strategy = [
                        loop_i,
                        len(references[j]) - 1,
                        -args.condition_frame_length,
                        0,
                        args.condition_frame_length,
                        0.0,
                    ]
                    if frames_mask_strategy[j] is None:
                        frames_mask_strategy[j] = [new_strategy]
                    else:
                        frames_mask_strategy[j].append(new_strategy)

            # prepare inputs
            inputs = {}
            # b c t h w
            z = np.random.randn(*([ns, VAE_Z_CH] + list(input_size))).astype(np.float32)

            if args.model_version == "v1.1":
                z, frames_mask = apply_mask_strategy(z, references, frames_mask_strategy, loop_i)
                frames_mask = Tensor(frames_mask, dtype=ms.float32)

            z = ms.Tensor(z, dtype=ms.float32)
            inputs["noise"] = z
            inputs["scale"] = args.guidance_scale
            if text_emb is None:
                inputs["text_tokens"] = text_tokens[i : i + ns, loop_i]
                inputs["text_emb"] = None
                inputs["mask"] = mask[i : i + ns, loop_i]
            else:
                inputs["text_tokens"] = None
                inputs["text_emb"] = text_emb[i : i + ns]
                inputs["mask"] = mask[i : i + ns]

            logger.info("Sampling captions:")
            for j in range(ns):
                if text_emb is None:
                    logger.info(captions[i + j][loop_i])
                else:
                    logger.info(prompt_prefix[i + j])

            # infer
            start_time = time.time()
            samples, latent = pipeline(inputs, frames_mask=frames_mask, additional_kwargs=model_args)
            latents.append(latent.asnumpy()[:, :, args.condition_frame_length if loop_i > 0 else 0 :])
            if samples is not None:
                videos.append(samples.asnumpy()[:, args.condition_frame_length if loop_i > 0 else 0 :])
            batch_time = time.time() - start_time
            logger.info(
                f"Batch time cost: {batch_time:.3f}s, sampling speed: {args.sampling_steps * ns / batch_time:.2f} step/s"
            )

        latents = np.concatenate(latents, axis=2)
        if videos:
            videos = np.concatenate(videos, axis=1)

        # save result
        for j in range(ns):
            global_idx = base_data_idx + i + j
            if args.text_embed_folder is None:
                prompt = "-".join((batch_prompts[j][0].replace("/", "").split(" ")[:10]))
                save_fp = f"{save_dir}/{global_idx:03d}-{prompt}.{args.save_format}"
                latent_save_fp = f"{latent_dir}/{global_idx:03d}-{prompt}.npy"
            else:
                fn = prompt_prefix[global_idx]
                save_fp = f"{save_dir}/{fn}.{args.save_format}"
                latent_save_fp = f"{latent_dir}/{fn}.npy"

            # save videos
            if len(videos):
                save_videos(videos[j], save_fp, fps=args.fps / args.frame_interval)
                logger.info(f"Video saved in {save_fp}")

            # save decoded latents
            if args.save_latent:
                np.save(latent_save_fp, latents[j : j + 1])
                logger.info(f"Denoised latents saved in {latent_save_fp}")


def parse_args():
    parser = argparse.ArgumentParser()
    parser.add_argument(
        "--config",
        "-c",
        default="",
        type=str,
        help="path to load a config yaml file that describes the setting which will override the default arguments",
    )
    parser.add_argument(
        "--model_version", default="v1", type=str, choices=["v1", "v1.1"], help="OpenSora model version."
    )
    parser.add_argument("--image_size", type=int, default=256, nargs="+", help="image size in [256, 512]")
    parser.add_argument("--num_frames", type=int, default=16, help="number of frames")
    parser.add_argument(
        "--num_samples",
        type=int,
        default=3,
        help="number of videos to be generated unconditionally. If using text or class as conditions,"
        " the number of samples will be defined by the number of class labels or text captions",
    )
    parser.add_argument(
        "--ckpt_path",
        type=str,
        default="",
        help="latte checkpoint path. If specified, will load from it, otherwise, will use random initialization",
    )
    parser.add_argument("--t5_model_dir", default=None, type=str, help="the T5 cache folder path")
    parser.add_argument(
        "--vae_checkpoint",
        type=str,
        default="models/sd-vae-ft-ema.ckpt",
        help="VAE checkpoint file path which is used to load vae weight.",
    )
    parser.add_argument(
        "--sd_scale_factor", type=float, default=0.18215, help="VAE scale factor of Stable Diffusion model."
    )
    parser.add_argument(
        "--vae_micro_batch_size",
        type=int,
        default=None,
        help="If not None, split batch_size*num_frames into smaller ones for VAE encoding to reduce memory limitation",
    )
    parser.add_argument(
        "--jit_level",
        default="O0",
        type=str,
        choices=["O0", "O1", "O2"],
        help="Used to control the compilation optimization level. Supports [“O0”, “O1”, “O2”]."
        "O0: Except for optimizations that may affect functionality, all other optimizations are turned off, adopt KernelByKernel execution mode."
        "O1: Using commonly used optimizations and automatic operator fusion optimizations, adopt KernelByKernel execution mode."
        "O2: Ultimate performance optimization, adopt Sink execution mode.",
    )
    parser.add_argument("--sampling_steps", type=int, default=50, help="Diffusion Sampling Steps")
    parser.add_argument("--guidance_scale", type=float, default=8.5, help="the scale for classifier-free guidance")
    parser.add_argument(
        "--guidance_channels",
        type=int,
        help="How many channels to use for classifier-free diffusion. If None, use half of the latent channels",
    )
    parser.add_argument(
        "--frame_interval",
        default=1,
        type=int,
        help="Frames sampling frequency. Final video FPS will be equal to FPS / frame_interval.",
    )
    parser.add_argument("--loop", type=int, default=1, help="Number of times to loop video generation task.")
    parser.add_argument("--model_max_length", type=int, default=120, help="T5's embedded sequence length.")
    parser.add_argument(
        "--condition_frame_length",
        type=int,
        help="Number of frames generated in a previous loop to use as a conditioning for the next loop.",
    )
    parser.add_argument(
        "--mask_strategy", type=str, nargs="*", help="Masking strategy for Image/Video-to-Video generation task."
    )
    parser.add_argument(
        "--reference_path", type=str, nargs="*", help="References for Image/Video-to-Video generation task."
    )
    # MS new args
    parser.add_argument("--device_target", type=str, default="Ascend", help="Ascend or GPU")
    parser.add_argument("--mode", type=int, default=0, help="Running in GRAPH_MODE(0) or PYNATIVE_MODE(1) (default=0)")
    parser.add_argument("--use_parallel", default=False, type=str2bool, help="use parallel")
    parser.add_argument("--debug", type=str2bool, default=False, help="Execute inference in debug mode.")
    parser.add_argument("--seed", type=int, default=4, help="Inference seed")
    parser.add_argument(
        "--patchify",
        type=str,
        default="conv2d",
        choices=["conv3d", "conv2d", "linear"],
        help="patchify_conv3d_replace, conv2d - equivalent conv2d to replace conv3d patchify, linear - equivalent linear layer to replace conv3d patchify  ",
    )
    parser.add_argument(
        "--enable_flash_attention",
        default=False,
        type=str2bool,
        help="whether to enable flash attention. Default is False",
    )
    parser.add_argument(
        "--dtype",
        default="fp32",
        type=str,
        choices=["bf16", "fp16", "fp32"],
        help="what data type to use for latte. Default is `fp16`, which corresponds to ms.float16",
    )
    parser.add_argument(
        "--vae_dtype",
        default="fp32",
        type=str,
        choices=["bf16", "fp16", "fp32"],
        help="what data type to use for latte. Default is `fp16`, which corresponds to ms.float16",
    )
    parser.add_argument(
        "--amp_level",
        default="O2",
        type=str,
        help="mindspore amp level, O1: most fp32, only layers in whitelist compute in fp16 (dense, conv, etc); \
            O2: most fp16, only layers in blacklist compute in fp32 (batch norm etc)",
    )
    parser.add_argument("--space_scale", default=0.5, type=float, help="stdit model space scalec")
    parser.add_argument("--time_scale", default=1.0, type=float, help="stdit model time scalec")
    parser.add_argument(
        "--captions",
        type=str,
        nargs="+",
        help="A list of text captions to be generated with",
    )
    parser.add_argument("--prompt_path", default=None, type=str, help="path to a csv file containing captions")
    parser.add_argument(
        "--output_path",
        type=str,
        default="samples",
        help="output dir to save the generated videos",
    )
    parser.add_argument(
        "--append_timestr",
        type=str2bool,
        default=True,
        help="If true, an subfolder named with timestamp under output_path will be created to save the sampling results",
    )
    parser.add_argument(
        "--save_format",
        default="mp4",
        choices=["gif", "mp4"],
        type=str,
        help="video format for saving the sampling output, gif or mp4",
    )
    parser.add_argument("--fps", type=int, default=8, help="FPS in the saved video")
    parser.add_argument("--batch_size", default=4, type=int, help="infer batch size")
    parser.add_argument("--text_embed_folder", type=str, default=None, help="path to t5 embedding")
    parser.add_argument(
        "--save_latent",
        type=str2bool,
        default=True,
        help="Save denoised video latent. If True, the denoised latents will be saved in $output_path/denoised_latents",
    )
    parser.add_argument(
        "--use_vae_decode",
        type=str2bool,
        default=True,
        help="[For T2V models only] If False, skip vae decode to save memory"
        " (you can use infer_vae_decode.py to decode the saved denoised latent later.",
    )
    parser.add_argument("--ddim_sampling", type=str2bool, default=True, help="Whether to use DDIM for sampling")
    parser.add_argument("--pre_patchify", default=False, type=str2bool, help="Patchify the latent before inference.")
    parser.add_argument("--max_image_size", default=512, type=int, help="Max image size for patchified latent.")
    parser.add_argument("--max_num_frames", default=16, type=int, help="Max number of frames for patchified latent.")
    default_args = parser.parse_args()

    __dir__ = os.path.dirname(os.path.abspath(__file__))
    abs_path = os.path.abspath(os.path.join(__dir__, ".."))
    if default_args.config:
        logger.info(f"Overwrite default arguments with configuration file {default_args.config}")
        default_args.config = to_abspath(abs_path, default_args.config)
        with open(default_args.config, "r") as f:
            cfg = yaml.safe_load(f)
            _check_cfgs_in_parser(cfg, parser)
            parser.set_defaults(**cfg)
    args = parser.parse_args()
    # convert to absolute path, necessary for modelarts
    args.ckpt_path = to_abspath(abs_path, args.ckpt_path)
    args.vae_checkpoint = to_abspath(abs_path, args.vae_checkpoint)
    args.prompt_path = to_abspath(abs_path, args.prompt_path)
    args.output_path = to_abspath(abs_path, args.output_path)
    args.text_embed_folder = to_abspath(abs_path, args.text_embed_folder)
    return args


if __name__ == "__main__":
    args = parse_args()
    main(args)<|MERGE_RESOLUTION|>--- conflicted
+++ resolved
@@ -87,11 +87,6 @@
             pynative_synchronize=debug,
         )
 
-<<<<<<< HEAD
-    if enable_dvm:
-        # FIXME: the graph_kernel_flags setting is a temp solution to fix dvm loss convergence in ms2.3-rc2. Refine it for future ms version.
-        ms.set_context(enable_graph_kernel=True, graph_kernel_flags="--disable_cluster_ops=Pow,Select")
-=======
     try:
         if jit_level in ["O0", "O1", "O2"]:
             ms.set_context(jit_config={"jit_level": jit_level})
@@ -104,7 +99,6 @@
             "The current jit_level is not suitable because current MindSpore version or mode does not match,"
             "please ensure the MindSpore version >= ms2.3_0615, and use GRAPH_MODE."
         )
->>>>>>> f38aa110
 
     return rank_id, device_num
 
