import argparse
import glob
import logging
import os
from typing import Dict, Optional, Tuple

from huggingface_hub import snapshot_download
from safetensors import safe_open

from mindspore import Model as MSModel
<<<<<<< HEAD
from mindspore import Parameter, context, load_checkpoint
from mindspore.nn import GELU, GraphCell, GroupNorm, SiLU
=======
from mindspore import context, nn
from mindspore.nn import GroupNorm, SiLU  # GELU
>>>>>>> bb45ebe9
from mindspore.train.callback import _CallbackManager

from ..models.layers.blocks import Attention, LayerNorm, LlamaRMSNorm, PositionEmbedding2D, SinusoidalEmbedding
from ..models.text_encoder.flan_t5_large.t5 import T5LayerNorm

# SORA's whitelist (FP32) operators
WHITELIST_OPS = [
    LayerNorm,
    Attention,
    LlamaRMSNorm,
    SiLU,
    # GELU,
    GroupNorm,
    PositionEmbedding2D,
    SinusoidalEmbedding,
    T5LayerNorm,
]

logger = logging.getLogger(__name__)


def remove_pname_prefix(param_dict, prefix="network."):
    # replace the prefix of param dict
    new_param_dict = {}
    for pname in param_dict:
        if pname.startswith(prefix):
            new_pname = pname[len(prefix) :]
        else:
            new_pname = pname
        new_param_dict[new_pname] = param_dict[pname]
    return new_param_dict


def str2bool(b):
    if b.lower() not in ["false", "true"]:
        raise Exception("Invalid Bool Value")
    if b.lower() in ["false"]:
        return False
    return True


def count_params(model, verbose=False):
    total_params = sum([param.size for param in model.get_parameters()])
    trainable_params = sum([param.size for param in model.get_parameters() if param.requires_grad])

    if verbose:
        print(f"{model.__class__.__name__} has {total_params * 1.e-6:.2f} M params.")
    return total_params, trainable_params


def _check_cfgs_in_parser(cfgs: dict, parser: argparse.ArgumentParser):
    actions_dest = [action.dest for action in parser._actions]
    defaults_key = parser._defaults.keys()
    for k in cfgs.keys():
        if k not in actions_dest and k not in defaults_key:
            raise KeyError(f"{k} does not exist in ArgumentParser!")


def _load_hf_state_dict(
    ckpt_path: str, name_map: Optional[Dict[str, str]] = None, param_shapes: Optional[Dict[str, Tuple[int, ...]]] = None
) -> Dict[str, Parameter]:
    state_dict = {}
    name_map = name_map or {}
    param_shapes = param_shapes or {}
    with safe_open(ckpt_path, framework="numpy") as f:
        for k in f.keys():
            name = name_map.get(k, k)
            tensor = f.get_tensor(k)
            if param_shapes:
                tensor = tensor.reshape(param_shapes[name])
            state_dict[name] = Parameter(tensor, name=name)
    return state_dict


def load_state_dict(
    ckpt_path: str, name_map: Optional[Dict[str, str]] = None, param_shapes: Optional[Dict[str, Tuple[int, ...]]] = None
) -> Tuple[Dict[str, Parameter], str]:
    ext = os.path.splitext(ckpt_path)[-1]
    if ext == ".ckpt":  # MindSpore
        sd = load_checkpoint(ckpt_path)
    elif ext == ".safetensors":  # safetensors
        sd = _load_hf_state_dict(ckpt_path, name_map, param_shapes)
    elif not os.path.exists(ckpt_path):  # HuggingFace hub
        # FIXME: scripts convert all paths to absolute paths for modelarts. Extract the original repo_id:
        ckpt_path = "/".join(ckpt_path.split(os.sep)[-2:])
        ckpt_path = snapshot_download(ckpt_path, allow_patterns=["*.safetensors"], endpoint="https://hf-mirror.com")
        ckpt_path = glob.glob(ckpt_path + "/*.safetensors")[0]
        sd = _load_hf_state_dict(ckpt_path, name_map, param_shapes)
    else:
        raise ValueError(f"Invalid checkpoint format: {ext}. Please convert to `.ckpt` or `.safetensors` first.")
    return sd, ckpt_path


class Model(MSModel):
    def _eval_in_fit(self, valid_dataset, callbacks=None, dataset_sink_mode=True, cb_params=None):
        # BUG: `_eval_process` has a bug that results in accessing `eval_indexes` even when it is None.
        # This method fixes it by setting `add_eval_loss` to `False`.
        if isinstance(self._eval_network, GraphCell) and dataset_sink_mode:
            raise ValueError("Sink mode is currently not supported when evaluating with a GraphCell.")

        cb_params.eval_network = self._eval_network
        cb_params.valid_dataset = valid_dataset
        cb_params.batch_num = valid_dataset.get_dataset_size()
        cb_params.mode = "eval"
        cb_params.cur_step_num = 0

        self._clear_metrics()

        if context.get_context("device_target") == "CPU" and dataset_sink_mode:
            dataset_sink_mode = False
            logger.info(
                "CPU cannot support dataset sink mode currently."
                "So the evaluating process will be performed with dataset non-sink mode."
            )

        with _CallbackManager(callbacks) as list_callback:
            if dataset_sink_mode:
                return self._eval_dataset_sink_process(valid_dataset, list_callback, cb_params, add_eval_loss=False)
            return self._eval_process(valid_dataset, list_callback, cb_params, add_eval_loss=False)<|MERGE_RESOLUTION|>--- conflicted
+++ resolved
@@ -8,13 +8,8 @@
 from safetensors import safe_open
 
 from mindspore import Model as MSModel
-<<<<<<< HEAD
 from mindspore import Parameter, context, load_checkpoint
-from mindspore.nn import GELU, GraphCell, GroupNorm, SiLU
-=======
-from mindspore import context, nn
-from mindspore.nn import GroupNorm, SiLU  # GELU
->>>>>>> bb45ebe9
+from mindspore.nn import GraphCell, GroupNorm, SiLU  # GELU
 from mindspore.train.callback import _CallbackManager
 
 from ..models.layers.blocks import Attention, LayerNorm, LlamaRMSNorm, PositionEmbedding2D, SinusoidalEmbedding
