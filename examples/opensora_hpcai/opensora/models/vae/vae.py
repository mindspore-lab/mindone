--- conflicted
+++ resolved
@@ -68,11 +68,8 @@
         config=SDXL_CONFIG,
         ckpt_path=None,
         micro_batch_size=None,
-<<<<<<< HEAD
         scale_factor=0.18215,
         use_recompute=False,
-=======
->>>>>>> ea2efbd4
     ):
         super().__init__()
 
@@ -80,10 +77,7 @@
             ddconfig=config,
             embed_dim=config["z_channels"],
             ckpt_path=ckpt_path,
-<<<<<<< HEAD
             use_recompute=use_recompute,
-=======
->>>>>>> ea2efbd4
         )
 
         self.out_channels = config["z_channels"]  # self.module.config.latent_channels
@@ -95,12 +89,9 @@
         # This is a mistake made during the training of OpenSora v1.2.
         # To re-use the trained model, we need to keep this mistake.
         # For training, we should refine to 0.13025.
-<<<<<<< HEAD
         self.scale_factor = scale_factor
         self.split = get_split_op()
-=======
         self.scale_factor = 0.18215
->>>>>>> ea2efbd4
 
     @staticmethod
     def rearrange_in(x):
@@ -140,16 +131,10 @@
             # x = self.module.encode(x).latent_dist.sample().mul_(0.18215)
             x = self.module.encode(x) * self.scale_factor
         else:
-<<<<<<< HEAD
             # x_splits = self.split(x, self.micro_batch_size, 0)
             # Not sure whether to enter the for loop because of dynamic shape,
             # avoid initialize x_out as an empty list
             bs = self.micro_batch_size
-=======
-            bs = self.micro_batch_size
-            # Not sure whether to enter the for loop because of dynamic shape,
-            # avoid initialize x_out as an empty list
->>>>>>> ea2efbd4
             x_out = [self.module.encode(x[:bs]) * self.scale_factor]
             # FIXME: supported in graph mode? or use split
             for i in range(bs, x.shape[0], bs):
@@ -174,13 +159,8 @@
         if self.micro_batch_size is None:
             x = self.module.decode(x / self.scale_factor)
         else:
-<<<<<<< HEAD
             bs = self.micro_batch_size
             # TODO: fix for dynamic shape
-=======
-            # NOTE: cannot be used for training
-            bs = self.micro_batch_size
->>>>>>> ea2efbd4
             x_out = []
             for i in range(0, x.shape[0], bs):
                 x_bs = x[i : i + bs]
@@ -214,10 +194,7 @@
         freeze_vae_2d=False,
         cal_loss=False,
         micro_frame_size=None,
-<<<<<<< HEAD
         concat_posterior=False,
-=======
->>>>>>> ea2efbd4
         shift=0.0,
         scale=1.0,
         **kwargs,
@@ -230,10 +207,7 @@
         self.micro_frame_size = micro_frame_size
         self.shift = shift
         self.scale = scale
-<<<<<<< HEAD
         self.concat_posterior = (concat_posterior,)
-=======
->>>>>>> ea2efbd4
         super().__init__(**kwargs)
 
 
@@ -282,7 +256,6 @@
             shift = shift[None, :, None, None, None]
         self.scale = ms.Parameter(scale, requires_grad=False)
         self.shift = ms.Parameter(shift, requires_grad=False)
-<<<<<<< HEAD
         self.freeze_vae_2d = config.freeze_vae_2d
         self.concat_posterior = config.concat_posterior
 
@@ -293,18 +266,12 @@
             x_z = ops.stop_gradient(self.spatial_vae.encode(x))
         else:
             x_z = self.spatial_vae.encode(x)
-=======
-
-    def encode(self, x):
-        x_z = self.spatial_vae.encode(x)
->>>>>>> ea2efbd4
 
         if self.micro_frame_size is None:
             posterior_mean, posterior_logvar = self.temporal_vae._encode(x_z)
             z = self.temporal_vae.sample(posterior_mean, posterior_logvar)
         else:
             z_list = []
-<<<<<<< HEAD
             posterior_mean_list = []
             posterior_logvar_list = []
             # TODO: there is a bug in torch impl. need to concat posterior as well. But ot save memory for concatnated posterior. Let's remain unchange.
@@ -323,19 +290,6 @@
             else:
                 posterior_mean = posterior_mean_list[-1]
                 posterior_logvar = posterior_logvar_list[-1]
-=======
-            # TODO: there is a bug in torch impl. need to concat posterior as well. But ot save memory for concatnated posterior. Let's remain unchange.
-            for i in range(0, x_z.shape[2], self.micro_frame_size):
-                x_z_bs = x_z[:, :, i : i + self.micro_frame_size]
-                posterior_mean, posterior_logvar = self.temporal_vae._encode(x_z_bs)
-                z_bs = self.temporal_vae.sample(posterior_mean, posterior_logvar)
-                z_list.append(z_bs)
-            z = ops.cat(z_list, axis=2)
-            if self.cal_loss:
-                raise ValueError(
-                    "Please fix the bug of posterior concatenation for temporal vae training with micro_frame_size"
-                )
->>>>>>> ea2efbd4
 
         if self.cal_loss:
             return z, posterior_mean, posterior_logvar, x_z
@@ -365,10 +319,7 @@
             return x
 
     def construct(self, x):
-<<<<<<< HEAD
         # assert self.cal_loss, "This method is only available when cal_loss is True"
-=======
->>>>>>> ea2efbd4
         z, posterior_mean, posterior_logvar, x_z = self.encode(x)
         x_rec, x_z_rec = self.decode(z, num_frames=x_z.shape[2])
         return x_rec, x_z_rec, z, posterior_mean, posterior_logvar, x_z
@@ -394,7 +345,6 @@
     micro_batch_size=4,
     micro_frame_size=17,
     ckpt_path=None,
-<<<<<<< HEAD
     vae2d_ckpt_path=None,
     freeze_vae_2d=False,
     cal_loss=False,
@@ -404,27 +354,16 @@
     ckpt_path: path to the checkpoint of the overall model (vae2d + temporal vae)
     vae_2d_ckpt_path: path to the checkpoint of the vae 2d model. It will only be loaded when `ckpt_path` not provided.
     """
-=======
-    freeze_vae_2d=False,
-    cal_loss=False,
-):
->>>>>>> ea2efbd4
     vae_2d = dict(
         type="VideoAutoencoderKL",
         config=SDXL_CONFIG,
         micro_batch_size=micro_batch_size,
-<<<<<<< HEAD
         use_recompute=use_recompute,
-=======
->>>>>>> ea2efbd4
     )
     vae_temporal = dict(
         type="VAE_Temporal_SD",
         from_pretrained=None,
-<<<<<<< HEAD
         use_recompute=use_recompute,
-=======
->>>>>>> ea2efbd4
     )
     shift = (-0.10, 0.34, 0.27, 0.98)
     scale = (3.85, 2.32, 2.33, 3.06)
@@ -441,7 +380,6 @@
     config = VideoAutoencoderPipelineConfig(**kwargs)
     model = VideoAutoencoderPipeline(config)
 
-<<<<<<< HEAD
     # load model weights
     if ckpt_path is not None:
         sd = ms.load_checkpoint(ckpt_path)
@@ -462,12 +400,5 @@
 
     if cal_loss and micro_frame_size is not None:
         print("Posterior concatenation for temporal vae training with micro_frame_size is not supported. Please ")
-=======
-    if ckpt_path is not None:
-        sd = ms.load_checkpoint(ckpt_path)
-        pu, cu = ms.load_param_into_net(model, sd, strict_load=False)
-        print(f"Net param not loaded : {pu}")
-        print(f"Checkpoint param not loaded : {cu}")
->>>>>>> ea2efbd4
 
     return model