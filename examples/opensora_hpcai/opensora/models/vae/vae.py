import logging
import os

from transformers import PretrainedConfig

import mindspore as ms
<<<<<<< HEAD
from mindspore import nn, ops, mint
=======
from mindspore import mint, nn, ops
>>>>>>> b3d2a7c5

from ..layers.operation_selector import get_split_op
from .autoencoder_kl import AutoencoderKL as AutoencoderKL_SD
from .vae_temporal import VAE_Temporal_SD  # noqa: F401

__all__ = ["AutoencoderKL"]


_logger = logging.getLogger(__name__)
SD_CONFIG = {
    "double_z": True,
    "z_channels": 4,
    "resolution": 256,
    "in_channels": 3,
    "out_ch": 3,
    "ch": 128,
    "ch_mult": [1, 2, 4, 4],
    "num_res_blocks": 2,
    "attn_resolutions": [],
    "dropout": 0.0,
}
SDXL_CONFIG = SD_CONFIG.copy()
SDXL_CONFIG.update({"resolution": 512})


class AutoencoderKL(AutoencoderKL_SD):
    def __init__(self, *args, **kwargs):
        super().__init__(*args, **kwargs)
        self.split = get_split_op()

    def init_from_ckpt(self, path, ignore_keys=list()):
        if not os.path.exists(path):
            raise ValueError(
                "Maybe download failed. Please download the VAE encoder from https://huggingface.co/stabilityai/sd-vae-ft-ema"
            )
        param_dict = ms.load_checkpoint(path)
        param_not_load, ckpt_not_load = ms.load_param_into_net(self, param_dict, strict_load=True)
        if param_not_load or ckpt_not_load:
            _logger.warning(
                f"{param_not_load} in network is not loaded or {ckpt_not_load} in checkpoint is not loaded!"
            )

    def encode_with_moments_output(self, x):
        """For latent caching usage"""
        h = self.encoder(x)
        moments = self.quant_conv(h)
        mean, logvar = mint.split(moments, moments.shape[1] // 2, 1)
        logvar = ops.clip_by_value(logvar, -30.0, 20.0)
        std = self.exp(0.5 * logvar)

        return mean, std


class VideoAutoencoderKL(nn.Cell):
    """
    Spatial VAE
    """

    def __init__(
        self,
        config=SDXL_CONFIG,
        ckpt_path=None,
        micro_batch_size=None,
        scale_factor=0.18215,
        use_recompute=False,
    ):
        super().__init__()

        self.module = AutoencoderKL_SD(
            ddconfig=config,
            embed_dim=config["z_channels"],
            ckpt_path=ckpt_path,
            use_recompute=use_recompute,
        )

        self.out_channels = config["z_channels"]  # self.module.config.latent_channels
        self.patch_size = (1, 8, 8)
        self.micro_batch_size = micro_batch_size

        # FIXME: "scaling_factor": 0.13025 is set in
        # https://huggingface.co/PixArt-alpha/pixart_sigma_sdxlvae_T5_diffusers/blob/main/vae/config.json.
        # This is a mistake made during the training of OpenSora v1.2.
        # To re-use the trained model, we need to keep this mistake.
        # For training, we should refine to 0.13025.
        self.scale_factor = scale_factor
        self.split = get_split_op()
        self.scale_factor = 0.18215

    @staticmethod
    def rearrange_in(x):
        B, C, T, H, W = x.shape
        # (b c t h w) -> (b t c h w)
        x = ops.transpose(x, (0, 2, 1, 3, 4))
        x = ops.reshape(x, (B * T, C, H, W))

        return x

    @staticmethod
    def rearrange_out(x, B):
        # x = rearrange(x, "(B T) C H W -> B C T H W", B=B)
        BT, C, H, W = x.shape
        T = BT // B
        x = ops.reshape(x, (B, T, C, H, W))
        x = ops.transpose(x, (0, 2, 1, 3, 4))

        return x

    def encode(self, x):
        """
        Args:
            x: (B, C, T, H, W)
        Return:
            (B C T H W)

        NOTE: remind to use stop gradient when invoke it
        """
        # is_video = (x.ndim == 5)

        B = x.shape[0]
        # B C T H W -> (B T) C H W
        x = self.rearrange_in(x)

        if self.micro_batch_size is None:
            x_out = self.module.encode(x) * self.scale_factor
        else:
<<<<<<< HEAD
            '''
            x_splits = mint.split(x, self.micro_batch_size, 0)
            x_out = tuple((self.module.encode(x_bs) * self.scale_factor) for x_bs in x_splits)
            x_out = ops.cat(x_out, axis=0)
            '''
=======
            """
            x_splits = mint.split(x, self.micro_batch_size, 0)
            x_out = tuple((self.module.encode(x_bs) * self.scale_factor) for x_bs in x_splits)
            x_out = ops.cat(x_out, axis=0)
            """
>>>>>>> b3d2a7c5

            bs = self.micro_batch_size
            x_out = self.module.encode(x[:bs]) * self.scale_factor
            for i in range(bs, x.shape[0], bs):
                x_cur = self.module.encode(x[i : i + bs]) * self.scale_factor
                x_out = ops.cat((x_out, x_cur), axis=0)

        # (B T) C H W -> B C T H W
        x_out = self.rearrange_out(x_out, B=B)

        return x_out

    def decode(self, x, **kwargs):
        # is_video = (x.ndim == 5)

        B = x.shape[0]
        # x: (B, Z, T, H, W)
        # B Z T H W -> (B T) Z H W
        x = self.rearrange_in(x)

        if self.micro_batch_size is None:
            x_out = self.module.decode(x / self.scale_factor)
        else:
<<<<<<< HEAD
            '''
=======
            """
>>>>>>> b3d2a7c5
            # can try after split op bug fixed
            x_splits = mint.split(x, self.micro_batch_size, 0)
            x_out = tuple(self.module.decode(x_bs / self.scale_factor) for x_bs in x_splits)
            x_out = ops.cat(x_out, axis=0)
<<<<<<< HEAD
            '''

            mbs = self.micro_batch_size 
=======
            """

            mbs = self.micro_batch_size
>>>>>>> b3d2a7c5
            x_out = self.module.decode(x[:mbs] / self.scale_factor)
            for i in range(mbs, x.shape[0], mbs):
                x_cur = self.module.decode(x[i : i + mbs] / self.scale_factor)
                x_out = ops.cat((x_out, x_cur), axis=0)

        # (B T) Z H W -> B Z T H W
        x_out = self.rearrange_out(x_out, B=B)

        return x_out

    def get_latent_size(self, input_size):
        latent_size = []
        for i in range(3):
            # assert (
            #     input_size[i] is None or input_size[i] % self.patch_size[i] == 0
            # ), "Input size must be divisible by patch size"
            latent_size.append(input_size[i] // self.patch_size[i] if input_size[i] is not None else None)
        return latent_size


class VideoAutoencoderPipelineConfig(PretrainedConfig):
    model_type = "VideoAutoencoderPipeline"

    def __init__(
        self,
        vae_2d=None,
        vae_temporal=None,
        from_pretrained=None,
        freeze_vae_2d=False,
        cal_loss=False,
        micro_frame_size=None,
        concat_posterior=False,
        shift=0.0,
        scale=1.0,
        **kwargs,
    ):
        self.vae_2d = vae_2d
        self.vae_temporal = vae_temporal
        self.from_pretrained = from_pretrained
        self.freeze_vae_2d = freeze_vae_2d
        self.cal_loss = cal_loss
        self.micro_frame_size = micro_frame_size
        self.shift = shift
        self.scale = scale
        self.concat_posterior = (concat_posterior,)
        super().__init__(**kwargs)


def build_module_from_config(config):
    """
    config dict format:
        - type: model class name
        - others: model init args
    """
    cfg = config.copy()
    name = cfg.pop("type")
    kwargs = cfg

    # FIXME: use importlib with path
    module = eval(name)(**kwargs)
    return module


class VideoAutoencoderPipeline(nn.Cell):
    """
    Main model for spatial vae + tempral vae
    """

    # config_class = VideoAutoencoderPipelineConfig
    def __init__(self, config: VideoAutoencoderPipelineConfig):
        super().__init__()
        self.spatial_vae = build_module_from_config(config.vae_2d)
        self.temporal_vae = build_module_from_config(config.vae_temporal)

        self.cal_loss = config.cal_loss
        self.micro_frame_size = config.micro_frame_size
        self.micro_z_frame_size = self.temporal_vae.get_latent_size([config.micro_frame_size, None, None])[0]
        print(f"micro_frame_size: {self.micro_frame_size}, micro_z_frame_size: {self.micro_z_frame_size}")

        if config.freeze_vae_2d:
            for param in self.spatial_vae.get_parameters():
                param.requires_grad = False

        self.out_channels = self.temporal_vae.out_channels
        self.split = get_split_op()

        # normalization parameters
        scale = ms.Tensor(config.scale)
        shift = ms.Tensor(config.shift)
        if len(scale.shape) > 0:
            scale = scale[None, :, None, None, None]
        if len(shift.shape) > 0:
            shift = shift[None, :, None, None, None]
        self.scale = ms.Parameter(scale, requires_grad=False)
        self.shift = ms.Parameter(shift, requires_grad=False)
        self.freeze_vae_2d = config.freeze_vae_2d
        self.concat_posterior = config.concat_posterior

    def encode(self, x):
        if self.freeze_vae_2d:
            x_z = ops.stop_gradient(self.spatial_vae.encode(x))
        else:
            x_z = self.spatial_vae.encode(x)

        if self.micro_frame_size is None:
            posterior_mean, posterior_logvar = self.temporal_vae._encode(x_z)
            z_out = self.temporal_vae.sample(posterior_mean, posterior_logvar)
            if self.cal_loss:
                return z_out, posterior_mean, posterior_logvar, x_z
            else:
                return (z_out - self.shift) / self.scale
        else:
            # x_z: (b z t h w)
            mfs = self.micro_frame_size
            if self.cal_loss:
                # TODO: fix the bug in torch, output concat of the splitted posteriors instead of the last split
<<<<<<< HEAD
                posterior_mean, posterior_logvar  = self.temporal_vae._encode(x_z[:, :, : mfs]) 
                z_out = self.temporal_vae.sample(posterior_mean, posterior_logvar)
                for i in range(mfs, x_z.shape[2], mfs):
                    posterior_mean, posterior_logvar  = self.temporal_vae._encode(x_z[:, :, i : i + mfs]) 
=======
                posterior_mean, posterior_logvar = self.temporal_vae._encode(x_z[:, :, :mfs])
                z_out = self.temporal_vae.sample(posterior_mean, posterior_logvar)
                for i in range(mfs, x_z.shape[2], mfs):
                    posterior_mean, posterior_logvar = self.temporal_vae._encode(x_z[:, :, i : i + mfs])
>>>>>>> b3d2a7c5
                    z_cur = self.temporal_vae.sample(posterior_mean, posterior_logvar)
                    z_out = ops.cat((z_out, z_cur), axis=2)

                return z_out, posterior_mean, posterior_logvar, x_z
            else:
                # no posterior cache to reduce memory in inference
<<<<<<< HEAD
                z_out = self.temporal_vae.encode(x_z[:, :, : mfs])
                for i in range(mfs, x_z.shape[2], mfs):
                    z_cur = self.temporal_vae.encode(x_z[:, :, i : i + mfs])
                    z_out = ops.cat((z_out, z_cur), axis=2)
                # print('D--: tempral vae encode out z: ', z.shape) 
                return (z_out - self.shift) / self.scale
       
=======
                z_out = self.temporal_vae.encode(x_z[:, :, :mfs])
                for i in range(mfs, x_z.shape[2], mfs):
                    z_cur = self.temporal_vae.encode(x_z[:, :, i : i + mfs])
                    z_out = ops.cat((z_out, z_cur), axis=2)

                return (z_out - self.shift) / self.scale

>>>>>>> b3d2a7c5
    def decode(self, z, num_frames=None):
        if not self.cal_loss:
            z = z * self.scale.to(z.dtype) + self.shift.to(z.dtype)

        if self.micro_frame_size is None:
            x_z_out = self.temporal_vae.decode(z, num_frames=num_frames)
            x = self.spatial_vae.decode(x_z_out)
            if self.cal_loss:
                return x, x_z_out
            else:
                return x
        else:
            # z: (b Z t//4 h w)
<<<<<<< HEAD
            '''
            z_splits = mint.split(z, self.micro_z_frame_size, 2)
            x_z_out = tuple(self.temporal_vae.decode(z_bs, num_frames=min(self.micro_frame_size, num_frames - i*self.micro_frame_size)) for i, z_bs in enumerate(z_splits))
            x_z_out = ops.cat(x_z_out, axis=2)
            '''
            mz = self.micro_z_frame_size
            remain_frames =  num_frames if self.micro_frame_size > num_frames else self.micro_frame_size
            x_z_out = self.temporal_vae.decode(z[:, :, : mz], num_frames=remain_frames)
            num_frames -= self.micro_frame_size

            for i in range(mz, z.shape[2], mz):
                remain_frames =  num_frames if self.micro_frame_size > num_frames else self.micro_frame_size
                x_z_cur = self.temporal_vae.decode(z[:, :, i : i + mz], num_frames=remain_frames)
=======
            mz = self.micro_z_frame_size
            x_z_out = self.temporal_vae.decode(z[:, :, :mz], num_frames=min(self.micro_frame_size, num_frames))
            num_frames -= self.micro_frame_size

            for i in range(mz, z.shape[2], mz):
                x_z_cur = self.temporal_vae.decode(
                    z[:, :, i : i + mz], num_frames=min(self.micro_frame_size, num_frames)
                )
>>>>>>> b3d2a7c5
                x_z_out = ops.cat((x_z_out, x_z_cur), axis=2)
                num_frames -= self.micro_frame_size

            x = self.spatial_vae.decode(x_z_out)
<<<<<<< HEAD
            # print('D--: tempral vae decode out x_z: ', x_z.shape) 
            # print('D--: spatial vae decode out x: ', x.shape) 
=======

>>>>>>> b3d2a7c5
            if self.cal_loss:
                return x, x_z_out
            else:
                return x
<<<<<<< HEAD

=======
>>>>>>> b3d2a7c5

    def construct(self, x):
        # assert self.cal_loss, "This method is only available when cal_loss is True"
        z, posterior_mean, posterior_logvar, x_z = self.encode(x)
        x_rec, x_z_rec = self.decode(z, num_frames=x_z.shape[2])
        return x_rec, x_z_rec, z, posterior_mean, posterior_logvar, x_z

    def get_latent_size(self, input_size):
        if self.micro_frame_size is None or input_size[0] is None:
            return self.temporal_vae.get_latent_size(self.spatial_vae.get_latent_size(input_size))
        else:
            sub_input_size = [self.micro_frame_size, input_size[1], input_size[2]]
            sub_latent_size = self.temporal_vae.get_latent_size(self.spatial_vae.get_latent_size(sub_input_size))
            sub_latent_size[0] = sub_latent_size[0] * (input_size[0] // self.micro_frame_size)
            remain_temporal_size = [input_size[0] % self.micro_frame_size, None, None]
            if remain_temporal_size[0] > 0:
                remain_size = self.temporal_vae.get_latent_size(remain_temporal_size)
                sub_latent_size[0] += remain_size[0]
            return sub_latent_size

    def get_temporal_last_layer(self):
        return self.temporal_vae.decoder.conv_out.conv.weight


def OpenSoraVAE_V1_2(
    micro_batch_size=4,
    micro_frame_size=17,
    ckpt_path=None,
    vae2d_ckpt_path=None,
    freeze_vae_2d=False,
    cal_loss=False,
    use_recompute=False,
):
    """
    ckpt_path: path to the checkpoint of the overall model (vae2d + temporal vae)
    vae_2d_ckpt_path: path to the checkpoint of the vae 2d model. It will only be loaded when `ckpt_path` not provided.
    """
<<<<<<< HEAD
=======
    if isinstance(micro_batch_size, int):
        if micro_batch_size <= 0:
            micro_batch_size = None
    if isinstance(micro_frame_size, int):
        if micro_frame_size <= 0:
            micro_frame_size = None

>>>>>>> b3d2a7c5
    vae_2d = dict(
        type="VideoAutoencoderKL",
        config=SDXL_CONFIG,
        micro_batch_size=micro_batch_size,
        use_recompute=use_recompute,
    )
    vae_temporal = dict(
        type="VAE_Temporal_SD",
        from_pretrained=None,
        use_recompute=use_recompute,
    )
    shift = (-0.10, 0.34, 0.27, 0.98)
    scale = (3.85, 2.32, 2.33, 3.06)
    kwargs = dict(
        vae_2d=vae_2d,
        vae_temporal=vae_temporal,
        freeze_vae_2d=freeze_vae_2d,
        cal_loss=cal_loss,
        micro_frame_size=micro_frame_size,
        shift=shift,
        scale=scale,
    )

    config = VideoAutoencoderPipelineConfig(**kwargs)
    model = VideoAutoencoderPipeline(config)

    # load model weights
<<<<<<< HEAD
    if ckpt_path is not None and os.path.exists(ckpt_path):
=======
    if (ckpt_path is not None) and (os.path.exists(ckpt_path)):
>>>>>>> b3d2a7c5
        sd = ms.load_checkpoint(ckpt_path)

        # remove the added prefix in the trained checkpoint
        pnames = list(sd.keys())
        for pn in pnames:
            new_pn = pn.replace("autoencoder.", "").replace("_backbone.", "")
            sd[new_pn] = sd.pop(pn)

        pu, cu = ms.load_param_into_net(model, sd, strict_load=False)
        print(f"Net param not loaded : {pu}")
        print(f"Checkpoint param not loaded : {cu}")
<<<<<<< HEAD
    elif vae2d_ckpt_path is not None and os.path.exists(vae2d_ckpt_path):
        sd = ms.load_checkpoint(vae2d_ckpt_path)
        # TODO: add spatial_vae prefix to the param name
        pu, cu = ms.load_param_into_net(model.spatial_vae, sd, strict_load=False)
    else:
        print("WARNING: vae will be initialized randomly since pretrained weights not available")
=======
    elif (vae2d_ckpt_path is not None) and (os.path.exists(vae2d_ckpt_path)):
        sd = ms.load_checkpoint(vae2d_ckpt_path)
        # TODO: add spatial_vae prefix to the param name
        pu, cu = ms.load_param_into_net(model.spatial_vae, sd, strict_load=False)
>>>>>>> b3d2a7c5

    return model<|MERGE_RESOLUTION|>--- conflicted
+++ resolved
@@ -4,11 +4,7 @@
 from transformers import PretrainedConfig
 
 import mindspore as ms
-<<<<<<< HEAD
-from mindspore import nn, ops, mint
-=======
 from mindspore import mint, nn, ops
->>>>>>> b3d2a7c5
 
 from ..layers.operation_selector import get_split_op
 from .autoencoder_kl import AutoencoderKL as AutoencoderKL_SD
@@ -134,19 +130,6 @@
         if self.micro_batch_size is None:
             x_out = self.module.encode(x) * self.scale_factor
         else:
-<<<<<<< HEAD
-            '''
-            x_splits = mint.split(x, self.micro_batch_size, 0)
-            x_out = tuple((self.module.encode(x_bs) * self.scale_factor) for x_bs in x_splits)
-            x_out = ops.cat(x_out, axis=0)
-            '''
-=======
-            """
-            x_splits = mint.split(x, self.micro_batch_size, 0)
-            x_out = tuple((self.module.encode(x_bs) * self.scale_factor) for x_bs in x_splits)
-            x_out = ops.cat(x_out, axis=0)
-            """
->>>>>>> b3d2a7c5
 
             bs = self.micro_batch_size
             x_out = self.module.encode(x[:bs]) * self.scale_factor
@@ -170,24 +153,8 @@
         if self.micro_batch_size is None:
             x_out = self.module.decode(x / self.scale_factor)
         else:
-<<<<<<< HEAD
-            '''
-=======
-            """
->>>>>>> b3d2a7c5
-            # can try after split op bug fixed
-            x_splits = mint.split(x, self.micro_batch_size, 0)
-            x_out = tuple(self.module.decode(x_bs / self.scale_factor) for x_bs in x_splits)
-            x_out = ops.cat(x_out, axis=0)
-<<<<<<< HEAD
-            '''
-
             mbs = self.micro_batch_size 
-=======
-            """
-
-            mbs = self.micro_batch_size
->>>>>>> b3d2a7c5
+
             x_out = self.module.decode(x[:mbs] / self.scale_factor)
             for i in range(mbs, x.shape[0], mbs):
                 x_cur = self.module.decode(x[i : i + mbs] / self.scale_factor)
@@ -304,32 +271,16 @@
             mfs = self.micro_frame_size
             if self.cal_loss:
                 # TODO: fix the bug in torch, output concat of the splitted posteriors instead of the last split
-<<<<<<< HEAD
-                posterior_mean, posterior_logvar  = self.temporal_vae._encode(x_z[:, :, : mfs]) 
-                z_out = self.temporal_vae.sample(posterior_mean, posterior_logvar)
-                for i in range(mfs, x_z.shape[2], mfs):
-                    posterior_mean, posterior_logvar  = self.temporal_vae._encode(x_z[:, :, i : i + mfs]) 
-=======
                 posterior_mean, posterior_logvar = self.temporal_vae._encode(x_z[:, :, :mfs])
                 z_out = self.temporal_vae.sample(posterior_mean, posterior_logvar)
                 for i in range(mfs, x_z.shape[2], mfs):
                     posterior_mean, posterior_logvar = self.temporal_vae._encode(x_z[:, :, i : i + mfs])
->>>>>>> b3d2a7c5
                     z_cur = self.temporal_vae.sample(posterior_mean, posterior_logvar)
                     z_out = ops.cat((z_out, z_cur), axis=2)
 
                 return z_out, posterior_mean, posterior_logvar, x_z
             else:
                 # no posterior cache to reduce memory in inference
-<<<<<<< HEAD
-                z_out = self.temporal_vae.encode(x_z[:, :, : mfs])
-                for i in range(mfs, x_z.shape[2], mfs):
-                    z_cur = self.temporal_vae.encode(x_z[:, :, i : i + mfs])
-                    z_out = ops.cat((z_out, z_cur), axis=2)
-                # print('D--: tempral vae encode out z: ', z.shape) 
-                return (z_out - self.shift) / self.scale
-       
-=======
                 z_out = self.temporal_vae.encode(x_z[:, :, :mfs])
                 for i in range(mfs, x_z.shape[2], mfs):
                     z_cur = self.temporal_vae.encode(x_z[:, :, i : i + mfs])
@@ -337,7 +288,7 @@
 
                 return (z_out - self.shift) / self.scale
 
->>>>>>> b3d2a7c5
+
     def decode(self, z, num_frames=None):
         if not self.cal_loss:
             z = z * self.scale.to(z.dtype) + self.shift.to(z.dtype)
@@ -351,7 +302,6 @@
                 return x
         else:
             # z: (b Z t//4 h w)
-<<<<<<< HEAD
             '''
             z_splits = mint.split(z, self.micro_z_frame_size, 2)
             x_z_out = tuple(self.temporal_vae.decode(z_bs, num_frames=min(self.micro_frame_size, num_frames - i*self.micro_frame_size)) for i, z_bs in enumerate(z_splits))
@@ -365,34 +315,16 @@
             for i in range(mz, z.shape[2], mz):
                 remain_frames =  num_frames if self.micro_frame_size > num_frames else self.micro_frame_size
                 x_z_cur = self.temporal_vae.decode(z[:, :, i : i + mz], num_frames=remain_frames)
-=======
-            mz = self.micro_z_frame_size
-            x_z_out = self.temporal_vae.decode(z[:, :, :mz], num_frames=min(self.micro_frame_size, num_frames))
-            num_frames -= self.micro_frame_size
-
-            for i in range(mz, z.shape[2], mz):
-                x_z_cur = self.temporal_vae.decode(
-                    z[:, :, i : i + mz], num_frames=min(self.micro_frame_size, num_frames)
-                )
->>>>>>> b3d2a7c5
                 x_z_out = ops.cat((x_z_out, x_z_cur), axis=2)
                 num_frames -= self.micro_frame_size
 
             x = self.spatial_vae.decode(x_z_out)
-<<<<<<< HEAD
-            # print('D--: tempral vae decode out x_z: ', x_z.shape) 
-            # print('D--: spatial vae decode out x: ', x.shape) 
-=======
-
->>>>>>> b3d2a7c5
+
             if self.cal_loss:
                 return x, x_z_out
             else:
                 return x
-<<<<<<< HEAD
-
-=======
->>>>>>> b3d2a7c5
+
 
     def construct(self, x):
         # assert self.cal_loss, "This method is only available when cal_loss is True"
@@ -430,8 +362,7 @@
     ckpt_path: path to the checkpoint of the overall model (vae2d + temporal vae)
     vae_2d_ckpt_path: path to the checkpoint of the vae 2d model. It will only be loaded when `ckpt_path` not provided.
     """
-<<<<<<< HEAD
-=======
+
     if isinstance(micro_batch_size, int):
         if micro_batch_size <= 0:
             micro_batch_size = None
@@ -439,7 +370,6 @@
         if micro_frame_size <= 0:
             micro_frame_size = None
 
->>>>>>> b3d2a7c5
     vae_2d = dict(
         type="VideoAutoencoderKL",
         config=SDXL_CONFIG,
@@ -467,11 +397,7 @@
     model = VideoAutoencoderPipeline(config)
 
     # load model weights
-<<<<<<< HEAD
-    if ckpt_path is not None and os.path.exists(ckpt_path):
-=======
     if (ckpt_path is not None) and (os.path.exists(ckpt_path)):
->>>>>>> b3d2a7c5
         sd = ms.load_checkpoint(ckpt_path)
 
         # remove the added prefix in the trained checkpoint
@@ -483,18 +409,9 @@
         pu, cu = ms.load_param_into_net(model, sd, strict_load=False)
         print(f"Net param not loaded : {pu}")
         print(f"Checkpoint param not loaded : {cu}")
-<<<<<<< HEAD
-    elif vae2d_ckpt_path is not None and os.path.exists(vae2d_ckpt_path):
-        sd = ms.load_checkpoint(vae2d_ckpt_path)
-        # TODO: add spatial_vae prefix to the param name
-        pu, cu = ms.load_param_into_net(model.spatial_vae, sd, strict_load=False)
-    else:
-        print("WARNING: vae will be initialized randomly since pretrained weights not available")
-=======
     elif (vae2d_ckpt_path is not None) and (os.path.exists(vae2d_ckpt_path)):
         sd = ms.load_checkpoint(vae2d_ckpt_path)
         # TODO: add spatial_vae prefix to the param name
         pu, cu = ms.load_param_into_net(model.spatial_vae, sd, strict_load=False)
->>>>>>> b3d2a7c5
 
     return model