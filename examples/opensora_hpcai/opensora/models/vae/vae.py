--- conflicted
+++ resolved
@@ -7,12 +7,9 @@
 from mindspore import mint, nn, ops
 from mindspore.communication import get_group_size
 
-<<<<<<< HEAD
-from ...utils.model_utils import load_state_dict
-=======
 from ...acceleration.communications import GatherFowardSplitBackward, SplitFowardGatherBackward
 from ...acceleration.parallel_states import get_sequence_parallel_group
->>>>>>> bb45ebe9
+from ...utils.model_utils import load_state_dict
 from ..layers.operation_selector import get_split_op
 from .autoencoder_kl import AutoencoderKL as AutoencoderKL_SD
 from .vae_temporal import VAE_Temporal_SD  # noqa: F401
@@ -507,12 +504,9 @@
             vae2d_ckpt_path, name_map, param_shapes={k: v.shape for k, v in model.spatial_vae.parameters_dict().items()}
         )
         pu, cu = ms.load_param_into_net(model.spatial_vae, sd, strict_load=False)
-<<<<<<< HEAD
         print(f"Net param not loaded : {pu}")
         print(f"Checkpoint param not loaded : {cu}")
-=======
     else:
         _logger.warning("VAE checkpoint is NOT loaded!")
->>>>>>> bb45ebe9
 
     return model