--- conflicted
+++ resolved
@@ -37,10 +37,6 @@
         self.split = get_split_op()
 
         if use_recompute:
-<<<<<<< HEAD
-            print("D--: spatial vae recompute")
-=======
->>>>>>> b3d2a7c5
             self.recompute(self.encoder)
             self.recompute(self.quant_conv)
             self.recompute(self.post_quant_conv)
