--- conflicted
+++ resolved
@@ -529,15 +529,6 @@
     ) -> None:
         super().__init__()
         self.patch_size: Tuple = (patch_size, patch_size) if isinstance(patch_size, int) else patch_size
-<<<<<<< HEAD
-        self.image_size = self.patches_resolution = self.num_patches = None
-        if image_size is not None:
-            self.image_size: Tuple = (image_size, image_size) if isinstance(image_size, int) else image_size
-            self.patches_resolution = tuple([s // p for s, p in zip(self.image_size, self.patch_size)])
-            self.num_patches = self.patches_resolution[0] * self.patches_resolution[1]
-
-=======
->>>>>>> 3d0f2e3e
         self.embed_dim = embed_dim
         self.proj = nn.Dense(patch_size * patch_size * in_chans, embed_dim, has_bias=bias)
 
