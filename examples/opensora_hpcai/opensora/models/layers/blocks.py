--- conflicted
+++ resolved
@@ -408,7 +408,7 @@
     The final layer of PixArt.
     """
 
-    def __init__(self, hidden_size, num_patch, out_channels, d_t=None, d_s=None, enable_frames_mask: bool = False):
+    def __init__(self, hidden_size, num_patch, out_channels, d_t=None, d_s=None):
         super().__init__()
         self.norm_final = LayerNorm(hidden_size, elementwise_affine=False, eps=1e-6)
         # (1152, 4*8)
@@ -417,18 +417,7 @@
         self.out_channels = out_channels
         self.d_t = d_t
         self.d_s = d_s
-<<<<<<< HEAD
-        self._enable_fm = enable_frames_mask
-=======
         self.chunk = get_chunk_op()
-
-    @staticmethod
-    def t_mask_select(x_mask: Tensor, x: Tensor, masked_x: Tensor, T: int, S: int) -> Tensor:
-        x = x.reshape(x.shape[0], T, S, x.shape[-1])  # B (T S) C -> B T S C
-        masked_x = masked_x.reshape(masked_x.shape[0], T, S, masked_x.shape[-1])  # B (T S) C -> B T S C
-        x = ops.where(x_mask[:, :, None, None], x, masked_x)  # x_mask: [B, T]
-        return x.reshape(x.shape[0], T * S, x.shape[-1])  # B T S C -> B (T S) C
->>>>>>> ea2efbd4
 
     def construct(
         self,
@@ -446,13 +435,8 @@
         shift, scale = self.chunk(self.scale_shift_table[None] + t[:, None], 2, 1)
         x = t2i_modulate(self.norm_final(x), shift, scale)
 
-<<<<<<< HEAD
-        if self._enable_fm:
-            shift_zero, scale_zero = (self.scale_shift_table[None] + t0[:, None]).chunk(2, axis=1)
-=======
         if frames_mask is not None:
             shift_zero, scale_zero = self.chunk(self.scale_shift_table[None] + t0[:, None], 2, 1)
->>>>>>> ea2efbd4
             x_zero = t2i_modulate(self.norm_final(x), shift_zero, scale_zero)
             x = t_mask_select(frames_mask, x, x_zero, T, S)
 
