"""
OpenSora v1.1 STDiT architecture
"""

import os
import re
from typing import Optional, Tuple

import numpy as np
from mindcv.models.layers import DropPath
from opensora.models.layers.blocks import (
    CaptionEmbedder,
    LayerNorm,
    LinearPatchEmbed,
    Mlp,
    MultiHeadCrossAttention,
    PatchEmbed,
    PatchEmbed3D,
    PositionEmbedding2D,
    SelfAttention,
    SizeEmbedder,
    T2IFinalLayer,
    TimestepEmbedder,
    approx_gelu,
    t2i_modulate,
    t_mask_select,
)
from opensora.models.layers.operation_selector import check_dynamic_mode, get_chunk_op, get_split_op
from opensora.models.layers.rotary_embedding import RotaryEmbedding

import mindspore as ms
from mindspore import Parameter, Tensor, dtype, load_checkpoint, load_param_into_net, nn, ops
from mindspore.common.initializer import XavierUniform, initializer

from mindone.models.utils import constant_, normal_, xavier_uniform_


class STDiT2Block(nn.Cell):
    def __init__(
        self,
        hidden_size,
        num_heads,
        mlp_ratio=4.0,
        drop_path=0.0,
        enable_flashattn=False,
        enable_layernorm_kernel=False,
        enable_sequence_parallelism=False,
        rope=None,
        qk_norm=False,
    ):
        super().__init__()
        self.hidden_size = hidden_size

        assert not enable_layernorm_kernel, "Not implemented"
        if enable_sequence_parallelism:
            raise NotImplementedError("Sequence parallelism is not supported yet.")
        else:
            attn_cls = SelfAttention
            mha_cls = MultiHeadCrossAttention

        # spatial branch
        self.norm1 = LayerNorm(hidden_size, elementwise_affine=False, eps=1e-6)

        self.attn = attn_cls(
            hidden_size,
            num_heads=num_heads,
            qkv_bias=True,
            enable_flash_attention=enable_flashattn,
            qk_norm=qk_norm,
            qk_norm_legacy=True,
        )
        self.scale_shift_table = Parameter(np.random.randn(6, hidden_size).astype(np.float32) / hidden_size**0.5)

        # cross attn
        self.cross_attn = mha_cls(hidden_size, num_heads, enable_flash_attention=enable_flashattn)

        # mlp branch
        self.norm2 = LayerNorm(hidden_size, elementwise_affine=False, eps=1e-6)
        self.mlp = Mlp(
            in_features=hidden_size, hidden_features=int(hidden_size * mlp_ratio), act_layer=approx_gelu, drop=0
        )
        self.drop_path = DropPath(drop_path) if drop_path > 0.0 else nn.Identity()

        # temporal branch
        self.norm_temp = LayerNorm(hidden_size, elementwise_affine=False, eps=1e-6)  # new
        self.attn_temp = attn_cls(
            hidden_size,
            num_heads=num_heads,
            qkv_bias=True,
            enable_flash_attention=enable_flashattn,
            rope=rope,
            qk_norm=qk_norm,
            qk_norm_legacy=True,
        )
        self.scale_shift_table_temporal = Parameter(  # new
            np.random.randn(3, hidden_size).astype(np.float32) / hidden_size**0.5
        )
<<<<<<< HEAD
=======
        self.scale_shift_table_temporal = Parameter(ops.randn(3, hidden_size) / hidden_size**0.5)  # new

        # adapt for dynamic shape training in graph mode
        self.chunk = get_chunk_op()

    @staticmethod
    def t_mask_select(x_mask: Tensor, x: Tensor, masked_x: Tensor, T: int, S: int) -> Tensor:
        x = x.reshape(x.shape[0], T, S, x.shape[-1])  # B (T S) C -> B T S C
        masked_x = masked_x.reshape(masked_x.shape[0], T, S, masked_x.shape[-1])  # B (T S) C -> B T S C
        x = ops.where(x_mask[:, :, None, None], x, masked_x)  # x_mask: [B, T]
        return x.reshape(x.shape[0], T * S, x.shape[-1])  # B T S C -> B (T S) C
>>>>>>> ea2efbd4

    def construct(
        self,
        x: Tensor,
        y: Tensor,
        t: Tensor,
        t_tmp: Tensor,
        mask: Optional[Tensor] = None,
        frames_mask: Optional[Tensor] = None,
        t0: Optional[Tensor] = None,
        t0_tmp: Optional[Tensor] = None,
        T: Optional[int] = None,
        S: Optional[int] = None,
        spatial_mask: Optional[Tensor] = None,
        temporal_pos: Optional[Tensor] = None,
        temporal_mask: Optional[Tensor] = None,
    ) -> Tensor:
        B, N, C = x.shape

        shift_msa, scale_msa, gate_msa, shift_mlp, scale_mlp, gate_mlp = self.chunk(
            self.scale_shift_table[None] + t.reshape(B, 6, -1), 6, 1
        )
        shift_tmp, scale_tmp, gate_tmp = self.chunk(
            self.scale_shift_table_temporal[None] + t_tmp.reshape(B, 3, -1), 3, 1
        )

        shift_msa_zero, scale_msa_zero, gate_msa_zero, shift_mlp_zero, scale_mlp_zero, gate_mlp_zero = (None,) * 6
        shift_tmp_zero, scale_tmp_zero, gate_tmp_zero = (None,) * 3
        if frames_mask is not None:
            shift_msa_zero, scale_msa_zero, gate_msa_zero, shift_mlp_zero, scale_mlp_zero, gate_mlp_zero = self.chunk(
                self.scale_shift_table[None] + t0.reshape(B, 6, -1), 6, 1
            )
            shift_tmp_zero, scale_tmp_zero, gate_tmp_zero = self.chunk(
                self.scale_shift_table_temporal[None] + t0_tmp.reshape(B, 3, -1), 3, 1
            )

        # modulate
        x_m = t2i_modulate(self.norm1(x), shift_msa, scale_msa)
        if frames_mask is not None:
            x_m_zero = t2i_modulate(self.norm1(x), shift_msa_zero, scale_msa_zero)
            x_m = t_mask_select(frames_mask, x_m, x_m_zero, T, S)

        # spatial branch
        x_s = x_m.reshape(B * T, S, C)  # B (T S) C -> (B T) S C
        if spatial_mask is not None:
            spatial_mask = self.repeat_interleave(spatial_mask.to(ms.int32), T, 0)  # B S -> (B T) S
        x_s = self.attn(x_s, mask=spatial_mask)
        x_s = x_s.reshape(B, T * S, C)  # (B T) S C -> B (T S) C

        if frames_mask is not None:
            x_s_zero = gate_msa_zero * x_s
            x_s = gate_msa * x_s
            x_s = t_mask_select(frames_mask, x_s, x_s_zero, T, S)
        else:
            x_s = gate_msa * x_s
        x = x + self.drop_path(x_s)

        # modulate
        x_m = t2i_modulate(self.norm_temp(x), shift_tmp, scale_tmp)
        if frames_mask is not None:
            x_m_zero = t2i_modulate(self.norm_temp(x), shift_tmp_zero, scale_tmp_zero)
            x_m = t_mask_select(frames_mask, x_m, x_m_zero, T, S)

        # temporal branch
        x_t = x_m.reshape(B, T, S, C).swapaxes(1, 2).reshape(B * S, T, C)  # B (T S) C -> (B S) T C
        if temporal_mask is not None:
            temporal_mask = self.repeat_interleave(temporal_mask.to(ms.int32), S, 0)  # B T -> (B S) T
        x_t = self.attn_temp(x_t, mask=temporal_mask, freqs_cis=temporal_pos)
        x_t = x_t.reshape(B, S, T, C).swapaxes(1, 2).reshape(B, T * S, C)  # (B S) T C -> B (T S) C

        if frames_mask is not None:
            x_t_zero = gate_tmp_zero * x_t
            x_t = gate_tmp * x_t
            x_t = t_mask_select(frames_mask, x_t, x_t_zero, T, S)
        else:
            x_t = gate_tmp * x_t
        x = x + self.drop_path(x_t)

        # cross attn
        x = x + self.cross_attn(x, y, mask)

        # modulate
        x_m = t2i_modulate(self.norm2(x), shift_mlp, scale_mlp)
        if frames_mask is not None:
            x_m_zero = t2i_modulate(self.norm2(x), shift_mlp_zero, scale_mlp_zero)
            x_m = t_mask_select(frames_mask, x_m, x_m_zero, T, S)

        # mlp
        x_mlp = self.mlp(x_m)
        if frames_mask is not None:
            x_mlp_zero = gate_mlp_zero * x_mlp
            x_mlp = gate_mlp * x_mlp
            x_mlp = t_mask_select(frames_mask, x_mlp, x_mlp_zero, T, S)
        else:
            x_mlp = gate_mlp * x_mlp
        x = x + self.drop_path(x_mlp)

        return x


class STDiT2(nn.Cell):
    def __init__(
        self,
        input_size=(None, None, None),
        input_sq_size=32,
        in_channels=4,
        patch_size=(1, 2, 2),
        hidden_size=1152,
        depth=28,
        num_heads=16,
        mlp_ratio=4.0,
        class_dropout_prob=0.1,
        pred_sigma=True,
        drop_path=0.0,
        no_temporal_pos_emb=False,
        caption_channels=4096,
        model_max_length=120,
        freeze=None,
        qk_norm=False,
        enable_flashattn=False,
        enable_layernorm_kernel=False,
        enable_sequence_parallelism=False,
        use_recompute=False,
        num_recompute_blocks=None,
        patchify_conv3d_replace=None,
        manual_pad=False,
    ):
        super().__init__()
        self.pred_sigma = pred_sigma
        self.in_channels = in_channels
        self.out_channels = in_channels * 2 if pred_sigma else in_channels
        self.hidden_size = hidden_size
        self.num_heads = num_heads
        self.no_temporal_pos_emb = no_temporal_pos_emb
        self.depth = depth
        self.mlp_ratio = mlp_ratio

        # support dynamic input
        self.patch_size = patch_size
        self.input_sq_size = input_sq_size
        self.pos_embed = PositionEmbedding2D(hidden_size)

        self.patchify_conv3d_replace = patchify_conv3d_replace
        assert not (
            manual_pad and patchify_conv3d_replace != "conv2d"
        ), "manual_pad is only supported for conv2d patchify."
        if patchify_conv3d_replace is None:
            self.x_embedder = PatchEmbed3D(patch_size, in_channels, hidden_size)
        elif patchify_conv3d_replace == "linear":
            assert patch_size[0] == 1 and patch_size[1] == patch_size[2]
            print("Replace conv3d patchify with linear layer")
            self.x_embedder = LinearPatchEmbed(patch_size[1], in_channels, hidden_size, bias=True)
        elif patchify_conv3d_replace == "conv2d":
            assert patch_size[0] == 1 and patch_size[1] == patch_size[2]
            print("Replace conv3d patchify with conv2d layer")
            self.x_embedder = PatchEmbed(patch_size[1], in_channels, hidden_size, bias=True, manual_pad=manual_pad)

        self.t_embedder = TimestepEmbedder(hidden_size)
        self.t_block = nn.SequentialCell(nn.SiLU(), nn.Dense(hidden_size, 6 * hidden_size))
        self.t_block_temp = nn.SequentialCell(nn.SiLU(), nn.Dense(hidden_size, 3 * hidden_size))  # new
        self.y_embedder = CaptionEmbedder(
            in_channels=caption_channels,
            hidden_size=hidden_size,
            uncond_prob=class_dropout_prob,
            act_layer=approx_gelu,
            token_num=model_max_length,
        )

        drop_path = np.linspace(0, drop_path, depth)
        self.rope = RotaryEmbedding(dim=self.hidden_size // self.num_heads)  # new
        self.blocks = nn.CellList(
            [
                STDiT2Block(
                    self.hidden_size,
                    self.num_heads,
                    mlp_ratio=self.mlp_ratio,
                    drop_path=drop_path[i].item(),
                    enable_flashattn=enable_flashattn,
                    enable_layernorm_kernel=enable_layernorm_kernel,
                    enable_sequence_parallelism=enable_sequence_parallelism,
                    rope=self.rope.rotate_queries_or_keys,
                    qk_norm=qk_norm,
                )
                for i in range(self.depth)
            ]
        )
        self.final_layer = T2IFinalLayer(
            hidden_size, np.prod(self.patch_size).item(), self.out_channels, enable_frames_mask=True
        )

        # multi_res
        assert self.hidden_size % 3 == 0, "hidden_size must be divisible by 3"
        self.csize_embedder = SizeEmbedder(self.hidden_size // 3)
        self.ar_embedder = SizeEmbedder(self.hidden_size // 3)
        self.fl_embedder = SizeEmbedder(self.hidden_size)  # new
        self.fps_embedder = SizeEmbedder(self.hidden_size)  # new

        # init model
        self.initialize_weights()
        self.initialize_temporal()
        if freeze is not None:
            if freeze == "not_temporal":
                self.freeze_not_temporal()
            elif freeze == "text":
                self.freeze_text()
            else:
                raise NotImplementedError

        # sequence parallel related configs
        self.enable_sequence_parallelism = enable_sequence_parallelism
        self.sp_rank = None

        if use_recompute:
            if num_recompute_blocks is None:
                num_recompute_blocks = len(self.blocks)
            print("Num recomputed stdit blocks: {}".format(num_recompute_blocks))
            for i, block in enumerate(self.blocks):
                # recompute the first N blocks
                if i < num_recompute_blocks:
                    self.recompute(block)

        # adapt for dynamic shape training in graph mode
        self.split = get_split_op()
        self.is_dynamic_shape = check_dynamic_mode()

    def recompute(self, b):
        if not b._has_config_recompute:
            b.recompute()
        if isinstance(b, nn.CellList):
            self.recompute(b[-1])
        else:
            b.add_flags(output_no_recompute=True)

    def get_dynamic_size(self, x: Tensor) -> Tuple[int, int, int]:
        _, _, T, H, W = x.shape
        if T % self.patch_size[0] != 0:
            T += self.patch_size[0] - T % self.patch_size[0]
        if H % self.patch_size[1] != 0:
            H += self.patch_size[1] - H % self.patch_size[1]
        if W % self.patch_size[2] != 0:
            W += self.patch_size[2] - W % self.patch_size[2]
        T = T // self.patch_size[0]
        H = H // self.patch_size[1]
        W = W // self.patch_size[2]
        return T, H, W

    def construct(
        self,
        x: Tensor,
        timestep: Tensor,
        y: Tensor,
        mask: Optional[Tensor] = None,
        frames_mask: Optional[Tensor] = None,
        num_frames: Optional[Tensor] = None,
        height: Optional[Tensor] = None,
        width: Optional[Tensor] = None,
        ar: Optional[Tensor] = None,
        fps: Optional[Tensor] = None,
        spatial_pos: Optional[Tensor] = None,
        spatial_mask: Optional[Tensor] = None,
        temporal_pos: Optional[Tensor] = None,
        temporal_mask: Optional[Tensor] = None,
        **kwargs,
    ) -> Tensor:
        """
        Forward pass of STDiT.
        Args:
            x (torch.Tensor): latent representation of video; of shape [B, C, T, H, W]
            timestep (torch.Tensor): diffusion time steps; of shape [B]
            y (torch.Tensor): representation of prompts; of shape [B, 1, N_token, C]
            mask (torch.Tensor): mask for selecting prompt tokens; of shape [B, N_token]

        Returns:
            x (torch.Tensor): output latent representation; of shape [B, C, T, H, W]
        """
        B = x.shape[0]

        # === process data info ===
        # 1. get dynamic size
        hw = ops.stack([height, width], axis=1)
        rs = (height[0] * width[0]) ** 0.5
        csize = self.csize_embedder(hw, B)

        # 2. get aspect ratio
        ar = ar.unsqueeze(1)
        ar = self.ar_embedder(ar, B)
        data_info = ops.cat([csize, ar], axis=1)

        # 3. get number of frames
        fl = num_frames.unsqueeze(1)
        fps = fps.unsqueeze(1)
        fl = self.fl_embedder(fl, B)
        fl = fl + self.fps_embedder(fps, B)

        # === get dynamic shape size ===
        _, _, Tx, Hx, Wx = x.shape
        T, H, W = self.get_dynamic_size(x)
        S = H * W
        scale = rs / self.input_sq_size
        if self.is_dynamic_shape:
            # tricky adaptation for dynamic shape in graph mode. Though it also works for static shape, it degrades performance by 50 ms per step.
            base_size = int(round(S ** Tensor(0.5)))
        else:
            base_size = round(S**0.5)
        # BUG MS2.3rc1: ops.meshgrid() bprop is not supported

        if spatial_pos is None:
            pos_emb = ops.stop_gradient(self.pos_embed(H, W, scale=scale, base_size=base_size))
        else:
            pos_emb = spatial_pos

        # embedding
        if self.patchify_conv3d_replace is None:
            x = self.x_embedder(x)  # out: [B, N, C]=[B, thw, C]
        else:
            # (b c t h w) -> (bt c h w)
            _b, _c, _t, _h, _w = x.shape
            x = x.permute(0, 2, 1, 3, 4).reshape((_b * _t, _c, _h, _w))
            x = self.x_embedder(x)  # out: [bt, h'w', d]
            # (bt, h'w', d] -> (b , t'h'w', d)
            x = x.reshape((_b, -1, self.hidden_size))

        x = x.reshape(B, T, S, x.shape[-1])  # B (T S) C -> B T S C
        x = x + pos_emb.to(x.dtype)
        x = x.reshape(B, T * S, x.shape[-1])  # B T S C -> B (T S) C

        # prepare adaIN
        t = self.t_embedder(timestep)  # [B, C]
        t_spc = t + data_info  # [B, C]
        t_tmp = t + fl  # [B, C]
        t_spc_mlp = self.t_block(t_spc)  # [B, 6*C]
        t_tmp_mlp = self.t_block_temp(t_tmp)  # [B, 3*C]

        t0_spc, t0_spc_mlp, t0_tmp_mlp = None, None, None
        if frames_mask is not None:
            t0_timestep = ops.zeros_like(timestep)
            t0 = self.t_embedder(t0_timestep)
            t0_spc = t0 + data_info
            t0_tmp = t0 + fl
            t0_spc_mlp = self.t_block(t0_spc)
            t0_tmp_mlp = self.t_block_temp(t0_tmp)

        # prepare y
        y = self.y_embedder(y, self.training)  # [B, 1, N_token, C]
        y = y.squeeze(1).view(1, -1, x.shape[-1])

        # blocks
        for block in self.blocks:
            x = block(
                x,
                y,
                t_spc_mlp,
                t_tmp_mlp,
                mask=mask,
                frames_mask=frames_mask,
                t0=t0_spc_mlp,
                t0_tmp=t0_tmp_mlp,
                T=T,
                S=S,
                spatial_mask=spatial_mask,
                temporal_pos=temporal_pos,
                temporal_mask=temporal_mask,
            )

        # x.shape: [B, N, C]
        # final process
        x = self.final_layer(x, t, frames_mask, t0_spc, T, S)  # [B, N, C=T_p * H_p * W_p * C_out]
        x = self.unpatchify(x, T, H, W, Tx, Hx, Wx)  # [B, C_out, T, H, W]

        # cast to float32 for better accuracy
        return x.astype(dtype.float32)

    def construct_with_cfg(self, x, timestep, y, cfg_scale, cfg_channel=None, **kwargs):
        # https://github.com/openai/glide-text2im/blob/main/notebooks/text2im.ipynb
        half = x[: len(x) // 2]
        combined = ops.cat([half, half], axis=0)
        if "frames_mask" in kwargs and kwargs["frames_mask"] is not None:
            if len(kwargs["frames_mask"]) != len(x):
                kwargs["frames_mask"] = ops.cat([kwargs["frames_mask"], kwargs["frames_mask"]], axis=0)
        model_out = self(combined, timestep, y, **kwargs)
        model_out = model_out["x"] if isinstance(model_out, dict) else model_out
        if cfg_channel is None:
            cfg_channel = model_out.shape[1] // 2
        eps, rest = model_out[:, :cfg_channel], model_out[:, cfg_channel:]
        cond_eps, uncond_eps = self.split(eps, len(eps) // 2, 0)
        half_eps = uncond_eps + cfg_scale * (cond_eps - uncond_eps)
        eps = ops.cat([half_eps, half_eps], axis=0)
        return ops.cat([eps, rest], axis=1)

    def unpatchify(self, x, N_t, N_h, N_w, R_t, R_h, R_w):
        """
        Args:
            x (torch.Tensor): of shape [B, N, C]

        Return:
            x (torch.Tensor): of shape [B, C_out, T, H, W]
        """

        # N_t, N_h, N_w = [self.input_size[i] // self.patch_size[i] for i in range(3)]
        T_p, H_p, W_p = self.patch_size
        C_out = self.out_channels

        # B (N_t N_h N_w) (T_p H_p W_p C_out) -> B C_out (N_t T_p) (N_h H_p) (N_w W_p)
        B, Nthw, THWC = x.shape
        x = ops.reshape(x, (B, N_t, N_h, N_w, T_p, H_p, W_p, C_out))
        x = ops.transpose(x, (0, 7, 1, 4, 2, 5, 3, 6))
        x = ops.reshape(x, (B, C_out, N_t * T_p, N_h * H_p, N_w * W_p))
        # unpad
        x = x[:, :, :R_t, :R_h, :R_w]
        return x

    def freeze_not_temporal(self):
        for param in self.get_parameters():
            if "attn_temp" not in param.name:
                param.requires_grad = False

    def freeze_text(self):
        for param in self.get_parameters():
            if "cross_attn" in param.name:
                param.requires_grad = False

    def initialize_temporal(self):
        for block in self.blocks:
            constant_(block.attn_temp.proj.weight, 0)
            constant_(block.attn_temp.proj.bias, 0)

    def initialize_weights(self):
        # Initialize transformer layers:
        def _basic_init(module):
            if isinstance(module, nn.Dense):
                xavier_uniform_(module.weight)
                if module.bias is not None:
                    constant_(module.bias, 0)

        self.apply(_basic_init)

        # Initialize patch_embed like nn.Dense (instead of nn.Conv2d):
        w = self.x_embedder.proj.weight
        w_flatted = w.reshape(w.shape[0], -1)
        # FIXME: incompatible in optim parallel mode
        # FIXME: impl in torch can be incorrect. can be reshape order mismatch
        w.set_data(initializer(XavierUniform(), w_flatted.shape, w_flatted.dtype).reshape(w.shape))

        # Initialize timestep embedding MLP:
        normal_(self.t_embedder.mlp[0].weight, std=0.02)
        normal_(self.t_embedder.mlp[2].weight, std=0.02)
        normal_(self.t_block[1].weight, std=0.02)
        normal_(self.t_block_temp[1].weight, std=0.02)

        # Initialize caption embedding MLP:
        normal_(self.y_embedder.y_proj.fc1.weight, std=0.02)
        normal_(self.y_embedder.y_proj.fc2.weight, std=0.02)

        # Zero-out adaLN modulation layers in PixArt blocks:
        for block in self.blocks:
            constant_(block.cross_attn.proj.weight, 0)
            constant_(block.cross_attn.proj.bias, 0)

        # Zero-out output layers:
        constant_(self.final_layer.linear.weight, 0)
        constant_(self.final_layer.linear.bias, 0)

    def load_from_checkpoint(self, ckpt_path):
        if not os.path.exists(ckpt_path):
            print(f"WARNING: {ckpt_path} not found. No checkpoint loaded!!")
        else:
            sd = load_checkpoint(ckpt_path)

            regex = re.compile(r"^network\.|\._backbone")
            sd = {regex.sub("", k): v for k, v in sd.items()}

            key_3d = "x_embedder.proj.weight"
            # load conv3d weight from pretrained conv2d or dense layer
            if self.patchify_conv3d_replace == "linear":
                if len(sd[key_3d].shape) == 5:
                    conv3d_weight = sd.pop(key_3d)  # c_out, c_in, 1, 2, 2
                    assert conv3d_weight.shape[-3] == 1
                    sd[key_3d] = Parameter(conv3d_weight.reshape(conv3d_weight.shape[0], -1), name=key_3d)
            elif self.patchify_conv3d_replace == "conv2d":
                if len(sd[key_3d].shape) == 5:
                    conv3d_weight = sd.pop(key_3d)  # c_out, c_in, 1, 2, 2
                    assert conv3d_weight.shape[-3] == 1
                    sd[key_3d] = Parameter(conv3d_weight.squeeze(axis=-3), name=key_3d)

            # Loading PixArt weights (T5's sequence length is 120 vs. 200 in STDiT2).
            if self.y_embedder.y_embedding.shape != sd["y_embedder.y_embedding"].shape:
                print("WARNING: T5's sequence length doesn't match STDiT2. Padding with default values.")
                param = sd["y_embedder.y_embedding"].value()
                sd["y_embedder.y_embedding"] = Parameter(
                    ops.concat((param, self.y_embedder.y_embedding.value()[param.shape[0] :]), axis=0),
                    name=self.y_embedder.y_embedding.name,
                    requires_grad=self.y_embedder.y_embedding.requires_grad,
                )

            m, u = load_param_into_net(self, sd)
            print("net param not load: ", m, len(m))
            print("ckpt param not load: ", u, len(u))


def STDiT2_XL_2(from_pretrained=None, **kwargs):
    model = STDiT2(depth=28, hidden_size=1152, patch_size=(1, 2, 2), num_heads=16, **kwargs)
    if from_pretrained is not None:
        load_checkpoint(from_pretrained, model)
    return model<|MERGE_RESOLUTION|>--- conflicted
+++ resolved
@@ -95,20 +95,9 @@
         self.scale_shift_table_temporal = Parameter(  # new
             np.random.randn(3, hidden_size).astype(np.float32) / hidden_size**0.5
         )
-<<<<<<< HEAD
-=======
-        self.scale_shift_table_temporal = Parameter(ops.randn(3, hidden_size) / hidden_size**0.5)  # new
 
         # adapt for dynamic shape training in graph mode
         self.chunk = get_chunk_op()
-
-    @staticmethod
-    def t_mask_select(x_mask: Tensor, x: Tensor, masked_x: Tensor, T: int, S: int) -> Tensor:
-        x = x.reshape(x.shape[0], T, S, x.shape[-1])  # B (T S) C -> B T S C
-        masked_x = masked_x.reshape(masked_x.shape[0], T, S, masked_x.shape[-1])  # B (T S) C -> B T S C
-        x = ops.where(x_mask[:, :, None, None], x, masked_x)  # x_mask: [B, T]
-        return x.reshape(x.shape[0], T * S, x.shape[-1])  # B T S C -> B (T S) C
->>>>>>> ea2efbd4
 
     def construct(
         self,
@@ -295,9 +284,7 @@
                 for i in range(self.depth)
             ]
         )
-        self.final_layer = T2IFinalLayer(
-            hidden_size, np.prod(self.patch_size).item(), self.out_channels, enable_frames_mask=True
-        )
+        self.final_layer = T2IFinalLayer(hidden_size, np.prod(self.patch_size).item(), self.out_channels)
 
         # multi_res
         assert self.hidden_size % 3 == 0, "hidden_size must be divisible by 3"
