import os
import re
from typing import Optional, Tuple

import numpy as np
from mindcv.models.layers import DropPath
from opensora.models.layers.blocks import (
    CaptionEmbedder,
    LayerNorm,
    LinearPatchEmbed,
    Mlp,
    MultiHeadCrossAttention,
    PatchEmbed,
    PatchEmbed3D,
    PositionEmbedding2D,
    SelfAttention,
    SizeEmbedder,
    T2IFinalLayer,
    TimestepEmbedder,
    approx_gelu,
    t2i_modulate,
)
from opensora.models.layers.rotary_embedding import RotaryEmbedding

from mindspore import Parameter, Tensor, dtype, load_checkpoint, load_param_into_net, nn, ops
from mindspore.common.initializer import XavierUniform, initializer

from mindone.models.utils import constant_, normal_, xavier_uniform_


class STDiT2Block(nn.Cell):
    def __init__(
        self,
        hidden_size,
        num_heads,
        mlp_ratio=4.0,
        drop_path=0.0,
        enable_flashattn=False,
        enable_layernorm_kernel=False,
        enable_sequence_parallelism=False,
        rope=None,
        qk_norm=False,
    ):
        super().__init__()
        self.hidden_size = hidden_size
        self.enable_flashattn = enable_flashattn

        assert not enable_layernorm_kernel, "Not implemented"
        if enable_sequence_parallelism:
            raise NotImplementedError("Sequence parallelism is not supported yet.")
        else:
            self.attn_cls = SelfAttention
            self.mha_cls = MultiHeadCrossAttention

        # spatial branch
        self.norm1 = LayerNorm(hidden_size, elementwise_affine=False, eps=1e-6)

        self.attn = self.attn_cls(
            hidden_size,
            num_heads=num_heads,
            qkv_bias=True,
            enable_flash_attention=enable_flashattn,
            qk_norm=qk_norm,
        )
        self.scale_shift_table = Parameter(ops.randn(6, hidden_size) / hidden_size**0.5)

        # cross attn
        self.cross_attn = self.mha_cls(hidden_size, num_heads, enable_flash_attention=enable_flashattn)

        # mlp branch
        self.norm2 = LayerNorm(hidden_size, elementwise_affine=False, eps=1e-6)
        self.mlp = Mlp(
            in_features=hidden_size, hidden_features=int(hidden_size * mlp_ratio), act_layer=approx_gelu, drop=0
        )
        self.drop_path = DropPath(drop_path) if drop_path > 0.0 else nn.Identity()

        # temporal branch
        self.norm_temp = LayerNorm(hidden_size, elementwise_affine=False, eps=1e-6)  # new
        self.attn_temp = self.attn_cls(
            hidden_size,
            num_heads=num_heads,
            qkv_bias=True,
            enable_flash_attention=self.enable_flashattn,
            rope=rope,
            qk_norm=qk_norm,
        )
        self.scale_shift_table_temporal = Parameter(ops.randn(3, hidden_size) / hidden_size**0.5)  # new

    @staticmethod
    def t_mask_select(x_mask: Tensor, x: Tensor, masked_x: Tensor, T: int, S: int) -> Tensor:
        x = x.reshape(x.shape[0], T, S, x.shape[-1])  # B (T S) C -> B T S C
        masked_x = masked_x.reshape(masked_x.shape[0], T, S, masked_x.shape[-1])  # B (T S) C -> B T S C
        x = ops.where(x_mask[:, :, None, None], x, masked_x)  # x_mask: [B, T]
        return x.reshape(x.shape[0], T * S, x.shape[-1])  # B T S C -> B (T S) C

    def construct(
        self,
        x: Tensor,
        y: Tensor,
        t: Tensor,
        t_tmp: Tensor,
        mask: Optional[Tensor] = None,
        frames_mask: Optional[Tensor] = None,
        t0: Optional[Tensor] = None,
        t0_tmp: Optional[Tensor] = None,
        T: Optional[int] = None,
        S: Optional[int] = None,
        spatial_mask: Optional[Tensor] = None,
        temporal_pos: Optional[Tensor] = None,
        temporal_mask: Optional[Tensor] = None,
    ):
        B, N, C = x.shape

        shift_msa, scale_msa, gate_msa, shift_mlp, scale_mlp, gate_mlp = (
            self.scale_shift_table[None] + t.reshape(B, 6, -1)
        ).chunk(6, axis=1)
        shift_tmp, scale_tmp, gate_tmp = (self.scale_shift_table_temporal[None] + t_tmp.reshape(B, 3, -1)).chunk(
            3, axis=1
        )

        shift_msa_zero, scale_msa_zero, gate_msa_zero, shift_mlp_zero, scale_mlp_zero, gate_mlp_zero = (None,) * 6
        shift_tmp_zero, scale_tmp_zero, gate_tmp_zero = (None,) * 3
        if frames_mask is not None:
            shift_msa_zero, scale_msa_zero, gate_msa_zero, shift_mlp_zero, scale_mlp_zero, gate_mlp_zero = (
                self.scale_shift_table[None] + t0.reshape(B, 6, -1)
            ).chunk(6, axis=1)
            shift_tmp_zero, scale_tmp_zero, gate_tmp_zero = (
                self.scale_shift_table_temporal[None] + t0_tmp.reshape(B, 3, -1)
            ).chunk(3, axis=1)

        # modulate
        x_m = t2i_modulate(self.norm1(x), shift_msa, scale_msa)
        if frames_mask is not None:
            x_m_zero = t2i_modulate(self.norm1(x), shift_msa_zero, scale_msa_zero)
            x_m = self.t_mask_select(frames_mask, x_m, x_m_zero, T, S)

        # spatial branch
        x_s = x_m.reshape(B * T, S, C)  # B (T S) C -> (B T) S C
        if spatial_mask is not None:
            spatial_mask = ops.repeat_interleave(spatial_mask, T, axis=0)  # B S -> (B T) S
        x_s = self.attn(x_s, mask=spatial_mask)
        x_s = x_s.reshape(B, T * S, C)  # (B T) S C -> B (T S) C

        if frames_mask is not None:
            x_s_zero = gate_msa_zero * x_s
            x_s = gate_msa * x_s
            x_s = self.t_mask_select(frames_mask, x_s, x_s_zero, T, S)
        else:
            x_s = gate_msa * x_s
        x = x + self.drop_path(x_s)

        # modulate
        x_m = t2i_modulate(self.norm_temp(x), shift_tmp, scale_tmp)
        if frames_mask is not None:
            x_m_zero = t2i_modulate(self.norm_temp(x), shift_tmp_zero, scale_tmp_zero)
            x_m = self.t_mask_select(frames_mask, x_m, x_m_zero, T, S)

        # temporal branch
        x_t = x_m.reshape(B, T, S, C).swapaxes(1, 2).reshape(B * S, T, C)  # B (T S) C -> (B S) T C
        if temporal_mask is not None:
            temporal_mask = ops.repeat_interleave(temporal_mask, S, axis=0)  # B T -> (B S) T
        x_t = self.attn_temp(x_t, mask=temporal_mask, freqs_cis=temporal_pos)
        x_t = x_t.reshape(B, S, T, C).swapaxes(1, 2).reshape(B, T * S, C)  # (B S) T C -> B (T S) C

        if frames_mask is not None:
            x_t_zero = gate_tmp_zero * x_t
            x_t = gate_tmp * x_t
            x_t = self.t_mask_select(frames_mask, x_t, x_t_zero, T, S)
        else:
            x_t = gate_tmp * x_t
        x = x + self.drop_path(x_t)

        # cross attn
        x = x + self.cross_attn(x, y, mask)

        # modulate
        x_m = t2i_modulate(self.norm2(x), shift_mlp, scale_mlp)
        if frames_mask is not None:
            x_m_zero = t2i_modulate(self.norm2(x), shift_mlp_zero, scale_mlp_zero)
            x_m = self.t_mask_select(frames_mask, x_m, x_m_zero, T, S)

        # mlp
        x_mlp = self.mlp(x_m)
        if frames_mask is not None:
            x_mlp_zero = gate_mlp_zero * x_mlp
            x_mlp = gate_mlp * x_mlp
            x_mlp = self.t_mask_select(frames_mask, x_mlp, x_mlp_zero, T, S)
        else:
            x_mlp = gate_mlp * x_mlp
        x = x + self.drop_path(x_mlp)

        return x


class STDiT2(nn.Cell):
    def __init__(
        self,
        input_size=(None, None, None),
        input_sq_size=32,
        in_channels=4,
        patch_size=(1, 2, 2),
        hidden_size=1152,
        depth=28,
        num_heads=16,
        mlp_ratio=4.0,
        class_dropout_prob=0.1,
        pred_sigma=True,
        drop_path=0.0,
        no_temporal_pos_emb=False,
        caption_channels=4096,
        model_max_length=120,
        dtype=dtype.float32,
        freeze=None,
        qk_norm=False,
        enable_flashattn=False,
        enable_layernorm_kernel=False,
        enable_sequence_parallelism=False,
        use_recompute=False,
        patchify_conv3d_replace=None,
    ):
        super().__init__()
        self.pred_sigma = pred_sigma
        self.in_channels = in_channels
        self.out_channels = in_channels * 2 if pred_sigma else in_channels
        self.hidden_size = hidden_size
        self.num_heads = num_heads
        self.dtype = dtype
        self.no_temporal_pos_emb = no_temporal_pos_emb
        self.depth = depth
        self.mlp_ratio = mlp_ratio
        self.enable_flashattn = enable_flashattn
        self.enable_layernorm_kernel = enable_layernorm_kernel

        assert patchify_conv3d_replace in [None, "linear", "conv2d"]

        # support dynamic input
        self.patch_size = patch_size
        self.input_sq_size = input_sq_size
        self.pos_embed = PositionEmbedding2D(hidden_size)

        self.patchify_conv3d_replace = patchify_conv3d_replace
        if patchify_conv3d_replace is None:
            self.x_embedder = PatchEmbed3D(patch_size, in_channels, hidden_size)
        elif patchify_conv3d_replace == "linear":
            assert patch_size[0] == 1 and patch_size[1] == patch_size[2]
            print("Replace conv3d patchify with linear layer")
<<<<<<< HEAD
            self.x_embedder = LinearPatchEmbed(None, patch_size[1], in_channels, hidden_size, bias=True)
        elif patchify_conv3d_replace == "conv2d":
            assert patch_size[0] == 1 and patch_size[1] == patch_size[2]
            print("Replace conv3d patchify with conv2d layer")
            self.x_embedder = PatchEmbed(None, patch_size[1], in_channels, hidden_size, bias=True)
=======
            self.x_embedder = LinearPatchEmbed(in_channels, hidden_size, bias=True)
        elif patchify_conv3d_replace == "conv2d":
            assert patch_size[0] == 1 and patch_size[1] == patch_size[2]
            print("Replace conv3d patchify with conv2d layer")
            self.x_embedder = PatchEmbed(patch_size[1], in_channels, hidden_size, bias=True)
>>>>>>> 11a844e9

        self.t_embedder = TimestepEmbedder(hidden_size)
        self.t_block = nn.SequentialCell(nn.SiLU(), nn.Dense(hidden_size, 6 * hidden_size))
        self.t_block_temp = nn.SequentialCell(nn.SiLU(), nn.Dense(hidden_size, 3 * hidden_size))  # new
        self.y_embedder = CaptionEmbedder(
            in_channels=caption_channels,
            hidden_size=hidden_size,
            uncond_prob=class_dropout_prob,
            act_layer=approx_gelu,
            token_num=model_max_length,
        )

        drop_path = np.linspace(0, drop_path, depth)
        self.rope = RotaryEmbedding(dim=self.hidden_size // self.num_heads)  # new
        self.blocks = nn.CellList(
            [
                STDiT2Block(
                    self.hidden_size,
                    self.num_heads,
                    mlp_ratio=self.mlp_ratio,
                    drop_path=drop_path[i],
                    enable_flashattn=self.enable_flashattn,
                    enable_layernorm_kernel=self.enable_layernorm_kernel,
                    enable_sequence_parallelism=enable_sequence_parallelism,
                    rope=self.rope.rotate_queries_or_keys,
                    qk_norm=qk_norm,
                )
                for i in range(self.depth)
            ]
        )
        self.final_layer = T2IFinalLayer(hidden_size, np.prod(self.patch_size).item(), self.out_channels)

        # multi_res
        assert self.hidden_size % 3 == 0, "hidden_size must be divisible by 3"
        self.csize_embedder = SizeEmbedder(self.hidden_size // 3)
        self.ar_embedder = SizeEmbedder(self.hidden_size // 3)
        self.fl_embedder = SizeEmbedder(self.hidden_size)  # new
        self.fps_embedder = SizeEmbedder(self.hidden_size)  # new

        # init model
        self.initialize_weights()
        self.initialize_temporal()
        if freeze is not None:
            assert freeze in ["not_temporal", "text"]
            if freeze == "not_temporal":
                self.freeze_not_temporal()
            elif freeze == "text":
                self.freeze_text()

        # sequence parallel related configs
        self.enable_sequence_parallelism = enable_sequence_parallelism
        self.sp_rank = None

        if use_recompute:
            for block in self.blocks:
                self.recompute(block)

    def recompute(self, b):
        if not b._has_config_recompute:
            b.recompute()
        if isinstance(b, nn.CellList):
            self.recompute(b[-1])
        else:
            b.add_flags(output_no_recompute=True)

    def get_dynamic_size(self, x: Tensor) -> Tuple[int, int, int]:
        _, _, T, H, W = x.shape
        if T % self.patch_size[0] != 0:
            T += self.patch_size[0] - T % self.patch_size[0]
        if H % self.patch_size[1] != 0:
            H += self.patch_size[1] - H % self.patch_size[1]
        if W % self.patch_size[2] != 0:
            W += self.patch_size[2] - W % self.patch_size[2]
        T = T // self.patch_size[0]
        H = H // self.patch_size[1]
        W = W // self.patch_size[2]
        return T, H, W

    def construct(
        self,
        x: Tensor,
        timestep: Tensor,
        y: Tensor,
        mask: Optional[Tensor] = None,
        frames_mask: Optional[Tensor] = None,
        num_frames: Optional[Tensor] = None,
        height: Optional[Tensor] = None,
        width: Optional[Tensor] = None,
        ar: Optional[Tensor] = None,
        fps: Optional[Tensor] = None,
        spatial_pos: Optional[Tensor] = None,
        spatial_mask: Optional[Tensor] = None,
        temporal_pos: Optional[Tensor] = None,
        temporal_mask: Optional[Tensor] = None,
        **kwargs,
    ):
        """
        Forward pass of STDiT.
        Args:
            x (torch.Tensor): latent representation of video; of shape [B, C, T, H, W]
            timestep (torch.Tensor): diffusion time steps; of shape [B]
            y (torch.Tensor): representation of prompts; of shape [B, 1, N_token, C]
            mask (torch.Tensor): mask for selecting prompt tokens; of shape [B, N_token]

        Returns:
            x (torch.Tensor): output latent representation; of shape [B, C, T, H, W]
        """
        B = x.shape[0]

        # === process data info ===
        # 1. get dynamic size
        hw = ops.stack([height, width], axis=1)
        rs = (height[0] * width[0]) ** 0.5
        csize = self.csize_embedder(hw, B)

        # 2. get aspect ratio
        ar = ar.unsqueeze(1)
        ar = self.ar_embedder(ar, B)
        data_info = ops.cat([csize, ar], axis=1)

        # 3. get number of frames
        fl = num_frames.unsqueeze(1)
        fps = fps.unsqueeze(1)
        fl = self.fl_embedder(fl, B)
        fl = fl + self.fps_embedder(fps, B)

        # === get dynamic shape size ===
        _, _, Tx, Hx, Wx = x.shape
        T, H, W = self.get_dynamic_size(x)
        S = H * W
        scale = rs / self.input_sq_size
        base_size = round(S**0.5)
        # BUG MS2.3rc1: ops.meshgrid() bprop is not supported

        if spatial_pos is None:
            pos_emb = ops.stop_gradient(self.pos_embed(x, H, W, scale=scale, base_size=base_size))
        else:
            pos_emb = spatial_pos

        # embedding
        if self.patchify_conv3d_replace is None:
            x = self.x_embedder(x)  # out: [B, N, C]=[B, thw, C]
        else:
            # (b c t h w) -> (bt c h w)
            _b, _c, _t, _h, _w = x.shape
            x = x.permute(0, 2, 1, 3, 4).reshape((_b * _t, _c, _h, _w))
            x = self.x_embedder(x)  # out: [bt, h'w', d]
            # (bt, h'w', d] -> (b , t'h'w', d)
            x = x.reshape((_b, -1, self.hidden_size))

        x = x.reshape(B, T, S, x.shape[-1])  # B (T S) C -> B T S C
        x = x + pos_emb.to(x.dtype)
        x = x.reshape(B, T * S, x.shape[-1])  # B T S C -> B (T S) C

        # prepare adaIN
        t = self.t_embedder(timestep, dtype=x.dtype)  # [B, C]
        t_spc = t + data_info  # [B, C]
        t_tmp = t + fl  # [B, C]
        t_spc_mlp = self.t_block(t_spc)  # [B, 6*C]
        t_tmp_mlp = self.t_block_temp(t_tmp)  # [B, 3*C]

        t0_spc, t0_spc_mlp, t0_tmp_mlp = None, None, None
        if frames_mask is not None:
            t0_timestep = ops.zeros_like(timestep)
            t0 = self.t_embedder(t0_timestep, dtype=x.dtype)
            t0_spc = t0 + data_info
            t0_tmp = t0 + fl
            t0_spc_mlp = self.t_block(t0_spc)
            t0_tmp_mlp = self.t_block_temp(t0_tmp)

        # prepare y
        y = self.y_embedder(y, self.training)  # [B, 1, N_token, C]
        y = y.squeeze(1).view(1, -1, x.shape[-1])

        # blocks
        for block in self.blocks:
            x = block(
                x,
                y,
                t_spc_mlp,
                t_tmp_mlp,
                mask=mask,
                frames_mask=frames_mask,
                t0=t0_spc_mlp,
                t0_tmp=t0_tmp_mlp,
                T=T,
                S=S,
                spatial_mask=spatial_mask,
                temporal_pos=temporal_pos,
                temporal_mask=temporal_mask,
            )

        # x.shape: [B, N, C]
        # final process
        x = self.final_layer(x, t, frames_mask, t0_spc, T, S)  # [B, N, C=T_p * H_p * W_p * C_out]
        x = self.unpatchify(x, T, H, W, Tx, Hx, Wx)  # [B, C_out, T, H, W]

        # cast to float32 for better accuracy
        return x.astype(dtype.float32)

    def construct_with_cfg(self, x, timestep, y, cfg_scale, cfg_channel=None, **kwargs):
        # https://github.com/openai/glide-text2im/blob/main/notebooks/text2im.ipynb
        half = x[: len(x) // 2]
        combined = ops.cat([half, half], axis=0)
        if "frames_mask" in kwargs and kwargs["frames_mask"] is not None:
            if len(kwargs["frames_mask"]) != len(x):
                kwargs["frames_mask"] = ops.cat([kwargs["frames_mask"], kwargs["frames_mask"]], axis=0)
        model_out = self(combined, timestep, y, **kwargs)
        model_out = model_out["x"] if isinstance(model_out, dict) else model_out
        if cfg_channel is None:
            cfg_channel = model_out.shape[1] // 2
        eps, rest = model_out[:, :cfg_channel], model_out[:, cfg_channel:]
        cond_eps, uncond_eps = ops.split(eps, len(eps) // 2, axis=0)
        half_eps = uncond_eps + cfg_scale * (cond_eps - uncond_eps)
        eps = ops.cat([half_eps, half_eps], axis=0)
        return ops.cat([eps, rest], axis=1)

    def unpatchify(self, x, N_t, N_h, N_w, R_t, R_h, R_w):
        """
        Args:
            x (torch.Tensor): of shape [B, N, C]

        Return:
            x (torch.Tensor): of shape [B, C_out, T, H, W]
        """

        # N_t, N_h, N_w = [self.input_size[i] // self.patch_size[i] for i in range(3)]
        T_p, H_p, W_p = self.patch_size
        C_out = self.out_channels

        # B (N_t N_h N_w) (T_p H_p W_p C_out) -> B C_out (N_t T_p) (N_h H_p) (N_w W_p)
        B, Nthw, THWC = x.shape
        x = ops.reshape(x, (B, N_t, N_h, N_w, T_p, H_p, W_p, C_out))
        x = ops.transpose(x, (0, 7, 1, 4, 2, 5, 3, 6))
        x = ops.reshape(x, (B, C_out, N_t * T_p, N_h * H_p, N_w * W_p))
        # unpad
        x = x[:, :, :R_t, :R_h, :R_w]
        return x

    def freeze_not_temporal(self):
        for param in self.get_parameters():
            if "attn_temp" not in param.name:
                param.requires_grad = False

    def freeze_text(self):
        for param in self.get_parameters():
            if "cross_attn" in param.name:
                param.requires_grad = False

    def initialize_temporal(self):
        for block in self.blocks:
            constant_(block.attn_temp.proj.weight, 0)
            constant_(block.attn_temp.proj.bias, 0)

    def initialize_weights(self):
        # Initialize transformer layers:
        def _basic_init(module):
            if isinstance(module, nn.Dense):
                xavier_uniform_(module.weight)
                if module.bias is not None:
                    constant_(module.bias, 0)

        self.apply(_basic_init)

        # Initialize patch_embed like nn.Dense (instead of nn.Conv2d):
        w = self.x_embedder.proj.weight
        w_flatted = w.reshape(w.shape[0], -1)
        # FIXME: incompatible in optim parallel mode
        # FIXME: impl in torch can be incorrect. can be reshape order mismatch
        w.set_data(initializer(XavierUniform(), w_flatted.shape, w_flatted.dtype).reshape(w.shape))

        # Initialize timestep embedding MLP:
        normal_(self.t_embedder.mlp[0].weight, std=0.02)
        normal_(self.t_embedder.mlp[2].weight, std=0.02)
        normal_(self.t_block[1].weight, std=0.02)
        normal_(self.t_block_temp[1].weight, std=0.02)

        # Initialize caption embedding MLP:
        normal_(self.y_embedder.y_proj.fc1.weight, std=0.02)
        normal_(self.y_embedder.y_proj.fc2.weight, std=0.02)

        # Zero-out adaLN modulation layers in PixArt blocks:
        for block in self.blocks:
            constant_(block.cross_attn.proj.weight, 0)
            constant_(block.cross_attn.proj.bias, 0)

        # Zero-out output layers:
        constant_(self.final_layer.linear.weight, 0)
        constant_(self.final_layer.linear.bias, 0)

    def load_from_checkpoint(self, ckpt_path):
        if not os.path.exists(ckpt_path):
            print(f"WARNING: {ckpt_path} not found. No checkpoint loaded!!")
        else:
            sd = load_checkpoint(ckpt_path)

            regex = re.compile(r"^network\.|\._backbone")
            sd = {regex.sub("", k): v for k, v in sd.items()}

            key_3d = "x_embedder.proj.weight"
            # load conv3d weight from pretrained conv2d or dense layer
            if self.patchify_conv3d_replace == "linear":
                if len(sd[key_3d].shape) == 5:
                    conv3d_weight = sd.pop(key_3d)  # c_out, c_in, 1, 2, 2
                    assert conv3d_weight.shape[-3] == 1
                    sd[key_3d] = Parameter(conv3d_weight.reshape(conv3d_weight.shape[0], -1), name=key_3d)
            elif self.patchify_conv3d_replace == "conv2d":
                if len(sd[key_3d].shape) == 5:
                    conv3d_weight = sd.pop(key_3d)  # c_out, c_in, 1, 2, 2
                    assert conv3d_weight.shape[-3] == 1
                    sd[key_3d] = Parameter(conv3d_weight.squeeze(axis=-3), name=key_3d)

            # Loading PixArt weights (T5's sequence length is 120 vs. 200 in STDiT2).
            if self.y_embedder.y_embedding.shape != sd["y_embedder.y_embedding"].shape:
                print("WARNING: T5's sequence length doesn't match STDiT2. Padding with default values.")
                param = sd["y_embedder.y_embedding"].value()
                sd["y_embedder.y_embedding"] = Parameter(
                    ops.concat((param, self.y_embedder.y_embedding.value()[param.shape[0] :]), axis=0),
                    name=self.y_embedder.y_embedding.name,
                    requires_grad=self.y_embedder.y_embedding.requires_grad,
                )

            m, u = load_param_into_net(self, sd)
            print("net param not load: ", m, len(m))
            print("ckpt param not load: ", u, len(u))


def STDiT2_XL_2(from_pretrained=None, **kwargs):
    model = STDiT2(depth=28, hidden_size=1152, patch_size=(1, 2, 2), num_heads=16, **kwargs)
    if from_pretrained is not None:
        load_checkpoint(from_pretrained, model)
    return model<|MERGE_RESOLUTION|>--- conflicted
+++ resolved
@@ -244,19 +244,11 @@
         elif patchify_conv3d_replace == "linear":
             assert patch_size[0] == 1 and patch_size[1] == patch_size[2]
             print("Replace conv3d patchify with linear layer")
-<<<<<<< HEAD
-            self.x_embedder = LinearPatchEmbed(None, patch_size[1], in_channels, hidden_size, bias=True)
-        elif patchify_conv3d_replace == "conv2d":
-            assert patch_size[0] == 1 and patch_size[1] == patch_size[2]
-            print("Replace conv3d patchify with conv2d layer")
-            self.x_embedder = PatchEmbed(None, patch_size[1], in_channels, hidden_size, bias=True)
-=======
             self.x_embedder = LinearPatchEmbed(in_channels, hidden_size, bias=True)
         elif patchify_conv3d_replace == "conv2d":
             assert patch_size[0] == 1 and patch_size[1] == patch_size[2]
             print("Replace conv3d patchify with conv2d layer")
             self.x_embedder = PatchEmbed(patch_size[1], in_channels, hidden_size, bias=True)
->>>>>>> 11a844e9
 
         self.t_embedder = TimestepEmbedder(hidden_size)
         self.t_block = nn.SequentialCell(nn.SiLU(), nn.Dense(hidden_size, 6 * hidden_size))
