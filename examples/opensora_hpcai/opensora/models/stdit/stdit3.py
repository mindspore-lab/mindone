"""
OpenSora v1.2 STDiT architecture
"""

import logging
import os
import re
from typing import Optional, Tuple

import numpy as np
from mindcv.models.layers import DropPath
from opensora.acceleration.communications import GatherFowardSplitBackward, SplitFowardGatherBackward
from opensora.acceleration.parallel_states import get_sequence_parallel_group
from opensora.models.layers.blocks import (
    CaptionEmbedder,
    LayerNorm,
    LinearPatchEmbed,
    Mlp,
    MultiHeadCrossAttention,
    PatchEmbed,
    PatchEmbed3D,
    PositionEmbedding2D,
    SelfAttention,
    SeqParallelMultiHeadCrossAttention,
    SeqParallelSelfAttention,
    SizeEmbedder,
    T2IFinalLayer,
    TimestepEmbedder,
    approx_gelu,
    t2i_modulate,
    t_mask_select,
)
from opensora.models.layers.operation_selector import check_dynamic_mode, get_chunk_op
from opensora.models.layers.rotary_embedding import RotaryEmbedding
from opensora.utils.model_utils import load_state_dict

import mindspore as ms
<<<<<<< HEAD
from mindspore import Parameter, Tensor, load_param_into_net, nn, ops
=======
from mindspore import Parameter, Tensor, load_checkpoint, load_param_into_net, mint, nn, ops
from mindspore.communication import get_group_size
>>>>>>> bb45ebe9

from mindone.models.utils import constant_, normal_, xavier_uniform_

logger = logging.getLogger(__name__)


class STDiT3Block(nn.Cell):
    # to reduce compilation time
    @ms.lazy_inline(policy="front")
    def __init__(
        self,
        hidden_size,
        num_heads,
        mlp_ratio=4.0,
        drop_path=0.0,
        rope=None,
        qk_norm=False,
        temporal=False,
        enable_flash_attention=False,
        enable_layernorm_kernel=False,
        enable_sequence_parallelism=False,
    ):
        super().__init__()
        self.temporal = temporal
        self.hidden_size = hidden_size

        assert not enable_layernorm_kernel, "Not implemented"
        if enable_sequence_parallelism and not temporal:
            attn_cls = SeqParallelSelfAttention
            mha_cls = SeqParallelMultiHeadCrossAttention
        else:
            attn_cls = SelfAttention
            mha_cls = MultiHeadCrossAttention

        self.norm1 = LayerNorm(hidden_size, elementwise_affine=False, eps=1e-6)
        self.attn = attn_cls(
            hidden_size,
            num_heads=num_heads,
            qkv_bias=True,
            qk_norm=qk_norm,
            rope=rope,
            enable_flash_attention=enable_flash_attention,
        )
        self.cross_attn = mha_cls(hidden_size, num_heads, enable_flash_attention=enable_flash_attention)
        self.norm2 = LayerNorm(hidden_size, elementwise_affine=False, eps=1e-6)
        self.mlp = Mlp(
            in_features=hidden_size, hidden_features=int(hidden_size * mlp_ratio), act_layer=approx_gelu, drop=0
        )
        self.drop_path = DropPath(drop_path) if drop_path > 0.0 else nn.Identity()
        self.scale_shift_table = Parameter(np.random.randn(6, hidden_size).astype(np.float32) / hidden_size**0.5)
        self.chunk = get_chunk_op()

    def construct(
        self,
        x: Tensor,
        y: Tensor,
        t: Tensor,
        mask: Optional[Tensor] = None,  # text mask
        frames_mask: Optional[Tensor] = None,  # temporal mask
        t0: Optional[Tensor] = None,  # t with timestamp=0
        T: Optional[int] = None,  # number of frames
        S: Optional[int] = None,  # number of pixel patches
    ) -> Tensor:
        # prepare modulate parameters
        B, N, C = x.shape
        shift_msa, scale_msa, gate_msa, shift_mlp, scale_mlp, gate_mlp = self.chunk(
            self.scale_shift_table[None] + t.reshape(B, 6, -1), 6, 1
        )

        # frames mask branch
        shift_msa_zero, scale_msa_zero, gate_msa_zero, shift_mlp_zero, scale_mlp_zero, gate_mlp_zero = self.chunk(
            self.scale_shift_table[None] + t0.reshape(B, 6, -1), 6, 1
        )

        # modulate (attention)
        norm1 = self.norm1(x)
        x_m = t2i_modulate(norm1, shift_msa, scale_msa)
        # frames mask branch
        x_m_zero = t2i_modulate(norm1, shift_msa_zero, scale_msa_zero)
        x_m = t_mask_select(frames_mask, x_m, x_m_zero, T, S)

        # attention
        if self.temporal:
            x_m = x_m.reshape(B, T, S, C).swapaxes(1, 2).reshape(B * S, T, C)  # B (T S) C -> (B S) T C
            x_m = self.attn(x_m)
            x_m = x_m.reshape(B, S, T, C).swapaxes(1, 2).reshape(B, T * S, C)  # (B S) T C -> B (T S) C
        else:
            x_m = x_m.reshape(B * T, S, C)  # B (T S) C -> (B T) S C
            x_m = self.attn(x_m)
            x_m = x_m.reshape(B, T * S, C)  # (B T) S C -> B (T S) C

        # modulate (attention)
        x_m_s = gate_msa * x_m
        # frames mask branch
        x_m_s_zero = gate_msa_zero * x_m
        x_m_s = t_mask_select(frames_mask, x_m_s, x_m_s_zero, T, S)

        # residual
        x = x + self.drop_path(x_m_s)

        # cross attention
        x = x + self.cross_attn(x, y, mask)

        # modulate (MLP)
        norm2 = self.norm2(x)
        x_m = t2i_modulate(norm2, shift_mlp, scale_mlp)
        # frames mask branch
        x_m_zero = t2i_modulate(norm2, shift_mlp_zero, scale_mlp_zero)
        x_m = t_mask_select(frames_mask, x_m, x_m_zero, T, S)

        # MLP
        x_m = self.mlp(x_m)

        # modulate (MLP)
        x_m_s = gate_mlp * x_m
        # frames mask branch
        x_m_s_zero = gate_mlp_zero * x_m
        x_m_s = t_mask_select(frames_mask, x_m_s, x_m_s_zero, T, S)

        # residual
        x = x + self.drop_path(x_m_s)

        return x


class STDiT3(nn.Cell):
    def __init__(
        self,
        input_size=(None, None, None),
        input_sq_size=512,
        in_channels=4,
        patch_size=(1, 2, 2),
        hidden_size=1152,
        depth=28,
        num_heads=16,
        mlp_ratio=4.0,
        class_dropout_prob=0.1,
        pred_sigma=True,
        drop_path=0.0,
        caption_channels=4096,
        model_max_length=300,
        qk_norm=True,
        enable_flashattn=False,
        enable_layernorm_kernel=False,
        enable_sequence_parallelism=False,
        only_train_temporal=False,
        freeze_y_embedder=False,
        skip_y_embedder=False,
        use_recompute=False,
        num_recompute_blocks=None,
        patchify_conv3d_replace=None,
        manual_pad=False,
    ):
        super().__init__()
        self.pred_sigma = pred_sigma
        self.in_channels = in_channels
        self.out_channels = in_channels * 2 if pred_sigma else in_channels

        # model size related
        self.depth = depth
        self.mlp_ratio = mlp_ratio
        self.hidden_size = hidden_size
        self.num_heads = num_heads

        # computation related
        self.drop_path = drop_path
        self.enable_flash_attn = enable_flashattn
        self.enable_layernorm_kernel = enable_layernorm_kernel
        self.enable_sequence_parallelism = enable_sequence_parallelism

        # input size related
        self.patch_size = patch_size
        self.input_sq_size = input_sq_size
        self.pos_embed = PositionEmbedding2D(hidden_size)
        self.rope = RotaryEmbedding(dim=self.hidden_size // self.num_heads)

        # embedding
        self.patchify_conv3d_replace = patchify_conv3d_replace
        if patchify_conv3d_replace is None:
            self.x_embedder = PatchEmbed3D(patch_size, in_channels, hidden_size)
        elif patchify_conv3d_replace == "linear":
            assert patch_size[0] == 1 and patch_size[1] == patch_size[2]
            print("Replace conv3d patchify with linear layer")
            self.x_embedder = LinearPatchEmbed(patch_size[1], in_channels, hidden_size, bias=True)
        elif patchify_conv3d_replace == "conv2d":
            assert patch_size[0] == 1 and patch_size[1] == patch_size[2]
            print("Replace conv3d patchify with conv2d layer")
            self.x_embedder = PatchEmbed(patch_size[1], in_channels, hidden_size, bias=True, manual_pad=manual_pad)

        self.t_embedder = TimestepEmbedder(hidden_size)
        self.fps_embedder = SizeEmbedder(self.hidden_size)
        self.t_block = nn.SequentialCell(nn.SiLU(), nn.Dense(hidden_size, 6 * hidden_size))
        self.skip_y_embedder = skip_y_embedder
        self.y_embedder = CaptionEmbedder(
            in_channels=caption_channels,
            hidden_size=hidden_size,
            uncond_prob=class_dropout_prob,
            act_layer=approx_gelu,
            token_num=model_max_length,
        )

        # spatial blocks
        drop_path = np.linspace(0, self.drop_path, depth)
        self.spatial_blocks = nn.CellList(
            [
                STDiT3Block(
                    hidden_size=hidden_size,
                    num_heads=num_heads,
                    mlp_ratio=mlp_ratio,
                    drop_path=drop_path[i].item(),
                    qk_norm=qk_norm,
                    enable_flash_attention=enable_flashattn,
                    enable_layernorm_kernel=enable_layernorm_kernel,
                    enable_sequence_parallelism=enable_sequence_parallelism,
                )
                for i in range(depth)
            ]
        )

        # temporal blocks
        drop_path = np.linspace(0, self.drop_path, depth)
        self.temporal_blocks = nn.CellList(
            [
                STDiT3Block(
                    hidden_size=hidden_size,
                    num_heads=num_heads,
                    mlp_ratio=mlp_ratio,
                    drop_path=drop_path[i].item(),
                    qk_norm=qk_norm,
                    enable_flash_attention=enable_flashattn,
                    enable_layernorm_kernel=enable_layernorm_kernel,
                    enable_sequence_parallelism=enable_sequence_parallelism,
                    # temporal
                    temporal=True,
                    rope=self.rope.rotate_queries_or_keys,
                )
                for i in range(depth)
            ]
        )

        # final layer
        self.final_layer = T2IFinalLayer(hidden_size, np.prod(self.patch_size).item(), self.out_channels)

        self.initialize_weights()
        if only_train_temporal:
            for param in self.get_parameters():
                param.requires_grad = False
            for block in self.temporal_blocks:
                for param in block.get_parameters():
                    param.requires_grad = True

        self._freeze_y_embedder = False
        if freeze_y_embedder:
            self._freeze_y_embedder = True
            self.y_embedder.set_grad(False)  # Pynative: disable memory allocation for gradients
            for param in self.y_embedder.get_parameters():  # turn off explicitly for correct count of trainable params
                param.requires_grad = False

        if use_recompute:
            for blocks in [self.spatial_blocks, self.temporal_blocks]:
                for block in blocks:
                    self.recompute(block)

        if self.enable_sequence_parallelism:
            sp_group = get_sequence_parallel_group()
            logger.info(f"Initialize STDIT-v3 model with sequence parallel group `{sp_group}`.")
            self.sp_size = get_group_size(sp_group)
            self.split_forward_gather_backward = SplitFowardGatherBackward(dim=2, grad_scale="down", group=sp_group)
            self.gather_forward_split_backward = GatherFowardSplitBackward(dim=2, grad_scale="up", group=sp_group)

        self.is_dynamic_shape = check_dynamic_mode()
        self.chunk = get_chunk_op()

    def recompute(self, b):
        if not b._has_config_recompute:
            b.recompute()
        if isinstance(b, nn.CellList):
            self.recompute(b[-1])
        elif ms.get_context("mode") == ms.GRAPH_MODE:
            b.add_flags(output_no_recompute=True)

    def initialize_weights(self):
        # Initialize transformer layers:
        def _basic_init(module):
            if isinstance(module, nn.Dense):
                xavier_uniform_(module.weight)
                if module.bias is not None:
                    constant_(module.bias, 0)

        self.apply(_basic_init)

        # Initialize fps_embedder
        normal_(self.fps_embedder.mlp[0].weight, std=0.02)
        constant_(self.fps_embedder.mlp[0].bias, 0)
        constant_(self.fps_embedder.mlp[2].weight, 0)
        constant_(self.fps_embedder.mlp[2].bias, 0)

        # Initialize temporal blocks
        for block in self.temporal_blocks:
            constant_(block.attn.proj.weight, 0)
            constant_(block.cross_attn.proj.weight, 0)
            constant_(block.mlp.fc2.weight, 0)

    def get_dynamic_size(self, x: Tensor) -> Tuple[int, int, int]:
        _, _, T, H, W = x.shape
        if T % self.patch_size[0] != 0:
            T += self.patch_size[0] - T % self.patch_size[0]
        if H % self.patch_size[1] != 0:
            H += self.patch_size[1] - H % self.patch_size[1]
        if W % self.patch_size[2] != 0:
            W += self.patch_size[2] - W % self.patch_size[2]
        T = T // self.patch_size[0]
        H = H // self.patch_size[1]
        W = W // self.patch_size[2]
        return T, H, W

    def construct(
        self,
        x: Tensor,
        timestep: Tensor,
        y: Tensor,
        mask: Optional[Tensor] = None,
        frames_mask: Optional[Tensor] = None,
        fps: Optional[Tensor] = None,
        height: Optional[Tensor] = None,
        width: Optional[Tensor] = None,
        **kwargs,
    ) -> Tensor:
        B = x.shape[0]

        # === get pos embed ===
        _, _, Tx, Hx, Wx = x.shape
        T, H, W = self.get_dynamic_size(x)

        # adjust for sequence parallelism
        # we need to ensure H * W is divisible by sequence parallel size
        # for simplicity, we can adjust the height to make it divisible
        if self.enable_sequence_parallelism:
            if H % self.sp_size != 0:
                h_pad_size = self.sp_size - H % self.sp_size
            else:
                h_pad_size = 0

            if h_pad_size > 0:
                hx_pad_size = h_pad_size * self.patch_size[1]

                # pad x along the H dimension
                H += h_pad_size
                x = mint.nn.functional.pad(x, (0, 0, 0, hx_pad_size))

        S = H * W
        if self.is_dynamic_shape:
            # tricky adaptation for dynamic shape in graph mode. Though it also works for static shape, it degrades performance by 50 ms per step.
            base_size = int(round(S ** Tensor(0.5)))
        else:
            base_size = round(S**0.5)

        resolution_sq = (height[0] * width[0]) ** 0.5
        scale = resolution_sq / self.input_sq_size
        # Position embedding doesn't need gradient
        pos_emb = ops.stop_gradient(self.pos_embed(H, W, scale=scale, base_size=base_size))

        # === get timestep embed ===
        t = self.t_embedder(timestep)
        fps = self.fps_embedder(fps.unsqueeze(1), B)
        t = t + fps
        t_mlp = self.t_block(t)

        # frames mask branch
        t0_timestep = ops.zeros_like(timestep)
        t0 = self.t_embedder(t0_timestep)
        t0 = t0 + fps
        t0_mlp = self.t_block(t0)

        # === get y embed ===
        if not self.skip_y_embedder:
            y = self.y_embedder(y, self.training)  # [B, 1, N_token, C]
            if self._freeze_y_embedder:
                y = ops.stop_gradient(y)
            y = y.squeeze(1).view(1, -1, self.hidden_size)

        # === get x embed ===
        if self.patchify_conv3d_replace is None:
            x = self.x_embedder(x)  # out: [B, N, C]=[B, thw, C]
        else:
            # (b c t h w) -> (bt c h w)
            _b, _c, _t, _h, _w = x.shape
            x = x.permute(0, 2, 1, 3, 4).reshape((_b * _t, _c, _h, _w))
            x = self.x_embedder(x)  # out: [bt, h'w', d]
            # (bt, h'w', d] -> (b , t'h'w', d)
            x = x.reshape((_b, -1, self.hidden_size))

        x = x.reshape(B, T, S, x.shape[-1])  # B (T S) C -> B T S C
        x = x + pos_emb.to(x.dtype)

        if self.enable_sequence_parallelism:
            x = self.split_forward_gather_backward(x)
            S = S // self.sp_size

        x = x.reshape(B, T * S, x.shape[-1])  # B T S C -> B (T S) C

        # === blocks ===
        for spatial_block, temporal_block in zip(self.spatial_blocks, self.temporal_blocks):
            x = spatial_block(x, y, t_mlp, mask, frames_mask, t0_mlp, T, S)
            x = temporal_block(x, y, t_mlp, mask, frames_mask, t0_mlp, T, S)

        # === final layer ===
        x = self.final_layer(x, t, frames_mask, t0, T, S)

        if self.enable_sequence_parallelism:
            x = x.reshape(B, T, S, -1)
            x = self.gather_forward_split_backward(x)
            S = S * self.sp_size
            x = x.reshape(B, (T * S), -1)

        x = self.unpatchify(x, T, H, W, Tx, Hx, Wx)

        # cast to float32 for better accuracy
        return x.astype(ms.float32)

    def construct_with_cfg(self, x, timestep, y, cfg_scale, **kwargs):
        # https://github.com/openai/glide-text2im/blob/main/notebooks/text2im.ipynb
        half = x[: len(x) // 2]
        combined = ops.cat([half, half], axis=0)
        if "frames_mask" in kwargs and kwargs["frames_mask"] is not None:
            if len(kwargs["frames_mask"]) != len(x):
                kwargs["frames_mask"] = ops.cat([kwargs["frames_mask"], kwargs["frames_mask"]], axis=0)
        model_out = self(combined, timestep, y, **kwargs)
        model_out = model_out["x"] if isinstance(model_out, dict) else model_out
        pred = self.chunk(model_out, 2, 1)[0]
        pred_cond, pred_uncond = self.chunk(pred, 2, 0)
        v_pred = pred_uncond + cfg_scale * (pred_cond - pred_uncond)
        return ops.cat([v_pred, v_pred], axis=0)

    def unpatchify(self, x, N_t, N_h, N_w, R_t, R_h, R_w):
        """
        Args:
            x (torch.Tensor): of shape [B, N, C]

        Return:
            x (torch.Tensor): of shape [B, C_out, T, H, W]
        """

        # N_t, N_h, N_w = [self.input_size[i] // self.patch_size[i] for i in range(3)]
        T_p, H_p, W_p = self.patch_size
        C_out = self.out_channels

        # B (N_t N_h N_w) (T_p H_p W_p C_out) -> B C_out (N_t T_p) (N_h H_p) (N_w W_p)
        B, Nthw, THWC = x.shape
        x = ops.reshape(x, (B, N_t, N_h, N_w, T_p, H_p, W_p, C_out))
        x = ops.transpose(x, (0, 7, 1, 4, 2, 5, 3, 6))
        x = ops.reshape(x, (B, C_out, N_t * T_p, N_h * H_p, N_w * W_p))
        # unpad
        x = x[:, :, :R_t, :R_h, :R_w]
        return x

    def load_from_checkpoint(self, ckpt_path):
        name_map = None
        if os.path.splitext(ckpt_path)[-1] == ".safetensors" or not os.path.exists(ckpt_path):  # HuggingFace hub
            name_map = {
                k.replace(".gamma", ".weight").replace(".beta", ".bias"): k for k in self.parameters_dict().keys()
            }
        sd, ckpt_path = load_state_dict(ckpt_path, name_map=name_map)

        regex = re.compile(r"^network\.|\._backbone")
        sd = {regex.sub("", k): v for k, v in sd.items()}

        # PixArt-Σ: rename 'blocks' to 'spatial_blocks'
        regex = re.compile(r"^blocks")
        sd = {regex.sub("spatial_blocks", k): v for k, v in sd.items()}

        # load conv3d weight from pretrained conv2d or dense layer
        key_3d = "x_embedder.proj.weight"
        if self.patchify_conv3d_replace == "linear":
            if len(sd[key_3d].shape) == 5:
                conv3d_weight = sd.pop(key_3d)  # c_out, c_in, 1, 2, 2
                assert conv3d_weight.shape[-3] == 1
                sd[key_3d] = Parameter(conv3d_weight.reshape(conv3d_weight.shape[0], -1), name=key_3d)
        elif self.patchify_conv3d_replace == "conv2d":
            if len(sd[key_3d].shape) == 5:
                conv3d_weight = sd.pop(key_3d)  # c_out, c_in, 1, 2, 2
                assert conv3d_weight.shape[-3] == 1
                sd[key_3d] = Parameter(conv3d_weight.squeeze(axis=-3), name=key_3d)

        m, u = load_param_into_net(self, sd)
        print("net param not load: ", m, len(m))
        print("ckpt param not load: ", u, len(u))
        print(f"Loaded ckpt {ckpt_path} into STDiT3.")


def STDiT3_XL_2(from_pretrained=None, **kwargs):
    # DEBUG only
    # model = STDiT3(depth=1, hidden_size=1152, patch_size=(1, 2, 2), num_heads=16, **kwargs)
    model = STDiT3(depth=28, hidden_size=1152, patch_size=(1, 2, 2), num_heads=16, **kwargs)
    if from_pretrained is not None:
        model.load_from_checkpoint(from_pretrained)
    return model


def STDiT3_3B_2(from_pretrained=None, **kwargs):
    model = STDiT3(depth=28, hidden_size=1872, patch_size=(1, 2, 2), num_heads=26, **kwargs)
    if from_pretrained is not None:
        model.load_from_checkpoint(from_pretrained)
    return model<|MERGE_RESOLUTION|>--- conflicted
+++ resolved
@@ -35,12 +35,8 @@
 from opensora.utils.model_utils import load_state_dict
 
 import mindspore as ms
-<<<<<<< HEAD
-from mindspore import Parameter, Tensor, load_param_into_net, nn, ops
-=======
-from mindspore import Parameter, Tensor, load_checkpoint, load_param_into_net, mint, nn, ops
+from mindspore import Parameter, Tensor, load_param_into_net, mint, nn, ops
 from mindspore.communication import get_group_size
->>>>>>> bb45ebe9
 
 from mindone.models.utils import constant_, normal_, xavier_uniform_
 
