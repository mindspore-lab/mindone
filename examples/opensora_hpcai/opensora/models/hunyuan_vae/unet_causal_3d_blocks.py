--- conflicted
+++ resolved
@@ -1,6 +1,3 @@
-<<<<<<< HEAD
-from typing import Literal, Optional, Tuple, Union
-=======
 # Adapted from https://github.com/hpcaitech/Open-Sora
 # and modified from diffusers==0.29.2 and HunyuanVideo
 #
@@ -23,8 +20,7 @@
 # This source code is licensed under the license found in the
 # LICENSE file in the root directory of this source tree.
 
-from typing import Optional, Tuple, Union
->>>>>>> 5fe9a8ea
+from typing import Literal, Optional, Tuple, Union
 
 from opensora.models.vae.utils import get_activation
 
