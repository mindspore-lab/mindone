<<<<<<< HEAD
from typing import Tuple
=======
# Adapted from https://github.com/hpcaitech/Open-Sora
# and modified from HunyuanVideo
#
# Copyright 2024 HunyuanVideo
#
# This source code is licensed under the license found in the
# LICENSE file in the root directory of this source tree.


from dataclasses import dataclass
from typing import Optional, Tuple
>>>>>>> 5fe9a8ea

import numpy as np

from mindspore import Tensor, mint, nn

from .distributed import GroupNormTP
from .unet_causal_3d_blocks import (
    CausalConv3d,
    DownEncoderBlockCausal3D,
    UNetMidBlockCausal3D,
    UpDecoderBlockCausal3D,
    prepare_causal_attention_mask,
)


class EncoderCausal3D(nn.Cell):
    r"""
    The `EncoderCausal3D` layer of a variational autoencoder that encodes its input into a latent representation.
    """

    def __init__(
        self,
        in_channels: int = 3,
        out_channels: int = 3,
        block_out_channels: Tuple[int, ...] = (64,),
        layers_per_block: int = 2,
        norm_num_groups: int = 32,
        act_fn: str = "silu",
        double_z: bool = True,
        mid_block_add_attention=True,
        time_compression_ratio: int = 4,
        spatial_compression_ratio: int = 8,
        dropout: float = 0.0,
    ):
        super().__init__()
        self.layers_per_block = layers_per_block

        self.conv_in = CausalConv3d(in_channels, block_out_channels[0], kernel_size=3, stride=1, tp_split="col")
        self.mid_block = None
        self.down_blocks = nn.CellList([])

        # down
        output_channel = block_out_channels[0]
        for i, _ in enumerate(block_out_channels):
            input_channel = output_channel
            output_channel = block_out_channels[i]
            is_final_block = i == len(block_out_channels) - 1
            num_spatial_downsample_layers = int(np.log2(spatial_compression_ratio))
            num_time_downsample_layers = int(np.log2(time_compression_ratio))

            if time_compression_ratio == 4:
                add_spatial_downsample = bool(i < num_spatial_downsample_layers)
                add_time_downsample = bool(
                    i >= (len(block_out_channels) - 1 - num_time_downsample_layers) and not is_final_block
                )
            elif time_compression_ratio == 8:
                add_spatial_downsample = bool(i < num_spatial_downsample_layers)
                add_time_downsample = bool(i < num_spatial_downsample_layers)
            else:
                raise ValueError(f"Unsupported time_compression_ratio: {time_compression_ratio}.")

            downsample_stride_HW = (2, 2) if add_spatial_downsample else (1, 1)
            downsample_stride_T = (2,) if add_time_downsample else (1,)
            downsample_stride = tuple(downsample_stride_T + downsample_stride_HW)
            down_block = DownEncoderBlockCausal3D(
                num_layers=self.layers_per_block,
                in_channels=input_channel,
                out_channels=output_channel,
                dropout=dropout,
                add_downsample=bool(add_spatial_downsample or add_time_downsample),
                downsample_stride=downsample_stride,
                resnet_eps=1e-6,
                resnet_act_fn=act_fn,
                resnet_groups=norm_num_groups,
                parallel=(i in [0, 1]),
                split_downsample_output=(i == 0),
            )

            self.down_blocks.append(down_block)

        # mid
        self.mid_block = UNetMidBlockCausal3D(
            in_channels=block_out_channels[-1],
            resnet_eps=1e-6,
            resnet_act_fn=act_fn,
            output_scale_factor=1,
            attention_head_dim=block_out_channels[-1],
            resnet_groups=norm_num_groups,
            add_attention=mid_block_add_attention,
        )

        # out
        self.conv_norm_out = GroupNormTP(num_channels=block_out_channels[-1], num_groups=norm_num_groups, eps=1e-6)
        self.conv_act = mint.nn.SiLU()

        conv_out_channels = 2 * out_channels if double_z else out_channels
        self.conv_out = CausalConv3d(block_out_channels[-1], conv_out_channels, kernel_size=3)

    def prepare_attention_mask(self, hidden_states: Tensor) -> Tensor:
        B, C, T, H, W = hidden_states.shape
        attention_mask = prepare_causal_attention_mask(T, H * W, hidden_states.dtype, batch_size=B, return_fa_mask=True)
        return attention_mask

    def construct(self, sample: Tensor) -> Tensor:
        r"""The forward method of the `EncoderCausal3D` class."""
        assert len(sample.shape) == 5, "The input tensor should have 5 dimensions"

        sample = self.conv_in(sample)

        # down
        for down_block in self.down_blocks:
            sample = down_block(sample)

        # middle
        if self.mid_block.add_attention:
            attention_mask = self.prepare_attention_mask(sample)
        else:
            attention_mask = None
        sample = self.mid_block(sample, attention_mask)

        # post-process
        sample = self.conv_norm_out(sample)
        sample = self.conv_act(sample)
        sample = self.conv_out(sample)

        return sample


class DecoderCausal3D(nn.Cell):
    r"""
    The `DecoderCausal3D` layer of a variational autoencoder that decodes its latent representation into an output sample.
    """

    def __init__(
        self,
        in_channels: int = 3,
        out_channels: int = 3,
        block_out_channels: Tuple[int, ...] = (64,),
        layers_per_block: int = 2,
        norm_num_groups: int = 32,
        act_fn: str = "silu",
        mid_block_add_attention=True,
        time_compression_ratio: int = 4,
        spatial_compression_ratio: int = 8,
        dropout: float = 0.0,
    ):
        super().__init__()
        self.layers_per_block = layers_per_block

        self.conv_in = CausalConv3d(in_channels, block_out_channels[-1], kernel_size=3, stride=1)
        self.mid_block = None
        self.up_blocks = nn.CellList([])

        # mid
        self.mid_block = UNetMidBlockCausal3D(
            in_channels=block_out_channels[-1],
            resnet_eps=1e-6,
            resnet_act_fn=act_fn,
            output_scale_factor=1,
            attention_head_dim=block_out_channels[-1],
            resnet_groups=norm_num_groups,
            add_attention=mid_block_add_attention,
        )

        # up
        reversed_block_out_channels = list(reversed(block_out_channels))
        output_channel = reversed_block_out_channels[0]
        for i, _ in enumerate(block_out_channels):
            prev_output_channel = output_channel
            output_channel = reversed_block_out_channels[i]
            is_final_block = i == len(block_out_channels) - 1
            num_spatial_upsample_layers = int(np.log2(spatial_compression_ratio))
            num_time_upsample_layers = int(np.log2(time_compression_ratio))

            if time_compression_ratio == 4:
                add_spatial_upsample = bool(i < num_spatial_upsample_layers)
                add_time_upsample = bool(
                    i >= len(block_out_channels) - 1 - num_time_upsample_layers and not is_final_block
                )
            elif time_compression_ratio == 8:
                add_spatial_upsample = bool(i < num_spatial_upsample_layers)
                add_time_upsample = bool(i < num_spatial_upsample_layers)
            else:
                raise ValueError(f"Unsupported time_compression_ratio: {time_compression_ratio}.")

            upsample_scale_factor_HW = (2, 2) if add_spatial_upsample else (1, 1)
            upsample_scale_factor_T = (2,) if add_time_upsample else (1,)
            upsample_scale_factor = tuple(upsample_scale_factor_T + upsample_scale_factor_HW)
            up_block = UpDecoderBlockCausal3D(
                num_layers=self.layers_per_block + 1,
                in_channels=prev_output_channel,
                out_channels=output_channel,
                resolution_idx=None,
                dropout=dropout,
                add_upsample=bool(add_spatial_upsample or add_time_upsample),
                upsample_scale_factor=upsample_scale_factor,
                resnet_eps=1e-6,
                resnet_act_fn=act_fn,
                resnet_groups=norm_num_groups,
                parallel=(i > 1),
                split_upsampler_input=(i == 1),
            )

            self.up_blocks.append(up_block)

        self.conv_norm_out = GroupNormTP(
            num_channels=block_out_channels[0], num_groups=norm_num_groups, eps=1e-6, enable_tp=True
        )
        self.conv_act = mint.nn.SiLU()
        self.conv_out = CausalConv3d(block_out_channels[0], out_channels, kernel_size=3, tp_split="row")

    def prepare_attention_mask(self, hidden_states: Tensor) -> Tensor:
        B, C, T, H, W = hidden_states.shape
        attention_mask = prepare_causal_attention_mask(T, H * W, hidden_states.dtype, batch_size=B, return_fa_mask=True)
        return attention_mask

    def construct(self, sample: Tensor) -> Tensor:
        r"""The forward method of the `DecoderCausal3D` class."""
        assert len(sample.shape) == 5, "The input tensor should have 5 dimensions."

        sample = self.conv_in(sample)

        # upscale_dtype = next(iter(self.up_blocks.parameters())).dtype

        # middle
        if self.mid_block.add_attention:
            attention_mask = self.prepare_attention_mask(sample)
        else:
            attention_mask = None

        sample = self.mid_block(sample, attention_mask)
        # sample = sample.to(upscale_dtype)

        # up
        for up_block in self.up_blocks:
            sample = up_block(sample)

        # post-process
        sample = self.conv_norm_out(sample)
        sample = self.conv_act(sample)
        sample = self.conv_out(sample)

        return sample<|MERGE_RESOLUTION|>--- conflicted
+++ resolved
@@ -1,6 +1,3 @@
-<<<<<<< HEAD
-from typing import Tuple
-=======
 # Adapted from https://github.com/hpcaitech/Open-Sora
 # and modified from HunyuanVideo
 #
@@ -9,10 +6,7 @@
 # This source code is licensed under the license found in the
 # LICENSE file in the root directory of this source tree.
 
-
-from dataclasses import dataclass
-from typing import Optional, Tuple
->>>>>>> 5fe9a8ea
+from typing import Tuple
 
 import numpy as np
 
