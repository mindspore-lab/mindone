import csv
import glob
import logging
import os
import random
import sys
from pathlib import Path
from typing import Any, Callable, List, Optional, Tuple

import numpy as np

from mindspore.dataset.transforms import Compose
from mindspore.dataset.vision import CenterCrop, Inter, Normalize, Resize

# FIXME: remove in future when mindone is ready for install
sys.path.append(os.path.join(os.path.dirname(__file__), "../../../.."))
from mindone.data import BaseDataset
from mindone.data.video_reader import VideoReader
from mindone.models.modules.pos_embed import get_2d_sincos_pos_embed

from ..models.layers.rotary_embedding import precompute_freqs_cis

_logger = logging.getLogger(__name__)


def create_infer_transforms(target_size: Tuple[int, int], interpolation=Inter.BILINEAR):
    return Compose(
        [
            Resize(min(target_size), interpolation=interpolation),
            CenterCrop(target_size),
            lambda x: (x / 255.0).astype(np.float32),  # ms.ToTensor() doesn't support 4D data
            Normalize(mean=[0.5, 0.5, 0.5], std=[0.5, 0.5, 0.5]),
            lambda x: x[None, ...] if x.ndim == 3 else x,  # if image
            lambda x: np.transpose(x, (0, 3, 1, 2)),  # ms.HWC2CHW() doesn't support 4D data
        ]
    )


class VideoDatasetRefactored(BaseDataset):
    def __init__(
        self,
        csv_path: str,
        video_folder: str,
        text_emb_folder: Optional[str] = None,
        vae_latent_folder: Optional[str] = None,
        vae_downsample_rate: float = 8.0,
        vae_scale_factor: float = 0.18215,
        sample_n_frames: int = 16,
        sample_stride: int = 4,
        frames_mask_generator: Optional[Callable[[int], np.ndarray]] = None,
        pre_patchify: bool = False,
        patch_size: Tuple[int, int, int] = (1, 2, 2),
        embed_dim: int = 1152,
        num_heads: int = 16,
        max_target_size: int = 512,
        input_sq_size: int = 512,
        in_channels: int = 4,
        *,
        output_columns: List[str],
    ):
        if pre_patchify:
            if not vae_latent_folder:
                raise ValueError("`vae_latent_folder` must be provided when `pre_patchify=True`.")

        self._data = self._read_data(video_folder, csv_path, text_emb_folder, vae_latent_folder)
        self._frames = sample_n_frames
        self._stride = sample_stride
        self._min_length = (self._frames - 1) * self._stride + 1
        self._text_emb_folder = text_emb_folder
        self._vae_latent_folder = vae_latent_folder
        self._vae_downsample_rate = vae_downsample_rate
        self._vae_scale_factor = vae_scale_factor
        self._fmask_gen = frames_mask_generator
        self._pre_patchify = pre_patchify

        self.output_columns = output_columns

<<<<<<< HEAD
        if self._pre_patchify:
            self._patch_size = patch_size
            assert self._patch_size[0] == 1
            self._embed_dim = embed_dim
            self._num_heads = num_heads
            self._input_sq_size = input_sq_size

            max_size = int(max_target_size / self._vae_downsample_rate)
            max_length = max_size**2 // np.prod(self._patch_size[1:]).item()
            self.pad_info = {
                "video": ([self._frames, max_length, in_channels * np.prod(self._patch_size).item()], 0),
                "spatial_pos": ([max_length, self._embed_dim], 0),
                "spatial_mask": ([max_length], 0),
                "temporal_pos": ([self._frames, self._embed_dim // self._num_heads], 0),
                "temporal_mask": ([self._frames], 0),
            }
=======
        # check vae latent folder
        if self._vae_latent_folder is not None:
            self.num_latent_resolution = 1
            resolution_indicators = glob.glob(os.path.join(self._vae_latent_folder, "latent_*x*"))
            if len(resolution_indicators) > 1:
                self.num_latent_resolution = len(resolution_indicators)
                self.latent_resolution_prefix = resolution_indicators
                _logger.info("Multi-resolution latents detected: {}".format(self.num_latent_resolution))
>>>>>>> 99bc11cb

        # prepare replacement data in case the loading of a sample fails
        self._prev_ok_sample = self._get_replacement()
        self._require_update_prev = False

    @staticmethod
    def _read_data(
        data_dir: str, csv_path: str, text_emb_folder: Optional[str] = None, vae_latent_folder: Optional[str] = None
    ) -> List[dict]:
        with open(csv_path, "r") as csv_file:
            try:
                data = []
                for item in csv.DictReader(csv_file):
                    sample = {**item, "video": os.path.join(data_dir, item["video"])}
                    if text_emb_folder:
                        sample["text_emb"] = os.path.join(text_emb_folder, Path(item["video"]).with_suffix(".npz"))
                    if vae_latent_folder:
                        sample["vae_latent"] = os.path.join(vae_latent_folder, Path(item["video"]).with_suffix(".npz"))
                    data.append(sample)
            except KeyError as e:
                _logger.error("CSV file requires `video` (file paths) column.")
                raise e

        return data

    def _get_replacement(self, max_attempts: int = 100):
        attempts = min(max_attempts, len(self))
        for idx in range(attempts):
            try:
                return self._get_item(idx)
            except Exception as e:
                _logger.warning(f"Failed to load a replacement sample: {e}")

        raise RuntimeError(f"Fail to load a replacement sample in {attempts} attempts.")

    def _get_item(self, idx: int) -> Tuple[Any, ...]:
        data = self._data[idx].copy()
        if self._text_emb_folder:
            with np.load(data["text_emb"]) as td:
                data.update({"caption": td["text_emb"], "mask": td["mask"]})

        if self._vae_latent_folder:
            # pick a resolution randomly if there are multi-resolution latents in vae folder
            vae_latent_path = data["vae_latent"]
            if self.num_latent_resolution > 1:
                ridx = random.randint(0, self.num_latent_resolution - 1)
                vae_latent_path = vae_latent_path.replace(self._vae_latent_folder, self.latent_resolution_prefix[ridx])
            # print("D--: vae latent npz: ", vae_latent_path)

            vae_latent_data = np.load(vae_latent_path)

            # get fps from csv, or cached latents, or from original video in order
            if "fps" in data:  # cache FPS for further iterations
                data["fps"] = np.array(data["fps"], dtype=np.float32)
            elif "fps" in vae_latent_data:
                data["fps"] = np.array(vae_latent_data["fps"], dtype=np.float32)
            else:
                with VideoReader(data["video"]) as reader:
                    data["fps"] = self._data[idx]["fps"] = np.array(reader.fps, dtype=np.float32)

            latent_mean, latent_std = vae_latent_data["latent_mean"], vae_latent_data["latent_std"]
            if len(latent_mean) < self._min_length:
                raise ValueError(f"Video is too short: {data['video']}")

            start_pos = random.randint(0, len(latent_mean) - self._min_length)
            batch_index = np.linspace(start_pos, start_pos + self._min_length - 1, self._frames, dtype=int)

            if self._pre_patchify:
                # randomly drop last few frames, mimic the effect of varying time duration.
                ind = np.clip(
                    np.round((len(batch_index) + 1) * (1 - np.random.exponential(scale=0.15))), 1, len(batch_index)
                )
                batch_index = batch_index[: int(ind)]

            latent_mean, latent_std = latent_mean[batch_index], latent_std[batch_index]
            vae_latent = latent_mean + latent_std * np.random.standard_normal(latent_mean.shape)
            data["video"] = (vae_latent * self._vae_scale_factor).astype(np.float32)
        else:
            with VideoReader(data["video"]) as reader:
                if len(reader) < self._min_length:
                    raise ValueError(f"Video is too short: {data['video']}")

                start_pos = random.randint(0, len(reader) - self._min_length)
                data["video"] = reader.fetch_frames(num=self._frames, start_pos=start_pos, step=self._stride)
                data["fps"] = np.array(reader.fps, dtype=np.float32)

        data["num_frames"] = np.array(self._frames, dtype=np.float32)

        if self._fmask_gen is not None:
            data["frames_mask"] = self._fmask_gen(self._frames)

        return tuple(data[c] for c in self.output_columns)

    def __getitem__(self, idx: int) -> Tuple[Any, ...]:
        try:
            sample = self._get_item(idx)
            if self._require_update_prev:
                self._prev_ok_sample = sample
                self._require_update_prev = False
        except Exception as e:
            _logger.warning(f"Failed to fetch sample #{idx}, the video will be replaced. {e}")
            sample = self._prev_ok_sample
            self._require_update_prev = True

        return sample

    def _get_dynamic_size(self, h: int, w: int) -> Tuple[int, int]:
        if h % self._patch_size[1] != 0:
            h += self._patch_size[1] - h % self._patch_size[1]
        if w % self._patch_size[2] != 0:
            w += self._patch_size[2] - w % self._patch_size[2]
        h = h // self._patch_size[1]
        w = w // self._patch_size[2]
        return h, w

    def _patchify(self, latent: np.ndarray) -> Tuple[np.ndarray, np.ndarray, np.ndarray]:
        f, c, h, w = latent.shape

        rs = (h * w * self._vae_downsample_rate**2) ** 0.5
        ph, pw = self._get_dynamic_size(h, w)
        scale = rs / self._input_sq_size
        base_size = round((ph * pw) ** 0.5)

        nh, nw = h // self._patch_size[1], w // self._patch_size[2]

        latent = np.reshape(latent, (f, c, nh, self._patch_size[1], nw, self._patch_size[2]))
        latent = np.transpose(latent, (0, 2, 4, 1, 3, 5))  # f, nh, nw, c, patch, patch
        latent = np.reshape(latent, (f, nh * nw, -1))  # f, nh * nw, c * patch * patch

        spatial_pos = get_2d_sincos_pos_embed(self._embed_dim, nh, nw, scale=scale, base_size=base_size).astype(
            np.float32
        )

        temporal_pos = precompute_freqs_cis(f, self._embed_dim // self._num_heads).astype(np.float32)

        spatial_mask = np.ones(spatial_pos.shape[0], dtype=np.uint8)
        temporal_mask = np.ones(temporal_pos.shape[0], dtype=np.uint8)
        return latent, spatial_pos, spatial_mask, temporal_pos, temporal_mask

    def __len__(self):
        return len(self._data)

    def train_transforms(
        self, target_size: Tuple[int, int], tokenizer: Optional[Callable[[str], np.ndarray]] = None
    ) -> List[dict]:
        transforms = []
        vae_downsample_rate = self._vae_downsample_rate

        if not self._vae_latent_folder:
            transforms.append(
                {
                    "operations": [
                        Resize(min(target_size), interpolation=Inter.BILINEAR),
                        CenterCrop(target_size),
                        lambda x: (x / 255.0).astype(np.float32),  # ms.ToTensor() doesn't support 4D data
                        Normalize(mean=[0.5, 0.5, 0.5], std=[0.5, 0.5, 0.5]),
                        lambda x: np.transpose(x, (0, 3, 1, 2)),  # ms.HWC2CHW() doesn't support 4D data
                    ],
                    "input_columns": ["video"],
                }
            )
            vae_downsample_rate = 1

        transforms.append(
            {
                "operations": [
                    lambda video: (
                        video,  # need to return the video itself to preserve the column
                        np.array(video.shape[-2] * vae_downsample_rate, dtype=np.float32),
                        np.array(video.shape[-1] * vae_downsample_rate, dtype=np.float32),
                        np.array(video.shape[-2] / video.shape[-1], dtype=np.float32),
                    )
                ],
                "input_columns": ["video"],
                "output_columns": ["video", "height", "width", "ar"],
            }
        )

        if self._pre_patchify:
            transforms.append(
                {
                    "operations": [self._patchify],
                    "input_columns": ["video"],
                    "output_columns": ["video", "spatial_pos", "spatial_mask", "temporal_pos", "temporal_mask"],
                }
            )

        if "caption" in self.output_columns and not self._text_emb_folder:
            if tokenizer is None:
                raise RuntimeError("Please provide a tokenizer for text data in `train_transforms()`.")
            transforms.append({"operations": [tokenizer], "input_columns": ["caption"]})

        return transforms<|MERGE_RESOLUTION|>--- conflicted
+++ resolved
@@ -75,7 +75,6 @@
 
         self.output_columns = output_columns
 
-<<<<<<< HEAD
         if self._pre_patchify:
             self._patch_size = patch_size
             assert self._patch_size[0] == 1
@@ -92,7 +91,7 @@
                 "temporal_pos": ([self._frames, self._embed_dim // self._num_heads], 0),
                 "temporal_mask": ([self._frames], 0),
             }
-=======
+
         # check vae latent folder
         if self._vae_latent_folder is not None:
             self.num_latent_resolution = 1
@@ -101,7 +100,6 @@
                 self.num_latent_resolution = len(resolution_indicators)
                 self.latent_resolution_prefix = resolution_indicators
                 _logger.info("Multi-resolution latents detected: {}".format(self.num_latent_resolution))
->>>>>>> 99bc11cb
 
         # prepare replacement data in case the loading of a sample fails
         self._prev_ok_sample = self._get_replacement()
