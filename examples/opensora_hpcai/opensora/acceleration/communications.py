--- conflicted
+++ resolved
@@ -1,10 +1,6 @@
-<<<<<<< HEAD
-from typing import Callable, Literal, Tuple, Union
-=======
 # Adapted from https://github.com/hpcaitech/Open-Sora/blob/main/opensora/acceleration/communications.py
 
-from typing import Callable, Tuple, Union
->>>>>>> 5fe9a8ea
+from typing import Callable, Literal, Tuple, Union
 
 from mindspore import Tensor, mint, nn, ops
 from mindspore.communication import GlobalComm, get_group_size, get_rank
