

## Open-Sora: Democratizing Efficient Video Production for All

Here we provide an efficient MindSpore implementation of [OpenSora](https://github.com/hpcaitech/Open-Sora), an open-source project that aims to foster innovation, creativity, and inclusivity within the field of content creation.

This repository is built on the models and code released by HPC-AI Tech. We are grateful for their exceptional work and generous contribution to open source.

<h4>Open-Sora is still at an early stage and under active development.</h4>



## 📰 News & States

| Official News from HPC-AI Tech                                                                                                                                                                                                                                                                                                                                                                                                                              | MindSpore Support                                                                              |
|-------------------------------------------------------------------------------------------------------------------------------------------------------------------------------------------------------------------------------------------------------------------------------------------------------------------------------------------------------------------------------------------------------------------------------------------------------------|------------------------------------------------------------------------------------------------|
| **[2024.06.17]** 🔥 HPC-AI released **Open-Sora 1.2**, which includes **3D-VAE**, **rectified flow**, and **score condition**. The video quality is greatly improved. [[checkpoints]](#model-weights) [[report]](https://github.com/hpcaitech/Open-Sora/blob/main/docs/report_03.md) [[blog]](https://hpc-ai.com/blog/open-sora-from-hpc-ai-tech-team-continues-open-source-generate-any-16-second-720p-hd-video-with-one-click-model-weights-ready-to-use) | Text-to-Video                                                                                  |
| **[2024.04.25]** 🤗 HPC-AI Tech released the [Gradio demo for Open-Sora](https://huggingface.co/spaces/hpcai-tech/open-sora) on Hugging Face Spaces.                                                                                                                                                                                                                                                                                                        | N.A.                                                                                           |
| **[2024.04.25]** 🔥 HPC-AI Tech released **Open-Sora 1.1**, which supports **2s~15s, 144p to 720p, any aspect ratio** text-to-image, **text-to-video, image-to-video, video-to-video, infinite time** generation. In addition, a full video processing pipeline is released. [[checkpoints]]() [[report]](https://github.com/hpcaitech/Open-Sora/blob/main/docs/report_02.md)                                                                               | Image/Video-to-Video; Infinite time generation; Variable resolutions, aspect ratios, durations |
| **[2024.03.18]** HPC-AI Tech released **Open-Sora 1.0**, a fully open-source project for video generation.                                                                                                                                                                                                                                                                                                                                                  | ✅ VAE + STDiT training and inference                                                           |
| **[2024.03.04]** HPC-AI Tech Open-Sora provides training with 46% cost reduction [[blog]](https://hpc-ai.com/blog/open-sora)                                                                                                                                                                                                                                                                                                                                | ✅ Parallel training on Ascend devices                                                          |



## 🎥 Demo

The following videos are generated based on MindSpore and Ascend 910*.

### OpenSora 1.2 Demo

| 4s 720×1280                                                                                     | 4s 720×1280                                                                                     | 4s 720×1280                                                                                     |
|-------------------------------------------------------------------------------------------------|-------------------------------------------------------------------------------------------------|-------------------------------------------------------------------------------------------------|
| <video src="https://github.com/user-attachments/assets/7d9c812b-1642-4019-99da-dabf94c41596" /> | <video src="https://github.com/user-attachments/assets/9f463262-9ee0-4931-9d39-63fe925cbe6e" /> | <video src="https://github.com/user-attachments/assets/e0fa61bd-8bd0-40aa-9ea6-c587d492482a" /> |

> [!TIP]
> To generate better looking videos, you can try generating in two stages: Text-to-Image and then Image-to-Video.

### OpenSora 1.1 Demo

<details>
<summary>Demo</summary>

#### Text-to-Video

| 16x256x720                                                                                                                                                                                                                                                                                                                                                                      | 16x640x360                                                                                                                                                                                                                                                                                                                                                                                                                                                                                                                                                                                                                                                                                                                 |
|---------------------------------------------------------------------------------------------------------------------------------------------------------------------------------------------------------------------------------------------------------------------------------------------------------------------------------------------------------------------------------|----------------------------------------------------------------------------------------------------------------------------------------------------------------------------------------------------------------------------------------------------------------------------------------------------------------------------------------------------------------------------------------------------------------------------------------------------------------------------------------------------------------------------------------------------------------------------------------------------------------------------------------------------------------------------------------------------------------------------|
| <img width="500" src="https://github.com/mindspore-lab/mindone/assets/16683750/8a78ead9-6d55-4c16-a2c5-7379ddb6542f"/>                                                                                                                                                                                                                                                          | <img height="300" src="https://github.com/mindspore-lab/mindone/assets/16683750/b9e2568c-e238-480e-8a32-5de189c3c1da"/>                                                                                                                                                                                                                                                                                                                                                                                                                                                                                                                                                                                                    |
| Snow falling over multiple houses and trees on winter landscape against night sky. christmas festivity and celebration concept                                                                                                                                                                                                                                                  | Snow falling over multiple houses and trees on winter landscape against night sky. christmas festivity and celebration concept                                                                                                                                                                                                                                                                                                                                                                                                                                                                                                                                                                                             |
| <img width="500" src="https://github.com/mindspore-lab/mindone/assets/16683750/c6a4e3f2-751c-42d2-a542-102c362bcc57"/>                                                                                                                                                                                                                                                          | <img height="300" src="https://github.com/mindspore-lab/mindone/assets/16683750/21b68e61-1f19-47dc-a055-25e20e6257a9"/>                                                                                                                                                                                                                                                                                                                                                                                                                                                                                                                                                                                                    |
| Time-Lapse Milky Way above the Mountain                                                                                                                                                                                                                                                                                                                                         | Time-Lapse Milky Way above the Mountain                                                                                                                                                                                                                                                                                                                                                                                                                                                                                                                                                                                                                                                                                    |
| <img width="500" src="https://github.com/mindspore-lab/mindone/assets/16683750/09c59cdc-a497-4db9-b55b-f5ea427346e1"/>                                                                                                                                                                                                                                                          | <img height="300" src="https://github.com/mindspore-lab/mindone/assets/16683750/e34e98be-b4f1-40b6-96c6-8722c9454b72"/>                                                                                                                                                                                                                                                                                                                                                                                                                                                                                                                                                                                                    |
| Time Lapse of the rising sun over a tree in an open rural landscape, with clouds in the blue sky beautifully playing with the rays of light                                                                                                                                                                                                                                     | A large orange octopus is seen resting on the bottom of the ocean floor, blending in with the sandy and rocky terrain. Its tentacles are spread out around its body, and its eyes are closed. The octopus is unaware of a king crab that is crawling towards it from behind a rock, its claws raised and ready to attack. The crab is brown and spiny, with long legs and antennae. The scene is captured from a wide angle, showing the vastness and depth of the ocean. The water is clear and blue, with rays of sunlight filtering through. The shot is sharp and crisp, with a high dynamic range. The octopus and the crab are in focus, while the background is slightly blurred, creating a depth of field effect. |
| <img width="500" src="https://github.com/mindspore-lab/mindone/assets/16683750/5fa0643b-3ff2-44ef-8463-3cad75a4cb4d"/>                                                                                                                                                                                                                                                          |                                                                                                                                                                                                                                                                                                                                                                                                                                                                                                                                                                                                                                                                                                                            |
| This close-up shot of a Victoria crowned pigeon showcases its striking blue plumage and red chest. Its crest is made of delicate, lacy feathers, while its eye is a striking red color. The bird’s head is tilted slightly to the side, giving the impression of it looking regal and majestic. The background is blurred, drawing attention to the bird’s striking appearance. |                                                                                                                                                                                                                                                                                                                                                                                                                                                                                                                                                                                                                                                                                                                            |

#### Image-to-Video

| Input                                                                                                                                                                                                            | Output                                                                                                                 |
|------------------------------------------------------------------------------------------------------------------------------------------------------------------------------------------------------------------|------------------------------------------------------------------------------------------------------------------------|
| <p align="center"><img width="300" src="https://github.com/mindspore-lab/mindone/assets/16683750/069a1b73-0849-4080-8389-906968da68b6"/><br/>a brown bear in the water with a fish in its mouth</p>              | <img width="300" src="https://github.com/mindspore-lab/mindone/assets/16683750/e07ea85f-ec1d-4371-a91c-050b577beb57"/> |
| <p align="center"><img width="300" src="https://github.com/mindspore-lab/mindone/assets/16683750/d85f0ea0-fe21-4001-a8a6-2711f1903da1"/><br/>a group of statues on the side of a building, camera pans right</p> | <img width="300" src="https://github.com/mindspore-lab/mindone/assets/16683750/b487adb8-8625-48a0-b8f8-6584463639ed"/> |

#### Frame Interpolation

| Start Frame                                                                                                            | End Frame                                                                                                              | Caption                       | Output                                                                                                                 |
|------------------------------------------------------------------------------------------------------------------------|------------------------------------------------------------------------------------------------------------------------|-------------------------------|------------------------------------------------------------------------------------------------------------------------|
| <img width="400" src="https://github.com/mindspore-lab/mindone/assets/16683750/77416ccc-ab7e-4c1e-be2a-e50777f2e0f1"/> | <img width="400" src="https://github.com/mindspore-lab/mindone/assets/16683750/1f32eb12-b2e7-4066-89f0-48516cbd9581"/> | A breathtaking sunrise scene. | <img width="400" src="https://github.com/mindspore-lab/mindone/assets/16683750/faf10f9b-4472-4fb7-a505-440deb40b14b"/> |

#### Video Editing

| Input                                                                                                                                                           | Output                                                                                                                 |
|-----------------------------------------------------------------------------------------------------------------------------------------------------------------|------------------------------------------------------------------------------------------------------------------------|
| <p align="center"><img width="400" src="https://github.com/mindspore-lab/mindone/assets/16683750/0863676c-345b-4b91-82f4-c8c835e2b562"/><br/>a snowy forest</p> | <img width="400" src="https://github.com/mindspore-lab/mindone/assets/16683750/9086e7a6-5844-4804-877d-c0df481999c4"/> |

#### Text-to-Image

| Caption                                                                                                           | Output                                                                                                                                       |
|-------------------------------------------------------------------------------------------------------------------|----------------------------------------------------------------------------------------------------------------------------------------------|
| Bright scene, aerial view,ancient city, fantasy, gorgeous light, mirror reflection, high detail, wide angle lens. | <img width="400" src="https://github.com/mindspore-lab/mindone/assets/16683750/a3ad7ada-6a2e-4071-9503-c4851547973e"/>                       |
| A small cactus with a happy face in the Sahara desert.                                                            | <p align="center"><img width="250" src="https://github.com/mindspore-lab/mindone/assets/16683750/46a1e8b1-abb5-46b7-9fb5-813c35e1b29e"/></p> |

</details>

### OpenSora 1.0 Demo

<details>
<summary>Demo</summary>

| **2s 512×512**                                                                                                                                                                 | **2s 512×512**                                                                                                                                                              | **2s 512×512**                                                                                                                                                      |
|--------------------------------------------------------------------------------------------------------------------------------------------------------------------------------|-----------------------------------------------------------------------------------------------------------------------------------------------------------------------------|---------------------------------------------------------------------------------------------------------------------------------------------------------------------|
| ![009-A-serene-night-scene-in-a-forested-area -The-first](https://github.com/SamitHuang/mindone/assets/8156835/72f0dd45-bcf5-47b2-b2b3-24599bd9b16e)                           | ![000-A-soaring-drone-footage-captures-the-majestic-beauty-of-a](https://github.com/SamitHuang/mindone/assets/8156835/6bde280b-80a7-4617-a53d-58981ef308c2)                 | ![001-A-majestic-beauty-of-a-waterfall-cascading-down-a-cliff](https://github.com/SamitHuang/mindone/assets/8156835/a0b5d303-71d7-4de0-9592-0784bac398bf)           |
| A serene night scene in a forested area. [...] The video is a time-lapse, capturing the transition from day to night, with the lake and forest serving as a constant backdrop. | A soaring drone footage captures the majestic beauty of a coastal cliff, [...] The water gently laps at the rock base and the greenery that clings to the top of the cliff. | The majestic beauty of a waterfall cascading down a cliff into a serene lake. [...] The camera angle provides a bird's eye view of the waterfall.                   |
| ![006-A-bustling-city-street-at-night,-filled-with-the-glow](https://github.com/SamitHuang/mindone/assets/8156835/00a966c8-16fa-4799-98a6-3d69c2983e49)                        | ![002-A-vibrant-scene-of-a-snowy-mountain-landscape -The-sky](https://github.com/SamitHuang/mindone/assets/8156835/fb243b36-b2dd-4bac-a8b2-812b5c3b35da)                    | ![004-A-serene-underwater-scene-featuring-a-sea-turtle-swimming-through](https://github.com/SamitHuang/mindone/assets/8156835/31a7f201-b436-4a85-a68c-e0cd58d8bca5) |
| A bustling city street at night, filled with the glow of car headlights and the ambient light of streetlights. [...]                                                           | The vibrant beauty of a sunflower field. The sunflowers are arranged in neat rows, creating a sense of order and symmetry. [...]                                            | A serene underwater scene featuring a sea turtle swimming through a coral reef. The turtle, with its greenish-brown shell [...]                                     |

Videos are downsampled to `.gif` for display. Click for original videos. Prompts are trimmed for display, see [here](assets/texts/t2v_samples.txt) for full prompts.

</details>


## 🔆 Features

- 📍 **Open-Sora 1.2** released. Model weights are available [here](#model-weights). See [report 1.2](https://github.com/hpcaitech/Open-Sora/blob/main/docs/report_03.md) for more details.
    - ✅ Support rectified flow scheduling.
    - ✅ Support more conditioning including fps, aesthetic score, motion strength and camera motion.
    - ✅ Trained our 3D-VAE for temporal dimension compression.

- 📍 **Open-Sora 1.1** with the following features
    - ✅ Improved ST-DiT architecture includes Rotary Position Embedding (RoPE), QK Normalization, longer text length, etc.
    - ✅ Support image and video conditioning and video editing, and thus support animating images, connecting videos, etc.
    - ✅ Support training with any resolution, aspect ratio, and duration.

- 📍 **Open-Sora 1.0** with the following features
    - ✅ Text-to-video generation in 256x256 or 512x512 resolution and up to 64 frames.
    - ✅ Three-stage training: i) 16x256x256 video pretraining, ii) 16x512x512 video fine-tuning, and iii) 64x512x512 videos
    - ✅ Optimized training recipes for MindSpore+Ascend framework (see `configs/opensora/train/xxx_ms.yaml`)
    - ✅ Acceleration methods: flash attention, recompute (gradient checkpointing), data sink, mixed precision, and graph compilation.
    - ✅ Data parallelism + Optimizer parallelism, allow training on 300x512x512 videos

<details>
<summary>View more</summary>

* ✅ Following the findings in OpenSora, we also adopt the VAE from Stable Diffusion for video latent encoding.
* ✅ We pick the **STDiT** model as our video diffusion transformer following the best practice in OpenSora.
* ✅ Support T5 text conditioning.

</details>

### TODO
* [ ] Optimizer-parallel and sequence-parallel training **[WIP]**
* [ ] Scaling model parameters and dataset size.

Your contributions are welcome.

<details>
<summary>View more</summary>

* [ ] Evaluation pipeline.
* [ ] Complete the data processing pipeline (including dense optical flow, aesthetics scores, text-image similarity, etc.).

</details>

## Contents

* [Installation](#installation)
* [Model Weights](#model-weights)
* [Inference](#inference)
* [Data Processing](#data-processing)
* [Training](#training)
* [Evaluation](#evaluation)
* [VAE Training & Evaluation](#vae-training--evaluation)
* [Contribution](#contribution)
* [Acknowledgement](#acknowledgement)

Other useful documents and links are listed below.

* Repo structure: [structure.md](docs/structure.md)


## Installation

1. Install MindSpore according to the [official instructions](https://www.mindspore.cn/install).
    For Ascend devices, please install **CANN driver C18 (0705)** from [here](https://repo.mindspore.cn/ascend/ascend910/20240705/) and install **MindSpore 2.3** from [here](https://www.mindspore.cn/install).

2. Install requirements
```bash
pip install -r requirements.txt
```

In case `decord` package is not available, try `pip install eva-decord`.
For EulerOS, instructions on ffmpeg and decord installation are as follows.

<details onclose>

```
1. install ffmpeg 4, referring to https://ffmpeg.org/releases
    wget https://ffmpeg.org/releases/ffmpeg-4.0.1.tar.bz2 --no-check-certificate
    tar -xvf ffmpeg-4.0.1.tar.bz2
    mv ffmpeg-4.0.1 ffmpeg
    cd ffmpeg
    ./configure --enable-shared         # --enable-shared is needed for sharing libavcodec with decord
    make -j 64
    make install
2. install decord, referring to https://github.com/dmlc/decord?tab=readme-ov-file#install-from-source
    git clone --recursive https://github.com/dmlc/decord
    cd decord
    rm build && mkdir build && cd build
    cmake .. -DUSE_CUDA=0 -DCMAKE_BUILD_TYPE=Release
    make -j 64
    make install
    cd ../python
    python3 setup.py install --user
```

</details>

## Model Weights

### Open-Sora 1.2 Model Weights

| Model              | Model size | Data | URL                                                             |
|--------------------|------------|------|-----------------------------------------------------------------|
| STDiT3 (Diffusion) | 1.1B       | 30M  | [Download](https://huggingface.co/hpcai-tech/OpenSora-STDiT-v3) |
| VAE                | 384M       | 3M   | [Download](https://huggingface.co/hpcai-tech/OpenSora-VAE-v1.2) |

- Convert STDiT3 to MS checkpoint:

```shell
python tools/convert_pt2ms.py --src /path/to/OpenSora-STDiT-v3/model.safetensors --target models/opensora_stdit_v3.ckpt
```

- Convert VAE to MS checkpoint:

```shell
python convert_vae_3d.py --src /path/to/OpenSora-VAE-v1.2/model.safetensors --target models/OpenSora-VAE-v1.2/model.ckpt
```

- The T5 model is identical to OpenSora 1.0 and can be downloaded from the links below.


### Open-Sora 1.1 Model Weights

<details>
<summary>Instructions</summary>

- STDit:

| Stage | Resolution         | Model Size | Data                       | #iterations | URL                                                                    |
|-------|--------------------|------------|----------------------------|-------------|------------------------------------------------------------------------|
| 2     | mainly 144p & 240p | 700M       | 10M videos + 2M images     | 100k        | [Download](https://huggingface.co/hpcai-tech/OpenSora-STDiT-v2-stage2) |
| 3     | 144p to 720p       | 700M       | 500K HQ videos + 1M images | 4k          | [Download](https://huggingface.co/hpcai-tech/OpenSora-STDiT-v2-stage3) |

Convert to MS checkpoint:

```
python tools/convert_pt2ms.py --src /path/to/OpenSora-STDiT-v2-stage3/model.safetensors --target models/opensora_v1.1_stage3.ckpt
```

- T5 and VAE models are identical to OpenSora 1.0 and can be downloaded from the links below.

</details>

### Open-Sora 1.0 Model Weights

<details>
<summary>Instructions</summary>

Please prepare the model checkpoints of T5, VAE, and STDiT and put them under `models/` folder as follows.

- T5: Download the [DeepFloyd/t5-v1_1-xxl](https://huggingface.co/DeepFloyd/t5-v1_1-xxl/tree/main) folder and put it under `models/`

    Convert to ms checkpoint:
    ```
    python tools/convert_t5.py --src models/t5-v1_1-xxl/pytorch_model-00001-of-00002.bin  models/t5-v1_1-xxl/pytorch_model-00002-of-00002.bin --target models/t5-v1_1-xxl/model.ckpt

    ```

- VAE: Download the safetensor checkpoint from [here]((https://huggingface.co/stabilityai/sd-vae-ft-ema/tree/main))

    Convert to ms checkpoint:
    ```
    python tools/convert_vae.py --src /path/to/sd-vae-ft-ema/diffusion_pytorch_model.safetensors --target models/sd-vae-ft-ema.ckpt
    ```

- STDiT: Download `OpenSora-v1-16x256x256.pth` / `OpenSora-v1-HQ-16x256x256.pth` / `OpenSora-v1-HQ-16x512x512.pth` from [here](https://huggingface.co/hpcai-tech/Open-Sora/tree/main)

    Convert to ms checkpoint:

    ```
    python tools/convert_pt2ms.py --src /path/to/OpenSora-v1-16x256x256.pth --target models/OpenSora-v1-16x256x256.ckpt
    ```

    Training orders: 16x256x256 $\rightarrow$ 16x256x256 HQ $\rightarrow$ 16x512x512 HQ.

    These model weights are partially initialized from [PixArt-α](https://github.com/PixArt-alpha/PixArt-alpha). The number of
parameters is 724M. More information about training can be found in HPC-AI Tech's **[report](https://github.com/hpcaitech/Open-Sora/blob/main/docs/report_01.md)**. More about the dataset can be found in [datasets.md](https://github.com/hpcaitech/Open-Sora/blob/main/docs/datasets.md) from HPC-AI Tech. HQ means high quality.

- PixArt-α: Download the pth checkpoint from [here](https://download.openxlab.org.cn/models/PixArt-alpha/PixArt-alpha/weight/PixArt-XL-2-512x512.pth) (for training only)

    Convert to ms checkpoint:
    ```
    python tools/convert_pt2ms.py --src /path/to/PixArt-XL-2-512x512.pth --target models/PixArt-XL-2-512x512.ckpt
    ```

</details>


<<<<<<< HEAD
### Open-Sora 1.2 Command Line Inference


=======
## Inference
>>>>>>> b3d2a7c5

### Open-Sora 1.2 and 1.1 Command Line Inference

#### Image/Video-to-Video Generation (supports text guidance)

```shell
# OSv1.2
python scripts/inference.py --config configs/opensora-v1-2/inference/sample_iv2v.yaml --ckpt_path /path/to/your/opensora-v1-1.ckpt
# OSv1.1
python scripts/inference.py --config configs/opensora-v1-1/inference/sample_iv2v.yaml --ckpt_path /path/to/your/opensora-v1-1.ckpt
```
> For parallel inference, please use `mpirun` or `msrun`, and append `--use_parallel=True` to the inference script referring to `scripts/run/run_infer_os_v1.1_t2v_parallel.sh`

In the `sample_iv2v.yaml`, provide such information as `loop`, `condition_frame_length`, `captions`, `mask_strategy`,
and `reference_path`.
See [here](docs/quick_start.md#imagevideo-to-video-opensora-v11-and-above) for more details.

#### Text-to-Video Generation

To generate a video from text, you can use `sample_t2v.yaml` or set `--reference_path` to an empty string `''`
when using `sample_iv2v.yaml`.

```shell
python scripts/inference.py --config configs/opensora-v1-1/inference/sample_t2v.yaml --ckpt_path /path/to/your/opensora-v1-1.ckpt
```

### Open-Sora 1.0 Command Line Inference

<details>
<summary>Instructions</summary>

You can run text-to-video inference via the script `scripts/inference.py` as follows.

```bash
# Sample 16x256x256 videos
python scripts/inference.py --config configs/opensora/inference/stdit_256x256x16.yaml --ckpt_path models/OpenSora-v1-HQ-16x256x256.ckpt --prompt_path /path/to/prompt.txt

# Sample 16x512x512 videos
python scripts/inference.py --config configs/opensora/inference/stdit_512x512x16.yaml --ckpt_path models/OpenSora-v1-HQ-16x512x512.ckpt --prompt_path /path/to/prompt.txt

# Sample 64x512x512 videos
python scripts/inference.py --config configs/opensora/inference/stdit_512x512x64.yaml --ckpt_path /path/to/your/opensora-v1.ckpt --prompt_path /path/to/prompt.txt
```
> For parallel inference, please use `mpirun` or `msrun`, and append `--use_parallel=True` to the inference script referring to `scripts/run/run_infer_t2v_parallel.sh`

We also provide a three-stage sampling script `run_sole_3stages.sh` to reduce memory limitation, which decomposes the whole pipeline into text embedding, text-to-video latent sampling, and vae decoding.

For more usage on the inference script, please run `python scripts/inference.py -h`

</details>


## Data Processing

Currently, we are developing the complete pipeline for data processing from raw videos to high-quality text-video pairs. We provide the data processing tools as follows.

<details>
<summary>View more</summary>

The text-video pair data should be organized as follows, for example.

```text
.
├── video_caption.csv
├── video_folder
│   ├── part01
│   │   ├── vid001.mp4
│   │   ├── vid002.mp4
│   │   └── ...
│   └── part02
│       ├── vid001.mp4
│       ├── vid002.mp4
│       └── ...
```

The `video_folder` contains all the video files. The csv file `video_caption.csv` records the relative video path and its text caption in each line, as follows.

```text
video,caption
video_folder/part01/vid001.mp4,a cartoon character is walking through
video_folder/part01/vid002.mp4,a red and white ball with an angry look on its face
```

### Cache Text Embeddings

For acceleration, we pre-compute the t5 embedding before training stdit.

```bash
python scripts/infer_t5.py \
    --csv_path /path/to/video_caption.csv \
    --output_path /path/to/text_embed_folder \
    --model_max_length 300     # 300 for OpenSora v1.2, 200 for OpenSora v1.1, 120 for OpenSora 1.0
```

OpenSora v1 uses text embedding sequence length of 120 (by default).
If you want to generate text embeddings for OpenSora v1.1, please change `model_max_length` to 200.

After running, the text embeddings saved as npz file for each caption will be in `output_path`. Please change `csv_path` to your video-caption annotation file accordingly.

### Cache Video Embedding (Optional)

If the storage budget is sufficient, you may also cache the video embedding by

```bash
python scripts/infer_vae.py \
    --csv_path /path/to/video_caption.csv  \
    --video_folder /path/to/video_folder  \
    --output_path /path/to/video_embed_folder  \
    --vae_checkpoint models/sd-vae-ft-ema.ckpt \
    --image_size 512 \
```
> for parallel running, please refer to `scripts/run/run_infer_vae_parallel.sh`

For more usage, please check `python scripts/infer_vae.py -h`

After running, the vae latents saved as npz file for each video will be in `output_path`.

Finally, the training data should be like follows.
```text
.
├── video_caption.csv
├── video_folder
│   ├── part01
│   │   ├── vid001.mp4
│   │   ├── vid002.mp4
│   │   └── ...
│   └── part02
│       ├── vid001.mp4
│       ├── vid002.mp4
│       └── ...
├── text_embed_folder
│   ├── part01
│   │   ├── vid001.npz
│   │   ├── vid002.npz
│   │   └── ...
│   └── part02
│       ├── vid001.npz
│       ├── vid002.npz
│       └── ...
├── video_embed_folder  # optional
│   ├── part01
│   │   ├── vid001.npz
│   │   ├── vid002.npz
│   │   └── ...
│   └── part02
│       ├── vid001.npz
│       ├── vid002.npz
│       └── ...

```

Each npz file contains data for the following keys:
- `latent_mean` mean of vae latent distribution
- `latent_std`: std of vae latent distribution
- `fps`: video fps
- `ori_size`: original size (h, w) of the video

After caching VAE, you can use them for STDiT training by parsing `--vae_latent_folder=/path/to/video_embed_folder` to the training script `python train.py`.

#### Cache VAE for multi-resolutions (for OpenSora 1.1)

If there are multiple folders named in `latent_{h}x{w}` format under the `--vae_latent_folder` folder (which is parsed to train.py), one of resolutions will selected randomly during training. For example:

```
video_embed_folder
   ├── latent_576x1024
   │   ├── vid001.npz
   │   ├── vid002.npz
   │   └── ...
   └── latent_1024x576
       ├── vid001.npz
       ├── vid002.npz
       └── ...
```

</details>

## Training

### Open-Sora 1.2

Stand-alone training for Stage 2 of OpenSora v1.2:

```shell
# kernel fusion for dynamic training
export MS_DEV_ENABLE_KERNEL_PACKET=on

python scripts/train.py --config configs/opensora-v1-2 /train/train_stage2.yaml \
    --csv_path /path/to/video_caption.csv \
    --video_folder /path/to/video_folder \
    --text_embed_folder /path/to/text_embed_folder \
```

`text_embed_folder` is required and used to speed up the training. You can find the instructions on how to generate T5 embeddings [here](#cache-text-embeddings).

For parallel training, use `msrun` and along with `--use_parallel=True`:

```shell
# kernel fusion for dynamic training
export MS_DEV_ENABLE_KERNEL_PACKET=on

msrun --worker_num=8 --local_worker_num=8 --log_dir=$output_dir  \
    python scripts/train.py --config configs/opensora-v1-2/train/train_stage2.yaml \
    --csv_path /path/to/video_caption.csv \
    --video_folder /path/to/video_folder \
    --text_embed_folder /path/to/text_embed_folder \
    --use_parallel True
```

You can modify the training configuration, including hyper-parameters and data settings, in the yaml file specified by the `--config` argument.

#### Multi-Resolution Training

OpenSora v1.2 supports training with multiple resolutions, aspect ratios, and frames based on the [bucket method](https://github.com/hpcaitech/Open-Sora/blob/main/docs/report_02.md#support-for-multi-timeresolutionaspect-ratiofps-training).

To enable dynamic training for STDiT3, please set the `bucket_config` to fit your datasets and tasks at first. An example (from `configs/opensora-v1-2/train/train_stage2.yaml`) is

```python
bucket_config:
  # Structure: "resolution": { num_frames: [ keep_prob, batch_size ] }
  "144p": { 1: [ 1.0, 475 ], 51: [ 1.0, 51 ], 102: [ [ 1.0, 0.33 ], 27 ], 204: [ [ 1.0, 0.1 ], 13 ], 408: [ [ 1.0, 0.1 ], 6 ] }
  "256": { 1: [ 0.4, 297 ], 51: [ 0.5, 20 ], 102: [ [ 0.5, 0.33 ], 10 ], 204: [ [ 0.5, 1.0 ], 5 ], 408: [ [ 0.5, 1.0 ], 2 ] }
  "240p": { 1: [ 0.3, 297 ], 51: [ 0.4, 20 ], 102: [ [ 0.4, 0.33 ], 10 ], 204: [ [ 0.4, 1.0 ], 5 ], 408: [ [ 0.4, 1.0 ], 2 ] }
  "360p": { 1: [ 0.5, 141 ], 51: [ 0.15, 8 ], 102: [ [ 0.3, 0.5 ], 4 ], 204: [ [ 0.3, 1.0 ], 2 ], 408: [ [ 0.5, 0.5 ], 1 ] }
  "512": { 1: [ 0.4, 141 ], 51: [ 0.15, 8 ], 102: [ [ 0.2, 0.4 ], 4 ], 204: [ [ 0.2, 1.0 ], 2 ], 408: [ [ 0.4, 0.5 ], 1 ] }
  "480p": { 1: [ 0.5, 89 ], 51: [ 0.2, 5 ], 102: [ 0.2, 2 ], 204: [ 0.1, 1 ] }
  "720p": { 1: [ 0.1, 36 ], 51: [ 0.03, 1 ] }
  "1024": { 1: [ 0.1, 36 ], 51: [ 0.02, 1 ] }
  "1080p": { 1: [ 0.01, 5 ] }
  "2048": { 1: [ 0.01, 5 ] }
```

More details on the bucket configuration can be found in [Multi-resolution Training with Buckets](./docs/quick_start.md#4-multi-resolution-training-with-buckets-opensora-v11-and-above).

Then you can launch the dynamic training task following the previous section. An example running script is `scripts/run/run_train_os1.2_stage2.sh`.


### Open-Sora 1.1

<details>
<summary>Instructions</summary>

Stand-alone training for Stage 1 of OpenSora v1.1:

```shell
python scripts/train.py --config configs/opensora-v1-1/train/train_stage1.yaml \
    --csv_path /path/to/video_caption.csv \
    --video_folder /path/to/video_folder \
    --text_embed_folder /path/to/text_embed_folder \
    --vae_latent_folder /path/to/video_embed_folder
```

`text_embed_folder` and `vae_latent_folder` are optional and used to speed up the training.
You can find more in [T5 text embeddings](#cache-text-embeddings) and [VAE Video Embeddings](#cache-video-embedding-optional)

For parallel training, use `msrun` and along with `--use_parallel=True`:

```shell
msrun --master_port=8200 --worker_num=8 --local_worker_num=8 --log_dir=$output_dir  \
    python scripts/train.py --config configs/opensora-v1-1/train/train_stage1.yaml \
    --csv_path /path/to/video_caption.csv \
    --video_folder /path/to/video_folder \
    --text_embed_folder /path/to/text_embed_folder \
    --vae_latent_folder /path/to/video_embed_folder \
    --use_parallel True
```

#### Multi-Resolution Training

OpenSora v1.1 supports training with multiple resolutions, aspect ratios, and a variable number of frames.
This can be enabled in one of two ways:

1. Provide variable sized VAE embeddings with the `--vae_latent_folder` option.
2. Use `bucket_config` for training with videos in their original format. More on the bucket configuration can be found
   in [Multi-resolution Training with Buckets](./docs/quick_start.md#4-multi-resolution-training-with-buckets-opensora-v11-and-above).

Detailed running command can be referred in `scripts/run/run_train_os_v1.1_stage2.sh`

</details>


### Open-Sora 1.0 Training

<details>
<summary>Instructions</summary>

Once the training data including the [T5 text embeddings](#cache-text-embeddings) is prepared, you can run the following commands to launch training.

```bash
# standalone training, 16x256x256
python scripts/train.py --config configs/opensora/train/stdit_256x256x16_ms.yaml \
    --csv_path /path/to/video_caption.csv \
    --video_folder /path/to/video_folder \
    --text_embed_folder /path/to/text_embed_folder \
```
> To use the cached video embedding, please replace `--video_folder` with `--video_embed_folder` and pass the path to the video embedding folder.

For parallel training, please use `msrun` and pass `--use_parallel=True`

```bash
# 8 NPUs, 64x512x512
msrun --master_port=8200 --worker_num=8 --local_worker_num=8 --log_dir=$output_dir  \
    python scripts/train.py --config configs/opensora/train/stdit_512x512x64_ms.yaml \
    --csv_path /path/to/video_caption.csv \
    --video_folder /path/to/video_folder \
    --text_embed_folder /path/to/text_embed_folder \
    --use_parallel True \
```

</details>

To train in bfloat16 precision, please parse `--global_bf16=True`

For more usage, please check `python scripts/train.py -h`.
You may also see the example shell scripts in `scripts/run` for quick reference.


## Evaluation

### Open-Sora 1.2

Open-Sora 1.2 based on MindSpore and Ascend 910* supports 0s\~16s, 144p to 720p, various aspect ratios video generation. The supported configurations are listed below.

|      | image | 2s  | 4s  | 8s  | 16s |
| ---- | ----- | --- | --- | --- | --- |
| 240p | ✅     | ✅   | ✅   | ✅   | ✅   |
| 360p | ✅     | ✅   | ✅   | ✅   | ✅   |
| 480p | ✅     | ✅   | ✅   | ✅   | 🆗   |
| 720p | ✅     | ✅   | ✅   | 🆗   | 🆗   |

Here ✅ means that the data is seen during training, and 🆗 means although not trained, the model can inference at that config. Inference for 🆗 requires sequence parallelism.


#### Training Performance

We evaluate the training performance of Open-Sora v1.2 on the MixKit dataset with high-resolution videos (1080P, duration 12s to 100s). The results are as follows.

| Model       | Context      | jit_level | Precision | BS | NPUs | Size (TxHxW) | Train T. (s/step) |
|:------------|:-------------|:--------|:---------:|:--:|:----:|:----------------------:|:-----------------:|
| STDiT3-XL/2 | D910\*-[C18](https://repo.mindspore.cn/ascend/ascend910/20240705/)-[MS2.3](https://www.mindspore.cn/install) |    O1  |    BF16   |  1 |  8   |       51x720x1280      |        **14.60**       |
| STDiT3-XL/2 | D910\*-[C18](https://repo.mindspore.cn/ascend/ascend910/20240705/)-[MS2.3.1(0726)](https://repo.mindspore.cn/mindspore/mindspore/version/202407/20240726/master_20240726220021_4c913fb116c83b9ad28666538483264da8aebe8c_newest/unified/)  |    O1  |    BF16   |  1 |  8   |       Stage 2 Dyn.     |        **33.10**       |
| STDiT3-XL/2 | D910\*-[C18](https://repo.mindspore.cn/ascend/ascend910/20240705/)-[MS2.3.1(0726)](https://repo.mindspore.cn/mindspore/mindspore/version/202407/20240726/master_20240726220021_4c913fb116c83b9ad28666538483264da8aebe8c_newest/unified/)  |    O1  |    BF16   |  1 |  8   |       Stage 3 Dyn.     |        **37.7**       |
> Context: {G:GPU, D:Ascend}{chip type}-{CANN version}-{mindspore version}; "Dyn." is short for dynamic shape.

Note that the step time of dynamic training can be influenced by the resolution and duration distribution of the source videos. Training performance is under optimization.

To reproduce the above performance, you may refer to `scripts/run/run_train_os1.2_720x1280x51.sh` and  `scripts/run/run_train_os1.2_stage2.sh`.

Below are some generation results after fine-tuning STDiT3 with **Stage 2** bucket config on a mixkit subset, which contains 100 text-video pairs. The training set contains 80 1080P videos consisting of natural scenes, flowers, and pets. Here we show the text-to-video generation results on the test set.

<table class="center">
<tr>
  <td width=50% style="text-align:center;"><b>480x854x204</b></td>
  <td width=50% style="text-align:center;"><b>480x854x204</b></td>
  </tr>
<tr>
  <td width=50%><video src="https://github.com/user-attachments/assets/e90a82c3-f7d0-43d7-b643-a32de934b9e7" autoplay></td>
  <td width=50%><video src="https://github.com/user-attachments/assets/bbb520db-1a3a-4503-a072-e57389a50ecc" autoplay></td>
</tr>
<tr>
  <td width=50% style="text-align:center;"><b>480x854x204</b></td>
  <td width=50% style="text-align:center;"><b>480x854x204</b></td>
  </tr>
<tr>
  <td width=50%><video src="https://github.com/user-attachments/assets/d79d3cf4-f7c7-4825-ba34-57fea6d1164a" autoplay></td>
  <td width=50%><video src="https://github.com/user-attachments/assets/835604e6-c823-4b59-a214-993cdb873b66" autoplay></td>
</tr>
</table>


### Open-Sora 1.1

<details>
<summary>View more</summary>

#### Training Performance

We evaluated the training performance on MindSpore and Ascend NPUs. The results are as follows.

| Model       | Context      | jit_level | Precision | BS | NPUs | Size (TxHxW) | Train T. (s/step) |
|:------------|:-------------|:--------|:---------:|:--:|:----:|:----------------------:|:-----------------:|
| STDiT2-XL/2 | D910\*-[C18](https://repo.mindspore.cn/ascend/ascend910/20240517/)-[MS2.3_master(0615)](https://repo.mindspore.cn/mindspore/mindspore/version/202406/20240615/master_20240615020018_43ccb91e45899b64fe31d304497ab17e3ada3cea_newest/unified/)  |    O1  |    BF16   |  1 |  8   |       16x512x512       |        2.00       |
| STDiT2-XL/2 | D910\*-[C18](https://repo.mindspore.cn/ascend/ascend910/20240517/)-[MS2.3_master(0615)](https://repo.mindspore.cn/mindspore/mindspore/version/202406/20240615/master_20240615020018_43ccb91e45899b64fe31d304497ab17e3ada3cea_newest/unified/)  |    O1  |    BF16   |  1 |  8   |       64x512x512       |        8.30       |
| STDiT2-XL/2 | D910\*-[C18](https://repo.mindspore.cn/ascend/ascend910/20240517/)-[MS2.3_master(0615)](https://repo.mindspore.cn/mindspore/mindspore/version/202406/20240615/master_20240615020018_43ccb91e45899b64fe31d304497ab17e3ada3cea_newest/unified/) |    O1  |    BF16   |  1 |  8   |       24x576x1024      |        8.22       |
| STDiT2-XL/2 | D910\*-[C18](https://repo.mindspore.cn/ascend/ascend910/20240705/)-[MS2.3](https://www.mindspore.cn/install) |    O1  |    BF16   |  1 |  8   |       24x576x1024      |        **7.82**       |
| STDiT2-XL/2 | D910\*-[C18](https://repo.mindspore.cn/ascend/ascend910/20240517/)-[MS2.3_master(0615)](https://repo.mindspore.cn/mindspore/mindspore/version/202406/20240615/master_20240615020018_43ccb91e45899b64fe31d304497ab17e3ada3cea_newest/unified/) |    O1  |    BF16   |  1 |  8   |       64x576x1024      |        21.15      |
| STDiT2-XL/2 | D910\*-[C18](https://repo.mindspore.cn/ascend/ascend910/20240517/)-[MS2.3_master(0615)](https://repo.mindspore.cn/mindspore/mindspore/version/202406/20240615/master_20240615020018_43ccb91e45899b64fe31d304497ab17e3ada3cea_newest/unified/) |    O1  |    BF16   |  1 |  8   |       24x1024x1024     |        16.98      |
> Context: {G:GPU, D:Ascend}{chip type}-{CANN version}-{mindspore version}

>Note that the above performance uses both t5 cached embedding data and vae cached latent data.

** Tips ** for performance optimization: to speed up training, you can set `dataset_sink_mode` as True and reduce `num_recompute_blocks` from 28 to a number that doesn't lead to out-of-memory.

Here are some generation results after fine-tuning STDiT2 on a mixkit subset.

<table class="center">
<tr>
  <td width=50% style="text-align:center;"><b>576x1024x48</b></td>
  <td width=50% style="text-align:center;"><b>576x1024x48</b></td>
  </tr>
<tr>
  <td width=50%><video src="https://github.com/mindspore-lab/mindone/assets/52945530/4df1dabf-1a7c-45d9-b005-08f6c2d26dfe" autoplay></td>
  <td width=50%><video src="https://github.com/mindspore-lab/mindone/assets/52945530/6e735171-042f-4b8d-a12c-4ddd5b2b4382" autoplay></td>
</tr>
<tr>
  <td width=50% style="text-align:center;"><b>576x1024x48</b></td>
  <td width=50% style="text-align:center;"><b>576x1024x48</b></td>
  </tr>
<tr>
  <td width=50%><video src="https://github.com/mindspore-lab/mindone/assets/52945530/ab627b2c-d932-4c9d-84f4-afe0c9d5d5ce" autoplay></td>
  <td width=50%><video src="https://github.com/mindspore-lab/mindone/assets/52945530/532f9d62-9b16-44dc-bd7a-4a24bd930e21" autoplay></td>
</tr>
</table>

</details>

### Open-Sora 1.0
<details>
<summary>View more</summary>
#### Training Performance

We evaluated the training performance on MindSpore and Ascend NPUs. The results are as follows.

| Model      | Context      | Precision | BS | NPUs | Size (TxHxW)  | Train T. (s/step) |
|:-----------|:-------------|:----------|:--:|:----:|:-----------:|:-----------------:|
| STDiT-XL/2 | D910\*-MS2.3 | FP16      | 2  |  8   | 16x256x256  |       1.10        |
| STDiT-XL/2 | D910\*-MS2.3 | FP16      | 1  |  8   | 16x512x512  |       1.67        |
| STDiT-XL/2 | D910\*-MS2.3 | FP16      | 1  |  8   | 64x512x512  |       5.72        |
| STDiT-XL/2 | D910\*-MS2.3 | BF16      | 1  |  8   | 64x512x512  |       6.80        |
| STDiT-XL/2 | D910\*-MS2.3 | FP16      | 1  |  8   | 300x512x512 |        37         |
> Context: {G:GPU, D:Ascend}{chip type}-{mindspore version}.

Note that training on 300 frames at 512x512 resolution is achieved by optimization+data parallelism with t5 cached embeddings.

** Tips ** for performance optimization: to speed up training, you can set `dataset_sink_mode` as True and reduce `num_recompute_blocks` from 28 to a number that doesn't lead to out-of-memory.

#### Loss Curves

<details>
<summary>Training loss curves </summary>

16x256x256 Pretraining Loss Curve:
![train_loss_256x256x16](https://github.com/SamitHuang/mindone/assets/8156835/c85ce7ce-a59c-4a5f-af40-a82a568ebd95)

16x256x256 HQ Training Loss Curve:
![train_loss_512x512x16](https://github.com/SamitHuang/mindone/assets/8156835/1926b12f-050d-47d2-bcec-fd08eef9f75b)

16x512x512 HQ Training Loss Curve:
![train_loss_512x512x64](https://github.com/SamitHuang/mindone/assets/8156835/d9287f36-888f-4ad6-92d9-5659eff0b306)

</details>


#### Text-to-Video Generation after Fine-tuning

Here are some generation results after fine-tuning STDiT on a subset of WebVid dataset.

<table class="center">
<tr>
  <td width=33% style="text-align:center;"><b>512x512x64</b></td>
  <td width=33% style="text-align:center;"><b>512x512x64</b></td>
  <td width=33% style="text-align:center;"><b>512x512x64</b></td>
</tr>
<tr>
  <td width=33%><video src="https://github.com/SamitHuang/mindone/assets/8156835/c82c059f-57da-44e5-933b-66ccf9e59ea0"></td>
  <td width=33%><video src="https://github.com/SamitHuang/mindone/assets/8156835/f00ad2bd-56e7-448c-9f85-c58888dca609"></td>
  <td width=33%><video src="https://github.com/SamitHuang/mindone/assets/8156835/51b4a431-195b-4a53-b177-e58a7aa7276c"></td>
</tr>
</table>


#### Quality Evaluation
For quality evaluation, please refer to the original HPC-AI Tech [evaluation doc](https://github.com/hpcaitech/Open-Sora/blob/main/eval/README.md) for video generation quality evaluation.

<<<<<<< HEAD
## VAE Training & Evaluation

A 3D-VAE pipeline consisting of a spatial VAE followed by a temporal VAE is trained in OpenSora v1.1. For more details, refer to [VAE Documentation](https://github.com/hpcaitech/Open-Sora/blob/main/docs/vae.md).

### Prepare Pretrained Weights

- Download pretained VAE-2D checkpoint from [PixArt-alpha/pixart_sigma_sdxlvae_T5_diffusers](https://huggingface.co/PixArt-alpha/pixart_sigma_sdxlvae_T5_diffusers/tree/main/vae) if you aim to train VAE-3D from spatial VAE initialization.

    Convert to ms checkpoint:
    ```
    python tools/convert_vae1.2.py --src /path/to/pixart_sigma_sdxlvae_T5_diffusers/vae/diffusion_pytorch_model.safetensors --target models/sdxl_vae.ckpt --from_vae2d
    ```

- Downalod pretrained VAE-3D checkpoint from [hpcai-tech/OpenSora-VAE-v1.2](https://huggingface.co/hpcai-tech/OpenSora-VAE-v1.2/tree/main) if you aim to train VAEA-3D from the VAE-3D model pre-trained with 3 stages.

    Convert to ms checkpoint:
    ```
    python tools/convert_vae1.2.py --src /path/OpenSora-VAE-v1.2/models.safetensors --target models/OpenSora-VAE-v1.2/sdxl_vae.ckpt
    ```

- Download lpips mindspore checkpoint from [here](https://download-mindspore.osinfra.cn/toolkits/mindone/autoencoders/lpips_vgg-426bf45c.ckpt) and put it under 'models/'


### Data Preprocess
If you want to train your own VAE, we need to prepare data in the csv following the [data processing](#data-processing) pipeline, then run the following commands.
Note that you need to adjust the number of trained epochs (`epochs`) in the config file accordingly with respect to your own csv data size.

Task UCF-101 for example. After downloading the [UCF-101](https://www.crcv.ucf.edu/data/UCF101.php) dataset and extract it to `datasets/UCF-101` folder, we can get the csv annotation by running  `python tools/annotate_vae_ucf101.py`.

The resulting train/test annotation csv files, which constain the relative video paths for train/test, will be saved as `datasets/ucf101_train.csv` and `datasets/ucf101_test.csv`.

### Training
```bash
# stage 1 training, 8 NPUs
msrun --worker_num=8 --local_work_num=8 \
python scripts/train_vae.py --config configs/vae/train/stage1.yaml --use_parallel=True --csv_path datasets/ucf101_train.csv --video_folder datasets/UCF-101

# stage 2 training, 8 NPUs
msrun --worker_num=8 --local_work_num=8 \
python scripts/train_vae.py --config configs/vae/train/stage2.yaml --use_parallel=True --csv_path datasets/ucf101_train.csv --video_folder datasets/UCF-101

# stage 3 training, 8 NPUs
msrun --worker_num=8 --local_work_num=8 \
python scripts/train_vae.py --config configs/vae/train/stage3.yaml --use_parallel=True --csv_path datasets/ucf101_train.csv --video_folder datasets/UCF-101
```

You can change the `csv_path` and `video_folder` to train on your own data.

###  Performance Evaluation
To evaluate the VAE performance, you need to run VAE inference first to generate the videos, then calculate scores on the generated videos:

```bash
# video generation and evaluation
python scripts/inference_vae.py --ckpt_path /path/to/you_vae_ckpt --image_size 256 --num_frames=17 --csv_path datasets/ucf101_test.csv --video_folder datasets/UCF-101
```

You can change the `csv_path` and `video_folder` to evaluate on your own data.

Here, we report the training performance and evaluation results on the UCF-101 dataset.

| Model       | Context      | jit_level | Precision | BS | NPUs | Resolution(framesxHxW) | Train T. (s/step) |    PSNR   |   SSIM  |
|:------------|:-------------|:--------|:---------:|:--:|:----:|:----------------------:|:-----------------:|:-----------------:|:-----------------:|
| STDiT2-XL/2 | D910\*-[CANN C18(0705)](https://repo.mindspore.cn/ascend/ascend910/20240705/)-[MS2.3](https://www.mindspore.cn/install) |    O1  |    BF16   |  1 |  8   |       17x256x256      |       0.97        |    29.29      |    0.88    |
> Context: {G:GPU, D:Ascend}{chip type}-{mindspore version}.

Note that we train with mixed video ang image strategy i.e. `--mixed_strategy=mixed_video_image` for stage 3 instead of random number of frames (`mixed_video_random`). Random frame training will be supported in the future.
=======
</details>
>>>>>>> b3d2a7c5

## Training and Inference Using the FiT-Like Pipeline

<details>
<summary>View more</summary>

We provide support for training Open-Sora 1.1 using the FiT-Like pipeline as an alternative solution for handling multi-resolution videos, in contrast to the bucketing strategy.

### FiT-Like Training

To begin, we need to prepare the VAE (Variational Autoencoder) latents from multi-resolution videos. For instance, if you intend to train at a resolution of up to 512x512 pixels, please run

```bash
python script/infer_vae.py \
    --csv_path /path/to/video_caption.csv  \
    --video_folder /path/to/video_folder  \
    --output_path /path/to/video_embed_folder  \
    --vae_checkpoint models/sd-vae-ft-ema.ckpt \
    --image_size 512 \
    --resize_by_max_value True \
    --vae-micro-batch-size 1
    --mode 1
```

The extracted VAE latent will be saved in the video embedding folder.

Then, to launch a distributed training with eight NPU cards, please run

```bash
msrun --worker_num=8 --local_worker_num=8  \
    scripts/train.py --config configs/opensora-v1-1/train/train_stage1_fit.yaml \
    --csv_path /path/to/video_caption.csv \
    --video_folder /path/to/video_folder \
    --text_embed_folder /path/to/text_embed_folder \
    --vae_latent_folder /path/to/video_embed_folder \
    --use_parallel True \
    --max_image_size 512 \
```

We evaluated the training performance on MindSpore and Ascend NPUs. The results are as follows.

| Model       | Context      | Precision | BS | NPUs | Max. Size | Train T. (s/step) |
|:------------|:-------------|:----------|:--:|:----:|:---------------:|:-----------------:|
| STDiT2-XL/2 | D910\*-MS2.3_master | BF16      | 1  |  4   | 16x512x512      |       2.3         |


### FiT-Like Inference

To sample a video with a resolution of 384x672 using the trained checkpoint. You can run

```bash
python scripts/inference_i2v.py --config configs/opensora-v1-1/inference/t2v_fit.yaml \
    --ckpt_path /path/to/your/opensora-v1-1.ckpt \
    --prompt_path /path/to/prompt.txt \
    --image_size 384 672 \
    --max_image_size 512 \
```

Make sure that the `max_image_size` parameter remains consistent between your training and inference commands.

Here are some generation results after fine-tuning STDiT on a small dataset:

<table class="center">
<tr>
  <td style="text-align:center;"><b>384x672x16</b></td>
  <td style="text-align:center;"><b>672x384x16</b></td>
</tr>
<tr>
  <td><video src="https://github.com/zhtmike/mindone/assets/8342575/97d8f37d-8ac3-49a8-af6d-5103f299e481" autoplay></td>
  <td><video src="https://github.com/zhtmike/mindone/assets/8342575/abefa666-8e88-4eef-974e-a4d4bfa1cd53" autoplay></td>
</tr>
</table>

</details>

## Contribution

Thanks go to the support from MindSpore team and the open-source contributions from the OpenSora project.

If you wish to contribute to this project, you can refer to the [Contribution Guideline](../../CONTRIBUTING.md).

## Acknowledgement

* [ColossalAI](https://github.com/hpcaitech/ColossalAI): A powerful large model parallel acceleration and optimization
  system.
* [DiT](https://github.com/facebookresearch/DiT): Scalable Diffusion Models with Transformers.
* [OpenDiT](https://github.com/NUS-HPC-AI-Lab/OpenDiT): An acceleration for DiT training. We adopt valuable acceleration
  strategies for training progress from OpenDiT.
* [PixArt](https://github.com/PixArt-alpha/PixArt-alpha): An open-source DiT-based text-to-image model.
* [Latte](https://github.com/Vchitect/Latte): An attempt to efficiently train DiT for video.
* [StabilityAI VAE](https://huggingface.co/stabilityai/sd-vae-ft-mse-original): A powerful image VAE model.
* [CLIP](https://github.com/openai/CLIP): A powerful text-image embedding model.
* [T5](https://github.com/google-research/text-to-text-transfer-transformer): A powerful text encoder.
* [LLaVA](https://github.com/haotian-liu/LLaVA): A powerful image captioning model based on [Mistral-7B](https://huggingface.co/mistralai/Mistral-7B-v0.1) and [Yi-34B](https://huggingface.co/01-ai/Yi-34B).

We are grateful for their exceptional work and generous contribution to open source.<|MERGE_RESOLUTION|>--- conflicted
+++ resolved
@@ -285,13 +285,8 @@
 </details>
 
 
-<<<<<<< HEAD
-### Open-Sora 1.2 Command Line Inference
-
-
-=======
+
 ## Inference
->>>>>>> b3d2a7c5
 
 ### Open-Sora 1.2 and 1.1 Command Line Inference
 
@@ -766,7 +761,7 @@
 #### Quality Evaluation
 For quality evaluation, please refer to the original HPC-AI Tech [evaluation doc](https://github.com/hpcaitech/Open-Sora/blob/main/eval/README.md) for video generation quality evaluation.
 
-<<<<<<< HEAD
+
 ## VAE Training & Evaluation
 
 A 3D-VAE pipeline consisting of a spatial VAE followed by a temporal VAE is trained in OpenSora v1.1. For more details, refer to [VAE Documentation](https://github.com/hpcaitech/Open-Sora/blob/main/docs/vae.md).
@@ -833,9 +828,7 @@
 > Context: {G:GPU, D:Ascend}{chip type}-{mindspore version}.
 
 Note that we train with mixed video ang image strategy i.e. `--mixed_strategy=mixed_video_image` for stage 3 instead of random number of frames (`mixed_video_random`). Random frame training will be supported in the future.
-=======
-</details>
->>>>>>> b3d2a7c5
+
 
 ## Training and Inference Using the FiT-Like Pipeline
 
