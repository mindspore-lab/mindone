# reference to https://github.com/Stability-AI/generative-models

from gm.util import append_dims

from mindspore import  ops
class NoDynamicThresholding:
    def __call__(self, uncond, cond, scale):
        return uncond + scale * (cond - uncond)


def to_d(x, sigma, denoised):
    return (x - denoised) / append_dims(sigma, x.ndim)

<<<<<<< HEAD
def to_neg_log_sigma(sigma):
    return sigma.log().neg()

def to_sigma(neg_log_sigma):
    return neg_log_sigma.neg().exp()


def get_ancestral_step( sigma_from, sigma_to, eta=1.0):
    if not eta:
        return sigma_to, 0.0
    sigma_up = ops.minimum(
        sigma_to,
        eta * (sigma_to ** 2 * (sigma_from ** 2 - sigma_to ** 2) / sigma_from ** 2) ** 0.5,
    )
    sigma_down = (sigma_to ** 2 - sigma_up ** 2) ** 0.5
    return sigma_down, sigma_up


=======

def to_neg_log_sigma(sigma):
    return sigma.log().neg()


def to_sigma(neg_log_sigma):
    return neg_log_sigma.neg().exp()
>>>>>>> ab146063
<|MERGE_RESOLUTION|>--- conflicted
+++ resolved
@@ -11,7 +11,7 @@
 def to_d(x, sigma, denoised):
     return (x - denoised) / append_dims(sigma, x.ndim)
 
-<<<<<<< HEAD
+
 def to_neg_log_sigma(sigma):
     return sigma.log().neg()
 
@@ -30,12 +30,3 @@
     return sigma_down, sigma_up
 
 
-=======
-
-def to_neg_log_sigma(sigma):
-    return sigma.log().neg()
-
-
-def to_sigma(neg_log_sigma):
-    return neg_log_sigma.neg().exp()
->>>>>>> ab146063
