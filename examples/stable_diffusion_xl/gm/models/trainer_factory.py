--- conflicted
+++ resolved
@@ -20,12 +20,9 @@
         gradient_accumulation_steps=1,
         clip_grad=False,
         clip_norm=1.0,
-<<<<<<< HEAD
         enable_first_stage_model=True,
         enable_conditioner=True,
-=======
         ema=None,
->>>>>>> a94c31cd
     ):
         super(TrainOneStepCell, self).__init__()
 
