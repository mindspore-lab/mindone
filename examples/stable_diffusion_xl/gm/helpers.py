--- conflicted
+++ resolved
@@ -19,13 +19,8 @@
     HeunEDMSampler,
     LinearMultistepSampler,
 )
-<<<<<<< HEAD
-from gm.util import auto_mixed_precision, instantiate_from_config, seed_everything
+from gm.util import auto_mixed_precision, get_obj_from_str, instantiate_from_config, seed_everything
 from omegaconf import DictConfig, ListConfig
-=======
-from gm.util import auto_mixed_precision, get_obj_from_str, instantiate_from_config, seed_everything
-from omegaconf import ListConfig
->>>>>>> 7e4f9cf9
 from PIL import Image
 
 import mindspore as ms
@@ -130,17 +125,14 @@
     return args
 
 
-<<<<<<< HEAD
 def create_model(
     config: DictConfig,
     checkpoints: Union[str, List[str]] = "",
     freeze: bool = False,
     load_filter: bool = False,
+    param_fp16: bool = False,
     amp_level: Literal["O0", "O1", "O2", "O3"] = "O0",
 ):
-=======
-def create_model(config, checkpoints=None, freeze=False, load_filter=False, param_fp16=False, amp_level="O0"):
->>>>>>> 7e4f9cf9
     # create model
     model = load_model_from_config(config.model, checkpoints, amp_level=amp_level)
 
