--- conflicted
+++ resolved
@@ -204,12 +204,9 @@
                 gradient_accumulation_steps=args.gradient_accumulation_steps,
                 clip_grad=args.clip_grad,
                 clip_norm=args.max_grad_norm,
-<<<<<<< HEAD
                 enable_first_stage_model=not args.cache_latent,
                 enable_conditioner=not args.cache_text_embedding,
-=======
                 ema=ema,
->>>>>>> a94c31cd
             )
             train_step_fn = auto_mixed_precision(train_step_fn, amp_level=args.ms_amp_level)
             if model.disable_first_stage_amp and train_step_fn.first_stage_model is not None:
