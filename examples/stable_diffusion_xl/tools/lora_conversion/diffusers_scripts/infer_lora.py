--- conflicted
+++ resolved
@@ -37,12 +37,6 @@
     os.makedirs(output_dir, exist_ok=True)
 
     for pr_i, prompt in enumerate(prompts):
-<<<<<<< HEAD
-        print(f'{pr_i+1}/{len(prompts)} prompt: ', prompt)
-
-        generator = [torch.Generator(device="cuda").manual_seed(seed+i) for i in range(images_per_prompt)]
-        images = pipeline_text2image(prompt=prompt, generator=generator, num_inference_steps=num_inference_steps, height=1024, width=1024, num_images_per_prompt=images_per_prompt, guidance_scale=guidance_scale).images
-=======
         print(f"{pr_i+1}/{len(prompts)} prompt: ", prompt)
 
         generator = [torch.Generator(device="cuda").manual_seed(seed + i) for i in range(images_per_prompt)]
@@ -56,7 +50,6 @@
             num_images_per_prompt=images_per_prompt,
             guidance_scale=guidance_scale,
         ).images
->>>>>>> 0b805e1e
 
         for i in range(images_per_prompt):
             images[i].save("{}/p{:03d}_img{:03d}.png".format(output_dir, pr_i, i))
