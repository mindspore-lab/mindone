--- conflicted
+++ resolved
@@ -192,12 +192,8 @@
             ema=ema,
             ckpt_save_policy="latest_k",
             ckpt_max_keep=10,
-<<<<<<< HEAD
-            ckpt_save_interval=opts.ckpt_save_interval,
-            lora_rank=opts.lora_rank
-=======
             ckpt_save_interval=args.ckpt_save_interval,
->>>>>>> 10ed3230
+            lora_rank=args.lora_rank
             )
 
         callback.append(save_cb)
