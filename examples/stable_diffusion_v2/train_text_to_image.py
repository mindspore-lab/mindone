--- conflicted
+++ resolved
@@ -7,11 +7,8 @@
 import os
 import shutil
 
-<<<<<<< HEAD
+import yaml
 from common import init_env
-=======
-import yaml
->>>>>>> b223be8d
 from ldm.data.dataset import build_dataset
 from ldm.modules.logger import set_logger
 from ldm.modules.lora import inject_trainable_lora, inject_trainable_lora_to_textencoder
@@ -20,12 +17,6 @@
 from ldm.modules.train.ema import EMA
 from ldm.modules.train.lr_schedule import create_scheduler
 from ldm.modules.train.optim import build_optimizer
-<<<<<<< HEAD
-from ldm.modules.train.tools import parse_with_config
-=======
-from ldm.modules.train.parallel_config import ParallelConfig
-from ldm.modules.train.tools import set_random_seed
->>>>>>> b223be8d
 from ldm.modules.train.trainer import TrainOneStepWrapper
 from ldm.util import count_params, is_old_ms_version, str2bool
 from omegaconf import OmegaConf
@@ -39,51 +30,6 @@
 logger = logging.getLogger(__name__)
 
 
-<<<<<<< HEAD
-=======
-def init_env(args):
-    set_random_seed(args.seed)
-
-    ms.set_context(mode=args.mode)
-    if args.use_parallel:
-        init()
-        device_id = int(os.getenv("DEVICE_ID"))
-        device_num = get_group_size()
-        ParallelConfig.dp = device_num
-        rank_id = get_rank()
-        args.rank = rank_id
-        logger.debug("Device_id: {}, rank_id: {}, device_num: {}".format(device_id, rank_id, device_num))
-        context.reset_auto_parallel_context()
-        context.set_auto_parallel_context(
-            parallel_mode=context.ParallelMode.DATA_PARALLEL,
-            # parallel_mode=context.ParallelMode.AUTO_PARALLEL,
-            gradients_mean=True,
-            device_num=device_num,
-        )
-        var_info = ["device_num", "rank_id", "device_num / 8", "rank_id / 8"]
-        var_value = [device_num, rank_id, int(device_num / 8), int(rank_id / 8)]
-        print(dict(zip(var_info, var_value)), flush=True)
-
-        if args.enable_modelarts:
-            split_and_sync_data(args.json_data_path, args.num_workers, device_num, rank_id)
-    else:
-        device_num = 1
-        device_id = int(os.getenv("DEVICE_ID", 0))
-        rank_id = 0
-        args.rank = rank_id
-
-    context.set_context(
-        mode=args.mode,
-        device_target="Ascend",
-        device_id=device_id,
-        max_device_memory="30GB",  # TODO: need to remove it or change to 60GB on 910B
-    )
-    ms.set_context(ascend_config={"precision_mode": "allow_fp32_to_fp16"})  # Only effective on Ascend 901B
-
-    return rank_id, device_id, device_num
-
-
->>>>>>> b223be8d
 def build_model_from_config(config):
     config = OmegaConf.load(config).model
     if "target" not in config:
@@ -272,7 +218,6 @@
         num_workers=args.num_workers,
         json_data_path=args.json_data_path,
     )
-    args.rank = rank_id
     set_logger(name="", output_dir=args.output_path, rank=rank_id, log_level=eval(args.log_level))
 
     # build model
@@ -353,7 +298,7 @@
     # build optimizer
     optimizer = build_optimizer(
         model=latent_diffusion_with_loss,
-        optim=args.optim,
+        name=args.optim,
         betas=args.betas,
         weight_decay=args.weight_decay,
         lr=lr,
@@ -470,111 +415,5 @@
 
 if __name__ == "__main__":
     logger.debug("process id:", os.getpid())
-<<<<<<< HEAD
-    parser = argparse.ArgumentParser()
-    parser.add_argument("--mode", default=0, type=int, help="Specify the mode: 0 for graph mode, 1 for pynative mode")
-    parser.add_argument(
-        "-v",
-        "--version",
-        type=str,
-        nargs="?",
-        default="2.1",
-        help="Stable diffusion version. Options: '2.1', '2.1-v', '2.0', '2.0-v', '1.5', '1.5-wukong'",
-    )
-    parser.add_argument("--use_parallel", default=False, type=str2bool, help="use parallel")
-    parser.add_argument(
-        "--replace_small_images",
-        default=True,
-        type=str2bool,
-        help="replace the small-size images with other training samples",
-    )
-    parser.add_argument("--enable_modelarts", default=False, type=str2bool, help="run codes in ModelArts platform")
-    parser.add_argument("--num_workers", default=1, type=int, help="the number of modelarts workers")
-    parser.add_argument(
-        "--json_data_path",
-        default="mindone/examples/stable_diffusion_v2/ldm/data/num_samples_64_part.json",
-        type=str,
-        help="the path of num_samples.json containing a dictionary with 64 parts. "
-        "Each part is a large dictionary containing counts of samples of 533 tar packages.",
-    )
-    parser.add_argument("--data_path", default="dataset", type=str, help="data path")
-    parser.add_argument("--output_path", default="output/", type=str, help="output directory to save training results")
-    parser.add_argument(
-        "--resume",
-        default=False,
-        type=str,
-        help="resume training, can set True or path to resume checkpoint.(default=False)",
-    )
-    parser.add_argument("--profile", default=False, type=str2bool, help="Profile or not")
-    parser.add_argument("--train_config", default="configs/train_config.json", type=str, help="train config path")
-    parser.add_argument("--model_config", default="configs/v1-train-chinese.yaml", type=str, help="model config path")
-    parser.add_argument("--custom_text_encoder", default="", type=str, help="use this to plug in custom clip model")
-    parser.add_argument("--pretrained_model_path", default="", type=str, help="pretrained model directory")
-    parser.add_argument("--pretrained_model_file", default="", type=str, help="pretrained model file name")
-    parser.add_argument("--use_lora", default=False, type=str2bool, help="use lora finetuning")
-    parser.add_argument("--lora_ft_unet", default=True, type=str2bool, help="whether to apply lora finetune to unet")
-    parser.add_argument(
-        "--lora_ft_text_encoder", default=False, type=str2bool, help="whether to apply lora finetune to text encoder"
-    )
-    parser.add_argument(
-        "--lora_rank",
-        default=4,
-        type=int,
-        help="lora rank. The bigger, the larger the LoRA model will be, but usually gives better generation quality.",
-    )
-    parser.add_argument("--lora_fp16", default=True, type=str2bool, help="Whether use fp16 for LoRA params.")
-
-    parser.add_argument("--optim", default="adamw", type=str, help="optimizer")
-    parser.add_argument("--weight_decay", default=1e-6, type=float, help="Weight decay.")
-    parser.add_argument("--seed", default=3407, type=int, help="data path")
-    parser.add_argument("--warmup_steps", default=1000, type=int, help="warmup steps")
-    parser.add_argument("--train_batch_size", default=10, type=int, help="batch size")
-    parser.add_argument("--callback_size", default=1, type=int, help="callback size.")
-    parser.add_argument("--start_learning_rate", default=1e-5, type=float, help="The initial learning rate for Adam.")
-    parser.add_argument("--end_learning_rate", default=1e-7, type=float, help="The end learning rate for Adam.")
-    parser.add_argument("--decay_steps", default=0, type=int, help="lr decay steps.")
-    parser.add_argument("--scheduler", default="cosine_decay", type=str, help="scheduler.")
-    parser.add_argument("--epochs", default=10, type=int, help="epochs")
-    parser.add_argument("--init_loss_scale", default=65536, type=float, help="loss scale")
-    parser.add_argument("--loss_scale_factor", default=2, type=float, help="loss scale factor")
-    parser.add_argument("--scale_window", default=1000, type=float, help="scale window")
-    parser.add_argument("--gradient_accumulation_steps", default=1, type=int, help="gradient accumulation steps")
-    # parser.add_argument("--cond_stage_trainable", default=False, type=str2bool, help="whether text encoder is trainable")
-    parser.add_argument("--use_ema", default=False, type=str2bool, help="whether use EMA")
-    parser.add_argument("--clip_grad", default=False, type=str2bool, help="whether apply gradient clipping")
-    parser.add_argument(
-        "--max_grad_norm",
-        default=1.0,
-        type=float,
-        help="max gradient norm for clipping, effective when `clip_grad` enabled.",
-    )
-
-    parser.add_argument("--ckpt_save_interval", default=1, type=int, help="save checkpoint every this epochs or steps")
-    parser.add_argument(
-        "--step_mode",
-        default=False,
-        type=str2bool,
-        help="whether save ckpt by steps. If False, save ckpt by epochs.",
-    )
-    parser.add_argument("--random_crop", default=False, type=str2bool, help="random crop")
-    parser.add_argument("--filter_small_size", default=True, type=str2bool, help="filter small images")
-    parser.add_argument("--image_size", default=512, type=int, help="images size")
-    parser.add_argument("--image_filter_size", default=256, type=int, help="image filter size")
-
-    parser.add_argument(
-        "--log_level",
-        type=str,
-        default="logging.INFO",
-        help="log level, options: logging.DEBUG, logging.INFO, logging.WARNING, logging.ERROR",
-    )
-
-    args = parser.parse_args()
-    args = parse_with_config(args)
-    abs_path = os.path.abspath(os.path.join(os.path.dirname(os.path.abspath(__file__)), ""))
-    args.model_config = os.path.join(abs_path, args.model_config)
-
-    logger.info(args)
-=======
     args = parse_args()
->>>>>>> b223be8d
     main(args)