--- conflicted
+++ resolved
@@ -67,12 +67,8 @@
         mode=ms.GRAPH_MODE,  # needed for MS2.0
         device_target="Ascend",
         device_id=device_id,
-<<<<<<< HEAD
-        max_device_memory="30GB",  # TODO: why limit?
+        max_device_memory="30GB",  # TODO: need to remove it or change to 60GB on 910B
         ascend_config={"precision_mode": "allow_fp32_to_fp16"},  # Only effective on Ascend 910B
-=======
-        max_device_memory="30GB",  # TODO: need to remove it or change to 60GB on 910B
->>>>>>> 22d1c01f
     )
 
     return rank_id, device_id, device_num
