--- conflicted
+++ resolved
@@ -37,10 +37,6 @@
 def init_env(args):
     set_random_seed(args.seed)
 
-<<<<<<< HEAD
-=======
-    ms.set_context(mode=args.mode)
->>>>>>> b223be8d
     if args.use_parallel:
         init()
         device_id = int(os.getenv("DEVICE_ID"))
@@ -68,13 +64,8 @@
         rank_id = 0
         args.rank = rank_id
 
-<<<<<<< HEAD
     ms.set_context(
-        mode=ms.GRAPH_MODE,  # needed for MS2.0
-=======
-    context.set_context(
         mode=args.mode,
->>>>>>> b223be8d
         device_target="Ascend",
         device_id=device_id,
         max_device_memory="30GB",  # TODO: need to remove it or change to 60GB on 910B
