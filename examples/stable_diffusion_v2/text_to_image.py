"""
Text to image generation
"""
import argparse
import logging
import os
import sys
import time

import numpy as np
from omegaconf import OmegaConf
from PIL import Image

import mindspore as ms

workspace = os.path.dirname(os.path.abspath(__file__))
sys.path.append(workspace)
from ldm.models.diffusion.ddim import DDIMSampler
from ldm.models.diffusion.dpm_solver import DPMSolverSampler
from ldm.models.diffusion.plms import PLMSSampler
from ldm.models.diffusion.uni_pc import UniPCSampler
from ldm.modules.logger import set_logger
from ldm.modules.lora import inject_trainable_lora, inject_trainable_lora_to_textencoder
from ldm.modules.train.tools import set_random_seed
from ldm.util import instantiate_from_config, str2bool
<<<<<<< HEAD
from tools.watermark import WatermarkEmbedder
=======
from tools.safety_checker import SafetyChecker
>>>>>>> 4cba6472
from utils import model_utils
from utils.download import download_checkpoint

logger = logging.getLogger("text_to_image")

# naming: {sd_base_version}-{variation}
_version_cfg = {
    "2.1": ("sd_v2-1_base-7c8d09ce.ckpt", "v2-inference.yaml", 512),
    "2.1-v": ("sd_v2-1_768_v-061732d1.ckpt", "v2-vpred-inference.yaml", 768),
    "2.0": ("sd_v2_base-57526ee4.ckpt", "v2-inference.yaml", 512),
    "2.0-v": ("sd_v2_768_v-e12e3a9b.ckpt", "v2-vpred-inference.yaml", 768),
    "1.5": ("sd_v1.5-d0ab7146.ckpt", "v1-inference.yaml", 512),
    "1.5-wukong": ("wukong-huahua-ms.ckpt", "v1-inference-chinese.yaml", 512),
}
_URL_PREFIX = "https://download.mindspore.cn/toolkits/mindone/stable_diffusion"
CLIP_CKPT_URL = "https://ascend-repo-modelzoo.obs.cn-east-2.myhuaweicloud.com/MindFormers/clip/clip_vit_l_14.ckpt"
_MIN_CKPT_SIZE = 4.0 * 1e9


def numpy_to_pil(images):
    """
    Convert a numpy image or a batch of images to a PIL image.
    """
    if images.ndim == 3:
        images = images[None, ...]
    images = (images * 255).round().astype("uint8")
    pil_images = [Image.fromarray(image) for image in images]

    return pil_images


def load_model_from_config(config, ckpt, use_lora=False, lora_rank=4, lora_fp16=True, lora_only_ckpt=None):
    model = instantiate_from_config(config.model)

    def _load_model(_model, ckpt_fp, verbose=True, filter=None):
        if os.path.exists(ckpt_fp):
            param_dict = ms.load_checkpoint(ckpt_fp)
            if param_dict:
                param_not_load, ckpt_not_load = model_utils.load_param_into_net_with_filter(
                    _model, param_dict, filter=filter
                )
                if verbose:
                    if len(param_not_load) > 0:
                        logger.info(
                            "Net params not loaded: {}".format([p for p in param_not_load if not p.startswith("adam")])
                        )
        else:
            logger.error(f"!!!Error!!!: {ckpt_fp} doesn't exist")
            raise FileNotFoundError(f"{ckpt_fp} doesn't exist")

    if use_lora:
        load_lora_only = True if lora_only_ckpt is not None else False
        if not load_lora_only:
            logger.info(f"Loading model from {ckpt}")
            _load_model(model, ckpt)
        else:
            if os.path.exists(lora_only_ckpt):
                lora_param_dict = ms.load_checkpoint(lora_only_ckpt)
                if "lora_rank" in lora_param_dict.keys():
                    lora_rank = int(lora_param_dict["lora_rank"].value())
                    logger.info(f"Lora rank is set to {lora_rank} according to the found value in lora checkpoint.")
            else:
                raise ValueError(f"{lora_only_ckpt} doesn't exist")
            # load the main pretrained model
            logger.info(f"Loading pretrained model from {ckpt}")
            _load_model(model, ckpt, verbose=True, filter=ms.load_checkpoint(ckpt).keys())
            # inject lora params
            if args.lora_ft_unet:
                injected_attns, injected_trainable_params = inject_trainable_lora(
                    model,
                    rank=lora_rank,
                    use_fp16=(model.model.diffusion_model.dtype == ms.float16),
                    scale=args.lora_scale,
                )
            if args.lora_ft_text_encoder:
                injected_attns, injected_trainable_params = inject_trainable_lora_to_textencoder(
                    model,
                    rank=lora_rank,
                    use_fp16=(model.model.diffusion_model.dtype == ms.float16),
                    scale=args.lora_scale,
                )

            # load fine-tuned lora params
            logger.info(f"Loading LoRA params from {lora_only_ckpt}")
            _load_model(model, lora_only_ckpt, verbose=True, filter=injected_trainable_params.keys())
    else:
        logger.info(f"Loading model from {ckpt}")
        _load_model(model, ckpt)

    model.set_train(False)
    for param in model.trainable_params():
        param.requires_grad = False

    return model


def main(args):
    # set logger
    set_logger(
        name="",
        output_dir=args.output_path,
        rank=0,
        log_level=eval(args.log_level),
    )

    work_dir = os.path.dirname(os.path.abspath(__file__))
    logger.debug(f"WORK DIR:{work_dir}")
    os.makedirs(args.output_path, exist_ok=True)
    outpath = args.output_path

    # read prompts
    batch_size = args.n_samples
    if not args.data_path:
        prompt = args.prompt
        assert prompt is not None
        data = [batch_size * [prompt]]
    else:
        logger.info(f"Reading prompts from {args.data_path}")
        with open(args.data_path, "r") as f:
            prompts = f.read().splitlines()
            # TODO: try to put different prompts in a batch
            data = [batch_size * [prompt] for prompt in prompts]

    # read negative prompts
    if not args.negative_data_path:
        negative_prompt = args.negative_prompt
        assert negative_prompt is not None
        negative_data = [batch_size * [negative_prompt]]
    else:
        logger.info(f"Reading negative prompts from {args.negative_data_path}")
        with open(args.negative_data_path, "r") as f:
            negative_prompts = f.read().splitlines()
            # TODO: try to put different prompts in a batch
            negative_data = [batch_size * [negative_prompt] for negative_prompt in negative_prompts]

    # post-process negative prompts
    assert len(negative_data) <= len(data), "Negative prompts should be shorter than positive prompts"
    if len(negative_data) < len(data):
        logger.info("Negative prompts are shorter than positive prompts, padding blank prompts")
        blank_negative_prompt = batch_size * [""]
        for _ in range(len(data) - len(negative_data)):
            negative_data.append(blank_negative_prompt)

    sample_path = os.path.join(outpath, "samples")
    os.makedirs(sample_path, exist_ok=True)
    base_count = len(os.listdir(sample_path))

    # set ms context
    device_id = int(os.getenv("DEVICE_ID", 0))
    ms.context.set_context(mode=args.ms_mode, device_target="Ascend", device_id=device_id, max_device_memory="30GB")

    set_random_seed(args.seed)

    # create model
    if not os.path.isabs(args.config):
        args.config = os.path.join(work_dir, args.config)
    config = OmegaConf.load(f"{args.config}")
    model = load_model_from_config(
        config,
        ckpt=args.ckpt_path,
        use_lora=args.use_lora,
        lora_rank=args.lora_rank,
        lora_only_ckpt=args.lora_ckpt_path,
    )

    prediction_type = getattr(config.model, "prediction_type", "noise")
    logger.info(f"Prediction type: {prediction_type}")
    # create sampler
    if args.ddim:
        sampler = DDIMSampler(model)
        sname = "ddim"
    elif args.dpm_solver:
        sampler = DPMSolverSampler(model, "dpmsolver", prediction_type=prediction_type)
        sname = "dpm_solver"
    elif args.plms:
        sampler = PLMSSampler(model)
        sname = "plms"
    elif args.uni_pc:
        sampler = UniPCSampler(model)
        sname = "uni_pc"
    else:
        sampler = DPMSolverSampler(model, "dpmsolver++", prediction_type=prediction_type)
        sname = "dpm_solver_pp"
    if prediction_type == "v":
        assert sname in [
            "dpm_solver",
            "dpm_solver_pp",
        ], "Only dpm_solver and dpm_solver_pp support v-prediction currently."

    # create safety checker
    if args.check_safety:
        safety_checker = SafetyChecker(safety_version=args.safety_version, backend="ms", ckpt_path=args.clip_ckpt_path)

    # log
    key_info = "Key Settings:\n" + "=" * 50 + "\n"
    key_info += "\n".join(
        [
            f"MindSpore mode[GRAPH(0)/PYNATIVE(1)]: {args.ms_mode}",
            "Distributed mode: False",
            f"Number of input prompts: {len(data)}",
            f"Number of input negative prompts: {len(negative_data)}",
            f"Number of trials for each prompt: {args.n_iter}",
            f"Number of samples in each trial: {args.n_samples}",
            f"Model: StableDiffusion v-{args.version}",
            f"Precision: {model.model.diffusion_model.dtype}",
            f"Pretrained ckpt path: {args.ckpt_path}",
            f"Lora ckpt path: {args.lora_ckpt_path if args.use_lora else None}",
            f"Sampler: {sname}",
            f"Sampling steps: {args.sampling_steps}",
            f"Uncondition guidance scale: {args.scale}",
            f"Target image size (H, W): ({args.H}, {args.W})",
        ]
    )
    key_info += "\n" + "=" * 50
    logger.info(key_info)

    # infer
    start_code = None
    if args.fixed_code:
        stdnormal = ms.ops.StandardNormal()
        start_code = stdnormal((args.n_samples, 4, args.H // 8, args.W // 8))

    all_samples = list()
    for i, prompts in enumerate(data):
        negative_prompts = negative_data[i]
        logger.info(
            f"[{i + 1}/{len(data)}] Generating images with conditions:\nPrompt(s): {prompts[0]}\n"
            f"Negative prompt(s): {negative_prompts[0]}"
        )
        for n in range(args.n_iter):
            start_time = time.time()
            uc = None
            if args.scale != 1.0:
                if isinstance(negative_prompts, tuple):
                    negative_prompts = list(negative_prompts)
                tokenized_negative_prompts = model.tokenize(negative_prompts)
                uc = model.get_learned_conditioning(tokenized_negative_prompts)
            if isinstance(prompts, tuple):
                prompts = list(prompts)
            tokenized_prompts = model.tokenize(prompts)
            c = model.get_learned_conditioning(tokenized_prompts)
            shape = [4, args.H // 8, args.W // 8]
            samples_ddim, _ = sampler.sample(
                S=args.sampling_steps,
                conditioning=c,
                batch_size=args.n_samples,
                shape=shape,
                verbose=False,
                unconditional_guidance_scale=args.scale,
                unconditional_conditioning=uc,
                eta=args.ddim_eta,
                x_T=start_code,
            )
            x_samples_ddim = model.decode_first_stage(samples_ddim)
            x_samples_ddim = ms.ops.clip_by_value((x_samples_ddim + 1.0) / 2.0, clip_value_min=0.0, clip_value_max=1.0)
<<<<<<< HEAD

            if args.add_watermark:
                water_mark = WatermarkEmbedder(dtype=model.model.diffusion_model.dtype)
                x_samples_ddim = water_mark(x_samples_ddim)
=======
            if args.check_safety:
                x_samples_ddim, _ = safety_checker(x_samples_ddim)
>>>>>>> 4cba6472
            x_samples_ddim_numpy = x_samples_ddim.asnumpy()

            if not args.skip_save:
                for x_sample in x_samples_ddim_numpy:
                    x_sample = 255.0 * x_sample.transpose(1, 2, 0)
                    img = Image.fromarray(x_sample.astype(np.uint8))
                    img.save(os.path.join(sample_path, f"{base_count:05}.png"))
                    base_count += 1

            if not args.skip_grid:
                all_samples.append(x_samples_ddim_numpy)

            end_time = time.time()
            logger.info(
                f"{batch_size * (n + 1)}/{batch_size * args.n_iter} images generated, "
                f"time cost for current trial: {end_time - start_time:.3f}s"
            )

    logger.info(f"Done! All generated images are saved in: {outpath}/samples" f"\nEnjoy.")


if __name__ == "__main__":
    parser = argparse.ArgumentParser()
    parser.add_argument(
        "--ms_mode", type=int, default=0, help="Running in GRAPH_MODE(0) or PYNATIVE_MODE(1) (default=0)"
    )
    parser.add_argument(
        "--data_path",
        type=str,
        nargs="?",
        default="",
        help="path to a file containing prompt list (each line in the file corresponds to a prompt to render).",
    )
    parser.add_argument(
        "--negative_data_path",
        type=str,
        nargs="?",
        default="",
        help="path to a file containing negative prompt list (each line in the file corresponds to a prompt not to "
        "render).",
    )
    parser.add_argument(
        "-v",
        "--version",
        type=str,
        nargs="?",
        default="2.1",
        help="Stable diffusion version. Options: '2.1', '2.1-v', '2.0', '2.0-v', '1.5', '1.5-wukong'",
    )
    parser.add_argument(
        "--prompt", type=str, nargs="?", default="A cute wolf in winter forest", help="the prompt to render"
    )
    parser.add_argument("--negative_prompt", type=str, nargs="?", default="", help="the negative prompt not to render")
    parser.add_argument("--output_path", type=str, nargs="?", default="output", help="dir to write results to")
    parser.add_argument(
        "--skip_grid",
        action="store_true",
        help="do not save a grid, only individual samples. Helpful when evaluating lots of samples",
    )
    parser.add_argument(
        "--skip_save",
        action="store_true",
        help="do not save individual samples. For speed measurements.",
    )
    parser.add_argument(
        "--sampling_steps",
        type=int,
        default=20,
        help="number of ddim sampling steps. The recommended value is  50 for PLMS, DDIM and 20 for UniPC,DPM-Solver, DPM-Solver++",
    )
    parser.add_argument(
        "--ddim_eta",
        type=float,
        default=0.0,
        help="ddim eta (eta=0.0 corresponds to deterministic sampling",
    )
    parser.add_argument(
        "--fixed_code",
        action="store_true",
        help="if enabled, uses the same starting code across samples ",
    )
    parser.add_argument(
        "--n_iter",
        type=int,
        default=2,
        help="number of iterations or trials. sample this often, ",
    )
    parser.add_argument(
        "--n_samples",
        type=int,
        default=4,
        help="how many samples to produce for each given prompt in an iteration. A.k.a. batch size",
    )
    parser.add_argument(
        "--H",
        type=int,
        default=512,
        help="image height, in pixel space",
    )
    parser.add_argument(
        "--W",
        type=int,
        default=512,
        help="image width, in pixel space",
    )
    parser.add_argument(
        "--ddim",
        action="store_true",
        help="use ddim sampling",
    )
    parser.add_argument(
        "--dpm_solver",
        action="store_true",
        help="use dpm_solver sampling",
    )
    parser.add_argument(
        "--plms",
        action="store_true",
        help="use plms sampling",
    )
    parser.add_argument(
        "--uni_pc",
        action="store_true",
        help="use uni_pc sampling",
    )
    parser.add_argument(
        "--n_rows",
        type=int,
        default=0,
        help="rows in the grid (default: n_samples)",
    )
    parser.add_argument(
        "--scale",
        type=float,
        default=None,
        help="unconditional guidance scale: eps = eps(x, uncond) + scale * (eps(x, cond) - eps(x, uncond)). "
        "Simplified: `uc + scale * (uc - prompt)`",
    )
    parser.add_argument(
        "--from-file",
        type=str,
        help="if specified, load prompts from this file",
    )
    parser.add_argument(
        "--config",
        type=str,
        default=None,
        help="path to config which constructs model. If None, select by version",
    )
    parser.add_argument(
        "--use_lora",
        default=False,
        type=str2bool,
        help="whether the checkpoint used for inference is finetuned from LoRA",
    )
    parser.add_argument("--lora_ft_unet", default=True, type=str2bool, help="whether lora finetune is applied to unet")
    parser.add_argument(
        "--lora_ft_text_encoder", default=False, type=str2bool, help="whether lora finetune is applied to text encoder"
    )
    parser.add_argument(
        "--lora_rank",
        default=None,
        type=int,
        help="LoRA rank. If None, lora checkpoint should contain the value for lora rank in its append_dict.",
    )
    parser.add_argument(
        "--ckpt_path",
        type=str,
        default=None,
        help="path to checkpoint of model",
    )
    parser.add_argument(
        "--lora_ckpt_path",
        type=str,
        default=None,
        help="path to lora only checkpoint. Set it if use_lora is not None",
    )
    parser.add_argument(
        "--lora_scale",
        default=1.0,
        type=float,
        help="scale, the higher, the more LoRA weights will affect orignal SD. If 0, LoRA has no effect.",
    )
    parser.add_argument(
        "--seed",
        type=int,
        default=42,
        help="the seed (for reproducible sampling)",
    )
    parser.add_argument(
        "--log_level",
        type=str,
        default="logging.INFO",
        help="log level, options: logging.DEBUG, logging.INFO, logging.WARNING, logging.ERROR",
    )
    parser.add_argument(
<<<<<<< HEAD
        "--add_watermark",
        action="store_true",
        help="whether add invisible watermark to image",
=======
        "--check_safety",
        action="store_true",
        help="set this flag to use a safety checker",
    )
    parser.add_argument(
        "--clip_ckpt_path",
        type=str,
        default=None,
        help="path to checkpoint of clip-vit-large-patch14 for safety checker",
    )
    parser.add_argument(
        "--safety_version",
        type=int,
        default=2,
        help="the version of stable diffusion to use for its safety checker. Option: 1, 2" "Default: 2",
>>>>>>> 4cba6472
    )
    args = parser.parse_args()

    # check args
    if args.version:
        if args.version not in _version_cfg:
            raise ValueError(f"Unknown version: {args.version}. Supported SD versions are: {list(_version_cfg.keys())}")
    if args.ckpt_path is None:
        ckpt_name = _version_cfg[args.version][0]
        args.ckpt_path = "models/" + ckpt_name

        desire_size = _version_cfg[args.version][2]
        if args.H != desire_size or args.W != desire_size:
            logger.warning(
                f"The optimal H, W for SD {args.version} is ({desire_size}, {desire_size}) . But got ({args.H}, {args.W})."
            )

        # download if not exists or not complete
        ckpt_incomplete = False
        if os.path.exists(args.ckpt_path):
            if os.path.getsize(args.ckpt_path) < _MIN_CKPT_SIZE:
                ckpt_incomplete = True
                print(
                    f"WARNING: The checkpoint size is too small {args.ckpt_path}. Please check and remove it if it is incomplete!"
                )
        if not os.path.exists(args.ckpt_path):
            print(f"Start downloading checkpoint {ckpt_name} ...")
            download_checkpoint(os.path.join(_URL_PREFIX, ckpt_name), "models/")

    if args.clip_ckpt_path is None:
        clip_ckpt_name = os.path.basename(CLIP_CKPT_URL)
        args.clip_ckpt_path = "models/" + clip_ckpt_name
        if not os.path.exists(args.clip_ckpt_path):
            print(f"Start downloading checkpoint {clip_ckpt_name} ...")
            download_checkpoint(CLIP_CKPT_URL, "models/")

    if args.config is None:
        args.config = os.path.join("configs", _version_cfg[args.version][1])

    if args.scale is None:
        args.scale = 9.0 if args.version.startswith("2.") else 7.5

    # core task
    main(args)<|MERGE_RESOLUTION|>--- conflicted
+++ resolved
@@ -23,11 +23,8 @@
 from ldm.modules.lora import inject_trainable_lora, inject_trainable_lora_to_textencoder
 from ldm.modules.train.tools import set_random_seed
 from ldm.util import instantiate_from_config, str2bool
-<<<<<<< HEAD
+from tools.safety_checker import SafetyChecker
 from tools.watermark import WatermarkEmbedder
-=======
-from tools.safety_checker import SafetyChecker
->>>>>>> 4cba6472
 from utils import model_utils
 from utils.download import download_checkpoint
 
@@ -283,15 +280,13 @@
             )
             x_samples_ddim = model.decode_first_stage(samples_ddim)
             x_samples_ddim = ms.ops.clip_by_value((x_samples_ddim + 1.0) / 2.0, clip_value_min=0.0, clip_value_max=1.0)
-<<<<<<< HEAD
 
             if args.add_watermark:
                 water_mark = WatermarkEmbedder(dtype=model.model.diffusion_model.dtype)
                 x_samples_ddim = water_mark(x_samples_ddim)
-=======
             if args.check_safety:
                 x_samples_ddim, _ = safety_checker(x_samples_ddim)
->>>>>>> 4cba6472
+
             x_samples_ddim_numpy = x_samples_ddim.asnumpy()
 
             if not args.skip_save:
@@ -488,11 +483,11 @@
         help="log level, options: logging.DEBUG, logging.INFO, logging.WARNING, logging.ERROR",
     )
     parser.add_argument(
-<<<<<<< HEAD
         "--add_watermark",
         action="store_true",
         help="whether add invisible watermark to image",
-=======
+    )
+    parser.add_argument(
         "--check_safety",
         action="store_true",
         help="set this flag to use a safety checker",
@@ -508,7 +503,6 @@
         type=int,
         default=2,
         help="the version of stable diffusion to use for its safety checker. Option: 1, 2" "Default: 2",
->>>>>>> 4cba6472
     )
     args = parser.parse_args()
 
