--- conflicted
+++ resolved
@@ -33,13 +33,7 @@
 
 def init_env(args):
     set_random_seed(args.seed)
-<<<<<<< HEAD
-    mode_dict = {0: ms.GRAPH_MODE, 1: ms.PYNATIVE_MODE}
-    mode = mode_dict[vars(args).get("mode", 0)]
-
-=======
-    ms.set_context(mode=args.mode)  # needed for MS2.0
->>>>>>> b223be8d
+
     if args.use_parallel:
         init()
         device_id = int(os.getenv("DEVICE_ID"))
@@ -61,13 +55,8 @@
         rank_id = 0
         args.rank = rank_id
 
-<<<<<<< HEAD
     ms.set_context(
-        mode=mode,
-=======
-    context.set_context(
         mode=args.mode,
->>>>>>> b223be8d
         device_target="Ascend",
         device_id=device_id,
         max_device_memory="30GB",  # TODO: why limit?
