import logging
import os
from argparse import Namespace
from typing import Optional, Tuple

from ldm.data.dataset_dist import split_and_sync_data
from ldm.modules.train.parallel_config import ParallelConfig
from ldm.modules.train.tools import set_random_seed

import mindspore as ms
from mindspore.communication import get_group_size, get_rank, init

_logger = logging.getLogger(__name__)


def init_env(
    mode: int = ms.GRAPH_MODE,
    debug: bool = False,
    seed: int = 42,
    distributed: bool = False,
    enable_modelarts: bool = False,
    num_workers: int = 1,
    json_data_path: Optional[str] = None,
) -> Tuple[int, int, int]:
    """
    Initialize MindSpore environment.

    Args:
        mode: MindSpore execution mode. Default is 0 (ms.GRAPH_MODE).
        debug: Whether to enable debug mode (forces PyNative mode). Default is False.
        seed: The seed value for reproducibility. Default is 42.
        distributed: Whether to enable distributed training. Default is False.
        enable_modelarts: Whether to enable modelarts (OpenI) support. Default is False.
        num_workers: The number of modelarts workers. Used only when `enable_modelarts` is True. Default is 1.
        json_data_path: The path of num_samples.json containing a dictionary with 64 parts. Each part is a large
                        dictionary containing counts of samples of 533 tar packages.
                        Used only when `enable_modelarts` is True.

    Returns:
        A tuple containing the device ID, rank ID and number of devices.
    """
    set_random_seed(seed)

    if debug and mode == ms.GRAPH_MODE:  # force PyNative mode when debugging
        _logger.warning("Debug mode is on, switching execution mode to PyNative.")
        mode = ms.PYNATIVE_MODE

    if distributed:
        device_id = int(os.getenv("DEVICE_ID"))
        ms.set_context(
            mode=mode,
            device_target="Ascend",
            device_id=device_id,
            ascend_config={"precision_mode": "allow_fp32_to_fp16"},  # Only effective on Ascend 901B
        )
        init()
        device_num = get_group_size()
        ParallelConfig.dp = device_num
        rank_id = get_rank()
        _logger.debug(f"Device_id: {device_id}, rank_id: {rank_id}, device_num: {device_num}")
        ms.reset_auto_parallel_context()
        ms.set_auto_parallel_context(
            parallel_mode=ms.ParallelMode.DATA_PARALLEL,
            gradients_mean=True,
            device_num=device_num,
        )
        var_info = ["device_num", "rank_id", "device_num / 8", "rank_id / 8"]
        var_value = [device_num, rank_id, int(device_num / 8), int(rank_id / 8)]
        _logger.info(dict(zip(var_info, var_value)))

        if enable_modelarts:
            args = Namespace(num_workers=num_workers, json_data_path=json_data_path)
            split_and_sync_data(args, device_num, rank_id)
    else:
        device_num = 1
        device_id = int(os.getenv("DEVICE_ID", 0))
        rank_id = 0
<<<<<<< HEAD

    ms.set_context(
        mode=mode,
        device_target="Ascend",
        device_id=device_id,
        ascend_config={"precision_mode": "allow_fp32_to_fp16"},  # Only effective on Ascend 901B
        pynative_synchronize=debug,
    )
=======
        ms.set_context(
            mode=mode,
            device_target="Ascend",
            device_id=device_id,
            ascend_config={"precision_mode": "allow_fp32_to_fp16"},  # Only effective on Ascend 901B
        )
>>>>>>> 7e4f9cf9

    return device_id, rank_id, device_num<|MERGE_RESOLUTION|>--- conflicted
+++ resolved
@@ -75,22 +75,12 @@
         device_num = 1
         device_id = int(os.getenv("DEVICE_ID", 0))
         rank_id = 0
-<<<<<<< HEAD
-
-    ms.set_context(
-        mode=mode,
-        device_target="Ascend",
-        device_id=device_id,
-        ascend_config={"precision_mode": "allow_fp32_to_fp16"},  # Only effective on Ascend 901B
-        pynative_synchronize=debug,
-    )
-=======
         ms.set_context(
             mode=mode,
             device_target="Ascend",
             device_id=device_id,
             ascend_config={"precision_mode": "allow_fp32_to_fp16"},  # Only effective on Ascend 901B
+            pynative_synchronize=debug,
         )
->>>>>>> 7e4f9cf9
 
     return device_id, rank_id, device_num