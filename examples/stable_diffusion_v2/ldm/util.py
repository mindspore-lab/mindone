--- conflicted
+++ resolved
@@ -16,12 +16,8 @@
 import logging
 import os
 from inspect import isfunction
-<<<<<<< HEAD
 from PIL import Image, ImageDraw, ImageFont
-=======
-
 from omegaconf import OmegaConf
->>>>>>> d53ea3b9
 from packaging import version
 
 import mindspore as ms
