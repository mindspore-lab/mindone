--- conflicted
+++ resolved
@@ -326,10 +326,6 @@
             alphas = self.alphas_cumprod_prev[:num_steps]
         else:
             alphas_next = self.ddim_alphas[:num_steps]
-<<<<<<< HEAD
-=======
-            # alphas = torch.tensor(self.ddim_alphas_prev[:num_steps])
->>>>>>> d30ee8f1
             alphas = self.ddim_alphas_prev[:num_steps]
 
         x_next = x0
@@ -375,10 +371,6 @@
             sqrt_one_minus_alphas_cumprod = self.ddim_sqrt_one_minus_alphas
 
         if noise is None:
-<<<<<<< HEAD
-=======
-            # noise = torch.randn_like(x0)
->>>>>>> d30ee8f1
             noise = ms.numpy.randn(x0.shape)
         return (
             extract_into_tensor(sqrt_alphas_cumprod, t, x0.shape) * x0
