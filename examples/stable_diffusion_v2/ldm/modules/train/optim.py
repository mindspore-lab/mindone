--- conflicted
+++ resolved
@@ -1,60 +1,13 @@
 """
 Build optimizer for ms
 """
-from argparse import Namespace
 from typing import List, Union
 
 from mindspore.nn import Cell
 from mindspore.nn.optim import Adam, AdamWeightDecay, Momentum, Optimizer
 
 
-def build_optimizer(model, optim, betas, weight_decay, lr):
-    """
-
-    :param model:
-    :param optim:
-    :param betas:
-    :param weight_decay:
-    :param lr:
-    :return: optimizer
-    """
-
-    def decay_filter(x):
-        return "layernorm" not in x.name.lower() and "bias" not in x.name.lower()
-
-    param_optimizer = model.trainable_params()
-    decay_params = list(filter(decay_filter, param_optimizer))
-    other_params = list(filter(lambda x: not decay_filter(x), param_optimizer))
-    group_params = []
-    if len(decay_params) > 0:
-        group_params.append({"params": decay_params, "weight_decay": weight_decay})  # 1e-6})
-    if len(other_params) > 0:
-        group_params.append({"params": other_params, "weight_decay": 0.0})
-    group_params.append({"order_params": param_optimizer})
-
-    if optim == "adam":
-        OptimCls = Adam
-    elif optim == "adamw":
-        OptimCls = AdamWeightDecay
-<<<<<<< HEAD
-    elif opts.optim in ["sgd", "momentum"]:
-        OptimCls = Momentum
-=======
-    elif optim in ["sgd", "momentum"]:
-        OptimCls = nn.Momentum
->>>>>>> b223be8d
-    else:
-        raise ValueError("invalid optimizer")
-
-    if optim in ["sgd", "momentum"]:
-        optimizer = OptimCls(group_params, learning_rate=lr, momentum=0.9)
-    else:
-        optimizer = OptimCls(group_params, learning_rate=lr, beta1=betas[0], beta2=betas[1])
-
-    return optimizer
-
-
-def build_optimizer_unfold(
+def build_optimizer(
     model: Cell,
     name: str,
     lr: Union[float, List[float]],
@@ -77,5 +30,32 @@
     """
     if betas is None:
         betas = [0.9, 0.999]
-    opts = Namespace(optim=name, betas=betas, weight_decay=weight_decay)
-    return build_optimizer(model, opts, lr)+
+    def decay_filter(x):
+        return "layernorm" not in x.name.lower() and "bias" not in x.name.lower()
+
+    param_optimizer = model.trainable_params()
+    decay_params = list(filter(decay_filter, param_optimizer))
+    other_params = list(filter(lambda x: not decay_filter(x), param_optimizer))
+    group_params = []
+    if len(decay_params) > 0:
+        group_params.append({"params": decay_params, "weight_decay": weight_decay})  # 1e-6})
+    if len(other_params) > 0:
+        group_params.append({"params": other_params, "weight_decay": 0.0})
+    group_params.append({"order_params": param_optimizer})
+
+    if name.lower() == "adam":
+        OptimCls = Adam
+    elif name.lower() == "adamw":
+        OptimCls = AdamWeightDecay
+    elif name.lower() in ["sgd", "momentum"]:
+        OptimCls = Momentum
+    else:
+        raise ValueError("invalid optimizer")
+
+    if name.lower() in ["sgd", "momentum"]:
+        optimizer = OptimCls(group_params, learning_rate=lr, momentum=0.9)
+    else:
+        optimizer = OptimCls(group_params, learning_rate=lr, beta1=betas[0], beta2=betas[1])
+
+    return optimizer