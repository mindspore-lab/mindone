"""Train step wrapper supporting setting drop overflow update, ema etc"""
from packaging import version

import mindspore as ms
from mindspore import Parameter, Tensor, nn, ops
from mindspore.common import RowTensor
from mindspore.common import dtype as mstype
from mindspore.ops import composite as C
from mindspore.ops import functional as F
from mindspore.ops import operations as P

_grad_scale = C.MultitypeFuncGraph("grad_scale")
reciprocal = P.Reciprocal()
_grad_overflow = C.MultitypeFuncGraph("_grad_overflow")


@_grad_scale.register("Tensor", "Tensor")
def tensor_grad_scale(scale, grad):
    return grad * F.cast(reciprocal(scale), F.dtype(grad))


@_grad_scale.register("Tensor", "RowTensor")
def tensor_grad_scale_row_tensor(scale, grad):
    return RowTensor(
        grad.indices,
        grad.values * F.cast(reciprocal(scale), F.dtype(grad.values)),
        grad.dense_shape,
    )


class TrainOneStepWrapper(nn.TrainOneStepWithLossScaleCell):
    """TrainStep with ema and clip grad.

    Args:
        drop_overflow_update: if True, network will not be updated when gradient is overflow.
        scale_sense (Union[Tensor, Cell]): If this value is a Cell, it will be called
            to update loss scale. If this value is a Tensor, the loss scale can be modified by `set_sense_scale`,
            the shape should be :math:`()` or :math:`(1,)`.

    Returns:
        Tuple of 3 Tensor, the loss, overflow flag and current loss scale value.
        loss (Tensor) -  A scalar, the loss value.
        overflow (Tensor) -  A scalar, whether overflow occur or not, the type is bool.
        loss scale (Tensor) -  The loss scale value, the shape is :math:`()` or :math:`(1,)`.

    """

    def __init__(
        self,
        network,
        optimizer,
        scale_sense=1.0,
        ema=None,
        updates=0,
        drop_overflow_update=True,
        gradient_accumulation_steps=1,
        clip_grad=False,
        clip_norm=1.0,
        verbose=False,
    ):
        super().__init__(network, optimizer, scale_sense)
        self.ema = ema
        self.drop_overflow_update = drop_overflow_update

        assert isinstance(clip_grad, bool), f"Invalid type of clip_grad, got {type(clip_grad)}, expected bool"
        assert clip_norm > 0.0 and isinstance(clip_norm, float), f"clip_norm must be float > 1.0, but got {clip_norm}"
        self.clip_grad = clip_grad
        self.clip_norm = clip_norm

        assert gradient_accumulation_steps >= 1
        self.grad_accu_steps = gradient_accumulation_steps
        if gradient_accumulation_steps > 1:
            # additionally caches network trainable parameters. overhead caused.
            # TODO: try to store it in CPU memory instead of GPU/NPU memory.
            self.accumulated_grads = optimizer.parameters.clone(prefix="grad_accumulated_", init="zeros")
            self.zeros = optimizer.parameters.clone(prefix="zeros_", init="zeros")
            self.cur_accu_step = Parameter(Tensor(0, ms.int32), "grad_accumulate_step_", requires_grad=False)
            self.zero = Tensor(0, ms.int32)
            for p in self.accumulated_grads:
                p.requires_grad = False
            for z in self.zeros:
                z.requires_grad = False

        self.verbose = verbose
<<<<<<< HEAD
        self.is_cpu_device = ms.get_context("device_target") == "CPU"  # to support CPU in CI
=======
        self.is_cpu_device = context.get_context("device_target") == "CPU"  # to support CPU in CI
        self.skip_start_overflow_check = version.parse(ms.__version__) >= version.parse("2.1")
>>>>>>> 141cfa0d

        self.map = ops.Map()
        self.partial = ops.Partial()

    def construct(self, *inputs):
        # compute loss
        weights = self.weights
        loss = self.network(*inputs)  # mini-batch loss
        scaling_sens = self.scale_sense

        # check loss overflow. (after ms2.1, it's done together with gradient overflow checking)
        if self.skip_start_overflow_check:
            status = Tensor([0] * 8, mstype.int32)
        else:
            if not self.is_cpu_device:
                status, scaling_sens = self.start_overflow_check(loss, scaling_sens)
            else:
                status = None

        scaling_sens_filled = C.ones_like(loss) * F.cast(scaling_sens, F.dtype(loss))  # loss scale value

        # 1. compute gradients (of the up-scaled loss w.r.t. the model weights)
        grads = self.grad(self.network, weights)(*inputs, scaling_sens_filled)

        # 2. down-scale gradients by loss_scale. grads = grads / scaling_sense  / grad_accu_steps
        # also divide gradients by accumulation steps to avoid taking mean of  the accumulated gradients later
        grads = self.hyper_map(F.partial(_grad_scale, scaling_sens * self.grad_accu_steps), grads)

        # 3. check gradient overflow
        if not self.is_cpu_device:
            cond = self.get_overflow_status(status, grads)
            overflow = self.process_loss_scale(cond)
        else:
            overflow = ms.Tensor(False)
            cond = ms.Tensor(False)

        # accumulate gradients and update model weights if no overflow or allow to update even when overflow
        if (not self.drop_overflow_update) or (not overflow):
            # 4. gradient accumulation if enabled
            if self.grad_accu_steps > 1:
                # self.accumulated_grads += grads
                loss = F.depend(loss, self.map(self.partial(ops.assign_add), self.accumulated_grads, grads))
                # self.cur_accu_step += 1
                loss = F.depend(loss, ops.assign_add(self.cur_accu_step, Tensor(1, ms.int32)))

                if self.cur_accu_step % self.grad_accu_steps == 0:
                    # 5. gradient reduction on distributed GPUs/NPUs
                    grads = self.grad_reducer(self.accumulated_grads)

                    # 6. clip grad
                    if self.clip_grad:
                        grads = ops.clip_by_global_norm(grads, self.clip_norm)
                    # 7. optimize
                    loss = F.depend(loss, self.optimizer(grads))

                    # clear gradient accumulation states
                    loss = F.depend(
                        loss, self.map(self.partial(ops.assign), self.accumulated_grads, self.zeros)
                    )  # self.accumulated_grads = 0
                    loss = F.depend(loss, ops.assign(self.cur_accu_step, self.zero))  # self.cur_accu_step = 0
                else:
                    # update LR in each gradient step but not optimize net parameter to ensure the LR curve is
                    # consistent
                    loss = F.depend(loss, self.optimizer.get_lr())  # .get_lr() will make lr step increased by 1
            else:
                # 5. gradient reduction on distributed GPUs/NPUs
                grads = self.grad_reducer(grads)
                # 6. clip grad
                if self.clip_grad:
                    grads = ops.clip_by_global_norm(grads, self.clip_norm)
                # 7. optimize
                loss = F.depend(loss, self.optimizer(grads))

            # 8.ema
            if self.ema is not None:
                self.ema.ema_update()
        # else:
        #    print("WARNING: Gradient overflow! update skipped.") # TODO: recover it after 910B in-graph print issue fixed
        #    pass

        return loss, cond, scaling_sens<|MERGE_RESOLUTION|>--- conflicted
+++ resolved
@@ -82,12 +82,8 @@
                 z.requires_grad = False
 
         self.verbose = verbose
-<<<<<<< HEAD
         self.is_cpu_device = ms.get_context("device_target") == "CPU"  # to support CPU in CI
-=======
-        self.is_cpu_device = context.get_context("device_target") == "CPU"  # to support CPU in CI
         self.skip_start_overflow_check = version.parse(ms.__version__) >= version.parse("2.1")
->>>>>>> 141cfa0d
 
         self.map = ops.Map()
         self.partial = ops.Partial()
