--- conflicted
+++ resolved
@@ -140,17 +140,11 @@
             nn.Dense(inner_dim, query_dim).to_float(dtype),
             nn.Dropout(dropout) if is_old_ms_version() else nn.Dropout(p=1 - dropout),
         )
-<<<<<<< HEAD
-        self.head_dim = dim_head
+
         self.attention = Attention(dim_head, upcast=upcast)
 
         self.enable_flash_attention = (
             enable_flash_attention and FLASH_IS_AVAILABLE and (ms.context.get_context("device_target") == "Ascend")
-=======
-        self.use_flash_attention = (
-            enable_flash_attention and FLASH_IS_AVAILABLE and (ms.get_context("device_target") == "Ascend")
->>>>>>> fbf861d0
-        )
 
         if self.enable_flash_attention:
             self.flash_attention = FlashAttention(
