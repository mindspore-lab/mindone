--- conflicted
+++ resolved
@@ -173,11 +173,6 @@
 
 ## Performance
 
-<<<<<<< HEAD
-Experiments are tested on Ascend Atlas 800T A2 machines with mindspore 2.3.1 graph mode.
-
-=======
->>>>>>> fbed6d8e
 ### Training
 
 - mindspore 2.5.0
