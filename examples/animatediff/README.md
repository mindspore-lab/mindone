# AnimateDiff based on MindSpore

This repository is the MindSpore implementation of [AnimateDiff](https://arxiv.org/abs/2307.04725).

## Features

- [x] Text-to-video generation with AnimdateDiff v2, supporting 16 frames @512x512 resolution on Ascend 910B, 16 frames @256x256 resolution on GPU 3090
- [x] MotionLoRA inference
<<<<<<< HEAD
- [x] Motion Module Training
- [x] Motion LoRA Training
- [ ] AnimateDiff v3
=======
- [x] AnimateDiff v3
- [ ] Motion Module Training
- [ ] Motion LoRA Training
>>>>>>> 9ffb1b0f

## Requirements

```
pip install -r requirements.txt
```

In case `decord` package is not available in your environment, try `pip install eva-decord`.
Instruction on ffmpeg and decord install on EulerOS:
```
1. install ffmpeg 4, referring to https://ffmpeg.org/releases
    wget wget https://ffmpeg.org/releases/ffmpeg-4.0.1.tar.bz2 --no-check-certificate
    tar -xvf ffmpeg-4.0.1.tar.bz2
    mv ffmpeg-4.0.1 ffmpeg
    cd ffmpeg
    ./configure --enable-shared         # --enable-shared is needed for sharing libavcodec with decord
    make -j 64
    make install
2. install decord, referring to https://github.com/dmlc/decord?tab=readme-ov-file#install-from-source
    git clone --recursive https://github.com/dmlc/decord
    cd decord
    rm build && mkdir build && cd build
    cmake .. -DUSE_CUDA=0 -DCMAKE_BUILD_TYPE=Release
    make -j 64
    make install
    cd ../python
    python3 setup.py install --user
```


## Prepare Model Weights

First, download the torch pretrained weights referring to [torch animatediff checkpoints](https://github.com/guoyww/AnimateDiff/blob/main/__assets__/docs/animatediff.md#download-base-t2i--motion-module-checkpoints).

- Convert SD dreambooth model

To download ToonYou-Beta3 dreambooth model, please refer to this [civitai website](https://civitai.com/models/30240?modelVersionId=78775), or use the following command:
```
wget https://civitai.com/api/download/models/78755 -P models/torch_ckpts/ --content-disposition --no-check-certificate
```
After downloading this dreambooth checkpoint under `animatediff/models/torch_ckpts/`, convert the dreambooth checkpoint using:
```
cd ../examples/stable_diffusion_v2
python tools/model_conversion/convert_weights.py  --source ../animatediff/models/torch_ckpts/toonyou_beta3.safetensors   --target models/toonyou_beta3.ckpt  --model sdv1  --source_version pt
```

In addition, please download [RealisticVision V5.1](https://civitai.com/models/4201?modelVersionId=130072) dreambooth checkpoint and convert it similarly.

- Convert Motion Module
```
cd ../examples/animatediff/tools
python motion_module_convert.py --src ../torch_ckpts/mm_sd_v15_v2.ckpt --tar ../models/motion_module
```

If converting the animatediff v3 motion module checkpoint,
```
cd ../examples/animatediff/tools
python motion_module_convert.py -v v3 --src ../torch_ckpts/v3_sd15_mm.ckpt  --tar ../models/motion_module
```

- Convert Motion LoRA
```
cd ../examples/animatediff/tools
python motion_lora_convert.py --src ../torch_ckpts/.ckpt --tar ../models/motion_lora
```

- Convert Domain Adapter LoRA
```
cd ../examples/animatediff/tools
python domain_adapter_lora_convert.py --src ../torch_ckpts/v3_sd15_adapter.ckpt --tar ../models/domain_adapter_lora
```

- Convert SparseCtrl Encoder
```
cd ../examples/animatediff/tools
python sparsectrl_encoder_convert.py --src ../torch_ckpts/v3_sd15_sparsectrl_{}.ckpt --tar ../models/sparsectrl_encoder
```

The full tree of expected checkpoints is shown below:
```
models
├── domain_adapter_lora
│   └── v3_sd15_adapter.ckpt
├── dreambooth_lora
│   ├── realisticVisionV51_v51VAE.ckpt
│   └── toonyou_beta3.ckpt
├── motion_lora
│   └── v2_lora_ZoomIn.ckpt
├── motion_module
│   ├── mm_sd_v15.ckpt
│   ├── mm_sd_v15_v2.ckpt
│   └── v3_sd15_mm.ckpt
├── sparsectrl_encoder
│   ├── v3_sd15_sparsectrl_rgb.ckpt
│   └── v3_sd15_sparsectrl_scribble.ckpt
└── stable_diffusion
    └── sd_v1.5-d0ab7146.ckpt
```
## Inference (AnimateDiff v3 and SparseCtrl)

- Running On Ascend 910\*:
```
# download demo images
bash scripts/download_demo_images.sh

# under general T2V setting
python text_to_video.py --config configs/prompts/v3/v3-1-T2V.yaml

# image animation (on RealisticVision)
python text_to_video.py --config configs/prompts/v3/v3-2-animation-RealisticVision.yaml

# sketch-to-animation and storyboarding (on RealisticVision)
python text_to_video.py --config configs/prompts/v3/v3-3-sketch-RealisticVision.yaml
```


Results:

<table class="center">
    <tr style="line-height: 0">
    <td width=25% style="border: none; text-align: center">Input (by RealisticVision)</td>
    <td width=25% style="border: none; text-align: center">Animation</td>
    <td width=25% style="border: none; text-align: center">Input</td>
    <td width=25% style="border: none; text-align: center">Animation</td>
    </tr>
    <tr>
    <td width=25% style="border: none"><img src="https://raw.githubusercontent.com/wtomin/mindone-assets/main/animatediff/__assets__/demos/image/RealisticVision_firework.png" style="width:100%"></td>
    <td width=25% style="border: none"><img src="https://raw.githubusercontent.com/wtomin/mindone-assets/main/animatediff/v3/0-closeup-face-photo-of-man-in-black-clothes%2C-night-city.gif" style="width:100%"></td>
    <td width=25% style="border: none"><img src="https://raw.githubusercontent.com/wtomin/mindone-assets/main/animatediff/__assets__/demos/image/RealisticVision_sunset.png" style="width:100%"></td>
    <td width=25% style="border: none"><img src="https://raw.githubusercontent.com/wtomin/mindone-assets/main/animatediff/v3/0-masterpiece%2C-bestquality%2C-highlydetailed%2C-ultradetailed%2C-sunset%2C-orange-sky%2C-warm-lighting%2C-fishing.gif" style="width:100%"></td>
    </tr>
</table>

<table class="center">
    <tr style="line-height: 0">
    <td width=25% style="border: none; text-align: center">Input Scribble</td>
    <td width=25% style="border: none; text-align: center">Output</td>
    <td width=25% style="border: none; text-align: center">Input Scribbles</td>
    <td width=25% style="border: none; text-align: center">Output</td>
    </tr>
    <tr>
      <td width=25% style="border: none"><img src="https://raw.githubusercontent.com/wtomin/mindone-assets/main/animatediff/__assets__/demos/scribble/scribble_1.png" style="width:100%"></td>
      <td width=25% style="border: none"><img src="https://raw.githubusercontent.com/wtomin/mindone-assets/main/animatediff/v3/0-a-back-view-of-a-boy%2C-standing-on-the-ground%2C.gif" style="width:100%"></td>
      <td width=25% style="border: none"><img src="https://raw.githubusercontent.com/wtomin/mindone-assets/main/animatediff/__assets__/demos/scribble/scribble_2_readme.png" style="width:100%"></td>
      <td width=25% style="border: none"><img src="https://raw.githubusercontent.com/wtomin/mindone-assets/main/animatediff/v3/0-an-aerial-view-of-a-modern-city%2C-sunlight%2C-day-time%2C.gif" style="width:100%"></td>
    </tr>
</table>

- Running on GPU:

Please append `--device_target GPU` to the end of the commands above.

## Inference (AnimateDiff v2)

### Text-to-Video

- Running On Ascend 910\*:
```
python text_to_video.py --config configs/prompts/v2/1-ToonYou.yaml --L 16 --H 512 --W 512
```

By default, DDIM sampling is used, and the sampling speed is 1.07s/iter.

Results:

<p float="left">
<img src=https://github.com/SamitHuang/mindone/assets/8156835/9d6ef65f-223d-407c-bc85-a852d3594934 width="25%" />
<img src=https://github.com/SamitHuang/mindone/assets/8156835/40dbe614-ccc6-4567-ab53-099cb8d61ebc width="25%" />
<img src=https://github.com/SamitHuang/mindone/assets/8156835/fb9e2069-041a-4e81-b88e-ccdcfa8afd32 width="25%" />
</p>


- Running on GPU:
```
python text_to_video.py --config configs/prompts/v2/1-ToonYou.yaml --L 16 --H 256 --W 256 --device_target GPU
```

### Motion LoRA
- Running On Ascend 910\*:
```
python text_to_video.py --config configs/prompts/v2/1-ToonYou-MotionLoRA.yaml --L 16 --H 512 --W 512
```

By default, DDIM sampling is used, and the sampling speed is 1.07s/iter.

Results using Zoom-In motion lora:

<p float="left">
<img src=https://github.com/SamitHuang/mindone/assets/8156835/9357b2e4-0479-4afa-a28b-7a121aba865e width="25%" />
<img src=https://github.com/SamitHuang/mindone/assets/8156835/f8ff1d2a-20d8-447d-89b2-fd94430db7a4 width="25%" />
<img src=https://github.com/SamitHuang/mindone/assets/8156835/d4d947a3-4d10-4c7e-b134-a725269037c3 width="25%" />
</p>


- Running on GPU:
```
python text_to_video.py --config configs/prompts/v2/1-ToonYou-MotionLoRA.yaml --L 16 --H 256 --W 256 --device_target GPU
```

## Training

### Image Finetuning

```
python train.py --config configs/training/image_finetune.yaml
```
> For 910B, please set `export MS_ASCEND_CHECK_OVERFLOW_MODE="INFNAN_MODE"` before running training.


### Motion Module Training

```
python train.py --config configs/training/mmv2_train.yaml
```
> For 910B, please set `export MS_ASCEND_CHECK_OVERFLOW_MODE="INFNAN_MODE"` before running training.

You may change the arguments including data path, output directory, lr, etc in the yaml config file. You can also change by command line arguments referring to `args_train.py` or `python train.py --help`

- Evaluation
Inference with the trained model:
```
python text_to_video.py --config configs/prompts/v2/base_video.yaml \
    --motion_module_path {path to saved checkpoint} \
    --prompt  {text prompt}  \
```

You can also create a new config yaml to specify the prompts to test and the motion moduel path based on `configs/prompt/v2/base_video.yaml`.


### Motion LoRA Training

```
python train.py --config configs/training/mmv2_lora.yaml
```
> For 910B, please set `export MS_ASCEND_CHECK_OVERFLOW_MODE="INFNAN_MODE"` before running training.


- Inference with the trained model:
```
python text_to_video.py --config configs/prompts/v2/base_video.yaml \
    --motion_lora_path {path to saved checkpoint} \
    --prompt  {text prompt}  \
```


### Training on GPU

Please add `--device_target GPU` in the above training commands and adjust `image_size`/`num_frames`/`train_batch_size` to fit your device memory, if you wan to run on GPUs. Below is an example for 3090.

```
# reduce num frames and batch size to avoid OOM in 3090
python train.py --config configs/training/mmv2_train.yaml --data_path ../videocomposer/datasets/webvid5 --image_size 256 --num_frames=4 --device_target GPU --train_batch_size=1
```<|MERGE_RESOLUTION|>--- conflicted
+++ resolved
@@ -6,15 +6,9 @@
 
 - [x] Text-to-video generation with AnimdateDiff v2, supporting 16 frames @512x512 resolution on Ascend 910B, 16 frames @256x256 resolution on GPU 3090
 - [x] MotionLoRA inference
-<<<<<<< HEAD
 - [x] Motion Module Training
 - [x] Motion LoRA Training
 - [ ] AnimateDiff v3
-=======
-- [x] AnimateDiff v3
-- [ ] Motion Module Training
-- [ ] Motion LoRA Training
->>>>>>> 9ffb1b0f
 
 ## Requirements
 
