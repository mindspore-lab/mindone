"""
AnimateDiff training pipeline
- Image finetuning
- Motion module training
"""
import datetime
import logging
import math
import os
import shutil
import sys
from typing import Tuple

import yaml
from omegaconf import OmegaConf

import mindspore as ms
from mindspore import Model, load_checkpoint, load_param_into_net, nn
from mindspore.communication.management import get_group_size, get_rank, init
from mindspore.nn.wrap.loss_scale import DynamicLossScaleUpdateCell
from mindspore.train.callback import TimeMonitor

__dir__ = os.path.dirname(os.path.abspath(__file__))
mindone_lib_path = os.path.abspath(os.path.join(__dir__, "../../"))
sys.path.insert(0, mindone_lib_path)

from ad.data.dataset import create_dataloader

# from ad.data.dataset import check_sanity
from ad.utils.load_models import load_motion_modules, update_unet2d_params_for_unet3d
from args_train import parse_args

from mindone.models.lora import inject_trainable_lora, make_only_lora_params_trainable
from mindone.trainers.callback import EvalSaveCallback, OverflowMonitor, ProfilerCallback
from mindone.trainers.checkpoint import resume_train_network
from mindone.trainers.ema import EMA
from mindone.trainers.lr_schedule import create_scheduler
from mindone.trainers.optim import create_optimizer
from mindone.trainers.train_step import TrainOneStepWrapper

# from mindone.utils.amp import auto_mixed_precision
from mindone.utils.config import get_obj_from_str
from mindone.utils.logger import set_logger
from mindone.utils.params import count_params, load_param_into_net_with_filter
from mindone.utils.seed import set_random_seed
from mindone.utils.version_control import is_old_ms_version

os.environ["HCCL_CONNECT_TIMEOUT"] = "6000"

logger = logging.getLogger(__name__)


def build_model_from_config(config, unet_config_update=None):
    config = OmegaConf.load(config).model
    if unet_config_update is not None:
        # config["params"]["unet_config"]["params"]["enable_flash_attention"] = enable_flash_attention
        unet_args = config["params"]["unet_config"]["params"]
        for name, value in unet_config_update.items():
            if value is not None:
                logger.info("Arg `{}` updated: {} -> {}".format(name, unet_args[name], value))
                unet_args[name] = value
    if "target" not in config:
        if config == "__is_first_stage__":
            return None
        elif config == "__is_unconditional__":
            return None
        raise KeyError("Expected key `target` to instantiate.")
    config_params = config.get("params", dict())
    # config_params['cond_stage_trainable'] = cond_stage_trainable # TODO: easy config
    return get_obj_from_str(config["target"])(**config_params)


def load_pretrained_model(
    pretrained_ckpt, net, unet_initialize_random=False, load_unet3d_from_2d=False, unet3d_type="adv2"
):
    logger.info(f"Loading pretrained model from {pretrained_ckpt}")
    if os.path.exists(pretrained_ckpt):
        param_dict = load_checkpoint(pretrained_ckpt)

        if load_unet3d_from_2d:
            param_dict = update_unet2d_params_for_unet3d(param_dict, unet3d_type=unet3d_type)

        if unet_initialize_random:
            pnames = list(param_dict.keys())
            # pop unet params from pretrained weight
            for pname in pnames:
                if pname.startswith("model.diffusion_model"):
                    param_dict.pop(pname)
            logger.warning("UNet will be initialized randomly")

        if is_old_ms_version():
            param_not_load = load_param_into_net(net, param_dict, filter=param_dict.keys())
        else:
            param_not_load, ckpt_not_load = load_param_into_net_with_filter(net, param_dict, filter=param_dict.keys())

        logger.info(
            "Net params not load: {}, Total net params not loaded: {}".format(param_not_load, len(param_not_load))
        )
        logger.info(
            "Ckpt params not load: {}, Total ckpt params not loaded: {}".format(ckpt_not_load, len(ckpt_not_load))
        )

        if not unet_initialize_random:
            assert (
                len(ckpt_not_load) == 0
            ), "All params in ckpt should be loaded to the network. See log for detailed missing params."
    else:
        logger.warning(f"Checkpoint file {pretrained_ckpt} dose not exist!!!")


def init_env(
    mode: int = ms.GRAPH_MODE,
    seed: int = 42,
    distributed: bool = False,
    max_device_memory: str = None,
    device_target: str = "Ascend",
) -> Tuple[int, int, int]:
    """
    Initialize MindSpore environment.

    Args:
        mode: MindSpore execution mode. Default is 0 (ms.GRAPH_MODE).
        seed: The seed value for reproducibility. Default is 42.
        distributed: Whether to enable distributed training. Default is False.
    Returns:
        A tuple containing the device ID, rank ID and number of devices.
    """
    set_random_seed(seed)

    if distributed:
        device_id = int(os.getenv("DEVICE_ID"))
        ms.set_context(
            mode=mode,
            device_target=device_target,
            device_id=device_id,
            ascend_config={"precision_mode": "allow_fp32_to_fp16"},  # TODO: tune
        )
        init()
        device_num = get_group_size()
        rank_id = get_rank()
        logger.debug(f"Device_id: {device_id}, rank_id: {rank_id}, device_num: {device_num}")
        ms.reset_auto_parallel_context()
        ms.set_auto_parallel_context(
            parallel_mode=ms.ParallelMode.DATA_PARALLEL,
            gradients_mean=True,
            device_num=device_num,
        )
        var_info = ["device_num", "rank_id", "device_num / 8", "rank_id / 8"]
        var_value = [device_num, rank_id, int(device_num / 8), int(rank_id / 8)]
        logger.info(dict(zip(var_info, var_value)))

    else:
        device_num = 1
        device_id = int(os.getenv("DEVICE_ID", 0))
        rank_id = 0
        ms.set_context(
            mode=mode,
            device_target=device_target,
            device_id=device_id,
            ascend_config={"precision_mode": "allow_fp32_to_fp16"},  # TODO: tune
        )

    if max_device_memory is not None:
        ms.set_context(max_device_memory=max_device_memory)

    return device_id, rank_id, device_num


def main(args):
    time_str = datetime.datetime.now().strftime("%Y-%m-%dT%H-%M-%S")
    args.output_path = os.path.join(args.output_path, time_str)

    # 1. init
    device_id, rank_id, device_num = init_env(
        args.mode,
        seed=args.seed,
        distributed=args.use_parallel,
        device_target=args.device_target,
        max_device_memory=args.max_device_memory,
    )
    set_logger(name="", output_dir=args.output_path, rank=rank_id, log_level=eval(args.log_level))

    # 2. build model
    unet_config_update = dict(
        enable_flash_attention=args.enable_flash_attention,
        use_recompute=args.use_recompute,
        recompute_strategy=args.recompute_strategy,
    )
    latent_diffusion_with_loss = build_model_from_config(args.model_config, unet_config_update)
    # 1) load sd pretrained weight
    load_pretrained_model(
        args.pretrained_model_path,
        latent_diffusion_with_loss,
        unet_initialize_random=args.unet_initialize_random,
        load_unet3d_from_2d=(not args.image_finetune),
        unet3d_type="adv1" if "mmv1" in args.model_config else "adv2",  # TODO: better not use filename to judge version
    )

    # TODO: debugging
    # latent_diffusion_with_loss = auto_mixed_precision(latent_diffusion_with_loss, "O2")

    if not args.image_finetune:
        # load mm pretrained weight
        if args.motion_module_path != "":
            load_motion_modules(latent_diffusion_with_loss, args.motion_module_path)

        # set motion module amp O2 if required for memory reduction
        if args.force_motion_module_amp_O2:
            logger.warning("Force to set motion module in amp level O2")
            latent_diffusion_with_loss.model.diffusion_model.set_mm_amp_level("O2")

        # inject lora dense layers to motion modules if set
        if args.motion_lora_finetune:
            # for param in latent_diffusion_with_loss.get_parameters():
            #     param.requires_grad = False
            motion_lora_layers, _ = inject_trainable_lora(
                latent_diffusion_with_loss,
                rank=args.motion_lora_rank,
                use_fp16=True,
                scale=args.motion_lora_alpha,
                target_modules=["ad.modules.diffusionmodules.motion_module.VersatileAttention"],
            )
            trainable_params = make_only_lora_params_trainable(latent_diffusion_with_loss)
            logging.info(
                "Motion lora layers injected. Num lora layers: {}, Num lora params: {}".format(
                    len(motion_lora_layers), len(trainable_params)
                )
            )
        else:
            # set only motion module trainable for mm finetuning
            num_mm_trainable = 0
            for param in latent_diffusion_with_loss.model.get_parameters():
                # exclude positional embedding params from training
                if (".temporal_transformer." in param.name) and (".pe" not in param.name):
                    param.requires_grad = True
                    num_mm_trainable += 1
                else:
                    param.requires_grad = False
            logger.info("Num MM trainable params {}".format(num_mm_trainable))
            # assert num_mm_trainable in [546, 520], "Expect 546 trainable params for MM-v2 or 520 for MM-v1."

    # count total params and trainable params
    tot_params, trainable_params = count_params(latent_diffusion_with_loss.model)
    logger.info("UNet3D: total param size {:,}, trainable {:,}".format(tot_params, trainable_params))
    assert trainable_params > 0, "No trainable parameters. Please check model config."

    # 3. build dataset
    if args.image_finetune:
        logger.info("Task is image finetune, num_frames and frame_stride is forced to 1")
        args.num_frames = 1
        args.frame_stride = 1
        data_config = dict(
            video_folder=args.data_path,
            csv_path=args.data_path + "/video_caption.csv",
            sample_size=args.image_size,
            sample_stride=args.frame_stride,
            sample_n_frames=args.num_frames,
            batch_size=args.train_batch_size,
            shuffle=True,
            num_parallel_workers=args.num_parallel_workers,
            max_rowsize=32,
<<<<<<< HEAD
            random_drop_text=args.random_drop_text,
            random_drop_text_ratio=args.random_drop_text_ratio,
=======
            train_data_type=args.train_data_type,
>>>>>>> 9ffb1b0f
        )
    else:
        data_config = dict(
            video_folder=args.data_path,
            csv_path=args.data_path + "/video_caption.csv",
            sample_size=args.image_size,
            sample_stride=args.frame_stride,
            sample_n_frames=args.num_frames,
            batch_size=args.train_batch_size,
            shuffle=True,
            num_parallel_workers=args.num_parallel_workers,
            max_rowsize=64,
<<<<<<< HEAD
            random_drop_text=args.random_drop_text,
            random_drop_text_ratio=args.random_drop_text_ratio,
=======
            train_data_type=args.train_data_type,
>>>>>>> 9ffb1b0f
        )

    tokenizer = latent_diffusion_with_loss.cond_stage_model.tokenize
    dataset = create_dataloader(
        data_config, tokenizer=tokenizer, is_image=args.image_finetune, device_num=device_num, rank_id=rank_id
    )
    dataset_size = dataset.get_dataset_size()

    # compute total steps and data epochs (in unit of data sink size)
    if args.train_steps == -1:
        assert args.epochs != -1
        total_train_steps = args.epochs * dataset_size
    else:
        total_train_steps = args.train_steps

    if args.dataset_sink_mode and args.sink_size != -1:
        steps_per_sink = args.sink_size
    else:
        steps_per_sink = dataset_size
    sink_epochs = math.ceil(total_train_steps / steps_per_sink)

    if args.ckpt_save_steps == -1:
        ckpt_save_interval = args.ckpt_save_epochs
        step_mode = False
    else:
        step_mode = not args.dataset_sink_mode
        if not args.dataset_sink_mode:
            ckpt_save_interval = args.ckpt_save_steps
        else:
            # still need to count interval in sink epochs
            ckpt_save_interval = max(1, args.ckpt_save_steps // steps_per_sink)
            if args.ckpt_save_steps % steps_per_sink != 0:
                logger.warning(
                    f"`ckpt_save_steps` must be times of sink size or dataset_size under dataset sink mode."
                    f"Checkpoint will be saved every {ckpt_save_interval * steps_per_sink} steps."
                )
    step_mode = step_mode if args.step_mode is None else args.step_mode

    logger.info(f"train_steps: {total_train_steps}, train_epochs: {args.epochs}, sink_size: {args.sink_size}")
    logger.info(f"total train steps: {total_train_steps}, sink epochs: {sink_epochs}")
    logger.info(
        "ckpt_save_interval: {} {}".format(
            ckpt_save_interval, "steps" if (not args.dataset_sink_mode and step_mode) else "sink epochs"
        )
    )

    # 4. build training utils: lr, optim, callbacks, trainer
    # build learning rate scheduler
    if not args.decay_steps:
        args.decay_steps = total_train_steps - args.warmup_steps  # fix lr scheduling
        if args.decay_steps <= 0:
            logger.warning(
                f"decay_steps is {args.decay_steps}, please check epochs, dataset_size and warmup_steps. "
                f"Will force decay_steps to be set to 1."
            )
            args.decay_steps = 1

    lr = create_scheduler(
        steps_per_epoch=dataset_size,
        name=args.scheduler,
        lr=args.start_learning_rate,
        end_lr=args.end_learning_rate,
        warmup_steps=args.warmup_steps,
        decay_steps=args.decay_steps,
        total_steps=total_train_steps,
    )

    # build optimizer
    optimizer = create_optimizer(
        latent_diffusion_with_loss.trainable_params(),
        name=args.optim,
        betas=args.betas,
        eps=args.optim_eps,
        group_strategy=args.group_strategy,
        weight_decay=args.weight_decay,
        lr=lr,
    )

    if args.loss_scaler_type == "dynamic":
        loss_scaler = DynamicLossScaleUpdateCell(
            loss_scale_value=args.init_loss_scale, scale_factor=args.loss_scale_factor, scale_window=args.scale_window
        )
    elif args.loss_scaler_type == "static":
        loss_scaler = nn.FixedLossScaleUpdateCell(args.init_loss_scale)
    else:
        raise ValueError

    # resume ckpt
    ckpt_dir = os.path.join(args.output_path, "ckpt")
    start_epoch = 0
    if args.resume:
        resume_ckpt = os.path.join(ckpt_dir, "train_resume.ckpt") if isinstance(args.resume, bool) else args.resume

        start_epoch, loss_scale, cur_iter, last_overflow_iter = resume_train_network(
            latent_diffusion_with_loss, optimizer, resume_ckpt
        )
        loss_scaler.loss_scale_value = loss_scale
        loss_scaler.cur_iter = cur_iter
        loss_scaler.last_overflow_iter = last_overflow_iter

    # trainer (standalone and distributed)
    ema = (
        EMA(
            latent_diffusion_with_loss,
            ema_decay=0.9999,
        )
        if args.use_ema
        else None
    )

    net_with_grads = TrainOneStepWrapper(
        latent_diffusion_with_loss,
        optimizer=optimizer,
        scale_sense=loss_scaler,
        drop_overflow_update=args.drop_overflow_update,
        gradient_accumulation_steps=args.gradient_accumulation_steps,
        clip_grad=args.clip_grad,
        clip_norm=args.max_grad_norm,
        ema=ema,
    )

    model = Model(net_with_grads)

    # callbacks
    callback = [TimeMonitor(args.log_interval)]
    ofm_cb = OverflowMonitor()
    callback.append(ofm_cb)

    if rank_id == 0:
        save_cb = EvalSaveCallback(
            network=latent_diffusion_with_loss,
            rank_id=rank_id,
            ckpt_save_dir=ckpt_dir,
            ema=ema,
            ckpt_save_policy="latest_k",
            ckpt_max_keep=args.ckpt_max_keep,
            step_mode=step_mode,
            use_step_unit=(args.ckpt_save_steps != -1),
            ckpt_save_interval=ckpt_save_interval,
            log_interval=args.log_interval,
            start_epoch=start_epoch,
            model_name="sd" if args.image_finetune else "ad",
            use_lora=args.motion_lora_finetune,
            lora_rank=args.motion_lora_rank,
            param_save_filter=[".temporal_transformer."] if args.save_mm_only else None,
            record_lr=False,  # TODO: check LR retrival for new MS on 910b
        )
        callback.append(save_cb)
        if args.profile:
            callback.append(ProfilerCallback())

    # 5. log and save config
    if rank_id == 0:
        num_params_unet, _ = count_params(latent_diffusion_with_loss.model.diffusion_model)
        num_params_text_encoder, _ = count_params(latent_diffusion_with_loss.cond_stage_model)
        num_params_vae, _ = count_params(latent_diffusion_with_loss.first_stage_model)
        num_params, num_trainable_params = count_params(latent_diffusion_with_loss)

        key_info = "Key Settings:\n" + "=" * 50 + "\n"
        key_info += "\n".join(
            [
                f"MindSpore mode[GRAPH(0)/PYNATIVE(1)]: {args.mode}",
                f"Distributed mode: {args.use_parallel}",
                f"Data path: {args.data_path}",
                f"Num params: {num_params:,} (unet: {num_params_unet:,}, text encoder: {num_params_text_encoder:,}, vae: {num_params_vae:,})",
                f"Num trainable params: {num_trainable_params:,}",
                f"Precision: {latent_diffusion_with_loss.model.diffusion_model.dtype}",
                f"Learning rate: {args.start_learning_rate}",
                f"Batch size: {args.train_batch_size}",
                f"Image size: {args.image_size}",
                f"Frames: {args.num_frames}",
                f"Weight decay: {args.weight_decay}",
                f"Grad accumulation steps: {args.gradient_accumulation_steps}",
                f"Num epochs: {args.epochs}",
                f"Loss scaler: {args.loss_scaler_type}",
                f"Init loss scale: {args.init_loss_scale}",
                f"Grad clipping: {args.clip_grad}",
                f"Max grad norm: {args.max_grad_norm}",
                f"EMA: {args.use_ema}",
                f"Enable flash attention: {args.enable_flash_attention}",
                f"Random drop text: {args.random_drop_text}",
            ]
        )
        key_info += "\n" + "=" * 50
        logger.info(key_info)

        logger.info("Start training...")
        # backup config files
        shutil.copyfile(args.model_config, os.path.join(args.output_path, os.path.basename(args.model_config)))

        with open(os.path.join(args.output_path, "args.yaml"), "w") as f:
            yaml.safe_dump(vars(args), stream=f, default_flow_style=False, sort_keys=False)

    # 6. train
    # TODO: start_epoch already recorded in sink size?
    model.train(
        sink_epochs,
        dataset,
        callbacks=callback,
        dataset_sink_mode=args.dataset_sink_mode,
        sink_size=args.sink_size,
        initial_epoch=start_epoch,
    )


if __name__ == "__main__":
    logger.debug("process id:", os.getpid())
    args = parse_args()
    main(args)<|MERGE_RESOLUTION|>--- conflicted
+++ resolved
@@ -259,12 +259,9 @@
             shuffle=True,
             num_parallel_workers=args.num_parallel_workers,
             max_rowsize=32,
-<<<<<<< HEAD
             random_drop_text=args.random_drop_text,
             random_drop_text_ratio=args.random_drop_text_ratio,
-=======
             train_data_type=args.train_data_type,
->>>>>>> 9ffb1b0f
         )
     else:
         data_config = dict(
@@ -277,12 +274,9 @@
             shuffle=True,
             num_parallel_workers=args.num_parallel_workers,
             max_rowsize=64,
-<<<<<<< HEAD
             random_drop_text=args.random_drop_text,
             random_drop_text_ratio=args.random_drop_text_ratio,
-=======
             train_data_type=args.train_data_type,
->>>>>>> 9ffb1b0f
         )
 
     tokenizer = latent_diffusion_with_loss.cond_stage_model.tokenize
