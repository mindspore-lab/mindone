# Copyright 2022 Huawei Technologies Co., Ltd
#
# Licensed under the Apache License, Version 2.0 (the "License");
# you may not use this file except in compliance with the License.
# You may obtain a copy of the License at
#
# http://www.apache.org/licenses/LICENSE-2.0
#
# Unless required by applicable law or agreed to in writing, software
# distributed under the License is distributed on an "AS IS" BASIS,
# WITHOUT WARRANTIES OR CONDITIONS OF ANY KIND, either express or implied.
# See the License for the specific language governing permissions and
# limitations under the License.
# ============================================================================

import logging
import math

import numpy as np

import mindspore as ms
import mindspore.numpy as msnp
from mindspore import mint, nn
from mindspore.common.initializer import initializer

from mindone.utils.version_control import (
    MS_VERSION,
    check_valid_flash_attention,
    choose_flash_attention_dtype,
    is_old_ms_version,
)

logger = logging.getLogger()

FLASH_IS_AVAILABLE = check_valid_flash_attention()
FA_MS23_UPDATE = False
if FLASH_IS_AVAILABLE:
    try:
        from mindspore.nn.layer.flash_attention import FlashAttention
    except Exception:
        # for ms2.3 >= 20240219, FA API changed
        from mindspore.ops.operations.nn_ops import FlashAttentionScore

        FA_MS23_UPDATE = True
        print("D--: get MS2.3 PoC API! ")

    logger.info("Flash attention is available.")


def exists(val):
    return val is not None


def uniq(arr):
    return {el: True for el in arr}.keys()


def default(val, d):
    if exists(val):
        return val
    if isinstance(d, (ms.Tensor, int, float)):
        return d
    return d()


class GEGLU(nn.Cell):
    def __init__(self, dim_in, dim_out, dtype=ms.float32):
        super().__init__()
        self.proj = mint.nn.Linear(dim_in, dim_out * 2).to_float(dtype)
        self.gelu = nn.GELU()

    def construct(self, x):
        x, gate = mint.split(self.proj(x), self.proj(x).shape[-1] // 2, dim=-1)

        return x * self.gelu(gate)


class FeedForward(nn.Cell):
    def __init__(self, dim, dim_out=None, mult=4, glu=False, dropout=1.0, dtype=ms.float32):
        super().__init__()
        inner_dim = int(dim * mult)
        dim_out = default(dim_out, dim)
        project_in = (
            nn.Sequential(mint.nn.Linear(dim, inner_dim).to_float(dtype), mint.nn.GELU().to_float(dtype))
            if not glu
            else GEGLU(dim, inner_dim, dtype=dtype)
        )
        self.net = nn.SequentialCell(
            project_in,
            nn.Dropout(dropout) if is_old_ms_version() else nn.Dropout(p=1 - dropout).to_float(ms.float32),
            mint.nn.Linear(inner_dim, dim_out).to_float(dtype),
        )

    def construct(self, x):
        return self.net(x)


def zero_module(module):
    """
    Zero out the parameters of a module and return it.
    """
    weight = initializer("zeros", module.weight.shape)
    bias_weight = initializer("zeros", module.bias.shape)
    module.weight.set_data(weight)
    module.bias.set_data(bias_weight)
    return module


def Normalize(in_channels):
    return mint.nn.GroupNorm(num_groups=32, num_channels=in_channels, eps=1e-6, affine=True).to_float(ms.float32)


class LinearAttention(nn.Cell):
    def __init__(self, dim, heads=4, dim_head=32):
        super().__init__()
        self.heads = heads
        hidden_dim = dim_head * heads
        self.to_qkv = mint.nn.Conv2d(dim, hidden_dim * 3, 1, bias=False)
        self.to_out = mint.nn.Conv2d(hidden_dim, dim, 1, bias=True)


class CrossAttention(nn.Cell):
    """
    Flash attention doesnot work well (leading to noisy images) for SD1.5-based models on 910B up to MS2.2.1-20231122 version,
    due to the attention head dimension is 40, num heads=5. Require test on future versions
    """

    def __init__(
        self,
        query_dim,
        context_dim=None,
        heads=8,
        dim_head=64,
        dropout=1.0,
        dtype=ms.float32,
        enable_flash_attention=False,
    ):
        super().__init__()
        inner_dim = dim_head * heads
        context_dim = default(context_dim, query_dim)

        self.heads = heads

        self.to_q = mint.nn.Linear(query_dim, inner_dim, bias=False).to_float(dtype)
        self.to_k = mint.nn.Linear(context_dim, inner_dim, bias=False).to_float(dtype)
        self.to_v = mint.nn.Linear(context_dim, inner_dim, bias=False).to_float(dtype)
        self.to_out = nn.SequentialCell(
            mint.nn.Linear(inner_dim, query_dim).to_float(dtype),
            nn.Dropout(dropout) if is_old_ms_version() else nn.Dropout(p=1 - dropout).to_float(ms.float32),
        )
        self.head_dim = dim_head
        self.attention = Attention(dim_head)

        self.enable_flash_attention = (
            enable_flash_attention and FLASH_IS_AVAILABLE and (ms.context.get_context("device_target") == "Ascend")
        )

        if self.enable_flash_attention:
            if not FA_MS23_UPDATE:
                self.flash_attention = FlashAttention(head_dim=dim_head, head_num=heads, high_precision=True)
            else:
                # TODO: for MS2.3 PoC, how to adapt high_precision=True?
                # Q: (b s n*d) -> (b n s d))  #  s - seq_len, n - num_head, d - head dim
                self.flash_attention = FlashAttentionScore(
                    scale_value=1.0 / math.sqrt(dim_head),  # required if we didn't scale q or k before FA
                    head_num=heads,
                    input_layout="BNSD",  # BSH or BNSD
                )
            # TODO: need to change mask type for MS2.3 PoC version?
            self.fa_mask_dtype = choose_flash_attention_dtype()  # ms.uint8 or ms.float16 depending on version
            # logger.info("Flash attention is enabled.")
        else:
            self.flash_attention = None

        # TODO: due to FA supports well for head dimensions: 64, 80, 96, 120, 128 and 256
        self.FA_max_head_dim = 256
        if MS_VERSION >= "2.2" and MS_VERSION < "2.3":
            self.FA_pad_head_dim = 160
        elif MS_VERSION >= "2.3":
            self.FA_pad_head_dim = 40
            # if self.enable_flash_attention:
            # logger.warning("Will head_dim 40 to 64 for Flash Attention for MS2.3-dev. This can be removed in later MS version after check.")
        else:
            self.FA_pad_head_dim = -1

    @staticmethod
    def _rearange_in(x, h):
        # (b, n, h*d) -> (b*h, n, d)
        b, n, d = x.shape
        d = d // h

        x = mint.reshape(x, (b, n, h, d))
        x = mint.permute(x, (0, 2, 1, 3))
        x = mint.reshape(x, (b * h, n, d))
        return x

    @staticmethod
    def _rearange_out(x, h):
        # (b*h, n, d) -> (b, n, h*d)
        b, n, d = x.shape
        b = b // h

        x = mint.reshape(x, (b, h, n, d))
        x = mint.permute(x, (0, 2, 1, 3))
        x = mint.reshape(x, (b, n, h * d))
        return x

    def construct(self, x, context=None, mask=None):
        x_dtype = x.dtype
        h = self.heads

        q = self.to_q(x)
        context = default(context, x)
        k = self.to_k(context)
        v = self.to_v(context)

        q_b, q_n, _ = q.shape  # (b s n*d)
        k_b, k_n, _ = k.shape
        v_b, v_n, _ = v.shape

        head_dim = q.shape[-1] // self.heads

        if (
            self.enable_flash_attention and q_n % 16 == 0 and k_n % 16 == 0 and head_dim <= self.FA_max_head_dim
        ):  # FIXME: now restrict head_dim to 128 to avoid 160 bug. revert to 256 once FA bug is fixed.
            # reshape qkv shape ((b s n*d) -> (b n s d))and mask dtype for FA input format
            q = q.view(q_b, q_n, h, -1).transpose(0, 2, 1, 3)
            k = k.view(k_b, k_n, h, -1).transpose(0, 2, 1, 3)
            v = v.view(v_b, v_n, h, -1).transpose(0, 2, 1, 3)

            if head_dim == self.FA_pad_head_dim:
                # pad to 2**n * 64
                padding_size = 64 * 2 ** math.ceil(math.log(head_dim / 64, 2)) - head_dim
                q = msnp.pad(q, ((0, 0), (0, 0), (0, 0), (0, padding_size)), constant_value=0)
                k = msnp.pad(k, ((0, 0), (0, 0), (0, 0), (0, padding_size)), constant_value=0)
                v = msnp.pad(v, ((0, 0), (0, 0), (0, 0), (0, padding_size)), constant_value=0)

            if not FA_MS23_UPDATE:
                if mask is None:
                    mask = mint.zeros((q_b, q_n, q_n), self.fa_mask_dtype)
                out = self.flash_attention(
                    q.to(ms.float16), k.to(ms.float16), v.to(ms.float16), mask.to(self.fa_mask_dtype)
                )
            else:
                _, _, _, out = self.flash_attention(
                    q.to(ms.float16), k.to(ms.float16), v.to(ms.float16), None, None, None, None, None
                )

            if head_dim == self.FA_pad_head_dim:
                out = mint.narrow(out, 0, 0, q_b)
                out = mint.narrow(out, 1, 0, h)
                out = mint.narrow(out, 2, 0, q_n)
                out = mint.narrow(out, 3, 0, head_dim)

            b, h, n, d = out.shape
            # reshape FA output to original attn input format, (b n s d) -> (b s n*d)
            out = out.transpose(0, 2, 1, 3).view(b, n, -1)
        else:
            # (b, n, h*d) -> (b*h, n, d)
            q = self._rearange_in(q, h)
            k = self._rearange_in(k, h)
            v = self._rearange_in(v, h)

            out = self.attention(q, k, v, mask)
            # (b*h, n, d) -> (b, n, h*d)
            out = self._rearange_out(out, h)

        return self.to_out(out).to(x_dtype)


class Attention(nn.Cell):
    def __init__(self, dim_head):
        super().__init__()
        self.softmax = mint.nn.Softmax(dim=-1)
        self.scale = dim_head**-0.5

    def construct(self, q, k, v, mask):
        sim = mint.matmul(q, mint.permute(k, (0, 2, 1))) * self.scale

        if exists(mask):
            mask = mint.reshape(mask, (mask.shape[0], -1))
            if sim.dtype == ms.float16:
                finfo_type = np.float16
            else:
                finfo_type = np.float32
            max_neg_value = -np.finfo(finfo_type).max
<<<<<<< HEAD
            mask = mask.repeat_interleave(self.heads, dim=0)
            mask = ops.expand_dims(mask, axis=1)
=======
            mask = mask.repeat(self.heads, axis=0)
            mask = mint.unsqueeze(mask, dim=1)
>>>>>>> 8e42dedd
            sim.masked_fill(mask, max_neg_value)

        # TODO: testing use fp16 instead
        # use fp32 for exponential inside
        # attn = self.softmax(sim.astype(ms.float32)).astype(v.dtype)
        attn = self.softmax(sim)

        out = mint.matmul(attn, v)

        return out


class BasicTransformerBlock(nn.Cell):
    def __init__(
        self,
        dim,
        n_heads,
        d_head,
        dropout=1.0,
        context_dim=None,
        gated_ff=True,
        checkpoint=True,
        dtype=ms.float32,
        enable_flash_attention=False,
        unet_chunk_size=2,
    ):
        super().__init__()
        self.attn1 = CrossAttention(
            query_dim=dim,
            heads=n_heads,
            dim_head=d_head,
            dropout=dropout,
            dtype=dtype,
            enable_flash_attention=enable_flash_attention,
        )  # is a self-attention
        self.ff = FeedForward(dim, dropout=dropout, glu=gated_ff, dtype=dtype)
        self.attn2 = CrossAttention(
            query_dim=dim,
            context_dim=context_dim,
            heads=n_heads,
            dim_head=d_head,
            dropout=dropout,
            dtype=dtype,
            enable_flash_attention=enable_flash_attention,
        )  # is self-attn if context is none
        self.norm1 = mint.nn.LayerNorm([dim], eps=1e-05).to_float(dtype)
        self.norm2 = mint.nn.LayerNorm([dim], eps=1e-05).to_float(dtype)
        self.norm3 = mint.nn.LayerNorm([dim], eps=1e-05).to_float(dtype)
        self.checkpoint = checkpoint

    def construct(self, x, context=None):
        x = self.attn1(self.norm1(x)) + x
        x = self.attn2(self.norm2(x), context=context) + x
        x = self.ff(self.norm3(x)) + x
        return x


class SpatialTransformer(nn.Cell):
    """
    Transformer block for image-like data.
    First, project the input (aka embedding)
    and reshape to b, t, d.
    Then apply standard transformer action.
    Finally, reshape to image
    """

    def __init__(
        self,
        in_channels,
        n_heads,
        d_head,
        depth=1,
        dropout=1.0,
        context_dim=None,
        use_checkpoint=True,
        use_linear=False,
        dtype=ms.float32,
        enable_flash_attention=False,
        unet_chunk_size=2,
    ):
        super().__init__()
        self.in_channels = in_channels
        self.dtype = dtype
        inner_dim = n_heads * d_head
        self.norm = Normalize(in_channels)

        if not use_linear:
            self.proj_in = mint.nn.Conv2d(
                in_channels, inner_dim, kernel_size=1, stride=1, padding=0, bias=True
            ).to_float(dtype)
        else:
            self.proj_in = mint.nn.Linear(in_channels, inner_dim).to_float(dtype)

        self.transformer_blocks = nn.CellList(
            [
                BasicTransformerBlock(
                    inner_dim,
                    n_heads,
                    d_head,
                    dropout=dropout,
                    context_dim=context_dim,
                    checkpoint=use_checkpoint,
                    dtype=self.dtype,
                    enable_flash_attention=enable_flash_attention,
                    unet_chunk_size=unet_chunk_size,
                )
                for d in range(depth)
            ]
        )

        if not use_linear:
            self.proj_out = zero_module(
                mint.nn.Conv2d(inner_dim, in_channels, kernel_size=1, stride=1, padding=0, bias=True).to_float(
                    self.dtype
                )
            )
        else:
            self.proj_out = zero_module(mint.nn.Linear(in_channels, inner_dim).to_float(dtype))

        self.use_linear = use_linear

    def construct(self, x, emb=None, context=None):
        # note: if no context is given, cross-attention defaults to self-attention
        b, c, h, w = x.shape
        x_in = x
        x = self.norm(x)
        if not self.use_linear:
            x = self.proj_in(x)
        x = mint.reshape(x, (b, c, h * w))  # (b, c, h*w)
        x = mint.permute(x, (0, 2, 1))  # (b, h*w, c)
        if self.use_linear:
            x = self.proj_in(x)
        for block in self.transformer_blocks:
            x = block(x, context=context)
        if self.use_linear:
            x = self.proj_out(x)
        x = mint.reshape(x, (b, h, w, c))
        x = mint.permute(x, (0, 3, 1, 2))
        if not self.use_linear:
            x = self.proj_out(x)
        return x + x_in<|MERGE_RESOLUTION|>--- conflicted
+++ resolved
@@ -284,13 +284,8 @@
             else:
                 finfo_type = np.float32
             max_neg_value = -np.finfo(finfo_type).max
-<<<<<<< HEAD
             mask = mask.repeat_interleave(self.heads, dim=0)
-            mask = ops.expand_dims(mask, axis=1)
-=======
-            mask = mask.repeat(self.heads, axis=0)
             mask = mint.unsqueeze(mask, dim=1)
->>>>>>> 8e42dedd
             sim.masked_fill(mask, max_neg_value)
 
         # TODO: testing use fp16 instead
