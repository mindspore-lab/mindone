Here we provide various examples for image/video/audio generation models built on MindSpore.

<details open markdown>
<summary> Image Generation </summary>

- [x] [Stable Diffusion](stable_diffusion_v2/README.md) #rich pipelines
- [x] [SDXL](stable_diffusion_xl/README.md)  🔥
- [x] [Diffsuion Transformer (DiT)](dit/README.md)
- [x] [Flexible Diffusion Transformer (FiT)](fit/README.md)
- [x] [t2i-adapter](t2i_adapter/README.md) #Controllable
- [x] [ip-adapter](ip_adapter/README.md) #Controllable
- [x] [Pangu Draw v3](pangu_draw_v3/README.md) #Chinese

</details>


<details open markdown>
<summary> Video Generation </summary>

- [x] [AnimateDiff](animatediff/README.md)
- [x] [Stable Video Diffusion](svd/README.md)
- [x] [Video Diffusion Transformer (Latte)](latte/README.md) 🔥
- [x] [VideoComposer](videocomposer/README.md)
- [x] [Tune-A-Video](tuneavideo/README.md)
- [x] [Text2Video Zero](text2video_zero/README.md)

</details>


<details open markdown>
<summary> Audio Generation </summary>

- [x] [Tango](tango/README.md)

</details>


<details open markdown>
<summary> Sora-like Projects</summary>

<<<<<<< HEAD
- [x] [PKU Open-Sora-Plan](opensora_pku/README.md)
- [x] [hpcaitech Open-Sora](opensora_cai/README.md)
=======
- [ ] [PKU Open-Sora-Plan](opensora_pku/README.md)  (coming soon)
- [x] [hpcaitech Open-Sora](opensora_hpcai/README.md)
>>>>>>> 956421a5

</details><|MERGE_RESOLUTION|>--- conflicted
+++ resolved
@@ -38,12 +38,8 @@
 <details open markdown>
 <summary> Sora-like Projects</summary>
 
-<<<<<<< HEAD
+
 - [x] [PKU Open-Sora-Plan](opensora_pku/README.md)
-- [x] [hpcaitech Open-Sora](opensora_cai/README.md)
-=======
-- [ ] [PKU Open-Sora-Plan](opensora_pku/README.md)  (coming soon)
 - [x] [hpcaitech Open-Sora](opensora_hpcai/README.md)
->>>>>>> 956421a5
 
 </details>