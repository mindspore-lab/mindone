- sections:
  - local: index
    title: 🧨 Diffusers
  - local: quicktour
    title: Quicktour
  - local: stable_diffusion
    title: Effective and efficient diffusion
  - local: installation
    title: Installation
  - local: limitations
    title: Limitations
  title: Get started
- sections:
  - local: tutorials/tutorial_overview
    title: Overview
  - local: using-diffusers/write_own_pipeline
    title: Understanding pipelines, models and schedulers
  - local: tutorials/autopipeline
    title: AutoPipeline
  - local: tutorials/basic_training
    title: Train a diffusion model
  - local: tutorials/using_peft_for_inference
    title: Load LoRAs for inference
  title: Tutorials
- sections:
  - local: using-diffusers/loading_overview
    title: Overview
  - local: using-diffusers/loading
    title: Load pipelines
  - local: using-diffusers/schedulers
    title: Load schedulers and models
  - local: using-diffusers/other-formats
    title: Model files and layouts
  - local: using-diffusers/loading_adapters
    title: Load adapters
  - local: using-diffusers/push_to_hub
    title: Push files to the Hub
  title: Load pipelines and adapters
- sections:
  - local: using-diffusers/unconditional_image_generation
    title: Unconditional image generation
  - local: using-diffusers/conditional_image_generation
    title: Text-to-image
  - local: using-diffusers/img2img
    title: Image-to-image
  - local: using-diffusers/inpaint
    title: Inpainting
  - local: using-diffusers/text-img2vid
    title: Text or image-to-video
  - local: using-diffusers/depth2img
    title: Depth-to-image
  title: Generative tasks
- sections:
  - local: using-diffusers/overview_techniques
    title: Overview
  - local: using-diffusers/merge_loras
    title: Merge LoRAs
  - local: using-diffusers/scheduler_features
    title: Scheduler features
  - local: using-diffusers/callback
    title: Pipeline callbacks
  - local: using-diffusers/reusing_seeds
    title: Reproducible pipelines
  title: Inference techniques
- sections:
  - local: using-diffusers/cogvideox
    title: CogVideoX
  - local: using-diffusers/sdxl
    title: Stable Diffusion XL
  - local: using-diffusers/sdxl_turbo
    title: SDXL Turbo
  - local: using-diffusers/kandinsky
    title: Kandinsky
  - local: using-diffusers/ip_adapter
    title: IP-Adapter
  - local: using-diffusers/pag
    title: PAG
  - local: using-diffusers/controlnet
    title: ControlNet
  - local: using-diffusers/t2i_adapter
    title: T2I-Adapter
  - local: using-diffusers/inference_with_lcm
    title: Latent Consistency Model
  - local: using-diffusers/textual_inversion_inference
    title: Textual inversion
  - local: using-diffusers/shap-e
    title: Shap-E
  - local: using-diffusers/diffedit
    title: DiffEdit
  - local: using-diffusers/inference_with_tcd_lora
    title: Trajectory Consistency Distillation-LoRA
  - local: using-diffusers/svd
    title: Stable Video Diffusion
  - local: using-diffusers/marigold_usage
    title: Marigold Computer Vision
  title: Specific pipeline examples
- sections:
  - local: training/overview
    title: Overview
  - local: training/create_dataset
    title: Create a dataset for training
  - local: training/adapt_a_model
    title: Adapt a model to a new task
  - isExpanded: false
    sections:
    - local: training/unconditional_training
      title: Unconditional image generation
    - local: training/text2image
      title: Text-to-image
    - local: training/sdxl
      title: Stable Diffusion XL
    - local: training/controlnet
      title: ControlNet
    title: Models
  - isExpanded: false
    sections:
    - local: training/text_inversion
      title: Textual Inversion
    - local: training/dreambooth
      title: DreamBooth
    - local: training/lora
      title: LoRA
    title: Methods
  title: Training
- sections:
  - local: optimization/fp16
    title: Speed up inference
  - local: optimization/memory
    title: Reduce memory usage
  - local: optimization/xformers
    title: xFormers
  title: Accelerate inference and reduce memory
- sections:
  - local: conceptual/philosophy
    title: Philosophy
  - local: using-diffusers/controlling_generation
    title: Controlled generation
  title: Conceptual Guides
- sections:
  - isExpanded: false
    sections:
    - local: api/configuration
      title: Configuration
    - local: api/logging
      title: Logging
    - local: api/outputs
      title: Outputs
    title: Main Classes
  - isExpanded: false
    sections:
    - local: api/loaders/ip_adapter
      title: IP-Adapter
    - local: api/loaders/lora
      title: LoRA
    - local: api/loaders/single_file
      title: Single files
    - local: api/loaders/textual_inversion
      title: Textual Inversion
    - local: api/loaders/unet
      title: UNet
    - local: api/loaders/peft
      title: PEFT
    title: Loaders
  - isExpanded: false
    sections:
    - local: api/models/overview
      title: Overview
    - sections:
      - local: api/models/controlnet
        title: ControlNetModel
      - local: api/models/controlnet_flux
        title: FluxControlNetModel
      - local: api/models/controlnet_hunyuandit
        title: HunyuanDiT2DControlNetModel
      - local: api/models/controlnet_sd3
        title: SD3ControlNetModel
      - local: api/models/controlnet_sparsectrl
        title: SparseControlNetModel
      - local: api/models/controlnet_union
        title: ControlNetUnionModel
      title: ControlNets
    - sections:
      - local: api/models/allegro_transformer3d
        title: AllegroTransformer3DModel
      - local: api/models/aura_flow_transformer2d
        title: AuraFlowTransformer2DModel
      - local: api/models/cogvideox_transformer3d
        title: CogVideoXTransformer3DModel
      - local: api/models/cogview3plus_transformer2d
        title: CogView3PlusTransformer2DModel
      - local: api/models/cogview4_transformer2d
        title: CogView4Transformer2DModel
      - local: api/models/dit_transformer2d
        title: DiTTransformer2DModel
      - local: api/models/flux_transformer
        title: FluxTransformer2DModel
      - local: api/models/hunyuan_transformer2d
        title: HunyuanDiT2DModel
      - local: api/models/hunyuan_video_transformer_3d
        title: HunyuanVideoTransformer3DModel
      - local: api/models/latte_transformer3d
        title: LatteTransformer3DModel
      - local: api/models/lumina_nextdit2d
        title: LuminaNextDiT2DModel
      - local: api/models/ltx_video_transformer3d
        title: LTXVideoTransformer3DModel
      - local: api/models/pixart_transformer2d
        title: PixArtTransformer2DModel
      - local: api/models/prior_transformer
        title: PriorTransformer
      - local: api/models/sd3_transformer2d
        title: SD3Transformer2DModel
      - local: api/models/stable_audio_transformer
        title: StableAudioDiTModel
      - local: api/models/transformer2d
        title: Transformer2DModel
      - local: api/models/transformer_temporal
        title: TransformerTemporalModel
      title: Transformers
    - sections:
      - local: api/models/stable_cascade_unet
        title: StableCascadeUNet
      - local: api/models/unet
        title: UNet1DModel
      - local: api/models/unet2d
        title: UNet2DModel
      - local: api/models/unet2d-cond
        title: UNet2DConditionModel
      - local: api/models/unet3d-cond
        title: UNet3DConditionModel
      - local: api/models/unet-motion
        title: UNetMotionModel
      - local: api/models/uvit2d
        title: UViT2DModel
      title: UNets
    - sections:
      - local: api/models/autoencoderkl
        title: AutoencoderKL
      - local: api/models/autoencoderkl_allegro
        title: AutoencoderKLAllegro
      - local: api/models/autoencoderkl_cogvideox
        title: AutoencoderKLCogVideoX
      - local: api/models/autoencoder_kl_hunyuan_video
        title: AutoencoderKLHunyuanVideo
      - local: api/models/autoencoderkl_ltx_video
        title: AutoencoderKLLTXVideo
      - local: api/models/asymmetricautoencoderkl
        title: AsymmetricAutoencoderKL
      - local: api/models/consistency_decoder_vae
        title: ConsistencyDecoderVAE
      - local: api/models/autoencoder_oobleck
        title: Oobleck AutoEncoder
      - local: api/models/autoencoder_tiny
        title: Tiny AutoEncoder
      - local: api/models/vq
        title: VQModel
      title: VAEs
    title: Models
  - isExpanded: false
    sections:
    - local: api/pipelines/overview
      title: Overview
    - local: api/pipelines/allegro
      title: Allegro
    - local: api/pipelines/animatediff
      title: AnimateDiff
    - local: api/pipelines/audioldm
      title: AudioLDM
    - local: api/pipelines/aura_flow
      title: AuraFlow
    - local: api/pipelines/auto_pipeline
      title: AutoPipeline
    - local: api/pipelines/blip_diffusion
      title: BLIP-Diffusion
    - local: api/pipelines/cogvideox
      title: CogVideoX
    - local: api/pipelines/cogview3
      title: CogView3
    - local: api/pipelines/cogview4
      title: CogView4
    - local: api/pipelines/consistency_models
      title: Consistency Models
    - local: api/pipelines/controlnet
      title: ControlNet
    - local: api/pipelines/controlnet_flux
      title: ControlNet with Flux.1
    - local: api/pipelines/flux
      title: Flux
    - local: api/pipelines/control_flux_inpaint
      title: FluxControlInpaint
    - local: api/pipelines/controlnet_hunyuandit
      title: ControlNet with Hunyuan-DiT
    - local: api/pipelines/controlnet_sd3
      title: ControlNet with Stable Diffusion 3
    - local: api/pipelines/controlnet_sdxl
      title: ControlNet with Stable Diffusion XL
    - local: api/pipelines/controlnetxs
      title: ControlNet-XS
    - local: api/pipelines/controlnetxs_sdxl
      title: ControlNet-XS with Stable Diffusion XL
    - local: api/pipelines/controlnet_union
      title: ControlNetUnion
    - local: api/pipelines/dance_diffusion
      title: Dance Diffusion
    - local: api/pipelines/ddim
      title: DDIM
    - local: api/pipelines/ddpm
      title: DDPM
    - local: api/pipelines/deepfloyd_if
      title: DeepFloyd IF
    - local: api/pipelines/diffedit
      title: DiffEdit
    - local: api/pipelines/dit
      title: DiT
    - local: api/pipelines/flux
      title: Flux
    - local: api/pipelines/hunyuandit
      title: Hunyuan-DiT
    - local: api/pipelines/hunyuan_video
      title: HunyuanVideo
    - local: api/pipelines/i2vgenxl
      title: I2VGen-XL
    - local: api/pipelines/pix2pix
      title: InstructPix2Pix
    - local: api/pipelines/kandinsky
      title: Kandinsky 2.1
    - local: api/pipelines/kandinsky_v22
      title: Kandinsky 2.2
    - local: api/pipelines/kandinsky3
      title: Kandinsky 3
    - local: api/pipelines/kolors
      title: Kolors
    - local: api/pipelines/latent_consistency_models
      title: Latent Consistency Models
    - local: api/pipelines/latent_diffusion
      title: Latent Diffusion
    - local: api/pipelines/latte
      title: Latte
    - local: api/pipelines/ltx_video
      title: LTXVideo
    - local: api/pipelines/lumina
      title: Lumina-T2X
    - local: api/pipelines/marigold
      title: Marigold
    - local: api/pipelines/mochi
      title: Mochi 1 Preview
    - local: api/pipelines/panorama
      title: MultiDiffusion
    - local: api/pipelines/musicldm
      title: MusicLDM
    - local: api/pipelines/pag
      title: PAG
    - local: api/pipelines/paint_by_example
      title: Paint by Example
    - local: api/pipelines/pia
      title: Personalized Image Animator (PIA)
    - local: api/pipelines/pixart
      title: PixArt-α
    - local: api/pipelines/pixart_sigma
      title: PixArt-Σ
    - local: api/pipelines/self_attention_guidance
      title: Self-Attention Guidance
    - local: api/pipelines/semantic_stable_diffusion
      title: Semantic Guidance
    - local: api/pipelines/shap_e
      title: Shap-E
    - local: api/pipelines/stable_cascade
      title: Stable Cascade
    - sections:
      - local: api/pipelines/stable_diffusion/overview
        title: Overview
      - local: api/pipelines/stable_diffusion/text2img
        title: Text-to-image
      - local: api/pipelines/stable_diffusion/img2img
        title: Image-to-image
      - local: api/pipelines/stable_diffusion/svd
        title: Image-to-video
      - local: api/pipelines/stable_diffusion/inpaint
        title: Inpainting
      - local: api/pipelines/stable_diffusion/depth2img
        title: Depth-to-image
      - local: api/pipelines/stable_diffusion/image_variation
        title: Image variation
      - local: api/pipelines/stable_diffusion/stable_diffusion_2
        title: Stable Diffusion 2
      - local: api/pipelines/stable_diffusion/stable_diffusion_3
        title: Stable Diffusion 3
      - local: api/pipelines/stable_diffusion/stable_diffusion_xl
        title: Stable Diffusion XL
      - local: api/pipelines/stable_diffusion/sdxl_turbo
        title: SDXL Turbo
      - local: api/pipelines/stable_diffusion/latent_upscale
        title: Latent upscaler
      - local: api/pipelines/stable_diffusion/upscale
        title: Super-resolution
      - local: api/pipelines/stable_diffusion/ldm3d_diffusion
        title: LDM3D Text-to-(RGB, Depth), Text-to-(RGB-pano, Depth-pano), LDM3D Upscaler
      - local: api/pipelines/stable_diffusion/adapter
        title: T2I-Adapter
      - local: api/pipelines/stable_diffusion/gligen
        title: GLIGEN (Grounded Language-to-Image Generation)
      title: Stable Diffusion
<<<<<<< HEAD
    - local: api/pipelines/text_to_video_zero
      title: Text2Video-Zero
=======
    - local: api/pipelines/stable_unclip
      title: Stable unCLIP
    - local: api/pipelines/text_to_video
      title: Text-to-video
>>>>>>> 0f2f1ae4
    - local: api/pipelines/unclip
      title: unCLIP
    - local: api/pipelines/wuerstchen
      title: Wuerstchen
    title: Pipelines
  - isExpanded: false
    sections:
    - local: api/schedulers/overview
      title: Overview
    - local: api/schedulers/cm_stochastic_iterative
      title: CMStochasticIterativeScheduler
    - local: api/schedulers/consistency_decoder
      title: ConsistencyDecoderScheduler
    - local: api/schedulers/ddim_inverse
      title: DDIMInverseScheduler
    - local: api/schedulers/ddim
      title: DDIMScheduler
    - local: api/schedulers/ddpm
      title: DDPMScheduler
    - local: api/schedulers/deis
      title: DEISMultistepScheduler
    - local: api/schedulers/multistep_dpm_solver_inverse
      title: DPMSolverMultistepInverse
    - local: api/schedulers/multistep_dpm_solver
      title: DPMSolverMultistepScheduler
    - local: api/schedulers/singlestep_dpm_solver
      title: DPMSolverSinglestepScheduler
    - local: api/schedulers/edm_multistep_dpm_solver
      title: EDMDPMSolverMultistepScheduler
    - local: api/schedulers/edm_euler
      title: EDMEulerScheduler
    - local: api/schedulers/euler_ancestral
      title: EulerAncestralDiscreteScheduler
    - local: api/schedulers/euler
      title: EulerDiscreteScheduler
    - local: api/schedulers/flow_match_euler_discrete
      title: FlowMatchEulerDiscreteScheduler
    - local: api/schedulers/flow_match_heun_discrete
      title: FlowMatchHeunDiscreteScheduler
    - local: api/schedulers/heun
      title: HeunDiscreteScheduler
    - local: api/schedulers/ipndm
      title: IPNDMScheduler
    - local: api/schedulers/dpm_discrete_ancestral
      title: KDPM2AncestralDiscreteScheduler
    - local: api/schedulers/dpm_discrete
      title: KDPM2DiscreteScheduler
    - local: api/schedulers/lcm
      title: LCMScheduler
    - local: api/schedulers/lms_discrete
      title: LMSDiscreteScheduler
    - local: api/schedulers/pndm
      title: PNDMScheduler
    - local: api/schedulers/repaint
      title: RePaintScheduler
    - local: api/schedulers/score_sde_ve
      title: ScoreSdeVeScheduler
    - local: api/schedulers/score_sde_vp
      title: ScoreSdeVpScheduler
    - local: api/schedulers/tcd
      title: TCDScheduler
    - local: api/schedulers/unipc
      title: UniPCMultistepScheduler
    - local: api/schedulers/vq_diffusion
      title: VQDiffusionScheduler
    title: Schedulers
  - isExpanded: false
    sections:
    - local: api/internal_classes_overview
      title: Overview
    - local: api/attnprocessor
      title: Attention Processor
    - local: api/activations
      title: Custom activation functions
    - local: api/normalization
      title: Custom normalization layers
    - local: api/utilities
      title: Utilities
    - local: api/image_processor
      title: VAE Image Processor
    - local: api/video_processor
      title: Video Processor
    title: Internal classes
  title: API<|MERGE_RESOLUTION|>--- conflicted
+++ resolved
@@ -400,15 +400,12 @@
       - local: api/pipelines/stable_diffusion/gligen
         title: GLIGEN (Grounded Language-to-Image Generation)
       title: Stable Diffusion
-<<<<<<< HEAD
-    - local: api/pipelines/text_to_video_zero
-      title: Text2Video-Zero
-=======
     - local: api/pipelines/stable_unclip
       title: Stable unCLIP
     - local: api/pipelines/text_to_video
       title: Text-to-video
->>>>>>> 0f2f1ae4
+    - local: api/pipelines/text_to_video_zero
+      title: Text2Video-Zero
     - local: api/pipelines/unclip
       title: unCLIP
     - local: api/pipelines/wuerstchen
