--- conflicted
+++ resolved
@@ -230,42 +230,9 @@
         title: Oobleck AutoEncoder
       - local: api/models/autoencoder_tiny
         title: Tiny AutoEncoder
-<<<<<<< HEAD
       - local: api/models/vq
         title: VQModel
       title: VAEs
-=======
-      - local: api/models/consistency_decoder_vae
-        title: ConsistencyDecoderVae
-      - local: api/models/transformer2d
-        title: Transformer2DModel
-      - local: api/models/pixart_transformer2d
-        title: PixArtTransformer2DModel
-      - local: api/models/dit_transformer2d
-        title: DiTTransformer2DModel
-      - local: api/models/hunyuan_transformer2d
-        title: HunyuanDiT2DModel
-      - local: api/models/flux_transformer
-        title: FluxTransformer2DModel
-      - local: api/models/cogvideox_transformer3d
-        title: CogVideoXTransformer3DModel
-      - local: api/models/latte_transformer3d
-        title: LatteTransformer3DModel
-      - local: api/models/lumina_nextdit2d
-        title: LuminaNextDiT2DModel
-      - local: api/models/transformer_temporal
-        title: TransformerTemporalModel
-      - local: api/models/sd3_transformer2d
-        title: SD3Transformer2DModel
-      - local: api/models/prior_transformer
-        title: PriorTransformer
-      - local: api/models/controlnet
-        title: ControlNetModel
-      - local: api/models/controlnet_hunyuandit
-        title: HunyuanDiT2DControlNetModel
-      - local: api/models/controlnet_sd3
-        title: SD3ControlNetModel
->>>>>>> 254fecf3
     title: Models
   - isExpanded: False
     sections:
