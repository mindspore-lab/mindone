- title: Get started
  sections:
  - local: index
    title: Diffusers
  - local: installation
    title: Installation
  - local: limitations
    title: Limitations
  - local: quicktour
    title: Quickstart
  - local: stable_diffusion
    title: Basic performance

- title: DiffusionPipeline
  isExpanded: false
  sections:
  - local: using-diffusers/loading
    title: Load pipelines
  - local: tutorials/autopipeline
    title: AutoPipeline
  - local: using-diffusers/callback
    title: Pipeline callbacks
  - local: using-diffusers/reusing_seeds
    title: Reproducible pipelines
  - local: using-diffusers/schedulers
    title: Load schedulers and models
  - local: using-diffusers/scheduler_features
    title: Scheduler features
  - local: using-diffusers/other-formats
    title: Model files and layouts
  - local: using-diffusers/push_to_hub
    title: Push files to the Hub

- title: Adapters
  isExpanded: false
  sections:
  - local: tutorials/using_peft_for_inference
    title: LoRA
  - local: using-diffusers/ip_adapter
    title: IP-Adapter
  - local: using-diffusers/controlnet
    title: ControlNet
  - local: using-diffusers/t2i_adapter
    title: T2I-Adapter
  - local: using-diffusers/dreambooth
    title: DreamBooth
  - local: using-diffusers/textual_inversion_inference
    title: Textual inversion

- title: Inference
  isExpanded: false
  sections:
  - local: using-diffusers/weighted_prompts
    title: Prompt techniques
  - local: using-diffusers/batched_inference
    title: Batch inference
  - local: using-diffusers/scheduler_features
    title: Scheduler features
  - local: using-diffusers/callback
    title: Pipeline callbacks
  - local: using-diffusers/reusing_seeds
    title: Reproducible pipelines

- title: Inference optimization
  isExpanded: false
  sections:
  - local: optimization/fp16
    title: Accelerate inference
  - local: optimization/memory
    title: Reduce memory usage
  - title: Community optimizations
    sections:
    - local: optimization/xformers
      title: xFormers

- title: Modular Diffusers
  isExpanded: false
  sections:
  - local: modular_diffusers/overview
    title: Overview
  - local: modular_diffusers/quickstart
    title: Quickstart
  - local: modular_diffusers/modular_diffusers_states
    title: States
  - local: modular_diffusers/pipeline_block
    title: ModularPipelineBlocks
  - local: modular_diffusers/sequential_pipeline_blocks
    title: SequentialPipelineBlocks
  - local: modular_diffusers/loop_sequential_pipeline_blocks
    title: LoopSequentialPipelineBlocks
  - local: modular_diffusers/auto_pipeline_blocks
    title: AutoPipelineBlocks
  - local: modular_diffusers/modular_pipeline
    title: ModularPipeline
  - local: modular_diffusers/components_manager
    title: ComponentsManager
  - local: modular_diffusers/guiders
    title: Guiders

- title: Training
  isExpanded: false
  sections:
  - local: training/overview
    title: Overview
  - local: training/create_dataset
    title: Create a dataset for training
  - local: training/adapt_a_model
    title: Adapt a model to a new task
  - local: tutorials/basic_training
    title: Train a diffusion model
  - title: Models
    sections:
    - local: training/unconditional_training
      title: Unconditional image generation
    - local: training/text2image
      title: Text-to-image
    - local: training/sdxl
      title: Stable Diffusion XL
    - local: training/controlnet
      title: ControlNet
  - title: Methods
    sections:
    - local: training/text_inversion
      title: Textual Inversion
    - local: training/dreambooth
      title: DreamBooth
    - local: training/lora
      title: LoRA


- title: Specific pipeline examples
  isExpanded: false
  sections:
  - local: using-diffusers/consisid
    title: ConsisID
  - local: using-diffusers/sdxl
    title: Stable Diffusion XL
  - local: using-diffusers/sdxl_turbo
    title: SDXL Turbo
  - local: using-diffusers/kandinsky
    title: Kandinsky
  - local: using-diffusers/omnigen
    title: OmniGen
  - local: using-diffusers/pag
    title: PAG
  - local: using-diffusers/inference_with_lcm
    title: Latent Consistency Model
  - local: using-diffusers/shap-e
    title: Shap-E
  - local: using-diffusers/diffedit
    title: DiffEdit
  - local: using-diffusers/inference_with_tcd_lora
    title: Trajectory Consistency Distillation-LoRA
  - local: using-diffusers/svd
    title: Stable Video Diffusion
  - local: using-diffusers/marigold_usage
    title: Marigold Computer Vision

- title: Resources
  isExpanded: false
  sections:
  - title: Task recipes
    sections:
    - local: using-diffusers/unconditional_image_generation
      title: Unconditional image generation
    - local: using-diffusers/conditional_image_generation
      title: Text-to-image
    - local: using-diffusers/img2img
      title: Image-to-image
    - local: using-diffusers/inpaint
      title: Inpainting
    - local: using-diffusers/text-img2vid
      title: Video generation
    - local: using-diffusers/depth2img
      title: Depth-to-image
  - local: using-diffusers/write_own_pipeline
    title: Understanding pipelines, models and schedulers
  - local: conceptual/philosophy
    title: Philosophy
  - local: using-diffusers/controlling_generation
    title: Controlled generation

- title: API
  isExpanded: false
  sections:
  - title: Main Classes
    sections:
    - local: api/configuration
      title: Configuration
    - local: api/logging
      title: Logging
    - local: api/outputs
      title: Outputs
  - title: Modular
    sections:
    - local: api/modular_diffusers/pipeline
      title: Pipeline
    - local: api/modular_diffusers/pipeline_blocks
      title: Blocks
    - local: api/modular_diffusers/pipeline_states
      title: States
    - local: api/modular_diffusers/pipeline_components
      title: Components and configs
    - local: api/modular_diffusers/guiders
      title: Guiders
  - title: Loaders
    sections:
    - local: api/loaders/ip_adapter
      title: IP-Adapter
    - local: api/loaders/lora
      title: LoRA
    - local: api/loaders/single_file
      title: Single files
    - local: api/loaders/textual_inversion
      title: Textual Inversion
    - local: api/loaders/unet
      title: UNet
    - local: api/loaders/transformer_sd3
      title: SD3Transformer2D
    - local: api/loaders/peft
      title: PEFT
  - title: Models
    sections:
    - local: api/models/overview
      title: Overview
    - local: api/models/auto_model
      title: AutoModel
    - title: ControlNets
      sections:
      - local: api/models/controlnet
        title: ControlNetModel
      - local: api/models/controlnet_union
        title: ControlNetUnionModel
      - local: api/models/controlnet_flux
        title: FluxControlNetModel
      - local: api/models/controlnet_hunyuandit
        title: HunyuanDiT2DControlNetModel
      - local: api/models/controlnet_sana
        title: SanaControlNetModel
      - local: api/models/controlnet_sd3
        title: SD3ControlNetModel
      - local: api/models/controlnet_sparsectrl
        title: SparseControlNetModel
    - title: Transformers
      sections:
      - local: api/models/allegro_transformer3d
        title: AllegroTransformer3DModel
      - local: api/models/aura_flow_transformer2d
        title: AuraFlowTransformer2DModel
      - local: api/models/chroma_transformer
        title: ChromaTransformer2DModel
      - local: api/models/cogvideox_transformer3d
        title: CogVideoXTransformer3DModel
      - local: api/models/cogview3plus_transformer2d
        title: CogView3PlusTransformer2DModel
      - local: api/models/cogview4_transformer2d
        title: CogView4Transformer2DModel
      - local: api/models/consisid_transformer3d
        title: ConsisIDTransformer3DModel
      - local: api/models/cosmos_transformer3d
        title: CosmosTransformer3DModel
      - local: api/models/dit_transformer2d
        title: DiTTransformer2DModel
      - local: api/models/easyanimate_transformer3d
        title: EasyAnimateTransformer3DModel
      - local: api/models/flux_transformer
        title: FluxTransformer2DModel
      - local: api/models/hunyuan_transformer2d
        title: HunyuanDiT2DModel
      - local: api/models/hunyuan_video_transformer_3d
        title: HunyuanVideoTransformer3DModel
      - local: api/models/latte_transformer3d
        title: LatteTransformer3DModel
      - local: api/models/ltx_video_transformer3d
        title: LTXVideoTransformer3DModel
      - local: api/models/lumina2_transformer2d
        title: Lumina2Transformer2DModel
      - local: api/models/lumina_nextdit2d
        title: LuminaNextDiT2DModel
      - local: api/models/mochi_transformer3d
        title: MochiTransformer3DModel
      - local: api/models/omnigen_transformer
        title: OmniGenTransformer2DModel
      - local: api/models/pixart_transformer2d
        title: PixArtTransformer2DModel
      - local: api/models/prior_transformer
        title: PriorTransformer
<<<<<<< HEAD
      - local: api/models/qwenimage_transformer2d
        title: QwenImageTransformer2DModel
=======
      - local: api/models/sana_transformer2d
        title: SanaTransformer2DModel
>>>>>>> 06ae9eea
      - local: api/models/sd3_transformer2d
        title: SD3Transformer2DModel
      - local: api/models/skyreels_v2_transformer_3d
        title: SkyReelsV2Transformer3DModel
      - local: api/models/stable_audio_transformer
        title: StableAudioDiTModel
      - local: api/models/transformer2d
        title: Transformer2DModel
      - local: api/models/transformer_temporal
        title: TransformerTemporalModel
      - local: api/models/wan_transformer_3d
        title: WanTransformer3DModel
    - title: UNets
      sections:
      - local: api/models/stable_cascade_unet
        title: StableCascadeUNet
      - local: api/models/unet
        title: UNet1DModel
      - local: api/models/unet2d-cond
        title: UNet2DConditionModel
      - local: api/models/unet2d
        title: UNet2DModel
      - local: api/models/unet3d-cond
        title: UNet3DConditionModel
      - local: api/models/unet-motion
        title: UNetMotionModel
      - local: api/models/uvit2d
        title: UViT2DModel
    - title: VAEs
      sections:
      - local: api/models/asymmetricautoencoderkl
        title: AsymmetricAutoencoderKL
      - local: api/models/autoencoder_dc
        title: AutoencoderDC
      - local: api/models/autoencoderkl
        title: AutoencoderKL
      - local: api/models/autoencoderkl_allegro
        title: AutoencoderKLAllegro
      - local: api/models/autoencoderkl_cogvideox
        title: AutoencoderKLCogVideoX
      - local: api/models/autoencoderkl_cosmos
        title: AutoencoderKLCosmos
      - local: api/models/autoencoder_kl_hunyuan_video
        title: AutoencoderKLHunyuanVideo
      - local: api/models/autoencoderkl_ltx_video
        title: AutoencoderKLLTXVideo
      - local: api/models/autoencoderkl_magvit
        title: AutoencoderKLMagvit
      - local: api/models/autoencoderkl_mochi
        title: AutoencoderKLMochi
      - local: api/models/autoencoderkl_qwenimage
        title: AutoencoderKLQwenImage
      - local: api/models/autoencoder_kl_wan
        title: AutoencoderKLWan
      - local: api/models/consistency_decoder_vae
        title: ConsistencyDecoderVAE
      - local: api/models/autoencoder_oobleck
        title: Oobleck AutoEncoder
      - local: api/models/autoencoder_tiny
        title: Tiny AutoEncoder
      - local: api/models/vq
        title: VQModel
  - title: Pipelines
    sections:
    - local: api/pipelines/overview
      title: Overview
    - local: api/pipelines/allegro
      title: Allegro
    - local: api/pipelines/amused
      title: aMUSEd
    - local: api/pipelines/animatediff
      title: AnimateDiff
    - local: api/pipelines/attend_and_excite
      title: Attend-and-Excite
    - local: api/pipelines/audioldm
      title: AudioLDM
    - local: api/pipelines/audioldm2
      title: AudioLDM 2
    - local: api/pipelines/aura_flow
      title: AuraFlow
    - local: api/pipelines/auto_pipeline
      title: AutoPipeline
    - local: api/pipelines/blip_diffusion
      title: BLIP-Diffusion
    - local: api/pipelines/chroma
      title: Chroma
    - local: api/pipelines/cogvideox
      title: CogVideoX
    - local: api/pipelines/cogview3
      title: CogView3
    - local: api/pipelines/cogview4
      title: CogView4
    - local: api/pipelines/consisid
      title: ConsisID
    - local: api/pipelines/consistency_models
      title: Consistency Models
    - local: api/pipelines/controlnet
      title: ControlNet
    - local: api/pipelines/controlnet_flux
      title: ControlNet with Flux.1
    - local: api/pipelines/controlnet_hunyuandit
      title: ControlNet with Hunyuan-DiT
    - local: api/pipelines/controlnet_sd3
      title: ControlNet with Stable Diffusion 3
    - local: api/pipelines/controlnet_sdxl
      title: ControlNet with Stable Diffusion XL
    - local: api/pipelines/controlnet_sana
      title: ControlNet-Sana
    - local: api/pipelines/controlnetxs
      title: ControlNet-XS
    - local: api/pipelines/controlnetxs_sdxl
      title: ControlNet-XS with Stable Diffusion XL
    - local: api/pipelines/controlnet_union
      title: ControlNetUnion
    - local: api/pipelines/cosmos
      title: Cosmos
    - local: api/pipelines/dance_diffusion
      title: Dance Diffusion
    - local: api/pipelines/ddim
      title: DDIM
    - local: api/pipelines/ddpm
      title: DDPM
    - local: api/pipelines/deepfloyd_if
      title: DeepFloyd IF
    - local: api/pipelines/diffedit
      title: DiffEdit
    - local: api/pipelines/dit
      title: DiT
    - local: api/pipelines/easyanimate
      title: EasyAnimate
    - local: api/pipelines/flux
      title: Flux
    - local: api/pipelines/control_flux_inpaint
      title: FluxControlInpaint
    - local: api/pipelines/framepack
      title: Framepack
    - local: api/pipelines/hunyuandit
      title: Hunyuan-DiT
    - local: api/pipelines/hunyuan_video
      title: HunyuanVideo
    - local: api/pipelines/i2vgenxl
      title: I2VGen-XL
    - local: api/pipelines/pix2pix
      title: InstructPix2Pix
    - local: api/pipelines/kandinsky
      title: Kandinsky 2.1
    - local: api/pipelines/kandinsky_v22
      title: Kandinsky 2.2
    - local: api/pipelines/kandinsky3
      title: Kandinsky 3
    - local: api/pipelines/kolors
      title: Kolors
    - local: api/pipelines/latent_consistency_models
      title: Latent Consistency Models
    - local: api/pipelines/latent_diffusion
      title: Latent Diffusion
    - local: api/pipelines/latte
      title: Latte
    - local: api/pipelines/ledits_pp
      title: LEDITS++
    - local: api/pipelines/ltx_video
      title: LTXVideo
    - local: api/pipelines/lumina2
      title: Lumina 2.0
    - local: api/pipelines/lumina
      title: Lumina-T2X
    - local: api/pipelines/marigold
      title: Marigold
    - local: api/pipelines/mochi
      title: Mochi
    - local: api/pipelines/panorama
      title: MultiDiffusion
    - local: api/pipelines/musicldm
      title: MusicLDM
    - local: api/pipelines/omnigen
      title: OmniGen
    - local: api/pipelines/pag
      title: PAG
    - local: api/pipelines/paint_by_example
      title: Paint by Example
    - local: api/pipelines/pia
      title: Personalized Image Animator (PIA)
    - local: api/pipelines/pixart
      title: PixArt-α
    - local: api/pipelines/pixart_sigma
      title: PixArt-Σ
    - local: api/pipelines/qwenimage
      title: QwenImage
    - local: api/pipelines/sana
      title: Sana
    - local: api/pipelines/sana_sprint
      title: Sana Sprint
    - local: api/pipelines/self_attention_guidance
      title: Self-Attention Guidance
    - local: api/pipelines/semantic_stable_diffusion
      title: Semantic Guidance
    - local: api/pipelines/shap_e
      title: Shap-E
    - local: api/pipelines/skyreels_v2
      title: SkyReels-V2
    - local: api/pipelines/stable_audio
      title: Stable Audio
    - local: api/pipelines/stable_cascade
      title: Stable Cascade
    - title: Stable Diffusion
      sections:
      - local: api/pipelines/stable_diffusion/overview
        title: Overview
      - local: api/pipelines/stable_diffusion/depth2img
        title: Depth-to-image
      - local: api/pipelines/stable_diffusion/gligen
        title: GLIGEN (Grounded Language-to-Image Generation)
      - local: api/pipelines/stable_diffusion/image_variation
        title: Image variation
      - local: api/pipelines/stable_diffusion/img2img
        title: Image-to-image
      - local: api/pipelines/stable_diffusion/svd
        title: Image-to-video
      - local: api/pipelines/stable_diffusion/inpaint
        title: Inpainting
      - local: api/pipelines/stable_diffusion/k_diffusion
        title: K-Diffusion
      - local: api/pipelines/stable_diffusion/latent_upscale
        title: Latent upscaler
      - local: api/pipelines/stable_diffusion/ldm3d_diffusion
        title: LDM3D Text-to-(RGB, Depth), Text-to-(RGB-pano, Depth-pano), LDM3D Upscaler
      - local: api/pipelines/stable_diffusion/stable_diffusion_safe
        title: Safe Stable Diffusion
      - local: api/pipelines/stable_diffusion/sdxl_turbo
        title: SDXL Turbo
      - local: api/pipelines/stable_diffusion/stable_diffusion_2
        title: Stable Diffusion 2
      - local: api/pipelines/stable_diffusion/stable_diffusion_3
        title: Stable Diffusion 3
      - local: api/pipelines/stable_diffusion/stable_diffusion_xl
        title: Stable Diffusion XL
      - local: api/pipelines/stable_diffusion/upscale
        title: Super-resolution
      - local: api/pipelines/stable_diffusion/adapter
        title: T2I-Adapter
      - local: api/pipelines/stable_diffusion/text2img
        title: Text-to-image
    - local: api/pipelines/stable_unclip
      title: Stable unCLIP
    - local: api/pipelines/text_to_video
      title: Text-to-video
    - local: api/pipelines/text_to_video_zero
      title: Text2Video-Zero
    - local: api/pipelines/unclip
      title: unCLIP
    - local: api/pipelines/unidiffuser
      title: UniDiffuser
    - local: api/pipelines/value_guided_sampling
      title: Value-guided sampling
    - local: api/pipelines/visualcloze
      title: VisualCloze
    - local: api/pipelines/wan
      title: Wan
    - local: api/pipelines/wuerstchen
      title: Wuerstchen
  - title: Schedulers
    sections:
    - local: api/schedulers/overview
      title: Overview
    - local: api/schedulers/cm_stochastic_iterative
      title: CMStochasticIterativeScheduler
    - local: api/schedulers/ddim_cogvideox
      title: CogVideoXDDIMScheduler
    - local: api/schedulers/multistep_dpm_solver_cogvideox
      title: CogVideoXDPMScheduler
    - local: api/schedulers/consistency_decoder
      title: ConsistencyDecoderScheduler
    - local: api/schedulers/cosine_dpm
      title: CosineDPMSolverMultistepScheduler
    - local: api/schedulers/ddim_inverse
      title: DDIMInverseScheduler
    - local: api/schedulers/ddim
      title: DDIMScheduler
    - local: api/schedulers/ddpm
      title: DDPMScheduler
    - local: api/schedulers/deis
      title: DEISMultistepScheduler
    - local: api/schedulers/multistep_dpm_solver_inverse
      title: DPMSolverMultistepInverse
    - local: api/schedulers/multistep_dpm_solver
      title: DPMSolverMultistepScheduler
    - local: api/schedulers/dpm_sde
      title: DPMSolverSDEScheduler
    - local: api/schedulers/singlestep_dpm_solver
      title: DPMSolverSinglestepScheduler
    - local: api/schedulers/edm_multistep_dpm_solver
      title: EDMDPMSolverMultistepScheduler
    - local: api/schedulers/edm_euler
      title: EDMEulerScheduler
    - local: api/schedulers/euler_ancestral
      title: EulerAncestralDiscreteScheduler
    - local: api/schedulers/euler
      title: EulerDiscreteScheduler
    - local: api/schedulers/flow_match_euler_discrete
      title: FlowMatchEulerDiscreteScheduler
    - local: api/schedulers/flow_match_heun_discrete
      title: FlowMatchHeunDiscreteScheduler
    - local: api/schedulers/heun
      title: HeunDiscreteScheduler
    - local: api/schedulers/ipndm
      title: IPNDMScheduler
    - local: api/schedulers/stochastic_karras_ve
      title: KarrasVeScheduler
    - local: api/schedulers/dpm_discrete_ancestral
      title: KDPM2AncestralDiscreteScheduler
    - local: api/schedulers/dpm_discrete
      title: KDPM2DiscreteScheduler
    - local: api/schedulers/lcm
      title: LCMScheduler
    - local: api/schedulers/lms_discrete
      title: LMSDiscreteScheduler
    - local: api/schedulers/pndm
      title: PNDMScheduler
    - local: api/schedulers/repaint
      title: RePaintScheduler
    - local: api/schedulers/score_sde_ve
      title: ScoreSdeVeScheduler
    - local: api/schedulers/score_sde_vp
      title: ScoreSdeVpScheduler
    - local: api/schedulers/tcd
      title: TCDScheduler
    - local: api/schedulers/unipc
      title: UniPCMultistepScheduler
    - local: api/schedulers/vq_diffusion
      title: VQDiffusionScheduler
  - title: Internal classes
    sections:
    - local: api/internal_classes_overview
      title: Overview
    - local: api/attnprocessor
      title: Attention Processor
    - local: api/activations
      title: Custom activation functions
    - local: api/normalization
      title: Custom normalization layers
    - local: api/utilities
      title: Utilities
    - local: api/image_processor
      title: VAE Image Processor
    - local: api/video_processor
      title: Video Processor<|MERGE_RESOLUTION|>--- conflicted
+++ resolved
@@ -285,13 +285,10 @@
         title: PixArtTransformer2DModel
       - local: api/models/prior_transformer
         title: PriorTransformer
-<<<<<<< HEAD
       - local: api/models/qwenimage_transformer2d
         title: QwenImageTransformer2DModel
-=======
       - local: api/models/sana_transformer2d
         title: SanaTransformer2DModel
->>>>>>> 06ae9eea
       - local: api/models/sd3_transformer2d
         title: SD3Transformer2DModel
       - local: api/models/skyreels_v2_transformer_3d
