import json
import logging
import os
from typing import Literal

import mindspore as ms
from mindspore import nn, ops
from mindspore.communication import get_group_size, get_rank
from mindspore.communication.management import GlobalComm
from mindspore.context import ParallelMode
from mindspore.parallel._utils import _get_parallel_mode

from mindone.models.modules.parallel import PARALLEL_MODULES

from .train_step import TrainOneStepWrapper

_logger = logging.getLogger(__name__)


hyper_map = ops.HyperMap()

_optim_allgather = ops.MultitypeFuncGraph("optim_allgather")


@_optim_allgather.register("Bool", "Function", "Tensor", "Tensor", "Bool")
def _run_optim_allgather(last_assign, allgather, variable, value, need_parameter_split):
    if need_parameter_split:
        value = allgather(value)
    if last_assign:
        ops.assign(variable, value)
    return True


_dp_allreduce = ops.MultitypeFuncGraph("dp_allreduce")


@_dp_allreduce.register("Tensor", "Function", "Tensor")
def _run_dp_allreduce(dp_group_size, dp_allreduce, gradient):
    gradient = dp_allreduce(gradient) / dp_group_size
    return gradient


_stage2_reduce_scatter = ops.MultitypeFuncGraph("stage2_reduce_scatter")


@_stage2_reduce_scatter.register("Tensor", "Function", "Function", "Tensor", "Bool")
def _run_stage2_reduce_scatter(op_group_size, reduce_scatter, allreduce, gradient, need_reduce_scatter):
    if need_reduce_scatter:
        gradient = reduce_scatter(gradient) / op_group_size
    else:
        gradient = allreduce(gradient) / op_group_size
    return gradient


_stage1_split_grad = ops.MultitypeFuncGraph("stage1_split_grad")


@_stage1_split_grad.register("Function", "Int", "Int", "Function", "Tensor", "Bool")
def _run_stage1_split_grad(split, op_group_size, op_rank_id, allreduce, gradient, need_split):
    gradient = allreduce(gradient) / op_group_size
    if need_split:
        gradient = split(gradient)[op_rank_id]
    return gradient


def split_np(x, num, idx):
    b = x.shape[0]
    sp_len = b // num
    start = sp_len * idx
    end = sp_len * (idx + 1)
    return ms.Tensor(x.asnumpy()[start:end])


@ms.ms_class
class ZeroHelper:
    """
    Zero redundancy optimizer(ZeRO) build helper.

    - zero_stage is 0: Normal optimizer update.
    - zero_stage is 1: Split optimizer parameters and gradients, manually updating optimizer parameters.
    - zero_stage is 2: Split optimizer parameters, replace gradients allreduce with reducescatter,
        manually updating optimizer parameters.
    - zero_stage is 3: Split optimizer parameters, normal optimizer update.

    Args:
        optimizer (`nn.Optimizer`): Must be the subclass of MindSpore Optimizer.
        zero_stage (`int`, *optional*): Stage setting of ZeRO, default is 0.
        op_group (`str`, *optional*): The name of the optimizer parallel communication group, default is None.
        dp_group (`str`, *optional*): The name of the data parallel communication group, default is None.
        optimizer_offload (`bool`, *optional*): Only take effect when optimizer is AdamWeightDecay, default is False.
        comm_fusion (`dict`, *optional*): A dict contains the types and configurations
            for setting the communication fusion, default is None, turn off the communication fusion. If set a dict,
            turn on the communication fusion.
            Examples: {"allreduce": {"bucket_size": 5e8},
                       "reduce_scatter": {"bucket_size": 5e8},
                       "allgather": {"bucket_size": 5e8},}
        params_split_info (`str`, *optional*): A json path of the optimizer parallel communication group,
            default is `params_info`.
    """

    def __init__(
        self,
        optimizer: nn.Optimizer,
        zero_stage: int = 0,
        op_group: str = None,
        dp_group: str = None,
        optimizer_offload: bool = False,
        comm_fusion: dict = None,
        params_split_info: str = "params_info",
    ):
        self.optimizer = optimizer
        self.zero_stage = zero_stage
        self.op_group = op_group
        if isinstance(optimizer, ms.experimental.optim.optimizer.Optimizer):
            self.optimizer._parameters = self.optimizer.parameters
        self.ori_parameters = self.optimizer._parameters
        # Init parallel settings
        self.is_parallel = _get_parallel_mode() == ParallelMode.DATA_PARALLEL
        if not self.is_parallel and self.zero_stage != 0:
            _logger.warning("Not in DATA_PARALLEL, set zero_stage to 0.")
            self.zero_stage = 0
        self.split_op = ops.Identity()
        self.op_allgather = ops.Identity()
        self.op_reduce_scatter = ops.Identity()
        self.op_allreduce = ops.Identity()
        self.dp_allreduce = ops.Identity()
        self.op_group_size = get_group_size(self.op_group) if self.is_parallel else 1
        self.op_rank_id = get_rank(self.op_group) if self.is_parallel else 0
        self.need_dp = False
        self.dp_group = dp_group
        self.last_assign = False
        self.dp_group_size = 1
        self.need_parameter_split = tuple([False] * len(self.optimizer._parameters))
        self.use_comm_fusion = False
        if self.zero_stage in [1, 2, 3] and self.is_parallel:
            self.split_op = ops.Split(0, self.op_group_size)  # optimizer parallel split
            self.get_need_parameter_split()
            if comm_fusion is None:
                self.set_comm_ops()
            else:
                self.use_comm_fusion = True
                self.max_fusion_id = 0
                if self.zero_stage == 1:
                    self.set_zero1_allreduce_fusion_comm_list(comm_fusion)
                    self.set_optimizer_allgather_fusion_comm_list(comm_fusion)
                if self.zero_stage == 2:
                    self.set_zero2_reduce_scatter_fusion_comm_list(comm_fusion)
                    self.set_optimizer_allgather_fusion_comm_list(comm_fusion)
                if self.need_dp:
                    self.set_dp_allreduce_comm_list(comm_fusion)
            if not os.path.exists(params_split_info):
                os.makedirs(params_split_info, exist_ok=True)
            if not os.path.isdir(params_split_info):
                ValueError(f"params_split_info must be a folder, params_split_info: {params_split_info}")
            self.dump_params_split_info(params_split_info)

        self.hyper_map = ops.HyperMap()
        if optimizer_offload:
            if isinstance(self.optimizer, nn.AdamWeightDecay):
                nn.AdamWeightDecay.target("CPU")
                _logger.info("Set optimizer run offload.")
            else:
                _logger.warning("optimizer_offload only take effect when optimizer is AdamWeightDecay.")
                optimizer_offload = False
        _logger.info(
            f"Build TrainOneStepWrapper with ZeRO stage: {self.zero_stage}, "
            f"optimizer_offload: {optimizer_offload}, "
            f"op_group_size: {self.op_group_size}, "
            f"op_rank_id: {self.op_rank_id}, "
            f"dp_group_size: {self.dp_group_size}."
        )

    def set_comm_ops(
        self,
    ):
        self.op_allreduce = ops.AllReduce(op=ops.ReduceOp.SUM, group=self.op_group)
        self.op_reduce_scatter = ops.ReduceScatter(op=ops.ReduceOp.SUM, group=self.op_group)
        # AllGather the parameters after optimizer calculate to update the parameters in train network.
        self.op_allgather = ops.AllGather(group=self.op_group)

        self.need_dp = self.dp_group is not None
        if self.need_dp:
            # Set it when op_group is not the WORLD_COMM_GROUP.
            self.dp_allreduce = ops.AllReduce(op=ops.ReduceOp.SUM, group=self.dp_group)
            self.dp_group_size = ms.Tensor(get_group_size(group=self.dp_group), ms.float32)

    def update_comm_op_info(self, comm_op_info, bucket_size, param_size, param_name):
        if comm_op_info[-1]["size"] + param_size <= bucket_size or len(comm_op_info[-1]["params"]) == 0:
            comm_op_info[-1]["size"] += param_size
            comm_op_info[-1]["params"].append(param_name)
        else:
            fusion_id = self.max_fusion_id + 1
            self.max_fusion_id += 1
            comm_op_info.append({"size": param_size, "fusion_id": fusion_id, "params": [param_name]})

    def set_zero1_allreduce_fusion_comm_list(self, comm_fusion):
        allreduce_info = [{"size": 0, "fusion_id": self.max_fusion_id + 1, "params": []}]
        self.max_fusion_id += 1
        self.zero1_allreduce_list = []
        for i, param in enumerate(self.ori_parameters):
            param_size = param.itemsize * param.size
            param_name = param.name
            self.update_comm_op_info(allreduce_info, comm_fusion["allreduce"]["bucket_size"], param_size, param_name)
            comm_op = ops.AllReduce(op=ops.ReduceOp.SUM, group=self.op_group)
            comm_op.add_prim_attr("fusion", allreduce_info[-1]["fusion_id"])
            self.zero1_allreduce_list.append(comm_op)
        _logger.info(f"zero1_allreduce_fusion: {allreduce_info}")

    def set_zero2_reduce_scatter_fusion_comm_list(self, comm_fusion):
        reduce_scatter_info = [{"size": 0, "fusion_id": self.max_fusion_id + 1, "params": []}]
        self.max_fusion_id += 1
        allreduce_info = [{"size": 0, "fusion_id": self.max_fusion_id + 1, "params": []}]
        self.max_fusion_id += 1
        self.zero2_reduce_scatter_list = []
        self.zero2_allreduce_list = []
        for i, param in enumerate(self.ori_parameters):
            param_size = param.itemsize * param.size
            param_name = param.name
            if self.need_parameter_split[i]:
                self.update_comm_op_info(
                    reduce_scatter_info, comm_fusion["reduce_scatter"]["bucket_size"], param_size, param_name
                )
            else:
                self.update_comm_op_info(
                    allreduce_info, comm_fusion["allreduce"]["bucket_size"], param_size, param_name
                )
            comm_op = ops.ReduceScatter(op=ops.ReduceOp.SUM, group=self.op_group)
            comm_op.add_prim_attr("fusion", reduce_scatter_info[-1]["fusion_id"])
            self.zero2_reduce_scatter_list.append(comm_op)

            comm_op = ops.AllReduce(op=ops.ReduceOp.SUM, group=self.op_group)
            comm_op.add_prim_attr("fusion", allreduce_info[-1]["fusion_id"])
            self.zero2_allreduce_list.append(comm_op)
        _logger.info(f"zero2_reduce_scatter_fusion: {reduce_scatter_info}")
        _logger.info(f"zero2_reduce_scatter_fusion: {allreduce_info}")

    def set_optimizer_allgather_fusion_comm_list(self, comm_fusion):
        allgather_info = [{"size": 0, "fusion_id": self.max_fusion_id + 1, "params": []}]
        self.max_fusion_id += 1
        self.optimizer_allgather_list = []
        for i, param in enumerate(self.ori_parameters):
            param_size = param.itemsize * param.size
            param_name = param.name
            if self.need_parameter_split[i]:
                self.update_comm_op_info(
                    allgather_info, comm_fusion["allgather"]["bucket_size"], param_size, param_name
                )
            comm_op = ops.AllGather(group=self.op_group)
            comm_op.add_prim_attr("fusion", allgather_info[-1]["fusion_id"])
            self.optimizer_allgather_list.append(comm_op)
        _logger.info(f"optimizer_allgather_fusion: {allgather_info}")

    def set_dp_allreduce_comm_list(self, comm_fusion):
        dp_allreduce_info = [{"size": 0, "fusion_id": self.max_fusion_id + 1, "params": []}]
        self.max_fusion_id += 1
        self.dp_allreduce_list = []
        for i, param in enumerate(self.ori_parameters):
            param_size = param.itemsize * param.size
            param_name = param.name
            if self.need_parameter_split[i]:
                self.update_comm_op_info(
                    dp_allreduce_info, comm_fusion["allreduce"]["bucket_size"], param_size, param_name
                )
            comm_op = ops.AllGather(group=self.op_group)
            comm_op.add_prim_attr("fusion", dp_allreduce_info[-1]["fusion_id"])
            self.dp_allreduce_list.append(comm_op)
        _logger.info(f"dp_allreduce_fusion: {dp_allreduce_info}")

    def split_param(self, param):
        return split_np(param, self.op_group_size, self.op_rank_id)

    def get_optimizer_param_tuples(self):
        param_tuples = []
        if ms.get_context("mode") == ms.PYNATIVE_MODE:
            for name in self.optimizer._params_list:
                if name in ["_parameters", "parameters"]:
                    continue
                _logger.debug(f"Add optimizer param_tuples {name}")
                param_tuples.append(getattr(self.optimizer, name))
        else:
            for attr in self.optimizer.__dict__:
                if isinstance(getattr(self.optimizer, attr), ms.ParameterTuple):
                    if attr in ["_parameters", "parameters"]:
                        continue
                    _logger.debug(f"Add optimizer param_tuples {attr}")
                    param_tuples.append(getattr(self.optimizer, attr))
        return param_tuples

    def dump_params_split_info(self, params_split_info):
        params_split_info_path = os.path.join(params_split_info, f"params_split_info_{self.op_rank_id}.json")
        params_split_info_dict = {}
        for i, param in enumerate(self.optimizer._parameters):
            param_split_info = {
                "split": self.need_parameter_split[i],
                "group_size": self.op_group_size,
                "rank_id": self.op_rank_id,
            }
            params_split_info_dict[param.name] = param_split_info
        params_split_info_json = json.dumps(params_split_info_dict, indent=2)
        with open(params_split_info_path, "w") as f:
            f.write(params_split_info_json)

    def get_need_parameter_split(self):
        self.need_parameter_split = [False] * len(self.optimizer._parameters)
        param_tuples = self.get_optimizer_param_tuples()
        for i, param in enumerate(self.optimizer._parameters):
            if self.zero_stage == 3:
                if param_tuples:
                    B = param_tuples[0][i].shape[0]
                else:
                    continue
            else:
                B = param.shape[0]
            if param.parallel_optimizer and B >= self.op_group_size and B % self.op_group_size == 0:
                if self.zero_stage in [1, 2]:
                    self.need_parameter_split[i] = True
        self.need_parameter_split = tuple(self.need_parameter_split)

    def split_params(self):
        if self.zero_stage in [1, 2] and self.is_parallel:
            _logger.info("Clone optimizer.parameters, will increase memory.")
            # Because the first input of MindSpore optimizer must be ms.Parameter,
            # copy optimizer.parameters for optimizer parameters update.
            # It will increase 1/n parameters' memory.
            self.optimizer.parameters = self.optimizer.parameters.clone(prefix="wrapper", init="same")
            self.optimizer._parameters = self.optimizer.parameters
            self.last_assign = True

        param_tuples = self.get_optimizer_param_tuples()
        for i, param in enumerate(self.optimizer._parameters):
            _logger.debug(f"Split optimizer param {param.name} {param.shape}")
            # If zero_stage is 3, the parameters in train network have been split,
            # use parameter in param_tuples to get batch size.
            if self.zero_stage == 3:
                if param_tuples:
                    B = param_tuples[0][i].shape[0]
                else:
                    continue
            else:
                B = param.shape[0]
            _logger.debug(f"Do split with zero_stage {self.zero_stage}")
            if param.parallel_optimizer and B >= self.op_group_size and B % self.op_group_size == 0:
                if self.zero_stage in [1, 2]:
                    ori_shape = param.shape
                    param.assign_value(self.split_param(param))
                    _logger.debug(f"Optimizer {param.name} from {ori_shape} to {param.shape}")
                for param_tuple in param_tuples:
                    ori_shape = param_tuple[i].shape
                    param_tuple[i].assign_value(self.split_param(param_tuple[i]))
                    _logger.debug(f"Optimizer {param_tuple[i].name} " f"from {ori_shape} to {param_tuple[i].shape}")

    def reduce_scatter_gradients(self, gradients):
        dtype = gradients[0].dtype
        if self.use_comm_fusion:
            gradients = self.hyper_map(
                ops.partial(
                    _stage2_reduce_scatter,
                    ms.Tensor(self.op_group_size, dtype),
                ),
                self.zero2_reduce_scatter_list,
                self.zero2_allreduce_list,
                gradients,
                self.need_parameter_split,
            )
        else:
            gradients = self.hyper_map(
                ops.partial(
                    _stage2_reduce_scatter,
                    ms.Tensor(self.op_group_size, dtype),
                    self.op_reduce_scatter,
                    self.op_allreduce,
                ),
                gradients,
                self.need_parameter_split,
            )
        return gradients

    def dp_allreduce_gradients(self, gradients):
        dtype = gradients[0].dtype
        if self.use_comm_fusion:
            gradients = self.hyper_map(
                ops.partial(
                    _dp_allreduce,
                    ms.Tensor(self.dp_group_size, dtype),
                ),
                self.dp_allreduce_list,
                gradients,
            )
        else:
            gradients = self.hyper_map(
                ops.partial(
                    _dp_allreduce,
                    ms.Tensor(self.dp_group_size, dtype),
                    self.dp_allreduce,
                ),
                gradients,
            )
        return gradients

    def split_gradients(self, gradients):
        if self.use_comm_fusion:
            gradients = self.hyper_map(
                ops.partial(
                    _stage1_split_grad,
                    self.split_op,
                    self.op_group_size,
                    self.op_rank_id,
                ),
                self.zero1_allreduce_list,
                gradients,
                self.need_parameter_split,
            )
        else:
            gradients = self.hyper_map(
                ops.partial(
                    _stage1_split_grad,
                    self.split_op,
                    self.op_group_size,
                    self.op_rank_id,
                    self.op_allreduce,
                ),
                gradients,
                self.need_parameter_split,
            )
        return gradients

    def cal_gradients(self, gradients):
        if self.zero_stage == 1:
            gradients = self.split_gradients(gradients)
        if self.zero_stage == 2:
            gradients = self.reduce_scatter_gradients(gradients)
        if self.need_dp:
            gradients = self.dp_allreduce_gradients(gradients)
        return gradients

    def run_optimizer(self, grads):
        optim_result = self.optimizer(grads)
        if self.zero_stage == 1 or self.zero_stage == 2:
            if self.use_comm_fusion:
                optim_result = ops.depend(
                    self.hyper_map(
                        ops.partial(_optim_allgather, self.last_assign),
                        self.optimizer_allgather_list,
                        self.ori_parameters,
                        self.optimizer._parameters,
                        self.need_parameter_split,
                    ),
                    optim_result,
                )
            else:
                optim_result = ops.depend(
                    self.hyper_map(
                        ops.partial(_optim_allgather, self.last_assign, self.op_allgather),
                        self.ori_parameters,
                        self.optimizer._parameters,
                        self.need_parameter_split,
                    ),
                    optim_result,
                )
        return optim_result


def get_cell_dtype(cell):
    if getattr(cell, "fp16", False):
        return ms.float16
    if getattr(cell, "fp32", False):
        return ms.float32
    if getattr(cell, "bf16", False):
        return ms.bfloat16
    return None


def _init_parallel_settings(net, op_group, parallel_modules=None):
    for module, parallel_module in parallel_modules.items():
        if isinstance(net, module):
            cell_type = get_cell_dtype(net)
            new_net = parallel_module(net, 3, op_group)
            if cell_type is not None:
                new_net.to_float(cell_type)
            return new_net
    return None


def get_cell_params_fullname_dict(cell: nn.Cell):
    fullname_dict = {}
    for param_name in cell._params:
        fullname_dict[param_name] = getattr(cell, param_name).name
    return fullname_dict


def _prepare_network(network: nn.Cell, op_group: str, parallel_modules=None):
    new_net = _init_parallel_settings(network, op_group, parallel_modules)
    if new_net is not None:
        return new_net
    for name, sub_net in network._cells.items():
        if not sub_net:
            continue
        new_sub_net = _init_parallel_settings(sub_net, op_group, parallel_modules)
        if new_sub_net is not None:
            params_fullname_dict = get_cell_params_fullname_dict(sub_net)
            if isinstance(network, (nn.CellList, nn.SequentialCell)):
                network._cells[name] = new_sub_net
                if isinstance(network, nn.SequentialCell):
                    network.cell_list = list(network._cells.values())
            else:
                network.__setattr__(name, new_sub_net)

            # parameter name will update after __setattr__, reset to ori parameter name.
            for param_name in new_sub_net.net._params:
                getattr(new_sub_net.net, param_name).name = params_fullname_dict[param_name]
            continue
        if sub_net._params:
            for param_name in sub_net._params:
                param = getattr(sub_net, param_name)
                _logger.warning(f"Set param {param.name} parallel_optimizer False, param shape {param.shape}")
                param.parallel_optimizer = False
        _prepare_network(sub_net, op_group, parallel_modules)
    return network


def prepare_network(network: nn.Cell, zero_stage: int = 0, op_group: str = None, parallel_modules=None):
    if zero_stage != 3 or _get_parallel_mode() != ParallelMode.DATA_PARALLEL:
        _logger.info("No need rewrite network and return original network.")
        return network
    _logger.info("Rewrite the network, please wait...")
    if parallel_modules is None:
        parallel_modules = PARALLEL_MODULES
    network = _prepare_network(network, op_group, parallel_modules)
    return network


def prepare_ema(ema, zero_stage: int = 0, op_group: str = None):
    is_parallel = _get_parallel_mode() == ParallelMode.DATA_PARALLEL
    if not is_parallel or zero_stage != 3:
        return ema
    op_group_size = get_group_size(op_group)
    op_rank_id = get_rank(op_group)
    _logger.info(f"Split EMA params: rank_id {op_rank_id}, rank_size {op_group_size}.")
    for net_weight, ema_weight, swap_cache in zip(ema.net_weight, ema.ema_weight, ema.swap_cache):
        if net_weight.shape == ema_weight.shape:
            continue
        ema_weight.set_data(split_np(ema_weight, op_group_size, op_rank_id), slice_shape=True)
        swap_cache.set_data(split_np(swap_cache, op_group_size, op_rank_id), slice_shape=True)
    return ema


def prepare_train_network(
    network: nn.Cell,
    optimizer: nn.Optimizer,
    scale_sense: float = 1.0,
    ema: nn.Cell = None,
    updates: int = 0,
    drop_overflow_update: bool = True,
    gradient_accumulation_steps: int = 1,
    clip_grad: bool = False,
    clip_norm: float = 1.0,
    verbose: bool = False,
    zero_stage: Literal[0, 1, 2, 3] = 0,
    optimizer_offload: bool = False,
    op_group: str = None,
    dp_group: str = None,
    comm_fusion: dict = None,
    parallel_modules=None,
):
    """
    Prepare network and optimizer for distributed training.

    Args:
        network (`nn.Cell`): train network, not include grad function,
            grad function must be built after rewrite train network.
        optimizer (`nn.Optimizer`): Must be the subclass of MindSpore Optimizer.
        scale_sense (Union[Tensor, Cell]): If this value is a Cell, it will be called
            to update loss scale. If this value is a Tensor, the loss scale can be modified by `set_sense_scale`,
            the shape should be :math:`()` or :math:`(1,)`.
        zero_stage (`int`, *optional*): Stage setting of ZeRO, default is 0.
        optimizer_offload (`bool`, *optional*): Only take effect when optimizer is AdamWeightDecay, default is False.
        op_group (`str`, *optional*): The name of the optimizer parallel communication group, default is None.
        dp_group (`str`, *optional*): The name of the data parallel communication group, default is None.
        comm_fusion (`dict`, *optional*): A dict contains the types and configurations
            for setting the communication fusion, default is None, turn off the communication fusion. If set a dict,
            turn on the communication fusion.
            Examples: {"allreduce": {"openstate": True, "bucket_size": 5e8},
                       "reduce_scatter": {"openstate": True, "bucket_size": 5e8},
                       "allgather": {"openstate": False, "bucket_size": 5e8},}
        parallel_modules (`dict`, *optional*): A dict of Cells could split parameters in zero3, default is None.
            If None, use `PARALLEL_MODULES` from `mindone.models.modules.parallel`.
    """
<<<<<<< HEAD
    is_parallel = _get_parallel_mode() == ParallelMode.DATA_PARALLEL
    if not is_parallel and zero_stage == 0:
        _logger.info("No need prepare train_network with zero.")
        train_network = TrainOneStepWrapper(
            network,
            optimizer,
            scale_sense=scale_sense,
            ema=ema,
            updates=updates,
            drop_overflow_update=drop_overflow_update,
            gradient_accumulation_steps=gradient_accumulation_steps,
            clip_grad=clip_grad,
            clip_norm=clip_norm,
            verbose=verbose,
        )
        return train_network

=======
>>>>>>> d8066b12
    if zero_stage not in [0, 1, 2, 3]:
        raise ValueError("Not support zero_stage {zero_stage}")
    if op_group is None:
        _logger.warning("Not set zero group, set it WORLD_COMM_GROUP.")
        op_group = GlobalComm.WORLD_COMM_GROUP
    if op_group != GlobalComm.WORLD_COMM_GROUP and dp_group is None:
        raise ValueError("op_group {op_group} and dp_group {dp_group} not full network hccl group coverage")

    is_parallel = _get_parallel_mode() == ParallelMode.DATA_PARALLEL
    if not is_parallel and zero_stage == 0:
        _logger.info("No need prepare train_network with zero.")
        zero_helper = None
    else:
        network = prepare_network(network, zero_stage, op_group, parallel_modules=parallel_modules)
        zero_helper = ZeroHelper(optimizer, zero_stage, op_group, dp_group, optimizer_offload, comm_fusion)

    if ema is not None:
        ema = prepare_ema(ema, zero_stage, op_group)
    if isinstance(scale_sense, float):
        scale_sense = ms.Tensor(scale_sense, ms.float32)
    train_network = TrainOneStepWrapper(
        network,
        optimizer,
        scale_sense=scale_sense,
        ema=ema,
        updates=updates,
        drop_overflow_update=drop_overflow_update,
        gradient_accumulation_steps=gradient_accumulation_steps,
        clip_grad=clip_grad,
        clip_norm=clip_norm,
        verbose=verbose,
        zero_helper=zero_helper,
    )
    return train_network


def transform_checkpoints(src_checkpoint: str, src_param_split_info_json: str, group_size: int):
    """
    src_checkpoint (`str`): The path of checkpoints need to merge parameters. eg. "save_checkpoint_dir/ckpt_{}.ckpt",
        {} is placeholder of rank_id.
    src_param_split_info_json (`str`): The path of param_split_info_jsons. eg. "params_info/params_split_info_{}.json",
        {} is placeholder of rank_id.
    group_size (`int`): The rank size of the communication group.
    """

    def read_json(json_file):
        s = ""
        with open(json_file, "r") as f:
            for line in f.readlines():
                s += line
        return json.loads(s)

    new_params_list = []
    ckpts = []
    jsons = []
    for i in range(group_size):
        ckpts.append(ms.load_checkpoint(src_checkpoint.format(i)))
        jsons.append(read_json(src_param_split_info_json.format(i)))
    for param_name in ckpts[0].keys():
        param_value = None
        param_list = []
        for i in range(group_size):
            if param_name not in jsons[i]:
                _logger.warning(f"param {param_name} not in param_split_info_json, keep ori data.")
                if i:
                    raise ValueError("please check jsons, param name not same!")
                param_value = ckpts[0][param_name]
                break
            elif not jsons[i][param_name]["split"]:
                if i:
                    raise ValueError("please check jsons, param info not same!")
                param_value = ckpts[0][param_name]
                break
            else:
                param_list.append(ckpts[i][param_name])
        if param_value is None:
            param_value = ops.cat(param_list)
            _logger.debug("Merge {param_name} to {param_value.shape}")

        new_params_list.append({"name": param_name, "data": param_value})

    ms.save_checkpoint(new_params_list, src_checkpoint.format(f"all_{group_size}"))<|MERGE_RESOLUTION|>--- conflicted
+++ resolved
@@ -585,26 +585,6 @@
         parallel_modules (`dict`, *optional*): A dict of Cells could split parameters in zero3, default is None.
             If None, use `PARALLEL_MODULES` from `mindone.models.modules.parallel`.
     """
-<<<<<<< HEAD
-    is_parallel = _get_parallel_mode() == ParallelMode.DATA_PARALLEL
-    if not is_parallel and zero_stage == 0:
-        _logger.info("No need prepare train_network with zero.")
-        train_network = TrainOneStepWrapper(
-            network,
-            optimizer,
-            scale_sense=scale_sense,
-            ema=ema,
-            updates=updates,
-            drop_overflow_update=drop_overflow_update,
-            gradient_accumulation_steps=gradient_accumulation_steps,
-            clip_grad=clip_grad,
-            clip_norm=clip_norm,
-            verbose=verbose,
-        )
-        return train_network
-
-=======
->>>>>>> d8066b12
     if zero_stage not in [0, 1, 2, 3]:
         raise ValueError("Not support zero_stage {zero_stage}")
     if op_group is None:
