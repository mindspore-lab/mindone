--- conflicted
+++ resolved
@@ -95,15 +95,18 @@
     if project_columns:
         dataloader = dataloader.project(project_columns)
 
-<<<<<<< HEAD
     if getattr(dataset, "pad_info", None):
-        dataloader = dataloader.padded_batch(
-            batch_size, drop_remainder=drop_remainder, num_parallel_workers=num_workers_batch, pad_info=dataset.pad_info
-        )
+        if batch_size > 0:
+            dataloader = dataloader.padded_batch(
+                batch_size,
+                drop_remainder=drop_remainder,
+                num_parallel_workers=num_workers_batch,
+                pad_info=dataset.pad_info,
+            )
     else:
-=======
-    if batch_size > 0:
->>>>>>> 11a844e9
-        dataloader = dataloader.batch(batch_size, drop_remainder=drop_remainder, num_parallel_workers=num_workers_batch)
+        if batch_size > 0:
+            dataloader = dataloader.batch(
+                batch_size, drop_remainder=drop_remainder, num_parallel_workers=num_workers_batch
+            )
 
     return dataloader