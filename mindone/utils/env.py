import logging
import os
from typing import Optional, Tuple

try:
    from typing import Literal
except ImportError:
    from typing_extensions import Literal  # FIXME: python 3.7

import mindspore as ms
from mindspore.communication import get_group_size, get_rank, init

from .version_control import MS_VERSION

_logger = logging.getLogger(__name__)


def init_train_env(
    mode: int = ms.GRAPH_MODE,
    device_target: Literal["Ascend", "GPU"] = "Ascend",
    debug: bool = False,
    seed: int = 42,
    jit_level: str = "O0",
    cache_graph: bool = False,
    cache_path: str = "./cache",
    distributed: bool = False,
    ascend_config: Optional[dict] = None,
    jit_level: Optional[Literal["O0", "O1", "O2"]] = None,
    enable_modelarts: bool = False,
    max_device_memory: str = None,
) -> Tuple[int, int, int]:
    """
    Initialize MindSpore training environment.

    Args:
        mode: MindSpore execution mode. Options: 0 (ms.GRAPH_MODE), 1 (ms.PYNATIVE_MODE). Default is 0 (ms.GRAPH_MODE).
        device_target: The target execution device. Options: "Ascend", "GPU". Default is "Ascend".
        debug: Whether to enable debug mode (forces PyNative mode). Default is False.
        seed: The seed value for reproducibility. Default is 42.
        cache_graph: (Experimental) Save or load the saved computation graph to significantly reduce the graph
                     compilation time during the first epoch. Use this feature with great caution, as any changes to the
                     Python scripts may cause inconsistencies in the results.
        cache_path: The path to save or load the saved computation graph.
        distributed: Whether to enable distributed training. Default is False.
        ascend_config: Parameters specific to the Ascend hardware platform.
        jit_level: The compilation optimization level. Options: "O0", "O1", "O2".
                   Default is None and the level selected based on the device.
        enable_modelarts: Whether to enable modelarts (OpenI) support. Default is False.
        max_device_memory (str, default: None): The maximum amount of memory that can be allocated on the Ascend device.

    Returns:
        A tuple containing the device ID, rank ID and number of devices.
    """
    ms.set_seed(seed)

    if mode == ms.GRAPH_MODE:
        try:
            if jit_level in ["O0", "O1", "O2"]:
                ms.set_context(jit_config={"jit_level": jit_level})
                _logger.info(f"set jit_level: {jit_level}.")
            else:
                _logger.warning(
                    f"Unsupport jit_level: {jit_level}. The framework automatically selects the execution method"
                )
        except Exception:
            _logger.warning(
                "The current jit_level is not suitable because current MindSpore version does not match,"
                "please ensure the MindSpore version >= ms2.3.0."
            )

    if debug and mode == ms.GRAPH_MODE:  # force PyNative mode when debugging
        _logger.warning("Debug mode is on, switching execution mode to PyNative.")
        mode = ms.PYNATIVE_MODE
    if max_device_memory is not None:
        ms.set_context(max_device_memory=max_device_memory)
    if jit_level:
        if MS_VERSION < "2.3":
            _logger.warning("Compilation optimization (JIT Level) is supported only in MindSpore 2.3 or later.")
        else:
            ms.set_context(jit_config={"jit_level": jit_level})

    if distributed:
        ms.set_context(mode=mode, device_target=device_target, ascend_config=ascend_config or {})
        device_id = os.getenv("DEVICE_ID", None)
        if device_id:
            ms.set_context(device_id=int(device_id))
<<<<<<< HEAD

=======
>>>>>>> 48b25891
        init()
        device_num = get_group_size()
        rank_id = get_rank()
        _logger.debug(f"Device_id: {device_id}, rank_id: {rank_id}, device_num: {device_num}")
        ms.reset_auto_parallel_context()
        ms.set_auto_parallel_context(
            parallel_mode=ms.ParallelMode.DATA_PARALLEL,
            gradients_mean=True,
            device_num=device_num,
        )
        var_info = ["device_num", "rank_id", "device_num / 8", "rank_id / 8"]
        var_value = [device_num, rank_id, device_num // 8, rank_id // 8]
        _logger.info(dict(zip(var_info, var_value)))

        if enable_modelarts:
            raise NotImplementedError("ModelArts is not supported yet.")
    else:
        device_num = 1
        device_id = int(os.getenv("DEVICE_ID", 0))
        rank_id = 0
        ms.set_context(
            mode=mode,
            device_target=device_target,
            device_id=device_id,
            ascend_config=ascend_config or {},
            pynative_synchronize=debug,
            enable_compile_cache=cache_graph,
            compile_cache_path=cache_path,
        )

    return device_id, rank_id, device_num<|MERGE_RESOLUTION|>--- conflicted
+++ resolved
@@ -20,7 +20,6 @@
     device_target: Literal["Ascend", "GPU"] = "Ascend",
     debug: bool = False,
     seed: int = 42,
-    jit_level: str = "O0",
     cache_graph: bool = False,
     cache_path: str = "./cache",
     distributed: bool = False,
@@ -53,41 +52,23 @@
     """
     ms.set_seed(seed)
 
-    if mode == ms.GRAPH_MODE:
-        try:
-            if jit_level in ["O0", "O1", "O2"]:
-                ms.set_context(jit_config={"jit_level": jit_level})
-                _logger.info(f"set jit_level: {jit_level}.")
-            else:
-                _logger.warning(
-                    f"Unsupport jit_level: {jit_level}. The framework automatically selects the execution method"
-                )
-        except Exception:
-            _logger.warning(
-                "The current jit_level is not suitable because current MindSpore version does not match,"
-                "please ensure the MindSpore version >= ms2.3.0."
-            )
-
     if debug and mode == ms.GRAPH_MODE:  # force PyNative mode when debugging
         _logger.warning("Debug mode is on, switching execution mode to PyNative.")
         mode = ms.PYNATIVE_MODE
     if max_device_memory is not None:
         ms.set_context(max_device_memory=max_device_memory)
     if jit_level:
-        if MS_VERSION < "2.3":
+        if MS_VERSION >= "2.3":
+            ms.set_context(jit_config={"jit_level": jit_level})
+        else:
             _logger.warning("Compilation optimization (JIT Level) is supported only in MindSpore 2.3 or later.")
-        else:
-            ms.set_context(jit_config={"jit_level": jit_level})
 
     if distributed:
         ms.set_context(mode=mode, device_target=device_target, ascend_config=ascend_config or {})
         device_id = os.getenv("DEVICE_ID", None)
         if device_id:
             ms.set_context(device_id=int(device_id))
-<<<<<<< HEAD
 
-=======
->>>>>>> 48b25891
         init()
         device_num = get_group_size()
         rank_id = get_rank()
