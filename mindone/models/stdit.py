from typing import Optional
import numpy as np
import math
import mindspore as ms
from mindspore import nn, ops, Tensor
from mindspore.common.initializer import XavierUniform, Zero, initializer

from mindcv.models.layers import DropPath
from .dit import SelfAttention, Mlp, LayerNorm, GELU, LinearPatchEmbed
from .utils import constant_, exists, modulate, normal_, xavier_uniform_
from .modules.pos_embed import _get_2d_sincos_pos_embed_from_grid, _get_1d_sincos_pos_embed_from_grid


from .modules.flash_attention import FLASH_IS_AVAILABLE, MSFlashAttention


class Attention(nn.Cell):
    def __init__(self, dim_head: int, attn_drop: float = 0.0) -> None:
        super().__init__()
        self.scale = dim_head**-0.5
        self.attn_drop = nn.Dropout(p=attn_drop)

    def construct(self, q: Tensor, k: Tensor, v: Tensor, mask: Optional[Tensor] = None) -> Tensor:
        '''
        q: (b h n_q d)
        k v: (b h n_k d), (b h n_v d)
        mask: (b n_k)
        '''
        
        # (b h n_q n_k) 
        sim = ops.BatchMatMul(transpose_b=True)(q, k) * self.scale

        sim = sim.to(ms.float32)
        if exists(mask):
            mask = mask[:, None, None, :]
            sim = ops.masked_fill(sim, ~mask, -ms.numpy.inf)
        attn = ops.softmax(sim, axis=-1).astype(v.dtype)
        attn = self.attn_drop(attn)
        out = ops.matmul(attn, v)
        return out



class MultiHeadCrossAttention(nn.Cell):
    """
    Flash attention doesnot work well (leading to noisy images) for SD1.5-based models on 910B up to MS2.2.1-20231122 version,
    due to the attention head dimension is 40, num heads=5. Require test on future versions
    """
    def __init__(self, d_model, num_heads, attn_drop=0.0, proj_drop=0.0, has_bias=True, enable_flash_attention=False):
        super().__init__()
        assert d_model % num_heads == 0, "d_model must be divisible by num_heads"

        self.d_model = d_model
        self.num_heads = num_heads
        self.head_dim = d_model // num_heads

        # TODO: it's better to remove bias 
        self.q_linear = nn.Dense(d_model, d_model, has_bias=has_bias)
        self.kv_linear = nn.Dense(d_model, d_model * 2, has_bias=has_bias)
        self.attn_drop = nn.Dropout(p=attn_drop)
        self.proj = nn.Dense(d_model, d_model, has_bias=has_bias)
        self.proj_drop = nn.Dropout(p=proj_drop)

        self.attention = Attention(self.head_dim, attn_drop=attn_drop)
        
        self.enable_flash_attention = enable_flash_attention
        if enable_flash_attention:
            self.flash_attention = MSFlashAttention(
                head_dim=self.head_dim, head_num=self.num_heads, fix_head_dims=[72], attention_dropout=attn_drop
            )
        else:
            self.flash_attention = None


    @staticmethod
    def _rearange_in(x):
        # (b, n, h, d) -> (b h n d)
        b, n, h, d = x.shape
        x = ops.transpose(x, (0, 2, 1, 3))
        return x

    @staticmethod
    def _rearange_out(x):
        #  (b h n d) -> (b n h d) ->  (b n h*d)
        b, h, n, d = x.shape
        x = ops.transpose(x, (0, 2, 1, 3))
        x = ops.reshape(x, (b, n, h*d))
        return x

    def construct(self, x, cond, mask=None):
        # x: (B, N, C)
        # C = head_dim * num_heads, N = seq_len
        # query/value: img tokens; key: condition; mask: if padding tokens
        # cond: (1, B*N_tokens, C_t)
        # mask : (B, N_tokens)
        B, N, C = x.shape

        # import pdb
        # pdb.set_trace()
        # q: (B N C) -> (1 , B*N, h, d)
        # k: (B N_tokens C) -> (1 B*N_tokens h d)
        q = self.q_linear(x).reshape((1, -1, self.num_heads, self.head_dim))
        kv = self.kv_linear(cond).reshape((1, -1, 2, self.num_heads, self.head_dim))

        k, v = kv.unbind(2)

        # (B, N_tokens) -> (1, B*N_tokens) 
        if mask is not None:
            mask = mask.reshape(1, -1)
       
        # TODO: support masking
        #if mask is not None:
        #     attn_bias = xformers.ops.fmha.BlockDiagonalMask.from_seqlens([N] * B, mask)
        #else: 
        #   attn_bias = None
        # x = xformers.ops.memory_efficient_attention(q, k, v, p=self.attn_drop.p, attn_bias=attn_bias)

        # print('D--', q.shape, k.shape, v.shape)
        if self.enable_flash_attention:
            # x = xformers.ops.memory_efficient_attention(q, k, v, p=self.attn_drop.p, attn_bias=attn_bias)
            # x = x.reshape((B, -1, C))

            #  -> (b h n d))
            q = self._rearange_in(q)
            k = self._rearange_in(k)
            v = self._rearange_in(v)

            # mask: (b n_k) -> (b n_q n_k)
            mask = mask[:, None, :]
            mask = ops.repeat_interleave(mask, q.shape[-2], axis=1)
            
            x = self.flash_attention(q, k, v, mask)

            # (b h n d) -> (b n h d) ->  (b n h*d)
            x = self._rearange_out(x)

        else:
            # (b, n, h, d) -> (b h n d)
            # print("D--: ", q.shape, k.shape)
            q = self._rearange_in(q)
            k = self._rearange_in(k)
            v = self._rearange_in(v)
            # print("D--: ", q.shape, k.shape)

            # TODO: support masking
            x = self.attention(q, k, v, mask)
            # x = self.attention(q, k, v, mask=None)

            # (b h n d) -> (b n h d) ->  (b n h*d)
            x = self._rearange_out(x)
        
        x = x.view(B, -1, C)
        x = self.proj(x)
        x = self.proj_drop(x)

        return x

def t2i_modulate(x, shift, scale):
    return x * (1 + scale) + shift


approx_gelu = lambda: GELU(approximate="tanh")


class STDiTBlock(nn.Cell):
    def __init__(
        self,
        hidden_size,
        num_heads,
        d_s=None,
        d_t=None,
        mlp_ratio=4.0,
        drop_path=0.0,
        enable_flashattn=False,
        enable_layernorm_kernel=False,
        enable_sequence_parallelism=False,
    ):
        super().__init__()
        self.hidden_size = hidden_size
        assert not enable_layernorm_kernel, "Not implemented" 
        # self.enable_flashattn = enable_flashattn
        # self._enable_sequence_parallelism = enable_sequence_parallelism

        self.attn_cls = SelfAttention
        self.mha_cls = MultiHeadCrossAttention

        self.norm1 = LayerNorm(hidden_size, elementwise_affine=False, eps=1e-6)

        self.attn = self.attn_cls(
            hidden_size,
            num_heads=num_heads,
            qkv_bias=True,
            enable_flash_attention=enable_flashattn, # DDDD
        )
        self.cross_attn = self.mha_cls(hidden_size, num_heads, enable_flash_attention=enable_flashattn)
        self.norm2 = LayerNorm(hidden_size, elementwise_affine=False, eps=1e-6)

        self.mlp = Mlp(
            in_features=hidden_size, hidden_features=int(hidden_size * mlp_ratio), act_layer=approx_gelu, drop=0
        )
        self.drop_path = DropPath(drop_path) if drop_path > 0.0 else nn.Identity()
        self.scale_shift_table = ms.Parameter(ops.randn(6, hidden_size) / hidden_size**0.5)

        # temporal attention
        self.d_s = d_s
        self.d_t = d_t

        self.attn_temp = self.attn_cls(
            hidden_size,
            num_heads=num_heads,
            qkv_bias=True,
            enable_flash_attention=enable_flashattn,
        )

    @staticmethod
    def _rearrange_in_S(x, T):
        # x_s = rearrange(x_m, "B (T S) C -> (B T) S C", T=self.d_t, S=self.d_s)
        B, TS, C = x.shape
        S = TS // T
        x = ops.reshape(x, (B*T, S, C))
        return x

    @staticmethod
    def _rearrange_out_S(x, T):
        # x_s = rearrange(x_s, "(B T) S C -> B (T S) C", T=self.d_t, S=self.d_s)
        BT, S, C = x.shape
        B = BT // T
        x = ops.reshape(x, (B, T*S, C))
        return x

    @staticmethod
    def _rearrange_in_T(x, T):
        # x_t = rearrange(x, "B (T S) C -> (B S) T C", T=self.d_t, S=self.d_s)
        B, TS, C = x.shape
        S = TS // T
        x = ops.reshape(x, (B, T, S, C))
        x = ops.transpose(x, (0, 2, 1, 3))
        x = ops.reshape(x, (B*S, T, C))
        return x

    @staticmethod
    def _rearrange_out_T(x, S):
        # x_t = rearrange(x_t, "(B S) T C -> B (T S) C", T=self.d_t, S=self.d_s)
        BS, T, C = x.shape
        B = BS // S
        x = ops.reshape(x, (B, S, T, C))
        x = ops.transpose(x, (0, 2, 1, 3))
        x = ops.reshape(x, (B, T*S, C))
        return x

    def construct(self, x, y, t, mask=None, tpe=None):
        '''
        x: (B N C_x)
        y: (1 B*N_tokens C_y)
        t: (B C_t) 
        '''
        B, N, C = x.shape

        shift_msa, scale_msa, gate_msa, shift_mlp, scale_mlp, gate_mlp = (
            self.scale_shift_table[None] + t.reshape(B, 6, -1)
        ).chunk(6, axis=1)
        x_m = t2i_modulate(self.norm1(x), shift_msa, scale_msa)

        # spatial branch
        # x_s = rearrange(x_m, "B (T S) C -> (B T) S C", T=self.d_t, S=self.d_s)
        x_s = self._rearrange_in_S(x_m, T=self.d_t)
        x_s = self.attn(x_s)

        # x_s = rearrange(x_s, "(B T) S C -> B (T S) C", T=self.d_t, S=self.d_s)
        x_s = self._rearrange_out_S(x_s, T=self.d_t)
        x = x + self.drop_path(gate_msa * x_s)

        # temporal branch
        # x_t = rearrange(x, "B (T S) C -> (B S) T C", T=self.d_t, S=self.d_s)
        x_t = self._rearrange_in_T(x, T=self.d_t)
        if tpe is not None:
            x_t = x_t + tpe
        x_t = self.attn_temp(x_t)

        # x_t = rearrange(x_t, "(B S) T C -> B (T S) C", T=self.d_t, S=self.d_s)
        x_t = self._rearrange_out_T(x_t, S=self.d_s)
        x = x + self.drop_path(gate_msa * x_t)

        # cross attn
        # import pdb
        # pdb.set_trace()

        x = x + self.cross_attn(x, y, mask)

        # mlp
        x = x + self.drop_path(gate_mlp * self.mlp(t2i_modulate(self.norm2(x), shift_mlp, scale_mlp)))

        return x


def get_2d_sincos_pos_embed(embed_dim, grid_size, cls_token=False, extra_tokens=0, scale=1.0, base_size=None):
    """
    grid_size: int of the grid height and width
    return:
    pos_embed: [grid_size*grid_size, embed_dim] or [1+grid_size*grid_size, embed_dim] (w/ or w/o cls_token)
    """
    if not isinstance(grid_size, tuple):
        grid_size = (grid_size, grid_size)

    grid_h = np.arange(grid_size[0], dtype=np.float32) / scale
    grid_w = np.arange(grid_size[1], dtype=np.float32) / scale
    if base_size is not None:
        grid_h *= base_size / grid_size[0]
        grid_w *= base_size / grid_size[1]
    grid = np.meshgrid(grid_w, grid_h)  # here w goes first
    grid = np.stack(grid, axis=0)

    grid = grid.reshape([2, 1, grid_size[1], grid_size[0]])
    pos_embed = _get_2d_sincos_pos_embed_from_grid(embed_dim, grid)
    if cls_token and extra_tokens > 0:
        pos_embed = np.concatenate([np.zeros([extra_tokens, embed_dim]), pos_embed], axis=0)
    return pos_embed


def get_1d_sincos_pos_embed(embed_dim, length, scale=1.0):
    pos = np.arange(0, length)[..., None] / scale
    return _get_1d_sincos_pos_embed_from_grid(embed_dim, pos)


class PatchEmbed3D(nn.Cell):
    """Video to Patch Embedding.

    Args:
        patch_size (int): Patch token size. Default: (2,4,4).
        in_chans (int): Number of input video channels. Default: 3.
        embed_dim (int): Number of linear projection output channels. Default: 96.
        norm_layer (nn.Module, optional): Normalization layer. Default: None
    """

    def __init__(
        self,
        patch_size=(2, 4, 4),
        in_chans=3,
        embed_dim=96,
        norm_layer=None,
        flatten=True,
    ):
        super().__init__()
        self.patch_size = patch_size
        self.flatten = flatten

        self.in_chans = in_chans
        self.embed_dim = embed_dim

        self.proj = nn.Conv3d(in_chans, embed_dim, kernel_size=patch_size, stride=patch_size, pad_mode='valid', has_bias=True)
        if norm_layer is not None:
            self.norm = norm_layer(embed_dim)
        else:
            self.norm = None

    def construct(self, x):
        # padding
        _, _, D, H, W = x.shape
        if W % self.patch_size[2] != 0:
            x = ops.pad(x, (0, self.patch_size[2] - W % self.patch_size[2]))
        if H % self.patch_size[1] != 0:
            x = ops.pad(x, (0, 0, 0, self.patch_size[1] - H % self.patch_size[1]))
        if D % self.patch_size[0] != 0:
            x = ops.pad(x, (0, 0, 0, 0, 0, self.patch_size[0] - D % self.patch_size[0]))

        x = self.proj(x)  # (B C T H W)
        if self.norm is not None:
            D, Wh, Ww = x.shape[2], x.shape[3], x.shape[4]
            x = x.flatten(start_dim=2).swapaxes(1, 2)
            x = self.norm(x)
            x = x.swapaxes(1, 2).view(-1, self.embed_dim, D, Wh, Ww)
        if self.flatten:
            x = x.flatten(start_dim=2).swapaxes(1, 2)  # BCTHW -> BNC
        return x


class TimestepEmbedder(nn.Cell):
    """
    Embeds scalar timesteps into vector representations.
    """

    def __init__(self, hidden_size, frequency_embedding_size=256):
        super().__init__()
        self.mlp = nn.SequentialCell(
            nn.Dense(frequency_embedding_size, hidden_size, has_bias=True),
            nn.SiLU(),
            nn.Dense(hidden_size, hidden_size, has_bias=True),
        )
        self.frequency_embedding_size = frequency_embedding_size

    @staticmethod
    def timestep_embedding(t, dim, max_period=10000):
        """
        Create sinusoidal timestep embeddings.
        :param t: a 1-D Tensor of N indices, one per batch element.
                          These may be fractional.
        :param dim: the dimension of the output.
        :param max_period: controls the minimum frequency of the embeddings.
        :return: an (N, D) Tensor of positional embeddings.
        """
        # https://github.com/openai/glide-text2im/blob/main/glide_text2im/nn.py
        half = dim // 2
        freqs = ops.exp(-math.log(max_period) * ops.arange(start=0, end=half, dtype=ms.float32) / half)
        args = t[:, None].float() * freqs[None]
        embedding = ops.cat([ops.cos(args), ops.sin(args)], axis=-1)
        if dim % 2:
            embedding = ops.cat([embedding, ops.zeros_like(embedding[:, :1])], axis=-1)
        return embedding

    def construct(self, t, dtype):
        t_freq = self.timestep_embedding(t, self.frequency_embedding_size)
        # diff
        if t_freq.dtype != dtype:
            t_freq = t_freq.to(dtype)
        t_emb = self.mlp(t_freq)
        return t_emb


class CaptionEmbedder(nn.Cell):
    """
    Embeds class labels into vector representations. Also handles label dropout for classifier-free guidance.
    """

    def __init__(self, in_channels, hidden_size, uncond_prob, act_layer=nn.GELU(approximate=True), token_num=120):
        super().__init__()
        self.y_proj = Mlp(
            in_features=in_channels, hidden_features=hidden_size, out_features=hidden_size, act_layer=act_layer, drop=0
        )
        
        y_embedding = ops.randn(token_num, in_channels) / in_channels**0.5
        # just for token dropping replacement, random
        self.y_embedding =  ms.Parameter(ms.Tensor(y_embedding, dtype=ms.float32), requires_grad=False)

        self.uncond_prob = uncond_prob

    def token_drop(self, caption, force_drop_ids=None):
        """
        Drops labels to enable classifier-free guidance.
        """
        if force_drop_ids is None:
            drop_ids = ops.rand(caption.shape[0]) < self.uncond_prob
        else:
            drop_ids = force_drop_ids == 1
        # TODO: graph mode check
        # print('D--: tk drop dtype: ',  self.y_embedding.dtype, caption.dtype)
        caption = ops.where(drop_ids[:, None, None, None], self.y_embedding, caption.to(self.y_embedding.dtype))
        return caption

    def construct(self, caption, train, force_drop_ids=None):
        if train:
            assert caption.shape[2:] == self.y_embedding.shape
        use_dropout = self.uncond_prob > 0
        if (train and use_dropout) or (force_drop_ids is not None):
            caption = self.token_drop(caption, force_drop_ids)
        caption = self.y_proj(caption)
        return caption


class T2IFinalLayer(nn.Cell):
    """
    The final layer of PixArt.
    """

    def __init__(self, hidden_size, num_patch, out_channels):
        super().__init__()
        self.norm_final = LayerNorm(hidden_size, elementwise_affine=False, eps=1e-6)
        self.linear = nn.Dense(hidden_size, num_patch * out_channels, has_bias=True)
        self.scale_shift_table = ms.Parameter(ops.randn(2, hidden_size) / hidden_size**0.5)
        self.out_channels = out_channels

    def construct(self, x, t):
        shift, scale = (self.scale_shift_table[None] + t[:, None]).chunk(2, axis=1)
        x = t2i_modulate(self.norm_final(x), shift, scale)
        x = self.linear(x)
        return x



class STDiT(nn.Cell):
    def __init__(
        self,
        input_size=(1, 32, 32),
        in_channels=4,
        patch_size=(1, 2, 2),
        hidden_size=1152,
        depth=28,
        num_heads=16,
        mlp_ratio=4.0,
        class_dropout_prob=0.1,
        pred_sigma=True,
        drop_path=0.0,
        no_temporal_pos_emb=False,
        caption_channels=4096,
        model_max_length=120,
        dtype=ms.float32,
        space_scale=1.0,
        time_scale=1.0,
        freeze=None,
        enable_flashattn=False,
        enable_layernorm_kernel=False,
        enable_sequence_parallelism=False,
        use_recompute = False,
        replace_patchify_3d=True,
    ):
        super().__init__()
        self.pred_sigma = pred_sigma
        self.in_channels = in_channels
        self.out_channels = in_channels * 2 if pred_sigma else in_channels
        self.hidden_size = hidden_size
        self.patch_size = patch_size
        self.input_size = input_size
        num_patches = np.prod([input_size[i] // patch_size[i] for i in range(3)])
        self.num_patches = num_patches
        self.num_temporal = input_size[0] // patch_size[0]
        self.num_spatial = num_patches // self.num_temporal
        self.num_heads = num_heads
        self.dtype = dtype
        self.no_temporal_pos_emb = no_temporal_pos_emb
        self.depth = depth
        self.mlp_ratio = mlp_ratio
        self.enable_flashattn = enable_flashattn
        self.enable_layernorm_kernel = enable_layernorm_kernel
        self.space_scale = space_scale
        self.time_scale = time_scale


        pos_embed = self.get_spatial_pos_embed()
        pos_embed_temporal = self.get_temporal_pos_embed()
        self.pos_embed = ms.Parameter(ms.Tensor(pos_embed, dtype=ms.float32), requires_grad=False)
        self.pos_embed_temporal = ms.Parameter(ms.Tensor(pos_embed_temporal, dtype=ms.float32), requires_grad=False)
        
        self.replace_patchify_3d = replace_patchify_3d
        if not replace_patchify_3d:
            self.x_embedder = PatchEmbed3D(patch_size, in_channels, hidden_size)
        else:
            assert patch_size[0]==1 and patch_size[1]==patch_size[2]
            assert input_size[1]==input_size[2]
            print("D--: replace 3d patchify with linear")
            self.x_embedder = LinearPatchEmbed(input_size[1], patch_size[1], in_channels, hidden_size, bias=True)

        self.t_embedder = TimestepEmbedder(hidden_size)
        self.t_block = nn.SequentialCell(nn.SiLU(), nn.Dense(hidden_size, 6 * hidden_size, has_bias=True))
        self.y_embedder = CaptionEmbedder(
            in_channels=caption_channels,
            hidden_size=hidden_size,
            uncond_prob=class_dropout_prob,
            act_layer=approx_gelu,
            token_num=model_max_length,
        )

        drop_path = np.linspace(0, drop_path, depth)
        self.blocks = nn.CellList(
            [
                STDiTBlock(
                    self.hidden_size,
                    self.num_heads,
                    mlp_ratio=self.mlp_ratio,
                    drop_path=drop_path[i],
                    enable_flashattn=self.enable_flashattn,
                    enable_layernorm_kernel=self.enable_layernorm_kernel,
                    enable_sequence_parallelism=enable_sequence_parallelism,
                    d_t=self.num_temporal,
                    d_s=self.num_spatial,
                )
                for i in range(self.depth)
            ]
        )
        self.final_layer = T2IFinalLayer(hidden_size, int(np.prod(self.patch_size)), self.out_channels)

        # init model
        self.initialize_weights()
        self.initialize_temporal()

        if freeze is not None:
            assert freeze in ["not_temporal", "text"]
            if freeze == "not_temporal":
                self.freeze_not_temporal()
            elif freeze == "text":
                self.freeze_text()

        # sequence parallel related configs
        self.enable_sequence_parallelism = enable_sequence_parallelism
        self.sp_rank = None

        # recompute
        # print("D--: recompute!!: ", use_recompute)
        # if use_recompute:
        #    for block in self.blocks:
        #        self.recompute(block)
    '''
    def recompute(self, b):
        if not b._has_config_recompute:
            b.recompute()
        if isinstance(b, nn.CellList):
            self.recompute(b[-1])
        else:
            b.add_flags(output_no_recompute=True)
    '''

    def construct(self, x, timestep, y, mask=None):
        """
        Args:
            x (ms.Tensor): latent representation of video; of shape [B, C, T, H, W]
            timestep (ms.Tensor): diffusion time steps; of shape [B]
            y (ms.Tensor): representation of prompts; of shape [B, 1, N_token, C]
            mask (ms.Tensor): mask for selecting prompt tokens; of shape [B, N_token]

        Returns:
            x (ms.Tensor): output latent representation; of shape [B, C, T, H, W]
        """

        # print("D--: stdit inputs: ", x.shape, timestep.shape, mask.shape)
        
        x = x.to(self.dtype)
        timestep = timestep.to(self.dtype)
        y = y.to(self.dtype)

        # embedding
<<<<<<< HEAD
        import pdb
        pdb.set_trace()

        x = self.x_embedder(x)  # [B, N, C]
=======
        if not self.replace_patchify_3d:
            x = self.x_embedder(x)  # out: [B, N, C]=[B, thw, C]
        else:
            # (b c t h w) -> (bt c h w)
            _b, _c, _t, _h, _w = x.shape
            x = x.permute(0, 2, 1, 3, 4).reshape((_b * _t, _c, _h, _w))
            x = self.x_embedder(x)  # out: [bt, h'w', d]
            # (bt, h'w', d] -> (b , t'h'w', d)
            x = x.reshape((_b, -1, self.hidden_size))

>>>>>>> 954e1fd0
        # x = rearrange(x, "B (T S) C -> B T S C", T=self.num_temporal, S=self.num_spatial)
        B, TS, C = x.shape
        x = ops.reshape(x, (B, TS//self.num_spatial, self.num_spatial, C))

        x = x + self.pos_embed
        # x = rearrange(x, "B T S C -> B (T S) C")
        x = ops.reshape(x, (B, TS, C))

        t = self.t_embedder(timestep, dtype=x.dtype)  # [B, C]
        t0 = self.t_block(t)  # [B, C]
        y = self.y_embedder(y, self.training)  # [B, 1, N_token, C]
        
        # TODO: graph mode, mask required for indicating text len
        '''
            if mask.shape[0] != y.shape[0]:
                mask = mask.repeat(y.shape[0] // mask.shape[0], 1)
            mask = mask.squeeze(1).squeeze(1)
            y = y.squeeze(1).masked_select(mask.unsqueeze(-1) != 0).view(1, -1, x.shape[-1])
            y_lens = mask.sum(dim=1).tolist()
        else:
            # TODO: check dynamic shape issue
            y_lens = [y.shape[2]] * y.shape[0]
        '''
        # (b 1 max_tokens d_t) -> (b max_tokens d_t)  -> (1 b*max_tokens d_t)
        y = y.squeeze(1).view(1, -1, x.shape[-1])

        # blocks
        for i, block in enumerate(self.blocks):
            if i == 0:
                tpe = self.pos_embed_temporal
            else:
                tpe = None
            # TODO: mask?
            # x = block(x, y, t0, y_lens, tpe)
            x = block(x, y, t0, mask=mask, tpe=tpe)


        # x.shape: [B, N, C]
        # final process
        x = self.final_layer(x, t)  # [B, N, C=T_p * H_p * W_p * C_out]

        x = self.unpatchify(x)  # [B, C_out, T, H, W]
        
        # cast to float32 for better accuracy
        x = x.astype(ms.float32)
        return x

    def construct_with_cfg(self, x, t, y, mask=None, cfg_scale=4.0):
        """
        Forward pass of DiT, but also batches the unconditional forward pass for classifier-free guidance.
        """
        # https://github.com/openai/glide-text2im/blob/main/notebooks/text2im.ipynb
        half = x[: len(x) // 2]
        combined = ops.cat([half, half], axis=0)
        eps = self.construct(combined, t, y=y, mask=mask)

        cond_eps, uncond_eps = ops.split(eps, len(eps) // 2, axis=0)
        half_eps = uncond_eps + cfg_scale * (cond_eps - uncond_eps)
        eps = ops.cat([half_eps, half_eps], axis=0)
        return eps 


    def unpatchify(self, x):
        """
        Args:
            x (ms.Tensor): of shape [B, N, C]

        Return:
            x (ms.Tensor): of shape [B, C_out, T, H, W]
        """

        N_t, N_h, N_w = [self.input_size[i] // self.patch_size[i] for i in range(3)]
        T_p, H_p, W_p = self.patch_size
        C_out=self.out_channels

        # "B (N_t N_h N_w) (T_p H_p W_p C_out) -> B C_out (N_t T_p) (N_h H_p) (N_w W_p)"
        # TODO: double check
        B, Nthw, THWC = x.shape
        x = ops.reshape(x, (B, N_t, N_h, N_w, T_p, H_p, W_p, C_out))
        x = ops.transpose(x, (0, 7, 1, 4, 2, 5, 3, 6))
        x = ops.reshape(x, (B, C_out, N_t*T_p, N_h*H_p, N_w*W_p))

        return x

    def get_spatial_pos_embed(self, grid_size=None):
        if grid_size is None:
            grid_size = self.input_size[1:]
        pos_embed = get_2d_sincos_pos_embed(
            self.hidden_size,
            (grid_size[0] // self.patch_size[1], grid_size[1] // self.patch_size[2]),
            scale=self.space_scale,
        )
        # pos_embed = torch.from_numpy(pos_embed).float().unsqueeze(0).requires_grad_(False)
        pos_embed = np.expand_dims(pos_embed, axis=0)
        return pos_embed

    def get_temporal_pos_embed(self):
        pos_embed = get_1d_sincos_pos_embed(
            self.hidden_size,
            self.input_size[0] // self.patch_size[0],
            scale=self.time_scale,
        )
        # pos_embed = torch.from_numpy(pos_embed).float().unsqueeze(0).requires_grad_(False)
        pos_embed = np.expand_dims(pos_embed, axis=0)
        return pos_embed

    def freeze_not_temporal(self):
        for param in self.get_parameters():
            if "attn_temp" not in param.name:
                param.requires_grad = False

    def freeze_text(self):
        for param in self.get_parameters():
            if "cross_attn" in param.name:
                param.requires_grad = False

    def initialize_temporal(self):
        for block in self.blocks:
            constant_(block.attn_temp.proj.weight, 0)
            constant_(block.attn_temp.proj.bias, 0)

    def initialize_weights(self):
        # Initialize transformer layers:
        def _basic_init(module):
            if isinstance(module, nn.Dense):
                xavier_uniform_(module.weight)
                if module.bias is not None:
                    constant_(module.bias, 0)

        self.apply(_basic_init)

        # Initialize patch_embed like nn.Linear (instead of nn.Conv2d):
        w = self.x_embedder.proj.weight
        # xavier_uniform_(w.view([w.shape[0], -1]))
        w_flatted = w.view(w.shape[0], -1)

        # TODO: FIXME: this line is compatible in optim parallel mode
        # w.set_data(initializer(XavierUniform(), w_flatted.shape, w_flatted.dtype).reshape(w.shape))

        # Initialize timestep embedding MLP:
        normal_(self.t_embedder.mlp[0].weight, std=0.02)
        normal_(self.t_embedder.mlp[2].weight, std=0.02)
        normal_(self.t_block[1].weight, std=0.02)

        # Initialize caption embedding MLP:
        normal_(self.y_embedder.y_proj.fc1.weight, std=0.02)
        normal_(self.y_embedder.y_proj.fc2.weight, std=0.02)

        # Zero-out adaLN modulation layers in PixArt blocks:
        for block in self.blocks:
            constant_(block.cross_attn.proj.weight, 0)
            constant_(block.cross_attn.proj.bias, 0)

        # Zero-out output layers:
        constant_(self.final_layer.linear.weight, 0)
        constant_(self.final_layer.linear.bias, 0)


def STDiT_XL_2(from_pretrained=None, **kwargs):
    model = STDiT(depth=28, hidden_size=1152, patch_size=(1, 2, 2), num_heads=16, **kwargs)
    if from_pretrained is not None:
        ms.load_checkpoint(from_pretrained, model)
    return model
<|MERGE_RESOLUTION|>--- conflicted
+++ resolved
@@ -616,12 +616,6 @@
         y = y.to(self.dtype)
 
         # embedding
-<<<<<<< HEAD
-        import pdb
-        pdb.set_trace()
-
-        x = self.x_embedder(x)  # [B, N, C]
-=======
         if not self.replace_patchify_3d:
             x = self.x_embedder(x)  # out: [B, N, C]=[B, thw, C]
         else:
@@ -632,7 +626,6 @@
             # (bt, h'w', d] -> (b , t'h'w', d)
             x = x.reshape((_b, -1, self.hidden_size))
 
->>>>>>> 954e1fd0
         # x = rearrange(x, "B (T S) C -> B T S C", T=self.num_temporal, S=self.num_spatial)
         B, TS, C = x.shape
         x = ops.reshape(x, (B, TS//self.num_spatial, self.num_spatial, C))
@@ -766,11 +759,15 @@
 
         # Initialize patch_embed like nn.Linear (instead of nn.Conv2d):
         w = self.x_embedder.proj.weight
-        # xavier_uniform_(w.view([w.shape[0], -1]))
-        w_flatted = w.view(w.shape[0], -1)
 
         # TODO: FIXME: this line is compatible in optim parallel mode
-        # w.set_data(initializer(XavierUniform(), w_flatted.shape, w_flatted.dtype).reshape(w.shape))
+        if self.replace_patchify_3d: 
+            # xavier_uniform_(w.view([w.shape[0], -1]))
+            w_flatted = w.view(w.shape[0], -1)
+            w.set_data(initializer(XavierUniform(), w_flatted.shape, w_flatted.dtype).reshape(w.shape))
+        else:
+            pass
+            # FIXME: TBC for conv3d patchifying:
 
         # Initialize timestep embedding MLP:
         normal_(self.t_embedder.mlp[0].weight, std=0.02)
