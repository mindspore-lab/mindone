--- conflicted
+++ resolved
@@ -2,21 +2,17 @@
 
 import numpy as np
 
-<<<<<<< HEAD
 import mindspore as ms
 from mindspore import Tensor, ops
 
 __all__ = [
-    "get_1d_sincos_temp_embed",
+    "get_1d_sincos_pos_embed",
     "get_2d_sincos_pos_embed",
     "precompute_freqs_cis_2d",
     "apply_rotary_pos_emb",
     "apply_2d_rotary_pos",
     "create_sinusoidal_positions",
 ]
-=======
-__all__ = ["get_1d_sincos_pos_embed", "get_2d_sincos_pos_embed", "precompute_freqs_cis_2d"]
->>>>>>> 66b77ca4
 
 
 def get_2d_sincos_pos_embed(embed_dim: int, nh: int, nw: Optional[int] = None) -> np.ndarray:
