--- conflicted
+++ resolved
@@ -96,11 +96,8 @@
         bsz, tgt_len = input_ids_shape
         mask = ops.full((tgt_len, tgt_len), float("-inf"), dtype=dtype)
         mask_cond = ops.arange(mask.shape[-1])
-<<<<<<< HEAD
-        mask = mask.masked_fill(mask_cond < (mask_cond + 1).view(mask.shape[-1], 1), 0.0)
-=======
         mask = mask.masked_fill(mask_cond < (mask_cond + 1).view(mask.shape[-1], 1), ms.Tensor(0).to(dtype))
->>>>>>> cc1ff6e4
+
 
         mask = mask.to(dtype)
 
