# coding=utf-8
# Copyright 2023 The HuggingFace Inc. team. All rights reserved.
#
# This code is adapted from https://github.com/huggingface/transformers
# with modifications to run transformers on mindspore.
#
# Licensed under the Apache License, Version 2.0 (the "License");
# you may not use this file except in compliance with the License.
# You may obtain a copy of the License at
#
#     http://www.apache.org/licenses/LICENSE-2.0
#
# Unless required by applicable law or agreed to in writing, software
# distributed under the License is distributed on an "AS IS" BASIS,
# WITHOUT WARRANTIES OR CONDITIONS OF ANY KIND, either express or implied.
# See the License for the specific language governing permissions and
# limitations under the License.
"""MindSpore SeamlessM4T model."""

import copy
import math
from dataclasses import dataclass
from typing import List, Optional, Tuple, Union

from transformers import SeamlessM4TConfig
from transformers.utils import ModelOutput, logging

import mindspore as ms
from mindspore import Tensor, mint, nn, ops
from mindspore.common.initializer import Constant, HeNormal, Normal, Uniform, XavierUniform, initializer
from mindspore.mint.nn import CrossEntropyLoss

from ...activations import ACT2FN
from ...generation import GenerationMixin
from ...modeling_attn_mask_utils import _prepare_4d_attention_mask, _prepare_4d_causal_attention_mask, dtype_to_min
from ...modeling_outputs import (
    BaseModelOutput,
    BaseModelOutputWithPastAndCrossAttentions,
    Seq2SeqLMOutput,
    Seq2SeqModelOutput,
    Wav2Vec2BaseModelOutput,
)
from ...modeling_utils import PreTrainedModel

logger = logging.get_logger(__name__)

_CHECKPOINT_FOR_DOC = "facebook/hf-seamless-m4t-medium"
_CONFIG_FOR_DOC = "SeamlessM4TConfig"


<<<<<<< HEAD
# Copied from mindone.transformers.models.speecht5.modeling_speecht5.pad_sequence
=======
>>>>>>> 53ad854d
def pad_sequence(
    sequences: List[ms.Tensor],
    batch_first=True,
    padding_value: int = 0,
) -> ms.Tensor:
    """
    Args:
        sequences (List[ms.Tensor]):  list of variable length sequences.
        batch_first (bool, optional): if True, the output will be in B x T x * format, T x B x * otherwise. Defaults to True.
        padding_value (int, optional): value for padded elements. Defaults to 0.
    Returns:
        ms.Tensor: Tensor of size T x B x * if batch_first is False. Tensor of size B x T x * otherwise.
    """
    max_size = sequences[0].shape
    trailing_dims = max_size[1:]

    max_len = max([s.shape[0] for s in sequences])

    if batch_first:
        out_dims = (len(sequences), max_len) + trailing_dims
    else:
        out_dims = (max_len, len(sequences)) + trailing_dims

    out_sequences = mint.full_like(out_dims, fill_value=padding_value)

    for i, seq in enumerate(sequences):
        length = seq.shape[0] if seq.shape[0] <= max_len else max_len
        # use index notation to prevent duplicate references to the tensor
        if batch_first:
            out_sequences[i, :length, ...] = seq[:length]
        else:
            out_sequences[:length, i, ...] = seq[:length]

    return out_sequences


@dataclass
class SeamlessM4TGenerationOutput(ModelOutput):
    """
    Class defining the generated outputs from [`SeamlessM4TModel`], [`SeamlessM4TForTextToText`],
    [`SeamlessM4TForTextToSpeech`], [`SeamlessM4TForSpeechToSpeech`] and [`SeamlessM4TForTextToSpeech`].

    Args:
        waveform (`ms.Tensor` of shape `(batch_size, sequence_length)`):
            The final audio waveform predicted by the model.
        waveform_lengths (`ms.Tensor` of shape `(batch_size,)`, *optional*):
            The length in samples of each element in the `waveform` batch.
        sequences (`ms.Tensor` of shape `(batch_size, sequence_length)`, *optional*):
            The generated translated sequences. This is the output of the text-to-text or the speech-to-text models.
            The second dimension (sequence_length) is either equal to `max_length` or shorter if all batches finished
            early due to the `eos_token_id`.
        unit_sequences (`ms.Tensor` of shape `(batch_size, unit_sequence_length)`, *optional*):
            The generated translated unit sequences. This is the output of the text-to-units model. The second
            dimension (unit_sequence_length) is either equal to `t2u_max_length` or shorter if all batches finished
            early due to the `t2u_eos_token_id`.
    """

    waveform: Optional[ms.Tensor] = None
    waveform_lengths: Optional[ms.Tensor] = None
    sequences: Optional[Tuple[ms.Tensor]] = None
    unit_sequences: Optional[Tuple[ms.Tensor]] = None


<<<<<<< HEAD
# Copied from transformers.models.roberta.modeling_roberta.create_position_ids_from_input_ids
=======
# UTILS


>>>>>>> 53ad854d
def create_position_ids_from_input_ids(input_ids, padding_idx, past_key_values_length=0):
    """
    Replace non-padding symbols with their position numbers. Position numbers begin at padding_idx+1. Padding symbols
    are ignored. This is modified from fairseq's `utils.make_positions`.

    Args:
        x: ms.Tensor x:

    Returns: ms.Tensor
    """
    # The series of casts and type-conversions here are carefully balanced to both work with ONNX export and XLA.
    mask = input_ids.ne(padding_idx).int()
    incremental_indices = (mint.cumsum(mask, dim=1).type_as(mask) + past_key_values_length) * mask
    return incremental_indices.long() + padding_idx


def shift_tokens_right(input_ids: ms.Tensor, pad_token_id: int, decoder_start_token_id: int):
    """
    Shift input ids one token to the right.
    """
    shifted_input_ids = input_ids.new_zeros(input_ids.shape)
    shifted_input_ids[:, 1:] = input_ids[:, :-1].clone()
    shifted_input_ids[:, 0] = decoder_start_token_id

    if pad_token_id is None:
        raise ValueError("self.model.config.pad_token_id has to be defined.")
    # replace possible -100 values in labels by `pad_token_id`
    shifted_input_ids.masked_fill_(shifted_input_ids == -100, pad_token_id)

    return shifted_input_ids


def _compute_new_attention_mask(hidden_states: ms.Tensor, seq_lens: ms.Tensor):
    """
    Computes an attention mask of the form `(batch, seq_len)` with an attention for each element in the batch that
    stops at the corresponding element in `seq_lens`.

    Args:
        hidden_states (`ms.Tensor` of shape `(batch, seq_len, *)`):
            The sequences to mask, where `*` is any number of sequence-specific dimensions including none.
        seq_lens (`ms.Tensor` of shape `(batch)`:
            Each element represents the length of the sequence at the same index in `hidden_states`

    Returns:
        `ms.Tensor`: The float attention mask of shape `(batch, seq_len)`
    """
    batch_size, mask_seq_len = hidden_states.shape[:2]

    indices = mint.arange(mask_seq_len).expand((batch_size, -1))

    bool_mask = indices >= seq_lens.unsqueeze(1).expand((-1, mask_seq_len))

    mask = hidden_states.new_ones((batch_size, mask_seq_len))

    mask = mask.masked_fill(bool_mask, 0)

    return mask


def format_speech_generation_kwargs(kwargs):
    """
    Format kwargs for SeamlessM4T models that generate speech, attribute kwargs to either the text generation or the
    speech generation models.

    Args:
        kwargs (`dict`)`:
             Keyword arguments are of two types:

                - Without a prefix, they will be entered as `**kwargs` for the `generate` method of each sub-model,
                except for `decoder_input_ids` which will only be passed through the text components.
                - With a *text_* or *speech_* prefix, they will be input for the `generate` method of the
                text model and speech model respectively. It has the priority over the keywords without a prefix.

                This means you can, for example, specify a generation strategy for one generation but not for the
                other.
    """
    # attribute kwargs to models
    kwargs_text = {}
    kwargs_speech = {}
    for key, value in kwargs.items():
        if key.startswith("text_"):
            key = key[len("text_") :]
            kwargs_text[key] = value
        elif key.startswith("speech_"):
            key = key[len("speech_") :]
            kwargs_speech[key] = value
        elif key == "generation_config":
            kwargs_text[key] = value
        else:
            # If the key is already in a specific config, then it's been set with a
            # submodules specific value and we don't override
            if key not in kwargs_text:
                kwargs_text[key] = value
            if key not in kwargs_speech:
                kwargs_speech[key] = value
    return kwargs_text, kwargs_speech


<<<<<<< HEAD
# Copied from transformers.models.wav2vec2.modeling_wav2vec2.Wav2Vec2PositionalConvEmbedding with
# Wav2Vec2->SeamlessM4TConformer, feat_extract_activation->speech_encoder_hidden_act
=======
# SPEECH ENCODER related code


>>>>>>> 53ad854d
class SeamlessM4TConformerPositionalConvEmbedding(nn.Cell):
    def __init__(self, config):
        super().__init__()
        self.conv = nn.Conv1d(
            config.hidden_size,
            config.hidden_size,
            kernel_size=config.num_conv_pos_embeddings,
            pad_mode="pad",
            padding=config.num_conv_pos_embeddings // 2,
            group=config.num_conv_pos_embedding_groups,
            has_bias=False,
        )

        weight_norm = mint.nn.utils.weight_norm
        if hasattr(nn.utils.parametrizations, "weight_norm"):
            weight_norm = mint.nn.utils.parametrizations.weight_norm

        self.conv = weight_norm(self.conv, name="weight", dim=2)
        self.padding = SeamlessM4TConformerSamePadLayer(config.num_conv_pos_embeddings)
        self.activation = ACT2FN[config.speech_encoder_hidden_act]

    def construct(self, hidden_states):
        hidden_states = hidden_states.transpose(1, 2)

        hidden_states = self.conv(hidden_states)
        hidden_states = self.padding(hidden_states)
        hidden_states = self.activation(hidden_states)

        hidden_states = hidden_states.transpose(1, 2)
        return hidden_states


<<<<<<< HEAD
# Copied from transformers.models.wav2vec2_conformer.modeling_wav2vec2_conformer.
# Wav2Vec2ConformerRotaryPositionalEmbedding with Wav2Vec2->SeamlessM4T, num_attention_heads->speech_encoder_attention_heads
=======
>>>>>>> 53ad854d
class SeamlessM4TConformerRotaryPositionalEmbedding(nn.Cell):
    """Rotary positional embedding
    Reference : https://blog.eleuther.ai/rotary-embeddings/ Paper: https://arxiv.org/pdf/2104.09864.pdf
    """

    def __init__(self, config):
        super().__init__()
        dim = config.hidden_size // config.speech_encoder_attention_heads
        base = config.rotary_embedding_base

        inv_freq = 1.0 / (base ** (mint.arange(0, dim, 2, dtype=ms.int64).float() / dim))
        self.register_buffer("inv_freq", inv_freq)
        self.cached_sequence_length = None
        self.cached_rotary_positional_embedding = None

    def construct(self, hidden_states):
        sequence_length = hidden_states.shape[1]

        if sequence_length == self.cached_sequence_length and self.cached_rotary_positional_embedding is not None:
            return self.cached_rotary_positional_embedding

        self.cached_sequence_length = sequence_length
        # Embeddings are computed in the dtype of the inv_freq constant
        time_stamps = mint.arange(sequence_length).type_as(self.inv_freq)
        freqs = mint.einsum("i,j->ij", time_stamps, self.inv_freq)
        embeddings = mint.cat((freqs, freqs), dim=-1)

        cos_embeddings = embeddings.cos()[:, None, None, :]
        sin_embeddings = embeddings.sin()[:, None, None, :]
        # Computed embeddings are cast to the dtype of the hidden state inputs
        self.cached_rotary_positional_embedding = mint.stack([cos_embeddings, sin_embeddings]).type_as(hidden_states)
        return self.cached_rotary_positional_embedding


class SeamlessM4TConformerRelPositionalEmbedding(nn.Cell):
    """Relative positional encoding module."""

    def __init__(self, config):
        super().__init__()
        self.max_len = config.max_source_positions
        self.d_model = config.hidden_size
        self.pe = None
        self.extend_pe(ms.Tensor(0.0).expand((1, self.max_len)))

    def extend_pe(self, x):
        # Reset the positional encodings
        if self.pe is not None:
            # self.pe contains both positive and negative parts
            # the length of self.pe is 2 * input_len - 1
            if self.pe.shape[1] >= x.shape[1] * 2 - 1:
                if self.pe.dtype != x.dtype:
                    self.pe = self.pe.to(dtype=x.dtype)
                return
        # Suppose `i` is the position of query vector and `j` is the
        # position of key vector. We use positive relative positions when keys
        # are to the left (i>j) and negative relative positions otherwise (i<j).
        pe_positive = mint.zeros((x.shape[1], self.d_model))
        pe_negative = mint.zeros((x.shape[1], self.d_model))
        position = mint.arange(0, x.shape[1], dtype=x.dtype).float().unsqueeze(1)
        div_term = mint.exp(
            mint.arange(0, self.d_model, 2, dtype=x.dtype).float() * -(math.log(10000.0) / self.d_model)
        )
        pe_positive[:, 0::2] = mint.sin(position * div_term)
        pe_positive[:, 1::2] = mint.cos(position * div_term)
        pe_negative[:, 0::2] = mint.sin(-1 * position * div_term)
        pe_negative[:, 1::2] = mint.cos(-1 * position * div_term)

        # Reverse the order of positive indices and concat both positive and
        # negative indices. This is used to support the shifting trick
        # as in https://arxiv.org/abs/1901.02860x
        pe_positive = mint.flip(pe_positive, [0]).unsqueeze(0)
        pe_negative = pe_negative[1:].unsqueeze(0)
        pe = mint.cat([pe_positive, pe_negative], dim=1)
        self.pe = pe.to(dtype=x.dtype)

    def construct(self, hidden_states: ms.Tensor):
        self.extend_pe(hidden_states)
        start_idx = self.pe.shape[1] // 2 - hidden_states.shape[1] + 1
        end_idx = self.pe.shape[1] // 2 + hidden_states.shape[1]
        relative_position_embeddings = self.pe[:, start_idx:end_idx]

        return relative_position_embeddings


class SeamlessM4TConformerSamePadLayer(nn.Cell):
    def __init__(self, num_conv_pos_embeddings):
        super().__init__()
        self.num_pad_remove = 1 if num_conv_pos_embeddings % 2 == 0 else 0

    def construct(self, hidden_states):
        if self.num_pad_remove > 0:
            hidden_states = hidden_states[:, :, : -self.num_pad_remove]
        return hidden_states


class SeamlessM4TConformerFeatureProjection(nn.Cell):
    def __init__(self, config):
        super().__init__()
        self.layer_norm = mint.nn.LayerNorm(config.feature_projection_input_dim, eps=config.layer_norm_eps)
        self.projection = mint.nn.Linear(config.feature_projection_input_dim, config.hidden_size)
        self.dropout = mint.nn.Dropout(p=config.speech_encoder_dropout)

    def construct(self, hidden_states):
        # non-projected hidden states are needed for quantization
        norm_hidden_states = self.layer_norm(hidden_states.to(self.layer_norm.weight.dtype))
        hidden_states = self.projection(norm_hidden_states)
        hidden_states = self.dropout(hidden_states)
        return hidden_states


class SeamlessM4TConformerFeedForward(nn.Cell):
    def __init__(self, config, act_fn=None, dropout=None):
        super().__init__()
        dropout = dropout if dropout is not None else config.speech_encoder_dropout
        act_fn = act_fn if act_fn is not None else config.speech_encoder_hidden_act

        self.intermediate_dropout = mint.nn.Dropout(p=dropout)
        self.intermediate_dense = mint.nn.Linear(config.hidden_size, config.speech_encoder_intermediate_size)
        self.intermediate_act_fn = ACT2FN[act_fn] if isinstance(act_fn, str) else act_fn

        self.output_dense = mint.nn.Linear(config.speech_encoder_intermediate_size, config.hidden_size)
        self.output_dropout = mint.nn.Dropout(p=dropout)

    def construct(self, hidden_states):
        hidden_states = self.intermediate_dense(hidden_states)
        hidden_states = self.intermediate_act_fn(hidden_states)
        hidden_states = self.intermediate_dropout(hidden_states)

        hidden_states = self.output_dense(hidden_states)
        hidden_states = self.output_dropout(hidden_states)
        return hidden_states


class SeamlessM4TConformerConvolutionModule(nn.Cell):
    """Convolution block used in the conformer block"""

    def __init__(self, config):
        super().__init__()
        if (config.conv_depthwise_kernel_size - 1) % 2 == 1:
            raise ValueError("`config.conv_depthwise_kernel_size` should be a odd number for 'SAME' padding")
        self.layer_norm = mint.nn.LayerNorm(config.hidden_size)
        self.pointwise_conv1 = nn.Conv1d(
            config.hidden_size,
            2 * config.hidden_size,
            kernel_size=1,
            stride=1,
            pad_mode="pad",
            padding=0,
            has_bias=False,
        )
        self.glu = mint.nn.GLU(dim=1)
        self.depthwise_conv = nn.Conv1d(
            config.hidden_size,
            config.hidden_size,
            config.conv_depthwise_kernel_size,
            stride=1,
            pad_mode="same",
            group=config.hidden_size,
            has_bias=False,
        )
        self.batch_norm = mint.nn.BatchNorm1d(config.hidden_size)
        self.activation = ACT2FN[config.speech_encoder_hidden_act]
        self.pointwise_conv2 = nn.Conv1d(
            config.hidden_size,
            config.hidden_size,
            kernel_size=1,
            stride=1,
            pad_mode="pad",
            padding=0,
            has_bias=False,
        )
        self.dropout = mint.nn.Dropout(p=config.speech_encoder_dropout)

    def construct(self, hidden_states, attention_mask=None):
        hidden_states = self.layer_norm(hidden_states.to(self.layer_norm.weight.dtype))

        # Ensure that we do not leak padded positions in depthwise convolution.
        # Put 0 where necessary
        if attention_mask is not None:
            hidden_states = hidden_states.masked_fill(~attention_mask.bool().unsqueeze(-1), 0.0)

        # exchange the temporal dimension and the feature dimension
        hidden_states = hidden_states.transpose(1, 2)

        # GLU mechanism
        # => (batch, 2*channel, dim)
        hidden_states = self.pointwise_conv1(hidden_states)
        # => (batch, channel, dim)
        hidden_states = self.glu(hidden_states)

        # 1D Depthwise Conv
        hidden_states = self.depthwise_conv(hidden_states)
        hidden_states = self.batch_norm(hidden_states)
        hidden_states = self.activation(hidden_states)

        hidden_states = self.pointwise_conv2(hidden_states)
        hidden_states = self.dropout(hidden_states)
        hidden_states = hidden_states.transpose(1, 2)
        return hidden_states


class SeamlessM4TConformerSelfAttention(nn.Cell):
    """Construct a SeamlessM4TConformerSelfAttention object.
    Can be enhanced with rotary or relative position embeddings.
    """

    def __init__(self, config, use_position_embeddings=True):
        super().__init__()

        self.head_size = config.hidden_size // config.speech_encoder_attention_heads
        self.num_heads = config.speech_encoder_attention_heads
        self.position_embeddings_type = config.position_embeddings_type if use_position_embeddings else None

        self.linear_q = mint.nn.Linear(config.hidden_size, config.hidden_size)
        self.linear_k = mint.nn.Linear(config.hidden_size, config.hidden_size)
        self.linear_v = mint.nn.Linear(config.hidden_size, config.hidden_size)
        self.linear_out = mint.nn.Linear(config.hidden_size, config.hidden_size)

        self.dropout = mint.nn.Dropout(p=config.speech_encoder_dropout)

        if self.position_embeddings_type == "relative":
            # linear transformation for positional encoding
            self.linear_pos = mint.nn.Linear(config.hidden_size, config.hidden_size, bias=False)
            # these two learnable bias are used in matrix c and matrix d
            # as described in https://arxiv.org/abs/1901.02860 Section 3.3
            self.pos_bias_u = ms.Parameter(mint.zeros((self.num_heads, self.head_size)))
            self.pos_bias_v = ms.Parameter(mint.zeros((self.num_heads, self.head_size)))

    def construct(
        self,
        hidden_states: ms.Tensor,
        attention_mask: Optional[ms.Tensor] = None,
        relative_position_embeddings: Optional[ms.Tensor] = None,
        output_attentions: bool = False,
    ) -> Tuple[ms.Tensor, Optional[ms.Tensor], Optional[Tuple[ms.Tensor]]]:
        # self-attention mechanism
        batch_size, sequence_length, hidden_size = hidden_states.shape

        # make sure query/key states can be != value states
        query_key_states = hidden_states
        value_states = hidden_states

        if self.position_embeddings_type == "rotary":
            if relative_position_embeddings is None:
                raise ValueError(
                    "`relative_position_embeddings` has to be defined when `self.position_embeddings_type == 'rotary'"
                )
            query_key_states = self._apply_rotary_embedding(query_key_states, relative_position_embeddings)

        # project query_key_states and value_states
        query = self.linear_q(query_key_states).view(batch_size, -1, self.num_heads, self.head_size)
        key = self.linear_k(query_key_states).view(batch_size, -1, self.num_heads, self.head_size)
        value = self.linear_v(value_states).view(batch_size, -1, self.num_heads, self.head_size)

        # => (batch, head, time1, d_k)
        query = query.transpose(1, 2)
        key = key.transpose(1, 2)
        value = value.transpose(1, 2)

        if self.position_embeddings_type == "relative":
            if relative_position_embeddings is None:
                raise ValueError(
                    "`relative_position_embeddings` has to be defined when `self.position_embeddings_type =="
                    " 'relative'"
                )
            # apply relative_position_embeddings to qk scores
            # as proposed in Transformer_XL: https://arxiv.org/abs/1901.02860
            scores = self._apply_relative_embeddings(
                query=query, key=key, relative_position_embeddings=relative_position_embeddings
            )
        else:
            scores = mint.matmul(query, key.transpose(-2, -1)) / math.sqrt(self.head_size)

        # apply attention_mask if necessary
        if attention_mask is not None:
            scores = scores + attention_mask

        # => (batch, head, time1, time2)
        probs = mint.softmax(scores, dim=-1)
        probs = self.dropout(probs)

        # => (batch, head, time1, d_k)
        hidden_states = mint.matmul(probs, value)

        # => (batch, time1, hidden_size)
        hidden_states = hidden_states.transpose(1, 2).reshape(batch_size, -1, self.num_heads * self.head_size)
        hidden_states = self.linear_out(hidden_states)

        return hidden_states, probs

    def _apply_rotary_embedding(self, hidden_states, relative_position_embeddings):
        batch_size, sequence_length, hidden_size = hidden_states.shape
        hidden_states = hidden_states.view(batch_size, sequence_length, self.num_heads, self.head_size)

        cos = relative_position_embeddings[0, :sequence_length, ...]
        sin = relative_position_embeddings[1, :sequence_length, ...]

        # rotate hidden_states with rotary embeddings
        hidden_states = hidden_states.transpose(0, 1)
        rotated_states_begin = hidden_states[..., : self.head_size // 2]
        rotated_states_end = hidden_states[..., self.head_size // 2 :]
        rotated_states = mint.cat((-rotated_states_end, rotated_states_begin), dim=rotated_states_begin.ndim - 1)
        hidden_states = (hidden_states * cos) + (rotated_states * sin)
        hidden_states = hidden_states.transpose(0, 1)

        hidden_states = hidden_states.view(batch_size, sequence_length, self.num_heads * self.head_size)

        return hidden_states

    def _apply_relative_embeddings(self, query, key, relative_position_embeddings):
        # 1. project positional embeddings
        # => (batch, head, 2*time1-1, d_k)
        proj_relative_position_embeddings = self.linear_pos(relative_position_embeddings)
        proj_relative_position_embeddings = proj_relative_position_embeddings.view(
            relative_position_embeddings.shape[0], -1, self.num_heads, self.head_size
        )
        proj_relative_position_embeddings = proj_relative_position_embeddings.transpose(1, 2)
        proj_relative_position_embeddings = proj_relative_position_embeddings.transpose(2, 3)

        # 2. Add bias to query
        # => (batch, head, time1, d_k)
        query = query.transpose(1, 2)
        q_with_bias_u = (query + self.pos_bias_u).transpose(1, 2)
        q_with_bias_v = (query + self.pos_bias_v).transpose(1, 2)

        # 3. attention score: first compute matrix a and matrix c
        # as described in https://arxiv.org/abs/1901.02860 Section 3.3
        # => (batch, head, time1, time2)
        scores_ac = mint.matmul(q_with_bias_u, key.transpose(-2, -1))

        # 4. then compute matrix b and matrix d
        # => (batch, head, time1, 2*time1-1)
        scores_bd = mint.matmul(q_with_bias_v, proj_relative_position_embeddings)

        # 5. shift matrix b and matrix d
        zero_pad = mint.zeros((*scores_bd.shape[:3], 1), dtype=scores_bd.dtype)
        scores_bd_padded = mint.cat([zero_pad, scores_bd], dim=-1)
        scores_bd_padded_shape = scores_bd.shape[:2] + (scores_bd.shape[3] + 1, scores_bd.shape[2])
        scores_bd_padded = scores_bd_padded.view(*scores_bd_padded_shape)
        scores_bd = scores_bd_padded[:, :, 1:].view_as(scores_bd)
        scores_bd = scores_bd[:, :, :, : scores_bd.shape[-1] // 2 + 1]

        # 6. sum matrices
        # => (batch, head, time1, time2)
        scores = (scores_ac + scores_bd) / math.sqrt(self.head_size)

        return scores


class SeamlessM4TConformerEncoderLayer(nn.Cell):
    """Conformer block based on https://arxiv.org/abs/2005.08100."""

<<<<<<< HEAD
    # Copied from transformers.models.wav2vec2_conformer.modeling_wav2vec2_conformer.Wav2Vec2ConformerEncoderLayer.
    # __init__ with Wav2Vec2->SeamlessM4T, attention_dropout->speech_encoder_dropout, torch.nn->nn
=======
>>>>>>> 53ad854d
    def __init__(self, config):
        super().__init__()
        embed_dim = config.hidden_size
        dropout = config.speech_encoder_dropout

        # Feed-forward 1
        self.ffn1_layer_norm = mint.nn.LayerNorm(embed_dim)
        self.ffn1 = SeamlessM4TConformerFeedForward(config)

        # Self-Attention
        self.self_attn_layer_norm = mint.nn.LayerNorm(embed_dim)
        self.self_attn_dropout = mint.nn.Dropout(p=dropout)
        self.self_attn = SeamlessM4TConformerSelfAttention(config)

        # Conformer Convolution
        self.conv_module = SeamlessM4TConformerConvolutionModule(config)

        # Feed-forward 2
        self.ffn2_layer_norm = mint.nn.LayerNorm(embed_dim)
        self.ffn2 = SeamlessM4TConformerFeedForward(config)
        self.final_layer_norm = mint.nn.LayerNorm(embed_dim)

    def construct(
        self,
        hidden_states,
        attention_mask: Optional[ms.Tensor] = None,
        relative_position_embeddings: Optional[ms.Tensor] = None,
        output_attentions: bool = False,
        conv_attention_mask: Optional[ms.Tensor] = None,
    ):
        hidden_states = hidden_states

        # 1. Feed-Forward 1 layer
        residual = hidden_states
        hidden_states = self.ffn1_layer_norm(hidden_states)
        hidden_states = self.ffn1(hidden_states)
        hidden_states = hidden_states * 0.5 + residual
        residual = hidden_states

        # 2. Self-Attention layer
        hidden_states = self.self_attn_layer_norm(hidden_states)
        hidden_states, attn_weights = self.self_attn(
            hidden_states=hidden_states,
            attention_mask=attention_mask,
            relative_position_embeddings=relative_position_embeddings,
            output_attentions=output_attentions,
        )
        hidden_states = self.self_attn_dropout(hidden_states)
        hidden_states = hidden_states + residual

        # 3. Convolutional Layer
        residual = hidden_states
        hidden_states = self.conv_module(hidden_states, attention_mask=conv_attention_mask)
        hidden_states = residual + hidden_states

        # 4. Feed-Forward 2 Layer
        residual = hidden_states
        hidden_states = self.ffn2_layer_norm(hidden_states)
        hidden_states = self.ffn2(hidden_states)
        hidden_states = hidden_states * 0.5 + residual
        hidden_states = self.final_layer_norm(hidden_states)

        return hidden_states, attn_weights


class SeamlessM4TConformerEncoder(nn.Cell):
    def __init__(self, config):
        super().__init__()
        self.config = config

        if config.position_embeddings_type == "relative":
            self.embed_positions = SeamlessM4TConformerRelPositionalEmbedding(config)
        elif config.position_embeddings_type == "rotary":
            self.embed_positions = SeamlessM4TConformerRotaryPositionalEmbedding(config)
        else:
            self.embed_positions = None

        self.dropout = mint.nn.Dropout(p=config.speech_encoder_dropout)
        self.layers = nn.CellList(
            [SeamlessM4TConformerEncoderLayer(config) for _ in range(config.speech_encoder_layers)]
        )

        self.layer_norm = mint.nn.LayerNorm(config.hidden_size, eps=config.layer_norm_eps)

        self.gradient_checkpointing = False

    def construct(
        self,
        hidden_states,
        attention_mask=None,
        output_attentions=False,
        output_hidden_states=False,
        return_dict=True,
    ):
        all_hidden_states = () if output_hidden_states else None
        all_self_attentions = () if output_attentions else None

        conv_attention_mask = attention_mask
        if attention_mask is not None:
            # make sure padded tokens output 0
            hidden_states = hidden_states.masked_fill(~attention_mask.bool().unsqueeze(-1), 0.0)
            # extend attention_mask
            attention_mask = 1.0 - attention_mask[:, None, None, :].to(dtype=hidden_states.dtype)
            attention_mask = attention_mask * dtype_to_min(hidden_states.dtype)
            attention_mask = attention_mask.expand(
                (attention_mask.shape[0], 1, attention_mask.shape[-1], attention_mask.shape[-1])
            )

        hidden_states = self.dropout(hidden_states)

        if self.embed_positions is not None:
            relative_position_embeddings = self.embed_positions(hidden_states)
        else:
            relative_position_embeddings = None

        for i, layer in enumerate(self.layers):
            if output_hidden_states:
                all_hidden_states = all_hidden_states + (hidden_states,)

            # add LayerDrop (see https://arxiv.org/abs/1909.11556 for description)
            dropout_probability = mint.rand([])

            skip_the_layer = (
                True if self.training and (dropout_probability < self.config.speech_encoder_layerdrop) else False
            )
            if not skip_the_layer:
                # under fsdp or deepspeed zero3 all gpus must run in sync
                if self.gradient_checkpointing and self.training:
                    layer_outputs = self._gradient_checkpointing_func(
                        layer.__call__,
                        hidden_states,
                        attention_mask,
                        relative_position_embeddings,
                        output_attentions,
                        conv_attention_mask,
                    )
                else:
                    layer_outputs = layer(
                        hidden_states,
                        attention_mask=attention_mask,
                        relative_position_embeddings=relative_position_embeddings,
                        output_attentions=output_attentions,
                        conv_attention_mask=conv_attention_mask,
                    )
                hidden_states = layer_outputs[0]

            if skip_the_layer:
                layer_outputs = (None, None)

            if output_attentions:
                all_self_attentions = all_self_attentions + (layer_outputs[1],)

        hidden_states = self.layer_norm(hidden_states.to(self.layer_norm.weight.dtype))
        if output_hidden_states:
            all_hidden_states = all_hidden_states + (hidden_states,)

        if not return_dict:
            return tuple(v for v in [hidden_states, all_hidden_states, all_self_attentions] if v is not None)
        return BaseModelOutput(
            last_hidden_state=hidden_states,
            hidden_states=all_hidden_states,
            attentions=all_self_attentions,
        )


class SeamlessM4TConformerAdapterLayer(nn.Cell):
    def __init__(self, config):
        super().__init__()
        embed_dim = config.hidden_size
        dropout = config.adaptor_dropout

        self.kernel_size = config.adaptor_kernel_size
        self.stride = config.adaptor_stride

        # 1. residual convolution
        self.residual_layer_norm = mint.nn.LayerNorm(embed_dim)
        self.residual_conv = nn.Conv1d(
            embed_dim,
            2 * embed_dim,
            self.kernel_size,
            stride=self.stride,
            pad_mode="pad",
            padding=self.stride // 2,
            has_bias=True,
        )
        self.activation = mint.nn.GLU(dim=1)

        # Self-Attention
        self.self_attn_layer_norm = mint.nn.LayerNorm(embed_dim)
        self.self_attn_conv = nn.Conv1d(
            embed_dim,
            2 * embed_dim,
            self.kernel_size,
            stride=self.stride,
            pad_mode="pad",
            padding=self.stride // 2,
            has_bias=True,
        )
        self.self_attn = SeamlessM4TConformerSelfAttention(config, use_position_embeddings=False)
        self.self_attn_dropout = mint.nn.Dropout(p=dropout)

        # Feed-forward
        self.ffn_layer_norm = mint.nn.LayerNorm(embed_dim)
        self.ffn = SeamlessM4TConformerFeedForward(config, act_fn="relu", dropout=dropout)

    def _compute_sub_sample_lengths_from_attention_mask(self, attention_mask):
        pad = self.kernel_size // 2
        seq_lens = attention_mask.shape[1] - (1 - attention_mask.int()).sum(1)

        seq_lens = ((seq_lens + 2 * pad - self.kernel_size) / self.stride) + 1

        return seq_lens.floor()

    def construct(
        self,
        hidden_states,
        attention_mask: Optional[ms.Tensor] = None,
        output_attentions: bool = False,
    ):
        residual = self.residual_layer_norm(hidden_states)

        # Apply pooling to the residual to match the sequence length of the
        # multi-head attention output.
        # (batch, seq_len, feature_dim) -> (batch, feature_dim, seq_len)
        residual = residual.transpose(1, 2)
        residual = self.residual_conv(residual)
        residual = self.activation(residual)
        # (batch, feature_dim, seq_len) -> (batch, seq_len, feature_dim)
        residual = residual.transpose(1, 2)

        hidden_states = self.self_attn_layer_norm(hidden_states)
        # Apply pooling before feeding to the multihead-attention layer.
        # (batch, seq_len, feature_dim) -> (batch, feature_dim, seq_len)
        hidden_states = hidden_states.transpose(1, 2)
        hidden_states = self.self_attn_conv(hidden_states)
        hidden_states = self.activation(hidden_states)
        # (batch, feature_dim, seq_len) -> (batch, seq_len, feature_dim)
        hidden_states = hidden_states.transpose(1, 2)

        if attention_mask is not None:
            sub_sampled_lengths = self._compute_sub_sample_lengths_from_attention_mask(attention_mask)
            attention_mask = _compute_new_attention_mask(hidden_states=hidden_states, seq_lens=sub_sampled_lengths)
            attention_mask = _prepare_4d_attention_mask(
                attention_mask,
                hidden_states.dtype,
            )

        # The rest of the computation is identical to a vanilla Transformer
        # encoder layer.
        hidden_states, attn_weigths = self.self_attn(
            hidden_states,
            attention_mask=attention_mask,
            output_attentions=output_attentions,
        )
        hidden_states = self.self_attn_dropout(hidden_states)
        hidden_states = hidden_states + residual

        residual = hidden_states

        hidden_states = self.ffn_layer_norm(hidden_states)
        hidden_states = self.ffn(hidden_states) + residual

        return hidden_states


class SeamlessM4TConformerAdapter(nn.Cell):
    def __init__(self, config):
        super().__init__()

        self.layers = nn.CellList([SeamlessM4TConformerAdapterLayer(config) for _ in range(config.num_adapter_layers)])

    def construct(self, hidden_states, attention_mask):
        # down project hidden_states if necessary

        for layer in self.layers:
            hidden_states = layer(hidden_states, attention_mask)

        return hidden_states


<<<<<<< HEAD
# Copied from transformers.models.m2m_100.modeling_m2m_100.M2M100ScaledWordEmbedding with M2M100->SeamlessM4T
=======
# TEXT / UNITS related code


>>>>>>> 53ad854d
class SeamlessM4TScaledWordEmbedding(mint.nn.Embedding):
    """
    This module overrides mint.nn.Embeddings' forward by multiplying with embeddings scale.
    """

    def __init__(self, num_embeddings: int, embedding_dim: int, padding_idx: int, embed_scale: Optional[float] = 1.0):
        super().__init__(num_embeddings, embedding_dim, padding_idx)
        self.embed_scale = embed_scale

    def construct(self, input_ids: ms.Tensor):
        return super().construct(input_ids) * self.embed_scale


class SeamlessM4TSinusoidalPositionalEmbedding(nn.Cell):
    """This module produces sinusoidal positional embeddings of any length."""

    def __init__(self, num_positions: int, embedding_dim: int, padding_idx: Optional[int] = None):
        super().__init__()
        self.offset = 2
        self.embedding_dim = embedding_dim
        self.padding_idx = padding_idx
        self.make_weights(num_positions + self.offset, embedding_dim, padding_idx)

    def make_weights(self, num_embeddings: int, embedding_dim: int, padding_idx: Optional[int] = None):
        emb_weights = self.get_embedding(num_embeddings, embedding_dim, padding_idx)
        if hasattr(self, "weights"):
            # in forward put the weights on the correct dtype of the param
            emb_weights = emb_weights.to(dtype=self.weights.dtype)

        # self.register_buffer("weights", emb_weights, persistent=False)
        self.weights = ms.Parameter(emb_weights, name="weights")

    @staticmethod
    def get_embedding(num_embeddings: int, embedding_dim: int, padding_idx: Optional[int] = None):
        """
        Build sinusoidal embeddings.

        This matches the implementation in tensor2tensor, but differs slightly from the description in Section 3.5 of
        "Attention Is All You Need".
        """
        half_dim = embedding_dim // 2
        emb = math.log(10000) / (half_dim - 1)
        emb = mint.exp(mint.arange(half_dim, dtype=ms.int64).float() * -emb)
        emb = mint.arange(num_embeddings, dtype=ms.int64).float().unsqueeze(1) * emb.unsqueeze(0)
        emb = mint.cat([mint.sin(emb), mint.cos(emb)], dim=1).view(num_embeddings, -1)
        if embedding_dim % 2 == 1:
            # zero pad
            emb = mint.cat([emb, mint.zeros((num_embeddings, 1))], dim=1)
        if padding_idx is not None:
            emb[padding_idx, :] = 0

        return emb.to(ms.float32)  # torch.get_default_dtype -> float32

    def construct(self, input_ids: ms.Tensor = None, inputs_embeds: ms.Tensor = None, past_key_values_length: int = 0):
        if input_ids is not None:
            bsz, seq_len = input_ids.shape
            # Create the position ids from the input token ids. Any padded tokens remain padded.
            position_ids = create_position_ids_from_input_ids(input_ids, self.padding_idx, past_key_values_length)
        else:
            bsz, seq_len = inputs_embeds.shape[:-1]
            position_ids = self.create_position_ids_from_inputs_embeds(inputs_embeds, past_key_values_length)

        # expand embeddings if needed
        max_pos = self.padding_idx + 1 + seq_len + past_key_values_length
        if max_pos > self.weights.shape[0]:
            self.make_weights(max_pos + self.offset, self.embedding_dim, self.padding_idx)

        return ops.stop_gradient(
            self.weights.index_select(0, position_ids.view(-1)).view(bsz, seq_len, self.weights.shape[-1])
        )

    def create_position_ids_from_inputs_embeds(self, inputs_embeds, past_key_values_length):
        """
        We are provided embeddings directly. We cannot infer which are padded so just generate sequential position ids.

        Args:
            inputs_embeds: ms.Tensor

        Returns: ms.Tensor
        """
        input_shape = inputs_embeds.shape[:-1]
        sequence_length = input_shape[1]

        position_ids = mint.arange(self.padding_idx + 1, sequence_length + self.padding_idx + 1, dtype=ms.int64)
        return position_ids.unsqueeze(0).expand((input_shape)).contiguous() + past_key_values_length


class SeamlessM4TAttention(nn.Cell):
    """Multi-headed attention from 'Attention Is All You Need' paper"""

    def __init__(
        self,
        embed_dim: int,
        num_heads: int,
        dropout: float = 0.0,
        is_decoder: bool = False,
        bias: bool = True,
        is_causal: bool = False,
        config: Optional[SeamlessM4TConfig] = None,
    ):
        super().__init__()
        self.embed_dim = embed_dim
        self.num_heads = num_heads
        self.dropout = dropout
        self.head_dim = embed_dim // num_heads
        self.config = config

        if (self.head_dim * num_heads) != self.embed_dim:
            raise ValueError(
                f"embed_dim must be divisible by num_heads (got `embed_dim`: {self.embed_dim}"
                f" and `num_heads`: {num_heads})."
            )
        self.scaling = self.head_dim**-0.5
        self.is_decoder = is_decoder
        self.is_causal = is_causal

        self.k_proj = mint.nn.Linear(embed_dim, embed_dim, bias=bias)
        self.v_proj = mint.nn.Linear(embed_dim, embed_dim, bias=bias)
        self.q_proj = mint.nn.Linear(embed_dim, embed_dim, bias=bias)
        self.out_proj = mint.nn.Linear(embed_dim, embed_dim, bias=bias)

    def adjust_mask_dimensions(self, attention_mask, target_shape):
        batch_size, num_heads, tgt_len, target_src_len = target_shape
        current_src_len = attention_mask.shape[-1]

        if target_src_len > current_src_len:
            # Create new mask, copy the original to the right side, unmask the past positions in the left side
            new_mask = mint.ones((batch_size, 1, tgt_len, target_src_len), dtype=attention_mask.dtype)
            new_mask[:, :, :, -current_src_len:] = attention_mask
            new_mask[:, :, :, : target_src_len - current_src_len] = 0
            return new_mask

        elif target_src_len < current_src_len:
            # keep the left side
            return attention_mask[:, :, :, :target_src_len]

        return attention_mask

    def _shape(self, projection: ms.Tensor) -> ms.Tensor:
        new_projection_shape = projection.shape[:-1] + (self.num_heads, self.head_dim)
        # move heads to 2nd position (B, T, H * D) -> (B, T, H, D) -> (B, H, T, D)
        new_projection = projection.view(new_projection_shape).permute(0, 2, 1, 3)
        return new_projection

    def construct(
        self,
        hidden_states: ms.Tensor,
        encoder_hidden_states: Optional[ms.Tensor] = None,
        past_key_value: Optional[Tuple[ms.Tensor]] = None,
        attention_mask: Optional[ms.Tensor] = None,
        output_attentions: bool = False,
    ) -> Tuple[ms.Tensor, Optional[ms.Tensor], Optional[Tuple[ms.Tensor]]]:
        """Input shape: Batch x Time x Channel"""

        is_cross_attention = encoder_hidden_states is not None
        batch_size, seq_length = hidden_states.shape[:2]

        # use encoder_hidden_states if cross attention
        current_states = encoder_hidden_states if encoder_hidden_states is not None else hidden_states
        # checking that the `sequence_length` of the `past_key_value` is the same as the he provided
        # `encoder_hidden_states` to support prefix tuning
        if is_cross_attention and past_key_value and past_key_value[0].shape[2] == current_states.shape[1]:
            # reuse k,v, cross_attentions
            key_states = past_key_value[0]
            value_states = past_key_value[1]
        else:
            key_states = self._shape(self.k_proj(current_states))
            value_states = self._shape(self.v_proj(current_states))
            if past_key_value is not None and not is_cross_attention:
                # reuse k, v, self_attention
                key_states = mint.cat([past_key_value[0], key_states], dim=2)
                value_states = mint.cat([past_key_value[1], value_states], dim=2)

        query_states = self._shape(self.q_proj(hidden_states) * self.scaling)
        attention_scores = mint.matmul(query_states, key_states.transpose(-1, -2))

        if self.is_decoder:
            # if cross_attention save Tuple(ms.Tensor, ms.Tensor) of all cross attention key/value_states.
            # Further calls to cross_attention layer can then reuse all cross-attention
            # key/value_states (first "if" case)
            # if uni-directional self-attention (decoder) save Tuple(ms.Tensor, ms.Tensor) of
            # all previous decoder key/value_states. Further calls to uni-directional self-attention
            # can concat previous decoder key/value_states to current projected key/value_states (third "elif" case)
            # if encoder bi-directional self-attention `past_key_value` is always `None`
            past_key_value = (key_states, value_states)

        if attention_mask is not None:
            target_shape = attention_scores.shape
            attention_mask = self.adjust_mask_dimensions(attention_mask, target_shape)

            attention_scores = attention_scores + attention_mask

        # (batch_size, n_heads, seq_length, key_length)
        attn_weights = mint.nn.functional.softmax(attention_scores.float(), dim=-1).type_as(attention_scores)
        attn_weights = mint.nn.functional.dropout(attn_weights, p=self.dropout, training=self.training)

        context_states = mint.matmul(attn_weights, value_states)
        context_states = context_states.permute(0, 2, 1, 3).contiguous().view(batch_size, seq_length, -1)
        attn_output = self.out_proj(context_states)

        if output_attentions:
            return attn_output, attn_weights, past_key_value
        else:
            return attn_output, None, past_key_value


<<<<<<< HEAD
# Copied from transformers.models.nllb_moe.modeling_nllb_moe.NllbMoeDenseActDense with
# NllbMoe->SeamlessM4T,DenseActDense->FeedForwardNetwork, d_model->hidden_size
=======
>>>>>>> 53ad854d
class SeamlessM4TFeedForwardNetwork(nn.Cell):
    def __init__(self, config: SeamlessM4TConfig, ffn_dim: int):
        super().__init__()
        self.fc1 = mint.nn.Linear(config.hidden_size, ffn_dim)
        self.fc2 = mint.nn.Linear(ffn_dim, config.hidden_size)
        self.dropout = mint.nn.Dropout(p=config.activation_dropout)
        self.act = ACT2FN[config.activation_function]

    def construct(self, hidden_states):
        hidden_states = self.fc1(hidden_states)
        hidden_states = self.act(hidden_states)
        hidden_states = self.dropout(hidden_states)
        if (
            isinstance(self.fc2.weight, ms.Tensor)
            and hidden_states.dtype != self.fc2.weight.dtype
            and (self.fc2.weight.dtype != ms.int8 and self.fc2.weight.dtype != ms.uint8)
        ):
            hidden_states = hidden_states.to(self.fc2.weight.dtype)
        hidden_states = self.fc2(hidden_states)
        return hidden_states


class SeamlessM4TEncoderLayer(nn.Cell):
    def __init__(self, config: SeamlessM4TConfig, encoder_ffn_dim=None, encoder_attention_heads=None):
        super().__init__()
        encoder_ffn_dim = config.encoder_ffn_dim if encoder_ffn_dim is None else encoder_ffn_dim
        encoder_attention_heads = (
            config.encoder_attention_heads if encoder_attention_heads is None else encoder_attention_heads
        )

        self.embed_dim = config.hidden_size
        self.self_attn = SeamlessM4TAttention(
            embed_dim=self.embed_dim,
            num_heads=encoder_attention_heads,
            dropout=config.attention_dropout,
        )
        self.attn_dropout = mint.nn.Dropout(p=config.dropout)
        self.self_attn_layer_norm = mint.nn.LayerNorm(self.embed_dim)

        self.ffn = SeamlessM4TFeedForwardNetwork(config, ffn_dim=encoder_ffn_dim)

        self.ffn_layer_norm = mint.nn.LayerNorm(config.hidden_size)
        self.ffn_dropout = mint.nn.Dropout(p=config.activation_dropout)

    def construct(
        self,
        hidden_states: ms.Tensor,
        attention_mask: ms.Tensor,
        output_attentions: bool = False,
    ) -> ms.Tensor:
        """
        Args:
            hidden_states (`ms.Tensor`):
                input to the layer of shape `(batch, seq_len, embed_dim)`
            attention_mask (`ms.Tensor`):
                attention mask of size `(batch, 1, tgt_len, src_len)` where padding elements are indicated by very
                large negative values.
        """
        residual = hidden_states
        hidden_states = self.self_attn_layer_norm(hidden_states)
        hidden_states, attn_weights, _ = self.self_attn(
            hidden_states=hidden_states,
            attention_mask=attention_mask,
            output_attentions=output_attentions,
        )
        hidden_states = self.attn_dropout(hidden_states)
        hidden_states = residual + hidden_states

        residual = hidden_states

        hidden_states = self.ffn_layer_norm(hidden_states)

        hidden_states = self.ffn(hidden_states)
        hidden_states = self.ffn_dropout(hidden_states)

        hidden_states = residual + hidden_states

        outputs = (hidden_states,)

        if output_attentions:
            outputs += (attn_weights,)

        return outputs


class SeamlessM4TDecoderLayer(nn.Cell):
    def __init__(self, config: SeamlessM4TConfig, decoder_ffn_dim=None, decoder_attention_heads=None):
        super().__init__()
        decoder_ffn_dim = config.decoder_ffn_dim if decoder_ffn_dim is None else decoder_ffn_dim
        decoder_attention_heads = (
            config.decoder_attention_heads if decoder_attention_heads is None else decoder_attention_heads
        )

        self.embed_dim = config.hidden_size
        self.self_attn = SeamlessM4TAttention(
            embed_dim=self.embed_dim,
            num_heads=decoder_attention_heads,
            dropout=config.attention_dropout,
            is_decoder=True,
        )
        self.dropout = config.dropout
        self.activation_fn = ACT2FN[config.activation_function]
        self.attn_dropout = mint.nn.Dropout(p=config.dropout)

        self.self_attn_layer_norm = mint.nn.LayerNorm(self.embed_dim)
        self.cross_attention = SeamlessM4TAttention(
            self.embed_dim, decoder_attention_heads, config.attention_dropout, is_decoder=True
        )
        self.cross_attention_layer_norm = mint.nn.LayerNorm(self.embed_dim)

        self.ffn = SeamlessM4TFeedForwardNetwork(config, ffn_dim=decoder_ffn_dim)

        self.ffn_layer_norm = mint.nn.LayerNorm(config.hidden_size)
        self.ffn_dropout = mint.nn.Dropout(p=config.activation_dropout)

    def construct(
        self,
        hidden_states: ms.Tensor,
        attention_mask: Optional[ms.Tensor] = None,
        encoder_hidden_states: Optional[ms.Tensor] = None,
        encoder_attention_mask: Optional[ms.Tensor] = None,
        past_key_value: Optional[Tuple[ms.Tensor]] = None,
        output_attentions: Optional[bool] = False,
        use_cache: Optional[bool] = True,
    ) -> ms.Tensor:
        """
        Args:
            hidden_states (`ms.Tensor`):
                input to the layer of shape `(batch, seq_len, embed_dim)`
            attention_mask (`ms.Tensor`):
                attention mask of size `(batch, 1, tgt_len, src_len)` where padding elements are indicated by very
                large negative values.
            encoder_hidden_states (`ms.Tensor`):
                cross attention input to the layer of shape `(batch, seq_len, embed_dim)`
            encoder_attention_mask (`ms.Tensor`):
                encoder attention mask of size `(batch, 1, tgt_len, src_len)` where padding elements are indicated by
                very large negative values.
            past_key_value (`Tuple(ms.Tensor)`):
                cached past key and value projection states
            output_attentions (`bool`, *optional*):
                Whether or not to return the attentions tensors of all attention layers. See `attentions` under
                returned tensors for more detail.
        """
        residual = hidden_states
        hidden_states = self.self_attn_layer_norm(hidden_states)

        # Self Attention
        # decoder uni-directional self-attention cached key/values tuple is at positions 1,2
        self_attn_past_key_value = past_key_value[:2] if past_key_value is not None else None
        # add present self-attn cache to positions 1,2 of present_key_value tuple
        hidden_states, self_attn_weights, present_key_value = self.self_attn(
            hidden_states=hidden_states,
            past_key_value=self_attn_past_key_value,
            attention_mask=attention_mask,
            output_attentions=output_attentions,
        )
        hidden_states = self.attn_dropout(hidden_states)
        hidden_states = residual + hidden_states

        # Cross-Attention Block
        cross_attn_present_key_value = None
        cross_attn_weights = None
        if encoder_hidden_states is not None:
            residual = hidden_states
            hidden_states = self.cross_attention_layer_norm(hidden_states)

            # cross_attn cached key/values tuple is at positions 3,4 of present_key_value tuple
            cross_attn_past_key_value = past_key_value[-2:] if past_key_value is not None else None

            hidden_states, cross_attn_weights, cross_attn_present_key_value = self.cross_attention(
                hidden_states=hidden_states,
                encoder_hidden_states=encoder_hidden_states,
                past_key_value=cross_attn_past_key_value,
                attention_mask=encoder_attention_mask,
                output_attentions=output_attentions,
            )
            hidden_states = self.attn_dropout(hidden_states)
            hidden_states = residual + hidden_states

            # add cross-attn to positions 3,4 of present_key_value tuple
            present_key_value += cross_attn_present_key_value

        # Fully Connected
        residual = hidden_states

        hidden_states = self.ffn_layer_norm(hidden_states)

        hidden_states = self.ffn(hidden_states)
        hidden_states = self.ffn_dropout(hidden_states)

        hidden_states = residual + hidden_states

        outputs = (hidden_states, present_key_value)

        if output_attentions:
            outputs += (self_attn_weights, cross_attn_weights)

        return outputs


<<<<<<< HEAD
=======
# SUB-MODELS related code


>>>>>>> 53ad854d
class SeamlessM4TPreTrainedModel(PreTrainedModel):
    """
    An abstract class to handle weights initialization and a simple interface for downloading and loading pretrained
    models.
    """

    config_class = SeamlessM4TConfig
    base_model_prefix = "seamless_m4t"
    supports_gradient_checkpointing = True
    _no_split_modules = ["SeamlessM4TEncoderLayer", "SeamlessM4TDecoderLayer", "SeamlessM4TConformerEncoderLayer"]

    def _init_weights(self, module):
        """Initialize the weights"""
        std = self.config.initializer_range
        if isinstance(module, mint.nn.Linear):
            module.weight.data.normal_(mean=0.0, std=std)
            if module.bias is not None:
                module.bias.data.zero_()
        elif isinstance(module, mint.nn.Embedding):
            module.weight.data.normal_(mean=0.0, std=std)
            if module.padding_idx is not None:
                module.weight.data[module.padding_idx].zero_()
        elif isinstance(module, SeamlessM4TConformerSelfAttention):
            if hasattr(module, "pos_bias_u"):
                module.pos_bias_u.set_data(
                    initializer(XavierUniform(), module.pos_bias_u.shape, module.pos_bias_u.dtype)
                )
            if hasattr(module, "pos_bias_v"):
                module.pos_bias_v.set_data(
                    initializer(XavierUniform(), module.pos_bias_v.shape, module.pos_bias_v.dtype)
                )
        elif isinstance(module, SeamlessM4TConformerPositionalConvEmbedding):
            module.conv.weight.set_data(
                initializer(
                    Normal(mean=0, std=2 * math.sqrt(1 / (module.conv.kernel_size[0] * module.conv.in_channels))),
                    module.conv.weight.shape,
                    module.conv.weight.dtype,
                )
            )
            module.conv.bias.set_data(initializer(Constant(0), module.conv.bias.shape, module.conv.bias.dtype))
        elif isinstance(module, SeamlessM4TConformerFeatureProjection):
            k = math.sqrt(1 / module.projection.in_features)
            module.projection.weight.set_data(
                initializer(Uniform(scale=k), module.projection.weight.shape, module.projection.weight.dtype)
            )
            module.projection.bias.set_data(
                initializer(Uniform(scale=k), module.projection.bias.shape, module.projection.bias.dtype)
            )
        elif isinstance(module, (mint.nn.LayerNorm, mint.nn.GroupNorm)):
            module.bias.data.zero_()
            module.weight.data.fill_(1.0)
        elif isinstance(module, nn.Conv1d):
            module.weight.set_data(initializer(HeNormal(), module.weight.shape, module.weight.dtype))
            if module.bias is not None:
                k = math.sqrt(module.group / (module.in_channels * module.kernel_size[0]))
                module.bias.set_data(initializer(Uniform(scale=k), module.bias.shape, module.bias.dtype))

    def _compute_sub_sample_lengths_from_attention_mask(self, attention_mask):
        kernel_size, stride = self.config.adaptor_kernel_size, self.config.adaptor_stride
        pad = kernel_size // 2
        seq_lens = attention_mask.shape[1] - (1 - attention_mask.int()).sum(1)

        seq_lens = ((seq_lens + 2 * pad - kernel_size) / stride) + 1

        return seq_lens.floor()

    def compute_last_hidden_states_per_sample(
        self,
        hidden_states: Tuple[Tuple[ms.Tensor]],
        beam_indices: Optional[ms.Tensor] = None,
    ) -> ms.Tensor:
        """
        Computes the last hidden states.

        Parameters:
            hidden_states (`Tuple[Tuple[ms.Tensor]]`):
                The generated hidden states. Tuple (one element for each generated token) of tuples (one element for
                each layer of the decoder) of ms.Tensor of shape (batch_size*num_beams*num_return_sequences,
                generated_length, hidden_size).
            beam_indices (`ms.Tensor`, *optional*):
                Beam indices of generated token id at each generation step. `ms.Tensor` of shape
                `(batch_size*num_return_sequences, sequence_length)`. Only required if a `num_beams>1` at
                generate-time.

        Return:
            `ms.Tensor`: A `ms.Tensor` of shape `(batch_size*num_return_sequences, sequence_length, hidden_size)`
            containing
                the last hidden states.
        ```"""
        # 1. First, let's compute last_hidden_states from hidden_states.
        # For each generation step, takes the hidden state from the last layer.
        # shape: (batch_size*vocab_size*num_return_sequences, # generation_steps, hidden_dim)
        last_hidden_states = mint.concat([hidden_states[-1] for hidden_states in hidden_states], dim=1)

        # 2. In absence of `beam_indices`, we can assume that we come from e.g. greedy search, which is equivalent
        # to a beam search approach were the first (and only) beam is always selected
        # in that case, return directly last_hidden_states
        if beam_indices is None:
            return last_hidden_states

        # 3. cut beam_indices to longest beam length
        beam_indices_mask = beam_indices < 0
        max_beam_length = (1 - beam_indices_mask.long()).sum(-1).max()
        beam_indices = beam_indices.clone()[:, :max_beam_length]
        beam_indices_mask = beam_indices_mask[:, :max_beam_length]

        # 4. Set indices of beams that finished early to 0; such indices will be masked correctly afterwards anyways
        beam_indices[beam_indices_mask] = 0

        # 5. expand beam_indices to last_hidden_states dim
        beam_indices = beam_indices.unsqueeze(-1)
        beam_indices = beam_indices.expand((-1, -1, last_hidden_states.shape[-1]))

        # 6. select the right candidate for each beam
        # in other words, new_last_hidden_states[i,j,k] = last_hidden_states[beam_indices[i,j,k], j, k] for all i, j, k
        last_hidden_states = mint.gather(last_hidden_states, 0, beam_indices)

        return last_hidden_states


class SeamlessM4TSpeechEncoder(SeamlessM4TPreTrainedModel):
    main_input_name = "input_features"

    def __init__(self, config: SeamlessM4TConfig):
        super().__init__(config)

        self.feature_projection = SeamlessM4TConformerFeatureProjection(config)
        self.encoder = SeamlessM4TConformerEncoder(config)
        self.intermediate_ffn = SeamlessM4TConformerFeedForward(config, act_fn="relu", dropout=0.0)
        self.adapter = SeamlessM4TConformerAdapter(config) if config.add_adapter else None
        self.inner_layer_norm = mint.nn.LayerNorm(config.hidden_size)

        # Initialize weights and apply final processing
        self.post_init()

    def construct(
        self,
        input_features: Optional[ms.Tensor],
        attention_mask: Optional[ms.Tensor] = None,
        output_attentions: Optional[bool] = None,
        output_hidden_states: Optional[bool] = None,
        return_dict: Optional[bool] = None,
        **kwargs,
    ) -> Union[Tuple, Wav2Vec2BaseModelOutput]:
        output_attentions = output_attentions if output_attentions is not None else self.config.output_attentions
        output_hidden_states = (
            output_hidden_states if output_hidden_states is not None else self.config.output_hidden_states
        )
        return_dict = return_dict if return_dict is not None else self.config.use_return_dict

        if input_features is None:
            raise ValueError(
                """Both `input_features` and `inputs_embeds` are `None` in `SeamlessM4TSpeechEncoder.forward`.
                Make sure one of them is not `None`."""
            )

        hidden_states = self.feature_projection(input_features)

        encoder_outputs = self.encoder(
            hidden_states,
            attention_mask=attention_mask,
            output_attentions=output_attentions,
            output_hidden_states=output_hidden_states,
            return_dict=return_dict,
        )

        hidden_states = encoder_outputs[0]

        expanded_hidden_states = self.intermediate_ffn(hidden_states)
        hidden_states = hidden_states + 0.5 * expanded_hidden_states

        if self.adapter is not None:
            hidden_states = self.adapter(hidden_states, attention_mask=attention_mask)

        hidden_states = self.inner_layer_norm(hidden_states)

        if not return_dict:
            return (hidden_states,) + encoder_outputs[1:]

        return Wav2Vec2BaseModelOutput(
            last_hidden_state=hidden_states,
            hidden_states=encoder_outputs.hidden_states,
            attentions=encoder_outputs.attentions,
        )


# inspired from MBart and NllbMoe
class SeamlessM4TEncoder(SeamlessM4TPreTrainedModel):
    def __init__(
        self,
        config: SeamlessM4TConfig,
        embed_tokens: Optional[mint.nn.Embedding] = None,
        is_t2u_encoder: bool = False,
    ):
        super().__init__(config)

        self.dropout = config.dropout
        self.layerdrop = config.encoder_layerdrop
        self.padding_idx = config.pad_token_id
        embed_dim = config.hidden_size

        self.is_t2u_encoder = is_t2u_encoder
        self.max_source_positions = config.max_position_embeddings

        if not self.is_t2u_encoder:
            embed_scale = math.sqrt(embed_dim) if config.scale_embedding else 1.0

            self.embed_tokens = SeamlessM4TScaledWordEmbedding(
                config.vocab_size, embed_dim, self.padding_idx, embed_scale=embed_scale
            )

            if embed_tokens is not None:
                self.embed_tokens.weight = embed_tokens.weight

            self.embed_positions = SeamlessM4TSinusoidalPositionalEmbedding(
                self.max_source_positions,
                embed_dim,
                self.padding_idx,
            )

        layers = []
        for _ in range(config.encoder_layers):
            layers.append(
                SeamlessM4TEncoderLayer(
                    config,
                    encoder_attention_heads=config.encoder_attention_heads,
                    encoder_ffn_dim=config.encoder_ffn_dim,
                )
            )
        self.layers = nn.CellList(layers)
        self.layer_norm = mint.nn.LayerNorm(config.hidden_size)

        self.gradient_checkpointing = False
        # Initialize weights and apply final processing
        self.post_init()

    def construct(
        self,
        input_ids: ms.Tensor = None,
        attention_mask: Optional[ms.Tensor] = None,
        inputs_embeds: Optional[ms.Tensor] = None,
        output_attentions: Optional[bool] = None,
        output_hidden_states: Optional[bool] = None,
        return_dict: Optional[bool] = None,
        **kwargs,
    ) -> Union[Tuple, BaseModelOutput]:
        r"""
        Args:
            input_ids (`ms.Tensor` of shape `(batch_size, sequence_length)`):
                Indices of input sequence tokens in the vocabulary. Padding will be ignored by default should you
                provide it.

                Indices can be obtained using [`AutoTokenizer`]. See [`PreTrainedTokenizer.encode`] and
                [`PreTrainedTokenizer.__call__`] for details.

                [What are input IDs?](../glossary#input-ids)
            attention_mask (`ms.Tensor` of shape `(batch_size, sequence_length)`, *optional*):
                Mask to avoid performing attention on padding token indices. Mask values selected in `[0, 1]`:

                - 1 for tokens that are **not masked**,
                - 0 for tokens that are **masked**.

                [What are attention masks?](../glossary#attention-mask)
            inputs_embeds (`ms.Tensor` of shape `(batch_size, sequence_length, hidden_size)`, *optional*):
                Optionally, instead of passing `input_ids` you can choose to directly pass an embedded representation.
                This is useful if you want more control over how to convert `input_ids` indices into associated vectors
                than the model's internal embedding lookup matrix.
            output_attentions (`bool`, *optional*):
                Whether or not to return the attentions tensors of all attention layers. See `attentions` under
                returned tensors for more detail.
            output_hidden_states (`bool`, *optional*):
                Whether or not to return the hidden states of all layers. See `hidden_states` under returned tensors
                for more detail.
            return_dict (`bool`, *optional*):
                Whether or not to return a [`~utils.ModelOutput`] instead of a plain tuple.
        """
        output_attentions = output_attentions if output_attentions is not None else self.config.output_attentions
        output_hidden_states = (
            output_hidden_states if output_hidden_states is not None else self.config.output_hidden_states
        )
        return_dict = return_dict if return_dict is not None else self.config.use_return_dict

        if input_ids is not None and self.is_t2u_encoder:
            raise ValueError(
                "You cannot pass input_ids to the encoder of the text_to_units model. Pass inputs_embeds instead."
            )

        # retrieve input_ids and inputs_embeds
        if input_ids is not None and inputs_embeds is not None:
            raise ValueError("You cannot specify both input_ids and inputs_embeds at the same time")
        elif input_ids is not None:
            input = input_ids
            input_shape = input.shape
            input_ids = input_ids.reshape(-1, input_shape[-1])
        elif inputs_embeds is not None:
            input = inputs_embeds[:, :, -1]
        else:
            raise ValueError("You have to specify either input_ids or inputs_embeds")

        if inputs_embeds is None:
            inputs_embeds = self.embed_tokens(input_ids)

        if not self.is_t2u_encoder:
            embed_pos = self.embed_positions(input)
            hidden_states = inputs_embeds + embed_pos
        else:
            hidden_states = inputs_embeds

        hidden_states = mint.nn.functional.dropout(hidden_states, p=self.dropout, training=self.training)

        # expand attention_mask
        if attention_mask is not None:
            # [bsz, seq_len] -> [bsz, 1, tgt_seq_len, src_seq_len]
            attention_mask = _prepare_4d_attention_mask(attention_mask, inputs_embeds.dtype)

        encoder_states = () if output_hidden_states else None
        all_attentions = () if output_attentions else None

        for idx, encoder_layer in enumerate(self.layers):
            if output_hidden_states:
                encoder_states = encoder_states + (hidden_states,)
            # add LayerDrop (see https://arxiv.org/abs/1909.11556 for description)
            to_drop = False
            if self.training:
                dropout_probability = mint.rand([])
                if dropout_probability < self.layerdrop:  # skip the layer
                    to_drop = True

            if to_drop:
                layer_outputs = (None, None)
            else:
                if self.gradient_checkpointing and self.training:
                    layer_outputs = self._gradient_checkpointing_func(
                        encoder_layer.construct,
                        hidden_states,
                        attention_mask,
                        output_attentions,
                    )
                else:
                    layer_outputs = encoder_layer(
                        hidden_states,
                        attention_mask,
                        output_attentions=output_attentions,
                    )

                hidden_states = layer_outputs[0]

            if output_attentions:
                all_attentions = all_attentions + (layer_outputs[1],)

        hidden_states = self.layer_norm(hidden_states.to(self.layer_norm.weight.dtype))

        if output_hidden_states:
            encoder_states = encoder_states + (hidden_states,)

        if not return_dict:
            return tuple(v for v in [hidden_states, encoder_states, all_attentions] if v is not None)
        return BaseModelOutput(last_hidden_state=hidden_states, hidden_states=encoder_states, attentions=all_attentions)


class SeamlessM4TDecoder(SeamlessM4TPreTrainedModel):
    def __init__(
        self,
        config: SeamlessM4TConfig,
        embed_tokens: Optional[mint.nn.Embedding] = None,
    ):
        super().__init__(config)
        self.dropout = config.dropout
        self.layerdrop = config.decoder_layerdrop
        self.padding_idx = config.pad_token_id
        self.vocab_size = config.vocab_size
        self.max_target_positions = config.max_position_embeddings
        embed_scale = math.sqrt(config.hidden_size) if config.scale_embedding else 1.0

        if embed_tokens is not None:
            # if embed_tokens defined, use its shape instead
            self.embed_tokens = SeamlessM4TScaledWordEmbedding(
                embed_tokens.num_embeddings, embed_tokens.embedding_dim, self.padding_idx, embed_scale=embed_scale
            )
            self.embed_tokens.weight = embed_tokens.weight
        else:
            self.embed_tokens = SeamlessM4TScaledWordEmbedding(
                self.vocab_size, config.hidden_size, self.padding_idx, embed_scale=embed_scale
            )

        self.embed_positions = SeamlessM4TSinusoidalPositionalEmbedding(
            self.max_target_positions,
            config.hidden_size,
            padding_idx=self.padding_idx,
        )

        layers = []
        for _ in range(config.decoder_layers):
            layers.append(
                SeamlessM4TDecoderLayer(
                    config,
                    decoder_attention_heads=config.decoder_attention_heads,
                    decoder_ffn_dim=config.decoder_ffn_dim,
                )
            )
        self.layers = nn.CellList(layers)
        self.layer_norm = mint.nn.LayerNorm(config.hidden_size)

        self.gradient_checkpointing = False
        # Initialize weights and apply final processing
        self.post_init()

    def get_input_embeddings(self):
        return self.embed_tokens

    def set_input_embeddings(self, value):
        self.embed_tokens = value

    def construct(
        self,
        input_ids: ms.Tensor = None,
        attention_mask: Optional[ms.Tensor] = None,
        encoder_hidden_states: Optional[ms.Tensor] = None,
        encoder_attention_mask: Optional[ms.Tensor] = None,
        past_key_values: Optional[Tuple[Tuple[ms.Tensor]]] = None,
        inputs_embeds: Optional[ms.Tensor] = None,
        use_cache: Optional[bool] = None,
        output_attentions: Optional[bool] = None,
        output_hidden_states: Optional[bool] = None,
        return_dict: Optional[bool] = None,
    ) -> Union[Tuple, BaseModelOutputWithPastAndCrossAttentions]:
        r"""
        Args:
            input_ids (`ms.Tensor` of shape `(batch_size, sequence_length)`):
                Indices of input sequence tokens in the vocabulary. Padding will be ignored by default should you
                provide it.

                Indices can be obtained using [`AutoTokenizer`]. See [`PreTrainedTokenizer.encode`] and
                [`PreTrainedTokenizer.__call__`] for details.

                [What are input IDs?](../glossary#input-ids)
            attention_mask (`ms.Tensor` of shape `(batch_size, sequence_length)`, *optional*):
                Mask to avoid performing attention on padding token indices. Mask values selected in `[0, 1]`:

                - 1 for tokens that are **not masked**,
                - 0 for tokens that are **masked**.

                [What are attention masks?](../glossary#attention-mask)
            encoder_hidden_states (`ms.Tensor` of shape `(batch_size, encoder_sequence_length, hidden_size)`, *optional*):
                Sequence of hidden-states at the output of the last layer of the encoder. Used in the cross-attention
                of the decoder.
            encoder_attention_mask (`ms.Tensor` of shape `(batch_size, encoder_sequence_length)`, *optional*):
                Mask to avoid performing cross-attention on padding tokens indices of encoder input_ids. Mask values
                selected in `[0, 1]`:

                - 1 for tokens that are **not masked**,
                - 0 for tokens that are **masked**.

                [What are attention masks?](../glossary#attention-mask)
            past_key_values (`tuple(tuple(ms.Tensor))`, *optional*, returned when `use_cache=True` is passed or when `config.use_cache=True`):
                Tuple of `tuple(ms.Tensor)` of length `config.n_layers`, with each tuple having 2 tensors of
                shape `(batch_size, num_heads, sequence_length, embed_size_per_head)`) and 2 additional tensors of
                shape `(batch_size, num_heads, encoder_sequence_length, embed_size_per_head)`.

                Contains pre-computed hidden-states (key and values in the self-attention blocks and in the
                cross-attention blocks) that can be used (see `past_key_values` input) to speed up sequential decoding.

                If `past_key_values` are used, the user can optionally input only the last `decoder_input_ids` (those
                that don't have their past key value states given to this model) of shape `(batch_size, 1)` instead of
                all `decoder_input_ids` of shape `(batch_size, sequence_length)`.
            inputs_embeds (`ms.Tensor` of shape `(batch_size, sequence_length, hidden_size)`, *optional*):
                Optionally, instead of passing `input_ids` you can choose to directly pass an embedded representation.
                This is useful if you want more control over how to convert `input_ids` indices into associated vectors
                than the model's internal embedding lookup matrix.
            output_attentions (`bool`, *optional*):
                Whether or not to return the attentions tensors of all attention layers. See `attentions` under
                returned tensors for more detail.
            output_hidden_states (`bool`, *optional*):
                Whether or not to return the hidden states of all layers. See `hidden_states` under returned tensors
                for more detail.
            return_dict (`bool`, *optional*):
                Whether or not to return a [`~utils.ModelOutput`] instead of a plain tuple.
        """
        output_attentions = output_attentions if output_attentions is not None else self.config.output_attentions
        output_hidden_states = (
            output_hidden_states if output_hidden_states is not None else self.config.output_hidden_states
        )
        use_cache = use_cache if use_cache is not None else self.config.use_cache
        return_dict = return_dict if return_dict is not None else self.config.use_return_dict

        # retrieve input_ids and inputs_embeds
        if input_ids is not None and inputs_embeds is not None:
            raise ValueError("You cannot specify both decoder_input_ids and decoder_inputs_embeds at the same time")
        elif input_ids is not None:
            input = input_ids
            input_shape = input.shape
            input_ids = input_ids.view(-1, input_shape[-1])
        elif inputs_embeds is not None:
            input_shape = inputs_embeds.shape[:-1]
            input = inputs_embeds[:, :, -1]
        else:
            raise ValueError("You have to specify either decoder_input_ids or decoder_inputs_embeds")

        # past_key_values_length
        past_key_values_length = past_key_values[0][0].shape[2] if past_key_values is not None else 0

        if inputs_embeds is None:
            inputs_embeds = self.embed_tokens(input_ids)

        attention_mask = _prepare_4d_causal_attention_mask(
            attention_mask, input_shape, inputs_embeds, past_key_values_length
        )

        # expand encoder attention mask
        if encoder_hidden_states is not None and encoder_attention_mask is not None:
            # [bsz, seq_len] -> [bsz, 1, tgt_seq_len, src_seq_len]
            encoder_attention_mask = _prepare_4d_attention_mask(
                encoder_attention_mask, inputs_embeds.dtype, tgt_len=input_shape[-1]
            )

        # embed positions
        positions = self.embed_positions(input, past_key_values_length=past_key_values_length)

        hidden_states = inputs_embeds + positions

        hidden_states = mint.nn.functional.dropout(hidden_states, p=self.dropout, training=self.training)

        if self.gradient_checkpointing and self.training:
            if use_cache:
                logger.warning_once(
                    "`use_cache=True` is incompatible with gradient checkpointing`. Setting `use_cache=False`..."
                )
                use_cache = False

        # decoder layers
        all_hidden_states = () if output_hidden_states else None
        all_self_attns = () if output_attentions else None
        all_cross_attentions = () if (output_attentions and encoder_hidden_states is not None) else None
        next_decoder_cache = () if use_cache else None

        for idx, decoder_layer in enumerate(self.layers):
            # add LayerDrop (see https://arxiv.org/abs/1909.11556 for description)
            if output_hidden_states:
                all_hidden_states += (hidden_states,)
            if self.training:
                dropout_probability = mint.rand([])
                if dropout_probability < self.layerdrop:
                    continue

            past_key_value = past_key_values[idx] if past_key_values is not None else None

            if self.gradient_checkpointing and self.training:
                layer_outputs = self._gradient_checkpointing_func(
                    decoder_layer.__call__,
                    hidden_states,
                    attention_mask,
                    encoder_hidden_states,
                    encoder_attention_mask,
                    None,
                    output_attentions,
                    use_cache,
                )
            else:
                layer_outputs = decoder_layer(
                    hidden_states,
                    attention_mask=attention_mask,
                    encoder_hidden_states=encoder_hidden_states,
                    encoder_attention_mask=encoder_attention_mask,
                    past_key_value=past_key_value,
                    output_attentions=output_attentions,
                    use_cache=use_cache,
                )
            hidden_states = layer_outputs[0]

            if use_cache:
                next_decoder_cache += (layer_outputs[1],)

            if output_attentions:
                all_self_attns += (layer_outputs[2],)

                if encoder_hidden_states is not None:
                    all_cross_attentions += (layer_outputs[3],)

        hidden_states = self.layer_norm(hidden_states.to(self.layer_norm.weight.dtype))

        # add hidden states from the last decoder layer
        if output_hidden_states:
            all_hidden_states += (hidden_states,)

        next_cache = next_decoder_cache if use_cache else None
        if not return_dict:
            return tuple(
                v
                for v in [hidden_states, next_cache, all_hidden_states, all_self_attns, all_cross_attentions]
                if v is not None
            )
        return BaseModelOutputWithPastAndCrossAttentions(
            last_hidden_state=hidden_states,
            past_key_values=next_cache,
            hidden_states=all_hidden_states,
            attentions=all_self_attns,
            cross_attentions=all_cross_attentions,
        )


class SeamlessM4TTextToUnitModel(SeamlessM4TPreTrainedModel):
    def __init__(
        self,
        config: SeamlessM4TConfig,
        embed_tokens_decoder: Optional[mint.nn.Embedding] = None,
    ):
        super().__init__(config)

        self.encoder = SeamlessM4TEncoder(config, is_t2u_encoder=True)
        self.decoder = SeamlessM4TDecoder(config, embed_tokens_decoder)

        # Initialize weights and apply final processing
        self.post_init()

    def construct(
        self,
        input_ids: Optional[ms.Tensor] = None,
        attention_mask: Optional[ms.Tensor] = None,
        decoder_input_ids: Optional[ms.Tensor] = None,
        decoder_attention_mask: Optional[ms.Tensor] = None,
        encoder_outputs: Optional[Tuple[Tuple[ms.Tensor]]] = None,
        past_key_values: Optional[Tuple[Tuple[ms.Tensor]]] = None,
        inputs_embeds: Optional[ms.Tensor] = None,
        decoder_inputs_embeds: Optional[ms.Tensor] = None,
        use_cache: Optional[bool] = None,
        output_attentions: Optional[bool] = None,
        output_hidden_states: Optional[bool] = None,
        return_dict: Optional[bool] = None,
    ) -> Union[Tuple[ms.Tensor], Seq2SeqModelOutput]:
        output_attentions = output_attentions if output_attentions is not None else self.config.output_attentions
        output_hidden_states = (
            output_hidden_states if output_hidden_states is not None else self.config.output_hidden_states
        )
        use_cache = use_cache if use_cache is not None else self.config.use_cache
        return_dict = return_dict if return_dict is not None else self.config.use_return_dict

        if encoder_outputs is None:
            encoder_outputs = self.encoder(
                input_ids=input_ids,
                attention_mask=attention_mask,
                inputs_embeds=inputs_embeds,
                output_attentions=output_attentions,
                output_hidden_states=output_hidden_states,
                return_dict=return_dict,
            )
        # If the user passed a tuple for encoder_outputs, we wrap it in a BaseModelOutput when return_dict=True
        elif return_dict and not isinstance(encoder_outputs, BaseModelOutput):
            encoder_outputs = BaseModelOutput(
                last_hidden_state=encoder_outputs[0],
                hidden_states=encoder_outputs[1] if len(encoder_outputs) > 1 else None,
                attentions=encoder_outputs[2] if len(encoder_outputs) > 2 else None,
            )

        # decoder outputs consists of (dec_features, past_key_value, dec_hidden, dec_attn)
        decoder_outputs = self.decoder(
            input_ids=decoder_input_ids,
            attention_mask=decoder_attention_mask,
            encoder_hidden_states=encoder_outputs[0],
            encoder_attention_mask=attention_mask,
            past_key_values=past_key_values,
            inputs_embeds=decoder_inputs_embeds,
            use_cache=use_cache,
            output_attentions=output_attentions,
            output_hidden_states=output_hidden_states,
            return_dict=return_dict,
        )

        if not return_dict:
            return decoder_outputs + encoder_outputs

        return Seq2SeqModelOutput(
            last_hidden_state=decoder_outputs.last_hidden_state,
            past_key_values=decoder_outputs.past_key_values,
            decoder_hidden_states=decoder_outputs.hidden_states,
            decoder_attentions=decoder_outputs.attentions,
            cross_attentions=decoder_outputs.cross_attentions,
            encoder_last_hidden_state=encoder_outputs.last_hidden_state,
            encoder_hidden_states=encoder_outputs.hidden_states,
            encoder_attentions=encoder_outputs.attentions,
        )


class SeamlessM4TTextToUnitForConditionalGeneration(SeamlessM4TPreTrainedModel, GenerationMixin):
    _keys_to_ignore_on_load_missing = [
        "vocoder",
        "speech_encoder",
        "text_encoder",
        "text_decoder",
    ]
    _tied_weights_keys = ["decoder.embed_tokens.weight", "lm_head.weight"]

    def __init__(
        self,
        config: SeamlessM4TConfig,
        embed_tokens_decoder: Optional[mint.nn.Embedding] = None,
    ):
        # update config - used principaly for bos_token_id etc.
        config = copy.deepcopy(config)
        for param, val in config.to_dict().items():
            if param.startswith("t2u_"):
                config.__setattr__(param[4:], val)
        super().__init__(config)

        self.model = SeamlessM4TTextToUnitModel(config, embed_tokens_decoder)

        self.lm_head = mint.nn.Linear(config.hidden_size, config.t2u_vocab_size, bias=False)

        # Initialize weights and apply final processing
        self.post_init()

    def get_encoder(self):
        return self.model.encoder

    def get_decoder(self):
        return self.model.decoder

    def get_output_embeddings(self):
        return self.lm_head

    def set_output_embeddings(self, new_embeddings):
        self.lm_head = new_embeddings

    def get_input_embeddings(self):
        return self.model.decoder.embed_tokens

    def set_input_embeddings(self, value):
        self.model.decoder.embed_tokens = value

    def construct(
        self,
        input_ids: ms.Tensor = None,
        attention_mask: Optional[ms.Tensor] = None,
        decoder_input_ids: Optional[ms.Tensor] = None,
        decoder_attention_mask: Optional[ms.Tensor] = None,
        encoder_outputs: Optional[Tuple[Tuple[ms.Tensor]]] = None,
        past_key_values: Optional[Tuple[Tuple[ms.Tensor]]] = None,
        inputs_embeds: Optional[ms.Tensor] = None,
        decoder_inputs_embeds: Optional[ms.Tensor] = None,
        labels: Optional[ms.Tensor] = None,
        use_cache: Optional[bool] = None,
        output_attentions: Optional[bool] = None,
        output_hidden_states: Optional[bool] = None,
        return_dict: Optional[bool] = None,
        cache_position: Optional[ms.Tensor] = None,
        **kwargs,
    ) -> Union[Seq2SeqLMOutput, Tuple[ms.Tensor]]:
        return_dict = return_dict if return_dict is not None else self.config.use_return_dict

        if labels is not None:
            if use_cache:
                logger.warning("The `use_cache` argument is changed to `False` since `labels` is provided.")
            use_cache = False
            if decoder_input_ids is None and decoder_inputs_embeds is None:
                decoder_input_ids = shift_tokens_right(
                    labels, self.config.t2u_pad_token_id, self.config.t2u_decoder_start_token_id
                )

        outputs = self.model(
            input_ids,
            attention_mask=attention_mask,
            decoder_input_ids=decoder_input_ids,
            encoder_outputs=encoder_outputs,
            decoder_attention_mask=decoder_attention_mask,
            past_key_values=past_key_values,
            inputs_embeds=inputs_embeds,
            decoder_inputs_embeds=decoder_inputs_embeds,
            use_cache=use_cache,
            output_attentions=output_attentions,
            output_hidden_states=output_hidden_states,
            return_dict=return_dict,
        )
        lm_logits = self.lm_head(outputs[0])

        masked_lm_loss = None
        if labels is not None:
            loss_fct = CrossEntropyLoss()
            masked_lm_loss = loss_fct(lm_logits.view(-1, self.config.vocab_size), labels.view(-1))

        if not return_dict:
            output = (lm_logits,) + outputs[1:]
            return ((masked_lm_loss,) + output) if masked_lm_loss is not None else output

        return Seq2SeqLMOutput(
            loss=masked_lm_loss,
            logits=lm_logits,
            past_key_values=outputs.past_key_values,
            decoder_hidden_states=outputs.decoder_hidden_states,
            decoder_attentions=outputs.decoder_attentions,
            cross_attentions=outputs.cross_attentions,
            encoder_last_hidden_state=outputs.encoder_last_hidden_state,
            encoder_hidden_states=outputs.encoder_hidden_states,
            encoder_attentions=outputs.encoder_attentions,
        )

    def prepare_decoder_input_ids_from_labels(self, labels: ms.Tensor):
        return shift_tokens_right(labels, self.config.t2u_pad_token_id, self.config.t2u_decoder_start_token_id)

    @staticmethod
    def _reorder_cache(past_key_values, beam_idx):
        reordered_past = ()
        for layer_past in past_key_values:
            # cached cross_attention states don't have to be reordered -> they are always the same
            reordered_past += (
                tuple(past_state.index_select(0, beam_idx) for past_state in layer_past[:2]) + layer_past[2:],
            )
        return reordered_past

    def _tie_weights(self) -> None:
        if getattr(self.config, "tie_word_embeddings", True):
            output_embeddings = self.get_output_embeddings()
            if output_embeddings is not None:
                self._tie_or_clone_weights(output_embeddings, self.get_input_embeddings())


<<<<<<< HEAD
=======
# VOCODER related code


>>>>>>> 53ad854d
HIFIGAN_START_DOCSTRING = r"""
    This model inherits from [`PreTrainedModel`]. Check the superclass documentation for the generic methods the
    library implements for all its model (such as downloading or saving, resizing the input embeddings, pruning heads
    etc.)

    This model is a Mindspore [mindspore.nn.Cell](https://www.mindspore.cn/docs/zh-CN/master/api_python/nn/mindspore.nn.Cell.html#mindspore.nn.Cell)
    sub-class. Use it as a regular Mindspore Cell and refer to the Mindspore documentation for all matter related
    to general usage and behavior.

    Parameters:
        config ([`SeamlessM4TConfig`]):
            Model configuration class with all the parameters of the model. Initializing with a config file does not
            load the weights associated with the model, only the configuration. Check out the
            [`~PreTrainedModel.from_pretrained`] method to load the model weights.
"""


class HifiGanResidualBlock(nn.Cell):
    def __init__(self, channels, kernel_size=3, dilation=(1, 3, 5), leaky_relu_slope=0.1):
        super().__init__()
        self.leaky_relu_slope = leaky_relu_slope

        self.convs1 = nn.CellList(
            [
                nn.Conv1d(
                    channels,
                    channels,
                    kernel_size,
                    stride=1,
                    dilation=dilation[i],
                    pad_mode="pad",
                    padding=self.get_padding(kernel_size, dilation[i]),
                    has_bias=True,
                )
                for i in range(len(dilation))
            ]
        )
        self.convs2 = nn.CellList(
            [
                nn.Conv1d(
                    channels,
                    channels,
                    kernel_size,
                    stride=1,
                    dilation=1,
                    pad_mode="pad",
                    padding=self.get_padding(kernel_size, 1),
                    has_bias=True,
                )
                for _ in range(len(dilation))
            ]
        )

    def get_padding(self, kernel_size, dilation=1):
        return (kernel_size * dilation - dilation) // 2

    def apply_weight_norm(self):
        weight_norm = mint.nn.utils.weight_norm
        if hasattr(nn.utils.parametrizations, "weight_norm"):
            weight_norm = mint.nn.utils.parametrizations.weight_norm

        for layer in self.convs1:
            weight_norm(layer)
        for layer in self.convs2:
            weight_norm(layer)

    def remove_weight_norm(self):
        for layer in self.convs1:
            mint.nn.utils.remove_weight_norm(layer)
        for layer in self.convs2:
            mint.nn.utils.remove_weight_norm(layer)

    def construct(self, hidden_states):
        for conv1, conv2 in zip(self.convs1, self.convs2):
            residual = hidden_states
            hidden_states = mint.nn.functional.leaky_relu(hidden_states, self.leaky_relu_slope)
            hidden_states = conv1(hidden_states)
            hidden_states = mint.nn.functional.leaky_relu(hidden_states, self.leaky_relu_slope)
            hidden_states = conv2(hidden_states)
            hidden_states = hidden_states + residual
        return hidden_states


class SeamlessM4TVariancePredictor(nn.Cell):
    def __init__(self, config):
        super().__init__()

        embed_dim = config.unit_embed_dim
        kernel_size = config.variance_predictor_kernel_size
        var_pred_dropout = config.var_pred_dropout

        self.conv1 = nn.Conv1d(
            embed_dim,
            embed_dim,
            kernel_size=kernel_size,
            pad_mode="pad",
            padding=(kernel_size - 1) // 2,
            has_bias=True,
        )
        self.activation_fuction = mint.nn.ReLU()
        self.ln1 = mint.nn.LayerNorm(embed_dim)
        self.dropout_module = mint.nn.Dropout(p=var_pred_dropout)
        self.conv2 = nn.Conv1d(
            embed_dim,
            embed_dim,
            kernel_size=kernel_size,
            pad_mode="pad",
            padding=1,
            has_bias=True,
        )
        self.ln2 = mint.nn.LayerNorm(embed_dim)
        self.proj = mint.nn.Linear(embed_dim, 1)

    def construct(self, hidden_states: Tensor) -> Tensor:
        # Input: B x T x C; Output: B x T
        hidden_states = self.conv1(hidden_states.transpose(1, 2))
        hidden_states = self.activation_fuction(hidden_states).transpose(1, 2)
        hidden_states = self.dropout_module(self.ln1(hidden_states))
        hidden_states = self.conv2(hidden_states.transpose(1, 2))
        hidden_states = self.activation_fuction(hidden_states).transpose(1, 2)
        hidden_states = self.dropout_module(self.ln2(hidden_states))
        return self.proj(hidden_states).squeeze(2)


class SeamlessM4THifiGan(nn.Cell):
    def __init__(self, config: SeamlessM4TConfig):
        super().__init__()
        model_in_dim = config.unit_embed_dim + config.lang_embed_dim + config.spkr_embed_dim
        self.leaky_relu_slope = config.leaky_relu_slope
        self.num_kernels = len(config.resblock_kernel_sizes)
        self.num_upsamples = len(config.upsample_rates)
        self.conv_pre = nn.Conv1d(
            model_in_dim,
            config.upsample_initial_channel,
            kernel_size=7,
            stride=1,
            pad_mode="pad",
            padding=3,
            has_bias=True,
        )

        upsampler = []
        for i, (upsample_rate, kernel_size) in enumerate(zip(config.upsample_rates, config.upsample_kernel_sizes)):
            upsampler.append(
                nn.Conv1dTranspose(
                    config.upsample_initial_channel // (2**i),
                    config.upsample_initial_channel // (2 ** (i + 1)),
                    kernel_size=kernel_size,
                    stride=upsample_rate,
                    pad_mode="pad",
                    padding=(kernel_size - upsample_rate) // 2,
                    has_bias=True,
                )
            )
        self.upsampler = nn.CellList(upsampler)

        resblocks = []
        for i in range(len(self.upsampler)):
            channels = config.upsample_initial_channel // (2 ** (i + 1))
            for kernel_size, dilation in zip(config.resblock_kernel_sizes, config.resblock_dilation_sizes):
                resblocks.append(HifiGanResidualBlock(channels, kernel_size, dilation, config.leaky_relu_slope))
        self.resblocks = nn.CellList(resblocks)

        self.conv_post = nn.Conv1d(channels, 1, kernel_size=7, stride=1, pad_mode="pad", padding=3, has_bias=True)

    def construct(self, input_embeds: ms.Tensor) -> ms.Tensor:
        r"""
        Converts a log-mel spectrogram into a speech waveform. Passing a batch of log-mel spectrograms returns a batch
        of speech waveforms. Passing a single, un-batched log-mel spectrogram returns a single, un-batched speech
        waveform.

        Args:
            spectrogram (`ms.Tensor`):
                Tensor containing the log-mel spectrograms. Can be batched and of shape `(batch_size, sequence_length,
                model_in_dim)`, or un-batched and of shape `(sequence_length, model_in_dim)`. Note that `model_in_dim`
                is the sum of `config.unit_embed_dim`, `config.lang_embed_dim` and `config.spkr_embed_dim`.

        Returns:
            `ms.Tensor`: Tensor containing the speech waveform. If the input spectrogram is batched, will be of
            shape `(batch_size, num_frames,)`. If un-batched, will be of shape `(num_frames,)`.
        """

        hidden_states = self.conv_pre(input_embeds)
        for i in range(self.num_upsamples):
            hidden_states = mint.nn.functional.leaky_relu(hidden_states, self.leaky_relu_slope)
            hidden_states = self.upsampler[i](hidden_states)

            res_state = self.resblocks[i * self.num_kernels](hidden_states)
            for j in range(1, self.num_kernels):
                res_state += self.resblocks[i * self.num_kernels + j](hidden_states)
            hidden_states = res_state / self.num_kernels

        hidden_states = mint.nn.functional.leaky_relu(hidden_states)
        hidden_states = self.conv_post(hidden_states)
        hidden_states = mint.tanh(hidden_states)

        # remove seq-len dim since this collapses to 1
        waveform = hidden_states.squeeze(1)

        return waveform


class SeamlessM4TCodeHifiGan(PreTrainedModel):
    config_class = SeamlessM4TConfig
    main_input_name = "input_embeds"
    _no_split_modules = []

    def __init__(self, config):
        super().__init__(config)

        self.pad_token_id = config.t2u_pad_token_id
        self.dur_predictor = SeamlessM4TVariancePredictor(config)

        self.unit_embedding = mint.nn.Embedding(config.unit_hifi_gan_vocab_size, config.unit_embed_dim)
        self.speaker_embedding = mint.nn.Embedding(config.vocoder_num_spkrs, config.spkr_embed_dim)
        self.language_embedding = mint.nn.Embedding(config.vocoder_num_langs, config.lang_embed_dim)

        self.hifi_gan = SeamlessM4THifiGan(config)

        # Initialize weights and apply final processing
        self.post_init()

    def _get_dur_output_lengths(self, input_ids, dur_out):
        """
        Computes the output length after the duration layer.
        """
        unit_lengths = (input_ids != self.pad_token_id).sum(1)

        # take care of edge cases where no padding or too many padding
        unit_lengths = mint.clamp(unit_lengths, 0, dur_out.shape[1] - 1)

        cumulative_dur_out = mint.cumsum(dur_out, dim=1)
        unit_lengths = cumulative_dur_out.gather(dim=1, index=unit_lengths.unsqueeze(1)).squeeze()

        return unit_lengths

    def _get_output_hifigan_lengths(self, input_lengths: Union[ms.Tensor, int]):
        """
        Computes the output length of the hifigan convolutional layers
        """

        def _conv_out_length(input_length, kernel_size, stride, pad, dilation=1):
            # 1D convolutional layer output length formula taken
            # from https://pytorch.org/docs/stable/generated/torch.nn.Conv1d.html
            return (
                mint.div(input_length + 2 * pad - dilation * (kernel_size - 1) - 1, stride, rounding_mode="floor") + 1
            )

        def _transpose_conv_out_length(input_length, kernel_size, stride, pad, dilation=1):
            return (input_length - 1) * stride - 2 * pad + dilation * (kernel_size - 1) + 1

        # conv_pre
        input_lengths = _conv_out_length(input_lengths, 7, 1, 3)

        # upsampler
        for i, (upsample_rate, kernel_size) in enumerate(
            zip(self.config.upsample_rates, self.config.upsample_kernel_sizes)
        ):
            input_lengths = _transpose_conv_out_length(
                input_lengths, kernel_size, upsample_rate, (kernel_size - upsample_rate) // 2
            )

        # resblock
        for i in range(len(self.config.upsample_rates)):
            for kernel_size, dilation in zip(self.config.resblock_kernel_sizes, self.config.resblock_dilation_sizes):
                for dil in dilation:
                    input_lengths = _conv_out_length(
                        input_lengths, kernel_size, 1, (kernel_size - 1) * dil // 2, dilation=dil
                    )

                for dil in dilation:
                    input_lengths = _conv_out_length(input_lengths, kernel_size, 1, (kernel_size - 1) // 2, dilation=1)

        # conv_post
        input_lengths = _conv_out_length(input_lengths, 7, 1, 3)

        return input_lengths

    def construct(self, input_ids: ms.Tensor, spkr_id: ms.Tensor, lang_id: ms.Tensor) -> Tuple[ms.Tensor]:
        """
        Args:
            input_ids (`ms.Tensor` of shape `(batch_size, sequence_length)`):
                Indices of input sequence tokens in the vocabulary.

                Indices can be obtained using [`SeamlessM4TTextToUnitForConditionalGeneration`]. [What are input
                IDs?](../glossary#input-ids)
            spkr_id (`int`, *optional*):
                The id of the speaker used for speech synthesis. Must be lower than `config.vocoder_num_spkrs`.
            tgt_lang (`str`, *optional*):
                The language id to use as target language for translation.
        """
        hidden_states = self.unit_embedding(input_ids).transpose(1, 2)
        spkr = self.speaker_embedding(spkr_id).transpose(1, 2)
        lang = self.language_embedding(lang_id).transpose(1, 2)

        log_dur_pred = self.dur_predictor(hidden_states.transpose(1, 2))
        dur_out = mint.clamp(mint.round((mint.exp(log_dur_pred) - 1)).long(), min=1)
        # B x C x T
        if hidden_states.shape[0] == 1:
            hidden_states = mint.repeat_interleave(hidden_states, dur_out.view(-1), dim=2)
        else:
            # if batched sample, need to interleave per sample, and pad -> loss of parallelism
            if hidden_states.shape[0] > 1 and self.training:
                logger.warning(
                    """`self.training=True` and you use batching. You lose parallelism during the hifigan
                               forward pass because the samples are interleaved."""
                )
            hidden_states = [
                mint.repeat_interleave(hidden_state, duration, dim=-1).transpose(0, 1)
                for (hidden_state, duration) in zip(hidden_states, dur_out)
            ]

            hidden_states = pad_sequence(hidden_states, batch_first=True).transpose(1, 2)

        spkr = spkr.repeat(1, 1, hidden_states.shape[-1])
        lang = lang.repeat(1, 1, hidden_states.shape[-1])
        hidden_states = mint.cat([lang, hidden_states, spkr], dim=1)

        hidden_states = self.hifi_gan(hidden_states)

        unit_lengths = self._get_dur_output_lengths(input_ids, dur_out)
        lengths = self._get_output_hifigan_lengths(unit_lengths)

        return hidden_states, lengths

    def _init_weights(self, module):
        """Initialize the weights."""
        if isinstance(module, (nn.Linear, nn.Conv1d, nn.Conv1dTranspose)):
            module.weight.data.normal_(mean=0.0, std=self.config.initializer_range)
            if module.bias is not None:
                module.bias.data.zero_()
        elif isinstance(module, mint.nn.Embedding):
            module.weight.data.normal_(mean=0.0, std=self.config.initializer_range)
            if module.padding_idx is not None:
                module.weight.data[module.padding_idx].zero_()

    def apply_weight_norm(self):
        weight_norm = mint.nn.utils.weight_norm
        if hasattr(nn.utils.parametrizations, "weight_norm"):
            weight_norm = mint.nn.utils.parametrizations.weight_norm

        weight_norm(self.hifi_gan.conv_pre)
        for layer in self.hifi_gan.upsampler:
            weight_norm(layer)
        for layer in self.hifi_gan.resblocks:
            layer.apply_weight_norm()
        weight_norm(self.hifi_gan.conv_post)

    def remove_weight_norm(self):
        mint.nn.utils.remove_weight_norm(self.hifi_gan.conv_pre)
        for layer in self.hifi_gan.upsampler:
            mint.nn.utils.remove_weight_norm(layer)
        for layer in self.hifi_gan.resblocks:
            layer.remove_weight_norm()
        mint.nn.utils.remove_weight_norm(self.hifi_gan.conv_post)


<<<<<<< HEAD
=======
# WHOLE MODEL related code


>>>>>>> 53ad854d
class SeamlessM4TForTextToText(SeamlessM4TPreTrainedModel, GenerationMixin):
    _keys_to_ignore_on_load_missing = ["speech_encoder", "t2u_model", "vocoder"]
    main_input_name = "input_ids"

    _tied_weights_keys = [
        "lm_head.weight",
        "text_encoder.embed_tokens.weight",
        "text_decoder.embed_tokens.weight",
    ]

    def __init__(self, config: SeamlessM4TConfig):
        super().__init__(config)

        self.shared = mint.nn.Embedding(config.vocab_size, config.hidden_size, config.pad_token_id)
        self.text_encoder = SeamlessM4TEncoder(config, self.shared)
        self.text_decoder = SeamlessM4TDecoder(config, self.shared)
        self.lm_head = mint.nn.Linear(config.hidden_size, config.vocab_size, bias=False)

        # Initialize weights and apply final processing
        self.post_init()

    def get_encoder(self):
        return self.text_encoder

    def get_decoder(self):
        return self.text_decoder

    def get_output_embeddings(self):
        return self.lm_head

    def set_output_embeddings(self, new_embeddings):
        self.lm_head = new_embeddings

    def get_input_embeddings(self):
        return self.text_decoder.embed_tokens

    def set_input_embeddings(self, value):
        self.text_encoder.embed_tokens = value
        self.text_decoder.embed_tokens = value
        self.shared = value

    def _tie_weights(self):
        if self.config.tie_word_embeddings:
            self._tie_or_clone_weights(self.text_encoder.embed_tokens, self.shared)
            self._tie_or_clone_weights(self.text_decoder.embed_tokens, self.shared)
            self._tie_or_clone_weights(self.lm_head, self.shared)

    def construct(
        self,
        input_ids: ms.Tensor = None,
        attention_mask: Optional[ms.Tensor] = None,
        decoder_input_ids: Optional[ms.Tensor] = None,
        decoder_attention_mask: Optional[ms.Tensor] = None,
        encoder_outputs: Optional[Tuple[Tuple[ms.Tensor]]] = None,
        past_key_values: Optional[Tuple[Tuple[ms.Tensor]]] = None,
        inputs_embeds: Optional[ms.Tensor] = None,
        decoder_inputs_embeds: Optional[ms.Tensor] = None,
        labels: Optional[ms.Tensor] = None,
        use_cache: Optional[bool] = None,
        output_attentions: Optional[bool] = None,
        output_hidden_states: Optional[bool] = None,
        return_dict: Optional[bool] = None,
        **kwargs,
    ) -> Union[Seq2SeqLMOutput, Tuple[ms.Tensor]]:
        if labels is not None:
            if use_cache:
                logger.warning("The `use_cache` argument is changed to `False` since `labels` is provided.")
            use_cache = False
            if decoder_input_ids is None and decoder_inputs_embeds is None:
                decoder_input_ids = shift_tokens_right(
                    labels, self.config.pad_token_id, self.config.decoder_start_token_id
                )

        output_attentions = output_attentions if output_attentions is not None else self.config.output_attentions
        output_hidden_states = (
            output_hidden_states if output_hidden_states is not None else self.config.output_hidden_states
        )
        use_cache = use_cache if use_cache is not None else self.config.use_cache
        return_dict = return_dict if return_dict is not None else self.config.use_return_dict

        if encoder_outputs is None:
            encoder_outputs = self.text_encoder(
                input_ids=input_ids,
                attention_mask=attention_mask,
                inputs_embeds=inputs_embeds,
                output_attentions=output_attentions,
                output_hidden_states=output_hidden_states,
                return_dict=return_dict,
            )
        # If the user passed a tuple for encoder_outputs, we wrap it in a BaseModelOutput when return_dict=True
        elif return_dict and not isinstance(encoder_outputs, BaseModelOutput):
            encoder_outputs = BaseModelOutput(
                last_hidden_state=encoder_outputs[0],
                hidden_states=encoder_outputs[1] if len(encoder_outputs) > 1 else None,
                attentions=encoder_outputs[2] if len(encoder_outputs) > 2 else None,
            )

        encoder_attention_mask = attention_mask

        # decoder outputs consists of (dec_features, past_key_value, dec_hidden, dec_attn)
        decoder_outputs = self.text_decoder(
            input_ids=decoder_input_ids,
            attention_mask=decoder_attention_mask,
            encoder_hidden_states=encoder_outputs[0],
            encoder_attention_mask=encoder_attention_mask,
            past_key_values=past_key_values,
            inputs_embeds=decoder_inputs_embeds,
            use_cache=use_cache,
            output_attentions=output_attentions,
            output_hidden_states=output_hidden_states,
            return_dict=return_dict,
        )

        lm_logits = self.lm_head(decoder_outputs[0])

        masked_lm_loss = None
        if labels is not None:
            loss_fct = CrossEntropyLoss()
            masked_lm_loss = loss_fct(lm_logits.view(-1, self.config.vocab_size), labels.view(-1))

        if not return_dict:
            outputs = decoder_outputs + encoder_outputs
            output = (lm_logits,) + outputs[1:]
            return ((masked_lm_loss,) + output) if masked_lm_loss is not None else output

        return Seq2SeqLMOutput(
            loss=masked_lm_loss,
            logits=lm_logits,
            past_key_values=decoder_outputs.past_key_values,
            decoder_hidden_states=decoder_outputs.hidden_states,
            decoder_attentions=decoder_outputs.attentions,
            cross_attentions=decoder_outputs.cross_attentions,
            encoder_last_hidden_state=encoder_outputs.last_hidden_state,
            encoder_hidden_states=encoder_outputs.hidden_states,
            encoder_attentions=encoder_outputs.attentions,
        )

    def generate(
        self,
        input_ids=None,
        tgt_lang=None,
        generation_config=None,
        logits_processor=None,
        stopping_criteria=None,
        prefix_allowed_tokens_fn=None,
        synced_gpus=False,
        **kwargs,
    ):
        """
        Generates sequences of token ids.

        <Tip warning={true}>

        Most generation-controlling parameters are set in `generation_config` which, if not passed, will be set to the
        model's default generation configuration. You can override any `generation_config` by passing the corresponding
        parameters to generate(), e.g. `.generate(inputs, num_beams=4, do_sample=True)`.

        For an overview of generation strategies and code examples, check out the [following
        guide](./generation_strategies).

        </Tip>

        Parameters:
            input_ids (`ms.Tensor` of varying shape depending on the modality, *optional*):
                Indices of input sequence tokens in the vocabulary.

                Indices can be obtained using [`SeamlessM4TTokenizer`] or [`SeamlessM4TProcessor`]. See
                [`PreTrainedTokenizer.encode`] and [`PreTrainedTokenizer.__call__`] for details.

                [What are input IDs?](../glossary#input-ids)
            tgt_lang (`str`, *optional*):
                The language to use as target language for translation.
            generation_config (`~generation.GenerationConfig`, *optional*):
                The generation configuration to be used as base parametrization for the generation call. `**kwargs`
                passed to generate matching the attributes of `generation_config` will override them. If
                `generation_config` is not provided, the default will be used, which had the following loading
                priority: 1) from the `generation_config.json` model file, if it exists; 2) from the model
                configuration. Please note that unspecified parameters will inherit [`~generation.GenerationConfig`]'s
                default values, whose documentation should be checked to parameterize generation.
            logits_processor (`LogitsProcessorList`, *optional*):
                Custom logits processors that complement the default logits processors built from arguments and
                generation config. If a logit processor is passed that is already created with the arguments or a
                generation config an error is thrown. This feature is intended for advanced users.
            stopping_criteria (`StoppingCriteriaList`, *optional*):
                Custom stopping criteria that complement the default stopping criteria built from arguments and a
                generation config. If a stopping criteria is passed that is already created with the arguments or a
                generation config an error is thrown. This feature is intended for advanced users.
            prefix_allowed_tokens_fn (`Callable[[int, ms.Tensor], List[int]]`, *optional*):
                If provided, this function constraints the beam search to allowed tokens only at each step. If not
                provided no constraint is applied. This function takes 2 arguments: the batch ID `batch_id` and
                `input_ids`. It has to return a list with the allowed tokens for the next generation step conditioned
                on the batch ID `batch_id` and the previously generated tokens `inputs_ids`. This argument is useful
                for constrained generation conditioned on the prefix, as described in [Autoregressive Entity
                Retrieval](https://arxiv.org/abs/2010.00904).
            synced_gpus (`bool`, *optional*, defaults to `False`):
                Whether to continue running the while loop until max_length (needed to avoid deadlocking with
                `FullyShardedDataParallel` and DeepSpeed ZeRO Stage 3).
            kwargs (`Dict[str, Any]`, *optional*):
                Ad hoc parametrization of `generate_config` and/or additional model-specific kwargs that will be
                forwarded to the `forward` function of the model.

        Return:
            [`~utils.ModelOutput`] or `ms.Tensor`: A [`~utils.ModelOutput`] (if `return_dict_in_generate=True`
            or when `config.return_dict_in_generate=True`) or a `ms.Tensor`. The possible
            [`~utils.ModelOutput`] types are:
                - [`~generation.GenerateEncoderDecoderOutput`],
                - [`~generation.GenerateBeamEncoderDecoderOutput`]
        """
        # prepare text_decoder_input_ids
        text_decoder_input_ids = kwargs.pop("decoder_input_ids", None)
        # overwrite text_decoder_input_ids if tgt_lang is passed. The latter gets priority over decoder_input_ids.
        if tgt_lang is not None:
            batch_size = len(input_ids) if input_ids is not None else len(kwargs.get("inputs_embeds"))

            if hasattr(self.generation_config, "text_decoder_lang_to_code_id"):
                # also accept __xxx__
                tgt_lang = tgt_lang.replace("__", "")
                if tgt_lang not in self.generation_config.text_decoder_lang_to_code_id:
                    raise ValueError(
                        f"""`tgt_lang={tgt_lang}` is not supported by this model. Please specify a `tgt_lang` in
                        {', '.join(self.generation_config.text_decoder_lang_to_code_id.keys())}"""
                    )
                # tgt_lang gets priority over decoder input ids
                text_tgt_lang_id = self.generation_config.text_decoder_lang_to_code_id.get(tgt_lang)
                text_decoder_input_ids = ms.Tensor([[text_tgt_lang_id]] * batch_size)
            else:
                raise ValueError(
                    """This model generation config doesn't have a `text_decoder_lang_to_code_id` key which maps
                    the target language to the right token id. Make sure to load the right generation config."""
                )
        else:
            # only a warning, otherwise errors appear in the tests
            logger.warning(
                """You must either specify a `tgt_lang` or pass a correct `text_decoder_input_ids` to get
                a correct generation, otherwise the generation will probably make no sense."""
            )

        return super().generate(
            input_ids,
            generation_config,
            logits_processor,
            stopping_criteria,
            prefix_allowed_tokens_fn,
            synced_gpus,
            decoder_input_ids=text_decoder_input_ids,
            **kwargs,
        )

    @staticmethod
    def _reorder_cache(past_key_values, beam_idx):
        reordered_past = ()
        for layer_past in past_key_values:
            # cached cross_attention states don't have to be reordered -> they are always the same
            reordered_past += (
                tuple(past_state.index_select(0, beam_idx) for past_state in layer_past[:2]) + layer_past[2:],
            )
        return reordered_past


class SeamlessM4TForSpeechToText(SeamlessM4TPreTrainedModel, GenerationMixin):
    _keys_to_ignore_on_load_missing = ["text_decoder", "t2u_model", "vocoder"]
    main_input_name = "input_features"

    _tied_weights_keys = [
        "lm_head.weight",
        "text_decoder.embed_tokens.weight",
    ]

    def __init__(self, config: SeamlessM4TConfig):
        super().__init__(config)

        self.shared = mint.nn.Embedding(config.vocab_size, config.hidden_size, config.pad_token_id)
        self.speech_encoder = SeamlessM4TSpeechEncoder(config)
        self.text_decoder = SeamlessM4TDecoder(config, self.shared)
        self.lm_head = mint.nn.Linear(config.hidden_size, config.vocab_size, bias=False)

        # Initialize weights and apply final processing
        self.post_init()

    def get_encoder(self):
        return self.speech_encoder

    def get_decoder(self):
        return self.text_decoder

    def get_output_embeddings(self):
        return self.lm_head

    def set_output_embeddings(self, new_embeddings):
        self.lm_head = new_embeddings

    def get_input_embeddings(self):
        return self.text_decoder.embed_tokens

    def set_input_embeddings(self, value):
        self.text_decoder.embed_tokens = value

    def _tie_weights(self):
        if self.config.tie_word_embeddings:
            self._tie_or_clone_weights(self.text_decoder.embed_tokens, self.shared)
            self._tie_or_clone_weights(self.lm_head, self.shared)

    def construct(
        self,
        input_features: ms.Tensor = None,
        attention_mask: Optional[ms.Tensor] = None,
        decoder_input_ids: Optional[ms.Tensor] = None,
        decoder_attention_mask: Optional[ms.Tensor] = None,
        encoder_outputs: Optional[Tuple[Tuple[ms.Tensor]]] = None,
        past_key_values: Optional[Tuple[Tuple[ms.Tensor]]] = None,
        inputs_embeds: Optional[ms.Tensor] = None,
        decoder_inputs_embeds: Optional[ms.Tensor] = None,
        labels: Optional[ms.Tensor] = None,
        use_cache: Optional[bool] = None,
        output_attentions: Optional[bool] = None,
        output_hidden_states: Optional[bool] = None,
        return_dict: Optional[bool] = None,
        **kwargs,
    ) -> Union[Seq2SeqLMOutput, Tuple[ms.Tensor]]:
        if labels is not None:
            if use_cache:
                logger.warning("The `use_cache` argument is changed to `False` since `labels` is provided.")
            use_cache = False
            if decoder_input_ids is None and decoder_inputs_embeds is None:
                decoder_input_ids = shift_tokens_right(
                    labels, self.config.pad_token_id, self.config.decoder_start_token_id
                )

        output_attentions = output_attentions if output_attentions is not None else self.config.output_attentions
        output_hidden_states = (
            output_hidden_states if output_hidden_states is not None else self.config.output_hidden_states
        )
        use_cache = use_cache if use_cache is not None else self.config.use_cache
        return_dict = return_dict if return_dict is not None else self.config.use_return_dict

        if encoder_outputs is None:
            encoder_outputs = self.speech_encoder(
                input_features=input_features,
                attention_mask=attention_mask,
                inputs_embeds=inputs_embeds,
                output_attentions=output_attentions,
                output_hidden_states=output_hidden_states,
                return_dict=return_dict,
            )
        # If the user passed a tuple for encoder_outputs, we wrap it in a BaseModelOutput when return_dict=True
        elif return_dict and not isinstance(encoder_outputs, BaseModelOutput):
            encoder_outputs = BaseModelOutput(
                last_hidden_state=encoder_outputs[0],
                hidden_states=encoder_outputs[1] if len(encoder_outputs) > 1 else None,
                attentions=encoder_outputs[2] if len(encoder_outputs) > 2 else None,
            )

        encoder_attention_mask = attention_mask
        if attention_mask is not None:
            sub_sampled_lengths = self._compute_sub_sample_lengths_from_attention_mask(attention_mask)
            encoder_attention_mask = _compute_new_attention_mask(
                hidden_states=encoder_outputs[0], seq_lens=sub_sampled_lengths
            )

        # decoder outputs consists of (dec_features, past_key_value, dec_hidden, dec_attn)
        decoder_outputs = self.text_decoder(
            input_ids=decoder_input_ids,
            attention_mask=decoder_attention_mask,
            encoder_hidden_states=encoder_outputs[0],
            encoder_attention_mask=encoder_attention_mask,
            past_key_values=past_key_values,
            inputs_embeds=decoder_inputs_embeds,
            use_cache=use_cache,
            output_attentions=output_attentions,
            output_hidden_states=output_hidden_states,
            return_dict=return_dict,
        )

        lm_logits = self.lm_head(decoder_outputs[0])

        masked_lm_loss = None
        if labels is not None:
            loss_fct = CrossEntropyLoss()
            masked_lm_loss = loss_fct(lm_logits.view(-1, self.config.vocab_size), labels.view(-1))

        if not return_dict:
            outputs = decoder_outputs + encoder_outputs
            output = (lm_logits,) + outputs[1:]
            return ((masked_lm_loss,) + output) if masked_lm_loss is not None else output

        return Seq2SeqLMOutput(
            loss=masked_lm_loss,
            logits=lm_logits,
            past_key_values=decoder_outputs.past_key_values,
            decoder_hidden_states=decoder_outputs.hidden_states,
            decoder_attentions=decoder_outputs.attentions,
            cross_attentions=decoder_outputs.cross_attentions,
            encoder_last_hidden_state=encoder_outputs.last_hidden_state,
            encoder_hidden_states=encoder_outputs.hidden_states,
            encoder_attentions=encoder_outputs.attentions,
        )

    def generate(
        self,
        input_features=None,
        tgt_lang=None,
        generation_config=None,
        logits_processor=None,
        stopping_criteria=None,
        prefix_allowed_tokens_fn=None,
        synced_gpus=False,
        **kwargs,
    ):
        """
        Generates sequences of token ids.

        <Tip warning={true}>

        Most generation-controlling parameters are set in `generation_config` which, if not passed, will be set to the
        model's default generation configuration. You can override any `generation_config` by passing the corresponding
        parameters to generate(), e.g. `.generate(inputs, num_beams=4, do_sample=True)`.

        For an overview of generation strategies and code examples, check out the [following
        guide](./generation_strategies).

        </Tip>

        Parameters:
            input_features (`ms.Tensor` of shape `(batch_size, sequence_length, num_banks)`):
                Input audio features. This should be returnes by the [`SeamlessM4TFeatureExtractor`] class or the
                [`SeamlessM4TProcessor`] class. See [`SeamlessM4TFeatureExtractor.__call__`] for details.

            tgt_lang (`str`, *optional*):
                The language to use as target language for translation.
            generation_config (`~generation.GenerationConfig`, *optional*):
                The generation configuration to be used as base parametrization for the generation call. `**kwargs`
                passed to generate matching the attributes of `generation_config` will override them. If
                `generation_config` is not provided, the default will be used, which had the following loading
                priority: 1) from the `generation_config.json` model file, if it exists; 2) from the model
                configuration. Please note that unspecified parameters will inherit [`~generation.GenerationConfig`]'s
                default values, whose documentation should be checked to parameterize generation.
            logits_processor (`LogitsProcessorList`, *optional*):
                Custom logits processors that complement the default logits processors built from arguments and
                generation config. If a logit processor is passed that is already created with the arguments or a
                generation config an error is thrown. This feature is intended for advanced users.
            stopping_criteria (`StoppingCriteriaList`, *optional*):
                Custom stopping criteria that complement the default stopping criteria built from arguments and a
                generation config. If a stopping criteria is passed that is already created with the arguments or a
                generation config an error is thrown. This feature is intended for advanced users.
            prefix_allowed_tokens_fn (`Callable[[int, ms.Tensor], List[int]]`, *optional*):
                If provided, this function constraints the beam search to allowed tokens only at each step. If not
                provided no constraint is applied. This function takes 2 arguments: the batch ID `batch_id` and
                `input_ids`. It has to return a list with the allowed tokens for the next generation step conditioned
                on the batch ID `batch_id` and the previously generated tokens `inputs_ids`. This argument is useful
                for constrained generation conditioned on the prefix, as described in [Autoregressive Entity
                Retrieval](https://arxiv.org/abs/2010.00904).
            synced_gpus (`bool`, *optional*, defaults to `False`):
                Whether to continue running the while loop until max_length (needed to avoid deadlocking with
                `FullyShardedDataParallel` and DeepSpeed ZeRO Stage 3).
            kwargs (`Dict[str, Any]`, *optional*):
                Ad hoc parametrization of `generate_config` and/or additional model-specific kwargs that will be
                forwarded to the `forward` function of the model.

        Return:
            [`~utils.ModelOutput`] or `ms.Tensor`: A [`~utils.ModelOutput`] (if `return_dict_in_generate=True`
            or when `config.return_dict_in_generate=True`) or a `ms.Tensor`. The possible
            [`~utils.ModelOutput`] types are:
                - [`~generation.GenerateEncoderDecoderOutput`],
                - [`~generation.GenerateBeamEncoderDecoderOutput`]
        """
        text_decoder_input_ids = kwargs.pop("decoder_input_ids", None)
        # overwrite text_decoder_input_ids if tgt_lang is passed. The latter gets priority over decoder_input_ids.
        input_features = input_features if input_features is not None else kwargs.pop("input_ids")
        if tgt_lang is not None:
            inputs = kwargs.get("input_embeds") if input_features is None else input_features
            inputs = (
                inputs
                if inputs is not None
                else kwargs.get("encoder_outputs", {"last_hidden_state": None})["last_hidden_state"]
            )
            batch_size = len(inputs)

            if hasattr(self.generation_config, "text_decoder_lang_to_code_id"):
                # also accept __xxx__
                tgt_lang = tgt_lang.replace("__", "")
                if tgt_lang not in self.generation_config.text_decoder_lang_to_code_id:
                    raise ValueError(
                        f"""`tgt_lang={tgt_lang}` is not supported by this model. Please specify a `tgt_lang` in
                        {', '.join(self.generation_config.text_decoder_lang_to_code_id.keys())}"""
                    )
                # tgt_lang gets priority over decoder input ids
                text_tgt_lang_id = self.generation_config.text_decoder_lang_to_code_id.get(tgt_lang)
                text_decoder_input_ids = ms.Tensor([[text_tgt_lang_id]] * batch_size)
            else:
                raise ValueError(
                    """This model generation config doesn't have a `text_decoder_lang_to_code_id` key which maps
                    the target language to the right token id. Make sure to load the right generation config."""
                )
        else:
            # only a warning, otherwise errors appear in the tests
            logger.warning(
                """You must either specify a `tgt_lang` or pass a correct `text_decoder_input_ids` to get
                a correct generation, otherwise the generation will probably make no sense."""
            )
        return super().generate(
            input_features,
            generation_config,
            logits_processor,
            stopping_criteria,
            prefix_allowed_tokens_fn,
            synced_gpus,
            decoder_input_ids=text_decoder_input_ids,
            **kwargs,
        )

    @staticmethod
    def _reorder_cache(past_key_values, beam_idx):
        reordered_past = ()
        for layer_past in past_key_values:
            # cached cross_attention states don't have to be reordered -> they are always the same
            reordered_past += (
                tuple(past_state.index_select(0, beam_idx) for past_state in layer_past[:2]) + layer_past[2:],
            )
        return reordered_past


class SeamlessM4TForTextToSpeech(SeamlessM4TPreTrainedModel, GenerationMixin):
    _keys_to_ignore_on_load_missing = ["speech_encoder"]
    main_input_name = "input_ids"

    _tied_weights_keys = [
        "lm_head.weight",
        "text_encoder.embed_tokens.weight",
        "text_decoder.embed_tokens.weight",
    ]

    def __init__(self, config: SeamlessM4TConfig):
        super().__init__(config)

        self.shared = mint.nn.Embedding(config.vocab_size, config.hidden_size, config.pad_token_id)
        self.text_encoder = SeamlessM4TEncoder(config, self.shared)
        self.text_decoder = SeamlessM4TDecoder(config, self.shared)
        self.lm_head = mint.nn.Linear(config.hidden_size, config.vocab_size, bias=False)

        # Initialize weights and apply final processing
        self.post_init()

        self.t2u_model = SeamlessM4TTextToUnitForConditionalGeneration(config)
        self.vocoder = SeamlessM4TCodeHifiGan(config)

    def get_encoder(self):
        return self.text_encoder

    def get_decoder(self):
        return self.text_decoder

    def get_output_embeddings(self):
        return self.lm_head

    def set_output_embeddings(self, new_embeddings):
        self.lm_head = new_embeddings

    def get_input_embeddings(self):
        return self.text_decoder.embed_tokens

    def set_input_embeddings(self, value):
        self.text_encoder.embed_tokens = value
        self.text_decoder.embed_tokens = value
        self.shared = value

    def _tie_weights(self):
        if self.config.tie_word_embeddings:
            self._tie_or_clone_weights(self.text_encoder.embed_tokens, self.shared)
            self._tie_or_clone_weights(self.text_decoder.embed_tokens, self.shared)
            self._tie_or_clone_weights(self.lm_head, self.shared)

    def construct(
        self,
        input_ids: ms.Tensor = None,
        attention_mask: Optional[ms.Tensor] = None,
        decoder_input_ids: Optional[ms.Tensor] = None,
        decoder_attention_mask: Optional[ms.Tensor] = None,
        encoder_outputs: Optional[Tuple[Tuple[ms.Tensor]]] = None,
        past_key_values: Optional[Tuple[Tuple[ms.Tensor]]] = None,
        inputs_embeds: Optional[ms.Tensor] = None,
        decoder_inputs_embeds: Optional[ms.Tensor] = None,
        labels: Optional[ms.Tensor] = None,
        use_cache: Optional[bool] = None,
        output_attentions: Optional[bool] = None,
        output_hidden_states: Optional[bool] = None,
        return_dict: Optional[bool] = None,
        **kwargs,
    ) -> Union[Seq2SeqLMOutput, Tuple[ms.Tensor]]:
        if labels is not None:
            if use_cache:
                logger.warning("The `use_cache` argument is changed to `False` since `labels` is provided.")
            use_cache = False
            if decoder_input_ids is None and decoder_inputs_embeds is None:
                decoder_input_ids = shift_tokens_right(
                    labels, self.config.pad_token_id, self.config.decoder_start_token_id
                )

        output_attentions = output_attentions if output_attentions is not None else self.config.output_attentions
        output_hidden_states = (
            output_hidden_states if output_hidden_states is not None else self.config.output_hidden_states
        )
        use_cache = use_cache if use_cache is not None else self.config.use_cache
        return_dict = return_dict if return_dict is not None else self.config.use_return_dict

        if encoder_outputs is None:
            # if encoder_outputs is not None, it's probably used within a .generate method so no need to warn
            logger.warning(
                "This is the same forward method as `SeamlessM4TForTextToText`."
                "It doesn't use the text-to-unit model `SeamlessM4TTextToUnitForConditionalGeneration`."
                "If you want to generate speech, use the `.generate` method."
            )
            encoder_outputs = self.text_encoder(
                input_ids=input_ids,
                attention_mask=attention_mask,
                inputs_embeds=inputs_embeds,
                output_attentions=output_attentions,
                output_hidden_states=output_hidden_states,
                return_dict=return_dict,
            )
        # If the user passed a tuple for encoder_outputs, we wrap it in a BaseModelOutput when return_dict=True
        elif return_dict and not isinstance(encoder_outputs, BaseModelOutput):
            encoder_outputs = BaseModelOutput(
                last_hidden_state=encoder_outputs[0],
                hidden_states=encoder_outputs[1] if len(encoder_outputs) > 1 else None,
                attentions=encoder_outputs[2] if len(encoder_outputs) > 2 else None,
            )

        encoder_attention_mask = attention_mask

        # decoder outputs consists of (dec_features, past_key_value, dec_hidden, dec_attn)
        decoder_outputs = self.text_decoder(
            input_ids=decoder_input_ids,
            attention_mask=decoder_attention_mask,
            encoder_hidden_states=encoder_outputs[0],
            encoder_attention_mask=encoder_attention_mask,
            past_key_values=past_key_values,
            inputs_embeds=decoder_inputs_embeds,
            use_cache=use_cache,
            output_attentions=output_attentions,
            output_hidden_states=output_hidden_states,
            return_dict=return_dict,
        )

        lm_logits = self.lm_head(decoder_outputs[0])

        masked_lm_loss = None
        if labels is not None:
            loss_fct = CrossEntropyLoss()
            masked_lm_loss = loss_fct(lm_logits.view(-1, self.config.vocab_size), labels.view(-1))

        if not return_dict:
            outputs = decoder_outputs + encoder_outputs
            output = (lm_logits,) + outputs[1:]
            return ((masked_lm_loss,) + output) if masked_lm_loss is not None else output

        return Seq2SeqLMOutput(
            loss=masked_lm_loss,
            logits=lm_logits,
            past_key_values=decoder_outputs.past_key_values,
            decoder_hidden_states=decoder_outputs.hidden_states,
            decoder_attentions=decoder_outputs.attentions,
            cross_attentions=decoder_outputs.cross_attentions,
            encoder_last_hidden_state=encoder_outputs.last_hidden_state,
            encoder_hidden_states=encoder_outputs.hidden_states,
            encoder_attentions=encoder_outputs.attentions,
        )

    def generate(
        self,
        input_ids: Optional[ms.Tensor] = None,
        return_intermediate_token_ids: Optional[bool] = None,
        tgt_lang: Optional[str] = None,
        spkr_id: Optional[int] = 0,
        **kwargs,
    ) -> Union[ms.Tensor, SeamlessM4TGenerationOutput]:
        """
        Generates translated audio waveforms.

        <Tip>

        This method successively calls the `.generate` function of two different sub-models. You can specify keyword
        arguments at two different levels: general arguments that will be passed to both models, or prefixed arguments
        that will be passed to one of them.

        For example, calling `.generate(input_ids, num_beams=4, speech_do_sample=True)` will successively perform
        beam-search decoding on the text model, and multinomial beam-search sampling on the speech model.

        For an overview of generation strategies and code examples, check out the [following
        guide](./generation_strategies).

        </Tip>

        Args:
            input_ids (`ms.Tensor` of shape `(batch_size, sequence_length)`):
                Indices of input sequence tokens in the vocabulary.

                Indices can be obtained using [`SeamlessM4TTokenizer`] or [`SeamlessM4TProcessor`]. See
                [`PreTrainedTokenizer.encode`] and [`PreTrainedTokenizer.__call__`] for details.

                [What are input IDs?](../glossary#input-ids)
            return_intermediate_token_ids (`bool`, *optional*):
                If `True`, also returns the intermediate generated text and unit tokens. Set to `True` if you also want
                to get translated text alongside the audio.
            tgt_lang (`str`, *optional*):
                The language to use as target language for translation.
            spkr_id (`int`, *optional*, defaults to 0):
                The id of the speaker used for speech synthesis. Must be lower than `config.vocoder_num_spkrs`.
            kwargs (*optional*):
                Remaining dictionary of keyword arguments that will be passed to [`GenerationMixin.generate`]. Keyword
                arguments are of two types:

                    - Without a prefix, they will be entered as `**kwargs` for the `generate` method of each sub-model,
                    except for `decoder_input_ids` which will only be passed through the text components.
                    - With a *text_* or *speech_* prefix, they will be input for the `generate` method of the
                    text model and speech model respectively. It has the priority over the keywords without a prefix.

                    This means you can, for example, specify a generation strategy for one generation but not for the
                    other.


        Returns:
            `Union[SeamlessM4TGenerationOutput, Tuple[Tensor]]`:
            - If `return_intermediate_token_ids`, returns [`SeamlessM4TGenerationOutput`].
            - If not `return_intermediate_token_ids`, returns a tuple composed of waveforms of shape `(batch_size,
              sequence_length)`and and `waveform_lengths` which gives the length of each sample.
        """
        batch_size = len(input_ids) if input_ids is not None else len(kwargs.get("inputs_embeds"))

        if tgt_lang is None:
            raise ValueError("You must specify a `tgt_lang` to generate translated speech.")
        else:
            # also accept __xxx__
            tgt_lang = tgt_lang.replace("__", "")
            for key in ["text_decoder_lang_to_code_id", "t2u_lang_code_to_id", "vocoder_lang_code_to_id"]:
                lang_code_to_id = getattr(self.generation_config, key, None)
                if lang_code_to_id is None:
                    raise ValueError(
                        f"""This model generation config doesn't have a `{key}` key which maps the target language
                        to the right token id. Make sure to load the right generation config."""
                    )
                elif tgt_lang not in lang_code_to_id:
                    raise ValueError(
                        f"""`tgt_lang={tgt_lang}` is not supported by this model.
                    Please specify a `tgt_lang` in {','.join(lang_code_to_id.keys())}. Note that SeamlessM4T supports
                    more languages for text translation than for speech synthesis."""
                    )

        kwargs_text, kwargs_speech = format_speech_generation_kwargs(kwargs)
        kwargs_text["output_hidden_states"] = True
        kwargs_text["return_dict_in_generate"] = True
        kwargs_text["output_scores"] = True

        text_decoder_input_ids = kwargs_text.get("decoder_input_ids")

        # overwrite text_decoder_input_ids if tgt_lang is passed. The latter gets priority over decoder_input_ids.
        text_tgt_lang_id = self.generation_config.text_decoder_lang_to_code_id.get(tgt_lang)
        text_decoder_input_ids = ms.Tensor([[text_tgt_lang_id]] * batch_size)

        kwargs_text["decoder_input_ids"] = text_decoder_input_ids

        # first generation
        text_generation_output = super().generate(input_ids, **kwargs_text)
        sequences = text_generation_output.sequences

        # prepare second generation
        num_return_sequences = len(sequences) // batch_size
        attention_mask = kwargs_speech.get("attention_mask", kwargs_text.get("attention_mask", None))

        encoder_hidden_states = text_generation_output.encoder_hidden_states[-1]

        # take care of num_return_sequences
        # take most probable hidden states per batch of return_sequences
        # (batch_size*num_return_sequences, ...) -> (batch_size,...)
        if num_return_sequences > 1:
            idx_most_probable_sequences_per_batch = text_generation_output.sequences_scores.view(batch_size, -1)
            idx_most_probable_sequences_per_batch = idx_most_probable_sequences_per_batch.argmax(-1)
            idx_most_probable_sequences_per_batch = (
                idx_most_probable_sequences_per_batch + mint.arange(batch_size) * num_return_sequences
            )
            sequences = sequences[idx_most_probable_sequences_per_batch]

        # get decoder last hidden state - must do a pass through the text decoder
        t2u_input_embeds = self.text_decoder(
            input_ids=sequences,
            encoder_hidden_states=encoder_hidden_states,
            encoder_attention_mask=attention_mask,
        ).last_hidden_state

        pad_token_id = self.generation_config.pad_token_id

        # Compute new attention mask
        seq_lens = (sequences != pad_token_id).int().sum(1)
        t2u_model_attention_mask = _compute_new_attention_mask(t2u_input_embeds, seq_lens)
        kwargs_speech["attention_mask"] = t2u_model_attention_mask

        # Compute t2u decoder_input_ids
        t2u_decoder_input_ids = kwargs_speech.get("decoder_input_ids")
        t2u_tgt_lang_id = self.generation_config.t2u_lang_code_to_id.get(tgt_lang)
        t2u_decoder_input_ids = ms.Tensor([[self.config.t2u_eos_token_id, t2u_tgt_lang_id]] * batch_size)
        kwargs_speech["decoder_input_ids"] = t2u_decoder_input_ids
        # second generation
        unit_ids = self.t2u_model.generate(inputs_embeds=t2u_input_embeds, **kwargs_speech)
        output_unit_ids = unit_ids.clone()

        # get rid of t2u_decoder_input_ids
        unit_ids = unit_ids[:, kwargs_speech["decoder_input_ids"].shape[1] :]
        # replace eos per pad
        unit_ids[unit_ids == self.config.t2u_eos_token_id] = self.config.t2u_pad_token_id
        # offset of control symbols
        unit_ids = mint.where(unit_ids == self.config.t2u_pad_token_id, unit_ids, unit_ids - self.config.vocoder_offset)

        vocoder_tgt_lang_id = self.generation_config.vocoder_lang_code_to_id.get(tgt_lang)
        vocoder_tgt_lang_id = ms.Tensor([[vocoder_tgt_lang_id]] * len(unit_ids))

        spkr_id = ms.Tensor([[spkr_id]] * len(unit_ids))

        waveform, waveform_lengths = self.vocoder(input_ids=unit_ids, spkr_id=spkr_id, lang_id=vocoder_tgt_lang_id)

        if return_intermediate_token_ids:
            return SeamlessM4TGenerationOutput(
                waveform=waveform,
                waveform_lengths=waveform_lengths,
                sequences=sequences,
                unit_sequences=output_unit_ids,
            )

        return waveform, waveform_lengths

    @staticmethod
    def _reorder_cache(past_key_values, beam_idx):
        reordered_past = ()
        for layer_past in past_key_values:
            # cached cross_attention states don't have to be reordered -> they are always the same
            reordered_past += (
                tuple(past_state.index_select(0, beam_idx) for past_state in layer_past[:2]) + layer_past[2:],
            )
        return reordered_past


class SeamlessM4TForSpeechToSpeech(SeamlessM4TPreTrainedModel, GenerationMixin):
    _keys_to_ignore_on_load_missing = ["text_encoder"]
    main_input_name = "input_features"

    _tied_weights_keys = [
        "lm_head.weight",
        "text_decoder.embed_tokens.weight",
    ]

    def __init__(self, config):
        super().__init__(config)

        self.shared = mint.nn.Embedding(config.vocab_size, config.hidden_size, config.pad_token_id)
        self.speech_encoder = SeamlessM4TSpeechEncoder(config)
        self.text_decoder = SeamlessM4TDecoder(config, self.shared)
        self.lm_head = mint.nn.Linear(config.hidden_size, config.vocab_size, bias=False)

        # Initialize weights and apply final processing
        self.post_init()

        self.t2u_model = SeamlessM4TTextToUnitForConditionalGeneration(config)
        self.vocoder = SeamlessM4TCodeHifiGan(config)

    def get_encoder(self):
        return self.speech_encoder

    def get_decoder(self):
        return self.text_decoder

    def get_output_embeddings(self):
        return self.lm_head

    def set_output_embeddings(self, new_embeddings):
        self.lm_head = new_embeddings

    def get_input_embeddings(self):
        return self.text_decoder.embed_tokens

    def set_input_embeddings(self, value):
        self.text_decoder.embed_tokens = value

    def _tie_weights(self):
        if self.config.tie_word_embeddings:
            self._tie_or_clone_weights(self.text_decoder.embed_tokens, self.shared)
            self._tie_or_clone_weights(self.lm_head, self.shared)

    def construct(
        self,
        input_features: ms.Tensor = None,
        attention_mask: Optional[ms.Tensor] = None,
        decoder_input_ids: Optional[ms.Tensor] = None,
        decoder_attention_mask: Optional[ms.Tensor] = None,
        encoder_outputs: Optional[Tuple[Tuple[ms.Tensor]]] = None,
        past_key_values: Optional[Tuple[Tuple[ms.Tensor]]] = None,
        inputs_embeds: Optional[ms.Tensor] = None,
        decoder_inputs_embeds: Optional[ms.Tensor] = None,
        labels: Optional[ms.Tensor] = None,
        use_cache: Optional[bool] = None,
        output_attentions: Optional[bool] = None,
        output_hidden_states: Optional[bool] = None,
        return_dict: Optional[bool] = None,
        **kwargs,
    ) -> Union[Seq2SeqLMOutput, Tuple[ms.Tensor]]:
        if labels is not None:
            if use_cache:
                logger.warning("The `use_cache` argument is changed to `False` since `labels` is provided.")
            use_cache = False
            if decoder_input_ids is None and decoder_inputs_embeds is None:
                decoder_input_ids = shift_tokens_right(
                    labels, self.config.pad_token_id, self.config.decoder_start_token_id
                )

        output_attentions = output_attentions if output_attentions is not None else self.config.output_attentions
        output_hidden_states = (
            output_hidden_states if output_hidden_states is not None else self.config.output_hidden_states
        )
        use_cache = use_cache if use_cache is not None else self.config.use_cache
        return_dict = return_dict if return_dict is not None else self.config.use_return_dict

        if encoder_outputs is None:
            # if encoder_outputs is not None, it's probably used within a .generate method so no need to warn
            logger.warning(
                "This is the same forward method as `SeamlessM4TForSpeechToText`. It doesn't use `self.t2u_model`."
                "If you want to generate speech, use the `generate` method."
            )

            encoder_outputs = self.speech_encoder(
                input_features=input_features,
                attention_mask=attention_mask,
                inputs_embeds=inputs_embeds,
                output_attentions=output_attentions,
                output_hidden_states=output_hidden_states,
                return_dict=return_dict,
            )
        # If the user passed a tuple for encoder_outputs, we wrap it in a BaseModelOutput when return_dict=True
        elif return_dict and not isinstance(encoder_outputs, BaseModelOutput):
            encoder_outputs = BaseModelOutput(
                last_hidden_state=encoder_outputs[0],
                hidden_states=encoder_outputs[1] if len(encoder_outputs) > 1 else None,
                attentions=encoder_outputs[2] if len(encoder_outputs) > 2 else None,
            )

        encoder_attention_mask = attention_mask
        if attention_mask is not None:
            sub_sampled_lengths = self._compute_sub_sample_lengths_from_attention_mask(attention_mask)
            encoder_attention_mask = _compute_new_attention_mask(
                hidden_states=encoder_outputs[0], seq_lens=sub_sampled_lengths
            )

        # decoder outputs consists of (dec_features, past_key_value, dec_hidden, dec_attn)
        decoder_outputs = self.text_decoder(
            input_ids=decoder_input_ids,
            attention_mask=decoder_attention_mask,
            encoder_hidden_states=encoder_outputs[0],
            encoder_attention_mask=encoder_attention_mask,
            past_key_values=past_key_values,
            inputs_embeds=decoder_inputs_embeds,
            use_cache=use_cache,
            output_attentions=output_attentions,
            output_hidden_states=output_hidden_states,
            return_dict=return_dict,
        )

        lm_logits = self.lm_head(decoder_outputs[0])

        masked_lm_loss = None
        if labels is not None:
            loss_fct = CrossEntropyLoss()
            masked_lm_loss = loss_fct(lm_logits.view(-1, self.config.vocab_size), labels.view(-1))

        if not return_dict:
            outputs = decoder_outputs + encoder_outputs
            output = (lm_logits,) + outputs[1:]
            return ((masked_lm_loss,) + output) if masked_lm_loss is not None else output

        return Seq2SeqLMOutput(
            loss=masked_lm_loss,
            logits=lm_logits,
            past_key_values=decoder_outputs.past_key_values,
            decoder_hidden_states=decoder_outputs.hidden_states,
            decoder_attentions=decoder_outputs.attentions,
            cross_attentions=decoder_outputs.cross_attentions,
            encoder_last_hidden_state=encoder_outputs.last_hidden_state,
            encoder_hidden_states=encoder_outputs.hidden_states,
            encoder_attentions=encoder_outputs.attentions,
        )

    def generate(
        self,
        input_features: Optional[ms.Tensor] = None,
        return_intermediate_token_ids: Optional[bool] = None,
        tgt_lang: Optional[str] = None,
        spkr_id: Optional[int] = 0,
        **kwargs,
    ) -> Union[ms.Tensor, SeamlessM4TGenerationOutput]:
        """
        Generates translated audio waveforms.

        <Tip>

        This method successively calls the `.generate` function of two different sub-models. You can specify keyword
        arguments at two different levels: general arguments that will be passed to both models, or prefixed arguments
        that will be passed to one of them.

        For example, calling `.generate(input_features, num_beams=4, speech_do_sample=True)` will successively perform
        beam-search decoding on the text model, and multinomial beam-search sampling on the speech model.

        For an overview of generation strategies and code examples, check out the [following
        guide](./generation_strategies).

        </Tip>

        Args:
            input_features (`ms.Tensor` of shape `(batch_size, sequence_length, num_banks)`):
                Input audio features. This should be returnes by the [`SeamlessM4TFeatureExtractor`] class or the
                [`SeamlessM4TProcessor`] class. See [`SeamlessM4TFeatureExtractor.__call__`] for details.
            return_intermediate_token_ids (`bool`, *optional*):
                If `True`, also returns the intermediate generated text and unit tokens. Set to `True` if you also want
                to get translated text alongside the audio.
            tgt_lang (`str`, *optional*):
                The language to use as target language for translation.
            spkr_id (`int`, *optional*, defaults to 0):
                The id of the speaker used for speech synthesis. Must be lower than `config.vocoder_num_spkrs`.

            kwargs (*optional*):
                Remaining dictionary of keyword arguments that will be passed to [`GenerationMixin.generate`]. Keyword
                arguments are of two types:

                    - Without a prefix, they will be entered as `**kwargs` for the `generate` method of each sub-model,
                    except for `decoder_input_ids` which will only be passed through the text components.
                    - With a *text_* or *speech_* prefix, they will be input for the `generate` method of the
                    text model and speech model respectively. It has the priority over the keywords without a prefix.

                    This means you can, for example, specify a generation strategy for one generation but not for the
                    other.


        Returns:
            `Union[SeamlessM4TGenerationOutput, Tuple[Tensor]]`:
            - If `return_intermediate_token_ids`, returns [`SeamlessM4TGenerationOutput`].
            - If not `return_intermediate_token_ids`, returns a tuple composed of waveforms of shape `(batch_size,
              sequence_length)`and and `waveform_lengths` which gives the length of each sample.
        """
        batch_size = len(input_features) if input_features is not None else len(kwargs.get("inputs_embeds"))

        if tgt_lang is None:
            raise ValueError("You must specify a `tgt_lang` to generate translated speech.")
        else:
            # also accept __xxx__
            tgt_lang = tgt_lang.replace("__", "")
            for key in ["text_decoder_lang_to_code_id", "t2u_lang_code_to_id", "vocoder_lang_code_to_id"]:
                lang_code_to_id = getattr(self.generation_config, key, None)
                if lang_code_to_id is None:
                    raise ValueError(
                        f"""This model generation config doesn't have a `{key}` key which maps the target language
                        to the right token id. Make sure to load the right generation config."""
                    )
                elif tgt_lang not in lang_code_to_id:
                    raise ValueError(
                        f"""`tgt_lang={tgt_lang}` is not supported by this model.
                    Please specify a `tgt_lang` in {','.join(lang_code_to_id.keys())}. Note that SeamlessM4T supports
                    more languages for text translation than for speech synthesis."""
                    )

        kwargs_text, kwargs_speech = format_speech_generation_kwargs(kwargs)
        kwargs_text["output_hidden_states"] = True
        kwargs_text["return_dict_in_generate"] = True
        kwargs_text["output_scores"] = True

        text_decoder_input_ids = kwargs_text.get("decoder_input_ids")
        # overwrite text_decoder_input_ids if tgt_lang is passed. The latter gets priority over decoder_input_ids.
        text_tgt_lang_id = self.generation_config.text_decoder_lang_to_code_id.get(tgt_lang)
        text_decoder_input_ids = ms.Tensor([[text_tgt_lang_id]] * batch_size)

        kwargs_text["decoder_input_ids"] = text_decoder_input_ids

        # first generation
        text_generation_output = super().generate(input_features, **kwargs_text)
        sequences = text_generation_output.sequences

        # prepare second generation
        num_return_sequences = len(sequences) // batch_size
        attention_mask = kwargs_speech.get("attention_mask", kwargs_text.get("attention_mask", None))

        # get last_hidden_state from encoder
        encoder_hidden_states = self.speech_encoder(input_features=input_features, attention_mask=attention_mask)[0]

        # input modality = speech so new attention mask for the decoder
        if attention_mask is not None:
            sub_sampled_lengths = self._compute_sub_sample_lengths_from_attention_mask(attention_mask)
            attention_mask = _compute_new_attention_mask(
                hidden_states=encoder_hidden_states, seq_lens=sub_sampled_lengths
            )

        # take care of num_return_sequences
        # take most probable hidden states per batch of return_sequences
        # (batch_size*num_return_sequences, ...) -> (batch_size,...)
        if num_return_sequences > 1:
            idx_most_probable_sequences_per_batch = text_generation_output.sequences_scores.view(batch_size, -1)
            idx_most_probable_sequences_per_batch = idx_most_probable_sequences_per_batch.argmax(-1)
            idx_most_probable_sequences_per_batch = (
                idx_most_probable_sequences_per_batch + mint.arange(batch_size) * num_return_sequences
            )
            sequences = sequences[idx_most_probable_sequences_per_batch]

        # get decoder last hidden state - must do a pass through the text decoder
        t2u_input_embeds = self.text_decoder(
            input_ids=sequences,
            encoder_hidden_states=encoder_hidden_states,
            encoder_attention_mask=attention_mask,
        ).last_hidden_state

        pad_token_id = self.generation_config.pad_token_id

        # Compute new attention mask
        seq_lens = (sequences != pad_token_id).int().sum(1)
        t2u_model_attention_mask = _compute_new_attention_mask(t2u_input_embeds, seq_lens)
        kwargs_speech["attention_mask"] = t2u_model_attention_mask

        # Compute t2u decoder_input_ids
        t2u_decoder_input_ids = kwargs_speech.get("decoder_input_ids")
        t2u_tgt_lang_id = self.generation_config.t2u_lang_code_to_id.get(tgt_lang)
        t2u_decoder_input_ids = ms.Tensor([[self.config.t2u_eos_token_id, t2u_tgt_lang_id]] * batch_size)
        kwargs_speech["decoder_input_ids"] = t2u_decoder_input_ids

        # second generation
        unit_ids = self.t2u_model.generate(inputs_embeds=t2u_input_embeds, **kwargs_speech)
        output_unit_ids = unit_ids.clone()

        # get rid of t2u_decoder_input_ids
        unit_ids = unit_ids[:, kwargs_speech["decoder_input_ids"].shape[1] :]
        # replace eos per pad
        unit_ids[unit_ids == self.config.t2u_eos_token_id] = self.config.t2u_pad_token_id
        # offset of control symbols
        unit_ids = mint.where(unit_ids == self.config.t2u_pad_token_id, unit_ids, unit_ids - self.config.vocoder_offset)

        vocoder_tgt_lang_id = self.generation_config.vocoder_lang_code_to_id.get(tgt_lang)
        vocoder_tgt_lang_id = ms.Tensor([[vocoder_tgt_lang_id]] * len(unit_ids))

        spkr_id = ms.Tensor([[spkr_id]] * len(unit_ids))

        waveform, waveform_lengths = self.vocoder(input_ids=unit_ids, spkr_id=spkr_id, lang_id=vocoder_tgt_lang_id)

        if return_intermediate_token_ids:
            return SeamlessM4TGenerationOutput(
                waveform=waveform,
                waveform_lengths=waveform_lengths,
                sequences=sequences,
                unit_sequences=output_unit_ids,
            )

        return waveform, waveform_lengths

    @staticmethod
    def _reorder_cache(past_key_values, beam_idx):
        reordered_past = ()
        for layer_past in past_key_values:
            # cached cross_attention states don't have to be reordered -> they are always the same
            reordered_past += (
                tuple(past_state.index_select(0, beam_idx) for past_state in layer_past[:2]) + layer_past[2:],
            )
        return reordered_past


class SeamlessM4TModel(SeamlessM4TPreTrainedModel, GenerationMixin):
    _tied_weights_keys = [
        "lm_head.weight",
        "text_encoder.embed_tokens.weight",
        "text_decoder.embed_tokens.weight",
    ]

    def __init__(self, config, current_modality="text"):
        super().__init__(config)

        self.shared = mint.nn.Embedding(config.vocab_size, config.hidden_size, config.pad_token_id)
        self.text_encoder = SeamlessM4TEncoder(config, self.shared)
        self.speech_encoder = SeamlessM4TSpeechEncoder(config)
        self.text_decoder = SeamlessM4TDecoder(config, self.shared)
        self.lm_head = mint.nn.Linear(config.hidden_size, config.vocab_size, bias=False)

        # Initialize weights and apply final processing
        self.post_init()

        self.current_modality = current_modality
        if current_modality == "speech":
            self.main_input_name = "input_features"

        # these models already call post_init in their initialization
        self.t2u_model = SeamlessM4TTextToUnitForConditionalGeneration(config)
        self.vocoder = SeamlessM4TCodeHifiGan(config)

    def set_modality(self, modality="text"):
        if modality == "text":
            self.main_input_name = "input_ids"
            self.current_modality = "text"
        elif modality == "speech":
            self.main_input_name = "input_features"
            self.current_modality = "speech"
        else:
            raise ValueError(f"`modality={modality}` is not a valid modality. It must be `text` or `speech`.")

    def get_encoder(self):
        if self.current_modality == "text":
            return self.text_encoder
        else:
            return self.speech_encoder

    def get_output_embeddings(self):
        return self.lm_head

    def set_output_embeddings(self, new_embeddings):
        self.lm_head = new_embeddings

    def get_input_embeddings(self):
        return self.text_decoder.embed_tokens

    def set_input_embeddings(self, value):
        self.text_encoder.embed_tokens = value
        self.text_decoder.embed_tokens = value
        self.shared = value

    def _tie_weights(self):
        if self.config.tie_word_embeddings:
            self._tie_or_clone_weights(self.text_encoder.embed_tokens, self.shared)
            self._tie_or_clone_weights(self.text_decoder.embed_tokens, self.shared)
            self._tie_or_clone_weights(self.lm_head, self.shared)

    def construct(
        self,
        input_ids: Optional[ms.Tensor] = None,
        input_features: Optional[ms.Tensor] = None,
        attention_mask: Optional[ms.Tensor] = None,
        decoder_input_ids: Optional[ms.Tensor] = None,
        decoder_attention_mask: Optional[ms.Tensor] = None,
        encoder_outputs: Optional[Tuple[Tuple[ms.Tensor]]] = None,
        past_key_values: Optional[Tuple[Tuple[ms.Tensor]]] = None,
        inputs_embeds: Optional[ms.Tensor] = None,
        decoder_inputs_embeds: Optional[ms.Tensor] = None,
        labels: Optional[ms.Tensor] = None,
        use_cache: Optional[bool] = None,
        output_attentions: Optional[bool] = None,
        output_hidden_states: Optional[bool] = None,
        return_dict: Optional[bool] = None,
        **kwargs,
    ) -> Union[Seq2SeqLMOutput, Tuple[ms.Tensor]]:
        output_attentions = output_attentions if output_attentions is not None else self.config.output_attentions
        output_hidden_states = (
            output_hidden_states if output_hidden_states is not None else self.config.output_hidden_states
        )
        use_cache = use_cache if use_cache is not None else self.config.use_cache
        return_dict = return_dict if return_dict is not None else self.config.use_return_dict

        if labels is not None:
            if use_cache:
                logger.warning("The `use_cache` argument is changed to `False` since `labels` is provided.")
            use_cache = False
            if decoder_input_ids is None and decoder_inputs_embeds is None:
                decoder_input_ids = shift_tokens_right(
                    labels, self.config.pad_token_id, self.config.decoder_start_token_id
                )

        if input_ids is None and input_features is None and inputs_embeds is None and encoder_outputs is None:
            raise ValueError(
                "`input_ids`,`input_features`, `inputs_embeds` and `encoder_outputs` are all empty. Make sure at least one of them is not."
            )
        elif input_features is not None:
            if input_ids is not None:
                logger.warning(
                    "`input_ids` is not `None` but `input_features` has been given."
                    "`input_features` will be used in priority through the `speech_encoder`. "
                    "Make sure that `input_features` and `input_ids` are mutually exclusive."
                )

            if inputs_embeds is not None:
                logger.warning(
                    "`inputs_embeds` is not `None` but `input_features` has been given."
                    "`input_features` will be used in priority through `speech_encoder`. "
                    "`inputs_embeds` will be ignored."
                )

            # if encoder_outputs is not None, it's probably used within a .generate method so no need to warn
            logger.warning(
                "This calls the same method `forward` as `SeamlessM4TForTextToText` and `SeamlessM4TForSpeechToText`"
                "depending on the input modality. If you want to generate speech, use the `generate` method."
            )

            self.set_modality("speech")

            encoder_outputs = self.speech_encoder(
                input_features=input_features,
                attention_mask=attention_mask,
                output_attentions=output_attentions,
                output_hidden_states=output_hidden_states,
                return_dict=return_dict,
            )

        elif input_ids is not None or inputs_embeds is not None:
            # if encoder_outputs is not None, it's probably used within a .generate method so no need to warn
            logger.warning(
                "This calls the same method `forward` as `SeamlessM4TForTextToText` and `SeamlessM4TForSpeechToText`"
                "depending on the input modality. If you want to generate speech, use the `generate` method."
            )
            self.set_modality("text")
            encoder_outputs = self.text_encoder(
                input_ids=input_ids,
                attention_mask=attention_mask,
                inputs_embeds=inputs_embeds,
                output_attentions=output_attentions,
                output_hidden_states=output_hidden_states,
                return_dict=return_dict,
            )
        # If the user passed a tuple for encoder_outputs, we wrap it in a BaseModelOutput when return_dict=True
        elif return_dict and not isinstance(encoder_outputs, BaseModelOutput):
            encoder_outputs = BaseModelOutput(
                last_hidden_state=encoder_outputs[0],
                hidden_states=encoder_outputs[1] if len(encoder_outputs) > 1 else None,
                attentions=encoder_outputs[2] if len(encoder_outputs) > 2 else None,
            )

        encoder_attention_mask = attention_mask
        # input modality = speech so new attention mask
        if self.current_modality == "speech" and attention_mask is not None:
            sub_sampled_lengths = self._compute_sub_sample_lengths_from_attention_mask(attention_mask)
            encoder_attention_mask = _compute_new_attention_mask(
                hidden_states=encoder_outputs[0], seq_lens=sub_sampled_lengths
            )

        # decoder outputs consists of (dec_features, past_key_value, dec_hidden, dec_attn)
        decoder_outputs = self.text_decoder(
            input_ids=decoder_input_ids,
            attention_mask=decoder_attention_mask,
            encoder_hidden_states=encoder_outputs[0],
            encoder_attention_mask=encoder_attention_mask,
            past_key_values=past_key_values,
            inputs_embeds=decoder_inputs_embeds,
            use_cache=use_cache,
            output_attentions=output_attentions,
            output_hidden_states=output_hidden_states,
            return_dict=return_dict,
        )

        lm_logits = self.lm_head(decoder_outputs[0])

        masked_lm_loss = None
        if labels is not None:
            loss_fct = CrossEntropyLoss()
            masked_lm_loss = loss_fct(lm_logits.view(-1, self.config.vocab_size), labels.view(-1))

        if not return_dict:
            outputs = decoder_outputs + encoder_outputs
            output = (lm_logits,) + outputs[1:]
            return ((masked_lm_loss,) + output) if masked_lm_loss is not None else output

        return Seq2SeqLMOutput(
            loss=masked_lm_loss,
            logits=lm_logits,
            past_key_values=decoder_outputs.past_key_values,
            decoder_hidden_states=decoder_outputs.hidden_states,
            decoder_attentions=decoder_outputs.attentions,
            cross_attentions=decoder_outputs.cross_attentions,
            encoder_last_hidden_state=encoder_outputs.last_hidden_state,
            encoder_hidden_states=encoder_outputs.hidden_states,
            encoder_attentions=encoder_outputs.attentions,
        )

    def generate(
        self,
        input_ids: Optional[ms.Tensor] = None,
        input_features: Optional[ms.Tensor] = None,
        return_intermediate_token_ids: Optional[bool] = None,
        tgt_lang: Optional[str] = None,
        spkr_id: Optional[int] = 0,
        generate_speech: Optional[bool] = True,
        **kwargs,
    ) -> Union[ms.Tensor, SeamlessM4TGenerationOutput]:
        """
        Generates translated token ids and/or translated audio waveforms.

        <Tip>

        This method successively calls the `.generate` function of two different sub-models. You can specify keyword
        arguments at two different levels: general arguments that will be passed to both models, or prefixed arguments
        that will be passed to one of them.

        For example, calling `.generate(input_ids=input_ids, num_beams=4, speech_do_sample=True)` will successively
        perform beam-search decoding on the text model, and multinomial beam-search sampling on the speech model.

        For an overview of generatiforon strategies and code examples, check out the [following
        guide](./generation_strategies).

        </Tip>


        Args:
            input_ids (`ms.Tensor` of shape `(batch_size, sequence_length)`, *optional*):
                Indices of input sequence tokens in the vocabulary.

                Indices can be obtained using [`SeamlessM4TTokenizer`] or [`SeamlessM4TProcessor`]. See
                [`PreTrainedTokenizer.encode`] and [`PreTrainedTokenizer.__call__`] for details.

                [What are input IDs?](../glossary#input-ids)
            input_features (`ms.Tensor` of shape `(batch_size, sequence_length, num_banks)`, *optional*):
                Input audio features. This should be returnes by the [`SeamlessM4TFeatureExtractor`] class or the
                [`SeamlessM4TProcessor`] class. See [`SeamlessM4TFeatureExtractor.__call__`] for details.
            return_intermediate_token_ids (`bool`, *optional*):
                If `True`, also returns the intermediate generated text and unit tokens. Set to `True` if you also want
                to get translated text alongside the audio. Note that if `generate_speech=True`, this parameter will be
                ignored.
            tgt_lang (`str`, *optional*):
                The language to use as target language for translation.
            spkr_id (`int`, *optional*, defaults to 0):
                The id of the speaker used for speech synthesis. Must be lower than `config.vocoder_num_spkrs`.
            generate_speech (`bool`, *optional*, defaults to `True`):
                If `False`, will only returns the text tokens and won't generate speech.

            kwargs (*optional*):
                Remaining dictionary of keyword arguments that will be passed to [`GenerationMixin.generate`]. Keyword
                arguments are of two types:

                    - Without a prefix, they will be entered as `**kwargs` for the `generate` method of each sub-model,
                    except for `decoder_input_ids` which will only be passed through the text components.
                    - With a *text_* or *speech_* prefix, they will be input for the `generate` method of the
                    text model and speech model respectively. It has the priority over the keywords without a prefix.

                    This means you can, for example, specify a generation strategy for one generation but not for the
                    other.

        Returns:
            `Union[SeamlessM4TGenerationOutput, Tuple[Tensor], ModelOutput]`:
            - If `generate_speech` and `return_intermediate_token_ids`, returns [`SeamlessM4TGenerationOutput`].
            - If `generate_speech` and not `return_intermediate_token_ids`, returns a tuple composed of waveforms of
              shape `(batch_size, sequence_length)`and and `waveform_lengths` which gives the length of each sample.
            - If `generate_speech=False`, it will returns `ModelOutput`.
        """
        if input_ids is None and input_features is None and kwargs.get("inputs_embeds", None) is None:
            raise ValueError(
                "`input_ids`,`input_features` and `inputs_embeds` are all empty. Make sure at least one of them is not."
            )

        if generate_speech and tgt_lang is None:
            raise ValueError("You must specify a `tgt_lang` to generate translated speech.")

        if tgt_lang is not None:
            # also accept __xxx__
            tgt_lang = tgt_lang.replace("__", "")
            for key in ["text_decoder_lang_to_code_id", "t2u_lang_code_to_id", "vocoder_lang_code_to_id"]:
                lang_code_to_id = getattr(self.generation_config, key, None)
                if lang_code_to_id is None:
                    raise ValueError(
                        f"""This model generation config doesn't have a `{key}` key which maps the target language
                        to the right token id. Make sure to load the right generation config."""
                    )
                elif tgt_lang not in lang_code_to_id:
                    raise ValueError(
                        f"""`tgt_lang={tgt_lang}` is not supported by this model.
                    Please specify a `tgt_lang` in {','.join(lang_code_to_id.keys())}. Note that SeamlessM4T supports
                    more languages for text translation than for speech synthesis."""
                    )

        batch_size = (
            len(input_features)
            if input_features is not None
            else (len(input_ids) if input_ids is not None else len(kwargs.get("inputs_embeds")))
        )

        kwargs_text, kwargs_speech = format_speech_generation_kwargs(kwargs)
        kwargs_text["output_hidden_states"] = True
        kwargs_text["return_dict_in_generate"] = True
        kwargs_text["output_scores"] = True

        text_decoder_input_ids = kwargs_text.get("decoder_input_ids")
        # overwrite text_decoder_input_ids if tgt_lang is passed. The latter gets priority over decoder_input_ids.
        if tgt_lang is not None:
            # tgt_lang gets priority over decoder input ids
            text_tgt_lang_id = self.generation_config.text_decoder_lang_to_code_id.get(tgt_lang)
            text_decoder_input_ids = ms.Tensor([[text_tgt_lang_id]] * batch_size)

        kwargs_text["decoder_input_ids"] = text_decoder_input_ids

        # first generation
        if input_features is not None:
            self.set_modality("speech")
            if input_ids is not None:
                logger.warning(
                    "`input_features` and `input_ids` are both non empty. `input_features` will be used in priority "
                    "through the speech encoder. Make sure `input_features=None` if you want to use the text encoder."
                )
            text_generation_output = super().generate(input_features=input_features, **kwargs_text)
        else:
            self.set_modality("text")
            text_generation_output = super().generate(input_ids=input_ids, input_features=None, **kwargs_text)
        sequences = text_generation_output.sequences

        if not generate_speech:
            return text_generation_output

        # prepare second generation
        num_return_sequences = len(sequences) // batch_size
        attention_mask = kwargs_speech.get("attention_mask", kwargs_text.get("attention_mask", None))

        # get encoder last hidden states
        if self.current_modality == "speech":
            # get last_hidden_state from encoder - must do a pass through the speech encoder
            encoder_hidden_states = self.speech_encoder(
                input_features=input_features, attention_mask=attention_mask
            ).last_hidden_state

            # input modality = speech so new attention mask for the decoder
            if attention_mask is not None:
                sub_sampled_lengths = self._compute_sub_sample_lengths_from_attention_mask(attention_mask)
                attention_mask = _compute_new_attention_mask(
                    hidden_states=encoder_hidden_states, seq_lens=sub_sampled_lengths
                )
        else:
            encoder_hidden_states = text_generation_output.encoder_hidden_states[-1]

        # take care of num_return_sequences
        # take most probable hidden states per batch of return_sequences
        # (batch_size*num_return_sequences, ...) -> (batch_size,...)
        if num_return_sequences > 1:
            idx_most_probable_sequences_per_batch = text_generation_output.sequences_scores.view(batch_size, -1)
            idx_most_probable_sequences_per_batch = idx_most_probable_sequences_per_batch.argmax(-1)
            idx_most_probable_sequences_per_batch = (
                idx_most_probable_sequences_per_batch + mint.arange(batch_size) * num_return_sequences
            )
            sequences = sequences[idx_most_probable_sequences_per_batch]

        # get decoder last hidden state - must do a pass through the text decoder
        t2u_input_embeds = self.text_decoder(
            input_ids=sequences,
            encoder_hidden_states=encoder_hidden_states,
            encoder_attention_mask=attention_mask,
        ).last_hidden_state

        pad_token_id = self.generation_config.pad_token_id

        # Compute new attention mask
        seq_lens = (sequences != pad_token_id).int().sum(1)
        t2u_model_attention_mask = _compute_new_attention_mask(t2u_input_embeds, seq_lens)
        # kwargs_speech["attention_mask"] = t2u_model_attention_mask
        kwargs_speech["attention_mask"] = t2u_model_attention_mask[
            :, :seq_lens
        ]  # only foward vaild tokens to fix Broadcasting Error

        # Compute t2u decoder_input_ids
        t2u_decoder_input_ids = kwargs_speech.get("decoder_input_ids")
        t2u_tgt_lang_id = self.generation_config.t2u_lang_code_to_id.get(tgt_lang)
        t2u_decoder_input_ids = ms.Tensor([[self.config.t2u_eos_token_id, t2u_tgt_lang_id]] * batch_size)
        kwargs_speech["decoder_input_ids"] = t2u_decoder_input_ids

        # second generation
        # unit_ids = self.t2u_model.generate(inputs_embeds=t2u_input_embeds, **kwargs_speech)
        unit_ids = self.t2u_model.generate(
            inputs_embeds=t2u_input_embeds[:, :seq_lens, :], **kwargs_speech
        )  # only foward vaild tokens to fix Broadcasting Error
        output_unit_ids = unit_ids.clone()

        # get rid of t2u_decoder_input_ids
        unit_ids = unit_ids[:, kwargs_speech["decoder_input_ids"].shape[1] :]
        # replace eos per pad
        unit_ids[unit_ids == self.config.t2u_eos_token_id] = self.config.t2u_pad_token_id
        # offset of control symbols
        unit_ids = mint.where(unit_ids == self.config.t2u_pad_token_id, unit_ids, unit_ids - self.config.vocoder_offset)

        vocoder_tgt_lang_id = self.generation_config.vocoder_lang_code_to_id.get(tgt_lang)
        vocoder_tgt_lang_id = ms.Tensor([[vocoder_tgt_lang_id]] * len(unit_ids))

        spkr_id = ms.Tensor([[spkr_id]] * len(unit_ids))

        waveform, waveform_lengths = self.vocoder(input_ids=unit_ids, spkr_id=spkr_id, lang_id=vocoder_tgt_lang_id)

        if return_intermediate_token_ids:
            return SeamlessM4TGenerationOutput(
                waveform=waveform,
                waveform_lengths=waveform_lengths,
                sequences=sequences,
                unit_sequences=output_unit_ids,
            )

        return waveform, waveform_lengths

    @staticmethod
    def _reorder_cache(past_key_values, beam_idx):
        reordered_past = ()
        for layer_past in past_key_values:
            # cached cross_attention states don't have to be reordered -> they are always the same
            reordered_past += (
                tuple(past_state.index_select(0, beam_idx) for past_state in layer_past[:2]) + layer_past[2:],
            )
        return reordered_past


__all__ = [
    "SeamlessM4TForTextToSpeech",
    "SeamlessM4TForSpeechToSpeech",
    "SeamlessM4TForTextToText",
    "SeamlessM4TForSpeechToText",
    "SeamlessM4TModel",
    "SeamlessM4TPreTrainedModel",
    "SeamlessM4TCodeHifiGan",
    "SeamlessM4THifiGan",
    "SeamlessM4TTextToUnitForConditionalGeneration",
    "SeamlessM4TTextToUnitModel",
]<|MERGE_RESOLUTION|>--- conflicted
+++ resolved
@@ -48,10 +48,6 @@
 _CONFIG_FOR_DOC = "SeamlessM4TConfig"
 
 
-<<<<<<< HEAD
-# Copied from mindone.transformers.models.speecht5.modeling_speecht5.pad_sequence
-=======
->>>>>>> 53ad854d
 def pad_sequence(
     sequences: List[ms.Tensor],
     batch_first=True,
@@ -115,13 +111,9 @@
     unit_sequences: Optional[Tuple[ms.Tensor]] = None
 
 
-<<<<<<< HEAD
-# Copied from transformers.models.roberta.modeling_roberta.create_position_ids_from_input_ids
-=======
 # UTILS
 
 
->>>>>>> 53ad854d
 def create_position_ids_from_input_ids(input_ids, padding_idx, past_key_values_length=0):
     """
     Replace non-padding symbols with their position numbers. Position numbers begin at padding_idx+1. Padding symbols
@@ -220,14 +212,9 @@
     return kwargs_text, kwargs_speech
 
 
-<<<<<<< HEAD
-# Copied from transformers.models.wav2vec2.modeling_wav2vec2.Wav2Vec2PositionalConvEmbedding with
-# Wav2Vec2->SeamlessM4TConformer, feat_extract_activation->speech_encoder_hidden_act
-=======
 # SPEECH ENCODER related code
 
 
->>>>>>> 53ad854d
 class SeamlessM4TConformerPositionalConvEmbedding(nn.Cell):
     def __init__(self, config):
         super().__init__()
@@ -260,11 +247,6 @@
         return hidden_states
 
 
-<<<<<<< HEAD
-# Copied from transformers.models.wav2vec2_conformer.modeling_wav2vec2_conformer.
-# Wav2Vec2ConformerRotaryPositionalEmbedding with Wav2Vec2->SeamlessM4T, num_attention_heads->speech_encoder_attention_heads
-=======
->>>>>>> 53ad854d
 class SeamlessM4TConformerRotaryPositionalEmbedding(nn.Cell):
     """Rotary positional embedding
     Reference : https://blog.eleuther.ai/rotary-embeddings/ Paper: https://arxiv.org/pdf/2104.09864.pdf
@@ -617,11 +599,6 @@
 class SeamlessM4TConformerEncoderLayer(nn.Cell):
     """Conformer block based on https://arxiv.org/abs/2005.08100."""
 
-<<<<<<< HEAD
-    # Copied from transformers.models.wav2vec2_conformer.modeling_wav2vec2_conformer.Wav2Vec2ConformerEncoderLayer.
-    # __init__ with Wav2Vec2->SeamlessM4T, attention_dropout->speech_encoder_dropout, torch.nn->nn
-=======
->>>>>>> 53ad854d
     def __init__(self, config):
         super().__init__()
         embed_dim = config.hidden_size
@@ -902,13 +879,9 @@
         return hidden_states
 
 
-<<<<<<< HEAD
-# Copied from transformers.models.m2m_100.modeling_m2m_100.M2M100ScaledWordEmbedding with M2M100->SeamlessM4T
-=======
 # TEXT / UNITS related code
 
 
->>>>>>> 53ad854d
 class SeamlessM4TScaledWordEmbedding(mint.nn.Embedding):
     """
     This module overrides mint.nn.Embeddings' forward by multiplying with embeddings scale.
@@ -1115,11 +1088,6 @@
             return attn_output, None, past_key_value
 
 
-<<<<<<< HEAD
-# Copied from transformers.models.nllb_moe.modeling_nllb_moe.NllbMoeDenseActDense with
-# NllbMoe->SeamlessM4T,DenseActDense->FeedForwardNetwork, d_model->hidden_size
-=======
->>>>>>> 53ad854d
 class SeamlessM4TFeedForwardNetwork(nn.Cell):
     def __init__(self, config: SeamlessM4TConfig, ffn_dim: int):
         super().__init__()
@@ -1320,12 +1288,9 @@
         return outputs
 
 
-<<<<<<< HEAD
-=======
 # SUB-MODELS related code
 
 
->>>>>>> 53ad854d
 class SeamlessM4TPreTrainedModel(PreTrainedModel):
     """
     An abstract class to handle weights initialization and a simple interface for downloading and loading pretrained
@@ -2140,12 +2105,9 @@
                 self._tie_or_clone_weights(output_embeddings, self.get_input_embeddings())
 
 
-<<<<<<< HEAD
-=======
 # VOCODER related code
 
 
->>>>>>> 53ad854d
 HIFIGAN_START_DOCSTRING = r"""
     This model inherits from [`PreTrainedModel`]. Check the superclass documentation for the generic methods the
     library implements for all its model (such as downloading or saving, resizing the input embeddings, pruning heads
@@ -2503,12 +2465,9 @@
         mint.nn.utils.remove_weight_norm(self.hifi_gan.conv_post)
 
 
-<<<<<<< HEAD
-=======
 # WHOLE MODEL related code
 
 
->>>>>>> 53ad854d
 class SeamlessM4TForTextToText(SeamlessM4TPreTrainedModel, GenerationMixin):
     _keys_to_ignore_on_load_missing = ["speech_encoder", "t2u_model", "vocoder"]
     main_input_name = "input_ids"
