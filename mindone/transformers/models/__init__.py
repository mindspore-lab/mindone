from . import (  # qwen3,
    albert,
    auto,
    bart,
    bert,
    big_bird,
    bigbird_pegasus,
    bit,
    blip_2,
    clap,
    clip,
    dpt,
    fuyu,
    gemma,
    gemma2,
    gemma3,
    glm,
    glpn,
    gpt2,
    granite,
    granitemoe,
    granitemoeshared,
    hiera,
    ijepa,
    imagegpt,
    levit,
    llama,
    llava,
    megatron_bert,
    minicpm4,
    mixtral,
    mobilebert,
    persimmon,
    phi,
    phi3,
    qwen2,
    qwen2_5_omni,
    qwen2_5_vl,
    qwen2_audio,
    qwen2_vl,
<<<<<<< HEAD
    roc_bert,
=======
    qwen3,
    roberta,
>>>>>>> 96b37dc2
    speecht5,
    switch_transformers,
    t5,
    umt5,
    vits,
    wav2vec2,
    xlm_roberta,
)<|MERGE_RESOLUTION|>--- conflicted
+++ resolved
@@ -38,12 +38,9 @@
     qwen2_5_vl,
     qwen2_audio,
     qwen2_vl,
-<<<<<<< HEAD
-    roc_bert,
-=======
     qwen3,
     roberta,
->>>>>>> 96b37dc2
+    roc_bert,
     speecht5,
     switch_transformers,
     t5,
