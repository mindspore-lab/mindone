# Copyright 2020 The HuggingFace Team. All rights reserved.
#
# This code is adapted from https://github.com/huggingface/transformers
# with modifications to run transformers on mindspore.
#
# Licensed under the Apache License, Version 2.0 (the "License");
# you may not use this file except in compliance with the License.
# You may obtain a copy of the License at
#
#     http://www.apache.org/licenses/LICENSE-2.0
#
# Unless required by applicable law or agreed to in writing, software
# distributed under the License is distributed on an "AS IS" BASIS,
# WITHOUT WARRANTIES OR CONDITIONS OF ANY KIND, either express or implied.
# See the License for the specific language governing permissions and
# limitations under the License.
import transformers
from packaging import version

from . import (
    albert,
    aria,
    auto,
    bart,
    bert,
    big_bird,
    bigbird_pegasus,
    bit,
    blip,
    blip_2,
    camembert,
    canine,
    chameleon,
    clap,
    clip,
    convbert,
<<<<<<< HEAD
    convnext,
    convnextv2,
=======
    depth_anything,
    dinov2,
>>>>>>> 15fa614e
    dpt,
    fuyu,
    gemma,
    gemma2,
    gemma3,
    glm,
    glpn,
    gpt2,
    granite,
    granitemoe,
    granitemoeshared,
    hiera,
    hubert,
    idefics,
    idefics2,
    idefics3,
    ijepa,
    imagegpt,
    levit,
    llama,
    llava,
    llava_next,
    llava_next_video,
    llava_onevision,
    m2m_100,
    megatron_bert,
    minicpm4,
    mistral,
    mixtral,
    mobilebert,
    mpt,
    mvp,
    opt,
    paligemma,
    persimmon,
    phi,
    phi3,
    qwen2,
    qwen2_5_omni,
    qwen2_5_vl,
    qwen2_audio,
    qwen2_vl,
    roberta,
    segformer,
    siglip,
    smolvlm,
    speecht5,
    starcoder2,
    switch_transformers,
    t5,
    umt5,
    vit,
    vits,
    wav2vec2,
    xlm_roberta,
)

if version.parse(transformers.__version__) >= version.parse("4.51.0"):
    from . import qwen3

if version.parse(transformers.__version__) >= version.parse("4.51.3"):
    from . import glm4

if version.parse(transformers.__version__) >= version.parse("4.53.0"):
    from . import glm4v, minimax, vjepa2<|MERGE_RESOLUTION|>--- conflicted
+++ resolved
@@ -34,13 +34,10 @@
     clap,
     clip,
     convbert,
-<<<<<<< HEAD
     convnext,
     convnextv2,
-=======
     depth_anything,
     dinov2,
->>>>>>> 15fa614e
     dpt,
     fuyu,
     gemma,
