# Copyright 2020 The HuggingFace Team. All rights reserved.
#
# This code is adapted from https://github.com/huggingface/transformers
# with modifications to run transformers on mindspore.
#
# Licensed under the Apache License, Version 2.0 (the "License");
# you may not use this file except in compliance with the License.
# You may obtain a copy of the License at
#
#     http://www.apache.org/licenses/LICENSE-2.0
#
# Unless required by applicable law or agreed to in writing, software
# distributed under the License is distributed on an "AS IS" BASIS,
# WITHOUT WARRANTIES OR CONDITIONS OF ANY KIND, either express or implied.
# See the License for the specific language governing permissions and
# limitations under the License.
import transformers
from packaging import version

from . import (
    albert,
    aria,
    auto,
    aya_vision,
    bamba,
    bark,
    bart,
    beit,
    bert,
    bert_generation,
    big_bird,
    bigbird_pegasus,
    bit,
    blip,
    blip_2,
    bloom,
    bridgetower,
    camembert,
    canine,
    chameleon,
    chinese_clip,
    clap,
    clip,
    clipseg,
    clvp,
    codegen,
    colpali,
    convbert,
    convnext,
    convnextv2,
    ctrl,
    cvt,
    dac,
    data2vec,
    dbrx,
    deit,
    deprecated,
    depth_anything,
    depth_pro,
    diffllama,
    dinov2,
    dinov2_with_registers,
    distilbert,
    dpr,
    dpt,
    efficientnet,
    electra,
    emu3,
    encodec,
    encoder_decoder,
    ernie,
    esm,
    falcon,
    falcon_mamba,
    fastspeech2_conformer,
    flaubert,
    fnet,
    focalnet,
    fsmt,
    funnel,
    fuyu,
    gemma,
    gemma2,
    gemma3,
    git,
    glm,
    glpn,
    got_ocr2,
    gpt2,
    gpt_bigcode,
    gpt_neo,
    gpt_neox,
    gpt_neox_japanese,
    gptj,
    granite,
    granitemoe,
    granitemoeshared,
    groupvit,
    hiera,
    hubert,
    idefics,
    idefics2,
    idefics3,
    ijepa,
    imagegpt,
    instructblip,
    instructblipvideo,
    jetmoe,
    kosmos2,
    levit,
    lilt,
    llama,
    llava,
    llava_next,
    llava_next_video,
    llava_onevision,
    longformer,
    longt5,
    luke,
    m2m_100,
    mamba,
    mamba2,
    marian,
    markuplm,
    mask2former,
    maskformer,
    mbart,
    megatron_bert,
    mgp_str,
    mimi,
    minicpm4,
    mistral,
    mistral3,
    mixtral,
    mllama,
    mobilebert,
    mobilenet_v1,
    mobilenet_v2,
    modernbert,
    moonshine,
    moshi,
    mpnet,
    mpt,
    mvp,
    nemotron,
    nllb_moe,
    nystromformer,
    olmo,
    olmo2,
    olmoe,
    oneformer,
    opt,
    owlv2,
    owlvit,
    paligemma,
    pegasus,
    pegasus_x,
    perceiver,
    persimmon,
    phi,
    phi3,
    pix2struct,
    pixtral,
    poolformer,
    pop2piano,
    prompt_depth_anything,
    prophetnet,
    pvt,
    pvt_v2,
    qwen2,
    qwen2_5_vl,
    qwen2_audio,
    qwen2_moe,
    qwen2_vl,
    rag,
    regnet,
    resnet,
    roberta,
    roberta_prelayernorm,
    roc_bert,
    roformer,
    rwkv,
    sam,
    seamless_m4t,
    seamless_m4t_v2,
    segformer,
    seggpt,
    sew,
    sew_d,
    shieldgemma2,
    siglip,
    siglip2,
    smolvlm,
    speech_encoder_decoder,
    speech_to_text,
    speecht5,
    splinter,
    squeezebert,
    stablelm,
    starcoder2,
    swiftformer,
    swin2sr,
    swinv2,
    switch_transformers,
    t5,
    table_transformer,
    tapas,
    textnet,
    timesformer,
    trocr,
    tvp,
    udop,
    umt5,
    unispeech,
    unispeech_sat,
    univnet,
    upernet,
    video_llava,
    vilt,
    vipllava,
    vision_encoder_decoder,
    visual_bert,
    vit,
    vit_mae,
    vit_msn,
    vitdet,
    vitmatte,
    vitpose,
    vitpose_backbone,
    vits,
    vivit,
    wav2vec2,
<<<<<<< HEAD
    xglm,
=======
    x_clip,
    xlm,
>>>>>>> c067fc5a
    xlm_roberta,
    xlnet,
    xmod,
    yolos,
    yoso,
    zamba,
    zamba2,
    zoedepth,
)

if version.parse(transformers.__version__) >= version.parse("4.51.0"):
    from . import qwen3, qwen3_moe

if version.parse(transformers.__version__) >= version.parse("4.51.3"):
    from . import glm4

if version.parse(transformers.__version__) >= version.parse("4.53.0"):
    from . import glm4v, minimax, qwen2_5_omni, vjepa2<|MERGE_RESOLUTION|>--- conflicted
+++ resolved
@@ -230,12 +230,9 @@
     vits,
     vivit,
     wav2vec2,
-<<<<<<< HEAD
     xglm,
-=======
     x_clip,
     xlm,
->>>>>>> c067fc5a
     xlm_roberta,
     xlnet,
     xmod,
