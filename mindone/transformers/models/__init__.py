--- conflicted
+++ resolved
@@ -162,12 +162,9 @@
     poolformer,
     pop2piano,
     prompt_depth_anything,
-<<<<<<< HEAD
-=======
     prophetnet,
     pvt,
     pvt_v2,
->>>>>>> a116d965
     qwen2,
     qwen2_5_vl,
     qwen2_audio,
@@ -177,14 +174,11 @@
     regnet,
     resnet,
     roberta,
-<<<<<<< HEAD
     rt_detr,
     rt_detr_v2,
-=======
     roberta_prelayernorm,
     roc_bert,
     roformer,
->>>>>>> a116d965
     rwkv,
     sam,
     seamless_m4t_v2,
