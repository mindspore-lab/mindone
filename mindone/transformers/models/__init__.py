# Copyright 2020 The HuggingFace Team. All rights reserved.
#
# This code is adapted from https://github.com/huggingface/transformers
# with modifications to run transformers on mindspore.
#
# Licensed under the Apache License, Version 2.0 (the "License");
# you may not use this file except in compliance with the License.
# You may obtain a copy of the License at
#
#     http://www.apache.org/licenses/LICENSE-2.0
#
# Unless required by applicable law or agreed to in writing, software
# distributed under the License is distributed on an "AS IS" BASIS,
# WITHOUT WARRANTIES OR CONDITIONS OF ANY KIND, either express or implied.
# See the License for the specific language governing permissions and
# limitations under the License.
import transformers
from packaging import version

from . import (
    albert,
    aria,
    auto,
    bart,
    bert,
    big_bird,
    bigbird_pegasus,
    bit,
    blip,
    blip_2,
    camembert,
    canine,
    chameleon,
    clap,
    clip,
<<<<<<< HEAD
    detr,
=======
    convbert,
>>>>>>> b5436ddf
    dpt,
    fuyu,
    gemma,
    gemma2,
    gemma3,
    glm,
    glpn,
    gpt2,
    granite,
    granitemoe,
    granitemoeshared,
    hiera,
    hubert,
    idefics,
    idefics2,
    idefics3,
    ijepa,
    imagegpt,
    levit,
    llama,
    llava,
    llava_next,
    llava_next_video,
    llava_onevision,
    m2m_100,
    megatron_bert,
    minicpm4,
    mistral,
    mixtral,
    mobilebert,
    mpt,
    mvp,
    opt,
    paligemma,
    persimmon,
    phi,
    phi3,
    qwen2,
    qwen2_5_omni,
    qwen2_5_vl,
    qwen2_audio,
    qwen2_vl,
    resnet,
    roberta,
    segformer,
    siglip,
    smolvlm,
    speecht5,
    starcoder2,
    switch_transformers,
    t5,
    umt5,
    vit,
    vits,
    wav2vec2,
    xlm_roberta,
)

if version.parse(transformers.__version__) >= version.parse("4.51.0"):
    from . import qwen3

if version.parse(transformers.__version__) >= version.parse("4.51.3"):
    from . import glm4

if version.parse(transformers.__version__) >= version.parse("4.53.0"):
    from . import glm4v, minimax, vjepa2<|MERGE_RESOLUTION|>--- conflicted
+++ resolved
@@ -33,11 +33,7 @@
     chameleon,
     clap,
     clip,
-<<<<<<< HEAD
-    detr,
-=======
     convbert,
->>>>>>> b5436ddf
     dpt,
     fuyu,
     gemma,
@@ -80,7 +76,6 @@
     qwen2_5_vl,
     qwen2_audio,
     qwen2_vl,
-    resnet,
     roberta,
     segformer,
     siglip,
