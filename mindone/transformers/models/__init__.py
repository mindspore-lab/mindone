# Copyright 2020 The HuggingFace Team. All rights reserved.
#
# This code is adapted from https://github.com/huggingface/transformers
# with modifications to run transformers on mindspore.
#
# Licensed under the Apache License, Version 2.0 (the "License");
# you may not use this file except in compliance with the License.
# You may obtain a copy of the License at
#
#     http://www.apache.org/licenses/LICENSE-2.0
#
# Unless required by applicable law or agreed to in writing, software
# distributed under the License is distributed on an "AS IS" BASIS,
# WITHOUT WARRANTIES OR CONDITIONS OF ANY KIND, either express or implied.
# See the License for the specific language governing permissions and
# limitations under the License.
import transformers
from packaging import version

from . import (
    albert,
    aria,
    auto,
    bamba,
    bart,
    bert,
    big_bird,
    bigbird_pegasus,
    bit,
    blip,
    blip_2,
    camembert,
    canine,
    chameleon,
    clap,
    clip,
    clipseg,
    convbert,
    convnext,
    convnextv2,
    depth_anything,
    dinov2,
    dpt,
    fuyu,
    gemma,
    gemma2,
    gemma3,
    glm,
    glpn,
    gpt2,
    granite,
    granitemoe,
    granitemoeshared,
    hiera,
    hubert,
    idefics,
    idefics2,
    idefics3,
    ijepa,
    imagegpt,
    levit,
    llama,
    llava,
    llava_next,
    llava_next_video,
    llava_onevision,
    m2m_100,
    megatron_bert,
    minicpm4,
    mistral,
    mixtral,
    mobilebert,
    modernbert,
    mpt,
    mvp,
    nystromformer,
    opt,
    owlvit,
    paligemma,
    persimmon,
    phi,
    phi3,
    qwen2,
    qwen2_5_omni,
    qwen2_5_vl,
    qwen2_audio,
    qwen2_vl,
    roberta,
    rwkv,
    segformer,
    siglip,
    smolvlm,
    speecht5,
    starcoder2,
    swin2sr,
    switch_transformers,
    t5,
    umt5,
    video_llava,
    vilt,
    vipllava,
    vision_encoder_decoder,
    vit,
    vits,
    wav2vec2,
    xlm_roberta,
    yolos,
<<<<<<< HEAD
    zamba2,
=======
    zamba,
>>>>>>> 486215c6
)

if version.parse(transformers.__version__) >= version.parse("4.51.0"):
    from . import qwen3

if version.parse(transformers.__version__) >= version.parse("4.51.3"):
    from . import glm4

if version.parse(transformers.__version__) >= version.parse("4.53.0"):
    from . import glm4v, minimax, vjepa2<|MERGE_RESOLUTION|>--- conflicted
+++ resolved
@@ -105,11 +105,8 @@
     wav2vec2,
     xlm_roberta,
     yolos,
-<<<<<<< HEAD
+    zamba,
     zamba2,
-=======
-    zamba,
->>>>>>> 486215c6
 )
 
 if version.parse(transformers.__version__) >= version.parse("4.51.0"):
