# Copyright 2020 The HuggingFace Team. All rights reserved.
#
# This code is adapted from https://github.com/huggingface/transformers
# with modifications to run transformers on mindspore.
#
# Licensed under the Apache License, Version 2.0 (the "License");
# you may not use this file except in compliance with the License.
# You may obtain a copy of the License at
#
#     http://www.apache.org/licenses/LICENSE-2.0
#
# Unless required by applicable law or agreed to in writing, software
# distributed under the License is distributed on an "AS IS" BASIS,
# WITHOUT WARRANTIES OR CONDITIONS OF ANY KIND, either express or implied.
# See the License for the specific language governing permissions and
# limitations under the License.
import transformers
from packaging import version

from . import (
    albert,
    auto,
    bart,
    bert,
    big_bird,
    bigbird_pegasus,
    bit,
    blip,
    blip_2,
    clap,
    clip,
    dpt,
    fuyu,
    gemma,
    gemma2,
    gemma3,
    glm,
    glpn,
    gpt2,
    granite,
    granitemoe,
    granitemoeshared,
    hiera,
    idefics3,
    ijepa,
    imagegpt,
    levit,
    llama,
    llava,
    megatron_bert,
    minicpm4,
    mistral,
    mixtral,
    mobilebert,
<<<<<<< HEAD
    nemotron,
=======
    mpt,
>>>>>>> 5a76add2
    paligemma,
    persimmon,
    phi,
    phi3,
    qwen2,
    qwen2_5_omni,
    qwen2_5_vl,
    qwen2_audio,
    qwen2_vl,
    roberta,
    siglip,
    speecht5,
    switch_transformers,
    t5,
    umt5,
    vits,
    wav2vec2,
    xlm_roberta,
)

if version.parse(transformers.__version__) >= version.parse("4.51.0"):
    from . import qwen3

if version.parse(transformers.__version__) >= version.parse("4.51.3"):
    from . import glm4

if version.parse(transformers.__version__) >= version.parse("4.53.0"):
    from . import glm4v<|MERGE_RESOLUTION|>--- conflicted
+++ resolved
@@ -52,11 +52,8 @@
     mistral,
     mixtral,
     mobilebert,
-<<<<<<< HEAD
+    mpt,
     nemotron,
-=======
-    mpt,
->>>>>>> 5a76add2
     paligemma,
     persimmon,
     phi,
