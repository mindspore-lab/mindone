--- conflicted
+++ resolved
@@ -32,11 +32,8 @@
     canine,
     clap,
     clip,
-<<<<<<< HEAD
+    convbert,
     deprecated,
-=======
-    convbert,
->>>>>>> eff29d56
     dpt,
     fuyu,
     gemma,
