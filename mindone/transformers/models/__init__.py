--- conflicted
+++ resolved
@@ -76,11 +76,8 @@
     modernbert,
     mpt,
     mvp,
-<<<<<<< HEAD
     nemotron,
-=======
     nystromformer,
->>>>>>> 7cb0b4ac
     opt,
     owlvit,
     paligemma,
