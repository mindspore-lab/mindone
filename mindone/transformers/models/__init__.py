from . import (  # qwen3,
    albert,
    auto,
    bart,
    bert,
    big_bird,
    bigbird_pegasus,
    bit,
    blip_2,
    clap,
    clip,
    dpt,
    fuyu,
    gemma,
    gemma2,
    gemma3,
    glm,
    glpn,
    gpt2,
    granite,
    granitemoe,
    granitemoeshared,
    hiera,
    ijepa,
    imagegpt,
    levit,
    llama,
    llava,
<<<<<<< HEAD
    llava_next,
    llava_next_video,
    llava_onevision,
=======
    megatron_bert,
>>>>>>> 5ec3e32d
    minicpm4,
    mistral,
    mixtral,
    mobilebert,
    persimmon,
    phi3,
    qwen2,
    qwen2_5_omni,
    qwen2_5_vl,
    qwen2_audio,
    qwen2_vl,
<<<<<<< HEAD
=======
    qwen3,
    roberta,
>>>>>>> 5ec3e32d
    speecht5,
    switch_transformers,
    t5,
    umt5,
    vits,
    wav2vec2,
    xlm_roberta,
)<|MERGE_RESOLUTION|>--- conflicted
+++ resolved
@@ -26,13 +26,10 @@
     levit,
     llama,
     llava,
-<<<<<<< HEAD
     llava_next,
     llava_next_video,
     llava_onevision,
-=======
     megatron_bert,
->>>>>>> 5ec3e32d
     minicpm4,
     mistral,
     mixtral,
@@ -44,11 +41,7 @@
     qwen2_5_vl,
     qwen2_audio,
     qwen2_vl,
-<<<<<<< HEAD
-=======
-    qwen3,
     roberta,
->>>>>>> 5ec3e32d
     speecht5,
     switch_transformers,
     t5,
