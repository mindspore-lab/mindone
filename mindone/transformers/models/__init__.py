--- conflicted
+++ resolved
@@ -86,11 +86,8 @@
     qwen2_audio,
     qwen2_vl,
     roberta,
-<<<<<<< HEAD
+    rwkv,
     sam,
-=======
-    rwkv,
->>>>>>> 9c8a2966
     segformer,
     siglip,
     smolvlm,
