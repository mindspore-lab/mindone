--- conflicted
+++ resolved
@@ -77,11 +77,8 @@
     qwen2_audio,
     qwen2_vl,
     roberta,
-<<<<<<< HEAD
     sam,
-=======
     segformer,
->>>>>>> 9e1be135
     siglip,
     smolvlm,
     speecht5,
