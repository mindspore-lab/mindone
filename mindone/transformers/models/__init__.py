# Copyright 2020 The HuggingFace Team. All rights reserved.
#
# This code is adapted from https://github.com/huggingface/transformers
# with modifications to run transformers on mindspore.
#
# Licensed under the Apache License, Version 2.0 (the "License");
# you may not use this file except in compliance with the License.
# You may obtain a copy of the License at
#
#     http://www.apache.org/licenses/LICENSE-2.0
#
# Unless required by applicable law or agreed to in writing, software
# distributed under the License is distributed on an "AS IS" BASIS,
# WITHOUT WARRANTIES OR CONDITIONS OF ANY KIND, either express or implied.
# See the License for the specific language governing permissions and
# limitations under the License.
import transformers
from packaging import version

from . import (
    albert,
    aria,
    auto,
    bamba,
    bart,
    bert,
    big_bird,
    bigbird_pegasus,
    bit,
    blip,
    blip_2,
    camembert,
    canine,
    chameleon,
    clap,
    clip,
    clipseg,
    convbert,
    convnext,
    convnextv2,
    depth_anything,
    dinov2,
    dpt,
    fuyu,
    gemma,
    gemma2,
    gemma3,
    glm,
    glpn,
    gpt2,
    granite,
    granitemoe,
    granitemoeshared,
    hiera,
    hubert,
    idefics,
    idefics2,
    idefics3,
    ijepa,
    imagegpt,
    levit,
    llama,
    llava,
    llava_next,
    llava_next_video,
    llava_onevision,
    m2m_100,
    megatron_bert,
    minicpm4,
    mistral,
    mixtral,
    mobilebert,
    modernbert,
    mpt,
    mvp,
    nystromformer,
    opt,
    owlvit,
    paligemma,
    persimmon,
    phi,
    phi3,
    qwen2,
    qwen2_5_omni,
    qwen2_5_vl,
    qwen2_audio,
    qwen2_vl,
    roberta,
    rwkv,
    segformer,
    siglip,
    smolvlm,
    speecht5,
    starcoder2,
    swin2sr,
    switch_transformers,
    t5,
    umt5,
    video_llava,
    vilt,
    vipllava,
    vision_encoder_decoder,
    vit,
    vits,
    wav2vec2,
    xlm_roberta,
<<<<<<< HEAD
    xlnet,
)
=======
    yolos,
    zamba,
)

if version.parse(transformers.__version__) >= version.parse("4.51.0"):
    from . import qwen3

if version.parse(transformers.__version__) >= version.parse("4.51.3"):
    from . import glm4

if version.parse(transformers.__version__) >= version.parse("4.53.0"):
    from . import glm4v, minimax, vjepa2
>>>>>>> 486215c6
<|MERGE_RESOLUTION|>--- conflicted
+++ resolved
@@ -104,10 +104,7 @@
     vits,
     wav2vec2,
     xlm_roberta,
-<<<<<<< HEAD
     xlnet,
-)
-=======
     yolos,
     zamba,
 )
@@ -119,5 +116,4 @@
     from . import glm4
 
 if version.parse(transformers.__version__) >= version.parse("4.53.0"):
-    from . import glm4v, minimax, vjepa2
->>>>>>> 486215c6
+    from . import glm4v, minimax, vjepa2