# Copyright 2020 The HuggingFace Team. All rights reserved.
#
# This code is adapted from https://github.com/huggingface/transformers
# with modifications to run transformers on mindspore.
#
# Licensed under the Apache License, Version 2.0 (the "License");
# you may not use this file except in compliance with the License.
# You may obtain a copy of the License at
#
#     http://www.apache.org/licenses/LICENSE-2.0
#
# Unless required by applicable law or agreed to in writing, software
# distributed under the License is distributed on an "AS IS" BASIS,
# WITHOUT WARRANTIES OR CONDITIONS OF ANY KIND, either express or implied.
# See the License for the specific language governing permissions and
# limitations under the License.
import transformers
from packaging import version

from . import (
    albert,
    aria,
    auto,
    bamba,
    bart,
    bert,
    big_bird,
    bigbird_pegasus,
    bit,
    blip,
    blip_2,
    camembert,
    canine,
    chameleon,
    clap,
    clip,
    clipseg,
    clvp,
    colpali,
    convbert,
    convnext,
    convnextv2,
    depth_anything,
    dinov2,
    dpt,
    fuyu,
    gemma,
    gemma2,
    gemma3,
    glm,
    glpn,
    gpt2,
    granite,
    granitemoe,
    granitemoeshared,
    hiera,
    hubert,
    idefics,
    idefics2,
    idefics3,
    ijepa,
    imagegpt,
    levit,
    llama,
    llava,
    llava_next,
    llava_next_video,
    llava_onevision,
    m2m_100,
    megatron_bert,
    minicpm4,
    mistral,
    mixtral,
    mobilebert,
    modernbert,
    mpt,
    mvp,
    nystromformer,
    opt,
    owlvit,
    paligemma,
    persimmon,
    phi,
    phi3,
    qwen2,
    qwen2_5_omni,
    qwen2_5_vl,
    qwen2_audio,
    qwen2_vl,
    roberta,
    rwkv,
    sam,
    segformer,
    siglip,
    smolvlm,
    speecht5,
    starcoder2,
    swin2sr,
    switch_transformers,
    t5,
    umt5,
    video_llava,
    vilt,
    vipllava,
    vision_encoder_decoder,
    vit,
    vits,
    wav2vec2,
    xlm_roberta,
    yolos,
<<<<<<< HEAD
    yoso,
=======
    zamba,
    zamba2,
>>>>>>> c20e1877
)

if version.parse(transformers.__version__) >= version.parse("4.51.0"):
    from . import qwen3

if version.parse(transformers.__version__) >= version.parse("4.51.3"):
    from . import glm4

if version.parse(transformers.__version__) >= version.parse("4.53.0"):
    from . import glm4v, minimax, vjepa2<|MERGE_RESOLUTION|>--- conflicted
+++ resolved
@@ -108,12 +108,9 @@
     wav2vec2,
     xlm_roberta,
     yolos,
-<<<<<<< HEAD
     yoso,
-=======
     zamba,
     zamba2,
->>>>>>> c20e1877
 )
 
 if version.parse(transformers.__version__) >= version.parse("4.51.0"):
