# Copyright 2020 The HuggingFace Team. All rights reserved.
#
# This code is adapted from https://github.com/huggingface/transformers
# with modifications to run transformers on mindspore.
#
# Licensed under the Apache License, Version 2.0 (the "License");
# you may not use this file except in compliance with the License.
# You may obtain a copy of the License at
#
#     http://www.apache.org/licenses/LICENSE-2.0
#
# Unless required by applicable law or agreed to in writing, software
# distributed under the License is distributed on an "AS IS" BASIS,
# WITHOUT WARRANTIES OR CONDITIONS OF ANY KIND, either express or implied.
# See the License for the specific language governing permissions and
# limitations under the License.
import transformers
from packaging import version

from . import (
    albert,
    aria,
    auto,
    bamba,
    bart,
    bert,
    bert_generation,
    big_bird,
    bigbird_pegasus,
    bit,
    blip,
    blip_2,
    camembert,
    canine,
    chameleon,
    clap,
    clip,
    clipseg,
    clvp,
    colpali,
    convbert,
    convnext,
    convnextv2,
    ctrl,
    deit,
    depth_anything,
    dinov2,
    distilbert,
    dpr,
    dpt,
<<<<<<< HEAD
    emu3,
=======
    funnel,
>>>>>>> d05f99af
    fuyu,
    gemma,
    gemma2,
    gemma3,
    glm,
    glpn,
    gpt2,
    granite,
    granitemoe,
    granitemoeshared,
    hiera,
    hubert,
    idefics,
    idefics2,
    idefics3,
    ijepa,
    imagegpt,
    levit,
    llama,
    llava,
    llava_next,
    llava_next_video,
    llava_onevision,
    m2m_100,
    mamba,
    mamba2,
    megatron_bert,
    minicpm4,
    mistral,
    mistral3,
    mixtral,
    mllama,
    mobilebert,
    modernbert,
    mpt,
    mvp,
    nystromformer,
    opt,
    owlvit,
    paligemma,
    persimmon,
    phi,
    phi3,
    pixtral,
    poolformer,
    qwen2,
    qwen2_5_omni,
    qwen2_5_vl,
    qwen2_audio,
    qwen2_vl,
    resnet,
    roberta,
    rwkv,
    sam,
    segformer,
    siglip,
    smolvlm,
    speecht5,
    starcoder2,
    swin2sr,
    switch_transformers,
    t5,
    tapas,
    umt5,
    video_llava,
    vilt,
    vipllava,
    vision_encoder_decoder,
    vit,
    vits,
    wav2vec2,
    xlm_roberta,
    yolos,
    zamba,
    zamba2,
)

if version.parse(transformers.__version__) >= version.parse("4.51.0"):
    from . import qwen3

if version.parse(transformers.__version__) >= version.parse("4.51.3"):
    from . import glm4

if version.parse(transformers.__version__) >= version.parse("4.53.0"):
    from . import glm4v, minimax, vjepa2<|MERGE_RESOLUTION|>--- conflicted
+++ resolved
@@ -48,11 +48,8 @@
     distilbert,
     dpr,
     dpt,
-<<<<<<< HEAD
     emu3,
-=======
     funnel,
->>>>>>> d05f99af
     fuyu,
     gemma,
     gemma2,
