# Copyright 2020 The HuggingFace Team. All rights reserved.
#
# This code is adapted from https://github.com/huggingface/transformers
# with modifications to run transformers on mindspore.
#
# Licensed under the Apache License, Version 2.0 (the "License");
# you may not use this file except in compliance with the License.
# You may obtain a copy of the License at
#
#     http://www.apache.org/licenses/LICENSE-2.0
#
# Unless required by applicable law or agreed to in writing, software
# distributed under the License is distributed on an "AS IS" BASIS,
# WITHOUT WARRANTIES OR CONDITIONS OF ANY KIND, either express or implied.
# See the License for the specific language governing permissions and
# limitations under the License.
import transformers
from packaging import version

from . import (
    albert,
    aria,
    auto,
    bamba,
    bart,
    bert,
    bert_generation,
    big_bird,
    bigbird_pegasus,
    bit,
    blip,
    blip_2,
    camembert,
    canine,
    chameleon,
    clap,
    clip,
    clipseg,
    clvp,
    colpali,
    convbert,
    convnext,
    convnextv2,
    ctrl,
    data2vec,
    deit,
    depth_anything,
    depth_pro,
    dinov2,
    distilbert,
    dpr,
    dpt,
<<<<<<< HEAD
    efficientnet,
=======
    fastspeech2_conformer,
>>>>>>> f2090f22
    funnel,
    fuyu,
    gemma,
    gemma2,
    gemma3,
    glm,
    glpn,
    gpt2,
    granite,
    granitemoe,
    granitemoeshared,
    hiera,
    hubert,
    idefics,
    idefics2,
    idefics3,
    ijepa,
    imagegpt,
    levit,
    llama,
    llava,
    llava_next,
    llava_next_video,
    llava_onevision,
    m2m_100,
    mamba,
    mamba2,
    megatron_bert,
    minicpm4,
    mistral,
    mistral3,
    mixtral,
    mllama,
    mobilebert,
    modernbert,
    mpt,
    mvp,
    nystromformer,
    opt,
    owlvit,
    paligemma,
    persimmon,
    phi,
    phi3,
    pixtral,
    poolformer,
    pop2piano,
    qwen2,
    qwen2_5_omni,
    qwen2_5_vl,
    qwen2_audio,
    qwen2_vl,
    resnet,
    roberta,
    rwkv,
    sam,
    seamless_m4t_v2,
    segformer,
    siglip,
    smolvlm,
    speecht5,
    starcoder2,
    swin2sr,
    switch_transformers,
    t5,
    tapas,
    umt5,
    video_llava,
    vilt,
    vipllava,
    vision_encoder_decoder,
    vit,
    vits,
    wav2vec2,
    xlm_roberta,
    yolos,
    zamba,
    zamba2,
)

if version.parse(transformers.__version__) >= version.parse("4.51.0"):
    from . import qwen3

if version.parse(transformers.__version__) >= version.parse("4.51.3"):
    from . import glm4

if version.parse(transformers.__version__) >= version.parse("4.53.0"):
    from . import glm4v, minimax, vjepa2<|MERGE_RESOLUTION|>--- conflicted
+++ resolved
@@ -50,11 +50,8 @@
     distilbert,
     dpr,
     dpt,
-<<<<<<< HEAD
     efficientnet,
-=======
     fastspeech2_conformer,
->>>>>>> f2090f22
     funnel,
     fuyu,
     gemma,
