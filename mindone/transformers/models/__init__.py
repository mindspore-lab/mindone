--- conflicted
+++ resolved
@@ -20,11 +20,8 @@
     levit,
     llama,
     llava,
-<<<<<<< HEAD
+    minicpm4,
     mobilebert,
-=======
-    minicpm4,
->>>>>>> a6beaab0
     phi3,
     qwen2,
     qwen2_5_omni,
