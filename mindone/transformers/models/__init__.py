--- conflicted
+++ resolved
@@ -111,12 +111,9 @@
     swin2sr,
     switch_transformers,
     t5,
-<<<<<<< HEAD
+    tapas,
     trocr,
     tvp,
-=======
-    tapas,
->>>>>>> d05f99af
     umt5,
     video_llava,
     vilt,
