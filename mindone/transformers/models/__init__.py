--- conflicted
+++ resolved
@@ -51,13 +51,9 @@
     levit,
     llama,
     llava,
-<<<<<<< HEAD
     llava_next,
     llava_next_video,
     llava_onevision,
-=======
-    m2m_100,
->>>>>>> eff29d56
     megatron_bert,
     minicpm4,
     mistral,
