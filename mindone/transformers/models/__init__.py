--- conflicted
+++ resolved
@@ -55,15 +55,12 @@
     levit,
     llama,
     llava,
-<<<<<<< HEAD
-    mamba,
-    mamba2,
-=======
     llava_next,
     llava_next_video,
     llava_onevision,
     m2m_100,
->>>>>>> fc997b65
+    mamba,
+    mamba2,
     megatron_bert,
     minicpm4,
     mistral,
