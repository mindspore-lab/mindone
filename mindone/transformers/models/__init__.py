<<<<<<< HEAD
from . import bert, bit, blip_2, clip, dpt, gemma, gemma2, llama, phi3, qwen2_vl, t5, umt5, xlm_roberta
=======
from . import auto, bert, bit, blip_2, clip, dpt, gemma, gemma2, llama, phi3, t5, umt5, xlm_roberta
>>>>>>> 78067cc4
<|MERGE_RESOLUTION|>--- conflicted
+++ resolved
@@ -1,5 +1 @@
-<<<<<<< HEAD
-from . import bert, bit, blip_2, clip, dpt, gemma, gemma2, llama, phi3, qwen2_vl, t5, umt5, xlm_roberta
-=======
-from . import auto, bert, bit, blip_2, clip, dpt, gemma, gemma2, llama, phi3, t5, umt5, xlm_roberta
->>>>>>> 78067cc4
+from . import auto, bert, bit, blip_2, clip, dpt, gemma, gemma2, llama, phi3, qwen2_vl, t5, umt5, xlm_roberta
