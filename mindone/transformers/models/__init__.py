<<<<<<< HEAD
from . import bert, bit, blip_2, clip, dpt, gemma, gemma2, llama, t5, umt5, xlm_roberta
=======
from . import bert, bit, blip_2, clip, dpt, gemma, gemma2, llama, phi3, t5, umt5, xlm_roberta
>>>>>>> bb45ebe9
<|MERGE_RESOLUTION|>--- conflicted
+++ resolved
@@ -1,5 +1 @@
-<<<<<<< HEAD
-from . import bert, bit, blip_2, clip, dpt, gemma, gemma2, llama, t5, umt5, xlm_roberta
-=======
 from . import bert, bit, blip_2, clip, dpt, gemma, gemma2, llama, phi3, t5, umt5, xlm_roberta
->>>>>>> bb45ebe9
