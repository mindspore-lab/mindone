--- conflicted
+++ resolved
@@ -38,15 +38,12 @@
     clvp,
     colpali,
     convbert,
-<<<<<<< HEAD
-    ctrl,
-=======
     convnext,
     convnextv2,
+    ctrl,
     depth_anything,
     dinov2,
     dpr,
->>>>>>> 7cb0b4ac
     dpt,
     fuyu,
     gemma,
