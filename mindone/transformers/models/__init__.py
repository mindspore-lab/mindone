# Copyright 2020 The HuggingFace Team. All rights reserved.
#
# This code is adapted from https://github.com/huggingface/transformers
# with modifications to run transformers on mindspore.
#
# Licensed under the Apache License, Version 2.0 (the "License");
# you may not use this file except in compliance with the License.
# You may obtain a copy of the License at
#
#     http://www.apache.org/licenses/LICENSE-2.0
#
# Unless required by applicable law or agreed to in writing, software
# distributed under the License is distributed on an "AS IS" BASIS,
# WITHOUT WARRANTIES OR CONDITIONS OF ANY KIND, either express or implied.
# See the License for the specific language governing permissions and
# limitations under the License.
import transformers
from packaging import version

from . import (
    albert,
    aria,
    auto,
    bart,
    bert,
    big_bird,
    bigbird_pegasus,
    bit,
    blip,
    blip_2,
<<<<<<< HEAD
    bloom,
=======
    camembert,
    canine,
    chameleon,
>>>>>>> fc997b65
    clap,
    clip,
    convbert,
    dpt,
    fuyu,
    gemma,
    gemma2,
    gemma3,
    glm,
    glpn,
    gpt2,
    granite,
    granitemoe,
    granitemoeshared,
    hiera,
    hubert,
    idefics,
    idefics2,
    idefics3,
    ijepa,
    imagegpt,
    levit,
    llama,
    llava,
    llava_next,
    llava_next_video,
    llava_onevision,
    m2m_100,
    megatron_bert,
    minicpm4,
    mistral,
    mixtral,
    mobilebert,
    mpt,
    mvp,
    opt,
    paligemma,
    persimmon,
    phi,
    phi3,
    qwen2,
    qwen2_5_omni,
    qwen2_5_vl,
    qwen2_audio,
    qwen2_vl,
    roberta,
    siglip,
    smolvlm,
    speecht5,
    starcoder2,
    switch_transformers,
    t5,
    umt5,
    vit,
    vits,
    wav2vec2,
    xlm_roberta,
)

if version.parse(transformers.__version__) >= version.parse("4.51.0"):
    from . import qwen3

if version.parse(transformers.__version__) >= version.parse("4.51.3"):
    from . import glm4

if version.parse(transformers.__version__) >= version.parse("4.53.0"):
    from . import glm4v, minimax, vjepa2<|MERGE_RESOLUTION|>--- conflicted
+++ resolved
@@ -28,13 +28,10 @@
     bit,
     blip,
     blip_2,
-<<<<<<< HEAD
     bloom,
-=======
     camembert,
     canine,
     chameleon,
->>>>>>> fc997b65
     clap,
     clip,
     convbert,
