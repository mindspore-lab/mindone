--- conflicted
+++ resolved
@@ -96,15 +96,11 @@
     vits,
     wav2vec2,
     xlm_roberta,
-<<<<<<< HEAD
-    xlnet,
-=======
     yolos,
->>>>>>> dc3972dc
 )
 
 if version.parse(transformers.__version__) >= version.parse("4.51.0"):
-    from . import deepseek_v3, qwen3
+    from . import qwen3
 
 if version.parse(transformers.__version__) >= version.parse("4.51.3"):
     from . import glm4
