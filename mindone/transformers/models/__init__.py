# Copyright 2020 The HuggingFace Team. All rights reserved.
#
# This code is adapted from https://github.com/huggingface/transformers
# with modifications to run transformers on mindspore.
#
# Licensed under the Apache License, Version 2.0 (the "License");
# you may not use this file except in compliance with the License.
# You may obtain a copy of the License at
#
#     http://www.apache.org/licenses/LICENSE-2.0
#
# Unless required by applicable law or agreed to in writing, software
# distributed under the License is distributed on an "AS IS" BASIS,
# WITHOUT WARRANTIES OR CONDITIONS OF ANY KIND, either express or implied.
# See the License for the specific language governing permissions and
# limitations under the License.
import transformers
from packaging import version

from . import (
    albert,
    aria,
    auto,
    bamba,
    bart,
    bert,
    big_bird,
    bigbird_pegasus,
    bit,
    blip,
    blip_2,
    camembert,
    canine,
    chameleon,
    clap,
    clip,
    clipseg,
    clvp,
    colpali,
    convbert,
    convnext,
    convnextv2,
    ctrl,
    depth_anything,
    dinov2,
<<<<<<< HEAD
    distilbert,
=======
    dpr,
>>>>>>> 69dac5dd
    dpt,
    funnel,
    fuyu,
    gemma,
    gemma2,
    gemma3,
    glm,
    glpn,
    gpt2,
    granite,
    granitemoe,
    granitemoeshared,
    hiera,
    hubert,
    idefics,
    idefics2,
    idefics3,
    ijepa,
    imagegpt,
    levit,
    llama,
    llava,
    llava_next,
    llava_next_video,
    llava_onevision,
    m2m_100,
    megatron_bert,
    minicpm4,
    mistral,
    mistral3,
    mixtral,
    mllama,
    mobilebert,
    modernbert,
    mpt,
    mvp,
    nystromformer,
    opt,
    owlvit,
    paligemma,
    persimmon,
    phi,
    phi3,
    pixtral,
    qwen2,
    qwen2_5_omni,
    qwen2_5_vl,
    qwen2_audio,
    qwen2_vl,
    resnet,
    roberta,
    rwkv,
    sam,
    segformer,
    siglip,
    smolvlm,
    speecht5,
    starcoder2,
    swin2sr,
    switch_transformers,
    t5,
    tapas,
    umt5,
    video_llava,
    vilt,
    vipllava,
    vision_encoder_decoder,
    vit,
    vits,
    wav2vec2,
    xlm_roberta,
    yolos,
    zamba,
    zamba2,
)

if version.parse(transformers.__version__) >= version.parse("4.51.0"):
    from . import qwen3

if version.parse(transformers.__version__) >= version.parse("4.51.3"):
    from . import glm4

if version.parse(transformers.__version__) >= version.parse("4.53.0"):
    from . import glm4v, minimax, vjepa2<|MERGE_RESOLUTION|>--- conflicted
+++ resolved
@@ -43,11 +43,8 @@
     ctrl,
     depth_anything,
     dinov2,
-<<<<<<< HEAD
     distilbert,
-=======
     dpr,
->>>>>>> 69dac5dd
     dpt,
     funnel,
     fuyu,
