--- conflicted
+++ resolved
@@ -49,11 +49,8 @@
     distilbert,
     dpr,
     dpt,
-<<<<<<< HEAD
     emu3,
-=======
     fastspeech2_conformer,
->>>>>>> f2090f22
     funnel,
     fuyu,
     gemma,
