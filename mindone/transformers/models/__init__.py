# Copyright 2020 The HuggingFace Team. All rights reserved.
#
# This code is adapted from https://github.com/huggingface/transformers
# with modifications to run transformers on mindspore.
#
# Licensed under the Apache License, Version 2.0 (the "License");
# you may not use this file except in compliance with the License.
# You may obtain a copy of the License at
#
#     http://www.apache.org/licenses/LICENSE-2.0
#
# Unless required by applicable law or agreed to in writing, software
# distributed under the License is distributed on an "AS IS" BASIS,
# WITHOUT WARRANTIES OR CONDITIONS OF ANY KIND, either express or implied.
# See the License for the specific language governing permissions and
# limitations under the License.
import transformers
from packaging import version

from . import (
    albert,
    aria,
    auto,
    bart,
    bert,
    big_bird,
    bigbird_pegasus,
    bit,
    blip,
    blip_2,
    camembert,
    canine,
    chameleon,
    clap,
    clip,
    convbert,
    convnext,
    convnextv2,
    depth_anything,
    dinov2,
    dpt,
    fuyu,
    gemma,
    gemma2,
    gemma3,
    glm,
    glpn,
    gpt2,
    granite,
    granitemoe,
    granitemoeshared,
    hiera,
    hubert,
    idefics,
    idefics2,
    idefics3,
    ijepa,
    imagegpt,
    levit,
    llama,
    llava,
    llava_next,
    llava_next_video,
    llava_onevision,
    m2m_100,
    megatron_bert,
    minicpm4,
    mistral,
    mixtral,
    mobilebert,
    mpt,
    mvp,
    opt,
    owlvit,
    paligemma,
    persimmon,
    phi,
    phi3,
    qwen2,
    qwen2_5_omni,
    qwen2_5_vl,
    qwen2_audio,
    qwen2_vl,
    roberta,
    segformer,
    siglip,
    smolvlm,
    speecht5,
    starcoder2,
    swin2sr,
    switch_transformers,
    t5,
    umt5,
<<<<<<< HEAD
    video_llava,
    vipllava,
=======
    vilt,
    vision_encoder_decoder,
>>>>>>> 165b4dfa
    vit,
    vits,
    wav2vec2,
    xlm_roberta,
    yolos,
)

if version.parse(transformers.__version__) >= version.parse("4.51.0"):
    from . import qwen3

if version.parse(transformers.__version__) >= version.parse("4.51.3"):
    from . import glm4

if version.parse(transformers.__version__) >= version.parse("4.53.0"):
    from . import glm4v, minimax, vjepa2<|MERGE_RESOLUTION|>--- conflicted
+++ resolved
@@ -91,13 +91,10 @@
     switch_transformers,
     t5,
     umt5,
-<<<<<<< HEAD
     video_llava,
+    vilt,
     vipllava,
-=======
-    vilt,
     vision_encoder_decoder,
->>>>>>> 165b4dfa
     vit,
     vits,
     wav2vec2,
