--- conflicted
+++ resolved
@@ -84,11 +84,8 @@
     switch_transformers,
     t5,
     umt5,
-<<<<<<< HEAD
     videomae,
-=======
     vit,
->>>>>>> 46ff896a
     vits,
     wav2vec2,
     xlm_roberta,
