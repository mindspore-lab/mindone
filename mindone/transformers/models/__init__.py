--- conflicted
+++ resolved
@@ -43,11 +43,8 @@
     convnext,
     convnextv2,
     ctrl,
-<<<<<<< HEAD
     cvt,
-=======
     data2vec,
->>>>>>> f2090f22
     deit,
     depth_anything,
     dinov2,
