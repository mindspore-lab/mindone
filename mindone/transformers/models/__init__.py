# Copyright 2020 The HuggingFace Team. All rights reserved.
#
# This code is adapted from https://github.com/huggingface/transformers
# with modifications to run transformers on mindspore.
#
# Licensed under the Apache License, Version 2.0 (the "License");
# you may not use this file except in compliance with the License.
# You may obtain a copy of the License at
#
#     http://www.apache.org/licenses/LICENSE-2.0
#
# Unless required by applicable law or agreed to in writing, software
# distributed under the License is distributed on an "AS IS" BASIS,
# WITHOUT WARRANTIES OR CONDITIONS OF ANY KIND, either express or implied.
# See the License for the specific language governing permissions and
# limitations under the License.
import transformers
from packaging import version

from . import (
    albert,
    aria,
    auto,
    bart,
    bert,
    big_bird,
    bigbird_pegasus,
    bit,
    blip,
    blip_2,
    camembert,
    canine,
    chameleon,
    clap,
    clip,
    convbert,
<<<<<<< HEAD
    dpr,
=======
    convnext,
    convnextv2,
    depth_anything,
    dinov2,
>>>>>>> b77b7a86
    dpt,
    fuyu,
    gemma,
    gemma2,
    gemma3,
    glm,
    glpn,
    gpt2,
    granite,
    granitemoe,
    granitemoeshared,
    hiera,
    hubert,
    idefics,
    idefics2,
    idefics3,
    ijepa,
    imagegpt,
    levit,
    llama,
    llava,
    llava_next,
    llava_next_video,
    llava_onevision,
    m2m_100,
    megatron_bert,
    minicpm4,
    mistral,
    mixtral,
    mobilebert,
    mpt,
    mvp,
    opt,
    owlvit,
    paligemma,
    persimmon,
    phi,
    phi3,
    qwen2,
    qwen2_5_omni,
    qwen2_5_vl,
    qwen2_audio,
    qwen2_vl,
    roberta,
    segformer,
    siglip,
    smolvlm,
    speecht5,
    starcoder2,
    swin2sr,
    switch_transformers,
    t5,
    umt5,
    vilt,
    vision_encoder_decoder,
    vit,
    vits,
    wav2vec2,
    xlm_roberta,
    yolos,
)

if version.parse(transformers.__version__) >= version.parse("4.51.0"):
    from . import qwen3

if version.parse(transformers.__version__) >= version.parse("4.51.3"):
    from . import glm4

if version.parse(transformers.__version__) >= version.parse("4.53.0"):
    from . import glm4v, minimax, vjepa2<|MERGE_RESOLUTION|>--- conflicted
+++ resolved
@@ -34,14 +34,11 @@
     clap,
     clip,
     convbert,
-<<<<<<< HEAD
-    dpr,
-=======
     convnext,
     convnextv2,
     depth_anything,
     dinov2,
->>>>>>> b77b7a86
+    dpr,
     dpt,
     fuyu,
     gemma,
