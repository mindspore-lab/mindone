--- conflicted
+++ resolved
@@ -48,11 +48,8 @@
     distilbert,
     dpr,
     dpt,
-<<<<<<< HEAD
     fastspeech2_conformer,
-=======
     funnel,
->>>>>>> 2def74b8
     fuyu,
     gemma,
     gemma2,
@@ -97,11 +94,8 @@
     phi,
     phi3,
     pixtral,
-<<<<<<< HEAD
+    poolformer,
     pop2piano,
-=======
-    poolformer,
->>>>>>> 2def74b8
     qwen2,
     qwen2_5_omni,
     qwen2_5_vl,
