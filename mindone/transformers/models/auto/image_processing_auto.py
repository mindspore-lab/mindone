# coding=utf-8
# Copyright 2022 The HuggingFace Inc. team.
#
# This code is adapted from https://github.com/huggingface/transformers
# with modifications to run transformers on mindspore.
#
# Licensed under the Apache License, Version 2.0 (the "License");
# you may not use this file except in compliance with the License.
# You may obtain a copy of the License at
#
#     http://www.apache.org/licenses/LICENSE-2.0
#
# Unless required by applicable law or agreed to in writing, software
# distributed under the License is distributed on an "AS IS" BASIS,
# WITHOUT WARRANTIES OR CONDITIONS OF ANY KIND, either express or implied.
# See the License for the specific language governing permissions and
# limitations under the License.
"""AutoImageProcessor class."""

import importlib
import json
import os
import sys
import warnings
from collections import OrderedDict
from pathlib import Path
from typing import TYPE_CHECKING, Dict, Optional, Tuple, Union

# Build the list of all image processors
import transformers
from packaging import version
from transformers import PretrainedConfig
from transformers.dynamic_module_utils import get_class_from_dynamic_module, resolve_trust_remote_code
from transformers.utils import CONFIG_NAME, cached_file

from ...image_processing_utils import BaseImageProcessor, ImageProcessingMixin
from ...image_processing_utils_fast import BaseImageProcessorFast
from ...utils import IMAGE_PROCESSOR_NAME, is_vision_available, logging
from .auto_factory import _LazyAutoMapping
from .configuration_auto import CONFIG_MAPPING_NAMES, AutoConfig, replace_list_option_in_docstrings

logger = logging.get_logger(__name__)


if TYPE_CHECKING:
    # This significantly improves completion suggestion performance when
    # the transformers package is used with Microsoft's Pylance language server.
    IMAGE_PROCESSOR_MAPPING_NAMES: OrderedDict[str, Tuple[Optional[str], Optional[str]]] = OrderedDict()
else:
    IMAGE_PROCESSOR_MAPPING_NAMES = OrderedDict(
        [
            ("beit", ("BeitImageProcessor",)),
            ("blip", ("BlipImageProcessor",)),
            ("blip-2", ("BlipImageProcessor",)),
            ("chameleon", ("ChameleonImageProcessor",)),
            ("chinese_clip", ("ChineseCLIPImageProcessor",)),
            ("clip", ("CLIPImageProcessor",)),
            ("convnext", ("ConvNextImageProcessor",)),
            ("convnextv2", ("ConvNextImageProcessor",)),
            ("cvt", ("ConvNextImageProcessor",)),
            ("depth_anything", ("DPTImageProcessor",)),
            ("depth_pro", ("DepthProImageProcessor",)),
            ("dinov2", ("BitImageProcessor",)),
            ("dpt", ("DPTImageProcessor",)),
            ("efficientnet", ("EfficientNetImageProcessor",)),
            ("eomt", ("EomtImageProcessor", "EomtImageProcessorFast")),
            ("flava", ("FlavaImageProcessor",)),
<<<<<<< HEAD
            ("llama4", ("Llama4ImageProcessor", "Llama4ImageProcessorFast")),
            ("llava_next", ("LlavaNextImageProcessor",)),
=======
            ("got_ocr2", ("GotOcr2ImageProcessor", "GotOcr2ImageProcessorFast")),
            ("llava_next", ("LlavaNextImageProcessor", "LlavaNextImageProcessorFast")),
>>>>>>> 530d21c4
            ("llava_next_video", ("LlavaNextVideoImageProcessor",)),
            ("llava_onevision", ("LlavaOnevisionImageProcessor",)),
            ("maskformer", ("MaskFormerImageProcessor",)),
            ("mllama", ("MllamaImageProcessor",)),
            ("oneformer", ("OneFormerImageProcessor",)),
            ("owlv2", ("Owlv2ImageProcessor",)),
            ("owlvit", ("OwlViTImageProcessor",)),
            ("phi4_multimodal", (None, "Phi4MultimodalImageProcessorFast")),
            ("qwen2_5_vl", ("Qwen2VLImageProcessor", "Qwen2VLImageProcessorFast")),
            ("qwen2_vl", ("Qwen2VLImageProcessor", "Qwen2VLImageProcessorFast")),
            ("sam", ("SamImageProcessor",)),
            ("segformer", ("SegformerImageProcessor",)),
            ("siglip", ("SiglipImageProcessor", "SiglipImageProcessorFast")),
            ("videomae", ("VideoMAEImageProcessor",)),
            ("yolos", ("YolosImageProcessor",)),
        ]
    )


if version.parse(transformers.__version__) >= version.parse("4.53.0"):
    IMAGE_PROCESSOR_MAPPING_NAMES.update({"glm4v": ("Glm4vImageProcessor", "Glm4vImageProcessorFast")})

if version.parse(transformers.__version__) >= version.parse("4.57.0"):
    IMAGE_PROCESSOR_MAPPING_NAMES.update({"qwen3_vl": ("Qwen2VLImageProcessor", "Qwen2VLImageProcessorFast")})

for model_type, image_processors in IMAGE_PROCESSOR_MAPPING_NAMES.items():
    slow_image_processor_class, *fast_image_processor_class = image_processors
    if not is_vision_available():
        slow_image_processor_class = None

    # If the fast image processor is not defined, or torchvision is not available, we set it to None
    if not fast_image_processor_class or fast_image_processor_class[0] is None:
        fast_image_processor_class = None
    else:
        fast_image_processor_class = fast_image_processor_class[0]

    IMAGE_PROCESSOR_MAPPING_NAMES[model_type] = (slow_image_processor_class, fast_image_processor_class)

IMAGE_PROCESSOR_MAPPING = _LazyAutoMapping(CONFIG_MAPPING_NAMES, IMAGE_PROCESSOR_MAPPING_NAMES)


def image_processor_class_from_name(class_name: str):
    if class_name == "BaseImageProcessorFast":
        return BaseImageProcessorFast

    for module_name, extractors in IMAGE_PROCESSOR_MAPPING_NAMES.items():
        if class_name in extractors:
            sub_path = os.path.abspath(os.path.dirname(__file__))
            sub_path = str(Path(sub_path).parent)
            sys.path.insert(0, sub_path)
            module = importlib.import_module("mindone.transformers")

            try:
                return getattr(module, class_name)
            except AttributeError:
                continue

    for _, extractors in IMAGE_PROCESSOR_MAPPING._extra_content.items():
        for extractor in extractors:
            if getattr(extractor, "__name__", None) == class_name:
                return extractor

    # We did not find the class, but maybe it's because a dep is missing. In that case, the class will be in the main
    # init and we return the proper dummy to get an appropriate error message.
    main_module = importlib.import_module("transformers")
    if hasattr(main_module, class_name):
        return getattr(main_module, class_name)

    return None


def get_image_processor_config(
    pretrained_model_name_or_path: Union[str, os.PathLike],
    cache_dir: Optional[Union[str, os.PathLike]] = None,
    force_download: bool = False,
    resume_download: Optional[bool] = None,
    proxies: Optional[Dict[str, str]] = None,
    token: Optional[Union[bool, str]] = None,
    revision: Optional[str] = None,
    local_files_only: bool = False,
    **kwargs,
):
    """
    Loads the image processor configuration from a pretrained model image processor configuration.

    Args:
        pretrained_model_name_or_path (`str` or `os.PathLike`):
            This can be either:

            - a string, the *model id* of a pretrained model configuration hosted inside a model repo on
              huggingface.co.
            - a path to a *directory* containing a configuration file saved using the
              [`~PreTrainedTokenizer.save_pretrained`] method, e.g., `./my_model_directory/`.

        cache_dir (`str` or `os.PathLike`, *optional*):
            Path to a directory in which a downloaded pretrained model configuration should be cached if the standard
            cache should not be used.
        force_download (`bool`, *optional*, defaults to `False`):
            Whether or not to force to (re-)download the configuration files and override the cached versions if they
            exist.
        resume_download:
            Deprecated and ignored. All downloads are now resumed by default when possible.
            Will be removed in v5 of Transformers.
        proxies (`Dict[str, str]`, *optional*):
            A dictionary of proxy servers to use by protocol or endpoint, e.g., `{'http': 'foo.bar:3128',
            'http://hostname': 'foo.bar:4012'}.` The proxies are used on each request.
        token (`str` or *bool*, *optional*):
            The token to use as HTTP bearer authorization for remote files. If `True`, will use the token generated
            when running `huggingface-cli login` (stored in `~/.huggingface`).
        revision (`str`, *optional*, defaults to `"main"`):
            The specific model version to use. It can be a branch name, a tag name, or a commit id, since we use a
            git-based system for storing models and other artifacts on huggingface.co, so `revision` can be any
            identifier allowed by git.
        local_files_only (`bool`, *optional*, defaults to `False`):
            If `True`, will only try to load the image processor configuration from local files.

    <Tip>

    Passing `token=True` is required when you want to use a private model.

    </Tip>

    Returns:
        `Dict`: The configuration of the image processor.

    Examples:

    ```python
    # Download configuration from huggingface.co and cache.
    image_processor_config = get_image_processor_config("google-bert/bert-base-uncased")
    # This model does not have a image processor config so the result will be an empty dict.
    image_processor_config = get_image_processor_config("FacebookAI/xlm-roberta-base")

    # Save a pretrained image processor locally and you can reload its config
    from transformers import AutoTokenizer

    image_processor = AutoImageProcessor.from_pretrained("google/vit-base-patch16-224-in21k")
    image_processor.save_pretrained("image-processor-test")
    image_processor_config = get_image_processor_config("image-processor-test")
    ```"""
    use_auth_token = kwargs.pop("use_auth_token", None)
    if use_auth_token is not None:
        warnings.warn(
            "The `use_auth_token` argument is deprecated and will be removed in v5 of Transformers. Please use `token` instead.",
            FutureWarning,
        )
        if token is not None:
            raise ValueError("`token` and `use_auth_token` are both specified. Please set only the argument `token`.")
        token = use_auth_token

    resolved_config_file = cached_file(
        pretrained_model_name_or_path,
        IMAGE_PROCESSOR_NAME,
        cache_dir=cache_dir,
        force_download=force_download,
        resume_download=resume_download,
        proxies=proxies,
        token=token,
        revision=revision,
        local_files_only=local_files_only,
        _raise_exceptions_for_gated_repo=False,
        _raise_exceptions_for_missing_entries=False,
        _raise_exceptions_for_connection_errors=False,
    )
    if resolved_config_file is None:
        logger.info(
            "Could not locate the image processor configuration file, will try to use the model config instead."
        )
        return {}

    with open(resolved_config_file, encoding="utf-8") as reader:
        return json.load(reader)


def _warning_fast_image_processor_available(fast_class):
    logger.warning(
        f"Fast image processor class {fast_class} is available for this model. "
        "Using slow image processor class. To use the fast image processor class set `use_fast=True`."
    )


class AutoImageProcessor:
    r"""
    This is a generic image processor class that will be instantiated as one of the image processor classes of the
    library when created with the [`AutoImageProcessor.from_pretrained`] class method.

    This class cannot be instantiated directly using `__init__()` (throws an error).
    """

    def __init__(self):
        raise EnvironmentError(
            "AutoImageProcessor is designed to be instantiated "
            "using the `AutoImageProcessor.from_pretrained(pretrained_model_name_or_path)` method."
        )

    @classmethod
    @replace_list_option_in_docstrings(IMAGE_PROCESSOR_MAPPING_NAMES)
    def from_pretrained(cls, pretrained_model_name_or_path, *inputs, **kwargs):
        r"""
        Instantiate one of the image processor classes of the library from a pretrained model vocabulary.

        The image processor class to instantiate is selected based on the `model_type` property of the config object
        (either passed as an argument or loaded from `pretrained_model_name_or_path` if possible), or when it's
        missing, by falling back to using pattern matching on `pretrained_model_name_or_path`:

        List options

        Params:
            pretrained_model_name_or_path (`str` or `os.PathLike`):
                This can be either:

                - a string, the *model id* of a pretrained image_processor hosted inside a model repo on
                  huggingface.co.
                - a path to a *directory* containing a image processor file saved using the
                  [`~image_processing_utils.ImageProcessingMixin.save_pretrained`] method, e.g.,
                  `./my_model_directory/`.
                - a path or url to a saved image processor JSON *file*, e.g.,
                  `./my_model_directory/preprocessor_config.json`.
            cache_dir (`str` or `os.PathLike`, *optional*):
                Path to a directory in which a downloaded pretrained model image processor should be cached if the
                standard cache should not be used.
            force_download (`bool`, *optional*, defaults to `False`):
                Whether or not to force to (re-)download the image processor files and override the cached versions if
                they exist.
            resume_download:
                Deprecated and ignored. All downloads are now resumed by default when possible.
                Will be removed in v5 of Transformers.
            proxies (`Dict[str, str]`, *optional*):
                A dictionary of proxy servers to use by protocol or endpoint, e.g., `{'http': 'foo.bar:3128',
                'http://hostname': 'foo.bar:4012'}.` The proxies are used on each request.
            token (`str` or *bool*, *optional*):
                The token to use as HTTP bearer authorization for remote files. If `True`, will use the token generated
                when running `huggingface-cli login` (stored in `~/.huggingface`).
            revision (`str`, *optional*, defaults to `"main"`):
                The specific model version to use. It can be a branch name, a tag name, or a commit id, since we use a
                git-based system for storing models and other artifacts on huggingface.co, so `revision` can be any
                identifier allowed by git.
            use_fast (`bool`, *optional*, defaults to `False`):
                Use a fast torchvision-base image processor if it is supported for a given model.
                If a fast tokenizer is not available for a given model, a normal numpy-based image processor
                is returned instead.
            return_unused_kwargs (`bool`, *optional*, defaults to `False`):
                If `False`, then this function returns just the final image processor object. If `True`, then this
                functions returns a `Tuple(image_processor, unused_kwargs)` where *unused_kwargs* is a dictionary
                consisting of the key/value pairs whose keys are not image processor attributes: i.e., the part of
                `kwargs` which has not been used to update `image_processor` and is otherwise ignored.
            trust_remote_code (`bool`, *optional*, defaults to `False`):
                Whether or not to allow for custom models defined on the Hub in their own modeling files. This option
                should only be set to `True` for repositories you trust and in which you have read the code, as it will
                execute code present on the Hub on your local machine.
            kwargs (`Dict[str, Any]`, *optional*):
                The values in kwargs of any keys which are image processor attributes will be used to override the
                loaded values. Behavior concerning key/value pairs whose keys are *not* image processor attributes is
                controlled by the `return_unused_kwargs` keyword parameter.

        <Tip>

        Passing `token=True` is required when you want to use a private model.

        </Tip>

        Examples:

        ```python
        >>> from transformers import AutoImageProcessor

        >>> # Download image processor from huggingface.co and cache.
        >>> image_processor = AutoImageProcessor.from_pretrained("google/vit-base-patch16-224-in21k")

        >>> # If image processor files are in a directory (e.g. image processor was saved using *save_pretrained('./test/saved_model/')*)
        >>> # image_processor = AutoImageProcessor.from_pretrained("./test/saved_model/")
        ```"""
        use_auth_token = kwargs.pop("use_auth_token", None)
        if use_auth_token is not None:
            warnings.warn(
                "The `use_auth_token` argument is deprecated and will be removed in v5 of Transformers. Please use `token` instead.",
                FutureWarning,
            )
            if kwargs.get("token", None) is not None:
                raise ValueError(
                    "`token` and `use_auth_token` are both specified. Please set only the argument `token`."
                )
            kwargs["token"] = use_auth_token

        config = kwargs.pop("config", None)
        use_fast = kwargs.pop("use_fast", None)
        trust_remote_code = kwargs.pop("trust_remote_code", None)
        kwargs["_from_auto"] = True

        config_dict, _ = ImageProcessingMixin.get_image_processor_dict(pretrained_model_name_or_path, **kwargs)
        image_processor_class = config_dict.get("image_processor_type", None)
        image_processor_auto_map = None
        if "AutoImageProcessor" in config_dict.get("auto_map", {}):
            image_processor_auto_map = config_dict["auto_map"]["AutoImageProcessor"]

        # If we still don't have the image processor class, check if we're loading from a previous feature extractor config
        # and if so, infer the image processor class from there.
        if image_processor_class is None and image_processor_auto_map is None:
            feature_extractor_class = config_dict.pop("feature_extractor_type", None)
            if feature_extractor_class is not None:
                image_processor_class = feature_extractor_class.replace("FeatureExtractor", "ImageProcessor")
            if "AutoFeatureExtractor" in config_dict.get("auto_map", {}):
                feature_extractor_auto_map = config_dict["auto_map"]["AutoFeatureExtractor"]
                image_processor_auto_map = feature_extractor_auto_map.replace("FeatureExtractor", "ImageProcessor")

        # If we don't find the image processor class in the image processor config, let's try the model config.
        if image_processor_class is None and image_processor_auto_map is None:
            if not isinstance(config, PretrainedConfig):
                config = AutoConfig.from_pretrained(
                    pretrained_model_name_or_path, trust_remote_code=trust_remote_code, **kwargs
                )
            # It could be in `config.image_processor_type``
            image_processor_class = getattr(config, "image_processor_type", None)
            if hasattr(config, "auto_map") and "AutoImageProcessor" in config.auto_map:
                image_processor_auto_map = config.auto_map["AutoImageProcessor"]

        if image_processor_class is not None:
            # Update class name to reflect the use_fast option. If class is not found, None is returned.
            if use_fast is not None:
                if use_fast and not image_processor_class.endswith("Fast"):
                    image_processor_class += "Fast"
                elif not use_fast and image_processor_class.endswith("Fast"):
                    image_processor_class = image_processor_class[:-4]
            image_processor_class = image_processor_class_from_name(image_processor_class)

        has_remote_code = image_processor_auto_map is not None
        has_local_code = image_processor_class is not None or type(config) in IMAGE_PROCESSOR_MAPPING
        trust_remote_code = resolve_trust_remote_code(
            trust_remote_code, pretrained_model_name_or_path, has_local_code, has_remote_code
        )

        if image_processor_auto_map is not None and not isinstance(image_processor_auto_map, tuple):
            # In some configs, only the slow image processor class is stored
            image_processor_auto_map = (image_processor_auto_map, None)

        if has_remote_code and trust_remote_code:
            if not use_fast and image_processor_auto_map[1] is not None:
                _warning_fast_image_processor_available(image_processor_auto_map[1])

            if use_fast and image_processor_auto_map[1] is not None:
                class_ref = image_processor_auto_map[1]
            else:
                class_ref = image_processor_auto_map[0]
            image_processor_class = get_class_from_dynamic_module(class_ref, pretrained_model_name_or_path, **kwargs)
            _ = kwargs.pop("code_revision", None)
            if os.path.isdir(pretrained_model_name_or_path):
                image_processor_class.register_for_auto_class()
            return image_processor_class.from_dict(config_dict, **kwargs)
        elif image_processor_class is not None:
            return image_processor_class.from_dict(config_dict, **kwargs)
        # Last try: we use the IMAGE_PROCESSOR_MAPPING.
        elif type(config) in IMAGE_PROCESSOR_MAPPING:
            image_processor_tuple = IMAGE_PROCESSOR_MAPPING[type(config)]

            image_processor_class_py, image_processor_class_fast = image_processor_tuple

            if not use_fast and image_processor_class_fast is not None:
                _warning_fast_image_processor_available(image_processor_class_fast)

            if image_processor_class_fast and (use_fast or image_processor_class_py is None):
                return image_processor_class_fast.from_pretrained(pretrained_model_name_or_path, *inputs, **kwargs)
            else:
                if image_processor_class_py is not None:
                    return image_processor_class_py.from_pretrained(pretrained_model_name_or_path, *inputs, **kwargs)
                else:
                    raise ValueError(
                        "This image processor cannot be instantiated. Please make sure you have `Pillow` installed."
                    )

        raise ValueError(
            f"Unrecognized image processor in {pretrained_model_name_or_path}. Should have a "
            f"`image_processor_type` key in its {IMAGE_PROCESSOR_NAME} of {CONFIG_NAME}, or one of the following "
            f"`model_type` keys in its {CONFIG_NAME}: {', '.join(c for c in IMAGE_PROCESSOR_MAPPING_NAMES.keys())}"
        )

    @staticmethod
    def register(
        config_class,
        image_processor_class=None,
        slow_image_processor_class=None,
        fast_image_processor_class=None,
        exist_ok=False,
    ):
        """
        Register a new image processor for this class.

        Args:
            config_class ([`PretrainedConfig`]):
                The configuration corresponding to the model to register.
            image_processor_class ([`ImageProcessingMixin`]): The image processor to register.
        """
        if image_processor_class is not None:
            if slow_image_processor_class is not None:
                raise ValueError("Cannot specify both image_processor_class and slow_image_processor_class")
            warnings.warn(
                "The image_processor_class argument is deprecated and will be removed in v4.42. Please use `slow_image_processor_class`, "
                "or `fast_image_processor_class` instead",
                FutureWarning,
            )
            slow_image_processor_class = image_processor_class

        if slow_image_processor_class is None and fast_image_processor_class is None:
            raise ValueError("You need to specify either slow_image_processor_class or fast_image_processor_class")
        if slow_image_processor_class is not None and issubclass(slow_image_processor_class, BaseImageProcessorFast):
            raise ValueError("You passed a fast image processor in as the `slow_image_processor_class`.")
        if fast_image_processor_class is not None and issubclass(fast_image_processor_class, BaseImageProcessor):
            raise ValueError("You passed a slow image processor in as the `fast_image_processor_class`.")

        if (
            slow_image_processor_class is not None
            and fast_image_processor_class is not None
            and issubclass(fast_image_processor_class, BaseImageProcessorFast)
            and fast_image_processor_class.slow_image_processor_class != slow_image_processor_class
        ):
            raise ValueError(
                "The fast processor class you are passing has a `slow_image_processor_class` attribute that is not "
                "consistent with the slow processor class you passed (fast tokenizer has "
                f"{fast_image_processor_class.slow_image_processor_class} and you passed {slow_image_processor_class}. Fix one of those "
                "so they match!"
            )

        # Avoid resetting a set slow/fast image processor if we are passing just the other ones.
        if config_class in IMAGE_PROCESSOR_MAPPING._extra_content:
            existing_slow, existing_fast = IMAGE_PROCESSOR_MAPPING[config_class]
            if slow_image_processor_class is None:
                slow_image_processor_class = existing_slow
            if fast_image_processor_class is None:
                fast_image_processor_class = existing_fast

        IMAGE_PROCESSOR_MAPPING.register(
            config_class, (slow_image_processor_class, fast_image_processor_class), exist_ok=exist_ok
        )<|MERGE_RESOLUTION|>--- conflicted
+++ resolved
@@ -65,13 +65,9 @@
             ("efficientnet", ("EfficientNetImageProcessor",)),
             ("eomt", ("EomtImageProcessor", "EomtImageProcessorFast")),
             ("flava", ("FlavaImageProcessor",)),
-<<<<<<< HEAD
+            ("got_ocr2", ("GotOcr2ImageProcessor", "GotOcr2ImageProcessorFast")),
             ("llama4", ("Llama4ImageProcessor", "Llama4ImageProcessorFast")),
-            ("llava_next", ("LlavaNextImageProcessor",)),
-=======
-            ("got_ocr2", ("GotOcr2ImageProcessor", "GotOcr2ImageProcessorFast")),
             ("llava_next", ("LlavaNextImageProcessor", "LlavaNextImageProcessorFast")),
->>>>>>> 530d21c4
             ("llava_next_video", ("LlavaNextVideoImageProcessor",)),
             ("llava_onevision", ("LlavaOnevisionImageProcessor",)),
             ("maskformer", ("MaskFormerImageProcessor",)),
