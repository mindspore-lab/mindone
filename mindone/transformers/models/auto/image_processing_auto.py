--- conflicted
+++ resolved
@@ -73,13 +73,9 @@
             ("oneformer", ("OneFormerImageProcessor",)),
             ("owlv2", ("Owlv2ImageProcessor",)),
             ("owlvit", ("OwlViTImageProcessor",)),
-<<<<<<< HEAD
-            ("qwen2_5_vl", ("Qwen2VLImageProcessor",)),
-            ("qwen2_vl", ("Qwen2VLImageProcessor", "Qwen2VLImageProcessorFast")),
-=======
             ("phi4_multimodal", (None, "Phi4MultimodalImageProcessorFast")),
             ("qwen2_5_vl", ("Qwen2VLImageProcessor", "Qwen2VLImageProcessorFast")),
->>>>>>> 9fc0053b
+            ("qwen2_vl", ("Qwen2VLImageProcessor", "Qwen2VLImageProcessorFast")),
             ("sam", ("SamImageProcessor",)),
             ("segformer", ("SegformerImageProcessor",)),
             ("siglip", ("SiglipImageProcessor", "SiglipImageProcessorFast")),
