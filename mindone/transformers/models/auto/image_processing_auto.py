# coding=utf-8
# Copyright 2022 The HuggingFace Inc. team.
#
# This code is adapted from https://github.com/huggingface/transformers
# with modifications to run transformers on mindspore.
#
# Licensed under the Apache License, Version 2.0 (the "License");
# you may not use this file except in compliance with the License.
# You may obtain a copy of the License at
#
#     http://www.apache.org/licenses/LICENSE-2.0
#
# Unless required by applicable law or agreed to in writing, software
# distributed under the License is distributed on an "AS IS" BASIS,
# WITHOUT WARRANTIES OR CONDITIONS OF ANY KIND, either express or implied.
# See the License for the specific language governing permissions and
# limitations under the License.
"""AutoImageProcessor class."""

import importlib
import json
import os
import sys
import warnings
from collections import OrderedDict
from pathlib import Path
from typing import TYPE_CHECKING, Dict, Optional, Tuple, Union

# Build the list of all image processors
from transformers import PretrainedConfig
from transformers.dynamic_module_utils import get_class_from_dynamic_module, resolve_trust_remote_code
from transformers.utils import CONFIG_NAME, cached_file

from ...image_processing_utils import BaseImageProcessor, ImageProcessingMixin
from ...image_processing_utils_fast import BaseImageProcessorFast
from ...utils import IMAGE_PROCESSOR_NAME, is_vision_available, logging
from .auto_factory import _LazyAutoMapping
from .configuration_auto import CONFIG_MAPPING_NAMES, AutoConfig, replace_list_option_in_docstrings

logger = logging.get_logger(__name__)


if TYPE_CHECKING:
    # This significantly improves completion suggestion performance when
    # the transformers package is used with Microsoft's Pylance language server.
    IMAGE_PROCESSOR_MAPPING_NAMES: OrderedDict[str, Tuple[Optional[str], Optional[str]]] = OrderedDict()
else:
    IMAGE_PROCESSOR_MAPPING_NAMES = OrderedDict(
        [
            ("beit", ("BeitImageProcessor",)),
            ("blip", ("BlipImageProcessor",)),
            ("blip-2", ("BlipImageProcessor",)),
            ("chameleon", ("ChameleonImageProcessor",)),
            ("clip", ("CLIPImageProcessor",)),
            ("dpt", ("DPTImageProcessor",)),
            ("llava_next", ("LlavaNextImageProcessor",)),
            ("llava_next_video", ("LlavaNextVideoImageProcessor",)),
            ("llava_onevision", ("LlavaOnevisionImageProcessor",)),
<<<<<<< HEAD
            ("sam", ("SamImageProcessor",)),
=======
            ("segformer", ("SegformerImageProcessor",)),
>>>>>>> 9e1be135
            ("siglip", ("SiglipImageProcessor", "SiglipImageProcessorFast")),
        ]
    )

for model_type, image_processors in IMAGE_PROCESSOR_MAPPING_NAMES.items():
    slow_image_processor_class, *fast_image_processor_class = image_processors
    if not is_vision_available():
        slow_image_processor_class = None

    # If the fast image processor is not defined, or torchvision is not available, we set it to None
    if not fast_image_processor_class or fast_image_processor_class[0] is None:
        fast_image_processor_class = None
    else:
        fast_image_processor_class = fast_image_processor_class[0]

    IMAGE_PROCESSOR_MAPPING_NAMES[model_type] = (slow_image_processor_class, fast_image_processor_class)

IMAGE_PROCESSOR_MAPPING = _LazyAutoMapping(CONFIG_MAPPING_NAMES, IMAGE_PROCESSOR_MAPPING_NAMES)


def image_processor_class_from_name(class_name: str):
    if class_name == "BaseImageProcessorFast":
        return BaseImageProcessorFast

    for module_name, extractors in IMAGE_PROCESSOR_MAPPING_NAMES.items():
        if class_name in extractors:
            sub_path = os.path.abspath(os.path.dirname(__file__))
            sub_path = str(Path(sub_path).parent)
            sys.path.insert(0, sub_path)
            module = importlib.import_module("mindone.transformers")

            try:
                return getattr(module, class_name)
            except AttributeError:
                continue

    for _, extractors in IMAGE_PROCESSOR_MAPPING._extra_content.items():
        for extractor in extractors:
            if getattr(extractor, "__name__", None) == class_name:
                return extractor

    # We did not find the class, but maybe it's because a dep is missing. In that case, the class will be in the main
    # init and we return the proper dummy to get an appropriate error message.
    main_module = importlib.import_module("transformers")
    if hasattr(main_module, class_name):
        return getattr(main_module, class_name)

    return None


def get_image_processor_config(
    pretrained_model_name_or_path: Union[str, os.PathLike],
    cache_dir: Optional[Union[str, os.PathLike]] = None,
    force_download: bool = False,
    resume_download: Optional[bool] = None,
    proxies: Optional[Dict[str, str]] = None,
    token: Optional[Union[bool, str]] = None,
    revision: Optional[str] = None,
    local_files_only: bool = False,
    **kwargs,
):
    """
    Loads the image processor configuration from a pretrained model image processor configuration.

    Args:
        pretrained_model_name_or_path (`str` or `os.PathLike`):
            This can be either:

            - a string, the *model id* of a pretrained model configuration hosted inside a model repo on
              huggingface.co.
            - a path to a *directory* containing a configuration file saved using the
              [`~PreTrainedTokenizer.save_pretrained`] method, e.g., `./my_model_directory/`.

        cache_dir (`str` or `os.PathLike`, *optional*):
            Path to a directory in which a downloaded pretrained model configuration should be cached if the standard
            cache should not be used.
        force_download (`bool`, *optional*, defaults to `False`):
            Whether or not to force to (re-)download the configuration files and override the cached versions if they
            exist.
        resume_download:
            Deprecated and ignored. All downloads are now resumed by default when possible.
            Will be removed in v5 of Transformers.
        proxies (`Dict[str, str]`, *optional*):
            A dictionary of proxy servers to use by protocol or endpoint, e.g., `{'http': 'foo.bar:3128',
            'http://hostname': 'foo.bar:4012'}.` The proxies are used on each request.
        token (`str` or *bool*, *optional*):
            The token to use as HTTP bearer authorization for remote files. If `True`, will use the token generated
            when running `huggingface-cli login` (stored in `~/.huggingface`).
        revision (`str`, *optional*, defaults to `"main"`):
            The specific model version to use. It can be a branch name, a tag name, or a commit id, since we use a
            git-based system for storing models and other artifacts on huggingface.co, so `revision` can be any
            identifier allowed by git.
        local_files_only (`bool`, *optional*, defaults to `False`):
            If `True`, will only try to load the image processor configuration from local files.

    <Tip>

    Passing `token=True` is required when you want to use a private model.

    </Tip>

    Returns:
        `Dict`: The configuration of the image processor.

    Examples:

    ```python
    # Download configuration from huggingface.co and cache.
    image_processor_config = get_image_processor_config("google-bert/bert-base-uncased")
    # This model does not have a image processor config so the result will be an empty dict.
    image_processor_config = get_image_processor_config("FacebookAI/xlm-roberta-base")

    # Save a pretrained image processor locally and you can reload its config
    from transformers import AutoTokenizer

    image_processor = AutoImageProcessor.from_pretrained("google/vit-base-patch16-224-in21k")
    image_processor.save_pretrained("image-processor-test")
    image_processor_config = get_image_processor_config("image-processor-test")
    ```"""
    use_auth_token = kwargs.pop("use_auth_token", None)
    if use_auth_token is not None:
        warnings.warn(
            "The `use_auth_token` argument is deprecated and will be removed in v5 of Transformers. Please use `token` instead.",
            FutureWarning,
        )
        if token is not None:
            raise ValueError("`token` and `use_auth_token` are both specified. Please set only the argument `token`.")
        token = use_auth_token

    resolved_config_file = cached_file(
        pretrained_model_name_or_path,
        IMAGE_PROCESSOR_NAME,
        cache_dir=cache_dir,
        force_download=force_download,
        resume_download=resume_download,
        proxies=proxies,
        token=token,
        revision=revision,
        local_files_only=local_files_only,
        _raise_exceptions_for_gated_repo=False,
        _raise_exceptions_for_missing_entries=False,
        _raise_exceptions_for_connection_errors=False,
    )
    if resolved_config_file is None:
        logger.info(
            "Could not locate the image processor configuration file, will try to use the model config instead."
        )
        return {}

    with open(resolved_config_file, encoding="utf-8") as reader:
        return json.load(reader)


def _warning_fast_image_processor_available(fast_class):
    logger.warning(
        f"Fast image processor class {fast_class} is available for this model. "
        "Using slow image processor class. To use the fast image processor class set `use_fast=True`."
    )


class AutoImageProcessor:
    r"""
    This is a generic image processor class that will be instantiated as one of the image processor classes of the
    library when created with the [`AutoImageProcessor.from_pretrained`] class method.

    This class cannot be instantiated directly using `__init__()` (throws an error).
    """

    def __init__(self):
        raise EnvironmentError(
            "AutoImageProcessor is designed to be instantiated "
            "using the `AutoImageProcessor.from_pretrained(pretrained_model_name_or_path)` method."
        )

    @classmethod
    @replace_list_option_in_docstrings(IMAGE_PROCESSOR_MAPPING_NAMES)
    def from_pretrained(cls, pretrained_model_name_or_path, *inputs, **kwargs):
        r"""
        Instantiate one of the image processor classes of the library from a pretrained model vocabulary.

        The image processor class to instantiate is selected based on the `model_type` property of the config object
        (either passed as an argument or loaded from `pretrained_model_name_or_path` if possible), or when it's
        missing, by falling back to using pattern matching on `pretrained_model_name_or_path`:

        List options

        Params:
            pretrained_model_name_or_path (`str` or `os.PathLike`):
                This can be either:

                - a string, the *model id* of a pretrained image_processor hosted inside a model repo on
                  huggingface.co.
                - a path to a *directory* containing a image processor file saved using the
                  [`~image_processing_utils.ImageProcessingMixin.save_pretrained`] method, e.g.,
                  `./my_model_directory/`.
                - a path or url to a saved image processor JSON *file*, e.g.,
                  `./my_model_directory/preprocessor_config.json`.
            cache_dir (`str` or `os.PathLike`, *optional*):
                Path to a directory in which a downloaded pretrained model image processor should be cached if the
                standard cache should not be used.
            force_download (`bool`, *optional*, defaults to `False`):
                Whether or not to force to (re-)download the image processor files and override the cached versions if
                they exist.
            resume_download:
                Deprecated and ignored. All downloads are now resumed by default when possible.
                Will be removed in v5 of Transformers.
            proxies (`Dict[str, str]`, *optional*):
                A dictionary of proxy servers to use by protocol or endpoint, e.g., `{'http': 'foo.bar:3128',
                'http://hostname': 'foo.bar:4012'}.` The proxies are used on each request.
            token (`str` or *bool*, *optional*):
                The token to use as HTTP bearer authorization for remote files. If `True`, will use the token generated
                when running `huggingface-cli login` (stored in `~/.huggingface`).
            revision (`str`, *optional*, defaults to `"main"`):
                The specific model version to use. It can be a branch name, a tag name, or a commit id, since we use a
                git-based system for storing models and other artifacts on huggingface.co, so `revision` can be any
                identifier allowed by git.
            use_fast (`bool`, *optional*, defaults to `False`):
                Use a fast torchvision-base image processor if it is supported for a given model.
                If a fast tokenizer is not available for a given model, a normal numpy-based image processor
                is returned instead.
            return_unused_kwargs (`bool`, *optional*, defaults to `False`):
                If `False`, then this function returns just the final image processor object. If `True`, then this
                functions returns a `Tuple(image_processor, unused_kwargs)` where *unused_kwargs* is a dictionary
                consisting of the key/value pairs whose keys are not image processor attributes: i.e., the part of
                `kwargs` which has not been used to update `image_processor` and is otherwise ignored.
            trust_remote_code (`bool`, *optional*, defaults to `False`):
                Whether or not to allow for custom models defined on the Hub in their own modeling files. This option
                should only be set to `True` for repositories you trust and in which you have read the code, as it will
                execute code present on the Hub on your local machine.
            kwargs (`Dict[str, Any]`, *optional*):
                The values in kwargs of any keys which are image processor attributes will be used to override the
                loaded values. Behavior concerning key/value pairs whose keys are *not* image processor attributes is
                controlled by the `return_unused_kwargs` keyword parameter.

        <Tip>

        Passing `token=True` is required when you want to use a private model.

        </Tip>

        Examples:

        ```python
        >>> from transformers import AutoImageProcessor

        >>> # Download image processor from huggingface.co and cache.
        >>> image_processor = AutoImageProcessor.from_pretrained("google/vit-base-patch16-224-in21k")

        >>> # If image processor files are in a directory (e.g. image processor was saved using *save_pretrained('./test/saved_model/')*)
        >>> # image_processor = AutoImageProcessor.from_pretrained("./test/saved_model/")
        ```"""
        use_auth_token = kwargs.pop("use_auth_token", None)
        if use_auth_token is not None:
            warnings.warn(
                "The `use_auth_token` argument is deprecated and will be removed in v5 of Transformers. Please use `token` instead.",
                FutureWarning,
            )
            if kwargs.get("token", None) is not None:
                raise ValueError(
                    "`token` and `use_auth_token` are both specified. Please set only the argument `token`."
                )
            kwargs["token"] = use_auth_token

        config = kwargs.pop("config", None)
        use_fast = kwargs.pop("use_fast", None)
        trust_remote_code = kwargs.pop("trust_remote_code", None)
        kwargs["_from_auto"] = True

        config_dict, _ = ImageProcessingMixin.get_image_processor_dict(pretrained_model_name_or_path, **kwargs)
        image_processor_class = config_dict.get("image_processor_type", None)
        image_processor_auto_map = None
        if "AutoImageProcessor" in config_dict.get("auto_map", {}):
            image_processor_auto_map = config_dict["auto_map"]["AutoImageProcessor"]

        # If we still don't have the image processor class, check if we're loading from a previous feature extractor config
        # and if so, infer the image processor class from there.
        if image_processor_class is None and image_processor_auto_map is None:
            feature_extractor_class = config_dict.pop("feature_extractor_type", None)
            if feature_extractor_class is not None:
                image_processor_class = feature_extractor_class.replace("FeatureExtractor", "ImageProcessor")
            if "AutoFeatureExtractor" in config_dict.get("auto_map", {}):
                feature_extractor_auto_map = config_dict["auto_map"]["AutoFeatureExtractor"]
                image_processor_auto_map = feature_extractor_auto_map.replace("FeatureExtractor", "ImageProcessor")

        # If we don't find the image processor class in the image processor config, let's try the model config.
        if image_processor_class is None and image_processor_auto_map is None:
            if not isinstance(config, PretrainedConfig):
                config = AutoConfig.from_pretrained(
                    pretrained_model_name_or_path, trust_remote_code=trust_remote_code, **kwargs
                )
            # It could be in `config.image_processor_type``
            image_processor_class = getattr(config, "image_processor_type", None)
            if hasattr(config, "auto_map") and "AutoImageProcessor" in config.auto_map:
                image_processor_auto_map = config.auto_map["AutoImageProcessor"]

        if image_processor_class is not None:
            # Update class name to reflect the use_fast option. If class is not found, None is returned.
            if use_fast is not None:
                if use_fast and not image_processor_class.endswith("Fast"):
                    image_processor_class += "Fast"
                elif not use_fast and image_processor_class.endswith("Fast"):
                    image_processor_class = image_processor_class[:-4]
            image_processor_class = image_processor_class_from_name(image_processor_class)

        has_remote_code = image_processor_auto_map is not None
        has_local_code = image_processor_class is not None or type(config) in IMAGE_PROCESSOR_MAPPING
        trust_remote_code = resolve_trust_remote_code(
            trust_remote_code, pretrained_model_name_or_path, has_local_code, has_remote_code
        )

        if image_processor_auto_map is not None and not isinstance(image_processor_auto_map, tuple):
            # In some configs, only the slow image processor class is stored
            image_processor_auto_map = (image_processor_auto_map, None)

        if has_remote_code and trust_remote_code:
            if not use_fast and image_processor_auto_map[1] is not None:
                _warning_fast_image_processor_available(image_processor_auto_map[1])

            if use_fast and image_processor_auto_map[1] is not None:
                class_ref = image_processor_auto_map[1]
            else:
                class_ref = image_processor_auto_map[0]
            image_processor_class = get_class_from_dynamic_module(class_ref, pretrained_model_name_or_path, **kwargs)
            _ = kwargs.pop("code_revision", None)
            if os.path.isdir(pretrained_model_name_or_path):
                image_processor_class.register_for_auto_class()
            return image_processor_class.from_dict(config_dict, **kwargs)
        elif image_processor_class is not None:
            return image_processor_class.from_dict(config_dict, **kwargs)
        # Last try: we use the IMAGE_PROCESSOR_MAPPING.
        elif type(config) in IMAGE_PROCESSOR_MAPPING:
            image_processor_tuple = IMAGE_PROCESSOR_MAPPING[type(config)]

            image_processor_class_py, image_processor_class_fast = image_processor_tuple

            if not use_fast and image_processor_class_fast is not None:
                _warning_fast_image_processor_available(image_processor_class_fast)

            if image_processor_class_fast and (use_fast or image_processor_class_py is None):
                return image_processor_class_fast.from_pretrained(pretrained_model_name_or_path, *inputs, **kwargs)
            else:
                if image_processor_class_py is not None:
                    return image_processor_class_py.from_pretrained(pretrained_model_name_or_path, *inputs, **kwargs)
                else:
                    raise ValueError(
                        "This image processor cannot be instantiated. Please make sure you have `Pillow` installed."
                    )

        raise ValueError(
            f"Unrecognized image processor in {pretrained_model_name_or_path}. Should have a "
            f"`image_processor_type` key in its {IMAGE_PROCESSOR_NAME} of {CONFIG_NAME}, or one of the following "
            f"`model_type` keys in its {CONFIG_NAME}: {', '.join(c for c in IMAGE_PROCESSOR_MAPPING_NAMES.keys())}"
        )

    @staticmethod
    def register(
        config_class,
        image_processor_class=None,
        slow_image_processor_class=None,
        fast_image_processor_class=None,
        exist_ok=False,
    ):
        """
        Register a new image processor for this class.

        Args:
            config_class ([`PretrainedConfig`]):
                The configuration corresponding to the model to register.
            image_processor_class ([`ImageProcessingMixin`]): The image processor to register.
        """
        if image_processor_class is not None:
            if slow_image_processor_class is not None:
                raise ValueError("Cannot specify both image_processor_class and slow_image_processor_class")
            warnings.warn(
                "The image_processor_class argument is deprecated and will be removed in v4.42. Please use `slow_image_processor_class`, "
                "or `fast_image_processor_class` instead",
                FutureWarning,
            )
            slow_image_processor_class = image_processor_class

        if slow_image_processor_class is None and fast_image_processor_class is None:
            raise ValueError("You need to specify either slow_image_processor_class or fast_image_processor_class")
        if slow_image_processor_class is not None and issubclass(slow_image_processor_class, BaseImageProcessorFast):
            raise ValueError("You passed a fast image processor in as the `slow_image_processor_class`.")
        if fast_image_processor_class is not None and issubclass(fast_image_processor_class, BaseImageProcessor):
            raise ValueError("You passed a slow image processor in as the `fast_image_processor_class`.")

        if (
            slow_image_processor_class is not None
            and fast_image_processor_class is not None
            and issubclass(fast_image_processor_class, BaseImageProcessorFast)
            and fast_image_processor_class.slow_image_processor_class != slow_image_processor_class
        ):
            raise ValueError(
                "The fast processor class you are passing has a `slow_image_processor_class` attribute that is not "
                "consistent with the slow processor class you passed (fast tokenizer has "
                f"{fast_image_processor_class.slow_image_processor_class} and you passed {slow_image_processor_class}. Fix one of those "
                "so they match!"
            )

        # Avoid resetting a set slow/fast image processor if we are passing just the other ones.
        if config_class in IMAGE_PROCESSOR_MAPPING._extra_content:
            existing_slow, existing_fast = IMAGE_PROCESSOR_MAPPING[config_class]
            if slow_image_processor_class is None:
                slow_image_processor_class = existing_slow
            if fast_image_processor_class is None:
                fast_image_processor_class = existing_fast

        IMAGE_PROCESSOR_MAPPING.register(
            config_class, (slow_image_processor_class, fast_image_processor_class), exist_ok=exist_ok
        )<|MERGE_RESOLUTION|>--- conflicted
+++ resolved
@@ -56,11 +56,8 @@
             ("llava_next", ("LlavaNextImageProcessor",)),
             ("llava_next_video", ("LlavaNextVideoImageProcessor",)),
             ("llava_onevision", ("LlavaOnevisionImageProcessor",)),
-<<<<<<< HEAD
             ("sam", ("SamImageProcessor",)),
-=======
             ("segformer", ("SegformerImageProcessor",)),
->>>>>>> 9e1be135
             ("siglip", ("SiglipImageProcessor", "SiglipImageProcessorFast")),
         ]
     )
