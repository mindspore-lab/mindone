# coding=utf-8
# Copyright 2022 The HuggingFace Inc. team.
#
# This code is adapted from https://github.com/huggingface/transformers
# with modifications to run transformers on mindspore.
#
# Licensed under the Apache License, Version 2.0 (the "License");
# you may not use this file except in compliance with the License.
# You may obtain a copy of the License at
#
#     http://www.apache.org/licenses/LICENSE-2.0
#
# Unless required by applicable law or agreed to in writing, software
# distributed under the License is distributed on an "AS IS" BASIS,
# WITHOUT WARRANTIES OR CONDITIONS OF ANY KIND, either express or implied.
# See the License for the specific language governing permissions and
# limitations under the License.
"""AutoImageProcessor class."""

import importlib
import json
import os
import sys
import warnings
from collections import OrderedDict
from pathlib import Path
from typing import TYPE_CHECKING, Dict, Optional, Tuple, Union

# Build the list of all image processors
from transformers import PretrainedConfig
from transformers.dynamic_module_utils import get_class_from_dynamic_module, resolve_trust_remote_code
from transformers.utils import CONFIG_NAME, cached_file

from ...image_processing_utils import BaseImageProcessor, ImageProcessingMixin
from ...image_processing_utils_fast import BaseImageProcessorFast
from ...utils import IMAGE_PROCESSOR_NAME, is_vision_available, logging
from .auto_factory import _LazyAutoMapping
from .configuration_auto import CONFIG_MAPPING_NAMES, AutoConfig, replace_list_option_in_docstrings

logger = logging.get_logger(__name__)


if TYPE_CHECKING:
    # This significantly improves completion suggestion performance when
    # the transformers package is used with Microsoft's Pylance language server.
    IMAGE_PROCESSOR_MAPPING_NAMES: OrderedDict[str, Tuple[Optional[str], Optional[str]]] = OrderedDict()
else:
    IMAGE_PROCESSOR_MAPPING_NAMES = OrderedDict(
        [
            ("beit", ("BeitImageProcessor",)),
            ("blip", ("BlipImageProcessor",)),
            ("blip-2", ("BlipImageProcessor",)),
            ("chameleon", ("ChameleonImageProcessor",)),
            ("chinese_clip", ("ChineseCLIPImageProcessor",)),
            ("clip", ("CLIPImageProcessor",)),
            ("convnext", ("ConvNextImageProcessor",)),
            ("convnextv2", ("ConvNextImageProcessor",)),
            ("cvt", ("ConvNextImageProcessor",)),
            ("depth_anything", ("DPTImageProcessor",)),
            ("depth_pro", ("DepthProImageProcessor",)),
            ("dinov2", ("BitImageProcessor",)),
            ("donut-swin", ("DonutImageProcessor",)),
            ("dpt", ("DPTImageProcessor",)),
<<<<<<< HEAD
            ("flava", ("FlavaImageProcessor",)),
=======
            ("efficientnet", ("EfficientNetImageProcessor",)),
>>>>>>> 2f3e4d73
            ("llava_next", ("LlavaNextImageProcessor",)),
            ("llava_next_video", ("LlavaNextVideoImageProcessor",)),
            ("llava_onevision", ("LlavaOnevisionImageProcessor",)),
            ("mllama", ("MllamaImageProcessor",)),
            ("qwen2_5_vl", ("Qwen2VLImageProcessor",)),
            ("owlv2", ("Owlv2ImageProcessor",)),
            ("owlvit", ("OwlViTImageProcessor",)),
            ("sam", ("SamImageProcessor",)),
            ("segformer", ("SegformerImageProcessor",)),
            ("siglip", ("SiglipImageProcessor", "SiglipImageProcessorFast")),
            ("yolos", ("YolosImageProcessor",)),
        ]
    )

for model_type, image_processors in IMAGE_PROCESSOR_MAPPING_NAMES.items():
    slow_image_processor_class, *fast_image_processor_class = image_processors
    if not is_vision_available():
        slow_image_processor_class = None

    # If the fast image processor is not defined, or torchvision is not available, we set it to None
    if not fast_image_processor_class or fast_image_processor_class[0] is None:
        fast_image_processor_class = None
    else:
        fast_image_processor_class = fast_image_processor_class[0]

    IMAGE_PROCESSOR_MAPPING_NAMES[model_type] = (slow_image_processor_class, fast_image_processor_class)

IMAGE_PROCESSOR_MAPPING = _LazyAutoMapping(CONFIG_MAPPING_NAMES, IMAGE_PROCESSOR_MAPPING_NAMES)


def image_processor_class_from_name(class_name: str):
    if class_name == "BaseImageProcessorFast":
        return BaseImageProcessorFast

    for module_name, extractors in IMAGE_PROCESSOR_MAPPING_NAMES.items():
        if class_name in extractors:
            sub_path = os.path.abspath(os.path.dirname(__file__))
            sub_path = str(Path(sub_path).parent)
            sys.path.insert(0, sub_path)
            module = importlib.import_module("mindone.transformers")

            try:
                return getattr(module, class_name)
            except AttributeError:
                continue

    for _, extractors in IMAGE_PROCESSOR_MAPPING._extra_content.items():
        for extractor in extractors:
            if getattr(extractor, "__name__", None) == class_name:
                return extractor

    # We did not find the class, but maybe it's because a dep is missing. In that case, the class will be in the main
    # init and we return the proper dummy to get an appropriate error message.
    main_module = importlib.import_module("transformers")
    if hasattr(main_module, class_name):
        return getattr(main_module, class_name)

    return None


def get_image_processor_config(
    pretrained_model_name_or_path: Union[str, os.PathLike],
    cache_dir: Optional[Union[str, os.PathLike]] = None,
    force_download: bool = False,
    resume_download: Optional[bool] = None,
    proxies: Optional[Dict[str, str]] = None,
    token: Optional[Union[bool, str]] = None,
    revision: Optional[str] = None,
    local_files_only: bool = False,
    **kwargs,
):
    """
    Loads the image processor configuration from a pretrained model image processor configuration.

    Args:
        pretrained_model_name_or_path (`str` or `os.PathLike`):
            This can be either:

            - a string, the *model id* of a pretrained model configuration hosted inside a model repo on
              huggingface.co.
            - a path to a *directory* containing a configuration file saved using the
              [`~PreTrainedTokenizer.save_pretrained`] method, e.g., `./my_model_directory/`.

        cache_dir (`str` or `os.PathLike`, *optional*):
            Path to a directory in which a downloaded pretrained model configuration should be cached if the standard
            cache should not be used.
        force_download (`bool`, *optional*, defaults to `False`):
            Whether or not to force to (re-)download the configuration files and override the cached versions if they
            exist.
        resume_download:
            Deprecated and ignored. All downloads are now resumed by default when possible.
            Will be removed in v5 of Transformers.
        proxies (`Dict[str, str]`, *optional*):
            A dictionary of proxy servers to use by protocol or endpoint, e.g., `{'http': 'foo.bar:3128',
            'http://hostname': 'foo.bar:4012'}.` The proxies are used on each request.
        token (`str` or *bool*, *optional*):
            The token to use as HTTP bearer authorization for remote files. If `True`, will use the token generated
            when running `huggingface-cli login` (stored in `~/.huggingface`).
        revision (`str`, *optional*, defaults to `"main"`):
            The specific model version to use. It can be a branch name, a tag name, or a commit id, since we use a
            git-based system for storing models and other artifacts on huggingface.co, so `revision` can be any
            identifier allowed by git.
        local_files_only (`bool`, *optional*, defaults to `False`):
            If `True`, will only try to load the image processor configuration from local files.

    <Tip>

    Passing `token=True` is required when you want to use a private model.

    </Tip>

    Returns:
        `Dict`: The configuration of the image processor.

    Examples:

    ```python
    # Download configuration from huggingface.co and cache.
    image_processor_config = get_image_processor_config("google-bert/bert-base-uncased")
    # This model does not have a image processor config so the result will be an empty dict.
    image_processor_config = get_image_processor_config("FacebookAI/xlm-roberta-base")

    # Save a pretrained image processor locally and you can reload its config
    from transformers import AutoTokenizer

    image_processor = AutoImageProcessor.from_pretrained("google/vit-base-patch16-224-in21k")
    image_processor.save_pretrained("image-processor-test")
    image_processor_config = get_image_processor_config("image-processor-test")
    ```"""
    use_auth_token = kwargs.pop("use_auth_token", None)
    if use_auth_token is not None:
        warnings.warn(
            "The `use_auth_token` argument is deprecated and will be removed in v5 of Transformers. Please use `token` instead.",
            FutureWarning,
        )
        if token is not None:
            raise ValueError("`token` and `use_auth_token` are both specified. Please set only the argument `token`.")
        token = use_auth_token

    resolved_config_file = cached_file(
        pretrained_model_name_or_path,
        IMAGE_PROCESSOR_NAME,
        cache_dir=cache_dir,
        force_download=force_download,
        resume_download=resume_download,
        proxies=proxies,
        token=token,
        revision=revision,
        local_files_only=local_files_only,
        _raise_exceptions_for_gated_repo=False,
        _raise_exceptions_for_missing_entries=False,
        _raise_exceptions_for_connection_errors=False,
    )
    if resolved_config_file is None:
        logger.info(
            "Could not locate the image processor configuration file, will try to use the model config instead."
        )
        return {}

    with open(resolved_config_file, encoding="utf-8") as reader:
        return json.load(reader)


def _warning_fast_image_processor_available(fast_class):
    logger.warning(
        f"Fast image processor class {fast_class} is available for this model. "
        "Using slow image processor class. To use the fast image processor class set `use_fast=True`."
    )


class AutoImageProcessor:
    r"""
    This is a generic image processor class that will be instantiated as one of the image processor classes of the
    library when created with the [`AutoImageProcessor.from_pretrained`] class method.

    This class cannot be instantiated directly using `__init__()` (throws an error).
    """

    def __init__(self):
        raise EnvironmentError(
            "AutoImageProcessor is designed to be instantiated "
            "using the `AutoImageProcessor.from_pretrained(pretrained_model_name_or_path)` method."
        )

    @classmethod
    @replace_list_option_in_docstrings(IMAGE_PROCESSOR_MAPPING_NAMES)
    def from_pretrained(cls, pretrained_model_name_or_path, *inputs, **kwargs):
        r"""
        Instantiate one of the image processor classes of the library from a pretrained model vocabulary.

        The image processor class to instantiate is selected based on the `model_type` property of the config object
        (either passed as an argument or loaded from `pretrained_model_name_or_path` if possible), or when it's
        missing, by falling back to using pattern matching on `pretrained_model_name_or_path`:

        List options

        Params:
            pretrained_model_name_or_path (`str` or `os.PathLike`):
                This can be either:

                - a string, the *model id* of a pretrained image_processor hosted inside a model repo on
                  huggingface.co.
                - a path to a *directory* containing a image processor file saved using the
                  [`~image_processing_utils.ImageProcessingMixin.save_pretrained`] method, e.g.,
                  `./my_model_directory/`.
                - a path or url to a saved image processor JSON *file*, e.g.,
                  `./my_model_directory/preprocessor_config.json`.
            cache_dir (`str` or `os.PathLike`, *optional*):
                Path to a directory in which a downloaded pretrained model image processor should be cached if the
                standard cache should not be used.
            force_download (`bool`, *optional*, defaults to `False`):
                Whether or not to force to (re-)download the image processor files and override the cached versions if
                they exist.
            resume_download:
                Deprecated and ignored. All downloads are now resumed by default when possible.
                Will be removed in v5 of Transformers.
            proxies (`Dict[str, str]`, *optional*):
                A dictionary of proxy servers to use by protocol or endpoint, e.g., `{'http': 'foo.bar:3128',
                'http://hostname': 'foo.bar:4012'}.` The proxies are used on each request.
            token (`str` or *bool*, *optional*):
                The token to use as HTTP bearer authorization for remote files. If `True`, will use the token generated
                when running `huggingface-cli login` (stored in `~/.huggingface`).
            revision (`str`, *optional*, defaults to `"main"`):
                The specific model version to use. It can be a branch name, a tag name, or a commit id, since we use a
                git-based system for storing models and other artifacts on huggingface.co, so `revision` can be any
                identifier allowed by git.
            use_fast (`bool`, *optional*, defaults to `False`):
                Use a fast torchvision-base image processor if it is supported for a given model.
                If a fast tokenizer is not available for a given model, a normal numpy-based image processor
                is returned instead.
            return_unused_kwargs (`bool`, *optional*, defaults to `False`):
                If `False`, then this function returns just the final image processor object. If `True`, then this
                functions returns a `Tuple(image_processor, unused_kwargs)` where *unused_kwargs* is a dictionary
                consisting of the key/value pairs whose keys are not image processor attributes: i.e., the part of
                `kwargs` which has not been used to update `image_processor` and is otherwise ignored.
            trust_remote_code (`bool`, *optional*, defaults to `False`):
                Whether or not to allow for custom models defined on the Hub in their own modeling files. This option
                should only be set to `True` for repositories you trust and in which you have read the code, as it will
                execute code present on the Hub on your local machine.
            kwargs (`Dict[str, Any]`, *optional*):
                The values in kwargs of any keys which are image processor attributes will be used to override the
                loaded values. Behavior concerning key/value pairs whose keys are *not* image processor attributes is
                controlled by the `return_unused_kwargs` keyword parameter.

        <Tip>

        Passing `token=True` is required when you want to use a private model.

        </Tip>

        Examples:

        ```python
        >>> from transformers import AutoImageProcessor

        >>> # Download image processor from huggingface.co and cache.
        >>> image_processor = AutoImageProcessor.from_pretrained("google/vit-base-patch16-224-in21k")

        >>> # If image processor files are in a directory (e.g. image processor was saved using *save_pretrained('./test/saved_model/')*)
        >>> # image_processor = AutoImageProcessor.from_pretrained("./test/saved_model/")
        ```"""
        use_auth_token = kwargs.pop("use_auth_token", None)
        if use_auth_token is not None:
            warnings.warn(
                "The `use_auth_token` argument is deprecated and will be removed in v5 of Transformers. Please use `token` instead.",
                FutureWarning,
            )
            if kwargs.get("token", None) is not None:
                raise ValueError(
                    "`token` and `use_auth_token` are both specified. Please set only the argument `token`."
                )
            kwargs["token"] = use_auth_token

        config = kwargs.pop("config", None)
        use_fast = kwargs.pop("use_fast", None)
        trust_remote_code = kwargs.pop("trust_remote_code", None)
        kwargs["_from_auto"] = True

        config_dict, _ = ImageProcessingMixin.get_image_processor_dict(pretrained_model_name_or_path, **kwargs)
        image_processor_class = config_dict.get("image_processor_type", None)
        image_processor_auto_map = None
        if "AutoImageProcessor" in config_dict.get("auto_map", {}):
            image_processor_auto_map = config_dict["auto_map"]["AutoImageProcessor"]

        # If we still don't have the image processor class, check if we're loading from a previous feature extractor config
        # and if so, infer the image processor class from there.
        if image_processor_class is None and image_processor_auto_map is None:
            feature_extractor_class = config_dict.pop("feature_extractor_type", None)
            if feature_extractor_class is not None:
                image_processor_class = feature_extractor_class.replace("FeatureExtractor", "ImageProcessor")
            if "AutoFeatureExtractor" in config_dict.get("auto_map", {}):
                feature_extractor_auto_map = config_dict["auto_map"]["AutoFeatureExtractor"]
                image_processor_auto_map = feature_extractor_auto_map.replace("FeatureExtractor", "ImageProcessor")

        # If we don't find the image processor class in the image processor config, let's try the model config.
        if image_processor_class is None and image_processor_auto_map is None:
            if not isinstance(config, PretrainedConfig):
                config = AutoConfig.from_pretrained(
                    pretrained_model_name_or_path, trust_remote_code=trust_remote_code, **kwargs
                )
            # It could be in `config.image_processor_type``
            image_processor_class = getattr(config, "image_processor_type", None)
            if hasattr(config, "auto_map") and "AutoImageProcessor" in config.auto_map:
                image_processor_auto_map = config.auto_map["AutoImageProcessor"]

        if image_processor_class is not None:
            # Update class name to reflect the use_fast option. If class is not found, None is returned.
            if use_fast is not None:
                if use_fast and not image_processor_class.endswith("Fast"):
                    image_processor_class += "Fast"
                elif not use_fast and image_processor_class.endswith("Fast"):
                    image_processor_class = image_processor_class[:-4]
            image_processor_class = image_processor_class_from_name(image_processor_class)

        has_remote_code = image_processor_auto_map is not None
        has_local_code = image_processor_class is not None or type(config) in IMAGE_PROCESSOR_MAPPING
        trust_remote_code = resolve_trust_remote_code(
            trust_remote_code, pretrained_model_name_or_path, has_local_code, has_remote_code
        )

        if image_processor_auto_map is not None and not isinstance(image_processor_auto_map, tuple):
            # In some configs, only the slow image processor class is stored
            image_processor_auto_map = (image_processor_auto_map, None)

        if has_remote_code and trust_remote_code:
            if not use_fast and image_processor_auto_map[1] is not None:
                _warning_fast_image_processor_available(image_processor_auto_map[1])

            if use_fast and image_processor_auto_map[1] is not None:
                class_ref = image_processor_auto_map[1]
            else:
                class_ref = image_processor_auto_map[0]
            image_processor_class = get_class_from_dynamic_module(class_ref, pretrained_model_name_or_path, **kwargs)
            _ = kwargs.pop("code_revision", None)
            if os.path.isdir(pretrained_model_name_or_path):
                image_processor_class.register_for_auto_class()
            return image_processor_class.from_dict(config_dict, **kwargs)
        elif image_processor_class is not None:
            return image_processor_class.from_dict(config_dict, **kwargs)
        # Last try: we use the IMAGE_PROCESSOR_MAPPING.
        elif type(config) in IMAGE_PROCESSOR_MAPPING:
            image_processor_tuple = IMAGE_PROCESSOR_MAPPING[type(config)]

            image_processor_class_py, image_processor_class_fast = image_processor_tuple

            if not use_fast and image_processor_class_fast is not None:
                _warning_fast_image_processor_available(image_processor_class_fast)

            if image_processor_class_fast and (use_fast or image_processor_class_py is None):
                return image_processor_class_fast.from_pretrained(pretrained_model_name_or_path, *inputs, **kwargs)
            else:
                if image_processor_class_py is not None:
                    return image_processor_class_py.from_pretrained(pretrained_model_name_or_path, *inputs, **kwargs)
                else:
                    raise ValueError(
                        "This image processor cannot be instantiated. Please make sure you have `Pillow` installed."
                    )

        raise ValueError(
            f"Unrecognized image processor in {pretrained_model_name_or_path}. Should have a "
            f"`image_processor_type` key in its {IMAGE_PROCESSOR_NAME} of {CONFIG_NAME}, or one of the following "
            f"`model_type` keys in its {CONFIG_NAME}: {', '.join(c for c in IMAGE_PROCESSOR_MAPPING_NAMES.keys())}"
        )

    @staticmethod
    def register(
        config_class,
        image_processor_class=None,
        slow_image_processor_class=None,
        fast_image_processor_class=None,
        exist_ok=False,
    ):
        """
        Register a new image processor for this class.

        Args:
            config_class ([`PretrainedConfig`]):
                The configuration corresponding to the model to register.
            image_processor_class ([`ImageProcessingMixin`]): The image processor to register.
        """
        if image_processor_class is not None:
            if slow_image_processor_class is not None:
                raise ValueError("Cannot specify both image_processor_class and slow_image_processor_class")
            warnings.warn(
                "The image_processor_class argument is deprecated and will be removed in v4.42. Please use `slow_image_processor_class`, "
                "or `fast_image_processor_class` instead",
                FutureWarning,
            )
            slow_image_processor_class = image_processor_class

        if slow_image_processor_class is None and fast_image_processor_class is None:
            raise ValueError("You need to specify either slow_image_processor_class or fast_image_processor_class")
        if slow_image_processor_class is not None and issubclass(slow_image_processor_class, BaseImageProcessorFast):
            raise ValueError("You passed a fast image processor in as the `slow_image_processor_class`.")
        if fast_image_processor_class is not None and issubclass(fast_image_processor_class, BaseImageProcessor):
            raise ValueError("You passed a slow image processor in as the `fast_image_processor_class`.")

        if (
            slow_image_processor_class is not None
            and fast_image_processor_class is not None
            and issubclass(fast_image_processor_class, BaseImageProcessorFast)
            and fast_image_processor_class.slow_image_processor_class != slow_image_processor_class
        ):
            raise ValueError(
                "The fast processor class you are passing has a `slow_image_processor_class` attribute that is not "
                "consistent with the slow processor class you passed (fast tokenizer has "
                f"{fast_image_processor_class.slow_image_processor_class} and you passed {slow_image_processor_class}. Fix one of those "
                "so they match!"
            )

        # Avoid resetting a set slow/fast image processor if we are passing just the other ones.
        if config_class in IMAGE_PROCESSOR_MAPPING._extra_content:
            existing_slow, existing_fast = IMAGE_PROCESSOR_MAPPING[config_class]
            if slow_image_processor_class is None:
                slow_image_processor_class = existing_slow
            if fast_image_processor_class is None:
                fast_image_processor_class = existing_fast

        IMAGE_PROCESSOR_MAPPING.register(
            config_class, (slow_image_processor_class, fast_image_processor_class), exist_ok=exist_ok
        )<|MERGE_RESOLUTION|>--- conflicted
+++ resolved
@@ -61,11 +61,8 @@
             ("dinov2", ("BitImageProcessor",)),
             ("donut-swin", ("DonutImageProcessor",)),
             ("dpt", ("DPTImageProcessor",)),
-<<<<<<< HEAD
             ("flava", ("FlavaImageProcessor",)),
-=======
             ("efficientnet", ("EfficientNetImageProcessor",)),
->>>>>>> 2f3e4d73
             ("llava_next", ("LlavaNextImageProcessor",)),
             ("llava_next_video", ("LlavaNextVideoImageProcessor",)),
             ("llava_onevision", ("LlavaOnevisionImageProcessor",)),
