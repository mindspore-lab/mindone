--- conflicted
+++ resolved
@@ -52,13 +52,10 @@
             ("blip-2", ("BlipImageProcessor",)),
             ("chameleon", ("ChameleonImageProcessor",)),
             ("clip", ("CLIPImageProcessor",)),
-<<<<<<< HEAD
             ("convnext", ("ConvNextImageProcessor",)),
             ("convnextv2", ("ConvNextImageProcessor",)),
-=======
             ("depth_anything", ("DPTImageProcessor",)),
             ("dinov2", ("BitImageProcessor",)),
->>>>>>> 15fa614e
             ("dpt", ("DPTImageProcessor",)),
             ("llava_next", ("LlavaNextImageProcessor",)),
             ("llava_next_video", ("LlavaNextVideoImageProcessor",)),
