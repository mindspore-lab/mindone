# coding=utf-8
# Copyright 2022 The HuggingFace Inc. team.
#
# This code is adapted from https://github.com/huggingface/transformers
# with modifications to run transformers on mindspore.
#
# Licensed under the Apache License, Version 2.0 (the "License");
# you may not use this file except in compliance with the License.
# You may obtain a copy of the License at
#
#     http://www.apache.org/licenses/LICENSE-2.0
#
# Unless required by applicable law or agreed to in writing, software
# distributed under the License is distributed on an "AS IS" BASIS,
# WITHOUT WARRANTIES OR CONDITIONS OF ANY KIND, either express or implied.
# See the License for the specific language governing permissions and
# limitations under the License.
"""AutoImageProcessor class."""

import importlib
import json
import os
import sys
import warnings
from collections import OrderedDict
from pathlib import Path
from typing import TYPE_CHECKING, Dict, Optional, Tuple, Union

# Build the list of all image processors
import transformers
from packaging import version
from transformers import PretrainedConfig
from transformers.dynamic_module_utils import get_class_from_dynamic_module, resolve_trust_remote_code
from transformers.utils import CONFIG_NAME, cached_file

from ...image_processing_utils import BaseImageProcessor, ImageProcessingMixin
from ...image_processing_utils_fast import BaseImageProcessorFast
from ...utils import IMAGE_PROCESSOR_NAME, is_vision_available, logging
from .auto_factory import _LazyAutoMapping
from .configuration_auto import CONFIG_MAPPING_NAMES, AutoConfig, replace_list_option_in_docstrings

logger = logging.get_logger(__name__)


if TYPE_CHECKING:
    # This significantly improves completion suggestion performance when
    # the transformers package is used with Microsoft's Pylance language server.
    IMAGE_PROCESSOR_MAPPING_NAMES: OrderedDict[str, Tuple[Optional[str], Optional[str]]] = OrderedDict()
else:
    IMAGE_PROCESSOR_MAPPING_NAMES = OrderedDict(
        [
            ("beit", ("BeitImageProcessor",)),
            ("blip", ("BlipImageProcessor",)),
            ("blip-2", ("BlipImageProcessor",)),
            ("chameleon", ("ChameleonImageProcessor",)),
            ("chinese_clip", ("ChineseCLIPImageProcessor",)),
            ("clip", ("CLIPImageProcessor",)),
            ("convnext", ("ConvNextImageProcessor",)),
            ("convnextv2", ("ConvNextImageProcessor",)),
<<<<<<< HEAD
            ("cohere2_vision", ("Cohere2VisionImageProcessorFast",)),
=======
            ("colqwen2", ("Qwen2VLImageProcessor",)),
>>>>>>> 00dda80b
            ("cvt", ("ConvNextImageProcessor",)),
            ("depth_anything", ("DPTImageProcessor",)),
            ("depth_pro", ("DepthProImageProcessor",)),
            ("dinov2", ("BitImageProcessor",)),
            ("dinov3_vit", ("DINOv3ViTImageProcessorFast",)),
            ("dpt", ("DPTImageProcessor",)),
            ("efficientnet", ("EfficientNetImageProcessor",)),
            ("eomt", ("EomtImageProcessor", "EomtImageProcessorFast")),
            ("flava", ("FlavaImageProcessor",)),
            ("got_ocr2", ("GotOcr2ImageProcessor", "GotOcr2ImageProcessorFast")),
            ("llama4", ("Llama4ImageProcessor", "Llama4ImageProcessorFast")),
            ("llava_next", ("LlavaNextImageProcessor", "LlavaNextImageProcessorFast")),
            ("llava_next_video", ("LlavaNextVideoImageProcessor",)),
            ("llava_onevision", ("LlavaOnevisionImageProcessor",)),
            ("maskformer", ("MaskFormerImageProcessor",)),
            ("mllama", ("MllamaImageProcessor",)),
            ("oneformer", ("OneFormerImageProcessor",)),
            ("owlv2", ("Owlv2ImageProcessor",)),
            ("owlvit", ("OwlViTImageProcessor",)),
            ("phi4_multimodal", (None, "Phi4MultimodalImageProcessorFast")),
            ("qwen2_5_vl", ("Qwen2VLImageProcessor", "Qwen2VLImageProcessorFast")),
            ("qwen2_vl", ("Qwen2VLImageProcessor", "Qwen2VLImageProcessorFast")),
            ("sam", ("SamImageProcessor",)),
            ("segformer", ("SegformerImageProcessor",)),
            ("siglip", ("SiglipImageProcessor", "SiglipImageProcessorFast")),
            ("videomae", ("VideoMAEImageProcessor",)),
            ("yolos", ("YolosImageProcessor",)),
        ]
    )


if version.parse(transformers.__version__) >= version.parse("4.53.0"):
    IMAGE_PROCESSOR_MAPPING_NAMES.update({"glm4v": ("Glm4vImageProcessor", "Glm4vImageProcessorFast")})

if version.parse(transformers.__version__) >= version.parse("4.57.0"):
    IMAGE_PROCESSOR_MAPPING_NAMES.update({"qwen3_vl": ("Qwen2VLImageProcessor", "Qwen2VLImageProcessorFast")})

for model_type, image_processors in IMAGE_PROCESSOR_MAPPING_NAMES.items():
    slow_image_processor_class, *fast_image_processor_class = image_processors
    if not is_vision_available():
        slow_image_processor_class = None

    # If the fast image processor is not defined, or torchvision is not available, we set it to None
    if not fast_image_processor_class or fast_image_processor_class[0] is None:
        fast_image_processor_class = None
    else:
        fast_image_processor_class = fast_image_processor_class[0]

    IMAGE_PROCESSOR_MAPPING_NAMES[model_type] = (slow_image_processor_class, fast_image_processor_class)

IMAGE_PROCESSOR_MAPPING = _LazyAutoMapping(CONFIG_MAPPING_NAMES, IMAGE_PROCESSOR_MAPPING_NAMES)


def image_processor_class_from_name(class_name: str):
    if class_name == "BaseImageProcessorFast":
        return BaseImageProcessorFast

    for module_name, extractors in IMAGE_PROCESSOR_MAPPING_NAMES.items():
        if class_name in extractors:
            sub_path = os.path.abspath(os.path.dirname(__file__))
            sub_path = str(Path(sub_path).parent)
            sys.path.insert(0, sub_path)
            module = importlib.import_module("mindone.transformers")

            try:
                return getattr(module, class_name)
            except AttributeError:
                continue

    for _, extractors in IMAGE_PROCESSOR_MAPPING._extra_content.items():
        for extractor in extractors:
            if getattr(extractor, "__name__", None) == class_name:
                return extractor

    # We did not find the class, but maybe it's because a dep is missing. In that case, the class will be in the main
    # init and we return the proper dummy to get an appropriate error message.
    main_module = importlib.import_module("transformers")
    if hasattr(main_module, class_name):
        return getattr(main_module, class_name)

    return None


def get_image_processor_config(
    pretrained_model_name_or_path: Union[str, os.PathLike],
    cache_dir: Optional[Union[str, os.PathLike]] = None,
    force_download: bool = False,
    resume_download: Optional[bool] = None,
    proxies: Optional[Dict[str, str]] = None,
    token: Optional[Union[bool, str]] = None,
    revision: Optional[str] = None,
    local_files_only: bool = False,
    **kwargs,
):
    """
    Loads the image processor configuration from a pretrained model image processor configuration.

    Args:
        pretrained_model_name_or_path (`str` or `os.PathLike`):
            This can be either:

            - a string, the *model id* of a pretrained model configuration hosted inside a model repo on
              huggingface.co.
            - a path to a *directory* containing a configuration file saved using the
              [`~PreTrainedTokenizer.save_pretrained`] method, e.g., `./my_model_directory/`.

        cache_dir (`str` or `os.PathLike`, *optional*):
            Path to a directory in which a downloaded pretrained model configuration should be cached if the standard
            cache should not be used.
        force_download (`bool`, *optional*, defaults to `False`):
            Whether or not to force to (re-)download the configuration files and override the cached versions if they
            exist.
        resume_download:
            Deprecated and ignored. All downloads are now resumed by default when possible.
            Will be removed in v5 of Transformers.
        proxies (`Dict[str, str]`, *optional*):
            A dictionary of proxy servers to use by protocol or endpoint, e.g., `{'http': 'foo.bar:3128',
            'http://hostname': 'foo.bar:4012'}.` The proxies are used on each request.
        token (`str` or *bool*, *optional*):
            The token to use as HTTP bearer authorization for remote files. If `True`, will use the token generated
            when running `huggingface-cli login` (stored in `~/.huggingface`).
        revision (`str`, *optional*, defaults to `"main"`):
            The specific model version to use. It can be a branch name, a tag name, or a commit id, since we use a
            git-based system for storing models and other artifacts on huggingface.co, so `revision` can be any
            identifier allowed by git.
        local_files_only (`bool`, *optional*, defaults to `False`):
            If `True`, will only try to load the image processor configuration from local files.

    <Tip>

    Passing `token=True` is required when you want to use a private model.

    </Tip>

    Returns:
        `Dict`: The configuration of the image processor.

    Examples:

    ```python
    # Download configuration from huggingface.co and cache.
    image_processor_config = get_image_processor_config("google-bert/bert-base-uncased")
    # This model does not have a image processor config so the result will be an empty dict.
    image_processor_config = get_image_processor_config("FacebookAI/xlm-roberta-base")

    # Save a pretrained image processor locally and you can reload its config
    from transformers import AutoTokenizer

    image_processor = AutoImageProcessor.from_pretrained("google/vit-base-patch16-224-in21k")
    image_processor.save_pretrained("image-processor-test")
    image_processor_config = get_image_processor_config("image-processor-test")
    ```"""
    use_auth_token = kwargs.pop("use_auth_token", None)
    if use_auth_token is not None:
        warnings.warn(
            "The `use_auth_token` argument is deprecated and will be removed in v5 of Transformers. Please use `token` instead.",
            FutureWarning,
        )
        if token is not None:
            raise ValueError("`token` and `use_auth_token` are both specified. Please set only the argument `token`.")
        token = use_auth_token

    resolved_config_file = cached_file(
        pretrained_model_name_or_path,
        IMAGE_PROCESSOR_NAME,
        cache_dir=cache_dir,
        force_download=force_download,
        resume_download=resume_download,
        proxies=proxies,
        token=token,
        revision=revision,
        local_files_only=local_files_only,
        _raise_exceptions_for_gated_repo=False,
        _raise_exceptions_for_missing_entries=False,
        _raise_exceptions_for_connection_errors=False,
    )
    if resolved_config_file is None:
        logger.info(
            "Could not locate the image processor configuration file, will try to use the model config instead."
        )
        return {}

    with open(resolved_config_file, encoding="utf-8") as reader:
        return json.load(reader)


def _warning_fast_image_processor_available(fast_class):
    logger.warning(
        f"Fast image processor class {fast_class} is available for this model. "
        "Using slow image processor class. To use the fast image processor class set `use_fast=True`."
    )


class AutoImageProcessor:
    r"""
    This is a generic image processor class that will be instantiated as one of the image processor classes of the
    library when created with the [`AutoImageProcessor.from_pretrained`] class method.

    This class cannot be instantiated directly using `__init__()` (throws an error).
    """

    def __init__(self):
        raise EnvironmentError(
            "AutoImageProcessor is designed to be instantiated "
            "using the `AutoImageProcessor.from_pretrained(pretrained_model_name_or_path)` method."
        )

    @classmethod
    @replace_list_option_in_docstrings(IMAGE_PROCESSOR_MAPPING_NAMES)
    def from_pretrained(cls, pretrained_model_name_or_path, *inputs, **kwargs):
        r"""
        Instantiate one of the image processor classes of the library from a pretrained model vocabulary.

        The image processor class to instantiate is selected based on the `model_type` property of the config object
        (either passed as an argument or loaded from `pretrained_model_name_or_path` if possible), or when it's
        missing, by falling back to using pattern matching on `pretrained_model_name_or_path`:

        List options

        Params:
            pretrained_model_name_or_path (`str` or `os.PathLike`):
                This can be either:

                - a string, the *model id* of a pretrained image_processor hosted inside a model repo on
                  huggingface.co.
                - a path to a *directory* containing a image processor file saved using the
                  [`~image_processing_utils.ImageProcessingMixin.save_pretrained`] method, e.g.,
                  `./my_model_directory/`.
                - a path or url to a saved image processor JSON *file*, e.g.,
                  `./my_model_directory/preprocessor_config.json`.
            cache_dir (`str` or `os.PathLike`, *optional*):
                Path to a directory in which a downloaded pretrained model image processor should be cached if the
                standard cache should not be used.
            force_download (`bool`, *optional*, defaults to `False`):
                Whether or not to force to (re-)download the image processor files and override the cached versions if
                they exist.
            resume_download:
                Deprecated and ignored. All downloads are now resumed by default when possible.
                Will be removed in v5 of Transformers.
            proxies (`Dict[str, str]`, *optional*):
                A dictionary of proxy servers to use by protocol or endpoint, e.g., `{'http': 'foo.bar:3128',
                'http://hostname': 'foo.bar:4012'}.` The proxies are used on each request.
            token (`str` or *bool*, *optional*):
                The token to use as HTTP bearer authorization for remote files. If `True`, will use the token generated
                when running `huggingface-cli login` (stored in `~/.huggingface`).
            revision (`str`, *optional*, defaults to `"main"`):
                The specific model version to use. It can be a branch name, a tag name, or a commit id, since we use a
                git-based system for storing models and other artifacts on huggingface.co, so `revision` can be any
                identifier allowed by git.
            use_fast (`bool`, *optional*, defaults to `False`):
                Use a fast torchvision-base image processor if it is supported for a given model.
                If a fast tokenizer is not available for a given model, a normal numpy-based image processor
                is returned instead.
            return_unused_kwargs (`bool`, *optional*, defaults to `False`):
                If `False`, then this function returns just the final image processor object. If `True`, then this
                functions returns a `Tuple(image_processor, unused_kwargs)` where *unused_kwargs* is a dictionary
                consisting of the key/value pairs whose keys are not image processor attributes: i.e., the part of
                `kwargs` which has not been used to update `image_processor` and is otherwise ignored.
            trust_remote_code (`bool`, *optional*, defaults to `False`):
                Whether or not to allow for custom models defined on the Hub in their own modeling files. This option
                should only be set to `True` for repositories you trust and in which you have read the code, as it will
                execute code present on the Hub on your local machine.
            kwargs (`Dict[str, Any]`, *optional*):
                The values in kwargs of any keys which are image processor attributes will be used to override the
                loaded values. Behavior concerning key/value pairs whose keys are *not* image processor attributes is
                controlled by the `return_unused_kwargs` keyword parameter.

        <Tip>

        Passing `token=True` is required when you want to use a private model.

        </Tip>

        Examples:

        ```python
        >>> from transformers import AutoImageProcessor

        >>> # Download image processor from huggingface.co and cache.
        >>> image_processor = AutoImageProcessor.from_pretrained("google/vit-base-patch16-224-in21k")

        >>> # If image processor files are in a directory (e.g. image processor was saved using *save_pretrained('./test/saved_model/')*)
        >>> # image_processor = AutoImageProcessor.from_pretrained("./test/saved_model/")
        ```"""
        use_auth_token = kwargs.pop("use_auth_token", None)
        if use_auth_token is not None:
            warnings.warn(
                "The `use_auth_token` argument is deprecated and will be removed in v5 of Transformers. Please use `token` instead.",
                FutureWarning,
            )
            if kwargs.get("token", None) is not None:
                raise ValueError(
                    "`token` and `use_auth_token` are both specified. Please set only the argument `token`."
                )
            kwargs["token"] = use_auth_token

        config = kwargs.pop("config", None)
        use_fast = kwargs.pop("use_fast", None)
        trust_remote_code = kwargs.pop("trust_remote_code", None)
        kwargs["_from_auto"] = True

        config_dict, _ = ImageProcessingMixin.get_image_processor_dict(pretrained_model_name_or_path, **kwargs)
        image_processor_class = config_dict.get("image_processor_type", None)
        image_processor_auto_map = None
        if "AutoImageProcessor" in config_dict.get("auto_map", {}):
            image_processor_auto_map = config_dict["auto_map"]["AutoImageProcessor"]

        # If we still don't have the image processor class, check if we're loading from a previous feature extractor config
        # and if so, infer the image processor class from there.
        if image_processor_class is None and image_processor_auto_map is None:
            feature_extractor_class = config_dict.pop("feature_extractor_type", None)
            if feature_extractor_class is not None:
                image_processor_class = feature_extractor_class.replace("FeatureExtractor", "ImageProcessor")
            if "AutoFeatureExtractor" in config_dict.get("auto_map", {}):
                feature_extractor_auto_map = config_dict["auto_map"]["AutoFeatureExtractor"]
                image_processor_auto_map = feature_extractor_auto_map.replace("FeatureExtractor", "ImageProcessor")

        # If we don't find the image processor class in the image processor config, let's try the model config.
        if image_processor_class is None and image_processor_auto_map is None:
            if not isinstance(config, PretrainedConfig):
                config = AutoConfig.from_pretrained(
                    pretrained_model_name_or_path, trust_remote_code=trust_remote_code, **kwargs
                )
            # It could be in `config.image_processor_type``
            image_processor_class = getattr(config, "image_processor_type", None)
            if hasattr(config, "auto_map") and "AutoImageProcessor" in config.auto_map:
                image_processor_auto_map = config.auto_map["AutoImageProcessor"]

        if image_processor_class is not None:
            # Update class name to reflect the use_fast option. If class is not found, None is returned.
            if use_fast is not None:
                if use_fast and not image_processor_class.endswith("Fast"):
                    image_processor_class += "Fast"
                elif not use_fast and image_processor_class.endswith("Fast"):
                    image_processor_class = image_processor_class[:-4]
            image_processor_class = image_processor_class_from_name(image_processor_class)

        has_remote_code = image_processor_auto_map is not None
        has_local_code = image_processor_class is not None or type(config) in IMAGE_PROCESSOR_MAPPING
        trust_remote_code = resolve_trust_remote_code(
            trust_remote_code, pretrained_model_name_or_path, has_local_code, has_remote_code
        )

        if image_processor_auto_map is not None and not isinstance(image_processor_auto_map, tuple):
            # In some configs, only the slow image processor class is stored
            image_processor_auto_map = (image_processor_auto_map, None)

        if has_remote_code and trust_remote_code:
            if not use_fast and image_processor_auto_map[1] is not None:
                _warning_fast_image_processor_available(image_processor_auto_map[1])

            if use_fast and image_processor_auto_map[1] is not None:
                class_ref = image_processor_auto_map[1]
            else:
                class_ref = image_processor_auto_map[0]
            image_processor_class = get_class_from_dynamic_module(class_ref, pretrained_model_name_or_path, **kwargs)
            _ = kwargs.pop("code_revision", None)
            if os.path.isdir(pretrained_model_name_or_path):
                image_processor_class.register_for_auto_class()
            return image_processor_class.from_dict(config_dict, **kwargs)
        elif image_processor_class is not None:
            return image_processor_class.from_dict(config_dict, **kwargs)
        # Last try: we use the IMAGE_PROCESSOR_MAPPING.
        elif type(config) in IMAGE_PROCESSOR_MAPPING:
            image_processor_tuple = IMAGE_PROCESSOR_MAPPING[type(config)]

            image_processor_class_py, image_processor_class_fast = image_processor_tuple

            if not use_fast and image_processor_class_fast is not None:
                _warning_fast_image_processor_available(image_processor_class_fast)

            if image_processor_class_fast and (use_fast or image_processor_class_py is None):
                return image_processor_class_fast.from_pretrained(pretrained_model_name_or_path, *inputs, **kwargs)
            else:
                if image_processor_class_py is not None:
                    return image_processor_class_py.from_pretrained(pretrained_model_name_or_path, *inputs, **kwargs)
                else:
                    raise ValueError(
                        "This image processor cannot be instantiated. Please make sure you have `Pillow` installed."
                    )

        raise ValueError(
            f"Unrecognized image processor in {pretrained_model_name_or_path}. Should have a "
            f"`image_processor_type` key in its {IMAGE_PROCESSOR_NAME} of {CONFIG_NAME}, or one of the following "
            f"`model_type` keys in its {CONFIG_NAME}: {', '.join(c for c in IMAGE_PROCESSOR_MAPPING_NAMES.keys())}"
        )

    @staticmethod
    def register(
        config_class,
        image_processor_class=None,
        slow_image_processor_class=None,
        fast_image_processor_class=None,
        exist_ok=False,
    ):
        """
        Register a new image processor for this class.

        Args:
            config_class ([`PretrainedConfig`]):
                The configuration corresponding to the model to register.
            image_processor_class ([`ImageProcessingMixin`]): The image processor to register.
        """
        if image_processor_class is not None:
            if slow_image_processor_class is not None:
                raise ValueError("Cannot specify both image_processor_class and slow_image_processor_class")
            warnings.warn(
                "The image_processor_class argument is deprecated and will be removed in v4.42. Please use `slow_image_processor_class`, "
                "or `fast_image_processor_class` instead",
                FutureWarning,
            )
            slow_image_processor_class = image_processor_class

        if slow_image_processor_class is None and fast_image_processor_class is None:
            raise ValueError("You need to specify either slow_image_processor_class or fast_image_processor_class")
        if slow_image_processor_class is not None and issubclass(slow_image_processor_class, BaseImageProcessorFast):
            raise ValueError("You passed a fast image processor in as the `slow_image_processor_class`.")
        if fast_image_processor_class is not None and issubclass(fast_image_processor_class, BaseImageProcessor):
            raise ValueError("You passed a slow image processor in as the `fast_image_processor_class`.")

        if (
            slow_image_processor_class is not None
            and fast_image_processor_class is not None
            and issubclass(fast_image_processor_class, BaseImageProcessorFast)
            and fast_image_processor_class.slow_image_processor_class != slow_image_processor_class
        ):
            raise ValueError(
                "The fast processor class you are passing has a `slow_image_processor_class` attribute that is not "
                "consistent with the slow processor class you passed (fast tokenizer has "
                f"{fast_image_processor_class.slow_image_processor_class} and you passed {slow_image_processor_class}. Fix one of those "
                "so they match!"
            )

        # Avoid resetting a set slow/fast image processor if we are passing just the other ones.
        if config_class in IMAGE_PROCESSOR_MAPPING._extra_content:
            existing_slow, existing_fast = IMAGE_PROCESSOR_MAPPING[config_class]
            if slow_image_processor_class is None:
                slow_image_processor_class = existing_slow
            if fast_image_processor_class is None:
                fast_image_processor_class = existing_fast

        IMAGE_PROCESSOR_MAPPING.register(
            config_class, (slow_image_processor_class, fast_image_processor_class), exist_ok=exist_ok
        )<|MERGE_RESOLUTION|>--- conflicted
+++ resolved
@@ -57,11 +57,8 @@
             ("clip", ("CLIPImageProcessor",)),
             ("convnext", ("ConvNextImageProcessor",)),
             ("convnextv2", ("ConvNextImageProcessor",)),
-<<<<<<< HEAD
             ("cohere2_vision", ("Cohere2VisionImageProcessorFast",)),
-=======
             ("colqwen2", ("Qwen2VLImageProcessor",)),
->>>>>>> 00dda80b
             ("cvt", ("ConvNextImageProcessor",)),
             ("depth_anything", ("DPTImageProcessor",)),
             ("depth_pro", ("DepthProImageProcessor",)),
