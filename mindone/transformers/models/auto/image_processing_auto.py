--- conflicted
+++ resolved
@@ -60,11 +60,7 @@
             ("depth_pro", ("DepthProImageProcessor",)),
             ("dinov2", ("BitImageProcessor",)),
             ("dpt", ("DPTImageProcessor",)),
-<<<<<<< HEAD
-            ("videomae", ("VideoMAEImageProcessor",)),
-=======
             ("efficientnet", ("EfficientNetImageProcessor",)),
->>>>>>> 10f67818
             ("llava_next", ("LlavaNextImageProcessor",)),
             ("llava_next_video", ("LlavaNextVideoImageProcessor",)),
             ("llava_onevision", ("LlavaOnevisionImageProcessor",)),
@@ -72,6 +68,7 @@
             ("qwen2_5_vl", ("Qwen2VLImageProcessor",)),
             ("owlv2", ("Owlv2ImageProcessor",)),
             ("owlvit", ("OwlViTImageProcessor",)),
+            ("videomae", ("VideoMAEImageProcessor",)),
             ("sam", ("SamImageProcessor",)),
             ("segformer", ("SegformerImageProcessor",)),
             ("siglip", ("SiglipImageProcessor", "SiglipImageProcessorFast")),
