--- conflicted
+++ resolved
@@ -56,11 +56,8 @@
             ("llava_next", ("LlavaNextImageProcessor",)),
             ("llava_next_video", ("LlavaNextVideoImageProcessor",)),
             ("llava_onevision", ("LlavaOnevisionImageProcessor",)),
-<<<<<<< HEAD
             ("segformer", ("SegformerImageProcessor",)),
-=======
             ("siglip", ("SiglipImageProcessor", "SiglipImageProcessorFast")),
->>>>>>> d0ed4c3f
         ]
     )
 
