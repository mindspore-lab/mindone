# coding=utf-8
# Copyright 2018 The HuggingFace Inc. team.
#
# This code is adapted from https://github.com/huggingface/transformers
# with modifications to run transformers on mindspore.
#
# Licensed under the Apache License, Version 2.0 (the "License");
# you may not use this file except in compliance with the License.
# You may obtain a copy of the License at
#
#     http://www.apache.org/licenses/LICENSE-2.0
#
# Unless required by applicable law or agreed to in writing, software
# distributed under the License is distributed on an "AS IS" BASIS,
# WITHOUT WARRANTIES OR CONDITIONS OF ANY KIND, either express or implied.
# See the License for the specific language governing permissions and
# limitations under the License.
"""Auto Model class."""

import warnings
from collections import OrderedDict

import transformers
from packaging import version
from transformers.utils import logging

from .auto_factory import _BaseAutoBackboneClass, _BaseAutoModelClass, _LazyAutoMapping, auto_class_update
from .configuration_auto import CONFIG_MAPPING_NAMES

logger = logging.get_logger(__name__)

MODEL_MAPPING_NAMES = OrderedDict(
    [
        # Base model mapping
        ("albert", "AlbertModel"),
        ("align", "AlignModel"),
        ("altclip", "AltCLIPModel"),
        ("aria", "AriaForConditionalGeneration"),
        ("aria_text", "AriaTextModel"),
        ("bamba", "BambaModel"),
        ("bert", "BertModel"),
        ("bert-generation", "BertGenerationEncoder"),
        ("bart", "BartModel"),
        ("camembert", "CamembertModel"),
        ("mvp", "MvpModel"),
        ("nllb-moe", "NllbMoeModel"),
        ("convbert", "ConvBertModel"),
        ("bert", "BertModel"),
        ("bit", "BitModel"),
        ("blenderbot", "BlenderbotModel"),
        ("blenderbot-small", "BlenderbotSmallModel"),
        ("blip", "BlipModel"),
        ("blip-2", "Blip2Model"),
        ("bloom", "BloomModel"),
        ("camembert", "CamembertModel"),
        ("canine", "CanineModel"),
        ("chameleon", "ChameleonModel"),
        ("chinese_clip", "ChineseCLIPModel"),
        ("chinese_clip_vision_model", "ChineseCLIPVisionModel"),
        ("clap", "ClapModel"),
        ("clip", "CLIPModel"),
        ("clip_text_model", "CLIPTextModel"),
        ("clip_vision_model", "CLIPVisionModel"),
        ("clipseg", "CLIPSegModel"),
        ("clvp", "ClvpModelForConditionalGeneration"),
        ("codegen", "CodeGenModel"),
        ("cohere2", "Cohere2Model"),
        ("convbert", "ConvBertModel"),
        ("convnext", "ConvNextModel"),
        ("convnextv2", "ConvNextV2Model"),
        ("ctrl", "CTRLModel"),
        ("cvt", "CvtModel"),
        ("dac", "DacModel"),
        ("data2vec-audio", "Data2VecAudioModel"),
        ("data2vec-text", "Data2VecTextModel"),
        ("data2vec-vision", "Data2VecVisionModel"),
        ("deberta", "DebertaModel"),
        ("deberta-v2", "DebertaV2Model"),
        ("deit", "DeiTModel"),
        ("depth_pro", "DepthProModel"),
        ("detr", "DetrModel"),
        ("diffllama", "DiffLlamaModel"),
        ("dinov2", "Dinov2Model"),
        ("distilbert", "DistilBertModel"),
        ("dpr", "DPRQuestionEncoder"),
        ("dpt", "DPTModel"),
        ("efficientnet", "EfficientNetModel"),
        ("electra", "ElectraModel"),
        ("encodec", "EncodecModel"),
        ("falcon", "FalconModel"),
        ("fastspeech2_conformer", "FastSpeech2ConformerModel"),
        ("fsmt", "FSMTModel"),
        ("funnel", ("FunnelModel", "FunnelBaseModel")),
        ("gemma", "GemmaModel"),
        ("gemma2", "Gemma2Model"),
        ("gemma3_text", "Gemma3TextModel"),
        ("git", "GitModel"),
        ("glm", "GlmModel"),
        ("glpn", "GLPNModel"),
        ("got_ocr2", "GotOcr2ForConditionalGeneration"),
        ("gpt_neo", "GPTNeoModel"),
        ("gpt2", "GPT2Model"),
        ("granite", "GraniteModel"),
        ("granitemoe", "GraniteMoeModel"),
        ("granitemoeshared", "GraniteMoeSharedModel"),
        ("groupvit", "GroupViTModel"),
        ("helium", "HeliumModel"),
        ("grounding-dino", "GroundingDinoModel"),
        ("hiera", "HieraModel"),
        ("hubert", "HubertModel"),
        ("ibert", "IBertModel"),
        ("idefics", "IdeficsModel"),
        ("idefics2", "Idefics2Model"),
        ("idefics3", "Idefics3Model"),
        ("idefics3_vision", "Idefics3VisionTransformer"),
        ("ijepa", "IJepaModel"),
        ("imagegpt", "ImageGPTModel"),
        ("jetmoe", "JetMoeModel"),
        ("kosmos-2", "Kosmos2Model"),
        ("led", "LEDModel"),
        ("levit", "LevitModel"),
        ("lilt", "LiltModel"),
        ("llama", "LlamaModel"),
        ("longformer", "LongformerModel"),
        ("longt5", "LongT5Model"),
        ("luke", "LukeModel"),
        ("m2m_100", "M2M100Model"),
        ("marian", "MarianModel"),
        ("mamba", "MambaModel"),
        ("mamba2", "Mamba2Model"),
        ("mbart", "MBartModel"),
        ("megatron-bert", "MegatronBertModel"),
        ("mgp-str", "MgpstrForSceneTextRecognition"),
        ("mimi", "MimiModel"),
        ("mistral", "MistralModel"),
        ("mixtral", "MixtralModel"),
        ("mobilebert", "MobileBertModel"),
        ("moonshine", "MoonshineModel"),
        ("moshi", "MoshiModel"),
        ("mpnet", "MPNetModel"),
        ("mpt", "MptModel"),
        ("mt5", "MT5Model"),
        ("mvp", "MvpModel"),
        ("nystromformer", "NystromformerModel"),
        ("olmoe", "OlmoeModel"),
        ("opt", "OPTModel"),
        ("owlv2", "Owlv2Model"),
        ("owlvit", "OwlViTModel"),
        ("pegasus", "PegasusModel"),
        ("pegasus_x", "PegasusXModel"),
        ("persimmon", "PersimmonModel"),
        ("olmo", "OlmoModel"),
        ("olmo2", "Olmo2Model"),
        ("phi", "PhiModel"),
        ("phi3", "Phi3Model"),
        ("pixtral", "PixtralVisionModel"),
        ("poolformer", "PoolFormerModel"),
        ("prophetnet", "ProphetNetModel"),
        ("qwen2", "Qwen2Model"),
        ("qwen2_5_vl", "Qwen2_5_VLModel"),
        ("qwen2_audio_encoder", "Qwen2AudioEncoder"),
        ("qwen2_vl", "Qwen2VLModel"),
        ("recurrent_gemma", "RecurrentGemmaModel"),
        ("rembert", "RemBertModel"),
        ("resnet", "ResNetModel"),
        ("roberta", "RobertaModel"),
        ("rwkv", "RwkvModel"),
        ("sam", "SamModel"),
        ("seamless_m4t_v2", "SeamlessM4Tv2Model"),
        ("segformer", "SegformerModel"),
        ("sew", "SEWModel"),
        ("sew-d", "SEWDModel"),
        ("siglip", "SiglipModel"),
        ("siglip2", "Siglip2Model"),
        ("siglip_vision_model", "SiglipVisionModel"),
        ("smolvlm", "SmolVLMModel"),
        ("smolvlm_vision", "SmolVLMVisionTransformer"),
        ("speech_to_text", "Speech2TextModel"),
        ("speecht5", "SpeechT5Model"),
        ("squeezebert", "SqueezeBertModel"),
        ("stablelm", "StableLmModel"),
        ("starcoder2", "Starcoder2Model"),
        ("swin2sr", "Swin2SRModel"),
        ("swinv2", "Swinv2Model"),
        ("t5", "T5Model"),
        ("table-transformer", "TableTransformerModel"),
        ("tapas", "TapasModel"),
        ("timesformer", "TimesformerModel"),
        ("tvp", "TvpModel"),
        ("umt5", "UMT5Model"),
        ("unispeech", "UniSpeechModel"),
        ("unispeech-sat", "UniSpeechSatModel"),
        ("univnet", "UnivNetModel"),
        ("vilt", "ViltModel"),
        ("visual_bert", "VisualBertModel"),
        ("vit", "ViTModel"),
        ("vit_msn", "ViTMSNModel"),
        ("vitdet", "VitDetModel"),
        ("vivit", "VivitModel"),
        ("wav2vec2", "Wav2Vec2Model"),
        ("whisper", "WhisperModel"),
        ("xclip", "XCLIPModel"),
        ("xlm-roberta", "XLMRobertaModel"),
        ("gpt_bigcode", "GPTBigCodeModel"),
        ("gpt_neox", "GPTNeoXModel"),
        ("gptj", "GPTJModel"),
        ("xlm-roberta-xl", "XLMRobertaXLModel"),
        ("mobilenet_v1", "MobileNetV1Model"),
        ("mobilenet_v2", "MobileNetV2Model"),
        ("gpt_neox_japanese", "GPTNeoXJapaneseModel"),
        ("yolos", "YolosModel"),
        ("zamba", "ZambaModel"),
        ("zamba2", "Zamba2Model"),
    ]
)

MODEL_FOR_PRETRAINING_MAPPING_NAMES = OrderedDict(
    [
        # Model for pre-training mapping
        ("albert", "AlbertForPreTraining"),
        ("bart", "BartForConditionalGeneration"),
        ("bert", "BertForPreTraining"),
        ("bloom", "BloomForCausalLM"),
        ("camembert", "CamembertForMaskedLM"),
        ("colpali", "ColPaliForRetrieval"),
        ("ctrl", "CTRLLMHeadModel"),
        ("data2vec-text", "Data2VecTextForMaskedLM"),
        ("distilbert", "DistilBertForMaskedLM"),
        ("electra", "ElectraForPreTraining"),
        ("fsmt", "FSMTForConditionalGeneration"),
        ("funnel", "FunnelForPreTraining"),
        ("gpt2", "GPT2LMHeadModel"),
        ("mamba", "MambaForCausalLM"),
        ("mamba2", "Mamba2ForCausalLM"),
        ("mbart", "MBartForConditionalGeneration"),
        ("gemma3", "Gemma3ForConditionalGeneration"),
        ("hiera", "HieraForPreTraining"),
        ("hubert", "HubertForPreTraining"),
        ("ibert", "IBertForMaskedLM"),
        ("idefics", "IdeficsForVisionText2Text"),
        ("idefics2", "Idefics2ForConditionalGeneration"),
        ("idefics3", "Idefics3ForConditionalGeneration"),
        ("llava", "LlavaForConditionalGeneration"),
        ("llava_next", "LlavaNextForConditionalGeneration"),
        ("llava_next_video", "LlavaNextVideoForConditionalGeneration"),
        ("llava_onevision", "LlavaOnevisionForConditionalGeneration"),
        ("longformer", "LongformerForMaskedLM"),
        ("luke", "LukeForMaskedLM"),
        ("mobilebert", "MobileBertForPreTraining"),
        ("qwen2_audio", "Qwen2AudioForConditionalGeneration"),
        ("roberta", "RobertaForMaskedLM"),
        ("megatron-bert", "MegatronBertForPreTraining"),
        ("mistral3", "Mistral3ForConditionalGeneration"),
        ("mllama", "MllamaForConditionalGeneration"),
        ("mobilebert", "MobileBertForPreTraining"),
        ("mpnet", "MPNetForMaskedLM"),
        ("mpt", "MptForCausalLM"),
        ("nllb-moe", "NllbMoeForConditionalGeneration"),
        ("mvp", "MvpForConditionalGeneration"),
        ("paligemma", "PaliGemmaForConditionalGeneration"),
        ("qwen2_audio", "Qwen2AudioForConditionalGeneration"),
        ("roberta", "RobertaForMaskedLM"),
        ("rwkv", "RwkvForCausalLM"),
        ("squeezebert", "SqueezeBertForMaskedLM"),
        ("t5", "T5ForConditionalGeneration"),
        ("tapas", "TapasForMaskedLM"),
        ("unispeech", "UniSpeechForPreTraining"),
        ("unispeec-sat", "UniSpeechSatForPreTraining"),
        ("video_llava", "VideoLlavaForConditionalGeneration"),
        ("vipllava", "VipLlavaForConditionalGeneration"),
        ("visual_bert", "VisualBertForPreTraining"),
        ("wav2vec2", "Wav2Vec2ForPreTraining"),
        ("xlm-roberta", "XLMRobertaForMaskedLM"),
        ("xlm-roberta-xl", "XLMRobertaXLForMaskedLM"),
        ("gpt_neox_japanese", "GPTNeoXJapanesePreTrainedModel"),
    ]
)

MODEL_WITH_LM_HEAD_MAPPING_NAMES = OrderedDict(
    [
        # Model with LM heads mapping
        ("albert", "AlbertForMaskedLM"),
        ("mvp", "MvpForConditionalGeneration"),
        ("bart", "BartForConditionalGeneration"),
        ("bloom", "BloomForCausalLM"),
        ("bert", "BertForMaskedLM"),
        ("blenderbot-small", "BlenderbotSmallForConditionalGeneration"),
        ("camembert", "CamembertForMaskedLM"),
        ("convbert", "ConvBertForMaskedLM"),
        ("codegen", "CodeGenForCausalLM"),
        ("ctrl", "CTRLLMHeadModel"),
        ("data2vec-text", "Data2VecTextForMaskedLM"),
        ("deberta", "DebertaForMaskedLM"),
        ("deberta-v2", "DebertaV2ForMaskedLM"),
        ("distilbert", "DistilBertForMaskedLM"),
        ("electra", "ElectraForMaskedLM"),
        ("encoder-decoder", "EncoderDecoderModel"),
        ("fsmt", "FSMTForConditionalGeneration"),
        ("funnel", "FunnelForMaskedLM"),
        ("git", "GitForCausalLM"),
        ("gpt_neo", "GPTNeoForCausalLM"),
        ("gpt2", "GPT2LMHeadModel"),
        ("ibert", "IBertForMaskedLM"),
        ("led", "LEDForConditionalGeneration"),
        ("longformer", "LongformerForMaskedLM"),
        ("longt5", "LongT5ForConditionalGeneration"),
        ("luke", "LukeForMaskedLM"),
        ("camembert", "CamembertForMaskedLM"),
        ("roberta", "RobertaForMaskedLM"),
        ("marian", "MarianMTModel"),
        ("mamba", "MambaForCausalLM"),
        ("mamba2", "Mamba2ForCausalLM"),
        ("mbart", "MBartForConditionalGeneration"),
        ("m2m_100", "M2M100ForConditionalGeneration"),
        ("megatron-bert", "MegatronBertForCausalLM"),
        ("mobilebert", "MobileBertForMaskedLM"),
        ("moonshine", "MoonshineForConditionalGeneration"),
        ("mpnet", "MPNetForMaskedLM"),
        ("mpt", "MptForCausalLM"),
        ("nllb-moe", "NllbMoeForConditionalGeneration"),
        ("nystromformer", "NystromformerForMaskedLM"),
        ("pegasus_x", "PegasusXForConditionalGeneration"),
        ("pop2piano", "Pop2PianoForConditionalGeneration"),
        ("rembert", "RemBertForMaskedLM"),
        ("rwkv", "RwkvForCausalLM"),
        ("speech_to_text", "Speech2TextForConditionalGeneration"),
        ("squeezebert", "SqueezeBertForMaskedLM"),
        ("t5", "T5ForConditionalGeneration"),
        ("tapas", "TapasForMaskedLM"),
        ("wav2vec2", "Wav2Vec2ForMaskedLM"),
        ("whisper", "WhisperForConditionalGeneration"),
        ("xlm-roberta", "XLMRobertaForMaskedLM"),
        ("xlm-roberta-xl", "XLMRobertaXLForMaskedLM"),
    ]
)

MODEL_FOR_CAUSAL_LM_MAPPING_NAMES = OrderedDict(
    [
        # Model for Causal LM mapping
        ("aria_text", "AriaTextForCausalLM"),
        ("bamba", "BambaForCausalLM"),
        ("bart", "BartForCausalLM"),
        ("bert", "BertLMHeadModel"),
        ("bert-generation", "BertGenerationDecoder"),
        ("blenderbot", "BlenderbotForCausalLM"),
        ("blenderbot-small", "BlenderbotSmallForCausalLM"),
        ("bloom", "BloomForCausalLM"),
        ("camembert", "CamembertForCausalLM"),
        ("cohere2", "Cohere2ForCausalLM"),
        ("ctrl", "CTRLLMHeadModel"),
        ("data2vec-text", "Data2VecTextForCausalLM"),
        ("diffllama", "DiffLlamaForCausalLM"),
        ("emu3", "Emu3ForCausalLM"),
        ("falcon", "FalconForCausalLM"),
        ("fuyu", "FuyuForCausalLM"),
        ("codegen", "CodeGenForCausalLM"),
        ("gemma", "GemmaForCausalLM"),
        ("gemma2", "Gemma2ForCausalLM"),
        ("gemma3", "Gemma3ForCausalLM"),
        ("gemma3_text", "Gemma3ForCausalLM"),
        ("git", "GitForCausalLM"),
        ("glm", "GlmForCausalLM"),
        ("got_ocr2", "GotOcr2ForConditionalGeneration"),
        ("gpt_neo", "GPTNeoForCausalLM"),
        ("gpt2", "GPT2LMHeadModel"),
        ("granite", "GraniteForCausalLM"),
        ("jetmoe", "JetMoeForCausalLM"),
        ("persimmon", "PersimmonForCausalLM"),
        ("fuyu", "FuyuForCausalLM"),
        ("granitemoe", "GraniteMoeForCausalLM"),
        ("granitemoeshared", "GraniteMoeSharedForCausalLM"),
        ("llama", "LlamaForCausalLM"),
        ("mamba", "MambaForCausalLM"),
        ("mamba2", "Mamba2ForCausalLM"),
        ("mbart", "MBartForCausalLM"),
        ("megatron-bert", "MegatronBertForCausalLM"),
        ("marian", "MarianForCausalLM"),
        ("mistral", "MistralForCausalLM"),
        ("mixtral", "MixtralForCausalLM"),
        ("mllama", "MllamaForCausalLM"),
        ("moshi", "MoshiForCausalLM"),
        ("mpt", "MptForCausalLM"),
        ("mvp", "MvpForCausalLM"),
        ("opt", "OPTForCausalLM"),
        ("persimmon", "PersimmonForCausalLM"),
        ("olmo", "OlmoForCausalLM"),
        ("olmo2", "Olmo2ForCausalLM"),
        ("olmoe", "OlmoeForCausalLM"),
        ("phi", "PhiForCausalLM"),
        ("phi3", "Phi3ForCausalLM"),
        ("prophetnet", "ProphetNetForCausalLM"),
        ("pegasus", "PegasusForCausalLM"),
        ("qwen2", "Qwen2ForCausalLM"),
        ("recurrent_gemma", "RecurrentGemmaForCausalLM"),
        ("rembert", "RemBertForCausalLM"),
        ("roberta", "RobertaForCausalLM"),
        ("rwkv", "RwkvForCausalLM"),
        ("stablelm", "StableLmForCausalLM"),
        ("starcoder2", "Starcoder2ForCausalLM"),
        ("trocr", "TrOCRForCausalLM"),
        ("whisper", "WhisperForCausalLM"),
        ("xlm-roberta", "XLMRobertaForCausalLM"),
        ("xlm-roberta-xl", "XLMRobertaXLForCausalLM"),
        ("gpt_bigcode", "GPTBigCodeForCausalLM"),
        ("gpt_neox", "GPTNeoXForCausalLM"),
        ("gpt_neox_japanese", "GPTNeoXJapaneseForCausalLM"),
        ("gptj", "GPTJForCausalLM"),
        ("cohere2", "Cohere2ForCausalLM"),
        ("zamba", "ZambaForCausalLM"),
    ]
)

MODEL_FOR_IMAGE_MAPPING_NAMES = OrderedDict(
    [
        # Model for Image mapping
        ("bit", "BitModel"),
        ("convnext", "ConvNextModel"),
        ("convnextv2", "ConvNextV2Model"),
        ("data2vec-vision", "Data2VecVisionModel"),
        ("deit", "DeiTModel"),
        ("detr", "DetrModel"),
        ("depth_pro", "DepthProModel"),
        ("dinov2", "Dinov2Model"),
        ("dpt", "DPTModel"),
        ("efficientnet", "EfficientNetModel"),
        ("glpn", "GLPNModel"),
        ("hiera", "HieraModel"),
        ("hubert", "HubertModel"),
        ("ijepa", "IJepaModel"),
        ("imagegpt", "ImageGPTModel"),
        ("levit", "LevitModel"),
        ("poolformer", "PoolFormerModel"),
        ("mllama", "MllamaVisionModel"),
        ("resnet", "ResNetModel"),
        ("segformer", "SegformerModel"),
        ("siglip_vision_model", "SiglipVisionModel"),
        ("swin2sr", "Swin2SRModel"),
        ("swinv2", "Swinv2Model"),
        ("table-transformer", "TableTransformerModel"),
        ("timesformer", "TimesformerModel"),
        ("vit", "ViTModel"),
        ("vit_msn", "ViTMSNModel"),
        ("vitdet", "VitDetModel"),
        ("vivit", "VivitModel"),
        ("yolos", "YolosModel"),
        ("zamba2", "Zamba2ForCausalLM"),
    ]
)

MODEL_FOR_MASKED_IMAGE_MODELING_MAPPING_NAMES = OrderedDict(
    [
        ("deit", "DeiTForMaskedImageModeling"),
        ("swinv2", "Swinv2ForMaskedImageModeling"),
        ("vit", "ViTForMaskedImageModeling"),
    ]
)


MODEL_FOR_CAUSAL_IMAGE_MODELING_MAPPING_NAMES = OrderedDict(
    [
        ("imagegpt", "ImageGPTForCausalImageModeling"),
    ]
)

MODEL_FOR_IMAGE_CLASSIFICATION_MAPPING_NAMES = OrderedDict(
    [
        # Model for Image Classification mapping
        ("bit", "BitForImageClassification"),
        ("clip", "CLIPForImageClassification"),
        ("convnext", "ConvNextForImageClassification"),
        ("convnextv2", "ConvNextV2ForImageClassification"),
        ("cvt", "CvtForImageClassification"),
        ("data2vec-vision", "Data2VecVisionForImageClassification"),
        (
            "deit",
            ("DeiTForImageClassification", "DeiTForImageClassificationWithTeacher"),
        ),
        ("dinov2", "Dinov2ForImageClassification"),
        ("efficientnet", "EfficientNetForImageClassification"),
        ("hiera", "HieraForImageClassification"),
        ("ijepa", "IJepaForImageClassification"),
        ("imagegpt", "ImageGPTForImageClassification"),
        (
            "levit",
            ("LevitForImageClassification", "LevitForImageClassificationWithTeacher"),
        ),
        ("poolformer", "PoolFormerForImageClassification"),
        ("resnet", "ResNetForImageClassification"),
        ("segformer", "SegformerForImageClassification"),
        ("siglip", "SiglipForImageClassification"),
        ("siglip2", "Siglip2ForImageClassification"),
        ("swinv2", "Swinv2ForImageClassification"),
        ("mobilenet_v1", "MobileNetV1ForImageClassification"),
        ("mobilenet_v2", "MobileNetV2ForImageClassification"),
        ("vit", "ViTForImageClassification"),
        ("vit_msn", "ViTMSNForImageClassification"),
    ]
)

MODEL_FOR_IMAGE_SEGMENTATION_MAPPING_NAMES = OrderedDict(
    [
        # Do not add new models here, this class will be deprecated in the future.
        # Model for Image Segmentation mapping
        ("detr", "DetrForSegmentation"),
    ]
)

MODEL_FOR_SEMANTIC_SEGMENTATION_MAPPING_NAMES = OrderedDict(
    [
        # Model for Semantic Segmentation mapping
        ("beit", "BeitForSemanticSegmentation"),
        ("data2vec-vision", "Data2VecVisionForSemanticSegmentation"),
        ("dpt", "DPTForSemanticSegmentation"),
        ("mobilenet_v2", "MobileNetV2ForSemanticSegmentation"),
        ("mobilevit", "MobileViTForSemanticSegmentation"),
        ("mobilevitv2", "MobileViTV2ForSemanticSegmentation"),
        ("segformer", "SegformerForSemanticSegmentation"),
        ("upernet", "UperNetForSemanticSegmentation"),
    ]
)

MODEL_FOR_INSTANCE_SEGMENTATION_MAPPING_NAMES = OrderedDict()

MODEL_FOR_UNIVERSAL_SEGMENTATION_MAPPING_NAMES = OrderedDict(
    [
        # Model for Universal Segmentation mapping
        ("detr", "DetrForSegmentation"),
        ("mask2former", "Mask2FormerForUniversalSegmentation"),
        ("maskformer", "MaskFormerForInstanceSegmentation"),
        ("oneformer", "OneFormerForUniversalSegmentation"),
    ]
)

MODEL_FOR_VIDEO_CLASSIFICATION_MAPPING_NAMES = OrderedDict(
    [
        ("timesformer", "TimesformerForVideoClassification"),
        ("vivit", "VivitForVideoClassification"),
    ]
)

MODEL_FOR_VISION_2_SEQ_MAPPING_NAMES = OrderedDict(
    [
        ("blip", "BlipForConditionalGeneration"),
        ("blip-2", "Blip2ForConditionalGeneration"),
        ("chameleon", "ChameleonForConditionalGeneration"),
        ("git", "GitForCausalLM"),
        ("idefics2", "Idefics2ForConditionalGeneration"),
        ("idefics3", "Idefics3ForConditionalGeneration"),
        ("instructblip", "InstructBlipForConditionalGeneration"),
        ("instructblipvideo", "InstructBlipVideoForConditionalGeneration"),
        ("kosmos-2", "Kosmos2ForConditionalGeneration"),
        ("llava", "LlavaForConditionalGeneration"),
        ("llava_next", "LlavaNextForConditionalGeneration"),
        ("llava_next_video", "LlavaNextVideoForConditionalGeneration"),
        ("llava_onevision", "LlavaOnevisionForConditionalGeneration"),
        ("mistral3", "Mistral3ForConditionalGeneration"),
        ("mllama", "MllamaForConditionalGeneration"),
        ("paligemma", "PaliGemmaForConditionalGeneration"),
        ("prophetnet", "ProphetNetForConditionalGeneration"),
        ("pix2struct", "Pix2StructForConditionalGeneration"),
        ("qwen2_5_vl", "Qwen2_5_VLForConditionalGeneration"),
        ("qwen2_vl", "Qwen2VLForConditionalGeneration"),
        ("video_llava", "VideoLlavaForConditionalGeneration"),
        ("vipllava", "VipLlavaForConditionalGeneration"),
        ("vision-encoder-decoder", "VisionEncoderDecoderModel"),
    ]
)
MODEL_FOR_RETRIEVAL_MAPPING_NAMES = OrderedDict(
    [
        ("colpali", "ColPaliForRetrieval"),
    ]
)
MODEL_FOR_IMAGE_TEXT_TO_TEXT_MAPPING_NAMES = OrderedDict(
    [
        ("aria", "AriaForConditionalGeneration"),
        ("blip", "BlipForConditionalGeneration"),
        ("blip-2", "Blip2ForConditionalGeneration"),
        ("chameleon", "ChameleonForConditionalGeneration"),
        ("gemma3", "Gemma3ForConditionalGeneration"),
        ("got_ocr2", "GotOcr2ForConditionalGeneration"),
        ("chameleon", "ChameleonForConditionalGeneration"),
        ("emu3", "Emu3ForConditionalGeneration"),
        ("idefics", "IdeficsForVisionText2Text"),
        ("idefics2", "Idefics2ForConditionalGeneration"),
        ("idefics3", "Idefics3ForConditionalGeneration"),
        ("instructblip", "InstructBlipForConditionalGeneration"),
        ("kosmos-2", "Kosmos2ForConditionalGeneration"),
        ("fuyu", "FuyuForCausalLM"),
        ("git", "GitForCausalLM"),
        ("llava", "LlavaForConditionalGeneration"),
        ("llava_next", "LlavaNextForConditionalGeneration"),
        ("llava_onevision", "LlavaOnevisionForConditionalGeneration"),
        ("mistral3", "Mistral3ForConditionalGeneration"),
        ("mllama", "MllamaForConditionalGeneration"),
        ("paligemma", "PaliGemmaForConditionalGeneration"),
        ("pix2struct", "Pix2StructForConditionalGeneration"),
        ("qwen2_5_vl", "Qwen2_5_VLForConditionalGeneration"),
        ("qwen2_vl", "Qwen2VLForConditionalGeneration"),
        ("smolvlm", "SmolVLMForConditionalGeneration"),
        ("vipllava", "VipLlavaForConditionalGeneration"),
        ("vision-encoder-decoder", "VisionEncoderDecoderModel"),
    ]
)

MODEL_FOR_MASKED_LM_MAPPING_NAMES = OrderedDict(
    [
        # Model for Masked LM mapping
        ("albert", "AlbertForMaskedLM"),
        ("bart", "BartForConditionalGeneration"),
        ("bert", "BertForMaskedLM"),
        ("camembert", "CamembertForMaskedLM"),
        ("convbert", "ConvBertForMaskedLM"),
        ("data2vec-text", "Data2VecTextForMaskedLM"),
        ("deberta", "DebertaForMaskedLM"),
        ("deberta-v2", "DebertaV2ForMaskedLM"),
        ("distilbert", "DistilBertForMaskedLM"),
        ("electra", "ElectraForMaskedLM"),
        ("funnel", "FunnelForMaskedLM"),
        ("ibert", "IBertForMaskedLM"),
        ("longformer", "LongformerForMaskedLM"),
        ("luke", "LukeForMaskedLM"),
        ("mobilebert", "MobileBertForMaskedLM"),
        ("mpnet", "MPNetForMaskedLM"),
        ("mvp", "MvpForConditionalGeneration"),
        ("nystromformer", "NystromformerForMaskedLM"),
        ("rembert", "RemBertForMaskedLM"),
        ("roberta", "RobertaForMaskedLM"),
        ("squeezebert", "SqueezeBertForMaskedLM"),
        ("tapas", "TapasForMaskedLM"),
        ("wav2vec2", "Wav2Vec2ForMaskedLM"),
        ("xlm-roberta", "XLMRobertaForMaskedLM"),
        ("xlm-roberta-xl", "XLMRobertaXLForMaskedLM"),
    ]
)

MODEL_FOR_OBJECT_DETECTION_MAPPING_NAMES = OrderedDict(
    [
        # Model for Object Detection mapping
        ("deformable_detr", "DeformableDetrForObjectDetection"),
        ("deta", "DetaForObjectDetection"),
        ("detr", "DetrForObjectDetection"),
        ("rt_detr", "RTDetrForObjectDetection"),
        ("table-transformer", "TableTransformerForObjectDetection"),
        ("yolos", "YolosForObjectDetection"),
    ]
)

MODEL_FOR_ZERO_SHOT_OBJECT_DETECTION_MAPPING_NAMES = OrderedDict(
    [
        # Model for Zero Shot Object Detection mapping
        ("grounding-dino", "GroundingDinoForObjectDetection"),
        ("omdet-turbo", "OmDetTurboForObjectDetection"),
        ("owlv2", "Owlv2ForObjectDetection"),
        ("owlvit", "OwlViTForObjectDetection"),
        ("siglip2", "Siglip2Model"),
    ]
)

MODEL_FOR_DEPTH_ESTIMATION_MAPPING_NAMES = OrderedDict(
    [
        # Model for depth estimation mapping
        ("depth_anything", "DepthAnythingForDepthEstimation"),
        ("depth_pro", "DepthProForDepthEstimation"),
        ("dpt", "DPTForDepthEstimation"),
        ("glpn", "GLPNForDepthEstimation"),
        ("prompt_depth_anything", "PromptDepthAnythingForDepthEstimation"),
        ("zoedepth", "ZoeDepthForDepthEstimation"),
    ]
)
MODEL_FOR_SEQ_TO_SEQ_CAUSAL_LM_MAPPING_NAMES = OrderedDict(
    [
        # Model for Seq2Seq Causal LM mapping
        ("bart", "BartForConditionalGeneration"),
        ("blenderbot", "BlenderbotForConditionalGeneration"),
        ("blenderbot-small", "BlenderbotSmallForConditionalGeneration"),
        ("encoder-decoder", "EncoderDecoderModel"),
        ("fsmt", "FSMTForConditionalGeneration"),
        ("led", "LEDForConditionalGeneration"),
        ("longt5", "LongT5ForConditionalGeneration"),
        ("m2m_100", "M2M100ForConditionalGeneration"),
        ("mvp", "MvpForConditionalGeneration"),
        ("nllb-moe", "NllbMoeForConditionalGeneration"),
        ("mt5", "MT5ForConditionalGeneration"),
<<<<<<< HEAD
        ("marian", "MarianMTModel"),
=======
        ("pegasus", "PegasusForConditionalGeneration"),
        ("pegasus_x", "PegasusXForConditionalGeneration"),
>>>>>>> f39f8192
        ("qwen2_audio", "Qwen2AudioForConditionalGeneration"),
        ("seamless_m4t_v2", "SeamlessM4Tv2ForTextToText"),
        ("squeezebert", "SqueezeBertForSequenceClassification"),
        ("t5", "T5ForConditionalGeneration"),
        ("umt5", "UMT5ForConditionalGeneration"),
    ]
)

MODEL_FOR_SPEECH_SEQ_2_SEQ_MAPPING_NAMES = OrderedDict(
    [
        ("moonshine", "MoonshineForConditionalGeneration"),
        ("pop2piano", "Pop2PianoForConditionalGeneration"),
        ("seamless_m4t_v2", "SeamlessM4Tv2ForSpeechToText"),
        ("speech-encoder-decoder", "SpeechEncoderDecoderModel"),
        ("speech_to_text", "Speech2TextForConditionalGeneration"),
        ("speecht5", "SpeechT5ForSpeechToText"),
        ("whisper", "WhisperForConditionalGeneration"),
    ]
)

MODEL_FOR_SEQUENCE_CLASSIFICATION_MAPPING_NAMES = OrderedDict(
    [
        # Model for Sequence Classification mapping
        ("albert", "AlbertForSequenceClassification"),
        ("bart", "BartForSequenceClassification"),
        ("bloom", "BloomForSequenceClassification"),
        ("camembert", "CamembertForSequenceClassification"),
        ("electra", "ElectraForSequenceClassification"),
        ("opt", "OPTForSequenceClassification"),
        ("bert", "BertForSequenceClassification"),
        ("ctrl", "CTRLForSequenceClassification"),
        ("mvp", "MvpForSequenceClassification"),
        ("roberta", "RobertaForSequenceClassification"),
        ("deberta", "DebertaForSequenceClassification"),
        ("deberta-v2", "DebertaV2ForSequenceClassification"),
        ("diffllama", "DiffLlamaForSequenceClassification"),
        ("distilbert", "DistilBertForSequenceClassification"),
        ("falcon", "FalconForSequenceClassification"),
        ("funnel", "FunnelForSequenceClassification"),
        ("gemma", "GemmaForSequenceClassification"),
        ("gemma2", "Gemma2ForSequenceClassification"),
        ("glm", "GlmForSequenceClassification"),
        ("gpt_neo", "GPTNeoForSequenceClassification"),
        ("jetmoe", "JetMoeForSequenceClassification"),
        ("helium", "HeliumForSequenceClassification"),
        ("hubert", "HubertForSequenceClassification"),
        ("ibert", "IBertForSequenceClassification"),
        ("led", "LEDForSequenceClassification"),
        ("luke", "LukeForSequenceClassification"),
        ("starcoder2", "Starcoder2ForSequenceClassification"),
        ("canine", "CanineForSequenceClassification"),
        ("lilt", "LiltForSequenceClassification"),
        ("llama", "LlamaForSequenceClassification"),
        ("longformer", "LongformerForSequenceClassification"),
        ("opt", "OPTForSequenceClassification"),
        ("persimmon", "PersimmonForSequenceClassification"),
        ("mbart", "MBartForSequenceClassification"),
        ("mobilebert", "MobileBertForSequenceClassification"),
        ("mpnet", "MPNetForSequenceClassification"),
        ("convbert", "ConvBertForSequenceClassification"),
        ("mt5", "MT5ForSequenceClassification"),
        ("megatron-bert", "MegatronBertForSequenceClassification"),
        ("mistral", "MistralForSequenceClassification"),
        ("mixtral", "MixtralForSequenceClassification"),
        ("mpt", "MptForSequenceClassification"),
        ("nystromformer", "NystromformerForSequenceClassification"),
        ("phi", "PhiForSequenceClassification"),
        ("phi3", "Phi3ForSequenceClassification"),
        ("qwen2", "Qwen2ForSequenceClassification"),
        ("rembert", "RemBertForSequenceClassification"),
        ("stablelm", "StableLmForSequenceClassification"),
        ("t5", "T5ForSequenceClassification"),
        ("gpt_bigcode", "GPTBigCodeForSequenceClassification"),
        ("gptj", "GPTJForSequenceClassification"),
        ("tapas", "TapasForSequenceClassification"),
        ("umt5", "UMT5ForSequenceClassification"),
        ("gpt_neox", "SequenceClassification"),
        ("xlm-roberta-xl", "XLMRobertaXLForSequenceClassification"),
        ("zamba", "ZambaForSequenceClassification"),
        ("zamba2", "Zamba2ForSequenceClassification"),
    ]
)

MODEL_FOR_QUESTION_ANSWERING_MAPPING_NAMES = OrderedDict(
    [
        # Model for Question Answering mapping
        ("albert", "AlbertForQuestionAnswering"),
        ("bart", "BartForQuestionAnswering"),
        ("mbart", "MBartForQuestionAnswering"),
        ("bloom", "BloomForQuestionAnswering"),
        ("opt", "OPTForQuestionAnswering"),
        ("bert", "BertForQuestionAnswering"),
        ("camembert", "CamembertForQuestionAnswering"),
        ("electra", "ElectraForQuestionAnswering"),
        ("mvp", "MvpForQuestionAnswering"),
        ("roberta", "RobertaForQuestionAnswering"),
        ("deberta", "DebertaForQuestionAnswering"),
        ("deberta-v2", "DebertaV2ForQuestionAnswering"),
        ("diffllama", "DiffLlamaForQuestionAnswering"),
        ("distilbert", "DistilBertForQuestionAnswering"),
        ("falcon", "FalconForQuestionAnswering"),
        ("funnel", "FunnelForQuestionAnswering"),
        ("gpt_neo", "GPTNeoForQuestionAnswering"),
        ("ibert", "IBertForQuestionAnswering"),
        ("led", "LEDForQuestionAnswering"),
        ("lilt", "LiltForQuestionAnswering"),
        ("luke", "LukeForQuestionAnswering"),
        ("convbert", "ConvBertForQuestionAnswering"),
        ("llama", "LlamaForQuestionAnswering"),
        ("longformer", "LongformerForQuestionAnswering"),
        ("mistral", "MistralForQuestionAnswering"),
        ("mobilebert", "MobileBertForQuestionAnswering"),
        ("mpnet", "MPNetForQuestionAnswering"),
        ("megatron-bert", "MegatronBertForQuestionAnswering"),
        ("mistral", "MistralForQuestionAnswering"),
        ("nystromformer", "NystromformerForQuestionAnswering"),
        ("opt", "OPTForQuestionAnswering"),
        ("qwen2", "Qwen2ForQuestionAnswering"),
        ("rembert", "RemBertForQuestionAnswering"),
        ("squeezebert", "SqueezeBertForQuestionAnswering"),
        ("t5", "T5ForQuestionAnswering"),
        ("mixtral", "MixtralForQuestionAnswering"),
        ("mpt", "MptForQuestionAnswering"),
        ("canine", "CanineForQuestionAnswering"),
        ("umt5", "UMT5ForQuestionAnswering"),
        ("xlm-roberta", "XLMRobertaForQuestionAnswering"),
        ("gpt_neox", "GPTNeoXForQuestionAnswering"),
        ("xlm-roberta-xl", "XLMRobertaXLForQuestionAnswering"),
        ("gptj", "GPTJForQuestionAnswering"),
    ]
)

MODEL_FOR_TABLE_QUESTION_ANSWERING_MAPPING_NAMES = OrderedDict(
    [
        # Model for Table Question Answering mapping
        ("tapas", "TapasForQuestionAnswering"),
    ]
)

MODEL_FOR_VISUAL_QUESTION_ANSWERING_MAPPING_NAMES = OrderedDict(
    [
        ("blip", "BlipForQuestionAnswering"),
        ("blip-2", "Blip2ForConditionalGeneration"),
        ("vilt", "ViltForQuestionAnswering"),
    ]
)

MODEL_FOR_DOCUMENT_QUESTION_ANSWERING_MAPPING_NAMES = OrderedDict()

MODEL_FOR_TOKEN_CLASSIFICATION_MAPPING_NAMES = OrderedDict(
    [
        # Model for Token Classification mapping
        ("albert", "AlbertForTokenClassification"),
        ("bloom", "BloomForTokenClassification"),
        ("bert", "BertForTokenClassification"),
        ("camembert", "CamembertForTokenClassification"),
        ("canine", "CanineForTokenClassification"),
        ("convbert", "ConvBertForTokenClassification"),
        ("deberta", "DebertaForTokenClassification"),
        ("deberta-v2", "DebertaV2ForTokenClassification"),
        ("diffllama", "DiffLlamaForTokenClassification"),
        ("distilbert", "DistilBertForTokenClassification"),
        ("starcoder2", "Starcoder2ForTokenClassification"),
        ("funnel", "FunnelForTokenClassification"),
        ("falcon", "FalconForTokenClassification"),
        ("gpt_neo", "GPTNeoForTokenClassification"),
        ("electra", "ElectraForTokenClassification"),
        ("glm", "GlmForTokenClassification"),
        ("helium", "HeliumForTokenClassification"),
        ("ibert", "IBertForTokenClassification"),
        ("lilt", "LiltForTokenClassification"),
        ("longformer", "LongformerForTokenClassification"),
        ("luke", "LukeForTokenClassification"),
        ("mistral", "MistralForTokenClassification"),
        ("mobilebert", "MobileBertForTokenClassification"),
        ("mpnet", "MPNetForTokenClassification"),
        ("mt5", "MT5ForTokenClassification"),
        ("persimmon", "PersimmonForTokenClassification"),
        ("megatron-bert", "MegatronBertForTokenClassification"),
        ("mixtral", "MixtralForTokenClassification"),
        ("mpt", "MptForTokenClassification"),
        ("nystromformer", "NystromformerForTokenClassification"),
        ("phi", "PhiForTokenClassification"),
        ("phi3", "Phi3ForTokenClassification"),
        ("qwen2", "Qwen2ForTokenClassification"),
        ("roberta", "RobertaForTokenClassification"),
        ("rembert", "RemBertForTokenClassification"),
        ("squeezebert", "SqueezeBertForTokenClassification"),
        ("convbert", "ConvBertForTokenClassification"),
        ("canine", "CanineForTokenClassification"),
        ("stablelm", "StableLmForTokenClassification"),
        ("t5", "T5ForTokenClassification"),
        ("umt5", "UMT5ForTokenClassification"),
        ("xlm-roberta", "XLMRobertaForTokenClassification"),
        ("gpt_neox", "GPTNeoXForTokenClassification"),
        ("xlm-roberta-xl", "XLMRobertaXLForTokenClassification"),
    ]
)

MODEL_FOR_MULTIPLE_CHOICE_MAPPING_NAMES = OrderedDict(
    [
        # Model for Multiple Choice mapping
        ("camembert", "CamembertForMultipleChoice"),
        ("albert", "AlbertForMultipleChoice"),
        ("convbert", "ConvBertForMultipleChoice"),
        ("canine", "CanineForMultipleChoice"),
        ("bert", "BertForMultipleChoice"),
        ("electra", "ElectraForMultipleChoice"),
        ("deberta-v2", "DebertaV2ForMultipleChoice"),
        ("distilbert", "DistilBertForMultipleChoice"),
        ("funnel", "FunnelForMultipleChoice"),
        ("ibert", "IBertForMultipleChoice"),
        ("longformer", "LongformerForMultipleChoice"),
        ("luke", "LukeForMultipleChoice"),
        ("megatron-bert", "MegatronBertForMultipleChoice"),
        ("mobilebert", "MobileBertForMultipleChoice"),
        ("mpnet", "MPNetForMultipleChoice"),
        ("nystromformer", "NystromformerForMultipleChoice"),
        ("rembert", "RemBertForMultipleChoice"),
        ("roberta", "RobertaForMultipleChoice"),
        ("squeezebert", "SqueezeBertForMultipleChoice"),
        ("xlm-roberta", "XLMRobertaForMultipleChoice"),
        ("xlm-roberta-xl", "XLMRobertaXLForMultipleChoice"),
    ]
)

MODEL_FOR_NEXT_SENTENCE_PREDICTION_MAPPING_NAMES = OrderedDict(
    [
        ("bert", "BertForNextSentencePrediction"),
        ("megatron-bert", "MegatronBertForNextSentencePrediction"),
        ("mobilebert", "MobileBertForNextSentencePrediction"),
    ]
)

MODEL_FOR_AUDIO_CLASSIFICATION_MAPPING_NAMES = OrderedDict(
    [
        ("unispeech", "UniSpeechForSequenceClassification"),
        ("unispeech-sat", "UniSpeechSatForSequenceClassification"),
        ("sew", "SEWForSequenceClassification"),
        ("sew-d", "SEWDForSequenceClassification"),
        ("wav2vec2", "Wav2Vec2ForSequenceClassification"),
        ("whisper", "WhisperForAudioClassification"),
    ]
)

MODEL_FOR_CTC_MAPPING_NAMES = OrderedDict(
    [
        ("unispeech", "UniSpeechForCTC"),
        ("unispeech-sat", "UniSpeechSatForCTC"),
        ("sew", "SEWForCTC"),
        ("sew-d", "SEWDForCTC"),
        ("wav2vec2", "Wav2Vec2ForCTC"),
    ]
)

MODEL_FOR_AUDIO_FRAME_CLASSIFICATION_MAPPING_NAMES = OrderedDict(
    [
        ("unispeech-sat", "UniSpeechSatForAudioFrameClassification"),
        ("wav2vec2", "Wav2Vec2ForAudioFrameClassification"),
    ]
)

MODEL_FOR_AUDIO_XVECTOR_MAPPING_NAMES = OrderedDict(
    [
        ("unispeech-sat", "UniSpeechSatForXVector"),
        ("wav2vec2", "Wav2Vec2ForXVector"),
    ]
)

MODEL_FOR_TEXT_TO_SPECTROGRAM_MAPPING_NAMES = OrderedDict(
    [
        # Model for Text-To-Spectrogram mapping
        ("fastspeech2_conformer", "FastSpeech2ConformerModel"),
        ("speecht5", "SpeechT5ForTextToSpeech"),
    ]
)

MODEL_FOR_TEXT_TO_WAVEFORM_MAPPING_NAMES = OrderedDict(
    [
        # Model for Text-To-Waveform mapping
        ("fastspeech2_conformer", "FastSpeech2ConformerWithHifiGan"),
        ("seamless_m4t_v2", "SeamlessM4Tv2ForTextToSpeech"),
    ]
)

MODEL_FOR_ZERO_SHOT_IMAGE_CLASSIFICATION_MAPPING_NAMES = OrderedDict(
    [
        # Model for Zero Shot Image Classification mapping
        ("align", "AlignModel"),
        ("altclip", "AltCLIPModel"),
        ("blip", "BlipModel"),
        ("blip-2", "Blip2ForImageTextRetrieval"),
        ("chinese_clip", "ChineseCLIPModel"),
        ("clipseg", "CLIPSegModel"),
        ("siglip", "SiglipModel"),
    ]
)

MODEL_FOR_BACKBONE_MAPPING_NAMES = OrderedDict(
    [
        ("convnext", "ConvNextBackbone"),
        ("convnextv2", "ConvNextV2Backbone"),
        ("dinov2", "Dinov2Backbone"),
        ("hiera", "HieraBackbone"),
        ("resnet", "ResNetBackbone"),
        ("swin", "SwinBackbone"),
        ("swinv2", "Swinv2Backbone"),
        ("vitdet", "VitDetBackbone"),
        ("vitpose_backbone", "VitPoseBackbone"),
    ]
)

MODEL_FOR_MASK_GENERATION_MAPPING_NAMES = OrderedDict(
    [
        ("sam", "SamModel"),
    ]
)


MODEL_FOR_KEYPOINT_DETECTION_MAPPING_NAMES = OrderedDict()


MODEL_FOR_TEXT_ENCODING_MAPPING_NAMES = OrderedDict(
    [
        ("albert", "AlbertModel"),
        ("bert", "BertModel"),
        ("electra", "ElectraModel"),
        ("roberta", "RobertaModel"),
        ("deberta", "DebertaModel"),
        ("deberta-v2", "DebertaV2Model"),
        ("distilbert", "DistilBertModel"),
        ("emu3", "Emu3TextModel"),
        ("ibert", "IBertModel"),
        ("longformer", "LongformerModel"),
        ("mllama", "MllamaTextModel"),
        ("mobilebert", "MobileBertModel"),
        ("mt5", "MT5EncoderModel"),
        ("nystromformer", "NystromformerModel"),
        ("rembert", "RemBertModel"),
        ("squeezebert", "SqueezeBertModel"),
        ("t5", "T5EncoderModel"),
        ("umt5", "UMT5EncoderModel"),
        ("xlm-roberta", "XLMRobertaModel"),
        ("xlm-roberta-xl", "XLMRobertaXLModel"),
    ]
)

MODEL_FOR_TIME_SERIES_CLASSIFICATION_MAPPING_NAMES = OrderedDict()

MODEL_FOR_TIME_SERIES_REGRESSION_MAPPING_NAMES = OrderedDict()

MODEL_FOR_IMAGE_TO_IMAGE_MAPPING_NAMES = OrderedDict(
    [
        ("swin2sr", "Swin2SRForImageSuperResolution"),
    ]
)


if version.parse(transformers.__version__) >= version.parse("4.51.0"):
    MODEL_MAPPING_NAMES.update({"qwen3": "Qwen3Model"})
    MODEL_FOR_CAUSAL_LM_MAPPING_NAMES.update({"qwen3": "Qwen3ForCausalLM"})
    MODEL_FOR_SEQUENCE_CLASSIFICATION_MAPPING_NAMES.update({"qwen3": "Qwen3ForSequenceClassification"})
    MODEL_FOR_QUESTION_ANSWERING_MAPPING_NAMES.update({"qwen3": "Qwen3ForQuestionAnswering"})
    MODEL_FOR_TOKEN_CLASSIFICATION_MAPPING_NAMES.update({"qwen3": "Qwen3ForTokenClassification"})

if version.parse(transformers.__version__) >= version.parse("4.51.3"):
    MODEL_MAPPING_NAMES.update({"glm4": "Glm4Model"})
    MODEL_FOR_CAUSAL_LM_MAPPING_NAMES.update({"glm4": "Glm4ForCausalLM"})
    MODEL_FOR_SEQUENCE_CLASSIFICATION_MAPPING_NAMES.update({"glm4": "Glm4ForSequenceClassification"})
    MODEL_FOR_TOKEN_CLASSIFICATION_MAPPING_NAMES.update({"glm4": "Glm4ForTokenClassification"})

if version.parse(transformers.__version__) >= version.parse("4.53.0"):
    MODEL_MAPPING_NAMES.update({"minimax": "MiniMaxModel", "vjepa2": "VJEPA2Model"})
    MODEL_FOR_CAUSAL_LM_MAPPING_NAMES.update({"minimax": "MiniMaxForCausalLM"})
    MODEL_FOR_VIDEO_CLASSIFICATION_MAPPING_NAMES.update({"vjepa2": "VJEPA2ForVideoClassification"})
    MODEL_FOR_SEQUENCE_CLASSIFICATION_MAPPING_NAMES.update({"minimax": "MiniMaxForSequenceClassification"})
    MODEL_FOR_QUESTION_ANSWERING_MAPPING_NAMES.update({"minimax": "MiniMaxForQuestionAnswering"})
    MODEL_FOR_TOKEN_CLASSIFICATION_MAPPING_NAMES.update({"minimax": "MiniMaxForTokenClassification"})

MODEL_MAPPING = _LazyAutoMapping(CONFIG_MAPPING_NAMES, MODEL_MAPPING_NAMES)
MODEL_FOR_PRETRAINING_MAPPING = _LazyAutoMapping(CONFIG_MAPPING_NAMES, MODEL_FOR_PRETRAINING_MAPPING_NAMES)
MODEL_WITH_LM_HEAD_MAPPING = _LazyAutoMapping(CONFIG_MAPPING_NAMES, MODEL_WITH_LM_HEAD_MAPPING_NAMES)
MODEL_FOR_CAUSAL_LM_MAPPING = _LazyAutoMapping(CONFIG_MAPPING_NAMES, MODEL_FOR_CAUSAL_LM_MAPPING_NAMES)
MODEL_FOR_CAUSAL_IMAGE_MODELING_MAPPING = _LazyAutoMapping(
    CONFIG_MAPPING_NAMES, MODEL_FOR_CAUSAL_IMAGE_MODELING_MAPPING_NAMES
)
MODEL_FOR_IMAGE_CLASSIFICATION_MAPPING = _LazyAutoMapping(
    CONFIG_MAPPING_NAMES, MODEL_FOR_IMAGE_CLASSIFICATION_MAPPING_NAMES
)
MODEL_FOR_ZERO_SHOT_IMAGE_CLASSIFICATION_MAPPING = _LazyAutoMapping(
    CONFIG_MAPPING_NAMES, MODEL_FOR_ZERO_SHOT_IMAGE_CLASSIFICATION_MAPPING_NAMES
)
MODEL_FOR_IMAGE_SEGMENTATION_MAPPING = _LazyAutoMapping(
    CONFIG_MAPPING_NAMES, MODEL_FOR_IMAGE_SEGMENTATION_MAPPING_NAMES
)
MODEL_FOR_SEMANTIC_SEGMENTATION_MAPPING = _LazyAutoMapping(
    CONFIG_MAPPING_NAMES, MODEL_FOR_SEMANTIC_SEGMENTATION_MAPPING_NAMES
)
MODEL_FOR_INSTANCE_SEGMENTATION_MAPPING = _LazyAutoMapping(
    CONFIG_MAPPING_NAMES, MODEL_FOR_INSTANCE_SEGMENTATION_MAPPING_NAMES
)
MODEL_FOR_UNIVERSAL_SEGMENTATION_MAPPING = _LazyAutoMapping(
    CONFIG_MAPPING_NAMES, MODEL_FOR_UNIVERSAL_SEGMENTATION_MAPPING_NAMES
)
MODEL_FOR_VIDEO_CLASSIFICATION_MAPPING = _LazyAutoMapping(
    CONFIG_MAPPING_NAMES, MODEL_FOR_VIDEO_CLASSIFICATION_MAPPING_NAMES
)
MODEL_FOR_VISION_2_SEQ_MAPPING = _LazyAutoMapping(CONFIG_MAPPING_NAMES, MODEL_FOR_VISION_2_SEQ_MAPPING_NAMES)
MODEL_FOR_IMAGE_TEXT_TO_TEXT_MAPPING = _LazyAutoMapping(
    CONFIG_MAPPING_NAMES, MODEL_FOR_IMAGE_TEXT_TO_TEXT_MAPPING_NAMES
)
MODEL_FOR_RETRIEVAL_MAPPING = _LazyAutoMapping(CONFIG_MAPPING_NAMES, MODEL_FOR_RETRIEVAL_MAPPING_NAMES)
MODEL_FOR_VISUAL_QUESTION_ANSWERING_MAPPING = _LazyAutoMapping(
    CONFIG_MAPPING_NAMES, MODEL_FOR_VISUAL_QUESTION_ANSWERING_MAPPING_NAMES
)
MODEL_FOR_DOCUMENT_QUESTION_ANSWERING_MAPPING = _LazyAutoMapping(
    CONFIG_MAPPING_NAMES, MODEL_FOR_DOCUMENT_QUESTION_ANSWERING_MAPPING_NAMES
)
MODEL_FOR_MASKED_LM_MAPPING = _LazyAutoMapping(CONFIG_MAPPING_NAMES, MODEL_FOR_MASKED_LM_MAPPING_NAMES)
MODEL_FOR_IMAGE_MAPPING = _LazyAutoMapping(CONFIG_MAPPING_NAMES, MODEL_FOR_IMAGE_MAPPING_NAMES)
MODEL_FOR_MASKED_IMAGE_MODELING_MAPPING = _LazyAutoMapping(
    CONFIG_MAPPING_NAMES, MODEL_FOR_MASKED_IMAGE_MODELING_MAPPING_NAMES
)
MODEL_FOR_OBJECT_DETECTION_MAPPING = _LazyAutoMapping(CONFIG_MAPPING_NAMES, MODEL_FOR_OBJECT_DETECTION_MAPPING_NAMES)
MODEL_FOR_ZERO_SHOT_OBJECT_DETECTION_MAPPING = _LazyAutoMapping(
    CONFIG_MAPPING_NAMES, MODEL_FOR_ZERO_SHOT_OBJECT_DETECTION_MAPPING_NAMES
)
MODEL_FOR_DEPTH_ESTIMATION_MAPPING = _LazyAutoMapping(CONFIG_MAPPING_NAMES, MODEL_FOR_DEPTH_ESTIMATION_MAPPING_NAMES)
MODEL_FOR_SEQ_TO_SEQ_CAUSAL_LM_MAPPING = _LazyAutoMapping(
    CONFIG_MAPPING_NAMES, MODEL_FOR_SEQ_TO_SEQ_CAUSAL_LM_MAPPING_NAMES
)
MODEL_FOR_SEQUENCE_CLASSIFICATION_MAPPING = _LazyAutoMapping(
    CONFIG_MAPPING_NAMES, MODEL_FOR_SEQUENCE_CLASSIFICATION_MAPPING_NAMES
)
MODEL_FOR_QUESTION_ANSWERING_MAPPING = _LazyAutoMapping(
    CONFIG_MAPPING_NAMES, MODEL_FOR_QUESTION_ANSWERING_MAPPING_NAMES
)
MODEL_FOR_TABLE_QUESTION_ANSWERING_MAPPING = _LazyAutoMapping(
    CONFIG_MAPPING_NAMES, MODEL_FOR_TABLE_QUESTION_ANSWERING_MAPPING_NAMES
)
MODEL_FOR_TOKEN_CLASSIFICATION_MAPPING = _LazyAutoMapping(
    CONFIG_MAPPING_NAMES, MODEL_FOR_TOKEN_CLASSIFICATION_MAPPING_NAMES
)
MODEL_FOR_MULTIPLE_CHOICE_MAPPING = _LazyAutoMapping(CONFIG_MAPPING_NAMES, MODEL_FOR_MULTIPLE_CHOICE_MAPPING_NAMES)
MODEL_FOR_NEXT_SENTENCE_PREDICTION_MAPPING = _LazyAutoMapping(
    CONFIG_MAPPING_NAMES, MODEL_FOR_NEXT_SENTENCE_PREDICTION_MAPPING_NAMES
)
MODEL_FOR_AUDIO_CLASSIFICATION_MAPPING = _LazyAutoMapping(
    CONFIG_MAPPING_NAMES, MODEL_FOR_AUDIO_CLASSIFICATION_MAPPING_NAMES
)
MODEL_FOR_CTC_MAPPING = _LazyAutoMapping(CONFIG_MAPPING_NAMES, MODEL_FOR_CTC_MAPPING_NAMES)
MODEL_FOR_SPEECH_SEQ_2_SEQ_MAPPING = _LazyAutoMapping(CONFIG_MAPPING_NAMES, MODEL_FOR_SPEECH_SEQ_2_SEQ_MAPPING_NAMES)
MODEL_FOR_AUDIO_FRAME_CLASSIFICATION_MAPPING = _LazyAutoMapping(
    CONFIG_MAPPING_NAMES, MODEL_FOR_AUDIO_FRAME_CLASSIFICATION_MAPPING_NAMES
)
MODEL_FOR_AUDIO_XVECTOR_MAPPING = _LazyAutoMapping(CONFIG_MAPPING_NAMES, MODEL_FOR_AUDIO_XVECTOR_MAPPING_NAMES)

MODEL_FOR_TEXT_TO_SPECTROGRAM_MAPPING = _LazyAutoMapping(
    CONFIG_MAPPING_NAMES, MODEL_FOR_TEXT_TO_SPECTROGRAM_MAPPING_NAMES
)

MODEL_FOR_TEXT_TO_WAVEFORM_MAPPING = _LazyAutoMapping(CONFIG_MAPPING_NAMES, MODEL_FOR_TEXT_TO_WAVEFORM_MAPPING_NAMES)

MODEL_FOR_BACKBONE_MAPPING = _LazyAutoMapping(CONFIG_MAPPING_NAMES, MODEL_FOR_BACKBONE_MAPPING_NAMES)

MODEL_FOR_MASK_GENERATION_MAPPING = _LazyAutoMapping(CONFIG_MAPPING_NAMES, MODEL_FOR_MASK_GENERATION_MAPPING_NAMES)

MODEL_FOR_KEYPOINT_DETECTION_MAPPING = _LazyAutoMapping(
    CONFIG_MAPPING_NAMES, MODEL_FOR_KEYPOINT_DETECTION_MAPPING_NAMES
)

MODEL_FOR_TEXT_ENCODING_MAPPING = _LazyAutoMapping(CONFIG_MAPPING_NAMES, MODEL_FOR_TEXT_ENCODING_MAPPING_NAMES)

MODEL_FOR_TIME_SERIES_CLASSIFICATION_MAPPING = _LazyAutoMapping(
    CONFIG_MAPPING_NAMES, MODEL_FOR_TIME_SERIES_CLASSIFICATION_MAPPING_NAMES
)

MODEL_FOR_TIME_SERIES_REGRESSION_MAPPING = _LazyAutoMapping(
    CONFIG_MAPPING_NAMES, MODEL_FOR_TIME_SERIES_REGRESSION_MAPPING_NAMES
)

MODEL_FOR_IMAGE_TO_IMAGE_MAPPING = _LazyAutoMapping(CONFIG_MAPPING_NAMES, MODEL_FOR_IMAGE_TO_IMAGE_MAPPING_NAMES)


class AutoModelForMaskGeneration(_BaseAutoModelClass):
    _model_mapping = MODEL_FOR_MASK_GENERATION_MAPPING


class AutoModelForKeypointDetection(_BaseAutoModelClass):
    _model_mapping = MODEL_FOR_KEYPOINT_DETECTION_MAPPING


class AutoModelForTextEncoding(_BaseAutoModelClass):
    _model_mapping = MODEL_FOR_TEXT_ENCODING_MAPPING


class AutoModelForImageToImage(_BaseAutoModelClass):
    _model_mapping = MODEL_FOR_IMAGE_TO_IMAGE_MAPPING


class AutoModel(_BaseAutoModelClass):
    _model_mapping = MODEL_MAPPING


AutoModel = auto_class_update(AutoModel)


class AutoModelForPreTraining(_BaseAutoModelClass):
    _model_mapping = MODEL_FOR_PRETRAINING_MAPPING


AutoModelForPreTraining = auto_class_update(AutoModelForPreTraining, head_doc="pretraining")


# Private on purpose, the public class will add the deprecation warnings.
class _AutoModelWithLMHead(_BaseAutoModelClass):
    _model_mapping = MODEL_WITH_LM_HEAD_MAPPING


_AutoModelWithLMHead = auto_class_update(_AutoModelWithLMHead, head_doc="language modeling")


class AutoModelForCausalLM(_BaseAutoModelClass):
    _model_mapping = MODEL_FOR_CAUSAL_LM_MAPPING


AutoModelForCausalLM = auto_class_update(AutoModelForCausalLM, head_doc="causal language modeling")


class AutoModelForMaskedLM(_BaseAutoModelClass):
    _model_mapping = MODEL_FOR_MASKED_LM_MAPPING


AutoModelForMaskedLM = auto_class_update(AutoModelForMaskedLM, head_doc="masked language modeling")


class AutoModelForSeq2SeqLM(_BaseAutoModelClass):
    _model_mapping = MODEL_FOR_SEQ_TO_SEQ_CAUSAL_LM_MAPPING


AutoModelForSeq2SeqLM = auto_class_update(
    AutoModelForSeq2SeqLM,
    head_doc="sequence-to-sequence language modeling",
    checkpoint_for_example="google-t5/t5-base",
)


class AutoModelForSequenceClassification(_BaseAutoModelClass):
    _model_mapping = MODEL_FOR_SEQUENCE_CLASSIFICATION_MAPPING


AutoModelForSequenceClassification = auto_class_update(
    AutoModelForSequenceClassification, head_doc="sequence classification"
)


class AutoModelForQuestionAnswering(_BaseAutoModelClass):
    _model_mapping = MODEL_FOR_QUESTION_ANSWERING_MAPPING


AutoModelForQuestionAnswering = auto_class_update(AutoModelForQuestionAnswering, head_doc="question answering")


class AutoModelForTableQuestionAnswering(_BaseAutoModelClass):
    _model_mapping = MODEL_FOR_TABLE_QUESTION_ANSWERING_MAPPING


AutoModelForTableQuestionAnswering = auto_class_update(
    AutoModelForTableQuestionAnswering,
    head_doc="table question answering",
    checkpoint_for_example="google/tapas-base-finetuned-wtq",
)


class AutoModelForVisualQuestionAnswering(_BaseAutoModelClass):
    _model_mapping = MODEL_FOR_VISUAL_QUESTION_ANSWERING_MAPPING


AutoModelForVisualQuestionAnswering = auto_class_update(
    AutoModelForVisualQuestionAnswering,
    head_doc="visual question answering",
    checkpoint_for_example="dandelin/vilt-b32-finetuned-vqa",
)


class AutoModelForDocumentQuestionAnswering(_BaseAutoModelClass):
    _model_mapping = MODEL_FOR_DOCUMENT_QUESTION_ANSWERING_MAPPING


AutoModelForDocumentQuestionAnswering = auto_class_update(
    AutoModelForDocumentQuestionAnswering,
    head_doc="document question answering",
    checkpoint_for_example='impira/layoutlm-document-qa", revision="52e01b3',
)


class AutoModelForTokenClassification(_BaseAutoModelClass):
    _model_mapping = MODEL_FOR_TOKEN_CLASSIFICATION_MAPPING


AutoModelForTokenClassification = auto_class_update(AutoModelForTokenClassification, head_doc="token classification")


class AutoModelForMultipleChoice(_BaseAutoModelClass):
    _model_mapping = MODEL_FOR_MULTIPLE_CHOICE_MAPPING


AutoModelForMultipleChoice = auto_class_update(AutoModelForMultipleChoice, head_doc="multiple choice")


class AutoModelForNextSentencePrediction(_BaseAutoModelClass):
    _model_mapping = MODEL_FOR_NEXT_SENTENCE_PREDICTION_MAPPING


AutoModelForNextSentencePrediction = auto_class_update(
    AutoModelForNextSentencePrediction, head_doc="next sentence prediction"
)


class AutoModelForImageClassification(_BaseAutoModelClass):
    _model_mapping = MODEL_FOR_IMAGE_CLASSIFICATION_MAPPING


AutoModelForImageClassification = auto_class_update(AutoModelForImageClassification, head_doc="image classification")


class AutoModelForZeroShotImageClassification(_BaseAutoModelClass):
    _model_mapping = MODEL_FOR_ZERO_SHOT_IMAGE_CLASSIFICATION_MAPPING


AutoModelForZeroShotImageClassification = auto_class_update(
    AutoModelForZeroShotImageClassification, head_doc="zero-shot image classification"
)


class AutoModelForImageSegmentation(_BaseAutoModelClass):
    _model_mapping = MODEL_FOR_IMAGE_SEGMENTATION_MAPPING


AutoModelForImageSegmentation = auto_class_update(AutoModelForImageSegmentation, head_doc="image segmentation")


class AutoModelForSemanticSegmentation(_BaseAutoModelClass):
    _model_mapping = MODEL_FOR_SEMANTIC_SEGMENTATION_MAPPING


AutoModelForSemanticSegmentation = auto_class_update(AutoModelForSemanticSegmentation, head_doc="semantic segmentation")


class AutoModelForUniversalSegmentation(_BaseAutoModelClass):
    _model_mapping = MODEL_FOR_UNIVERSAL_SEGMENTATION_MAPPING


AutoModelForUniversalSegmentation = auto_class_update(
    AutoModelForUniversalSegmentation, head_doc="universal image segmentation"
)


class AutoModelForInstanceSegmentation(_BaseAutoModelClass):
    _model_mapping = MODEL_FOR_INSTANCE_SEGMENTATION_MAPPING


AutoModelForInstanceSegmentation = auto_class_update(AutoModelForInstanceSegmentation, head_doc="instance segmentation")


class AutoModelForObjectDetection(_BaseAutoModelClass):
    _model_mapping = MODEL_FOR_OBJECT_DETECTION_MAPPING


AutoModelForObjectDetection = auto_class_update(AutoModelForObjectDetection, head_doc="object detection")


class AutoModelForZeroShotObjectDetection(_BaseAutoModelClass):
    _model_mapping = MODEL_FOR_ZERO_SHOT_OBJECT_DETECTION_MAPPING


AutoModelForZeroShotObjectDetection = auto_class_update(
    AutoModelForZeroShotObjectDetection, head_doc="zero-shot object detection"
)


class AutoModelForDepthEstimation(_BaseAutoModelClass):
    _model_mapping = MODEL_FOR_DEPTH_ESTIMATION_MAPPING


AutoModelForDepthEstimation = auto_class_update(AutoModelForDepthEstimation, head_doc="depth estimation")


class AutoModelForVideoClassification(_BaseAutoModelClass):
    _model_mapping = MODEL_FOR_VIDEO_CLASSIFICATION_MAPPING


AutoModelForVideoClassification = auto_class_update(AutoModelForVideoClassification, head_doc="video classification")


class AutoModelForVision2Seq(_BaseAutoModelClass):
    _model_mapping = MODEL_FOR_VISION_2_SEQ_MAPPING


AutoModelForVision2Seq = auto_class_update(AutoModelForVision2Seq, head_doc="vision-to-text modeling")


class AutoModelForImageTextToText(_BaseAutoModelClass):
    _model_mapping = MODEL_FOR_IMAGE_TEXT_TO_TEXT_MAPPING


AutoModelForImageTextToText = auto_class_update(AutoModelForImageTextToText, head_doc="image-text-to-text modeling")


class AutoModelForAudioClassification(_BaseAutoModelClass):
    _model_mapping = MODEL_FOR_AUDIO_CLASSIFICATION_MAPPING


AutoModelForAudioClassification = auto_class_update(AutoModelForAudioClassification, head_doc="audio classification")


class AutoModelForCTC(_BaseAutoModelClass):
    _model_mapping = MODEL_FOR_CTC_MAPPING


AutoModelForCTC = auto_class_update(AutoModelForCTC, head_doc="connectionist temporal classification")


class AutoModelForSpeechSeq2Seq(_BaseAutoModelClass):
    _model_mapping = MODEL_FOR_SPEECH_SEQ_2_SEQ_MAPPING


AutoModelForSpeechSeq2Seq = auto_class_update(
    AutoModelForSpeechSeq2Seq, head_doc="sequence-to-sequence speech-to-text modeling"
)


class AutoModelForAudioFrameClassification(_BaseAutoModelClass):
    _model_mapping = MODEL_FOR_AUDIO_FRAME_CLASSIFICATION_MAPPING


AutoModelForAudioFrameClassification = auto_class_update(
    AutoModelForAudioFrameClassification, head_doc="audio frame (token) classification"
)


class AutoModelForAudioXVector(_BaseAutoModelClass):
    _model_mapping = MODEL_FOR_AUDIO_XVECTOR_MAPPING


class AutoModelForTextToSpectrogram(_BaseAutoModelClass):
    _model_mapping = MODEL_FOR_TEXT_TO_SPECTROGRAM_MAPPING


class AutoModelForTextToWaveform(_BaseAutoModelClass):
    _model_mapping = MODEL_FOR_TEXT_TO_WAVEFORM_MAPPING


class AutoBackbone(_BaseAutoBackboneClass):
    _model_mapping = MODEL_FOR_BACKBONE_MAPPING


AutoModelForAudioXVector = auto_class_update(AutoModelForAudioXVector, head_doc="audio retrieval via x-vector")


class AutoModelForMaskedImageModeling(_BaseAutoModelClass):
    _model_mapping = MODEL_FOR_MASKED_IMAGE_MODELING_MAPPING


AutoModelForMaskedImageModeling = auto_class_update(AutoModelForMaskedImageModeling, head_doc="masked image modeling")


class AutoModelWithLMHead(_AutoModelWithLMHead):
    @classmethod
    def from_config(cls, config):
        warnings.warn(
            "The class `AutoModelWithLMHead` is deprecated and will be removed in a future version. Please use "
            "`AutoModelForCausalLM` for causal language models, `AutoModelForMaskedLM` for masked language models and "
            "`AutoModelForSeq2SeqLM` for encoder-decoder models.",
            FutureWarning,
        )
        return super().from_config(config)

    @classmethod
    def from_pretrained(cls, pretrained_model_name_or_path, *model_args, **kwargs):
        warnings.warn(
            "The class `AutoModelWithLMHead` is deprecated and will be removed in a future version. Please use "
            "`AutoModelForCausalLM` for causal language models, `AutoModelForMaskedLM` for masked language models and "
            "`AutoModelForSeq2SeqLM` for encoder-decoder models.",
            FutureWarning,
        )
        return super().from_pretrained(pretrained_model_name_or_path, *model_args, **kwargs)<|MERGE_RESOLUTION|>--- conflicted
+++ resolved
@@ -681,12 +681,9 @@
         ("mvp", "MvpForConditionalGeneration"),
         ("nllb-moe", "NllbMoeForConditionalGeneration"),
         ("mt5", "MT5ForConditionalGeneration"),
-<<<<<<< HEAD
         ("marian", "MarianMTModel"),
-=======
         ("pegasus", "PegasusForConditionalGeneration"),
         ("pegasus_x", "PegasusXForConditionalGeneration"),
->>>>>>> f39f8192
         ("qwen2_audio", "Qwen2AudioForConditionalGeneration"),
         ("seamless_m4t_v2", "SeamlessM4Tv2ForTextToText"),
         ("squeezebert", "SqueezeBertForSequenceClassification"),
