# coding=utf-8
# Copyright 2018 The HuggingFace Inc. team.
#
# This code is adapted from https://github.com/huggingface/transformers
# with modifications to run transformers on mindspore.
#
# Licensed under the Apache License, Version 2.0 (the "License");
# you may not use this file except in compliance with the License.
# You may obtain a copy of the License at
#
#     http://www.apache.org/licenses/LICENSE-2.0
#
# Unless required by applicable law or agreed to in writing, software
# distributed under the License is distributed on an "AS IS" BASIS,
# WITHOUT WARRANTIES OR CONDITIONS OF ANY KIND, either express or implied.
# See the License for the specific language governing permissions and
# limitations under the License.
"""Auto Model class."""

import warnings
from collections import OrderedDict

import transformers
from packaging import version
from transformers.utils import logging

from .auto_factory import _BaseAutoBackboneClass, _BaseAutoModelClass, _LazyAutoMapping, auto_class_update
from .configuration_auto import CONFIG_MAPPING_NAMES

logger = logging.get_logger(__name__)

MODEL_MAPPING_NAMES = OrderedDict(
    [
        # Base model mapping
        ("albert", "AlbertModel"),
        ("bert", "BertModel"),
        ("bart", "BartModel"),
        ("bit", "BitModel"),
        ("blip", "BlipModel"),
        ("blip-2", "Blip2Model"),
        ("chameleon", "ChameleonModel"),
        ("clap", "ClapModel"),
        ("clip", "CLIPModel"),
        ("clip_text_model", "CLIPTextModel"),
        ("clip_vision_model", "CLIPVisionModel"),
        ("deberta", "DebertaModel"),
        ("deberta-v2", "DebertaV2Model"),
        ("dpt", "DPTModel"),
        ("gemma", "GemmaModel"),
        ("gemma2", "Gemma2Model"),
        ("persimmon", "PersimmonModel"),
        ("glm", "GlmModel"),
        ("glpn", "GLPNModel"),
        ("gpt2", "GPT2Model"),
        ("granite", "GraniteModel"),
        ("granitemoe", "GraniteMoeModel"),
        ("granitemoeshared", "GraniteMoeSharedModel"),
        ("qwen2_audio_encoder", "Qwen2AudioEncoder"),
        ("qwen2_audio_encoder", "Qwen2AudioEncoder"),
        ("recurrent_gemma", "RecurrentGemmaModel"),
        ("gemma3_text", "Gemma3TextModel"),
        ("qwen2_audio_encoder", "Qwen2AudioEncoder"),
        ("siglip", "SiglipModel"),
        ("hiera", "HieraModel"),
        ("idefics", "IdeficsModel"),
        ("idefics2", "Idefics2Model"),
        ("idefics3", "Idefics3Model"),
        ("idefics3_vision", "Idefics3VisionTransformer"),
        ("ijepa", "IJepaModel"),
        ("imagegpt", "ImageGPTModel"),
        ("levit", "LevitModel"),
        ("llama", "LlamaModel"),
        ("mistral", "MistralModel"),
        ("mobilebert", "MobileBertModel"),
        ("mpt", "MptModel"),
        ("mt5", "MT5Model"),
        ("megatron-bert", "MegatronBertModel"),
        ("mixtral", "MixtralModel"),
        ("marian", "MarianModel"),
        ("phi", "PhiModel"),
        ("phi3", "Phi3Model"),
        ("qwen2", "Qwen2Model"),
        ("qwen2_5_vl", "Qwen2_5_VLModel"),
        ("qwen2_audio_encoder", "Qwen2AudioEncoder"),
        ("qwen2_vl", "Qwen2VLModel"),
        ("roberta", "RobertaModel"),
        ("rembert", "RemBertModel"),
        ("siglip", "SiglipModel"),
        ("siglip_vision_model", "SiglipVisionModel"),
        ("speecht5", "SpeechT5Model"),
        ("t5", "T5Model"),
        ("umt5", "UMT5Model"),
        ("wav2vec2", "Wav2Vec2Model"),
        ("whisper", "WhisperModel"),
        ("xlm-roberta", "XLMRobertaModel"),
        ("xlm-roberta-xl", "XLMRobertaXLModel"),
    ]
)

MODEL_FOR_PRETRAINING_MAPPING_NAMES = OrderedDict(
    [
        # Model for pre-training mapping
        ("albert", "AlbertForPreTraining"),
        ("bart", "BartForConditionalGeneration"),
        ("bert", "BertForPreTraining"),
        ("gpt2", "GPT2LMHeadModel"),
        ("gemma3", "Gemma3ForConditionalGeneration"),
        ("hiera", "HieraForPreTraining"),
        ("idefics", "IdeficsForVisionText2Text"),
        ("idefics2", "Idefics2ForConditionalGeneration"),
        ("idefics3", "Idefics3ForConditionalGeneration"),
        ("llava", "LlavaForConditionalGeneration"),
        ("mobilebert", "MobileBertForPreTraining"),
        ("qwen2_audio", "Qwen2AudioForConditionalGeneration"),
        ("roberta", "RobertaForMaskedLM"),
        ("megatron-bert", "MegatronBertForPreTraining"),
        ("mpt", "MptForCausalLM"),
        ("paligemma", "PaliGemmaForConditionalGeneration"),
        ("t5", "T5ForConditionalGeneration"),
        ("wav2vec2", "Wav2Vec2ForPreTraining"),
        ("xlm-roberta", "XLMRobertaForMaskedLM"),
        ("xlm-roberta-xl", "XLMRobertaXLForMaskedLM"),
    ]
)

MODEL_WITH_LM_HEAD_MAPPING_NAMES = OrderedDict(
    [
        # Model with LM heads mapping
        ("albert", "AlbertForMaskedLM"),
        ("bart", "BartForConditionalGeneration"),
        ("bert", "BertForMaskedLM"),
        ("deberta", "DebertaForMaskedLM"),
        ("deberta-v2", "DebertaV2ForMaskedLM"),
        ("gpt2", "GPT2LMHeadModel"),
        ("roberta", "RobertaForMaskedLM"),
        ("megatron-bert", "MegatronBertForCausalLM"),
        ("mobilebert", "MobileBertForMaskedLM"),
<<<<<<< HEAD
        ("marian", "MarianMTModel"),
=======
        ("mpt", "MptForCausalLM"),
>>>>>>> 5a76add2
        ("rembert", "RemBertForMaskedLM"),
        ("t5", "T5ForConditionalGeneration"),
        ("wav2vec2", "Wav2Vec2ForMaskedLM"),
        ("whisper", "WhisperForConditionalGeneration"),
        ("xlm-roberta", "XLMRobertaForMaskedLM"),
        ("xlm-roberta-xl", "XLMRobertaXLForMaskedLM"),
    ]
)

MODEL_FOR_CAUSAL_LM_MAPPING_NAMES = OrderedDict(
    [
        # Model for Causal LM mapping
        ("bart", "BartForCausalLM"),
        ("bert", "BertLMHeadModel"),
        ("bert-generation", "BertGenerationDecoder"),
        ("gemma", "GemmaForCausalLM"),
        ("gemma2", "Gemma2ForCausalLM"),
        ("gemma3", "Gemma3ForCausalLM"),
        ("gemma3_text", "Gemma3ForCausalLM"),
        ("granite", "GraniteForCausalLM"),
        ("glm", "GlmForCausalLM"),
        ("gpt2", "GPT2LMHeadModel"),
        ("persimmon", "PersimmonForCausalLM"),
        ("fuyu", "FuyuForCausalLM"),
        ("granitemoe", "GraniteMoeForCausalLM"),
        ("granitemoeshared", "GraniteMoeSharedForCausalLM"),
        ("llama", "LlamaForCausalLM"),
        ("megatron-bert", "MegatronBertForCausalLM"),
<<<<<<< HEAD
        ("marian", "MarianForCausalLM"),
=======
        ("mistral", "MistralForCausalLM"),
        ("mpt", "MptForCausalLM"),
>>>>>>> 5a76add2
        ("phi", "PhiForCausalLM"),
        ("phi3", "Phi3ForCausalLM"),
        ("mixtral", "MixtralForCausalLM"),
        ("qwen2", "Qwen2ForCausalLM"),
        ("roberta", "RobertaForCausalLM"),
        ("recurrent_gemma", "RecurrentGemmaForCausalLM"),
        ("rembert", "RemBertForCausalLM"),
        ("whisper", "WhisperForCausalLM"),
        ("xlm-roberta", "XLMRobertaForCausalLM"),
        ("xlm-roberta-xl", "XLMRobertaXLForCausalLM"),
    ]
)

MODEL_FOR_IMAGE_MAPPING_NAMES = OrderedDict(
    [
        # Model for Image mapping
        ("bit", "BitModel"),
        ("siglip_vision_model", "SiglipVisionModel"),
        ("dpt", "DPTModel"),
        ("glpn", "GLPNModel"),
        ("hiera", "HieraModel"),
        ("ijepa", "IJepaModel"),
        ("imagegpt", "ImageGPTModel"),
        ("levit", "LevitModel"),
    ]
)

MODEL_FOR_MASKED_IMAGE_MODELING_MAPPING_NAMES = OrderedDict()


MODEL_FOR_CAUSAL_IMAGE_MODELING_MAPPING_NAMES = OrderedDict(
    [
        ("imagegpt", "ImageGPTForCausalImageModeling"),
    ]
)

MODEL_FOR_IMAGE_CLASSIFICATION_MAPPING_NAMES = OrderedDict(
    [
        # Model for Image Classification mapping
        ("bit", "BitForImageClassification"),
        ("clip", "CLIPForImageClassification"),
        ("hiera", "HieraForImageClassification"),
        ("ijepa", "IJepaForImageClassification"),
        ("imagegpt", "ImageGPTForImageClassification"),
        (
            "levit",
            ("LevitForImageClassification", "LevitForImageClassificationWithTeacher"),
        ),
        ("siglip", "SiglipForImageClassification"),
    ]
)

MODEL_FOR_IMAGE_SEGMENTATION_MAPPING_NAMES = OrderedDict()

MODEL_FOR_SEMANTIC_SEGMENTATION_MAPPING_NAMES = OrderedDict()

MODEL_FOR_INSTANCE_SEGMENTATION_MAPPING_NAMES = OrderedDict()

MODEL_FOR_UNIVERSAL_SEGMENTATION_MAPPING_NAMES = OrderedDict()

MODEL_FOR_VIDEO_CLASSIFICATION_MAPPING_NAMES = OrderedDict()

MODEL_FOR_VISION_2_SEQ_MAPPING_NAMES = OrderedDict(
    [
        ("blip", "BlipForConditionalGeneration"),
        ("blip-2", "Blip2ForConditionalGeneration"),
        ("chameleon", "ChameleonForConditionalGeneration"),
        ("idefics2", "Idefics2ForConditionalGeneration"),
        ("idefics3", "Idefics3ForConditionalGeneration"),
        ("llava", "LlavaForConditionalGeneration"),
        ("paligemma", "PaliGemmaForConditionalGeneration"),
        ("qwen2_5_vl", "Qwen2_5_VLForConditionalGeneration"),
        ("qwen2_vl", "Qwen2VLForConditionalGeneration"),
    ]
)

MODEL_FOR_IMAGE_TEXT_TO_TEXT_MAPPING_NAMES = OrderedDict(
    [
        ("blip", "BlipForConditionalGeneration"),
        ("blip-2", "Blip2ForConditionalGeneration"),
        ("gemma3", "Gemma3ForConditionalGeneration"),
        ("chameleon", "ChameleonForConditionalGeneration"),
        ("idefics", "IdeficsForVisionText2Text"),
        ("idefics2", "Idefics2ForConditionalGeneration"),
        ("idefics3", "Idefics3ForConditionalGeneration"),
        ("fuyu", "FuyuForCausalLM"),
        ("llava", "LlavaForConditionalGeneration"),
        ("paligemma", "PaliGemmaForConditionalGeneration"),
        ("qwen2_5_vl", "Qwen2_5_VLForConditionalGeneration"),
        ("qwen2_vl", "Qwen2VLForConditionalGeneration"),
    ]
)

MODEL_FOR_MASKED_LM_MAPPING_NAMES = OrderedDict(
    [
        # Model for Masked LM mapping
        ("albert", "AlbertForMaskedLM"),
        ("bart", "BartForConditionalGeneration"),
        ("bert", "BertForMaskedLM"),
        ("roberta", "RobertaForMaskedLM"),
        ("deberta", "DebertaForMaskedLM"),
        ("deberta-v2", "DebertaV2ForMaskedLM"),
        ("mobilebert", "MobileBertForMaskedLM"),
        ("rembert", "RemBertForMaskedLM"),
        ("wav2vec2", "Wav2Vec2ForMaskedLM"),
        ("xlm-roberta", "XLMRobertaForMaskedLM"),
        ("xlm-roberta-xl", "XLMRobertaXLForMaskedLM"),
    ]
)

MODEL_FOR_OBJECT_DETECTION_MAPPING_NAMES = OrderedDict(
    [
        # Model for Object Detection mapping
        ("conditional_detr", "ConditionalDetrForObjectDetection"),
        ("deformable_detr", "DeformableDetrForObjectDetection"),
        ("deta", "DetaForObjectDetection"),
        ("detr", "DetrForObjectDetection"),
        ("rt_detr", "RTDetrForObjectDetection"),
        ("table-transformer", "TableTransformerForObjectDetection"),
        ("yolos", "YolosForObjectDetection"),
    ]
)

MODEL_FOR_ZERO_SHOT_OBJECT_DETECTION_MAPPING_NAMES = OrderedDict(
    [
        # Model for Zero Shot Object Detection mapping
        ("grounding-dino", "GroundingDinoForObjectDetection"),
        ("omdet-turbo", "OmDetTurboForObjectDetection"),
        ("owlv2", "Owlv2ForObjectDetection"),
        ("owlvit", "OwlViTForObjectDetection"),
    ]
)

MODEL_FOR_DEPTH_ESTIMATION_MAPPING_NAMES = OrderedDict(
    [
        # Model for depth estimation mapping
        ("depth_anything", "DepthAnythingForDepthEstimation"),
        ("dpt", "DPTForDepthEstimation"),
        ("glpn", "GLPNForDepthEstimation"),
        ("zoedepth", "ZoeDepthForDepthEstimation"),
    ]
)
MODEL_FOR_SEQ_TO_SEQ_CAUSAL_LM_MAPPING_NAMES = OrderedDict(
    [
        # Model for Seq2Seq Causal LM mapping
        ("bart", "BartForConditionalGeneration"),
        ("mt5", "MT5ForConditionalGeneration"),
        ("marian", "MarianMTModel"),
        ("qwen2_audio", "Qwen2AudioForConditionalGeneration"),
        ("t5", "T5ForConditionalGeneration"),
        ("umt5", "UMT5ForConditionalGeneration"),
    ]
)

MODEL_FOR_SPEECH_SEQ_2_SEQ_MAPPING_NAMES = OrderedDict(
    [
        ("speecht5", "SpeechT5ForSpeechToText"),
        ("whisper", "WhisperForConditionalGeneration"),
    ]
)

MODEL_FOR_SEQUENCE_CLASSIFICATION_MAPPING_NAMES = OrderedDict(
    [
        # Model for Sequence Classification mapping
        ("albert", "AlbertForSequenceClassification"),
        ("bart", "BartForSequenceClassification"),
        ("bert", "BertForSequenceClassification"),
        ("roberta", "RobertaForSequenceClassification"),
        ("deberta", "DebertaForSequenceClassification"),
        ("deberta-v2", "DebertaV2ForSequenceClassification"),
        ("gemma", "GemmaForSequenceClassification"),
        ("gemma2", "Gemma2ForSequenceClassification"),
        ("glm", "GlmForSequenceClassification"),
        ("llama", "LlamaForSequenceClassification"),
        ("persimmon", "PersimmonForSequenceClassification"),
        ("mobilebert", "MobileBertForSequenceClassification"),
        ("mt5", "MT5ForSequenceClassification"),
        ("megatron-bert", "MegatronBertForSequenceClassification"),
        ("mistral", "MistralForSequenceClassification"),
        ("mixtral", "MixtralForSequenceClassification"),
        ("mpt", "MptForSequenceClassification"),
        ("phi", "PhiForSequenceClassification"),
        ("phi3", "Phi3ForSequenceClassification"),
        ("qwen2", "Qwen2ForSequenceClassification"),
        ("rembert", "RemBertForSequenceClassification"),
        ("t5", "T5ForSequenceClassification"),
        ("umt5", "UMT5ForSequenceClassification"),
        ("xlm-roberta-xl", "XLMRobertaXLForSequenceClassification"),
    ]
)

MODEL_FOR_QUESTION_ANSWERING_MAPPING_NAMES = OrderedDict(
    [
        # Model for Question Answering mapping
        ("albert", "AlbertForQuestionAnswering"),
        ("bart", "BartForQuestionAnswering"),
        ("bert", "BertForQuestionAnswering"),
        ("roberta", "RobertaForQuestionAnswering"),
        ("deberta", "DebertaForQuestionAnswering"),
        ("deberta-v2", "DebertaV2ForQuestionAnswering"),
        ("llama", "LlamaForQuestionAnswering"),
        ("mobilebert", "MobileBertForQuestionAnswering"),
        ("megatron-bert", "MegatronBertForQuestionAnswering"),
        ("mistral", "MistralForQuestionAnswering"),
        ("qwen2", "Qwen2ForQuestionAnswering"),
        ("rembert", "RemBertForQuestionAnswering"),
        ("t5", "T5ForQuestionAnswering"),
        ("mixtral", "MixtralForQuestionAnswering"),
        ("mpt", "MptForQuestionAnswering"),
        ("umt5", "UMT5ForQuestionAnswering"),
        ("xlm-roberta", "XLMRobertaForQuestionAnswering"),
        ("xlm-roberta-xl", "XLMRobertaXLForQuestionAnswering"),
    ]
)

MODEL_FOR_TABLE_QUESTION_ANSWERING_MAPPING_NAMES = OrderedDict()

MODEL_FOR_VISUAL_QUESTION_ANSWERING_MAPPING_NAMES = OrderedDict(
    [
        ("blip", "BlipForQuestionAnswering"),
    ]
)

MODEL_FOR_DOCUMENT_QUESTION_ANSWERING_MAPPING_NAMES = OrderedDict()

MODEL_FOR_TOKEN_CLASSIFICATION_MAPPING_NAMES = OrderedDict(
    [
        # Model for Token Classification mapping
        ("albert", "AlbertForTokenClassification"),
        ("bert", "BertForTokenClassification"),
        ("deberta", "DebertaForTokenClassification"),
        ("deberta-v2", "DebertaV2ForTokenClassification"),
        ("glm", "GlmForTokenClassification"),
        ("mistral", "MistralForTokenClassification"),
        ("mobilebert", "MobileBertForTokenClassification"),
        ("mt5", "MT5ForTokenClassification"),
        ("persimmon", "PersimmonForTokenClassification"),
        ("megatron-bert", "MegatronBertForTokenClassification"),
        ("mixtral", "MixtralForTokenClassification"),
        ("mpt", "MptForTokenClassification"),
        ("phi", "PhiForTokenClassification"),
        ("phi3", "Phi3ForTokenClassification"),
        ("qwen2", "Qwen2ForTokenClassification"),
        ("roberta", "RobertaForTokenClassification"),
        ("rembert", "RemBertForTokenClassification"),
        ("t5", "T5ForTokenClassification"),
        ("umt5", "UMT5ForTokenClassification"),
        ("xlm-roberta", "XLMRobertaForTokenClassification"),
        ("xlm-roberta-xl", "XLMRobertaXLForTokenClassification"),
    ]
)

MODEL_FOR_MULTIPLE_CHOICE_MAPPING_NAMES = OrderedDict(
    [
        # Model for Multiple Choice mapping
        ("albert", "AlbertForMultipleChoice"),
        ("bert", "BertForMultipleChoice"),
        ("roberta", "RobertaForMultipleChoice"),
        ("deberta-v2", "DebertaV2ForMultipleChoice"),
        ("megatron-bert", "MegatronBertForMultipleChoice"),
        ("mobilebert", "MobileBertForMultipleChoice"),
        ("rembert", "RemBertForMultipleChoice"),
        ("xlm-roberta", "XLMRobertaForMultipleChoice"),
        ("xlm-roberta-xl", "XLMRobertaXLForMultipleChoice"),
    ]
)

MODEL_FOR_NEXT_SENTENCE_PREDICTION_MAPPING_NAMES = OrderedDict(
    [
        ("bert", "BertForNextSentencePrediction"),
        ("megatron-bert", "MegatronBertForNextSentencePrediction"),
        ("mobilebert", "MobileBertForNextSentencePrediction"),
    ]
)

MODEL_FOR_AUDIO_CLASSIFICATION_MAPPING_NAMES = OrderedDict(
    [
        ("wav2vec2", "Wav2Vec2ForSequenceClassification"),
        ("whisper", "WhisperForAudioClassification"),
    ]
)

MODEL_FOR_CTC_MAPPING_NAMES = OrderedDict(
    [
        ("wav2vec2", "Wav2Vec2ForCTC"),
    ]
)

MODEL_FOR_AUDIO_FRAME_CLASSIFICATION_MAPPING_NAMES = OrderedDict(
    [
        ("wav2vec2", "Wav2Vec2ForAudioFrameClassification"),
    ]
)

MODEL_FOR_AUDIO_XVECTOR_MAPPING_NAMES = OrderedDict(
    [
        ("wav2vec2", "Wav2Vec2ForXVector"),
    ]
)

MODEL_FOR_TEXT_TO_SPECTROGRAM_MAPPING_NAMES = OrderedDict(
    [
        ("siglip", "SiglipModel"),
        ("speecht5", "SpeechT5ForTextToSpeech"),
    ]
)

MODEL_FOR_TEXT_TO_WAVEFORM_MAPPING_NAMES = OrderedDict()

MODEL_FOR_ZERO_SHOT_IMAGE_CLASSIFICATION_MAPPING_NAMES = OrderedDict(
    [
        ("blip", "BlipModel"),
        ("siglip", "SiglipModel"),
    ]
)

MODEL_FOR_BACKBONE_MAPPING_NAMES = OrderedDict(
    [
        ("hiera", "HieraBackbone"),
    ]
)

MODEL_FOR_MASK_GENERATION_MAPPING_NAMES = OrderedDict()


MODEL_FOR_KEYPOINT_DETECTION_MAPPING_NAMES = OrderedDict()


MODEL_FOR_TEXT_ENCODING_MAPPING_NAMES = OrderedDict(
    [
        ("albert", "AlbertModel"),
        ("bert", "BertModel"),
        ("roberta", "RobertaModel"),
        ("deberta", "DebertaModel"),
        ("deberta-v2", "DebertaV2Model"),
        ("mobilebert", "MobileBertModel"),
        ("mt5", "MT5EncoderModel"),
        ("rembert", "RemBertModel"),
        ("t5", "T5EncoderModel"),
        ("umt5", "UMT5EncoderModel"),
        ("xlm-roberta", "XLMRobertaModel"),
        ("xlm-roberta-xl", "XLMRobertaXLModel"),
    ]
)

MODEL_FOR_TIME_SERIES_CLASSIFICATION_MAPPING_NAMES = OrderedDict()

MODEL_FOR_TIME_SERIES_REGRESSION_MAPPING_NAMES = OrderedDict()

MODEL_FOR_IMAGE_TO_IMAGE_MAPPING_NAMES = OrderedDict()


if version.parse(transformers.__version__) >= version.parse("4.51.0"):
    MODEL_FOR_CAUSAL_LM_MAPPING_NAMES.update({"qwen3": "Qwen3Model"})
    MODEL_FOR_CAUSAL_LM_MAPPING_NAMES.update({"qwen3": "Qwen3ForCausalLM"})
    MODEL_FOR_SEQUENCE_CLASSIFICATION_MAPPING_NAMES.update({"qwen3": "Qwen3ForSequenceClassification"})
    MODEL_FOR_QUESTION_ANSWERING_MAPPING_NAMES.update({"qwen3": "Qwen3ForQuestionAnswering"})
    MODEL_FOR_TOKEN_CLASSIFICATION_MAPPING_NAMES.update({"qwen3": "Qwen3ForTokenClassification"})

if version.parse(transformers.__version__) >= version.parse("4.51.3"):
    MODEL_MAPPING_NAMES.update({"glm4": "Glm4Model"})
    MODEL_FOR_CAUSAL_LM_MAPPING_NAMES.update({"glm4": "Glm4ForCausalLM"})
    MODEL_FOR_SEQUENCE_CLASSIFICATION_MAPPING_NAMES.update({"glm4": "Glm4ForSequenceClassification"})
    MODEL_FOR_TOKEN_CLASSIFICATION_MAPPING_NAMES.update({"glm4": "Glm4ForTokenClassification"})


MODEL_MAPPING = _LazyAutoMapping(CONFIG_MAPPING_NAMES, MODEL_MAPPING_NAMES)
MODEL_FOR_PRETRAINING_MAPPING = _LazyAutoMapping(CONFIG_MAPPING_NAMES, MODEL_FOR_PRETRAINING_MAPPING_NAMES)
MODEL_WITH_LM_HEAD_MAPPING = _LazyAutoMapping(CONFIG_MAPPING_NAMES, MODEL_WITH_LM_HEAD_MAPPING_NAMES)
MODEL_FOR_CAUSAL_LM_MAPPING = _LazyAutoMapping(CONFIG_MAPPING_NAMES, MODEL_FOR_CAUSAL_LM_MAPPING_NAMES)
MODEL_FOR_CAUSAL_IMAGE_MODELING_MAPPING = _LazyAutoMapping(
    CONFIG_MAPPING_NAMES, MODEL_FOR_CAUSAL_IMAGE_MODELING_MAPPING_NAMES
)
MODEL_FOR_IMAGE_CLASSIFICATION_MAPPING = _LazyAutoMapping(
    CONFIG_MAPPING_NAMES, MODEL_FOR_IMAGE_CLASSIFICATION_MAPPING_NAMES
)
MODEL_FOR_ZERO_SHOT_IMAGE_CLASSIFICATION_MAPPING = _LazyAutoMapping(
    CONFIG_MAPPING_NAMES, MODEL_FOR_ZERO_SHOT_IMAGE_CLASSIFICATION_MAPPING_NAMES
)
MODEL_FOR_IMAGE_SEGMENTATION_MAPPING = _LazyAutoMapping(
    CONFIG_MAPPING_NAMES, MODEL_FOR_IMAGE_SEGMENTATION_MAPPING_NAMES
)
MODEL_FOR_SEMANTIC_SEGMENTATION_MAPPING = _LazyAutoMapping(
    CONFIG_MAPPING_NAMES, MODEL_FOR_SEMANTIC_SEGMENTATION_MAPPING_NAMES
)
MODEL_FOR_INSTANCE_SEGMENTATION_MAPPING = _LazyAutoMapping(
    CONFIG_MAPPING_NAMES, MODEL_FOR_INSTANCE_SEGMENTATION_MAPPING_NAMES
)
MODEL_FOR_UNIVERSAL_SEGMENTATION_MAPPING = _LazyAutoMapping(
    CONFIG_MAPPING_NAMES, MODEL_FOR_UNIVERSAL_SEGMENTATION_MAPPING_NAMES
)
MODEL_FOR_VIDEO_CLASSIFICATION_MAPPING = _LazyAutoMapping(
    CONFIG_MAPPING_NAMES, MODEL_FOR_VIDEO_CLASSIFICATION_MAPPING_NAMES
)
MODEL_FOR_VISION_2_SEQ_MAPPING = _LazyAutoMapping(CONFIG_MAPPING_NAMES, MODEL_FOR_VISION_2_SEQ_MAPPING_NAMES)
MODEL_FOR_IMAGE_TEXT_TO_TEXT_MAPPING = _LazyAutoMapping(
    CONFIG_MAPPING_NAMES, MODEL_FOR_IMAGE_TEXT_TO_TEXT_MAPPING_NAMES
)
MODEL_FOR_VISUAL_QUESTION_ANSWERING_MAPPING = _LazyAutoMapping(
    CONFIG_MAPPING_NAMES, MODEL_FOR_VISUAL_QUESTION_ANSWERING_MAPPING_NAMES
)
MODEL_FOR_DOCUMENT_QUESTION_ANSWERING_MAPPING = _LazyAutoMapping(
    CONFIG_MAPPING_NAMES, MODEL_FOR_DOCUMENT_QUESTION_ANSWERING_MAPPING_NAMES
)
MODEL_FOR_MASKED_LM_MAPPING = _LazyAutoMapping(CONFIG_MAPPING_NAMES, MODEL_FOR_MASKED_LM_MAPPING_NAMES)
MODEL_FOR_IMAGE_MAPPING = _LazyAutoMapping(CONFIG_MAPPING_NAMES, MODEL_FOR_IMAGE_MAPPING_NAMES)
MODEL_FOR_MASKED_IMAGE_MODELING_MAPPING = _LazyAutoMapping(
    CONFIG_MAPPING_NAMES, MODEL_FOR_MASKED_IMAGE_MODELING_MAPPING_NAMES
)
MODEL_FOR_OBJECT_DETECTION_MAPPING = _LazyAutoMapping(CONFIG_MAPPING_NAMES, MODEL_FOR_OBJECT_DETECTION_MAPPING_NAMES)
MODEL_FOR_ZERO_SHOT_OBJECT_DETECTION_MAPPING = _LazyAutoMapping(
    CONFIG_MAPPING_NAMES, MODEL_FOR_ZERO_SHOT_OBJECT_DETECTION_MAPPING_NAMES
)
MODEL_FOR_DEPTH_ESTIMATION_MAPPING = _LazyAutoMapping(CONFIG_MAPPING_NAMES, MODEL_FOR_DEPTH_ESTIMATION_MAPPING_NAMES)
MODEL_FOR_SEQ_TO_SEQ_CAUSAL_LM_MAPPING = _LazyAutoMapping(
    CONFIG_MAPPING_NAMES, MODEL_FOR_SEQ_TO_SEQ_CAUSAL_LM_MAPPING_NAMES
)
MODEL_FOR_SEQUENCE_CLASSIFICATION_MAPPING = _LazyAutoMapping(
    CONFIG_MAPPING_NAMES, MODEL_FOR_SEQUENCE_CLASSIFICATION_MAPPING_NAMES
)
MODEL_FOR_QUESTION_ANSWERING_MAPPING = _LazyAutoMapping(
    CONFIG_MAPPING_NAMES, MODEL_FOR_QUESTION_ANSWERING_MAPPING_NAMES
)
MODEL_FOR_TABLE_QUESTION_ANSWERING_MAPPING = _LazyAutoMapping(
    CONFIG_MAPPING_NAMES, MODEL_FOR_TABLE_QUESTION_ANSWERING_MAPPING_NAMES
)
MODEL_FOR_TOKEN_CLASSIFICATION_MAPPING = _LazyAutoMapping(
    CONFIG_MAPPING_NAMES, MODEL_FOR_TOKEN_CLASSIFICATION_MAPPING_NAMES
)
MODEL_FOR_MULTIPLE_CHOICE_MAPPING = _LazyAutoMapping(CONFIG_MAPPING_NAMES, MODEL_FOR_MULTIPLE_CHOICE_MAPPING_NAMES)
MODEL_FOR_NEXT_SENTENCE_PREDICTION_MAPPING = _LazyAutoMapping(
    CONFIG_MAPPING_NAMES, MODEL_FOR_NEXT_SENTENCE_PREDICTION_MAPPING_NAMES
)
MODEL_FOR_AUDIO_CLASSIFICATION_MAPPING = _LazyAutoMapping(
    CONFIG_MAPPING_NAMES, MODEL_FOR_AUDIO_CLASSIFICATION_MAPPING_NAMES
)
MODEL_FOR_CTC_MAPPING = _LazyAutoMapping(CONFIG_MAPPING_NAMES, MODEL_FOR_CTC_MAPPING_NAMES)
MODEL_FOR_SPEECH_SEQ_2_SEQ_MAPPING = _LazyAutoMapping(CONFIG_MAPPING_NAMES, MODEL_FOR_SPEECH_SEQ_2_SEQ_MAPPING_NAMES)
MODEL_FOR_AUDIO_FRAME_CLASSIFICATION_MAPPING = _LazyAutoMapping(
    CONFIG_MAPPING_NAMES, MODEL_FOR_AUDIO_FRAME_CLASSIFICATION_MAPPING_NAMES
)
MODEL_FOR_AUDIO_XVECTOR_MAPPING = _LazyAutoMapping(CONFIG_MAPPING_NAMES, MODEL_FOR_AUDIO_XVECTOR_MAPPING_NAMES)

MODEL_FOR_TEXT_TO_SPECTROGRAM_MAPPING = _LazyAutoMapping(
    CONFIG_MAPPING_NAMES, MODEL_FOR_TEXT_TO_SPECTROGRAM_MAPPING_NAMES
)

MODEL_FOR_TEXT_TO_WAVEFORM_MAPPING = _LazyAutoMapping(CONFIG_MAPPING_NAMES, MODEL_FOR_TEXT_TO_WAVEFORM_MAPPING_NAMES)

MODEL_FOR_BACKBONE_MAPPING = _LazyAutoMapping(CONFIG_MAPPING_NAMES, MODEL_FOR_BACKBONE_MAPPING_NAMES)

MODEL_FOR_MASK_GENERATION_MAPPING = _LazyAutoMapping(CONFIG_MAPPING_NAMES, MODEL_FOR_MASK_GENERATION_MAPPING_NAMES)

MODEL_FOR_KEYPOINT_DETECTION_MAPPING = _LazyAutoMapping(
    CONFIG_MAPPING_NAMES, MODEL_FOR_KEYPOINT_DETECTION_MAPPING_NAMES
)

MODEL_FOR_TEXT_ENCODING_MAPPING = _LazyAutoMapping(CONFIG_MAPPING_NAMES, MODEL_FOR_TEXT_ENCODING_MAPPING_NAMES)

MODEL_FOR_TIME_SERIES_CLASSIFICATION_MAPPING = _LazyAutoMapping(
    CONFIG_MAPPING_NAMES, MODEL_FOR_TIME_SERIES_CLASSIFICATION_MAPPING_NAMES
)

MODEL_FOR_TIME_SERIES_REGRESSION_MAPPING = _LazyAutoMapping(
    CONFIG_MAPPING_NAMES, MODEL_FOR_TIME_SERIES_REGRESSION_MAPPING_NAMES
)

MODEL_FOR_IMAGE_TO_IMAGE_MAPPING = _LazyAutoMapping(CONFIG_MAPPING_NAMES, MODEL_FOR_IMAGE_TO_IMAGE_MAPPING_NAMES)


class AutoModelForMaskGeneration(_BaseAutoModelClass):
    _model_mapping = MODEL_FOR_MASK_GENERATION_MAPPING


class AutoModelForKeypointDetection(_BaseAutoModelClass):
    _model_mapping = MODEL_FOR_KEYPOINT_DETECTION_MAPPING


class AutoModelForTextEncoding(_BaseAutoModelClass):
    _model_mapping = MODEL_FOR_TEXT_ENCODING_MAPPING


class AutoModelForImageToImage(_BaseAutoModelClass):
    _model_mapping = MODEL_FOR_IMAGE_TO_IMAGE_MAPPING


class AutoModel(_BaseAutoModelClass):
    _model_mapping = MODEL_MAPPING


AutoModel = auto_class_update(AutoModel)


class AutoModelForPreTraining(_BaseAutoModelClass):
    _model_mapping = MODEL_FOR_PRETRAINING_MAPPING


AutoModelForPreTraining = auto_class_update(AutoModelForPreTraining, head_doc="pretraining")


# Private on purpose, the public class will add the deprecation warnings.
class _AutoModelWithLMHead(_BaseAutoModelClass):
    _model_mapping = MODEL_WITH_LM_HEAD_MAPPING


_AutoModelWithLMHead = auto_class_update(_AutoModelWithLMHead, head_doc="language modeling")


class AutoModelForCausalLM(_BaseAutoModelClass):
    _model_mapping = MODEL_FOR_CAUSAL_LM_MAPPING


AutoModelForCausalLM = auto_class_update(AutoModelForCausalLM, head_doc="causal language modeling")


class AutoModelForMaskedLM(_BaseAutoModelClass):
    _model_mapping = MODEL_FOR_MASKED_LM_MAPPING


AutoModelForMaskedLM = auto_class_update(AutoModelForMaskedLM, head_doc="masked language modeling")


class AutoModelForSeq2SeqLM(_BaseAutoModelClass):
    _model_mapping = MODEL_FOR_SEQ_TO_SEQ_CAUSAL_LM_MAPPING


AutoModelForSeq2SeqLM = auto_class_update(
    AutoModelForSeq2SeqLM,
    head_doc="sequence-to-sequence language modeling",
    checkpoint_for_example="google-t5/t5-base",
)


class AutoModelForSequenceClassification(_BaseAutoModelClass):
    _model_mapping = MODEL_FOR_SEQUENCE_CLASSIFICATION_MAPPING


AutoModelForSequenceClassification = auto_class_update(
    AutoModelForSequenceClassification, head_doc="sequence classification"
)


class AutoModelForQuestionAnswering(_BaseAutoModelClass):
    _model_mapping = MODEL_FOR_QUESTION_ANSWERING_MAPPING


AutoModelForQuestionAnswering = auto_class_update(AutoModelForQuestionAnswering, head_doc="question answering")


class AutoModelForTableQuestionAnswering(_BaseAutoModelClass):
    _model_mapping = MODEL_FOR_TABLE_QUESTION_ANSWERING_MAPPING


AutoModelForTableQuestionAnswering = auto_class_update(
    AutoModelForTableQuestionAnswering,
    head_doc="table question answering",
    checkpoint_for_example="google/tapas-base-finetuned-wtq",
)


class AutoModelForVisualQuestionAnswering(_BaseAutoModelClass):
    _model_mapping = MODEL_FOR_VISUAL_QUESTION_ANSWERING_MAPPING


AutoModelForVisualQuestionAnswering = auto_class_update(
    AutoModelForVisualQuestionAnswering,
    head_doc="visual question answering",
    checkpoint_for_example="dandelin/vilt-b32-finetuned-vqa",
)


class AutoModelForDocumentQuestionAnswering(_BaseAutoModelClass):
    _model_mapping = MODEL_FOR_DOCUMENT_QUESTION_ANSWERING_MAPPING


AutoModelForDocumentQuestionAnswering = auto_class_update(
    AutoModelForDocumentQuestionAnswering,
    head_doc="document question answering",
    checkpoint_for_example='impira/layoutlm-document-qa", revision="52e01b3',
)


class AutoModelForTokenClassification(_BaseAutoModelClass):
    _model_mapping = MODEL_FOR_TOKEN_CLASSIFICATION_MAPPING


AutoModelForTokenClassification = auto_class_update(AutoModelForTokenClassification, head_doc="token classification")


class AutoModelForMultipleChoice(_BaseAutoModelClass):
    _model_mapping = MODEL_FOR_MULTIPLE_CHOICE_MAPPING


AutoModelForMultipleChoice = auto_class_update(AutoModelForMultipleChoice, head_doc="multiple choice")


class AutoModelForNextSentencePrediction(_BaseAutoModelClass):
    _model_mapping = MODEL_FOR_NEXT_SENTENCE_PREDICTION_MAPPING


AutoModelForNextSentencePrediction = auto_class_update(
    AutoModelForNextSentencePrediction, head_doc="next sentence prediction"
)


class AutoModelForImageClassification(_BaseAutoModelClass):
    _model_mapping = MODEL_FOR_IMAGE_CLASSIFICATION_MAPPING


AutoModelForImageClassification = auto_class_update(AutoModelForImageClassification, head_doc="image classification")


class AutoModelForZeroShotImageClassification(_BaseAutoModelClass):
    _model_mapping = MODEL_FOR_ZERO_SHOT_IMAGE_CLASSIFICATION_MAPPING


AutoModelForZeroShotImageClassification = auto_class_update(
    AutoModelForZeroShotImageClassification, head_doc="zero-shot image classification"
)


class AutoModelForImageSegmentation(_BaseAutoModelClass):
    _model_mapping = MODEL_FOR_IMAGE_SEGMENTATION_MAPPING


AutoModelForImageSegmentation = auto_class_update(AutoModelForImageSegmentation, head_doc="image segmentation")


class AutoModelForSemanticSegmentation(_BaseAutoModelClass):
    _model_mapping = MODEL_FOR_SEMANTIC_SEGMENTATION_MAPPING


AutoModelForSemanticSegmentation = auto_class_update(AutoModelForSemanticSegmentation, head_doc="semantic segmentation")


class AutoModelForUniversalSegmentation(_BaseAutoModelClass):
    _model_mapping = MODEL_FOR_UNIVERSAL_SEGMENTATION_MAPPING


AutoModelForUniversalSegmentation = auto_class_update(
    AutoModelForUniversalSegmentation, head_doc="universal image segmentation"
)


class AutoModelForInstanceSegmentation(_BaseAutoModelClass):
    _model_mapping = MODEL_FOR_INSTANCE_SEGMENTATION_MAPPING


AutoModelForInstanceSegmentation = auto_class_update(AutoModelForInstanceSegmentation, head_doc="instance segmentation")


class AutoModelForObjectDetection(_BaseAutoModelClass):
    _model_mapping = MODEL_FOR_OBJECT_DETECTION_MAPPING


AutoModelForObjectDetection = auto_class_update(AutoModelForObjectDetection, head_doc="object detection")


class AutoModelForZeroShotObjectDetection(_BaseAutoModelClass):
    _model_mapping = MODEL_FOR_ZERO_SHOT_OBJECT_DETECTION_MAPPING


AutoModelForZeroShotObjectDetection = auto_class_update(
    AutoModelForZeroShotObjectDetection, head_doc="zero-shot object detection"
)


class AutoModelForDepthEstimation(_BaseAutoModelClass):
    _model_mapping = MODEL_FOR_DEPTH_ESTIMATION_MAPPING


AutoModelForDepthEstimation = auto_class_update(AutoModelForDepthEstimation, head_doc="depth estimation")


class AutoModelForVideoClassification(_BaseAutoModelClass):
    _model_mapping = MODEL_FOR_VIDEO_CLASSIFICATION_MAPPING


AutoModelForVideoClassification = auto_class_update(AutoModelForVideoClassification, head_doc="video classification")


class AutoModelForVision2Seq(_BaseAutoModelClass):
    _model_mapping = MODEL_FOR_VISION_2_SEQ_MAPPING


AutoModelForVision2Seq = auto_class_update(AutoModelForVision2Seq, head_doc="vision-to-text modeling")


class AutoModelForImageTextToText(_BaseAutoModelClass):
    _model_mapping = MODEL_FOR_IMAGE_TEXT_TO_TEXT_MAPPING


AutoModelForImageTextToText = auto_class_update(AutoModelForImageTextToText, head_doc="image-text-to-text modeling")


class AutoModelForAudioClassification(_BaseAutoModelClass):
    _model_mapping = MODEL_FOR_AUDIO_CLASSIFICATION_MAPPING


AutoModelForAudioClassification = auto_class_update(AutoModelForAudioClassification, head_doc="audio classification")


class AutoModelForCTC(_BaseAutoModelClass):
    _model_mapping = MODEL_FOR_CTC_MAPPING


AutoModelForCTC = auto_class_update(AutoModelForCTC, head_doc="connectionist temporal classification")


class AutoModelForSpeechSeq2Seq(_BaseAutoModelClass):
    _model_mapping = MODEL_FOR_SPEECH_SEQ_2_SEQ_MAPPING


AutoModelForSpeechSeq2Seq = auto_class_update(
    AutoModelForSpeechSeq2Seq, head_doc="sequence-to-sequence speech-to-text modeling"
)


class AutoModelForAudioFrameClassification(_BaseAutoModelClass):
    _model_mapping = MODEL_FOR_AUDIO_FRAME_CLASSIFICATION_MAPPING


AutoModelForAudioFrameClassification = auto_class_update(
    AutoModelForAudioFrameClassification, head_doc="audio frame (token) classification"
)


class AutoModelForAudioXVector(_BaseAutoModelClass):
    _model_mapping = MODEL_FOR_AUDIO_XVECTOR_MAPPING


class AutoModelForTextToSpectrogram(_BaseAutoModelClass):
    _model_mapping = MODEL_FOR_TEXT_TO_SPECTROGRAM_MAPPING


class AutoModelForTextToWaveform(_BaseAutoModelClass):
    _model_mapping = MODEL_FOR_TEXT_TO_WAVEFORM_MAPPING


class AutoBackbone(_BaseAutoBackboneClass):
    _model_mapping = MODEL_FOR_BACKBONE_MAPPING


AutoModelForAudioXVector = auto_class_update(AutoModelForAudioXVector, head_doc="audio retrieval via x-vector")


class AutoModelForMaskedImageModeling(_BaseAutoModelClass):
    _model_mapping = MODEL_FOR_MASKED_IMAGE_MODELING_MAPPING


AutoModelForMaskedImageModeling = auto_class_update(AutoModelForMaskedImageModeling, head_doc="masked image modeling")


class AutoModelWithLMHead(_AutoModelWithLMHead):
    @classmethod
    def from_config(cls, config):
        warnings.warn(
            "The class `AutoModelWithLMHead` is deprecated and will be removed in a future version. Please use "
            "`AutoModelForCausalLM` for causal language models, `AutoModelForMaskedLM` for masked language models and "
            "`AutoModelForSeq2SeqLM` for encoder-decoder models.",
            FutureWarning,
        )
        return super().from_config(config)

    @classmethod
    def from_pretrained(cls, pretrained_model_name_or_path, *model_args, **kwargs):
        warnings.warn(
            "The class `AutoModelWithLMHead` is deprecated and will be removed in a future version. Please use "
            "`AutoModelForCausalLM` for causal language models, `AutoModelForMaskedLM` for masked language models and "
            "`AutoModelForSeq2SeqLM` for encoder-decoder models.",
            FutureWarning,
        )
        return super().from_pretrained(pretrained_model_name_or_path, *model_args, **kwargs)<|MERGE_RESOLUTION|>--- conflicted
+++ resolved
@@ -135,11 +135,8 @@
         ("roberta", "RobertaForMaskedLM"),
         ("megatron-bert", "MegatronBertForCausalLM"),
         ("mobilebert", "MobileBertForMaskedLM"),
-<<<<<<< HEAD
         ("marian", "MarianMTModel"),
-=======
         ("mpt", "MptForCausalLM"),
->>>>>>> 5a76add2
         ("rembert", "RemBertForMaskedLM"),
         ("t5", "T5ForConditionalGeneration"),
         ("wav2vec2", "Wav2Vec2ForMaskedLM"),
@@ -168,12 +165,9 @@
         ("granitemoeshared", "GraniteMoeSharedForCausalLM"),
         ("llama", "LlamaForCausalLM"),
         ("megatron-bert", "MegatronBertForCausalLM"),
-<<<<<<< HEAD
         ("marian", "MarianForCausalLM"),
-=======
         ("mistral", "MistralForCausalLM"),
         ("mpt", "MptForCausalLM"),
->>>>>>> 5a76add2
         ("phi", "PhiForCausalLM"),
         ("phi3", "Phi3ForCausalLM"),
         ("mixtral", "MixtralForCausalLM"),
