--- conflicted
+++ resolved
@@ -42,17 +42,13 @@
         ("glm", "GlmModel"),
         ("glpn", "GLPNModel"),
         ("gpt2", "GPT2Model"),
-<<<<<<< HEAD
         ("qwen2_audio_encoder", "Qwen2AudioEncoder"),
         ("gemma3_text", "Gemma3TextModel"),
         ("siglip", "SiglipModel"),
-        ("siglip_vision_model", "SiglipVisionModel"),
-=======
         ("hiera", "HieraModel"),
         ("ijepa", "IJepaModel"),
         ("imagegpt", "ImageGPTModel"),
         ("levit", "LevitModel"),
->>>>>>> a6beaab0
         ("llama", "LlamaModel"),
         ("mt5", "MT5Model"),
         ("phi3", "Phi3Model"),
@@ -62,6 +58,7 @@
         ("qwen2_vl", "Qwen2VLModel"),
         ("qwen3", "Qwen3Model"),
         ("siglip", "SiglipModel"),
+        ("siglip_vision_model", "SiglipVisionModel"),
         ("speecht5", "SpeechT5Model"),
         ("t5", "T5Model"),
         ("umt5", "UMT5Model"),
@@ -77,12 +74,9 @@
         ("albert", "AlbertForPreTraining"),
         ("bert", "BertForPreTraining"),
         ("gpt2", "GPT2LMHeadModel"),
-<<<<<<< HEAD
         ("gemma3", "Gemma3ForConditionalGeneration"),
-=======
         ("hiera", "HieraForPreTraining"),
         ("llava", "LlavaForConditionalGeneration"),
->>>>>>> a6beaab0
         ("qwen2_audio", "Qwen2AudioForConditionalGeneration"),
         ("t5", "T5ForConditionalGeneration"),
         ("wav2vec2", "Wav2Vec2ForPreTraining"),
@@ -112,12 +106,9 @@
         ("bert-generation", "BertGenerationDecoder"),
         ("gemma", "GemmaForCausalLM"),
         ("gemma2", "Gemma2ForCausalLM"),
-<<<<<<< HEAD
         ("gemma3", "Gemma3ForCausalLM"),
         ("gemma3_text", "Gemma3ForCausalLM"),
-=======
         ("glm", "GlmForCausalLM"),
->>>>>>> a6beaab0
         ("gpt2", "GPT2LMHeadModel"),
         ("llama", "LlamaForCausalLM"),
         ("phi3", "Phi3ForCausalLM"),
@@ -193,14 +184,11 @@
     [
         ("blip", "BlipForConditionalGeneration"),
         ("blip-2", "Blip2ForConditionalGeneration"),
-<<<<<<< HEAD
         ("gemma3", "Gemma3ForConditionalGeneration"),
-=======
         ("chameleon", "ChameleonForConditionalGeneration"),
         ("llava", "LlavaForConditionalGeneration"),
         ("qwen2_5_vl", "Qwen2_5_VLForConditionalGeneration"),
         ("qwen2_vl", "Qwen2VLForConditionalGeneration"),
->>>>>>> a6beaab0
     ]
 )
 
@@ -360,11 +348,8 @@
 
 MODEL_FOR_TEXT_TO_SPECTROGRAM_MAPPING_NAMES = OrderedDict(
     [
-<<<<<<< HEAD
         ("siglip", "SiglipModel"),
-=======
         ("speecht5", "SpeechT5ForTextToSpeech"),
->>>>>>> a6beaab0
     ]
 )
 
