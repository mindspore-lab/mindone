--- conflicted
+++ resolved
@@ -405,11 +405,8 @@
         ("camembert", "CamembertForMaskedLM"),
         ("deberta", "DebertaForMaskedLM"),
         ("deberta-v2", "DebertaV2ForMaskedLM"),
-<<<<<<< HEAD
         ("esm", "EsmForMaskedLM"),
-=======
         ("ibert", "IBertForMaskedLM"),
->>>>>>> 5bdf94ad
         ("mobilebert", "MobileBertForMaskedLM"),
         ("nystromformer", "NystromformerForMaskedLM"),
         ("rembert", "RemBertForMaskedLM"),
