--- conflicted
+++ resolved
@@ -42,15 +42,12 @@
         ("glm", "GlmModel"),
         ("glpn", "GLPNModel"),
         ("gpt2", "GPT2Model"),
-<<<<<<< HEAD
         ("granite", "GraniteModel"),
         ("qwen2_audio_encoder", "Qwen2AudioEncoder"),
-=======
         ("hiera", "HieraModel"),
         ("ijepa", "IJepaModel"),
         ("imagegpt", "ImageGPTModel"),
         ("levit", "LevitModel"),
->>>>>>> a6beaab0
         ("llama", "LlamaModel"),
         ("mt5", "MT5Model"),
         ("phi3", "Phi3Model"),
@@ -106,11 +103,8 @@
         ("bert-generation", "BertGenerationDecoder"),
         ("gemma", "GemmaForCausalLM"),
         ("gemma2", "Gemma2ForCausalLM"),
-<<<<<<< HEAD
         ("granite", "GraniteForCausalLM"),
-=======
         ("glm", "GlmForCausalLM"),
->>>>>>> a6beaab0
         ("gpt2", "GPT2LMHeadModel"),
         ("llama", "LlamaForCausalLM"),
         ("phi3", "Phi3ForCausalLM"),
