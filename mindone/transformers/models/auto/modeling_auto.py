# coding=utf-8
# Copyright 2018 The HuggingFace Inc. team.
#
# Licensed under the Apache License, Version 2.0 (the "License");
# you may not use this file except in compliance with the License.
# You may obtain a copy of the License at
#
#     http://www.apache.org/licenses/LICENSE-2.0
#
# Unless required by applicable law or agreed to in writing, software
# distributed under the License is distributed on an "AS IS" BASIS,
# WITHOUT WARRANTIES OR CONDITIONS OF ANY KIND, either express or implied.
# See the License for the specific language governing permissions and
# limitations under the License.
"""Auto Model class."""

import warnings
from collections import OrderedDict

from transformers.utils import logging

from .auto_factory import _BaseAutoBackboneClass, _BaseAutoModelClass, _LazyAutoMapping, auto_class_update
from .configuration_auto import CONFIG_MAPPING_NAMES

logger = logging.get_logger(__name__)

MODEL_MAPPING_NAMES = OrderedDict(
    [
        # Base model mapping
        ("albert", "AlbertModel"),
        ("bert", "BertModel"),
        ("bart", "BartModel"),
        ("bit", "BitModel"),
        ("blip-2", "Blip2Model"),
        ("chameleon", "ChameleonModel"),
        ("clap", "ClapModel"),
        ("clip", "CLIPModel"),
        ("clip_text_model", "CLIPTextModel"),
        ("clip_vision_model", "CLIPVisionModel"),
        ("deberta", "DebertaModel"),
        ("deberta-v2", "DebertaV2Model"),
        ("dpt", "DPTModel"),
        ("gemma", "GemmaModel"),
        ("gemma2", "Gemma2Model"),
        ("persimmon", "PersimmonModel"),
        ("glm", "GlmModel"),
        ("glpn", "GLPNModel"),
        ("gpt2", "GPT2Model"),
        ("granite", "GraniteModel"),
        ("granitemoe", "GraniteMoeModel"),
        ("granitemoeshared", "GraniteMoeSharedModel"),
        ("qwen2_audio_encoder", "Qwen2AudioEncoder"),
        ("qwen2_audio_encoder", "Qwen2AudioEncoder"),
        ("recurrent_gemma", "RecurrentGemmaModel"),
        ("gemma3_text", "Gemma3TextModel"),
        ("qwen2_audio_encoder", "Qwen2AudioEncoder"),
        ("siglip", "SiglipModel"),
        ("hiera", "HieraModel"),
        ("ijepa", "IJepaModel"),
        ("imagegpt", "ImageGPTModel"),
        ("levit", "LevitModel"),
        ("llama", "LlamaModel"),
        ("mobilebert", "MobileBertModel"),
        ("mt5", "MT5Model"),
        ("megatron-bert", "MegatronBertModel"),
        ("mixtral", "MixtralModel"),
        ("phi", "PhiModel"),
        ("phi3", "Phi3Model"),
        ("qwen2", "Qwen2Model"),
        ("qwen2_5_vl", "Qwen2_5_VLModel"),
        ("qwen2_audio_encoder", "Qwen2AudioEncoder"),
        ("qwen2_vl", "Qwen2VLModel"),
        ("qwen3", "Qwen3Model"),
        ("roberta", "RobertaModel"),
        ("rembert", "RemBertModel"),
        ("siglip", "SiglipModel"),
        ("siglip_vision_model", "SiglipVisionModel"),
        ("speecht5", "SpeechT5Model"),
        ("t5", "T5Model"),
        ("umt5", "UMT5Model"),
        ("wav2vec2", "Wav2Vec2Model"),
        ("whisper", "WhisperModel"),
        ("xlm-roberta", "XLMRobertaModel"),
<<<<<<< HEAD
        ("gpt_neox", "GPTNeoXModel"),
=======
>>>>>>> 80b7699a
        ("xlm-roberta-xl", "XLMRobertaXLModel"),
    ]
)

MODEL_FOR_PRETRAINING_MAPPING_NAMES = OrderedDict(
    [
        # Model for pre-training mapping
        ("albert", "AlbertForPreTraining"),
        ("bart", "BartForConditionalGeneration"),
        ("bert", "BertForPreTraining"),
        ("gpt2", "GPT2LMHeadModel"),
        ("gemma3", "Gemma3ForConditionalGeneration"),
        ("hiera", "HieraForPreTraining"),
        ("llava", "LlavaForConditionalGeneration"),
        ("mobilebert", "MobileBertForPreTraining"),
        ("qwen2_audio", "Qwen2AudioForConditionalGeneration"),
        ("roberta", "RobertaForMaskedLM"),
        ("megatron-bert", "MegatronBertForPreTraining"),
        ("t5", "T5ForConditionalGeneration"),
        ("wav2vec2", "Wav2Vec2ForPreTraining"),
        ("xlm-roberta", "XLMRobertaForMaskedLM"),
        ("xlm-roberta-xl", "XLMRobertaXLForMaskedLM"),
    ]
)

MODEL_WITH_LM_HEAD_MAPPING_NAMES = OrderedDict(
    [
        # Model with LM heads mapping
        ("albert", "AlbertForMaskedLM"),
        ("bart", "BartForConditionalGeneration"),
        ("bert", "BertForMaskedLM"),
        ("deberta", "DebertaForMaskedLM"),
        ("deberta-v2", "DebertaV2ForMaskedLM"),
        ("gpt2", "GPT2LMHeadModel"),
        ("roberta", "RobertaForMaskedLM"),
        ("megatron-bert", "MegatronBertForCausalLM"),
        ("mobilebert", "MobileBertForMaskedLM"),
        ("rembert", "RemBertForMaskedLM"),
        ("t5", "T5ForConditionalGeneration"),
        ("wav2vec2", "Wav2Vec2ForMaskedLM"),
        ("whisper", "WhisperForConditionalGeneration"),
        ("xlm-roberta", "XLMRobertaForMaskedLM"),
        ("xlm-roberta-xl", "XLMRobertaXLForMaskedLM"),
    ]
)

MODEL_FOR_CAUSAL_LM_MAPPING_NAMES = OrderedDict(
    [
        # Model for Causal LM mapping
        ("bart", "BartForCausalLM"),
        ("bert", "BertLMHeadModel"),
        ("bert-generation", "BertGenerationDecoder"),
        ("gemma", "GemmaForCausalLM"),
        ("gemma2", "Gemma2ForCausalLM"),
        ("gemma3", "Gemma3ForCausalLM"),
        ("gemma3_text", "Gemma3ForCausalLM"),
        ("granite", "GraniteForCausalLM"),
        ("glm", "GlmForCausalLM"),
        ("gpt2", "GPT2LMHeadModel"),
        ("persimmon", "PersimmonForCausalLM"),
        ("fuyu", "FuyuForCausalLM"),
        ("granitemoe", "GraniteMoeForCausalLM"),
        ("granitemoeshared", "GraniteMoeSharedForCausalLM"),
        ("llama", "LlamaForCausalLM"),
        ("megatron-bert", "MegatronBertForCausalLM"),
        ("phi", "PhiForCausalLM"),
        ("phi3", "Phi3ForCausalLM"),
        ("mixtral", "MixtralForCausalLM"),
        ("qwen2", "Qwen2ForCausalLM"),
        ("qwen3", "Qwen3ForCausalLM"),
        ("roberta", "RobertaForCausalLM"),
        ("recurrent_gemma", "RecurrentGemmaForCausalLM"),
        ("rembert", "RemBertForCausalLM"),
        ("whisper", "WhisperForCausalLM"),
        ("xlm-roberta", "XLMRobertaForCausalLM"),
        ("xlm-roberta-xl", "XLMRobertaXLForCausalLM"),
        ("gpt_neox", "GPTNeoXForCausalLM"),
    ]
)

MODEL_FOR_IMAGE_MAPPING_NAMES = OrderedDict(
    [
        # Model for Image mapping
        ("bit", "BitModel"),
        ("siglip_vision_model", "SiglipVisionModel"),
        ("dpt", "DPTModel"),
        ("glpn", "GLPNModel"),
        ("hiera", "HieraModel"),
        ("ijepa", "IJepaModel"),
        ("imagegpt", "ImageGPTModel"),
        ("levit", "LevitModel"),
    ]
)

MODEL_FOR_MASKED_IMAGE_MODELING_MAPPING_NAMES = OrderedDict()


MODEL_FOR_CAUSAL_IMAGE_MODELING_MAPPING_NAMES = OrderedDict(
    [
        ("imagegpt", "ImageGPTForCausalImageModeling"),
    ]
)

MODEL_FOR_IMAGE_CLASSIFICATION_MAPPING_NAMES = OrderedDict(
    [
        # Model for Image Classification mapping
        ("bit", "BitForImageClassification"),
        ("clip", "CLIPForImageClassification"),
        ("hiera", "HieraForImageClassification"),
        ("ijepa", "IJepaForImageClassification"),
        ("imagegpt", "ImageGPTForImageClassification"),
        (
            "levit",
            ("LevitForImageClassification", "LevitForImageClassificationWithTeacher"),
        ),
        ("siglip", "SiglipForImageClassification"),
    ]
)

MODEL_FOR_IMAGE_SEGMENTATION_MAPPING_NAMES = OrderedDict()

MODEL_FOR_SEMANTIC_SEGMENTATION_MAPPING_NAMES = OrderedDict()

MODEL_FOR_INSTANCE_SEGMENTATION_MAPPING_NAMES = OrderedDict()

MODEL_FOR_UNIVERSAL_SEGMENTATION_MAPPING_NAMES = OrderedDict()

MODEL_FOR_VIDEO_CLASSIFICATION_MAPPING_NAMES = OrderedDict()

MODEL_FOR_VISION_2_SEQ_MAPPING_NAMES = OrderedDict(
    [
        ("blip", "BlipForConditionalGeneration"),
        ("blip-2", "Blip2ForConditionalGeneration"),
        ("chameleon", "ChameleonForConditionalGeneration"),
        ("llava", "LlavaForConditionalGeneration"),
        ("qwen2_5_vl", "Qwen2_5_VLForConditionalGeneration"),
        ("qwen2_vl", "Qwen2VLForConditionalGeneration"),
    ]
)

MODEL_FOR_IMAGE_TEXT_TO_TEXT_MAPPING_NAMES = OrderedDict(
    [
        ("blip", "BlipForConditionalGeneration"),
        ("blip-2", "Blip2ForConditionalGeneration"),
        ("gemma3", "Gemma3ForConditionalGeneration"),
        ("chameleon", "ChameleonForConditionalGeneration"),
        ("fuyu", "FuyuForCausalLM"),
        ("llava", "LlavaForConditionalGeneration"),
        ("qwen2_5_vl", "Qwen2_5_VLForConditionalGeneration"),
        ("qwen2_vl", "Qwen2VLForConditionalGeneration"),
    ]
)

MODEL_FOR_MASKED_LM_MAPPING_NAMES = OrderedDict(
    [
        # Model for Masked LM mapping
        ("albert", "AlbertForMaskedLM"),
        ("bart", "BartForConditionalGeneration"),
        ("bert", "BertForMaskedLM"),
        ("roberta", "RobertaForMaskedLM"),
        ("deberta", "DebertaForMaskedLM"),
        ("deberta-v2", "DebertaV2ForMaskedLM"),
        ("mobilebert", "MobileBertForMaskedLM"),
        ("rembert", "RemBertForMaskedLM"),
        ("wav2vec2", "Wav2Vec2ForMaskedLM"),
        ("xlm-roberta", "XLMRobertaForMaskedLM"),
        ("xlm-roberta-xl", "XLMRobertaXLForMaskedLM"),
    ]
)

MODEL_FOR_OBJECT_DETECTION_MAPPING_NAMES = OrderedDict(
    [
        # Model for Object Detection mapping
        ("conditional_detr", "ConditionalDetrForObjectDetection"),
        ("deformable_detr", "DeformableDetrForObjectDetection"),
        ("deta", "DetaForObjectDetection"),
        ("detr", "DetrForObjectDetection"),
        ("rt_detr", "RTDetrForObjectDetection"),
        ("table-transformer", "TableTransformerForObjectDetection"),
        ("yolos", "YolosForObjectDetection"),
    ]
)

MODEL_FOR_ZERO_SHOT_OBJECT_DETECTION_MAPPING_NAMES = OrderedDict(
    [
        # Model for Zero Shot Object Detection mapping
        ("grounding-dino", "GroundingDinoForObjectDetection"),
        ("omdet-turbo", "OmDetTurboForObjectDetection"),
        ("owlv2", "Owlv2ForObjectDetection"),
        ("owlvit", "OwlViTForObjectDetection"),
    ]
)

MODEL_FOR_DEPTH_ESTIMATION_MAPPING_NAMES = OrderedDict(
    [
        # Model for depth estimation mapping
        ("depth_anything", "DepthAnythingForDepthEstimation"),
        ("dpt", "DPTForDepthEstimation"),
        ("glpn", "GLPNForDepthEstimation"),
        ("zoedepth", "ZoeDepthForDepthEstimation"),
    ]
)
MODEL_FOR_SEQ_TO_SEQ_CAUSAL_LM_MAPPING_NAMES = OrderedDict(
    [
        # Model for Seq2Seq Causal LM mapping
        ("bart", "BartForConditionalGeneration"),
        ("mt5", "MT5ForConditionalGeneration"),
        ("qwen2_audio", "Qwen2AudioForConditionalGeneration"),
        ("t5", "T5ForConditionalGeneration"),
        ("umt5", "UMT5ForConditionalGeneration"),
    ]
)

MODEL_FOR_SPEECH_SEQ_2_SEQ_MAPPING_NAMES = OrderedDict(
    [
        ("speecht5", "SpeechT5ForSpeechToText"),
        ("whisper", "WhisperForConditionalGeneration"),
    ]
)

MODEL_FOR_SEQUENCE_CLASSIFICATION_MAPPING_NAMES = OrderedDict(
    [
        # Model for Sequence Classification mapping
        ("albert", "AlbertForSequenceClassification"),
        ("bart", "BartForSequenceClassification"),
        ("bert", "BertForSequenceClassification"),
        ("roberta", "RobertaForSequenceClassification"),
        ("deberta", "DebertaForSequenceClassification"),
        ("deberta-v2", "DebertaV2ForSequenceClassification"),
        ("gemma", "GemmaForSequenceClassification"),
        ("gemma2", "Gemma2ForSequenceClassification"),
        ("glm", "GlmForSequenceClassification"),
        ("llama", "LlamaForSequenceClassification"),
        ("persimmon", "PersimmonForSequenceClassification"),
        ("mobilebert", "MobileBertForSequenceClassification"),
        ("mt5", "MT5ForSequenceClassification"),
        ("megatron-bert", "MegatronBertForSequenceClassification"),
        ("mixtral", "MixtralForSequenceClassification"),
        ("phi", "PhiForSequenceClassification"),
        ("phi3", "Phi3ForSequenceClassification"),
        ("qwen2", "Qwen2ForSequenceClassification"),
        ("qwen3", "Qwen3ForSequenceClassification"),
        ("rembert", "RemBertForSequenceClassification"),
        ("t5", "T5ForSequenceClassification"),
<<<<<<< HEAD
        ("gpt_neox", "SequenceClassification"),
("umt5", "UMT5ForSequenceClassification"),
=======
        ("umt5", "UMT5ForSequenceClassification"),
>>>>>>> 80b7699a
        ("xlm-roberta-xl", "XLMRobertaXLForSequenceClassification"),
    ]
)

MODEL_FOR_QUESTION_ANSWERING_MAPPING_NAMES = OrderedDict(
    [
        # Model for Question Answering mapping
        ("albert", "AlbertForQuestionAnswering"),
        ("bart", "BartForQuestionAnswering"),
        ("bert", "BertForQuestionAnswering"),
        ("roberta", "RobertaForQuestionAnswering"),
        ("deberta", "DebertaForQuestionAnswering"),
        ("deberta-v2", "DebertaV2ForQuestionAnswering"),
        ("llama", "LlamaForQuestionAnswering"),
        ("mobilebert", "MobileBertForQuestionAnswering"),
        ("megatron-bert", "MegatronBertForQuestionAnswering"),
        ("qwen2", "Qwen2ForQuestionAnswering"),
        ("qwen3", "Qwen3ForQuestionAnswering"),
        ("rembert", "RemBertForQuestionAnswering"),
        ("t5", "T5ForQuestionAnswering"),
        ("mixtral", "MixtralForQuestionAnswering"),
        ("umt5", "UMT5ForQuestionAnswering"),
        ("xlm-roberta", "XLMRobertaForQuestionAnswering"),
<<<<<<< HEAD
        ("gpt_neox", "GPTNeoXForQuestionAnswering"),
=======
>>>>>>> 80b7699a
        ("xlm-roberta-xl", "XLMRobertaXLForQuestionAnswering"),
    ]
)

MODEL_FOR_TABLE_QUESTION_ANSWERING_MAPPING_NAMES = OrderedDict()

MODEL_FOR_VISUAL_QUESTION_ANSWERING_MAPPING_NAMES = OrderedDict()

MODEL_FOR_DOCUMENT_QUESTION_ANSWERING_MAPPING_NAMES = OrderedDict()

MODEL_FOR_TOKEN_CLASSIFICATION_MAPPING_NAMES = OrderedDict(
    [
        # Model for Token Classification mapping
        ("albert", "AlbertForTokenClassification"),
        ("bert", "BertForTokenClassification"),
        ("deberta", "DebertaForTokenClassification"),
        ("deberta-v2", "DebertaV2ForTokenClassification"),
        ("glm", "GlmForTokenClassification"),
        ("mobilebert", "MobileBertForTokenClassification"),
        ("mt5", "MT5ForTokenClassification"),
        ("persimmon", "PersimmonForTokenClassification"),
        ("megatron-bert", "MegatronBertForTokenClassification"),
        ("mixtral", "MixtralForTokenClassification"),
        ("phi", "PhiForTokenClassification"),
        ("phi3", "Phi3ForTokenClassification"),
        ("qwen2", "Qwen2ForTokenClassification"),
        ("qwen3", "Qwen3ForTokenClassification"),
        ("roberta", "RobertaForTokenClassification"),
        ("rembert", "RemBertForTokenClassification"),
        ("t5", "T5ForTokenClassification"),
        ("umt5", "UMT5ForTokenClassification"),
        ("xlm-roberta", "XLMRobertaForTokenClassification"),
<<<<<<< HEAD
        ("gpt_neox", "GPTNeoXForTokenClassification"),
=======
>>>>>>> 80b7699a
        ("xlm-roberta-xl", "XLMRobertaXLForTokenClassification"),
    ]
)

MODEL_FOR_MULTIPLE_CHOICE_MAPPING_NAMES = OrderedDict(
    [
        # Model for Multiple Choice mapping
        ("albert", "AlbertForMultipleChoice"),
        ("bert", "BertForMultipleChoice"),
        ("roberta", "RobertaForMultipleChoice"),
        ("deberta-v2", "DebertaV2ForMultipleChoice"),
        ("megatron-bert", "MegatronBertForMultipleChoice"),
        ("mobilebert", "MobileBertForMultipleChoice"),
        ("rembert", "RemBertForMultipleChoice"),
        ("xlm-roberta", "XLMRobertaForMultipleChoice"),
        ("xlm-roberta-xl", "XLMRobertaXLForMultipleChoice"),
    ]
)

MODEL_FOR_NEXT_SENTENCE_PREDICTION_MAPPING_NAMES = OrderedDict(
    [
        ("bert", "BertForNextSentencePrediction"),
        ("megatron-bert", "MegatronBertForNextSentencePrediction"),
        ("mobilebert", "MobileBertForNextSentencePrediction"),
    ]
)

MODEL_FOR_AUDIO_CLASSIFICATION_MAPPING_NAMES = OrderedDict(
    [
        ("wav2vec2", "Wav2Vec2ForSequenceClassification"),
        ("whisper", "WhisperForAudioClassification"),
    ]
)

MODEL_FOR_CTC_MAPPING_NAMES = OrderedDict(
    [
        ("wav2vec2", "Wav2Vec2ForCTC"),
    ]
)

MODEL_FOR_AUDIO_FRAME_CLASSIFICATION_MAPPING_NAMES = OrderedDict(
    [
        ("wav2vec2", "Wav2Vec2ForAudioFrameClassification"),
    ]
)

MODEL_FOR_AUDIO_XVECTOR_MAPPING_NAMES = OrderedDict(
    [
        ("wav2vec2", "Wav2Vec2ForXVector"),
    ]
)

MODEL_FOR_TEXT_TO_SPECTROGRAM_MAPPING_NAMES = OrderedDict(
    [
        ("siglip", "SiglipModel"),
        ("speecht5", "SpeechT5ForTextToSpeech"),
    ]
)

MODEL_FOR_TEXT_TO_WAVEFORM_MAPPING_NAMES = OrderedDict()

MODEL_FOR_ZERO_SHOT_IMAGE_CLASSIFICATION_MAPPING_NAMES = OrderedDict(
    [
        ("siglip", "SiglipModel"),
    ]
)

MODEL_FOR_BACKBONE_MAPPING_NAMES = OrderedDict(
    [
        ("hiera", "HieraBackbone"),
    ]
)

MODEL_FOR_MASK_GENERATION_MAPPING_NAMES = OrderedDict()


MODEL_FOR_KEYPOINT_DETECTION_MAPPING_NAMES = OrderedDict()


MODEL_FOR_TEXT_ENCODING_MAPPING_NAMES = OrderedDict(
    [
        ("albert", "AlbertModel"),
        ("bert", "BertModel"),
        ("roberta", "RobertaModel"),
        ("deberta", "DebertaModel"),
        ("deberta-v2", "DebertaV2Model"),
        ("mobilebert", "MobileBertModel"),
        ("mt5", "MT5EncoderModel"),
        ("rembert", "RemBertModel"),
        ("t5", "T5EncoderModel"),
        ("umt5", "UMT5EncoderModel"),
        ("xlm-roberta", "XLMRobertaModel"),
        ("xlm-roberta-xl", "XLMRobertaXLModel"),
    ]
)

MODEL_FOR_TIME_SERIES_CLASSIFICATION_MAPPING_NAMES = OrderedDict()

MODEL_FOR_TIME_SERIES_REGRESSION_MAPPING_NAMES = OrderedDict()

MODEL_FOR_IMAGE_TO_IMAGE_MAPPING_NAMES = OrderedDict()

MODEL_MAPPING = _LazyAutoMapping(CONFIG_MAPPING_NAMES, MODEL_MAPPING_NAMES)
MODEL_FOR_PRETRAINING_MAPPING = _LazyAutoMapping(CONFIG_MAPPING_NAMES, MODEL_FOR_PRETRAINING_MAPPING_NAMES)
MODEL_WITH_LM_HEAD_MAPPING = _LazyAutoMapping(CONFIG_MAPPING_NAMES, MODEL_WITH_LM_HEAD_MAPPING_NAMES)
MODEL_FOR_CAUSAL_LM_MAPPING = _LazyAutoMapping(CONFIG_MAPPING_NAMES, MODEL_FOR_CAUSAL_LM_MAPPING_NAMES)
MODEL_FOR_CAUSAL_IMAGE_MODELING_MAPPING = _LazyAutoMapping(
    CONFIG_MAPPING_NAMES, MODEL_FOR_CAUSAL_IMAGE_MODELING_MAPPING_NAMES
)
MODEL_FOR_IMAGE_CLASSIFICATION_MAPPING = _LazyAutoMapping(
    CONFIG_MAPPING_NAMES, MODEL_FOR_IMAGE_CLASSIFICATION_MAPPING_NAMES
)
MODEL_FOR_ZERO_SHOT_IMAGE_CLASSIFICATION_MAPPING = _LazyAutoMapping(
    CONFIG_MAPPING_NAMES, MODEL_FOR_ZERO_SHOT_IMAGE_CLASSIFICATION_MAPPING_NAMES
)
MODEL_FOR_IMAGE_SEGMENTATION_MAPPING = _LazyAutoMapping(
    CONFIG_MAPPING_NAMES, MODEL_FOR_IMAGE_SEGMENTATION_MAPPING_NAMES
)
MODEL_FOR_SEMANTIC_SEGMENTATION_MAPPING = _LazyAutoMapping(
    CONFIG_MAPPING_NAMES, MODEL_FOR_SEMANTIC_SEGMENTATION_MAPPING_NAMES
)
MODEL_FOR_INSTANCE_SEGMENTATION_MAPPING = _LazyAutoMapping(
    CONFIG_MAPPING_NAMES, MODEL_FOR_INSTANCE_SEGMENTATION_MAPPING_NAMES
)
MODEL_FOR_UNIVERSAL_SEGMENTATION_MAPPING = _LazyAutoMapping(
    CONFIG_MAPPING_NAMES, MODEL_FOR_UNIVERSAL_SEGMENTATION_MAPPING_NAMES
)
MODEL_FOR_VIDEO_CLASSIFICATION_MAPPING = _LazyAutoMapping(
    CONFIG_MAPPING_NAMES, MODEL_FOR_VIDEO_CLASSIFICATION_MAPPING_NAMES
)
MODEL_FOR_VISION_2_SEQ_MAPPING = _LazyAutoMapping(CONFIG_MAPPING_NAMES, MODEL_FOR_VISION_2_SEQ_MAPPING_NAMES)
MODEL_FOR_IMAGE_TEXT_TO_TEXT_MAPPING = _LazyAutoMapping(
    CONFIG_MAPPING_NAMES, MODEL_FOR_IMAGE_TEXT_TO_TEXT_MAPPING_NAMES
)
MODEL_FOR_VISUAL_QUESTION_ANSWERING_MAPPING = _LazyAutoMapping(
    CONFIG_MAPPING_NAMES, MODEL_FOR_VISUAL_QUESTION_ANSWERING_MAPPING_NAMES
)
MODEL_FOR_DOCUMENT_QUESTION_ANSWERING_MAPPING = _LazyAutoMapping(
    CONFIG_MAPPING_NAMES, MODEL_FOR_DOCUMENT_QUESTION_ANSWERING_MAPPING_NAMES
)
MODEL_FOR_MASKED_LM_MAPPING = _LazyAutoMapping(CONFIG_MAPPING_NAMES, MODEL_FOR_MASKED_LM_MAPPING_NAMES)
MODEL_FOR_IMAGE_MAPPING = _LazyAutoMapping(CONFIG_MAPPING_NAMES, MODEL_FOR_IMAGE_MAPPING_NAMES)
MODEL_FOR_MASKED_IMAGE_MODELING_MAPPING = _LazyAutoMapping(
    CONFIG_MAPPING_NAMES, MODEL_FOR_MASKED_IMAGE_MODELING_MAPPING_NAMES
)
MODEL_FOR_OBJECT_DETECTION_MAPPING = _LazyAutoMapping(CONFIG_MAPPING_NAMES, MODEL_FOR_OBJECT_DETECTION_MAPPING_NAMES)
MODEL_FOR_ZERO_SHOT_OBJECT_DETECTION_MAPPING = _LazyAutoMapping(
    CONFIG_MAPPING_NAMES, MODEL_FOR_ZERO_SHOT_OBJECT_DETECTION_MAPPING_NAMES
)
MODEL_FOR_DEPTH_ESTIMATION_MAPPING = _LazyAutoMapping(CONFIG_MAPPING_NAMES, MODEL_FOR_DEPTH_ESTIMATION_MAPPING_NAMES)
MODEL_FOR_SEQ_TO_SEQ_CAUSAL_LM_MAPPING = _LazyAutoMapping(
    CONFIG_MAPPING_NAMES, MODEL_FOR_SEQ_TO_SEQ_CAUSAL_LM_MAPPING_NAMES
)
MODEL_FOR_SEQUENCE_CLASSIFICATION_MAPPING = _LazyAutoMapping(
    CONFIG_MAPPING_NAMES, MODEL_FOR_SEQUENCE_CLASSIFICATION_MAPPING_NAMES
)
MODEL_FOR_QUESTION_ANSWERING_MAPPING = _LazyAutoMapping(
    CONFIG_MAPPING_NAMES, MODEL_FOR_QUESTION_ANSWERING_MAPPING_NAMES
)
MODEL_FOR_TABLE_QUESTION_ANSWERING_MAPPING = _LazyAutoMapping(
    CONFIG_MAPPING_NAMES, MODEL_FOR_TABLE_QUESTION_ANSWERING_MAPPING_NAMES
)
MODEL_FOR_TOKEN_CLASSIFICATION_MAPPING = _LazyAutoMapping(
    CONFIG_MAPPING_NAMES, MODEL_FOR_TOKEN_CLASSIFICATION_MAPPING_NAMES
)
MODEL_FOR_MULTIPLE_CHOICE_MAPPING = _LazyAutoMapping(CONFIG_MAPPING_NAMES, MODEL_FOR_MULTIPLE_CHOICE_MAPPING_NAMES)
MODEL_FOR_NEXT_SENTENCE_PREDICTION_MAPPING = _LazyAutoMapping(
    CONFIG_MAPPING_NAMES, MODEL_FOR_NEXT_SENTENCE_PREDICTION_MAPPING_NAMES
)
MODEL_FOR_AUDIO_CLASSIFICATION_MAPPING = _LazyAutoMapping(
    CONFIG_MAPPING_NAMES, MODEL_FOR_AUDIO_CLASSIFICATION_MAPPING_NAMES
)
MODEL_FOR_CTC_MAPPING = _LazyAutoMapping(CONFIG_MAPPING_NAMES, MODEL_FOR_CTC_MAPPING_NAMES)
MODEL_FOR_SPEECH_SEQ_2_SEQ_MAPPING = _LazyAutoMapping(CONFIG_MAPPING_NAMES, MODEL_FOR_SPEECH_SEQ_2_SEQ_MAPPING_NAMES)
MODEL_FOR_AUDIO_FRAME_CLASSIFICATION_MAPPING = _LazyAutoMapping(
    CONFIG_MAPPING_NAMES, MODEL_FOR_AUDIO_FRAME_CLASSIFICATION_MAPPING_NAMES
)
MODEL_FOR_AUDIO_XVECTOR_MAPPING = _LazyAutoMapping(CONFIG_MAPPING_NAMES, MODEL_FOR_AUDIO_XVECTOR_MAPPING_NAMES)

MODEL_FOR_TEXT_TO_SPECTROGRAM_MAPPING = _LazyAutoMapping(
    CONFIG_MAPPING_NAMES, MODEL_FOR_TEXT_TO_SPECTROGRAM_MAPPING_NAMES
)

MODEL_FOR_TEXT_TO_WAVEFORM_MAPPING = _LazyAutoMapping(CONFIG_MAPPING_NAMES, MODEL_FOR_TEXT_TO_WAVEFORM_MAPPING_NAMES)

MODEL_FOR_BACKBONE_MAPPING = _LazyAutoMapping(CONFIG_MAPPING_NAMES, MODEL_FOR_BACKBONE_MAPPING_NAMES)

MODEL_FOR_MASK_GENERATION_MAPPING = _LazyAutoMapping(CONFIG_MAPPING_NAMES, MODEL_FOR_MASK_GENERATION_MAPPING_NAMES)

MODEL_FOR_KEYPOINT_DETECTION_MAPPING = _LazyAutoMapping(
    CONFIG_MAPPING_NAMES, MODEL_FOR_KEYPOINT_DETECTION_MAPPING_NAMES
)

MODEL_FOR_TEXT_ENCODING_MAPPING = _LazyAutoMapping(CONFIG_MAPPING_NAMES, MODEL_FOR_TEXT_ENCODING_MAPPING_NAMES)

MODEL_FOR_TIME_SERIES_CLASSIFICATION_MAPPING = _LazyAutoMapping(
    CONFIG_MAPPING_NAMES, MODEL_FOR_TIME_SERIES_CLASSIFICATION_MAPPING_NAMES
)

MODEL_FOR_TIME_SERIES_REGRESSION_MAPPING = _LazyAutoMapping(
    CONFIG_MAPPING_NAMES, MODEL_FOR_TIME_SERIES_REGRESSION_MAPPING_NAMES
)

MODEL_FOR_IMAGE_TO_IMAGE_MAPPING = _LazyAutoMapping(CONFIG_MAPPING_NAMES, MODEL_FOR_IMAGE_TO_IMAGE_MAPPING_NAMES)


class AutoModelForMaskGeneration(_BaseAutoModelClass):
    _model_mapping = MODEL_FOR_MASK_GENERATION_MAPPING


class AutoModelForKeypointDetection(_BaseAutoModelClass):
    _model_mapping = MODEL_FOR_KEYPOINT_DETECTION_MAPPING


class AutoModelForTextEncoding(_BaseAutoModelClass):
    _model_mapping = MODEL_FOR_TEXT_ENCODING_MAPPING


class AutoModelForImageToImage(_BaseAutoModelClass):
    _model_mapping = MODEL_FOR_IMAGE_TO_IMAGE_MAPPING


class AutoModel(_BaseAutoModelClass):
    _model_mapping = MODEL_MAPPING


AutoModel = auto_class_update(AutoModel)


class AutoModelForPreTraining(_BaseAutoModelClass):
    _model_mapping = MODEL_FOR_PRETRAINING_MAPPING


AutoModelForPreTraining = auto_class_update(AutoModelForPreTraining, head_doc="pretraining")


# Private on purpose, the public class will add the deprecation warnings.
class _AutoModelWithLMHead(_BaseAutoModelClass):
    _model_mapping = MODEL_WITH_LM_HEAD_MAPPING


_AutoModelWithLMHead = auto_class_update(_AutoModelWithLMHead, head_doc="language modeling")


class AutoModelForCausalLM(_BaseAutoModelClass):
    _model_mapping = MODEL_FOR_CAUSAL_LM_MAPPING


AutoModelForCausalLM = auto_class_update(AutoModelForCausalLM, head_doc="causal language modeling")


class AutoModelForMaskedLM(_BaseAutoModelClass):
    _model_mapping = MODEL_FOR_MASKED_LM_MAPPING


AutoModelForMaskedLM = auto_class_update(AutoModelForMaskedLM, head_doc="masked language modeling")


class AutoModelForSeq2SeqLM(_BaseAutoModelClass):
    _model_mapping = MODEL_FOR_SEQ_TO_SEQ_CAUSAL_LM_MAPPING


AutoModelForSeq2SeqLM = auto_class_update(
    AutoModelForSeq2SeqLM,
    head_doc="sequence-to-sequence language modeling",
    checkpoint_for_example="google-t5/t5-base",
)


class AutoModelForSequenceClassification(_BaseAutoModelClass):
    _model_mapping = MODEL_FOR_SEQUENCE_CLASSIFICATION_MAPPING


AutoModelForSequenceClassification = auto_class_update(
    AutoModelForSequenceClassification, head_doc="sequence classification"
)


class AutoModelForQuestionAnswering(_BaseAutoModelClass):
    _model_mapping = MODEL_FOR_QUESTION_ANSWERING_MAPPING


AutoModelForQuestionAnswering = auto_class_update(AutoModelForQuestionAnswering, head_doc="question answering")


class AutoModelForTableQuestionAnswering(_BaseAutoModelClass):
    _model_mapping = MODEL_FOR_TABLE_QUESTION_ANSWERING_MAPPING


AutoModelForTableQuestionAnswering = auto_class_update(
    AutoModelForTableQuestionAnswering,
    head_doc="table question answering",
    checkpoint_for_example="google/tapas-base-finetuned-wtq",
)


class AutoModelForVisualQuestionAnswering(_BaseAutoModelClass):
    _model_mapping = MODEL_FOR_VISUAL_QUESTION_ANSWERING_MAPPING


AutoModelForVisualQuestionAnswering = auto_class_update(
    AutoModelForVisualQuestionAnswering,
    head_doc="visual question answering",
    checkpoint_for_example="dandelin/vilt-b32-finetuned-vqa",
)


class AutoModelForDocumentQuestionAnswering(_BaseAutoModelClass):
    _model_mapping = MODEL_FOR_DOCUMENT_QUESTION_ANSWERING_MAPPING


AutoModelForDocumentQuestionAnswering = auto_class_update(
    AutoModelForDocumentQuestionAnswering,
    head_doc="document question answering",
    checkpoint_for_example='impira/layoutlm-document-qa", revision="52e01b3',
)


class AutoModelForTokenClassification(_BaseAutoModelClass):
    _model_mapping = MODEL_FOR_TOKEN_CLASSIFICATION_MAPPING


AutoModelForTokenClassification = auto_class_update(AutoModelForTokenClassification, head_doc="token classification")


class AutoModelForMultipleChoice(_BaseAutoModelClass):
    _model_mapping = MODEL_FOR_MULTIPLE_CHOICE_MAPPING


AutoModelForMultipleChoice = auto_class_update(AutoModelForMultipleChoice, head_doc="multiple choice")


class AutoModelForNextSentencePrediction(_BaseAutoModelClass):
    _model_mapping = MODEL_FOR_NEXT_SENTENCE_PREDICTION_MAPPING


AutoModelForNextSentencePrediction = auto_class_update(
    AutoModelForNextSentencePrediction, head_doc="next sentence prediction"
)


class AutoModelForImageClassification(_BaseAutoModelClass):
    _model_mapping = MODEL_FOR_IMAGE_CLASSIFICATION_MAPPING


AutoModelForImageClassification = auto_class_update(AutoModelForImageClassification, head_doc="image classification")


class AutoModelForZeroShotImageClassification(_BaseAutoModelClass):
    _model_mapping = MODEL_FOR_ZERO_SHOT_IMAGE_CLASSIFICATION_MAPPING


AutoModelForZeroShotImageClassification = auto_class_update(
    AutoModelForZeroShotImageClassification, head_doc="zero-shot image classification"
)


class AutoModelForImageSegmentation(_BaseAutoModelClass):
    _model_mapping = MODEL_FOR_IMAGE_SEGMENTATION_MAPPING


AutoModelForImageSegmentation = auto_class_update(AutoModelForImageSegmentation, head_doc="image segmentation")


class AutoModelForSemanticSegmentation(_BaseAutoModelClass):
    _model_mapping = MODEL_FOR_SEMANTIC_SEGMENTATION_MAPPING


AutoModelForSemanticSegmentation = auto_class_update(AutoModelForSemanticSegmentation, head_doc="semantic segmentation")


class AutoModelForUniversalSegmentation(_BaseAutoModelClass):
    _model_mapping = MODEL_FOR_UNIVERSAL_SEGMENTATION_MAPPING


AutoModelForUniversalSegmentation = auto_class_update(
    AutoModelForUniversalSegmentation, head_doc="universal image segmentation"
)


class AutoModelForInstanceSegmentation(_BaseAutoModelClass):
    _model_mapping = MODEL_FOR_INSTANCE_SEGMENTATION_MAPPING


AutoModelForInstanceSegmentation = auto_class_update(AutoModelForInstanceSegmentation, head_doc="instance segmentation")


class AutoModelForObjectDetection(_BaseAutoModelClass):
    _model_mapping = MODEL_FOR_OBJECT_DETECTION_MAPPING


AutoModelForObjectDetection = auto_class_update(AutoModelForObjectDetection, head_doc="object detection")


class AutoModelForZeroShotObjectDetection(_BaseAutoModelClass):
    _model_mapping = MODEL_FOR_ZERO_SHOT_OBJECT_DETECTION_MAPPING


AutoModelForZeroShotObjectDetection = auto_class_update(
    AutoModelForZeroShotObjectDetection, head_doc="zero-shot object detection"
)


class AutoModelForDepthEstimation(_BaseAutoModelClass):
    _model_mapping = MODEL_FOR_DEPTH_ESTIMATION_MAPPING


AutoModelForDepthEstimation = auto_class_update(AutoModelForDepthEstimation, head_doc="depth estimation")


class AutoModelForVideoClassification(_BaseAutoModelClass):
    _model_mapping = MODEL_FOR_VIDEO_CLASSIFICATION_MAPPING


AutoModelForVideoClassification = auto_class_update(AutoModelForVideoClassification, head_doc="video classification")


class AutoModelForVision2Seq(_BaseAutoModelClass):
    _model_mapping = MODEL_FOR_VISION_2_SEQ_MAPPING


AutoModelForVision2Seq = auto_class_update(AutoModelForVision2Seq, head_doc="vision-to-text modeling")


class AutoModelForImageTextToText(_BaseAutoModelClass):
    _model_mapping = MODEL_FOR_IMAGE_TEXT_TO_TEXT_MAPPING


AutoModelForImageTextToText = auto_class_update(AutoModelForImageTextToText, head_doc="image-text-to-text modeling")


class AutoModelForAudioClassification(_BaseAutoModelClass):
    _model_mapping = MODEL_FOR_AUDIO_CLASSIFICATION_MAPPING


AutoModelForAudioClassification = auto_class_update(AutoModelForAudioClassification, head_doc="audio classification")


class AutoModelForCTC(_BaseAutoModelClass):
    _model_mapping = MODEL_FOR_CTC_MAPPING


AutoModelForCTC = auto_class_update(AutoModelForCTC, head_doc="connectionist temporal classification")


class AutoModelForSpeechSeq2Seq(_BaseAutoModelClass):
    _model_mapping = MODEL_FOR_SPEECH_SEQ_2_SEQ_MAPPING


AutoModelForSpeechSeq2Seq = auto_class_update(
    AutoModelForSpeechSeq2Seq, head_doc="sequence-to-sequence speech-to-text modeling"
)


class AutoModelForAudioFrameClassification(_BaseAutoModelClass):
    _model_mapping = MODEL_FOR_AUDIO_FRAME_CLASSIFICATION_MAPPING


AutoModelForAudioFrameClassification = auto_class_update(
    AutoModelForAudioFrameClassification, head_doc="audio frame (token) classification"
)


class AutoModelForAudioXVector(_BaseAutoModelClass):
    _model_mapping = MODEL_FOR_AUDIO_XVECTOR_MAPPING


class AutoModelForTextToSpectrogram(_BaseAutoModelClass):
    _model_mapping = MODEL_FOR_TEXT_TO_SPECTROGRAM_MAPPING


class AutoModelForTextToWaveform(_BaseAutoModelClass):
    _model_mapping = MODEL_FOR_TEXT_TO_WAVEFORM_MAPPING


class AutoBackbone(_BaseAutoBackboneClass):
    _model_mapping = MODEL_FOR_BACKBONE_MAPPING


AutoModelForAudioXVector = auto_class_update(AutoModelForAudioXVector, head_doc="audio retrieval via x-vector")


class AutoModelForMaskedImageModeling(_BaseAutoModelClass):
    _model_mapping = MODEL_FOR_MASKED_IMAGE_MODELING_MAPPING


AutoModelForMaskedImageModeling = auto_class_update(AutoModelForMaskedImageModeling, head_doc="masked image modeling")


class AutoModelWithLMHead(_AutoModelWithLMHead):
    @classmethod
    def from_config(cls, config):
        warnings.warn(
            "The class `AutoModelWithLMHead` is deprecated and will be removed in a future version. Please use "
            "`AutoModelForCausalLM` for causal language models, `AutoModelForMaskedLM` for masked language models and "
            "`AutoModelForSeq2SeqLM` for encoder-decoder models.",
            FutureWarning,
        )
        return super().from_config(config)

    @classmethod
    def from_pretrained(cls, pretrained_model_name_or_path, *model_args, **kwargs):
        warnings.warn(
            "The class `AutoModelWithLMHead` is deprecated and will be removed in a future version. Please use "
            "`AutoModelForCausalLM` for causal language models, `AutoModelForMaskedLM` for masked language models and "
            "`AutoModelForSeq2SeqLM` for encoder-decoder models.",
            FutureWarning,
        )
        return super().from_pretrained(pretrained_model_name_or_path, *model_args, **kwargs)<|MERGE_RESOLUTION|>--- conflicted
+++ resolved
@@ -81,10 +81,7 @@
         ("wav2vec2", "Wav2Vec2Model"),
         ("whisper", "WhisperModel"),
         ("xlm-roberta", "XLMRobertaModel"),
-<<<<<<< HEAD
         ("gpt_neox", "GPTNeoXModel"),
-=======
->>>>>>> 80b7699a
         ("xlm-roberta-xl", "XLMRobertaXLModel"),
     ]
 )
@@ -329,12 +326,9 @@
         ("qwen3", "Qwen3ForSequenceClassification"),
         ("rembert", "RemBertForSequenceClassification"),
         ("t5", "T5ForSequenceClassification"),
-<<<<<<< HEAD
         ("gpt_neox", "SequenceClassification"),
-("umt5", "UMT5ForSequenceClassification"),
-=======
         ("umt5", "UMT5ForSequenceClassification"),
->>>>>>> 80b7699a
+        ("umt5", "UMT5ForSequenceClassification"),
         ("xlm-roberta-xl", "XLMRobertaXLForSequenceClassification"),
     ]
 )
@@ -358,10 +352,7 @@
         ("mixtral", "MixtralForQuestionAnswering"),
         ("umt5", "UMT5ForQuestionAnswering"),
         ("xlm-roberta", "XLMRobertaForQuestionAnswering"),
-<<<<<<< HEAD
         ("gpt_neox", "GPTNeoXForQuestionAnswering"),
-=======
->>>>>>> 80b7699a
         ("xlm-roberta-xl", "XLMRobertaXLForQuestionAnswering"),
     ]
 )
@@ -394,10 +385,7 @@
         ("t5", "T5ForTokenClassification"),
         ("umt5", "UMT5ForTokenClassification"),
         ("xlm-roberta", "XLMRobertaForTokenClassification"),
-<<<<<<< HEAD
         ("gpt_neox", "GPTNeoXForTokenClassification"),
-=======
->>>>>>> 80b7699a
         ("xlm-roberta-xl", "XLMRobertaXLForTokenClassification"),
     ]
 )
