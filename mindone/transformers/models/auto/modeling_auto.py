# coding=utf-8
# Copyright 2018 The HuggingFace Inc. team.
#
# This code is adapted from https://github.com/huggingface/transformers
# with modifications to run transformers on mindspore.
#
# Licensed under the Apache License, Version 2.0 (the "License");
# you may not use this file except in compliance with the License.
# You may obtain a copy of the License at
#
#     http://www.apache.org/licenses/LICENSE-2.0
#
# Unless required by applicable law or agreed to in writing, software
# distributed under the License is distributed on an "AS IS" BASIS,
# WITHOUT WARRANTIES OR CONDITIONS OF ANY KIND, either express or implied.
# See the License for the specific language governing permissions and
# limitations under the License.
"""Auto Model class."""

import warnings
from collections import OrderedDict

import transformers
from packaging import version
from transformers.utils import logging

from .auto_factory import _BaseAutoBackboneClass, _BaseAutoModelClass, _LazyAutoMapping, auto_class_update
from .configuration_auto import CONFIG_MAPPING_NAMES

logger = logging.get_logger(__name__)

MODEL_MAPPING_NAMES = OrderedDict(
    [
        # Base model mapping
        ("albert", "AlbertModel"),
        ("aria", "AriaForConditionalGeneration"),
        ("aria_text", "AriaTextModel"),
        ("bert", "BertModel"),
        ("bart", "BartModel"),
        ("camembert", "CamembertModel"),
        ("mvp", "MvpModel"),
        ("convbert", "ConvBertModel"),
        ("bit", "BitModel"),
        ("blip", "BlipModel"),
        ("blip-2", "Blip2Model"),
        ("starcoder2", "Starcoder2Model"),
        ("canine", "CanineModel"),
        ("chameleon", "ChameleonModel"),
        ("clap", "ClapModel"),
        ("clip", "CLIPModel"),
        ("clip_text_model", "CLIPTextModel"),
        ("clip_vision_model", "CLIPVisionModel"),
        ("convnext", "ConvNextModel"),
        ("convnextv2", "ConvNextV2Model"),
        ("deberta", "DebertaModel"),
        ("opt", "OPTModel"),
        ("deberta-v2", "DebertaV2Model"),
        ("detr", "DetrModel"),
        ("dinov2", "Dinov2Model"),
        ("dpt", "DPTModel"),
        ("gemma", "GemmaModel"),
        ("m2m_100", "M2M100Model"),
        ("gemma2", "Gemma2Model"),
        ("persimmon", "PersimmonModel"),
        ("glm", "GlmModel"),
        ("glpn", "GLPNModel"),
        ("gpt2", "GPT2Model"),
        ("opt", "OPTModel"),
        ("granite", "GraniteModel"),
        ("granitemoe", "GraniteMoeModel"),
        ("granitemoeshared", "GraniteMoeSharedModel"),
        ("qwen2_audio_encoder", "Qwen2AudioEncoder"),
        ("qwen2_audio_encoder", "Qwen2AudioEncoder"),
        ("recurrent_gemma", "RecurrentGemmaModel"),
        ("gemma3_text", "Gemma3TextModel"),
        ("qwen2_audio_encoder", "Qwen2AudioEncoder"),
        ("siglip", "SiglipModel"),
        ("helium", "HeliumModel"),
        ("grounding-dino", "GroundingDinoModel"),
        ("hiera", "HieraModel"),
        ("hubert", "HubertModel"),
        ("idefics", "IdeficsModel"),
        ("idefics2", "Idefics2Model"),
        ("idefics3", "Idefics3Model"),
        ("idefics3_vision", "Idefics3VisionTransformer"),
        ("ijepa", "IJepaModel"),
        ("imagegpt", "ImageGPTModel"),
        ("led", "LEDModel"),
        ("levit", "LevitModel"),
        ("layoutlm", "LayoutLMModel"),
        ("layoutlmv3", "LayoutLMv3Model"),
        ("llama", "LlamaModel"),
        ("mistral", "MistralModel"),
        ("mobilebert", "MobileBertModel"),
        ("mpt", "MptModel"),
        ("mt5", "MT5Model"),
        ("megatron-bert", "MegatronBertModel"),
        ("mixtral", "MixtralModel"),
        ("owlvit", "OwlViTModel"),
        ("phi", "PhiModel"),
        ("phi3", "Phi3Model"),
        ("qwen2", "Qwen2Model"),
        ("qwen2_5_vl", "Qwen2_5_VLModel"),
        ("qwen2_audio_encoder", "Qwen2AudioEncoder"),
        ("qwen2_vl", "Qwen2VLModel"),
        ("roberta", "RobertaModel"),
        ("rembert", "RemBertModel"),
        ("resnet", "ResNetModel"),
        ("segformer", "SegformerModel"),
        ("siglip", "SiglipModel"),
        ("siglip_vision_model", "SiglipVisionModel"),
        ("smolvlm", "SmolVLMModel"),
        ("smolvlm_vision", "SmolVLMVisionTransformer"),
        ("speecht5", "SpeechT5Model"),
        ("swin2sr", "Swin2SRModel"),
        ("t5", "T5Model"),
        ("umt5", "UMT5Model"),
        ("vilt", "ViltModel"),
        ("vit", "ViTModel"),
        ("wav2vec2", "Wav2Vec2Model"),
        ("whisper", "WhisperModel"),
        ("xlm-roberta", "XLMRobertaModel"),
        ("xlm-roberta-xl", "XLMRobertaXLModel"),
        ("yolos", "YolosModel"),
        ("cohere2", "Cohere2Model"),
    ]
)

MODEL_FOR_PRETRAINING_MAPPING_NAMES = OrderedDict(
    [
        # Model for pre-training mapping
        ("albert", "AlbertForPreTraining"),
        ("bart", "BartForConditionalGeneration"),
        ("camembert", "CamembertForMaskedLM"),
        ("mvp", "MvpForConditionalGeneration"),
        ("bert", "BertForPreTraining"),
        ("gpt2", "GPT2LMHeadModel"),
        ("gemma3", "Gemma3ForConditionalGeneration"),
        ("hiera", "HieraForPreTraining"),
<<<<<<< HEAD
        ("layoutlm", "LayoutLMForMaskedLM"),
=======
        ("hubert", "HubertForPreTraining"),
>>>>>>> 8c764a9c
        ("idefics", "IdeficsForVisionText2Text"),
        ("idefics2", "Idefics2ForConditionalGeneration"),
        ("idefics3", "Idefics3ForConditionalGeneration"),
        ("llava", "LlavaForConditionalGeneration"),
        ("llava_next", "LlavaNextForConditionalGeneration"),
        ("llava_next_video", "LlavaNextVideoForConditionalGeneration"),
        ("llava_onevision", "LlavaOnevisionForConditionalGeneration"),
        ("mobilebert", "MobileBertForPreTraining"),
        ("qwen2_audio", "Qwen2AudioForConditionalGeneration"),
        ("roberta", "RobertaForMaskedLM"),
        ("megatron-bert", "MegatronBertForPreTraining"),
        ("mpt", "MptForCausalLM"),
        ("paligemma", "PaliGemmaForConditionalGeneration"),
        ("t5", "T5ForConditionalGeneration"),
        ("wav2vec2", "Wav2Vec2ForPreTraining"),
        ("xlm-roberta", "XLMRobertaForMaskedLM"),
        ("xlm-roberta-xl", "XLMRobertaXLForMaskedLM"),
    ]
)

MODEL_WITH_LM_HEAD_MAPPING_NAMES = OrderedDict(
    [
        # Model with LM heads mapping
        ("albert", "AlbertForMaskedLM"),
        ("mvp", "MvpForConditionalGeneration"),
        ("bart", "BartForConditionalGeneration"),
        ("m2m_100", "M2M100ForConditionalGeneration"),
        ("bert", "BertForMaskedLM"),
        ("deberta", "DebertaForMaskedLM"),
        ("deberta-v2", "DebertaV2ForMaskedLM"),
        ("convbert", "ConvBertForMaskedLM"),
        ("gpt2", "GPT2LMHeadModel"),
        ("led", "LEDForConditionalGeneration"),
        ("camembert", "CamembertForMaskedLM"),
        ("roberta", "RobertaForMaskedLM"),
        ("megatron-bert", "MegatronBertForCausalLM"),
        ("mobilebert", "MobileBertForMaskedLM"),
<<<<<<< HEAD
        ("layoutlm", "LayoutLMForMaskedLM"),
=======
        ("mpt", "MptForCausalLM"),
>>>>>>> 8c764a9c
        ("rembert", "RemBertForMaskedLM"),
        ("t5", "T5ForConditionalGeneration"),
        ("wav2vec2", "Wav2Vec2ForMaskedLM"),
        ("whisper", "WhisperForConditionalGeneration"),
        ("xlm-roberta", "XLMRobertaForMaskedLM"),
        ("xlm-roberta-xl", "XLMRobertaXLForMaskedLM"),
    ]
)

MODEL_FOR_CAUSAL_LM_MAPPING_NAMES = OrderedDict(
    [
        # Model for Causal LM mapping
        ("aria_text", "AriaTextForCausalLM"),
        ("bart", "BartForCausalLM"),
        ("camembert", "CamembertForCausalLM"),
        ("mvp", "MvpForCausalLM"),
        ("opt", "OPTForCausalLM"),
        ("bert", "BertLMHeadModel"),
        ("bert-generation", "BertGenerationDecoder"),
        ("gemma", "GemmaForCausalLM"),
        ("gemma2", "Gemma2ForCausalLM"),
        ("starcoder2", "Starcoder2ForCausalLM"),
        ("gemma3", "Gemma3ForCausalLM"),
        ("gemma3_text", "Gemma3ForCausalLM"),
        ("granite", "GraniteForCausalLM"),
        ("glm", "GlmForCausalLM"),
        ("gpt2", "GPT2LMHeadModel"),
        ("persimmon", "PersimmonForCausalLM"),
        ("fuyu", "FuyuForCausalLM"),
        ("granitemoe", "GraniteMoeForCausalLM"),
        ("granitemoeshared", "GraniteMoeSharedForCausalLM"),
        ("layoutlm", "LayoutLMForMaskedLM"),
        ("llama", "LlamaForCausalLM"),
        ("opt", "OPTForCausalLM"),
        ("megatron-bert", "MegatronBertForCausalLM"),
        ("mistral", "MistralForCausalLM"),
        ("mpt", "MptForCausalLM"),
        ("phi", "PhiForCausalLM"),
        ("phi3", "Phi3ForCausalLM"),
        ("mixtral", "MixtralForCausalLM"),
        ("qwen2", "Qwen2ForCausalLM"),
        ("roberta", "RobertaForCausalLM"),
        ("recurrent_gemma", "RecurrentGemmaForCausalLM"),
        ("rembert", "RemBertForCausalLM"),
        ("whisper", "WhisperForCausalLM"),
        ("xlm-roberta", "XLMRobertaForCausalLM"),
        ("xlm-roberta-xl", "XLMRobertaXLForCausalLM"),
        ("cohere2", "Cohere2ForCausalLM"),
    ]
)

MODEL_FOR_IMAGE_MAPPING_NAMES = OrderedDict(
    [
        # Model for Image mapping
        ("bit", "BitModel"),
        ("convnext", "ConvNextModel"),
        ("convnextv2", "ConvNextV2Model"),
        ("detr", "DetrModel"),
        ("dinov2", "Dinov2Model"),
        ("dpt", "DPTModel"),
        ("glpn", "GLPNModel"),
        ("hiera", "HieraModel"),
        ("hubert", "HubertModel"),
        ("ijepa", "IJepaModel"),
        ("imagegpt", "ImageGPTModel"),
        ("levit", "LevitModel"),
        ("segformer", "SegformerModel"),
        ("siglip_vision_model", "SiglipVisionModel"),
        ("swin2sr", "Swin2SRModel"),
        ("vit", "ViTModel"),
        ("yolos", "YolosModel"),
    ]
)

MODEL_FOR_MASKED_IMAGE_MODELING_MAPPING_NAMES = OrderedDict(
    [
        ("vit", "ViTForMaskedImageModeling"),
    ]
)


MODEL_FOR_CAUSAL_IMAGE_MODELING_MAPPING_NAMES = OrderedDict(
    [
        ("imagegpt", "ImageGPTForCausalImageModeling"),
    ]
)

MODEL_FOR_IMAGE_CLASSIFICATION_MAPPING_NAMES = OrderedDict(
    [
        # Model for Image Classification mapping
        ("bit", "BitForImageClassification"),
        ("clip", "CLIPForImageClassification"),
        ("convnext", "ConvNextForImageClassification"),
        ("convnextv2", "ConvNextV2ForImageClassification"),
        ("dinov2", "Dinov2ForImageClassification"),
        ("hiera", "HieraForImageClassification"),
        ("ijepa", "IJepaForImageClassification"),
        ("imagegpt", "ImageGPTForImageClassification"),
        (
            "levit",
            ("LevitForImageClassification", "LevitForImageClassificationWithTeacher"),
        ),
        ("resnet", "ResNetForImageClassification"),
        ("segformer", "SegformerForImageClassification"),
        ("siglip", "SiglipForImageClassification"),
        ("vit", "ViTForImageClassification"),
    ]
)

MODEL_FOR_IMAGE_SEGMENTATION_MAPPING_NAMES = OrderedDict(
    [
        # Do not add new models here, this class will be deprecated in the future.
        # Model for Image Segmentation mapping
        ("detr", "DetrForSegmentation"),
    ]
)

MODEL_FOR_SEMANTIC_SEGMENTATION_MAPPING_NAMES = OrderedDict(
    [
        # Model for Semantic Segmentation mapping
        ("beit", "BeitForSemanticSegmentation"),
        ("data2vec-vision", "Data2VecVisionForSemanticSegmentation"),
        ("dpt", "DPTForSemanticSegmentation"),
        ("mobilenet_v2", "MobileNetV2ForSemanticSegmentation"),
        ("mobilevit", "MobileViTForSemanticSegmentation"),
        ("mobilevitv2", "MobileViTV2ForSemanticSegmentation"),
        ("segformer", "SegformerForSemanticSegmentation"),
        ("upernet", "UperNetForSemanticSegmentation"),
    ]
)

MODEL_FOR_INSTANCE_SEGMENTATION_MAPPING_NAMES = OrderedDict()

MODEL_FOR_UNIVERSAL_SEGMENTATION_MAPPING_NAMES = OrderedDict(
    [
        # Model for Universal Segmentation mapping
        ("detr", "DetrForSegmentation"),
        ("mask2former", "Mask2FormerForUniversalSegmentation"),
        ("maskformer", "MaskFormerForInstanceSegmentation"),
        ("oneformer", "OneFormerForUniversalSegmentation"),
    ]
)

MODEL_FOR_VIDEO_CLASSIFICATION_MAPPING_NAMES = OrderedDict()

MODEL_FOR_VISION_2_SEQ_MAPPING_NAMES = OrderedDict(
    [
        ("blip", "BlipForConditionalGeneration"),
        ("blip-2", "Blip2ForConditionalGeneration"),
        ("chameleon", "ChameleonForConditionalGeneration"),
        ("idefics2", "Idefics2ForConditionalGeneration"),
        ("idefics3", "Idefics3ForConditionalGeneration"),
        ("llava", "LlavaForConditionalGeneration"),
        ("llava_next", "LlavaNextForConditionalGeneration"),
        ("llava_next_video", "LlavaNextVideoForConditionalGeneration"),
        ("llava_onevision", "LlavaOnevisionForConditionalGeneration"),
        ("paligemma", "PaliGemmaForConditionalGeneration"),
        ("qwen2_5_vl", "Qwen2_5_VLForConditionalGeneration"),
        ("qwen2_vl", "Qwen2VLForConditionalGeneration"),
        ("vision-encoder-decoder", "VisionEncoderDecoderModel"),
    ]
)
MODEL_FOR_RETRIEVAL_MAPPING_NAMES = OrderedDict(
    [
        # ("colpali", "ColPaliForRetrieval"),
    ]
)
MODEL_FOR_IMAGE_TEXT_TO_TEXT_MAPPING_NAMES = OrderedDict(
    [
        ("aria", "AriaForConditionalGeneration"),
        ("blip", "BlipForConditionalGeneration"),
        ("blip-2", "Blip2ForConditionalGeneration"),
        ("chameleon", "ChameleonForConditionalGeneration"),
        ("gemma3", "Gemma3ForConditionalGeneration"),
        ("chameleon", "ChameleonForConditionalGeneration"),
        ("idefics", "IdeficsForVisionText2Text"),
        ("idefics2", "Idefics2ForConditionalGeneration"),
        ("idefics3", "Idefics3ForConditionalGeneration"),
        ("fuyu", "FuyuForCausalLM"),
        ("llava", "LlavaForConditionalGeneration"),
        ("llava_next", "LlavaNextForConditionalGeneration"),
        ("llava_onevision", "LlavaOnevisionForConditionalGeneration"),
        ("paligemma", "PaliGemmaForConditionalGeneration"),
        ("qwen2_5_vl", "Qwen2_5_VLForConditionalGeneration"),
        ("qwen2_vl", "Qwen2VLForConditionalGeneration"),
        ("smolvlm", "SmolVLMForConditionalGeneration"),
        ("vision-encoder-decoder", "VisionEncoderDecoderModel"),
    ]
)

MODEL_FOR_MASKED_LM_MAPPING_NAMES = OrderedDict(
    [
        # Model for Masked LM mapping
        ("mvp", "MvpForConditionalGeneration"),
        ("albert", "AlbertForMaskedLM"),
        ("bart", "BartForConditionalGeneration"),
        ("convbert", "ConvBertForMaskedLM"),
        ("bert", "BertForMaskedLM"),
        ("roberta", "RobertaForMaskedLM"),
        ("camembert", "CamembertForMaskedLM"),
        ("deberta", "DebertaForMaskedLM"),
        ("deberta-v2", "DebertaV2ForMaskedLM"),
        ("mobilebert", "MobileBertForMaskedLM"),
        ("rembert", "RemBertForMaskedLM"),
        ("wav2vec2", "Wav2Vec2ForMaskedLM"),
        ("xlm-roberta", "XLMRobertaForMaskedLM"),
        ("xlm-roberta-xl", "XLMRobertaXLForMaskedLM"),
    ]
)

MODEL_FOR_OBJECT_DETECTION_MAPPING_NAMES = OrderedDict(
    [
        # Model for Object Detection mapping
        ("conditional_detr", "ConditionalDetrForObjectDetection"),
        ("deformable_detr", "DeformableDetrForObjectDetection"),
        ("deta", "DetaForObjectDetection"),
        ("detr", "DetrForObjectDetection"),
        ("rt_detr", "RTDetrForObjectDetection"),
        ("table-transformer", "TableTransformerForObjectDetection"),
        ("yolos", "YolosForObjectDetection"),
    ]
)

MODEL_FOR_ZERO_SHOT_OBJECT_DETECTION_MAPPING_NAMES = OrderedDict(
    [
        # Model for Zero Shot Object Detection mapping
        ("grounding-dino", "GroundingDinoForObjectDetection"),
        ("omdet-turbo", "OmDetTurboForObjectDetection"),
        ("owlv2", "Owlv2ForObjectDetection"),
        ("owlvit", "OwlViTForObjectDetection"),
    ]
)

MODEL_FOR_DEPTH_ESTIMATION_MAPPING_NAMES = OrderedDict(
    [
        # Model for depth estimation mapping
        ("depth_anything", "DepthAnythingForDepthEstimation"),
        ("dpt", "DPTForDepthEstimation"),
        ("glpn", "GLPNForDepthEstimation"),
        ("zoedepth", "ZoeDepthForDepthEstimation"),
    ]
)
MODEL_FOR_SEQ_TO_SEQ_CAUSAL_LM_MAPPING_NAMES = OrderedDict(
    [
        # Model for Seq2Seq Causal LM mapping
        ("bart", "BartForConditionalGeneration"),
        ("led", "LEDForConditionalGeneration"),
        ("m2m_100", "M2M100ForConditionalGeneration"),
        ("mvp", "MvpForConditionalGeneration"),
        ("mt5", "MT5ForConditionalGeneration"),
        ("qwen2_audio", "Qwen2AudioForConditionalGeneration"),
        ("t5", "T5ForConditionalGeneration"),
        ("umt5", "UMT5ForConditionalGeneration"),
    ]
)

MODEL_FOR_SPEECH_SEQ_2_SEQ_MAPPING_NAMES = OrderedDict(
    [
        ("speecht5", "SpeechT5ForSpeechToText"),
        ("whisper", "WhisperForConditionalGeneration"),
    ]
)

MODEL_FOR_SEQUENCE_CLASSIFICATION_MAPPING_NAMES = OrderedDict(
    [
        # Model for Sequence Classification mapping
        ("albert", "AlbertForSequenceClassification"),
        ("bart", "BartForSequenceClassification"),
        ("camembert", "CamembertForSequenceClassification"),
        ("opt", "OPTForSequenceClassification"),
        ("bert", "BertForSequenceClassification"),
        ("mvp", "MvpForSequenceClassification"),
        ("roberta", "RobertaForSequenceClassification"),
        ("deberta", "DebertaForSequenceClassification"),
        ("deberta-v2", "DebertaV2ForSequenceClassification"),
        ("gemma", "GemmaForSequenceClassification"),
        ("gemma2", "Gemma2ForSequenceClassification"),
        ("glm", "GlmForSequenceClassification"),
<<<<<<< HEAD
        ("layoutlm", "LayoutLMForSequenceClassification"),
        ("layoutlmv3", "LayoutLMv3ForSequenceClassification"),
=======
        ("helium", "HeliumForSequenceClassification"),
        ("hubert", "HubertForSequenceClassification"),
        ("led", "LEDForSequenceClassification"),
        ("starcoder2", "Starcoder2ForSequenceClassification"),
        ("canine", "CanineForSequenceClassification"),
>>>>>>> 8c764a9c
        ("llama", "LlamaForSequenceClassification"),
        ("opt", "OPTForSequenceClassification"),
        ("persimmon", "PersimmonForSequenceClassification"),
        ("mobilebert", "MobileBertForSequenceClassification"),
        ("convbert", "ConvBertForSequenceClassification"),
        ("mt5", "MT5ForSequenceClassification"),
        ("megatron-bert", "MegatronBertForSequenceClassification"),
        ("mistral", "MistralForSequenceClassification"),
        ("mixtral", "MixtralForSequenceClassification"),
        ("mpt", "MptForSequenceClassification"),
        ("phi", "PhiForSequenceClassification"),
        ("phi3", "Phi3ForSequenceClassification"),
        ("qwen2", "Qwen2ForSequenceClassification"),
        ("rembert", "RemBertForSequenceClassification"),
        ("t5", "T5ForSequenceClassification"),
        ("umt5", "UMT5ForSequenceClassification"),
        ("xlm-roberta-xl", "XLMRobertaXLForSequenceClassification"),
    ]
)

MODEL_FOR_QUESTION_ANSWERING_MAPPING_NAMES = OrderedDict(
    [
        # Model for Question Answering mapping
        ("albert", "AlbertForQuestionAnswering"),
        ("bart", "BartForQuestionAnswering"),
        ("opt", "OPTForQuestionAnswering"),
        ("bert", "BertForQuestionAnswering"),
        ("camembert", "CamembertForQuestionAnswering"),
        ("mvp", "MvpForQuestionAnswering"),
        ("roberta", "RobertaForQuestionAnswering"),
        ("deberta", "DebertaForQuestionAnswering"),
        ("deberta-v2", "DebertaV2ForQuestionAnswering"),
<<<<<<< HEAD
        ("layoutlmv3", "LayoutLMv3ForQuestionAnswering"),
=======
        ("led", "LEDForQuestionAnswering"),
        ("convbert", "ConvBertForQuestionAnswering"),
>>>>>>> 8c764a9c
        ("llama", "LlamaForQuestionAnswering"),
        ("mistral", "MistralForQuestionAnswering"),
        ("mobilebert", "MobileBertForQuestionAnswering"),
        ("megatron-bert", "MegatronBertForQuestionAnswering"),
        ("mistral", "MistralForQuestionAnswering"),
        ("opt", "OPTForQuestionAnswering"),
        ("qwen2", "Qwen2ForQuestionAnswering"),
        ("rembert", "RemBertForQuestionAnswering"),
        ("t5", "T5ForQuestionAnswering"),
        ("mixtral", "MixtralForQuestionAnswering"),
        ("mpt", "MptForQuestionAnswering"),
        ("canine", "CanineForQuestionAnswering"),
        ("umt5", "UMT5ForQuestionAnswering"),
        ("xlm-roberta", "XLMRobertaForQuestionAnswering"),
        ("xlm-roberta-xl", "XLMRobertaXLForQuestionAnswering"),
    ]
)

MODEL_FOR_TABLE_QUESTION_ANSWERING_MAPPING_NAMES = OrderedDict(
    [
        ("blip-2", "Blip2ForConditionalGeneration"),
    ]
)

MODEL_FOR_VISUAL_QUESTION_ANSWERING_MAPPING_NAMES = OrderedDict(
    [
        ("blip", "BlipForQuestionAnswering"),
        ("vilt", "ViltForQuestionAnswering"),
    ]
)

MODEL_FOR_DOCUMENT_QUESTION_ANSWERING_MAPPING_NAMES = OrderedDict(
    [
        ("layoutlm", "LayoutLMForQuestionAnswering"),
        ("layoutlmv3", "LayoutLMv3ForQuestionAnswering"),
    ]
)

MODEL_FOR_TOKEN_CLASSIFICATION_MAPPING_NAMES = OrderedDict(
    [
        # Model for Token Classification mapping
        ("albert", "AlbertForTokenClassification"),
        ("bert", "BertForTokenClassification"),
        ("camembert", "CamembertForTokenClassification"),
        ("deberta", "DebertaForTokenClassification"),
        ("deberta-v2", "DebertaV2ForTokenClassification"),
        ("starcoder2", "Starcoder2ForTokenClassification"),
        ("glm", "GlmForTokenClassification"),
        ("helium", "HeliumForTokenClassification"),
        ("mistral", "MistralForTokenClassification"),
        ("mobilebert", "MobileBertForTokenClassification"),
        ("mt5", "MT5ForTokenClassification"),
        ("persimmon", "PersimmonForTokenClassification"),
        ("megatron-bert", "MegatronBertForTokenClassification"),
        ("mixtral", "MixtralForTokenClassification"),
<<<<<<< HEAD
        ("layoutlm", "LayoutLMForTokenClassification"),
        ("layoutlmv3", "LayoutLMv3ForTokenClassification"),
=======
        ("mpt", "MptForTokenClassification"),
>>>>>>> 8c764a9c
        ("phi", "PhiForTokenClassification"),
        ("phi3", "Phi3ForTokenClassification"),
        ("qwen2", "Qwen2ForTokenClassification"),
        ("roberta", "RobertaForTokenClassification"),
        ("rembert", "RemBertForTokenClassification"),
        ("convbert", "ConvBertForTokenClassification"),
        ("canine", "CanineForTokenClassification"),
        ("t5", "T5ForTokenClassification"),
        ("umt5", "UMT5ForTokenClassification"),
        ("xlm-roberta", "XLMRobertaForTokenClassification"),
        ("xlm-roberta-xl", "XLMRobertaXLForTokenClassification"),
    ]
)

MODEL_FOR_MULTIPLE_CHOICE_MAPPING_NAMES = OrderedDict(
    [
        # Model for Multiple Choice mapping
        ("camembert", "CamembertForMultipleChoice"),
        ("albert", "AlbertForMultipleChoice"),
        ("convbert", "ConvBertForMultipleChoice"),
        ("canine", "CanineForMultipleChoice"),
        ("bert", "BertForMultipleChoice"),
        ("roberta", "RobertaForMultipleChoice"),
        ("deberta-v2", "DebertaV2ForMultipleChoice"),
        ("megatron-bert", "MegatronBertForMultipleChoice"),
        ("mobilebert", "MobileBertForMultipleChoice"),
        ("rembert", "RemBertForMultipleChoice"),
        ("xlm-roberta", "XLMRobertaForMultipleChoice"),
        ("xlm-roberta-xl", "XLMRobertaXLForMultipleChoice"),
    ]
)

MODEL_FOR_NEXT_SENTENCE_PREDICTION_MAPPING_NAMES = OrderedDict(
    [
        ("bert", "BertForNextSentencePrediction"),
        ("megatron-bert", "MegatronBertForNextSentencePrediction"),
        ("mobilebert", "MobileBertForNextSentencePrediction"),
    ]
)

MODEL_FOR_AUDIO_CLASSIFICATION_MAPPING_NAMES = OrderedDict(
    [
        ("wav2vec2", "Wav2Vec2ForSequenceClassification"),
        ("whisper", "WhisperForAudioClassification"),
    ]
)

MODEL_FOR_CTC_MAPPING_NAMES = OrderedDict(
    [
        ("wav2vec2", "Wav2Vec2ForCTC"),
    ]
)

MODEL_FOR_AUDIO_FRAME_CLASSIFICATION_MAPPING_NAMES = OrderedDict(
    [
        ("wav2vec2", "Wav2Vec2ForAudioFrameClassification"),
    ]
)

MODEL_FOR_AUDIO_XVECTOR_MAPPING_NAMES = OrderedDict(
    [
        ("wav2vec2", "Wav2Vec2ForXVector"),
    ]
)

MODEL_FOR_TEXT_TO_SPECTROGRAM_MAPPING_NAMES = OrderedDict(
    [
        ("siglip", "SiglipModel"),
        ("speecht5", "SpeechT5ForTextToSpeech"),
    ]
)

MODEL_FOR_TEXT_TO_WAVEFORM_MAPPING_NAMES = OrderedDict()

MODEL_FOR_ZERO_SHOT_IMAGE_CLASSIFICATION_MAPPING_NAMES = OrderedDict(
    [
        # Model for Zero Shot Image Classification mapping
        ("blip", "BlipModel"),
        ("siglip", "SiglipModel"),
        ("blip-2", "Blip2ForImageTextRetrieval"),
    ]
)

MODEL_FOR_BACKBONE_MAPPING_NAMES = OrderedDict(
    [
        ("convnext", "ConvNextBackbone"),
        ("convnextv2", "ConvNextV2Backbone"),
        ("dinov2", "Dinov2Backbone"),
        ("hiera", "HieraBackbone"),
        ("swin", "SwinBackbone"),
    ]
)

MODEL_FOR_MASK_GENERATION_MAPPING_NAMES = OrderedDict()


MODEL_FOR_KEYPOINT_DETECTION_MAPPING_NAMES = OrderedDict()


MODEL_FOR_TEXT_ENCODING_MAPPING_NAMES = OrderedDict(
    [
        ("albert", "AlbertModel"),
        ("bert", "BertModel"),
        ("roberta", "RobertaModel"),
        ("deberta", "DebertaModel"),
        ("deberta-v2", "DebertaV2Model"),
        ("mobilebert", "MobileBertModel"),
        ("mt5", "MT5EncoderModel"),
        ("rembert", "RemBertModel"),
        ("t5", "T5EncoderModel"),
        ("umt5", "UMT5EncoderModel"),
        ("xlm-roberta", "XLMRobertaModel"),
        ("xlm-roberta-xl", "XLMRobertaXLModel"),
    ]
)

MODEL_FOR_TIME_SERIES_CLASSIFICATION_MAPPING_NAMES = OrderedDict()

MODEL_FOR_TIME_SERIES_REGRESSION_MAPPING_NAMES = OrderedDict()

MODEL_FOR_IMAGE_TO_IMAGE_MAPPING_NAMES = OrderedDict(
    [
        ("swin2sr", "Swin2SRForImageSuperResolution"),
    ]
)


if version.parse(transformers.__version__) >= version.parse("4.51.0"):
    MODEL_FOR_CAUSAL_LM_MAPPING_NAMES.update({"qwen3": "Qwen3Model"})
    MODEL_FOR_CAUSAL_LM_MAPPING_NAMES.update({"qwen3": "Qwen3ForCausalLM"})
    MODEL_FOR_SEQUENCE_CLASSIFICATION_MAPPING_NAMES.update({"qwen3": "Qwen3ForSequenceClassification"})
    MODEL_FOR_QUESTION_ANSWERING_MAPPING_NAMES.update({"qwen3": "Qwen3ForQuestionAnswering"})
    MODEL_FOR_TOKEN_CLASSIFICATION_MAPPING_NAMES.update({"qwen3": "Qwen3ForTokenClassification"})

if version.parse(transformers.__version__) >= version.parse("4.51.3"):
    MODEL_MAPPING_NAMES.update({"glm4": "Glm4Model"})
    MODEL_FOR_CAUSAL_LM_MAPPING_NAMES.update({"glm4": "Glm4ForCausalLM"})
    MODEL_FOR_SEQUENCE_CLASSIFICATION_MAPPING_NAMES.update({"glm4": "Glm4ForSequenceClassification"})
    MODEL_FOR_TOKEN_CLASSIFICATION_MAPPING_NAMES.update({"glm4": "Glm4ForTokenClassification"})

if version.parse(transformers.__version__) >= version.parse("4.53.0"):
    MODEL_MAPPING_NAMES.update({"minimax": "MiniMaxModel", "vjepa2": "VJEPA2Model"})
    MODEL_FOR_CAUSAL_LM_MAPPING_NAMES.update({"minimax": "MiniMaxForCausalLM"})
    MODEL_FOR_VIDEO_CLASSIFICATION_MAPPING_NAMES.update({"vjepa2": "VJEPA2ForVideoClassification"})
    MODEL_FOR_SEQUENCE_CLASSIFICATION_MAPPING_NAMES.update({"minimax": "MiniMaxForSequenceClassification"})
    MODEL_FOR_QUESTION_ANSWERING_MAPPING_NAMES.update({"minimax": "MiniMaxForQuestionAnswering"})
    MODEL_FOR_TOKEN_CLASSIFICATION_MAPPING_NAMES.update({"minimax": "MiniMaxForTokenClassification"})

MODEL_MAPPING = _LazyAutoMapping(CONFIG_MAPPING_NAMES, MODEL_MAPPING_NAMES)
MODEL_FOR_PRETRAINING_MAPPING = _LazyAutoMapping(CONFIG_MAPPING_NAMES, MODEL_FOR_PRETRAINING_MAPPING_NAMES)
MODEL_WITH_LM_HEAD_MAPPING = _LazyAutoMapping(CONFIG_MAPPING_NAMES, MODEL_WITH_LM_HEAD_MAPPING_NAMES)
MODEL_FOR_CAUSAL_LM_MAPPING = _LazyAutoMapping(CONFIG_MAPPING_NAMES, MODEL_FOR_CAUSAL_LM_MAPPING_NAMES)
MODEL_FOR_CAUSAL_IMAGE_MODELING_MAPPING = _LazyAutoMapping(
    CONFIG_MAPPING_NAMES, MODEL_FOR_CAUSAL_IMAGE_MODELING_MAPPING_NAMES
)
MODEL_FOR_IMAGE_CLASSIFICATION_MAPPING = _LazyAutoMapping(
    CONFIG_MAPPING_NAMES, MODEL_FOR_IMAGE_CLASSIFICATION_MAPPING_NAMES
)
MODEL_FOR_ZERO_SHOT_IMAGE_CLASSIFICATION_MAPPING = _LazyAutoMapping(
    CONFIG_MAPPING_NAMES, MODEL_FOR_ZERO_SHOT_IMAGE_CLASSIFICATION_MAPPING_NAMES
)
MODEL_FOR_IMAGE_SEGMENTATION_MAPPING = _LazyAutoMapping(
    CONFIG_MAPPING_NAMES, MODEL_FOR_IMAGE_SEGMENTATION_MAPPING_NAMES
)
MODEL_FOR_SEMANTIC_SEGMENTATION_MAPPING = _LazyAutoMapping(
    CONFIG_MAPPING_NAMES, MODEL_FOR_SEMANTIC_SEGMENTATION_MAPPING_NAMES
)
MODEL_FOR_INSTANCE_SEGMENTATION_MAPPING = _LazyAutoMapping(
    CONFIG_MAPPING_NAMES, MODEL_FOR_INSTANCE_SEGMENTATION_MAPPING_NAMES
)
MODEL_FOR_UNIVERSAL_SEGMENTATION_MAPPING = _LazyAutoMapping(
    CONFIG_MAPPING_NAMES, MODEL_FOR_UNIVERSAL_SEGMENTATION_MAPPING_NAMES
)
MODEL_FOR_VIDEO_CLASSIFICATION_MAPPING = _LazyAutoMapping(
    CONFIG_MAPPING_NAMES, MODEL_FOR_VIDEO_CLASSIFICATION_MAPPING_NAMES
)
MODEL_FOR_VISION_2_SEQ_MAPPING = _LazyAutoMapping(CONFIG_MAPPING_NAMES, MODEL_FOR_VISION_2_SEQ_MAPPING_NAMES)
MODEL_FOR_IMAGE_TEXT_TO_TEXT_MAPPING = _LazyAutoMapping(
    CONFIG_MAPPING_NAMES, MODEL_FOR_IMAGE_TEXT_TO_TEXT_MAPPING_NAMES
)
MODEL_FOR_RETRIEVAL_MAPPING = _LazyAutoMapping(CONFIG_MAPPING_NAMES, MODEL_FOR_RETRIEVAL_MAPPING_NAMES)
MODEL_FOR_VISUAL_QUESTION_ANSWERING_MAPPING = _LazyAutoMapping(
    CONFIG_MAPPING_NAMES, MODEL_FOR_VISUAL_QUESTION_ANSWERING_MAPPING_NAMES
)
MODEL_FOR_DOCUMENT_QUESTION_ANSWERING_MAPPING = _LazyAutoMapping(
    CONFIG_MAPPING_NAMES, MODEL_FOR_DOCUMENT_QUESTION_ANSWERING_MAPPING_NAMES
)
MODEL_FOR_MASKED_LM_MAPPING = _LazyAutoMapping(CONFIG_MAPPING_NAMES, MODEL_FOR_MASKED_LM_MAPPING_NAMES)
MODEL_FOR_IMAGE_MAPPING = _LazyAutoMapping(CONFIG_MAPPING_NAMES, MODEL_FOR_IMAGE_MAPPING_NAMES)
MODEL_FOR_MASKED_IMAGE_MODELING_MAPPING = _LazyAutoMapping(
    CONFIG_MAPPING_NAMES, MODEL_FOR_MASKED_IMAGE_MODELING_MAPPING_NAMES
)
MODEL_FOR_OBJECT_DETECTION_MAPPING = _LazyAutoMapping(CONFIG_MAPPING_NAMES, MODEL_FOR_OBJECT_DETECTION_MAPPING_NAMES)
MODEL_FOR_ZERO_SHOT_OBJECT_DETECTION_MAPPING = _LazyAutoMapping(
    CONFIG_MAPPING_NAMES, MODEL_FOR_ZERO_SHOT_OBJECT_DETECTION_MAPPING_NAMES
)
MODEL_FOR_DEPTH_ESTIMATION_MAPPING = _LazyAutoMapping(CONFIG_MAPPING_NAMES, MODEL_FOR_DEPTH_ESTIMATION_MAPPING_NAMES)
MODEL_FOR_SEQ_TO_SEQ_CAUSAL_LM_MAPPING = _LazyAutoMapping(
    CONFIG_MAPPING_NAMES, MODEL_FOR_SEQ_TO_SEQ_CAUSAL_LM_MAPPING_NAMES
)
MODEL_FOR_SEQUENCE_CLASSIFICATION_MAPPING = _LazyAutoMapping(
    CONFIG_MAPPING_NAMES, MODEL_FOR_SEQUENCE_CLASSIFICATION_MAPPING_NAMES
)
MODEL_FOR_QUESTION_ANSWERING_MAPPING = _LazyAutoMapping(
    CONFIG_MAPPING_NAMES, MODEL_FOR_QUESTION_ANSWERING_MAPPING_NAMES
)
MODEL_FOR_TABLE_QUESTION_ANSWERING_MAPPING = _LazyAutoMapping(
    CONFIG_MAPPING_NAMES, MODEL_FOR_TABLE_QUESTION_ANSWERING_MAPPING_NAMES
)
MODEL_FOR_TOKEN_CLASSIFICATION_MAPPING = _LazyAutoMapping(
    CONFIG_MAPPING_NAMES, MODEL_FOR_TOKEN_CLASSIFICATION_MAPPING_NAMES
)
MODEL_FOR_MULTIPLE_CHOICE_MAPPING = _LazyAutoMapping(CONFIG_MAPPING_NAMES, MODEL_FOR_MULTIPLE_CHOICE_MAPPING_NAMES)
MODEL_FOR_NEXT_SENTENCE_PREDICTION_MAPPING = _LazyAutoMapping(
    CONFIG_MAPPING_NAMES, MODEL_FOR_NEXT_SENTENCE_PREDICTION_MAPPING_NAMES
)
MODEL_FOR_AUDIO_CLASSIFICATION_MAPPING = _LazyAutoMapping(
    CONFIG_MAPPING_NAMES, MODEL_FOR_AUDIO_CLASSIFICATION_MAPPING_NAMES
)
MODEL_FOR_CTC_MAPPING = _LazyAutoMapping(CONFIG_MAPPING_NAMES, MODEL_FOR_CTC_MAPPING_NAMES)
MODEL_FOR_SPEECH_SEQ_2_SEQ_MAPPING = _LazyAutoMapping(CONFIG_MAPPING_NAMES, MODEL_FOR_SPEECH_SEQ_2_SEQ_MAPPING_NAMES)
MODEL_FOR_AUDIO_FRAME_CLASSIFICATION_MAPPING = _LazyAutoMapping(
    CONFIG_MAPPING_NAMES, MODEL_FOR_AUDIO_FRAME_CLASSIFICATION_MAPPING_NAMES
)
MODEL_FOR_AUDIO_XVECTOR_MAPPING = _LazyAutoMapping(CONFIG_MAPPING_NAMES, MODEL_FOR_AUDIO_XVECTOR_MAPPING_NAMES)

MODEL_FOR_TEXT_TO_SPECTROGRAM_MAPPING = _LazyAutoMapping(
    CONFIG_MAPPING_NAMES, MODEL_FOR_TEXT_TO_SPECTROGRAM_MAPPING_NAMES
)

MODEL_FOR_TEXT_TO_WAVEFORM_MAPPING = _LazyAutoMapping(CONFIG_MAPPING_NAMES, MODEL_FOR_TEXT_TO_WAVEFORM_MAPPING_NAMES)

MODEL_FOR_BACKBONE_MAPPING = _LazyAutoMapping(CONFIG_MAPPING_NAMES, MODEL_FOR_BACKBONE_MAPPING_NAMES)

MODEL_FOR_MASK_GENERATION_MAPPING = _LazyAutoMapping(CONFIG_MAPPING_NAMES, MODEL_FOR_MASK_GENERATION_MAPPING_NAMES)

MODEL_FOR_KEYPOINT_DETECTION_MAPPING = _LazyAutoMapping(
    CONFIG_MAPPING_NAMES, MODEL_FOR_KEYPOINT_DETECTION_MAPPING_NAMES
)

MODEL_FOR_TEXT_ENCODING_MAPPING = _LazyAutoMapping(CONFIG_MAPPING_NAMES, MODEL_FOR_TEXT_ENCODING_MAPPING_NAMES)

MODEL_FOR_TIME_SERIES_CLASSIFICATION_MAPPING = _LazyAutoMapping(
    CONFIG_MAPPING_NAMES, MODEL_FOR_TIME_SERIES_CLASSIFICATION_MAPPING_NAMES
)

MODEL_FOR_TIME_SERIES_REGRESSION_MAPPING = _LazyAutoMapping(
    CONFIG_MAPPING_NAMES, MODEL_FOR_TIME_SERIES_REGRESSION_MAPPING_NAMES
)

MODEL_FOR_IMAGE_TO_IMAGE_MAPPING = _LazyAutoMapping(CONFIG_MAPPING_NAMES, MODEL_FOR_IMAGE_TO_IMAGE_MAPPING_NAMES)


class AutoModelForMaskGeneration(_BaseAutoModelClass):
    _model_mapping = MODEL_FOR_MASK_GENERATION_MAPPING


class AutoModelForKeypointDetection(_BaseAutoModelClass):
    _model_mapping = MODEL_FOR_KEYPOINT_DETECTION_MAPPING


class AutoModelForTextEncoding(_BaseAutoModelClass):
    _model_mapping = MODEL_FOR_TEXT_ENCODING_MAPPING


class AutoModelForImageToImage(_BaseAutoModelClass):
    _model_mapping = MODEL_FOR_IMAGE_TO_IMAGE_MAPPING


class AutoModel(_BaseAutoModelClass):
    _model_mapping = MODEL_MAPPING


AutoModel = auto_class_update(AutoModel)


class AutoModelForPreTraining(_BaseAutoModelClass):
    _model_mapping = MODEL_FOR_PRETRAINING_MAPPING


AutoModelForPreTraining = auto_class_update(AutoModelForPreTraining, head_doc="pretraining")


# Private on purpose, the public class will add the deprecation warnings.
class _AutoModelWithLMHead(_BaseAutoModelClass):
    _model_mapping = MODEL_WITH_LM_HEAD_MAPPING


_AutoModelWithLMHead = auto_class_update(_AutoModelWithLMHead, head_doc="language modeling")


class AutoModelForCausalLM(_BaseAutoModelClass):
    _model_mapping = MODEL_FOR_CAUSAL_LM_MAPPING


AutoModelForCausalLM = auto_class_update(AutoModelForCausalLM, head_doc="causal language modeling")


class AutoModelForMaskedLM(_BaseAutoModelClass):
    _model_mapping = MODEL_FOR_MASKED_LM_MAPPING


AutoModelForMaskedLM = auto_class_update(AutoModelForMaskedLM, head_doc="masked language modeling")


class AutoModelForSeq2SeqLM(_BaseAutoModelClass):
    _model_mapping = MODEL_FOR_SEQ_TO_SEQ_CAUSAL_LM_MAPPING


AutoModelForSeq2SeqLM = auto_class_update(
    AutoModelForSeq2SeqLM,
    head_doc="sequence-to-sequence language modeling",
    checkpoint_for_example="google-t5/t5-base",
)


class AutoModelForSequenceClassification(_BaseAutoModelClass):
    _model_mapping = MODEL_FOR_SEQUENCE_CLASSIFICATION_MAPPING


AutoModelForSequenceClassification = auto_class_update(
    AutoModelForSequenceClassification, head_doc="sequence classification"
)


class AutoModelForQuestionAnswering(_BaseAutoModelClass):
    _model_mapping = MODEL_FOR_QUESTION_ANSWERING_MAPPING


AutoModelForQuestionAnswering = auto_class_update(AutoModelForQuestionAnswering, head_doc="question answering")


class AutoModelForTableQuestionAnswering(_BaseAutoModelClass):
    _model_mapping = MODEL_FOR_TABLE_QUESTION_ANSWERING_MAPPING


AutoModelForTableQuestionAnswering = auto_class_update(
    AutoModelForTableQuestionAnswering,
    head_doc="table question answering",
    checkpoint_for_example="google/tapas-base-finetuned-wtq",
)


class AutoModelForVisualQuestionAnswering(_BaseAutoModelClass):
    _model_mapping = MODEL_FOR_VISUAL_QUESTION_ANSWERING_MAPPING


AutoModelForVisualQuestionAnswering = auto_class_update(
    AutoModelForVisualQuestionAnswering,
    head_doc="visual question answering",
    checkpoint_for_example="dandelin/vilt-b32-finetuned-vqa",
)


class AutoModelForDocumentQuestionAnswering(_BaseAutoModelClass):
    _model_mapping = MODEL_FOR_DOCUMENT_QUESTION_ANSWERING_MAPPING


AutoModelForDocumentQuestionAnswering = auto_class_update(
    AutoModelForDocumentQuestionAnswering,
    head_doc="document question answering",
    checkpoint_for_example='impira/layoutlm-document-qa", revision="52e01b3',
)


class AutoModelForTokenClassification(_BaseAutoModelClass):
    _model_mapping = MODEL_FOR_TOKEN_CLASSIFICATION_MAPPING


AutoModelForTokenClassification = auto_class_update(AutoModelForTokenClassification, head_doc="token classification")


class AutoModelForMultipleChoice(_BaseAutoModelClass):
    _model_mapping = MODEL_FOR_MULTIPLE_CHOICE_MAPPING


AutoModelForMultipleChoice = auto_class_update(AutoModelForMultipleChoice, head_doc="multiple choice")


class AutoModelForNextSentencePrediction(_BaseAutoModelClass):
    _model_mapping = MODEL_FOR_NEXT_SENTENCE_PREDICTION_MAPPING


AutoModelForNextSentencePrediction = auto_class_update(
    AutoModelForNextSentencePrediction, head_doc="next sentence prediction"
)


class AutoModelForImageClassification(_BaseAutoModelClass):
    _model_mapping = MODEL_FOR_IMAGE_CLASSIFICATION_MAPPING


AutoModelForImageClassification = auto_class_update(AutoModelForImageClassification, head_doc="image classification")


class AutoModelForZeroShotImageClassification(_BaseAutoModelClass):
    _model_mapping = MODEL_FOR_ZERO_SHOT_IMAGE_CLASSIFICATION_MAPPING


AutoModelForZeroShotImageClassification = auto_class_update(
    AutoModelForZeroShotImageClassification, head_doc="zero-shot image classification"
)


class AutoModelForImageSegmentation(_BaseAutoModelClass):
    _model_mapping = MODEL_FOR_IMAGE_SEGMENTATION_MAPPING


AutoModelForImageSegmentation = auto_class_update(AutoModelForImageSegmentation, head_doc="image segmentation")


class AutoModelForSemanticSegmentation(_BaseAutoModelClass):
    _model_mapping = MODEL_FOR_SEMANTIC_SEGMENTATION_MAPPING


AutoModelForSemanticSegmentation = auto_class_update(AutoModelForSemanticSegmentation, head_doc="semantic segmentation")


class AutoModelForUniversalSegmentation(_BaseAutoModelClass):
    _model_mapping = MODEL_FOR_UNIVERSAL_SEGMENTATION_MAPPING


AutoModelForUniversalSegmentation = auto_class_update(
    AutoModelForUniversalSegmentation, head_doc="universal image segmentation"
)


class AutoModelForInstanceSegmentation(_BaseAutoModelClass):
    _model_mapping = MODEL_FOR_INSTANCE_SEGMENTATION_MAPPING


AutoModelForInstanceSegmentation = auto_class_update(AutoModelForInstanceSegmentation, head_doc="instance segmentation")


class AutoModelForObjectDetection(_BaseAutoModelClass):
    _model_mapping = MODEL_FOR_OBJECT_DETECTION_MAPPING


AutoModelForObjectDetection = auto_class_update(AutoModelForObjectDetection, head_doc="object detection")


class AutoModelForZeroShotObjectDetection(_BaseAutoModelClass):
    _model_mapping = MODEL_FOR_ZERO_SHOT_OBJECT_DETECTION_MAPPING


AutoModelForZeroShotObjectDetection = auto_class_update(
    AutoModelForZeroShotObjectDetection, head_doc="zero-shot object detection"
)


class AutoModelForDepthEstimation(_BaseAutoModelClass):
    _model_mapping = MODEL_FOR_DEPTH_ESTIMATION_MAPPING


AutoModelForDepthEstimation = auto_class_update(AutoModelForDepthEstimation, head_doc="depth estimation")


class AutoModelForVideoClassification(_BaseAutoModelClass):
    _model_mapping = MODEL_FOR_VIDEO_CLASSIFICATION_MAPPING


AutoModelForVideoClassification = auto_class_update(AutoModelForVideoClassification, head_doc="video classification")


class AutoModelForVision2Seq(_BaseAutoModelClass):
    _model_mapping = MODEL_FOR_VISION_2_SEQ_MAPPING


AutoModelForVision2Seq = auto_class_update(AutoModelForVision2Seq, head_doc="vision-to-text modeling")


class AutoModelForImageTextToText(_BaseAutoModelClass):
    _model_mapping = MODEL_FOR_IMAGE_TEXT_TO_TEXT_MAPPING


AutoModelForImageTextToText = auto_class_update(AutoModelForImageTextToText, head_doc="image-text-to-text modeling")


class AutoModelForAudioClassification(_BaseAutoModelClass):
    _model_mapping = MODEL_FOR_AUDIO_CLASSIFICATION_MAPPING


AutoModelForAudioClassification = auto_class_update(AutoModelForAudioClassification, head_doc="audio classification")


class AutoModelForCTC(_BaseAutoModelClass):
    _model_mapping = MODEL_FOR_CTC_MAPPING


AutoModelForCTC = auto_class_update(AutoModelForCTC, head_doc="connectionist temporal classification")


class AutoModelForSpeechSeq2Seq(_BaseAutoModelClass):
    _model_mapping = MODEL_FOR_SPEECH_SEQ_2_SEQ_MAPPING


AutoModelForSpeechSeq2Seq = auto_class_update(
    AutoModelForSpeechSeq2Seq, head_doc="sequence-to-sequence speech-to-text modeling"
)


class AutoModelForAudioFrameClassification(_BaseAutoModelClass):
    _model_mapping = MODEL_FOR_AUDIO_FRAME_CLASSIFICATION_MAPPING


AutoModelForAudioFrameClassification = auto_class_update(
    AutoModelForAudioFrameClassification, head_doc="audio frame (token) classification"
)


class AutoModelForAudioXVector(_BaseAutoModelClass):
    _model_mapping = MODEL_FOR_AUDIO_XVECTOR_MAPPING


class AutoModelForTextToSpectrogram(_BaseAutoModelClass):
    _model_mapping = MODEL_FOR_TEXT_TO_SPECTROGRAM_MAPPING


class AutoModelForTextToWaveform(_BaseAutoModelClass):
    _model_mapping = MODEL_FOR_TEXT_TO_WAVEFORM_MAPPING


class AutoBackbone(_BaseAutoBackboneClass):
    _model_mapping = MODEL_FOR_BACKBONE_MAPPING


AutoModelForAudioXVector = auto_class_update(AutoModelForAudioXVector, head_doc="audio retrieval via x-vector")


class AutoModelForMaskedImageModeling(_BaseAutoModelClass):
    _model_mapping = MODEL_FOR_MASKED_IMAGE_MODELING_MAPPING


AutoModelForMaskedImageModeling = auto_class_update(AutoModelForMaskedImageModeling, head_doc="masked image modeling")


class AutoModelWithLMHead(_AutoModelWithLMHead):
    @classmethod
    def from_config(cls, config):
        warnings.warn(
            "The class `AutoModelWithLMHead` is deprecated and will be removed in a future version. Please use "
            "`AutoModelForCausalLM` for causal language models, `AutoModelForMaskedLM` for masked language models and "
            "`AutoModelForSeq2SeqLM` for encoder-decoder models.",
            FutureWarning,
        )
        return super().from_config(config)

    @classmethod
    def from_pretrained(cls, pretrained_model_name_or_path, *model_args, **kwargs):
        warnings.warn(
            "The class `AutoModelWithLMHead` is deprecated and will be removed in a future version. Please use "
            "`AutoModelForCausalLM` for causal language models, `AutoModelForMaskedLM` for masked language models and "
            "`AutoModelForSeq2SeqLM` for encoder-decoder models.",
            FutureWarning,
        )
        return super().from_pretrained(pretrained_model_name_or_path, *model_args, **kwargs)<|MERGE_RESOLUTION|>--- conflicted
+++ resolved
@@ -137,11 +137,8 @@
         ("gpt2", "GPT2LMHeadModel"),
         ("gemma3", "Gemma3ForConditionalGeneration"),
         ("hiera", "HieraForPreTraining"),
-<<<<<<< HEAD
         ("layoutlm", "LayoutLMForMaskedLM"),
-=======
         ("hubert", "HubertForPreTraining"),
->>>>>>> 8c764a9c
         ("idefics", "IdeficsForVisionText2Text"),
         ("idefics2", "Idefics2ForConditionalGeneration"),
         ("idefics3", "Idefics3ForConditionalGeneration"),
@@ -179,11 +176,8 @@
         ("roberta", "RobertaForMaskedLM"),
         ("megatron-bert", "MegatronBertForCausalLM"),
         ("mobilebert", "MobileBertForMaskedLM"),
-<<<<<<< HEAD
         ("layoutlm", "LayoutLMForMaskedLM"),
-=======
         ("mpt", "MptForCausalLM"),
->>>>>>> 8c764a9c
         ("rembert", "RemBertForMaskedLM"),
         ("t5", "T5ForConditionalGeneration"),
         ("wav2vec2", "Wav2Vec2ForMaskedLM"),
@@ -462,16 +456,13 @@
         ("gemma", "GemmaForSequenceClassification"),
         ("gemma2", "Gemma2ForSequenceClassification"),
         ("glm", "GlmForSequenceClassification"),
-<<<<<<< HEAD
         ("layoutlm", "LayoutLMForSequenceClassification"),
         ("layoutlmv3", "LayoutLMv3ForSequenceClassification"),
-=======
         ("helium", "HeliumForSequenceClassification"),
         ("hubert", "HubertForSequenceClassification"),
         ("led", "LEDForSequenceClassification"),
         ("starcoder2", "Starcoder2ForSequenceClassification"),
         ("canine", "CanineForSequenceClassification"),
->>>>>>> 8c764a9c
         ("llama", "LlamaForSequenceClassification"),
         ("opt", "OPTForSequenceClassification"),
         ("persimmon", "PersimmonForSequenceClassification"),
@@ -504,12 +495,9 @@
         ("roberta", "RobertaForQuestionAnswering"),
         ("deberta", "DebertaForQuestionAnswering"),
         ("deberta-v2", "DebertaV2ForQuestionAnswering"),
-<<<<<<< HEAD
         ("layoutlmv3", "LayoutLMv3ForQuestionAnswering"),
-=======
         ("led", "LEDForQuestionAnswering"),
         ("convbert", "ConvBertForQuestionAnswering"),
->>>>>>> 8c764a9c
         ("llama", "LlamaForQuestionAnswering"),
         ("mistral", "MistralForQuestionAnswering"),
         ("mobilebert", "MobileBertForQuestionAnswering"),
@@ -565,12 +553,9 @@
         ("persimmon", "PersimmonForTokenClassification"),
         ("megatron-bert", "MegatronBertForTokenClassification"),
         ("mixtral", "MixtralForTokenClassification"),
-<<<<<<< HEAD
         ("layoutlm", "LayoutLMForTokenClassification"),
         ("layoutlmv3", "LayoutLMv3ForTokenClassification"),
-=======
         ("mpt", "MptForTokenClassification"),
->>>>>>> 8c764a9c
         ("phi", "PhiForTokenClassification"),
         ("phi3", "Phi3ForTokenClassification"),
         ("qwen2", "Qwen2ForTokenClassification"),
