--- conflicted
+++ resolved
@@ -353,11 +353,8 @@
         ("xlm", "XLMWithLMHeadModel"),
         ("xlm-roberta", "XLMRobertaForMaskedLM"),
         ("xlm-roberta-xl", "XLMRobertaXLForMaskedLM"),
-<<<<<<< HEAD
         ("yoso", "YosoForMaskedLM"),
-=======
         ("xlnet", "XLNetLMHeadModel"),
->>>>>>> 1d024f55
     ]
 )
 
@@ -811,11 +808,8 @@
         ("xlm", "XLMForSequenceClassification"),
         ("gpt_neox", "SequenceClassification"),
         ("xlm-roberta-xl", "XLMRobertaXLForSequenceClassification"),
-<<<<<<< HEAD
         ("yoso", "YosoForSequenceClassification"),
-=======
         ("xlnet", "XLNetForSequenceClassification"),
->>>>>>> 1d024f55
         ("zamba", "ZambaForSequenceClassification"),
         ("zamba2", "Zamba2ForSequenceClassification"),
     ]
@@ -873,12 +867,9 @@
         ("xlm-roberta", "XLMRobertaForQuestionAnswering"),
         ("gpt_neox", "GPTNeoXForQuestionAnswering"),
         ("xlm-roberta-xl", "XLMRobertaXLForQuestionAnswering"),
-<<<<<<< HEAD
         ("yoso", "YosoForQuestionAnswering"),
-=======
         ("xlnet", "XLNetForQuestionAnsweringSimple"),
         ("gptj", "GPTJForQuestionAnswering"),
->>>>>>> 1d024f55
     ]
 )
 
@@ -960,11 +951,8 @@
         ("xlm-roberta", "XLMRobertaForTokenClassification"),
         ("gpt_neox", "GPTNeoXForTokenClassification"),
         ("xlm-roberta-xl", "XLMRobertaXLForTokenClassification"),
-<<<<<<< HEAD
         ("yoso", "YosoForTokenClassification"),
-=======
         ("xlnet", "XLNetForTokenClassification"),
->>>>>>> 1d024f55
     ]
 )
 
@@ -997,11 +985,8 @@
         ("squeezebert", "SqueezeBertForMultipleChoice"),
         ("xlm-roberta", "XLMRobertaForMultipleChoice"),
         ("xlm-roberta-xl", "XLMRobertaXLForMultipleChoice"),
-<<<<<<< HEAD
         ("yoso", "YosoForMultipleChoice"),
-=======
         ("xlnet", "XLNetForMultipleChoice"),
->>>>>>> 1d024f55
     ]
 )
 
