--- conflicted
+++ resolved
@@ -126,13 +126,9 @@
         ("xlm-roberta", "XLMRobertaModel"),
         ("xlm-roberta-xl", "XLMRobertaXLModel"),
         ("yolos", "YolosModel"),
-<<<<<<< HEAD
         ("yoso", "YosoModel"),
-        ("cohere2", "Cohere2Model"),
-=======
         ("zamba", "ZambaModel"),
         ("zamba2", "Zamba2Model"),
->>>>>>> c20e1877
     ]
 )
 
@@ -511,12 +507,9 @@
         ("t5", "T5ForSequenceClassification"),
         ("umt5", "UMT5ForSequenceClassification"),
         ("xlm-roberta-xl", "XLMRobertaXLForSequenceClassification"),
-<<<<<<< HEAD
         ("yoso", "YosoForSequenceClassification"),
-=======
         ("zamba", "ZambaForSequenceClassification"),
         ("zamba2", "Zamba2ForSequenceClassification"),
->>>>>>> c20e1877
     ]
 )
 
