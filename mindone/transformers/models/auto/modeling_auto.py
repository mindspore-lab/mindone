--- conflicted
+++ resolved
@@ -103,11 +103,8 @@
         ("speecht5", "SpeechT5Model"),
         ("t5", "T5Model"),
         ("umt5", "UMT5Model"),
-<<<<<<< HEAD
         ("videomae", "VideoMAEModel"),
-=======
         ("vit", "ViTModel"),
->>>>>>> 46ff896a
         ("wav2vec2", "Wav2Vec2Model"),
         ("whisper", "WhisperModel"),
         ("xlm-roberta", "XLMRobertaModel"),
