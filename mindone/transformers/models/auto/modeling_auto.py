# coding=utf-8
# Copyright 2018 The HuggingFace Inc. team.
#
# This code is adapted from https://github.com/huggingface/transformers
# with modifications to run transformers on mindspore.
#
# Licensed under the Apache License, Version 2.0 (the "License");
# you may not use this file except in compliance with the License.
# You may obtain a copy of the License at
#
#     http://www.apache.org/licenses/LICENSE-2.0
#
# Unless required by applicable law or agreed to in writing, software
# distributed under the License is distributed on an "AS IS" BASIS,
# WITHOUT WARRANTIES OR CONDITIONS OF ANY KIND, either express or implied.
# See the License for the specific language governing permissions and
# limitations under the License.
"""Auto Model class."""

import warnings
from collections import OrderedDict

import transformers
from packaging import version
from transformers.utils import logging

from .auto_factory import _BaseAutoBackboneClass, _BaseAutoModelClass, _LazyAutoMapping, auto_class_update
from .configuration_auto import CONFIG_MAPPING_NAMES

logger = logging.get_logger(__name__)

MODEL_MAPPING_NAMES = OrderedDict(
    [
        # Base model mapping
        ("albert", "AlbertModel"),
        ("align", "AlignModel"),
        ("aria", "AriaForConditionalGeneration"),
        ("aria_text", "AriaTextModel"),
        ("bamba", "BambaModel"),
        ("bart", "BartModel"),
        ("bert", "BertModel"),
        ("bit", "BitModel"),
        ("blenderbot", "BlenderbotModel"),
        ("blenderbot-small", "BlenderbotSmallModel"),
        ("blip", "BlipModel"),
        ("blip-2", "Blip2Model"),
        ("camembert", "CamembertModel"),
        ("canine", "CanineModel"),
        ("chameleon", "ChameleonModel"),
        ("clap", "ClapModel"),
        ("clip", "CLIPModel"),
        ("clip_text_model", "CLIPTextModel"),
        ("clip_vision_model", "CLIPVisionModel"),
        ("clipseg", "CLIPSegModel"),
        ("clvp", "ClvpModelForConditionalGeneration"),
        ("cohere2", "Cohere2Model"),
        ("convbert", "ConvBertModel"),
        ("convnext", "ConvNextModel"),
        ("convnextv2", "ConvNextV2Model"),
        ("data2vec-audio", "Data2VecAudioModel"),
        ("data2vec-text", "Data2VecTextModel"),
        ("data2vec-vision", "Data2VecVisionModel"),
        ("deberta", "DebertaModel"),
        ("deberta-v2", "DebertaV2Model"),
        ("detr", "DetrModel"),
        ("dinov2", "Dinov2Model"),
        ("dpt", "DPTModel"),
        ("gemma", "GemmaModel"),
        ("gemma2", "Gemma2Model"),
        ("gemma3_text", "Gemma3TextModel"),
        ("glm", "GlmModel"),
        ("glpn", "GLPNModel"),
        ("gpt2", "GPT2Model"),
        ("granite", "GraniteModel"),
        ("granitemoe", "GraniteMoeModel"),
        ("granitemoeshared", "GraniteMoeSharedModel"),
        ("helium", "HeliumModel"),
        ("grounding-dino", "GroundingDinoModel"),
        ("hiera", "HieraModel"),
        ("hubert", "HubertModel"),
        ("ibert", "IBertModel"),
        ("idefics", "IdeficsModel"),
        ("idefics2", "Idefics2Model"),
        ("idefics3", "Idefics3Model"),
        ("idefics3_vision", "Idefics3VisionTransformer"),
        ("ijepa", "IJepaModel"),
        ("imagegpt", "ImageGPTModel"),
        ("led", "LEDModel"),
        ("levit", "LevitModel"),
        ("llama", "LlamaModel"),
        ("m2m_100", "M2M100Model"),
        ("megatron-bert", "MegatronBertModel"),
        ("mistral", "MistralModel"),
        ("mixtral", "MixtralModel"),
        ("mobilebert", "MobileBertModel"),
        ("mpt", "MptModel"),
        ("mt5", "MT5Model"),
        ("mvp", "MvpModel"),
        ("nystromformer", "NystromformerModel"),
        ("opt", "OPTModel"),
        ("owlvit", "OwlViTModel"),
        ("persimmon", "PersimmonModel"),
        ("phi", "PhiModel"),
        ("phi3", "Phi3Model"),
        ("qwen2", "Qwen2Model"),
        ("qwen2_5_vl", "Qwen2_5_VLModel"),
        ("qwen2_audio_encoder", "Qwen2AudioEncoder"),
        ("qwen2_vl", "Qwen2VLModel"),
        ("recurrent_gemma", "RecurrentGemmaModel"),
        ("rembert", "RemBertModel"),
        ("resnet", "ResNetModel"),
        ("roberta", "RobertaModel"),
        ("rwkv", "RwkvModel"),
        ("sam", "SamModel"),
        ("segformer", "SegformerModel"),
        ("siglip", "SiglipModel"),
        ("siglip_vision_model", "SiglipVisionModel"),
        ("smolvlm", "SmolVLMModel"),
        ("smolvlm_vision", "SmolVLMVisionTransformer"),
        ("speecht5", "SpeechT5Model"),
        ("starcoder2", "Starcoder2Model"),
        ("swin2sr", "Swin2SRModel"),
        ("t5", "T5Model"),
        ("umt5", "UMT5Model"),
        ("vilt", "ViltModel"),
        ("vit", "ViTModel"),
        ("wav2vec2", "Wav2Vec2Model"),
        ("whisper", "WhisperModel"),
        ("xlm-roberta", "XLMRobertaModel"),
        ("xlm-roberta-xl", "XLMRobertaXLModel"),
        ("yolos", "YolosModel"),
        ("zamba", "ZambaModel"),
        ("zamba2", "Zamba2Model"),
    ]
)

MODEL_FOR_PRETRAINING_MAPPING_NAMES = OrderedDict(
    [
        # Model for pre-training mapping
        ("albert", "AlbertForPreTraining"),
        ("bart", "BartForConditionalGeneration"),
<<<<<<< HEAD
        ("camembert", "CamembertForMaskedLM"),
        ("data2vec-text", "Data2VecTextForMaskedLM"),
        ("mvp", "MvpForConditionalGeneration"),
=======
>>>>>>> c20e1877
        ("bert", "BertForPreTraining"),
        ("camembert", "CamembertForMaskedLM"),
        ("colpali", "ColPaliForRetrieval"),
        ("gpt2", "GPT2LMHeadModel"),
        ("gemma3", "Gemma3ForConditionalGeneration"),
        ("hiera", "HieraForPreTraining"),
        ("hubert", "HubertForPreTraining"),
        ("ibert", "IBertForMaskedLM"),
        ("idefics", "IdeficsForVisionText2Text"),
        ("idefics2", "Idefics2ForConditionalGeneration"),
        ("idefics3", "Idefics3ForConditionalGeneration"),
        ("llava", "LlavaForConditionalGeneration"),
        ("llava_next", "LlavaNextForConditionalGeneration"),
        ("llava_next_video", "LlavaNextVideoForConditionalGeneration"),
        ("llava_onevision", "LlavaOnevisionForConditionalGeneration"),
        ("megatron-bert", "MegatronBertForPreTraining"),
        ("mobilebert", "MobileBertForPreTraining"),
        ("mpt", "MptForCausalLM"),
        ("mvp", "MvpForConditionalGeneration"),
        ("paligemma", "PaliGemmaForConditionalGeneration"),
        ("qwen2_audio", "Qwen2AudioForConditionalGeneration"),
        ("roberta", "RobertaForMaskedLM"),
        ("rwkv", "RwkvForCausalLM"),
        ("t5", "T5ForConditionalGeneration"),
        ("video_llava", "VideoLlavaForConditionalGeneration"),
        ("vipllava", "VipLlavaForConditionalGeneration"),
        ("wav2vec2", "Wav2Vec2ForPreTraining"),
        ("xlm-roberta", "XLMRobertaForMaskedLM"),
        ("xlm-roberta-xl", "XLMRobertaXLForMaskedLM"),
    ]
)

MODEL_WITH_LM_HEAD_MAPPING_NAMES = OrderedDict(
    [
        # Model with LM heads mapping
        ("albert", "AlbertForMaskedLM"),
        ("mvp", "MvpForConditionalGeneration"),
        ("bart", "BartForConditionalGeneration"),
        ("m2m_100", "M2M100ForConditionalGeneration"),
        ("bert", "BertForMaskedLM"),
<<<<<<< HEAD
        ("data2vec-text", "Data2VecTextForMaskedLM"),
=======
        ("blenderbot-small", "BlenderbotSmallForConditionalGeneration"),
>>>>>>> c20e1877
        ("deberta", "DebertaForMaskedLM"),
        ("deberta-v2", "DebertaV2ForMaskedLM"),
        ("convbert", "ConvBertForMaskedLM"),
        ("gpt2", "GPT2LMHeadModel"),
        ("ibert", "IBertForMaskedLM"),
        ("led", "LEDForConditionalGeneration"),
        ("camembert", "CamembertForMaskedLM"),
        ("roberta", "RobertaForMaskedLM"),
        ("megatron-bert", "MegatronBertForCausalLM"),
        ("mobilebert", "MobileBertForMaskedLM"),
        ("mpt", "MptForCausalLM"),
        ("nystromformer", "NystromformerForMaskedLM"),
        ("rembert", "RemBertForMaskedLM"),
        ("rwkv", "RwkvForCausalLM"),
        ("t5", "T5ForConditionalGeneration"),
        ("wav2vec2", "Wav2Vec2ForMaskedLM"),
        ("whisper", "WhisperForConditionalGeneration"),
        ("xlm-roberta", "XLMRobertaForMaskedLM"),
        ("xlm-roberta-xl", "XLMRobertaXLForMaskedLM"),
    ]
)

MODEL_FOR_CAUSAL_LM_MAPPING_NAMES = OrderedDict(
    [
        # Model for Causal LM mapping
        ("aria_text", "AriaTextForCausalLM"),
        ("bamba", "BambaForCausalLM"),
        ("bart", "BartForCausalLM"),
        ("camembert", "CamembertForCausalLM"),
        ("mvp", "MvpForCausalLM"),
        ("opt", "OPTForCausalLM"),
        ("bert", "BertLMHeadModel"),
        ("blenderbot", "BlenderbotForCausalLM"),
        ("blenderbot-small", "BlenderbotSmallForCausalLM"),
        ("bert-generation", "BertGenerationDecoder"),
        ("data2vec-text", "Data2VecTextForCausalLM"),
        ("gemma", "GemmaForCausalLM"),
        ("gemma2", "Gemma2ForCausalLM"),
        ("starcoder2", "Starcoder2ForCausalLM"),
        ("gemma3", "Gemma3ForCausalLM"),
        ("gemma3_text", "Gemma3ForCausalLM"),
        ("granite", "GraniteForCausalLM"),
        ("glm", "GlmForCausalLM"),
        ("gpt2", "GPT2LMHeadModel"),
        ("persimmon", "PersimmonForCausalLM"),
        ("fuyu", "FuyuForCausalLM"),
        ("granitemoe", "GraniteMoeForCausalLM"),
        ("granitemoeshared", "GraniteMoeSharedForCausalLM"),
        ("llama", "LlamaForCausalLM"),
        ("opt", "OPTForCausalLM"),
        ("megatron-bert", "MegatronBertForCausalLM"),
        ("mistral", "MistralForCausalLM"),
        ("mpt", "MptForCausalLM"),
        ("phi", "PhiForCausalLM"),
        ("phi3", "Phi3ForCausalLM"),
        ("mixtral", "MixtralForCausalLM"),
        ("qwen2", "Qwen2ForCausalLM"),
        ("roberta", "RobertaForCausalLM"),
        ("recurrent_gemma", "RecurrentGemmaForCausalLM"),
        ("rembert", "RemBertForCausalLM"),
        ("rwkv", "RwkvForCausalLM"),
        ("whisper", "WhisperForCausalLM"),
        ("xlm-roberta", "XLMRobertaForCausalLM"),
        ("xlm-roberta-xl", "XLMRobertaXLForCausalLM"),
        ("cohere2", "Cohere2ForCausalLM"),
        ("zamba", "ZambaForCausalLM"),
    ]
)

MODEL_FOR_IMAGE_MAPPING_NAMES = OrderedDict(
    [
        # Model for Image mapping
        ("bit", "BitModel"),
        ("convnext", "ConvNextModel"),
        ("convnextv2", "ConvNextV2Model"),
        ("data2vec-vision", "Data2VecVisionModel"),
        ("detr", "DetrModel"),
        ("dinov2", "Dinov2Model"),
        ("dpt", "DPTModel"),
        ("glpn", "GLPNModel"),
        ("hiera", "HieraModel"),
        ("hubert", "HubertModel"),
        ("ijepa", "IJepaModel"),
        ("imagegpt", "ImageGPTModel"),
        ("levit", "LevitModel"),
        ("segformer", "SegformerModel"),
        ("siglip_vision_model", "SiglipVisionModel"),
        ("swin2sr", "Swin2SRModel"),
        ("vit", "ViTModel"),
        ("yolos", "YolosModel"),
        ("zamba2", "Zamba2ForCausalLM"),
    ]
)

MODEL_FOR_MASKED_IMAGE_MODELING_MAPPING_NAMES = OrderedDict(
    [
        ("vit", "ViTForMaskedImageModeling"),
    ]
)


MODEL_FOR_CAUSAL_IMAGE_MODELING_MAPPING_NAMES = OrderedDict(
    [
        ("imagegpt", "ImageGPTForCausalImageModeling"),
    ]
)

MODEL_FOR_IMAGE_CLASSIFICATION_MAPPING_NAMES = OrderedDict(
    [
        # Model for Image Classification mapping
        ("bit", "BitForImageClassification"),
        ("clip", "CLIPForImageClassification"),
        ("convnext", "ConvNextForImageClassification"),
        ("convnextv2", "ConvNextV2ForImageClassification"),
        ("data2vec-vision", "Data2VecVisionForImageClassification"),
        ("dinov2", "Dinov2ForImageClassification"),
        ("hiera", "HieraForImageClassification"),
        ("ijepa", "IJepaForImageClassification"),
        ("imagegpt", "ImageGPTForImageClassification"),
        (
            "levit",
            ("LevitForImageClassification", "LevitForImageClassificationWithTeacher"),
        ),
        ("resnet", "ResNetForImageClassification"),
        ("segformer", "SegformerForImageClassification"),
        ("siglip", "SiglipForImageClassification"),
        ("vit", "ViTForImageClassification"),
    ]
)

MODEL_FOR_IMAGE_SEGMENTATION_MAPPING_NAMES = OrderedDict(
    [
        # Do not add new models here, this class will be deprecated in the future.
        # Model for Image Segmentation mapping
        ("detr", "DetrForSegmentation"),
    ]
)

MODEL_FOR_SEMANTIC_SEGMENTATION_MAPPING_NAMES = OrderedDict(
    [
        # Model for Semantic Segmentation mapping
        ("beit", "BeitForSemanticSegmentation"),
        ("data2vec-vision", "Data2VecVisionForSemanticSegmentation"),
        ("dpt", "DPTForSemanticSegmentation"),
        ("mobilenet_v2", "MobileNetV2ForSemanticSegmentation"),
        ("mobilevit", "MobileViTForSemanticSegmentation"),
        ("mobilevitv2", "MobileViTV2ForSemanticSegmentation"),
        ("segformer", "SegformerForSemanticSegmentation"),
        ("upernet", "UperNetForSemanticSegmentation"),
    ]
)

MODEL_FOR_INSTANCE_SEGMENTATION_MAPPING_NAMES = OrderedDict()

MODEL_FOR_UNIVERSAL_SEGMENTATION_MAPPING_NAMES = OrderedDict(
    [
        # Model for Universal Segmentation mapping
        ("detr", "DetrForSegmentation"),
        ("mask2former", "Mask2FormerForUniversalSegmentation"),
        ("maskformer", "MaskFormerForInstanceSegmentation"),
        ("oneformer", "OneFormerForUniversalSegmentation"),
    ]
)

MODEL_FOR_VIDEO_CLASSIFICATION_MAPPING_NAMES = OrderedDict()

MODEL_FOR_VISION_2_SEQ_MAPPING_NAMES = OrderedDict(
    [
        ("blip", "BlipForConditionalGeneration"),
        ("blip-2", "Blip2ForConditionalGeneration"),
        ("chameleon", "ChameleonForConditionalGeneration"),
        ("idefics2", "Idefics2ForConditionalGeneration"),
        ("idefics3", "Idefics3ForConditionalGeneration"),
        ("llava", "LlavaForConditionalGeneration"),
        ("llava_next", "LlavaNextForConditionalGeneration"),
        ("llava_next_video", "LlavaNextVideoForConditionalGeneration"),
        ("llava_onevision", "LlavaOnevisionForConditionalGeneration"),
        ("paligemma", "PaliGemmaForConditionalGeneration"),
        ("qwen2_5_vl", "Qwen2_5_VLForConditionalGeneration"),
        ("qwen2_vl", "Qwen2VLForConditionalGeneration"),
        ("video_llava", "VideoLlavaForConditionalGeneration"),
        ("vipllava", "VipLlavaForConditionalGeneration"),
        ("vision-encoder-decoder", "VisionEncoderDecoderModel"),
    ]
)
MODEL_FOR_RETRIEVAL_MAPPING_NAMES = OrderedDict(
    [
        ("colpali", "ColPaliForRetrieval"),
    ]
)
MODEL_FOR_IMAGE_TEXT_TO_TEXT_MAPPING_NAMES = OrderedDict(
    [
        ("aria", "AriaForConditionalGeneration"),
        ("blip", "BlipForConditionalGeneration"),
        ("blip-2", "Blip2ForConditionalGeneration"),
        ("chameleon", "ChameleonForConditionalGeneration"),
        ("gemma3", "Gemma3ForConditionalGeneration"),
        ("chameleon", "ChameleonForConditionalGeneration"),
        ("idefics", "IdeficsForVisionText2Text"),
        ("idefics2", "Idefics2ForConditionalGeneration"),
        ("idefics3", "Idefics3ForConditionalGeneration"),
        ("fuyu", "FuyuForCausalLM"),
        ("llava", "LlavaForConditionalGeneration"),
        ("llava_next", "LlavaNextForConditionalGeneration"),
        ("llava_onevision", "LlavaOnevisionForConditionalGeneration"),
        ("paligemma", "PaliGemmaForConditionalGeneration"),
        ("qwen2_5_vl", "Qwen2_5_VLForConditionalGeneration"),
        ("qwen2_vl", "Qwen2VLForConditionalGeneration"),
        ("smolvlm", "SmolVLMForConditionalGeneration"),
        ("vipllava", "VipLlavaForConditionalGeneration"),
        ("vision-encoder-decoder", "VisionEncoderDecoderModel"),
    ]
)

MODEL_FOR_MASKED_LM_MAPPING_NAMES = OrderedDict(
    [
        # Model for Masked LM mapping
        ("albert", "AlbertForMaskedLM"),
        ("bart", "BartForConditionalGeneration"),
        ("bert", "BertForMaskedLM"),
        ("camembert", "CamembertForMaskedLM"),
        ("convbert", "ConvBertForMaskedLM"),
        ("data2vec-text", "Data2VecTextForMaskedLM"),
        ("deberta", "DebertaForMaskedLM"),
        ("deberta-v2", "DebertaV2ForMaskedLM"),
        ("ibert", "IBertForMaskedLM"),
        ("mobilebert", "MobileBertForMaskedLM"),
        ("mvp", "MvpForConditionalGeneration"),
        ("nystromformer", "NystromformerForMaskedLM"),
        ("rembert", "RemBertForMaskedLM"),
        ("roberta", "RobertaForMaskedLM"),
        ("wav2vec2", "Wav2Vec2ForMaskedLM"),
        ("xlm-roberta", "XLMRobertaForMaskedLM"),
        ("xlm-roberta-xl", "XLMRobertaXLForMaskedLM"),
    ]
)

MODEL_FOR_OBJECT_DETECTION_MAPPING_NAMES = OrderedDict(
    [
        # Model for Object Detection mapping
        ("conditional_detr", "ConditionalDetrForObjectDetection"),
        ("deformable_detr", "DeformableDetrForObjectDetection"),
        ("deta", "DetaForObjectDetection"),
        ("detr", "DetrForObjectDetection"),
        ("rt_detr", "RTDetrForObjectDetection"),
        ("table-transformer", "TableTransformerForObjectDetection"),
        ("yolos", "YolosForObjectDetection"),
    ]
)

MODEL_FOR_ZERO_SHOT_OBJECT_DETECTION_MAPPING_NAMES = OrderedDict(
    [
        # Model for Zero Shot Object Detection mapping
        ("grounding-dino", "GroundingDinoForObjectDetection"),
        ("omdet-turbo", "OmDetTurboForObjectDetection"),
        ("owlv2", "Owlv2ForObjectDetection"),
        ("owlvit", "OwlViTForObjectDetection"),
    ]
)

MODEL_FOR_DEPTH_ESTIMATION_MAPPING_NAMES = OrderedDict(
    [
        # Model for depth estimation mapping
        ("depth_anything", "DepthAnythingForDepthEstimation"),
        ("dpt", "DPTForDepthEstimation"),
        ("glpn", "GLPNForDepthEstimation"),
        ("zoedepth", "ZoeDepthForDepthEstimation"),
    ]
)
MODEL_FOR_SEQ_TO_SEQ_CAUSAL_LM_MAPPING_NAMES = OrderedDict(
    [
        # Model for Seq2Seq Causal LM mapping
        ("bart", "BartForConditionalGeneration"),
        ("blenderbot", "BlenderbotForConditionalGeneration"),
        ("blenderbot-small", "BlenderbotSmallForConditionalGeneration"),
        ("led", "LEDForConditionalGeneration"),
        ("m2m_100", "M2M100ForConditionalGeneration"),
        ("mvp", "MvpForConditionalGeneration"),
        ("mt5", "MT5ForConditionalGeneration"),
        ("qwen2_audio", "Qwen2AudioForConditionalGeneration"),
        ("t5", "T5ForConditionalGeneration"),
        ("umt5", "UMT5ForConditionalGeneration"),
    ]
)

MODEL_FOR_SPEECH_SEQ_2_SEQ_MAPPING_NAMES = OrderedDict(
    [
        ("speecht5", "SpeechT5ForSpeechToText"),
        ("whisper", "WhisperForConditionalGeneration"),
    ]
)

MODEL_FOR_SEQUENCE_CLASSIFICATION_MAPPING_NAMES = OrderedDict(
    [
        # Model for Sequence Classification mapping
        ("albert", "AlbertForSequenceClassification"),
        ("bart", "BartForSequenceClassification"),
        ("camembert", "CamembertForSequenceClassification"),
        ("opt", "OPTForSequenceClassification"),
        ("bert", "BertForSequenceClassification"),
        ("mvp", "MvpForSequenceClassification"),
        ("roberta", "RobertaForSequenceClassification"),
        ("deberta", "DebertaForSequenceClassification"),
        ("deberta-v2", "DebertaV2ForSequenceClassification"),
        ("gemma", "GemmaForSequenceClassification"),
        ("gemma2", "Gemma2ForSequenceClassification"),
        ("glm", "GlmForSequenceClassification"),
        ("helium", "HeliumForSequenceClassification"),
        ("hubert", "HubertForSequenceClassification"),
        ("ibert", "IBertForSequenceClassification"),
        ("led", "LEDForSequenceClassification"),
        ("starcoder2", "Starcoder2ForSequenceClassification"),
        ("canine", "CanineForSequenceClassification"),
        ("llama", "LlamaForSequenceClassification"),
        ("opt", "OPTForSequenceClassification"),
        ("persimmon", "PersimmonForSequenceClassification"),
        ("mobilebert", "MobileBertForSequenceClassification"),
        ("convbert", "ConvBertForSequenceClassification"),
        ("mt5", "MT5ForSequenceClassification"),
        ("megatron-bert", "MegatronBertForSequenceClassification"),
        ("mistral", "MistralForSequenceClassification"),
        ("mixtral", "MixtralForSequenceClassification"),
        ("mpt", "MptForSequenceClassification"),
        ("nystromformer", "NystromformerForSequenceClassification"),
        ("phi", "PhiForSequenceClassification"),
        ("phi3", "Phi3ForSequenceClassification"),
        ("qwen2", "Qwen2ForSequenceClassification"),
        ("rembert", "RemBertForSequenceClassification"),
        ("t5", "T5ForSequenceClassification"),
        ("umt5", "UMT5ForSequenceClassification"),
        ("xlm-roberta-xl", "XLMRobertaXLForSequenceClassification"),
        ("zamba", "ZambaForSequenceClassification"),
        ("zamba2", "Zamba2ForSequenceClassification"),
    ]
)

MODEL_FOR_QUESTION_ANSWERING_MAPPING_NAMES = OrderedDict(
    [
        # Model for Question Answering mapping
        ("albert", "AlbertForQuestionAnswering"),
        ("bart", "BartForQuestionAnswering"),
        ("opt", "OPTForQuestionAnswering"),
        ("bert", "BertForQuestionAnswering"),
        ("camembert", "CamembertForQuestionAnswering"),
        ("mvp", "MvpForQuestionAnswering"),
        ("roberta", "RobertaForQuestionAnswering"),
        ("deberta", "DebertaForQuestionAnswering"),
        ("deberta-v2", "DebertaV2ForQuestionAnswering"),
        ("ibert", "IBertForQuestionAnswering"),
        ("led", "LEDForQuestionAnswering"),
        ("convbert", "ConvBertForQuestionAnswering"),
        ("llama", "LlamaForQuestionAnswering"),
        ("mistral", "MistralForQuestionAnswering"),
        ("mobilebert", "MobileBertForQuestionAnswering"),
        ("megatron-bert", "MegatronBertForQuestionAnswering"),
        ("mistral", "MistralForQuestionAnswering"),
        ("nystromformer", "NystromformerForQuestionAnswering"),
        ("opt", "OPTForQuestionAnswering"),
        ("qwen2", "Qwen2ForQuestionAnswering"),
        ("rembert", "RemBertForQuestionAnswering"),
        ("t5", "T5ForQuestionAnswering"),
        ("mixtral", "MixtralForQuestionAnswering"),
        ("mpt", "MptForQuestionAnswering"),
        ("canine", "CanineForQuestionAnswering"),
        ("umt5", "UMT5ForQuestionAnswering"),
        ("xlm-roberta", "XLMRobertaForQuestionAnswering"),
        ("xlm-roberta-xl", "XLMRobertaXLForQuestionAnswering"),
    ]
)

MODEL_FOR_TABLE_QUESTION_ANSWERING_MAPPING_NAMES = OrderedDict(
    [
        ("blip-2", "Blip2ForConditionalGeneration"),
    ]
)

MODEL_FOR_VISUAL_QUESTION_ANSWERING_MAPPING_NAMES = OrderedDict(
    [
        ("blip", "BlipForQuestionAnswering"),
        ("vilt", "ViltForQuestionAnswering"),
    ]
)

MODEL_FOR_DOCUMENT_QUESTION_ANSWERING_MAPPING_NAMES = OrderedDict()

MODEL_FOR_TOKEN_CLASSIFICATION_MAPPING_NAMES = OrderedDict(
    [
        # Model for Token Classification mapping
        ("albert", "AlbertForTokenClassification"),
        ("bert", "BertForTokenClassification"),
        ("camembert", "CamembertForTokenClassification"),
        ("deberta", "DebertaForTokenClassification"),
        ("deberta-v2", "DebertaV2ForTokenClassification"),
        ("starcoder2", "Starcoder2ForTokenClassification"),
        ("glm", "GlmForTokenClassification"),
        ("helium", "HeliumForTokenClassification"),
        ("ibert", "IBertForTokenClassification"),
        ("mistral", "MistralForTokenClassification"),
        ("mobilebert", "MobileBertForTokenClassification"),
        ("mt5", "MT5ForTokenClassification"),
        ("persimmon", "PersimmonForTokenClassification"),
        ("megatron-bert", "MegatronBertForTokenClassification"),
        ("mixtral", "MixtralForTokenClassification"),
        ("mpt", "MptForTokenClassification"),
        ("nystromformer", "NystromformerForTokenClassification"),
        ("phi", "PhiForTokenClassification"),
        ("phi3", "Phi3ForTokenClassification"),
        ("qwen2", "Qwen2ForTokenClassification"),
        ("roberta", "RobertaForTokenClassification"),
        ("rembert", "RemBertForTokenClassification"),
        ("convbert", "ConvBertForTokenClassification"),
        ("canine", "CanineForTokenClassification"),
        ("t5", "T5ForTokenClassification"),
        ("umt5", "UMT5ForTokenClassification"),
        ("xlm-roberta", "XLMRobertaForTokenClassification"),
        ("xlm-roberta-xl", "XLMRobertaXLForTokenClassification"),
    ]
)

MODEL_FOR_MULTIPLE_CHOICE_MAPPING_NAMES = OrderedDict(
    [
        # Model for Multiple Choice mapping
        ("camembert", "CamembertForMultipleChoice"),
        ("albert", "AlbertForMultipleChoice"),
        ("convbert", "ConvBertForMultipleChoice"),
        ("canine", "CanineForMultipleChoice"),
        ("bert", "BertForMultipleChoice"),
        ("deberta-v2", "DebertaV2ForMultipleChoice"),
        ("ibert", "IBertForMultipleChoice"),
        ("megatron-bert", "MegatronBertForMultipleChoice"),
        ("mobilebert", "MobileBertForMultipleChoice"),
        ("nystromformer", "NystromformerForMultipleChoice"),
        ("rembert", "RemBertForMultipleChoice"),
        ("roberta", "RobertaForMultipleChoice"),
        ("xlm-roberta", "XLMRobertaForMultipleChoice"),
        ("xlm-roberta-xl", "XLMRobertaXLForMultipleChoice"),
    ]
)

MODEL_FOR_NEXT_SENTENCE_PREDICTION_MAPPING_NAMES = OrderedDict(
    [
        ("bert", "BertForNextSentencePrediction"),
        ("megatron-bert", "MegatronBertForNextSentencePrediction"),
        ("mobilebert", "MobileBertForNextSentencePrediction"),
    ]
)

MODEL_FOR_AUDIO_CLASSIFICATION_MAPPING_NAMES = OrderedDict(
    [
        ("wav2vec2", "Wav2Vec2ForSequenceClassification"),
        ("whisper", "WhisperForAudioClassification"),
    ]
)

MODEL_FOR_CTC_MAPPING_NAMES = OrderedDict(
    [
        ("wav2vec2", "Wav2Vec2ForCTC"),
    ]
)

MODEL_FOR_AUDIO_FRAME_CLASSIFICATION_MAPPING_NAMES = OrderedDict(
    [
        ("wav2vec2", "Wav2Vec2ForAudioFrameClassification"),
    ]
)

MODEL_FOR_AUDIO_XVECTOR_MAPPING_NAMES = OrderedDict(
    [
        ("wav2vec2", "Wav2Vec2ForXVector"),
    ]
)

MODEL_FOR_TEXT_TO_SPECTROGRAM_MAPPING_NAMES = OrderedDict(
    [
        ("siglip", "SiglipModel"),
        ("speecht5", "SpeechT5ForTextToSpeech"),
    ]
)

MODEL_FOR_TEXT_TO_WAVEFORM_MAPPING_NAMES = OrderedDict()

MODEL_FOR_ZERO_SHOT_IMAGE_CLASSIFICATION_MAPPING_NAMES = OrderedDict(
    [
        # Model for Zero Shot Image Classification mapping
        ("align", "AlignModel"),
        ("blip", "BlipModel"),
        ("siglip", "SiglipModel"),
        ("blip-2", "Blip2ForImageTextRetrieval"),
        ("clipseg", "CLIPSegModel"),
    ]
)

MODEL_FOR_BACKBONE_MAPPING_NAMES = OrderedDict(
    [
        ("convnext", "ConvNextBackbone"),
        ("convnextv2", "ConvNextV2Backbone"),
        ("dinov2", "Dinov2Backbone"),
        ("hiera", "HieraBackbone"),
        ("swin", "SwinBackbone"),
    ]
)

MODEL_FOR_MASK_GENERATION_MAPPING_NAMES = OrderedDict(
    [
        ("sam", "SamModel"),
    ]
)


MODEL_FOR_KEYPOINT_DETECTION_MAPPING_NAMES = OrderedDict()


MODEL_FOR_TEXT_ENCODING_MAPPING_NAMES = OrderedDict(
    [
        ("albert", "AlbertModel"),
        ("bert", "BertModel"),
        ("roberta", "RobertaModel"),
        ("deberta", "DebertaModel"),
        ("deberta-v2", "DebertaV2Model"),
        ("ibert", "IBertModel"),
        ("mobilebert", "MobileBertModel"),
        ("mt5", "MT5EncoderModel"),
        ("nystromformer", "NystromformerModel"),
        ("rembert", "RemBertModel"),
        ("t5", "T5EncoderModel"),
        ("umt5", "UMT5EncoderModel"),
        ("xlm-roberta", "XLMRobertaModel"),
        ("xlm-roberta-xl", "XLMRobertaXLModel"),
    ]
)

MODEL_FOR_TIME_SERIES_CLASSIFICATION_MAPPING_NAMES = OrderedDict()

MODEL_FOR_TIME_SERIES_REGRESSION_MAPPING_NAMES = OrderedDict()

MODEL_FOR_IMAGE_TO_IMAGE_MAPPING_NAMES = OrderedDict(
    [
        ("swin2sr", "Swin2SRForImageSuperResolution"),
    ]
)


if version.parse(transformers.__version__) >= version.parse("4.51.0"):
    MODEL_FOR_CAUSAL_LM_MAPPING_NAMES.update({"qwen3": "Qwen3Model"})
    MODEL_FOR_CAUSAL_LM_MAPPING_NAMES.update({"qwen3": "Qwen3ForCausalLM"})
    MODEL_FOR_SEQUENCE_CLASSIFICATION_MAPPING_NAMES.update({"qwen3": "Qwen3ForSequenceClassification"})
    MODEL_FOR_QUESTION_ANSWERING_MAPPING_NAMES.update({"qwen3": "Qwen3ForQuestionAnswering"})
    MODEL_FOR_TOKEN_CLASSIFICATION_MAPPING_NAMES.update({"qwen3": "Qwen3ForTokenClassification"})

if version.parse(transformers.__version__) >= version.parse("4.51.3"):
    MODEL_MAPPING_NAMES.update({"glm4": "Glm4Model"})
    MODEL_FOR_CAUSAL_LM_MAPPING_NAMES.update({"glm4": "Glm4ForCausalLM"})
    MODEL_FOR_SEQUENCE_CLASSIFICATION_MAPPING_NAMES.update({"glm4": "Glm4ForSequenceClassification"})
    MODEL_FOR_TOKEN_CLASSIFICATION_MAPPING_NAMES.update({"glm4": "Glm4ForTokenClassification"})

if version.parse(transformers.__version__) >= version.parse("4.53.0"):
    MODEL_MAPPING_NAMES.update({"minimax": "MiniMaxModel", "vjepa2": "VJEPA2Model"})
    MODEL_FOR_CAUSAL_LM_MAPPING_NAMES.update({"minimax": "MiniMaxForCausalLM"})
    MODEL_FOR_VIDEO_CLASSIFICATION_MAPPING_NAMES.update({"vjepa2": "VJEPA2ForVideoClassification"})
    MODEL_FOR_SEQUENCE_CLASSIFICATION_MAPPING_NAMES.update({"minimax": "MiniMaxForSequenceClassification"})
    MODEL_FOR_QUESTION_ANSWERING_MAPPING_NAMES.update({"minimax": "MiniMaxForQuestionAnswering"})
    MODEL_FOR_TOKEN_CLASSIFICATION_MAPPING_NAMES.update({"minimax": "MiniMaxForTokenClassification"})

MODEL_MAPPING = _LazyAutoMapping(CONFIG_MAPPING_NAMES, MODEL_MAPPING_NAMES)
MODEL_FOR_PRETRAINING_MAPPING = _LazyAutoMapping(CONFIG_MAPPING_NAMES, MODEL_FOR_PRETRAINING_MAPPING_NAMES)
MODEL_WITH_LM_HEAD_MAPPING = _LazyAutoMapping(CONFIG_MAPPING_NAMES, MODEL_WITH_LM_HEAD_MAPPING_NAMES)
MODEL_FOR_CAUSAL_LM_MAPPING = _LazyAutoMapping(CONFIG_MAPPING_NAMES, MODEL_FOR_CAUSAL_LM_MAPPING_NAMES)
MODEL_FOR_CAUSAL_IMAGE_MODELING_MAPPING = _LazyAutoMapping(
    CONFIG_MAPPING_NAMES, MODEL_FOR_CAUSAL_IMAGE_MODELING_MAPPING_NAMES
)
MODEL_FOR_IMAGE_CLASSIFICATION_MAPPING = _LazyAutoMapping(
    CONFIG_MAPPING_NAMES, MODEL_FOR_IMAGE_CLASSIFICATION_MAPPING_NAMES
)
MODEL_FOR_ZERO_SHOT_IMAGE_CLASSIFICATION_MAPPING = _LazyAutoMapping(
    CONFIG_MAPPING_NAMES, MODEL_FOR_ZERO_SHOT_IMAGE_CLASSIFICATION_MAPPING_NAMES
)
MODEL_FOR_IMAGE_SEGMENTATION_MAPPING = _LazyAutoMapping(
    CONFIG_MAPPING_NAMES, MODEL_FOR_IMAGE_SEGMENTATION_MAPPING_NAMES
)
MODEL_FOR_SEMANTIC_SEGMENTATION_MAPPING = _LazyAutoMapping(
    CONFIG_MAPPING_NAMES, MODEL_FOR_SEMANTIC_SEGMENTATION_MAPPING_NAMES
)
MODEL_FOR_INSTANCE_SEGMENTATION_MAPPING = _LazyAutoMapping(
    CONFIG_MAPPING_NAMES, MODEL_FOR_INSTANCE_SEGMENTATION_MAPPING_NAMES
)
MODEL_FOR_UNIVERSAL_SEGMENTATION_MAPPING = _LazyAutoMapping(
    CONFIG_MAPPING_NAMES, MODEL_FOR_UNIVERSAL_SEGMENTATION_MAPPING_NAMES
)
MODEL_FOR_VIDEO_CLASSIFICATION_MAPPING = _LazyAutoMapping(
    CONFIG_MAPPING_NAMES, MODEL_FOR_VIDEO_CLASSIFICATION_MAPPING_NAMES
)
MODEL_FOR_VISION_2_SEQ_MAPPING = _LazyAutoMapping(CONFIG_MAPPING_NAMES, MODEL_FOR_VISION_2_SEQ_MAPPING_NAMES)
MODEL_FOR_IMAGE_TEXT_TO_TEXT_MAPPING = _LazyAutoMapping(
    CONFIG_MAPPING_NAMES, MODEL_FOR_IMAGE_TEXT_TO_TEXT_MAPPING_NAMES
)
MODEL_FOR_RETRIEVAL_MAPPING = _LazyAutoMapping(CONFIG_MAPPING_NAMES, MODEL_FOR_RETRIEVAL_MAPPING_NAMES)
MODEL_FOR_VISUAL_QUESTION_ANSWERING_MAPPING = _LazyAutoMapping(
    CONFIG_MAPPING_NAMES, MODEL_FOR_VISUAL_QUESTION_ANSWERING_MAPPING_NAMES
)
MODEL_FOR_DOCUMENT_QUESTION_ANSWERING_MAPPING = _LazyAutoMapping(
    CONFIG_MAPPING_NAMES, MODEL_FOR_DOCUMENT_QUESTION_ANSWERING_MAPPING_NAMES
)
MODEL_FOR_MASKED_LM_MAPPING = _LazyAutoMapping(CONFIG_MAPPING_NAMES, MODEL_FOR_MASKED_LM_MAPPING_NAMES)
MODEL_FOR_IMAGE_MAPPING = _LazyAutoMapping(CONFIG_MAPPING_NAMES, MODEL_FOR_IMAGE_MAPPING_NAMES)
MODEL_FOR_MASKED_IMAGE_MODELING_MAPPING = _LazyAutoMapping(
    CONFIG_MAPPING_NAMES, MODEL_FOR_MASKED_IMAGE_MODELING_MAPPING_NAMES
)
MODEL_FOR_OBJECT_DETECTION_MAPPING = _LazyAutoMapping(CONFIG_MAPPING_NAMES, MODEL_FOR_OBJECT_DETECTION_MAPPING_NAMES)
MODEL_FOR_ZERO_SHOT_OBJECT_DETECTION_MAPPING = _LazyAutoMapping(
    CONFIG_MAPPING_NAMES, MODEL_FOR_ZERO_SHOT_OBJECT_DETECTION_MAPPING_NAMES
)
MODEL_FOR_DEPTH_ESTIMATION_MAPPING = _LazyAutoMapping(CONFIG_MAPPING_NAMES, MODEL_FOR_DEPTH_ESTIMATION_MAPPING_NAMES)
MODEL_FOR_SEQ_TO_SEQ_CAUSAL_LM_MAPPING = _LazyAutoMapping(
    CONFIG_MAPPING_NAMES, MODEL_FOR_SEQ_TO_SEQ_CAUSAL_LM_MAPPING_NAMES
)
MODEL_FOR_SEQUENCE_CLASSIFICATION_MAPPING = _LazyAutoMapping(
    CONFIG_MAPPING_NAMES, MODEL_FOR_SEQUENCE_CLASSIFICATION_MAPPING_NAMES
)
MODEL_FOR_QUESTION_ANSWERING_MAPPING = _LazyAutoMapping(
    CONFIG_MAPPING_NAMES, MODEL_FOR_QUESTION_ANSWERING_MAPPING_NAMES
)
MODEL_FOR_TABLE_QUESTION_ANSWERING_MAPPING = _LazyAutoMapping(
    CONFIG_MAPPING_NAMES, MODEL_FOR_TABLE_QUESTION_ANSWERING_MAPPING_NAMES
)
MODEL_FOR_TOKEN_CLASSIFICATION_MAPPING = _LazyAutoMapping(
    CONFIG_MAPPING_NAMES, MODEL_FOR_TOKEN_CLASSIFICATION_MAPPING_NAMES
)
MODEL_FOR_MULTIPLE_CHOICE_MAPPING = _LazyAutoMapping(CONFIG_MAPPING_NAMES, MODEL_FOR_MULTIPLE_CHOICE_MAPPING_NAMES)
MODEL_FOR_NEXT_SENTENCE_PREDICTION_MAPPING = _LazyAutoMapping(
    CONFIG_MAPPING_NAMES, MODEL_FOR_NEXT_SENTENCE_PREDICTION_MAPPING_NAMES
)
MODEL_FOR_AUDIO_CLASSIFICATION_MAPPING = _LazyAutoMapping(
    CONFIG_MAPPING_NAMES, MODEL_FOR_AUDIO_CLASSIFICATION_MAPPING_NAMES
)
MODEL_FOR_CTC_MAPPING = _LazyAutoMapping(CONFIG_MAPPING_NAMES, MODEL_FOR_CTC_MAPPING_NAMES)
MODEL_FOR_SPEECH_SEQ_2_SEQ_MAPPING = _LazyAutoMapping(CONFIG_MAPPING_NAMES, MODEL_FOR_SPEECH_SEQ_2_SEQ_MAPPING_NAMES)
MODEL_FOR_AUDIO_FRAME_CLASSIFICATION_MAPPING = _LazyAutoMapping(
    CONFIG_MAPPING_NAMES, MODEL_FOR_AUDIO_FRAME_CLASSIFICATION_MAPPING_NAMES
)
MODEL_FOR_AUDIO_XVECTOR_MAPPING = _LazyAutoMapping(CONFIG_MAPPING_NAMES, MODEL_FOR_AUDIO_XVECTOR_MAPPING_NAMES)

MODEL_FOR_TEXT_TO_SPECTROGRAM_MAPPING = _LazyAutoMapping(
    CONFIG_MAPPING_NAMES, MODEL_FOR_TEXT_TO_SPECTROGRAM_MAPPING_NAMES
)

MODEL_FOR_TEXT_TO_WAVEFORM_MAPPING = _LazyAutoMapping(CONFIG_MAPPING_NAMES, MODEL_FOR_TEXT_TO_WAVEFORM_MAPPING_NAMES)

MODEL_FOR_BACKBONE_MAPPING = _LazyAutoMapping(CONFIG_MAPPING_NAMES, MODEL_FOR_BACKBONE_MAPPING_NAMES)

MODEL_FOR_MASK_GENERATION_MAPPING = _LazyAutoMapping(CONFIG_MAPPING_NAMES, MODEL_FOR_MASK_GENERATION_MAPPING_NAMES)

MODEL_FOR_KEYPOINT_DETECTION_MAPPING = _LazyAutoMapping(
    CONFIG_MAPPING_NAMES, MODEL_FOR_KEYPOINT_DETECTION_MAPPING_NAMES
)

MODEL_FOR_TEXT_ENCODING_MAPPING = _LazyAutoMapping(CONFIG_MAPPING_NAMES, MODEL_FOR_TEXT_ENCODING_MAPPING_NAMES)

MODEL_FOR_TIME_SERIES_CLASSIFICATION_MAPPING = _LazyAutoMapping(
    CONFIG_MAPPING_NAMES, MODEL_FOR_TIME_SERIES_CLASSIFICATION_MAPPING_NAMES
)

MODEL_FOR_TIME_SERIES_REGRESSION_MAPPING = _LazyAutoMapping(
    CONFIG_MAPPING_NAMES, MODEL_FOR_TIME_SERIES_REGRESSION_MAPPING_NAMES
)

MODEL_FOR_IMAGE_TO_IMAGE_MAPPING = _LazyAutoMapping(CONFIG_MAPPING_NAMES, MODEL_FOR_IMAGE_TO_IMAGE_MAPPING_NAMES)


class AutoModelForMaskGeneration(_BaseAutoModelClass):
    _model_mapping = MODEL_FOR_MASK_GENERATION_MAPPING


class AutoModelForKeypointDetection(_BaseAutoModelClass):
    _model_mapping = MODEL_FOR_KEYPOINT_DETECTION_MAPPING


class AutoModelForTextEncoding(_BaseAutoModelClass):
    _model_mapping = MODEL_FOR_TEXT_ENCODING_MAPPING


class AutoModelForImageToImage(_BaseAutoModelClass):
    _model_mapping = MODEL_FOR_IMAGE_TO_IMAGE_MAPPING


class AutoModel(_BaseAutoModelClass):
    _model_mapping = MODEL_MAPPING


AutoModel = auto_class_update(AutoModel)


class AutoModelForPreTraining(_BaseAutoModelClass):
    _model_mapping = MODEL_FOR_PRETRAINING_MAPPING


AutoModelForPreTraining = auto_class_update(AutoModelForPreTraining, head_doc="pretraining")


# Private on purpose, the public class will add the deprecation warnings.
class _AutoModelWithLMHead(_BaseAutoModelClass):
    _model_mapping = MODEL_WITH_LM_HEAD_MAPPING


_AutoModelWithLMHead = auto_class_update(_AutoModelWithLMHead, head_doc="language modeling")


class AutoModelForCausalLM(_BaseAutoModelClass):
    _model_mapping = MODEL_FOR_CAUSAL_LM_MAPPING


AutoModelForCausalLM = auto_class_update(AutoModelForCausalLM, head_doc="causal language modeling")


class AutoModelForMaskedLM(_BaseAutoModelClass):
    _model_mapping = MODEL_FOR_MASKED_LM_MAPPING


AutoModelForMaskedLM = auto_class_update(AutoModelForMaskedLM, head_doc="masked language modeling")


class AutoModelForSeq2SeqLM(_BaseAutoModelClass):
    _model_mapping = MODEL_FOR_SEQ_TO_SEQ_CAUSAL_LM_MAPPING


AutoModelForSeq2SeqLM = auto_class_update(
    AutoModelForSeq2SeqLM,
    head_doc="sequence-to-sequence language modeling",
    checkpoint_for_example="google-t5/t5-base",
)


class AutoModelForSequenceClassification(_BaseAutoModelClass):
    _model_mapping = MODEL_FOR_SEQUENCE_CLASSIFICATION_MAPPING


AutoModelForSequenceClassification = auto_class_update(
    AutoModelForSequenceClassification, head_doc="sequence classification"
)


class AutoModelForQuestionAnswering(_BaseAutoModelClass):
    _model_mapping = MODEL_FOR_QUESTION_ANSWERING_MAPPING


AutoModelForQuestionAnswering = auto_class_update(AutoModelForQuestionAnswering, head_doc="question answering")


class AutoModelForTableQuestionAnswering(_BaseAutoModelClass):
    _model_mapping = MODEL_FOR_TABLE_QUESTION_ANSWERING_MAPPING


AutoModelForTableQuestionAnswering = auto_class_update(
    AutoModelForTableQuestionAnswering,
    head_doc="table question answering",
    checkpoint_for_example="google/tapas-base-finetuned-wtq",
)


class AutoModelForVisualQuestionAnswering(_BaseAutoModelClass):
    _model_mapping = MODEL_FOR_VISUAL_QUESTION_ANSWERING_MAPPING


AutoModelForVisualQuestionAnswering = auto_class_update(
    AutoModelForVisualQuestionAnswering,
    head_doc="visual question answering",
    checkpoint_for_example="dandelin/vilt-b32-finetuned-vqa",
)


class AutoModelForDocumentQuestionAnswering(_BaseAutoModelClass):
    _model_mapping = MODEL_FOR_DOCUMENT_QUESTION_ANSWERING_MAPPING


AutoModelForDocumentQuestionAnswering = auto_class_update(
    AutoModelForDocumentQuestionAnswering,
    head_doc="document question answering",
    checkpoint_for_example='impira/layoutlm-document-qa", revision="52e01b3',
)


class AutoModelForTokenClassification(_BaseAutoModelClass):
    _model_mapping = MODEL_FOR_TOKEN_CLASSIFICATION_MAPPING


AutoModelForTokenClassification = auto_class_update(AutoModelForTokenClassification, head_doc="token classification")


class AutoModelForMultipleChoice(_BaseAutoModelClass):
    _model_mapping = MODEL_FOR_MULTIPLE_CHOICE_MAPPING


AutoModelForMultipleChoice = auto_class_update(AutoModelForMultipleChoice, head_doc="multiple choice")


class AutoModelForNextSentencePrediction(_BaseAutoModelClass):
    _model_mapping = MODEL_FOR_NEXT_SENTENCE_PREDICTION_MAPPING


AutoModelForNextSentencePrediction = auto_class_update(
    AutoModelForNextSentencePrediction, head_doc="next sentence prediction"
)


class AutoModelForImageClassification(_BaseAutoModelClass):
    _model_mapping = MODEL_FOR_IMAGE_CLASSIFICATION_MAPPING


AutoModelForImageClassification = auto_class_update(AutoModelForImageClassification, head_doc="image classification")


class AutoModelForZeroShotImageClassification(_BaseAutoModelClass):
    _model_mapping = MODEL_FOR_ZERO_SHOT_IMAGE_CLASSIFICATION_MAPPING


AutoModelForZeroShotImageClassification = auto_class_update(
    AutoModelForZeroShotImageClassification, head_doc="zero-shot image classification"
)


class AutoModelForImageSegmentation(_BaseAutoModelClass):
    _model_mapping = MODEL_FOR_IMAGE_SEGMENTATION_MAPPING


AutoModelForImageSegmentation = auto_class_update(AutoModelForImageSegmentation, head_doc="image segmentation")


class AutoModelForSemanticSegmentation(_BaseAutoModelClass):
    _model_mapping = MODEL_FOR_SEMANTIC_SEGMENTATION_MAPPING


AutoModelForSemanticSegmentation = auto_class_update(AutoModelForSemanticSegmentation, head_doc="semantic segmentation")


class AutoModelForUniversalSegmentation(_BaseAutoModelClass):
    _model_mapping = MODEL_FOR_UNIVERSAL_SEGMENTATION_MAPPING


AutoModelForUniversalSegmentation = auto_class_update(
    AutoModelForUniversalSegmentation, head_doc="universal image segmentation"
)


class AutoModelForInstanceSegmentation(_BaseAutoModelClass):
    _model_mapping = MODEL_FOR_INSTANCE_SEGMENTATION_MAPPING


AutoModelForInstanceSegmentation = auto_class_update(AutoModelForInstanceSegmentation, head_doc="instance segmentation")


class AutoModelForObjectDetection(_BaseAutoModelClass):
    _model_mapping = MODEL_FOR_OBJECT_DETECTION_MAPPING


AutoModelForObjectDetection = auto_class_update(AutoModelForObjectDetection, head_doc="object detection")


class AutoModelForZeroShotObjectDetection(_BaseAutoModelClass):
    _model_mapping = MODEL_FOR_ZERO_SHOT_OBJECT_DETECTION_MAPPING


AutoModelForZeroShotObjectDetection = auto_class_update(
    AutoModelForZeroShotObjectDetection, head_doc="zero-shot object detection"
)


class AutoModelForDepthEstimation(_BaseAutoModelClass):
    _model_mapping = MODEL_FOR_DEPTH_ESTIMATION_MAPPING


AutoModelForDepthEstimation = auto_class_update(AutoModelForDepthEstimation, head_doc="depth estimation")


class AutoModelForVideoClassification(_BaseAutoModelClass):
    _model_mapping = MODEL_FOR_VIDEO_CLASSIFICATION_MAPPING


AutoModelForVideoClassification = auto_class_update(AutoModelForVideoClassification, head_doc="video classification")


class AutoModelForVision2Seq(_BaseAutoModelClass):
    _model_mapping = MODEL_FOR_VISION_2_SEQ_MAPPING


AutoModelForVision2Seq = auto_class_update(AutoModelForVision2Seq, head_doc="vision-to-text modeling")


class AutoModelForImageTextToText(_BaseAutoModelClass):
    _model_mapping = MODEL_FOR_IMAGE_TEXT_TO_TEXT_MAPPING


AutoModelForImageTextToText = auto_class_update(AutoModelForImageTextToText, head_doc="image-text-to-text modeling")


class AutoModelForAudioClassification(_BaseAutoModelClass):
    _model_mapping = MODEL_FOR_AUDIO_CLASSIFICATION_MAPPING


AutoModelForAudioClassification = auto_class_update(AutoModelForAudioClassification, head_doc="audio classification")


class AutoModelForCTC(_BaseAutoModelClass):
    _model_mapping = MODEL_FOR_CTC_MAPPING


AutoModelForCTC = auto_class_update(AutoModelForCTC, head_doc="connectionist temporal classification")


class AutoModelForSpeechSeq2Seq(_BaseAutoModelClass):
    _model_mapping = MODEL_FOR_SPEECH_SEQ_2_SEQ_MAPPING


AutoModelForSpeechSeq2Seq = auto_class_update(
    AutoModelForSpeechSeq2Seq, head_doc="sequence-to-sequence speech-to-text modeling"
)


class AutoModelForAudioFrameClassification(_BaseAutoModelClass):
    _model_mapping = MODEL_FOR_AUDIO_FRAME_CLASSIFICATION_MAPPING


AutoModelForAudioFrameClassification = auto_class_update(
    AutoModelForAudioFrameClassification, head_doc="audio frame (token) classification"
)


class AutoModelForAudioXVector(_BaseAutoModelClass):
    _model_mapping = MODEL_FOR_AUDIO_XVECTOR_MAPPING


class AutoModelForTextToSpectrogram(_BaseAutoModelClass):
    _model_mapping = MODEL_FOR_TEXT_TO_SPECTROGRAM_MAPPING


class AutoModelForTextToWaveform(_BaseAutoModelClass):
    _model_mapping = MODEL_FOR_TEXT_TO_WAVEFORM_MAPPING


class AutoBackbone(_BaseAutoBackboneClass):
    _model_mapping = MODEL_FOR_BACKBONE_MAPPING


AutoModelForAudioXVector = auto_class_update(AutoModelForAudioXVector, head_doc="audio retrieval via x-vector")


class AutoModelForMaskedImageModeling(_BaseAutoModelClass):
    _model_mapping = MODEL_FOR_MASKED_IMAGE_MODELING_MAPPING


AutoModelForMaskedImageModeling = auto_class_update(AutoModelForMaskedImageModeling, head_doc="masked image modeling")


class AutoModelWithLMHead(_AutoModelWithLMHead):
    @classmethod
    def from_config(cls, config):
        warnings.warn(
            "The class `AutoModelWithLMHead` is deprecated and will be removed in a future version. Please use "
            "`AutoModelForCausalLM` for causal language models, `AutoModelForMaskedLM` for masked language models and "
            "`AutoModelForSeq2SeqLM` for encoder-decoder models.",
            FutureWarning,
        )
        return super().from_config(config)

    @classmethod
    def from_pretrained(cls, pretrained_model_name_or_path, *model_args, **kwargs):
        warnings.warn(
            "The class `AutoModelWithLMHead` is deprecated and will be removed in a future version. Please use "
            "`AutoModelForCausalLM` for causal language models, `AutoModelForMaskedLM` for masked language models and "
            "`AutoModelForSeq2SeqLM` for encoder-decoder models.",
            FutureWarning,
        )
        return super().from_pretrained(pretrained_model_name_or_path, *model_args, **kwargs)<|MERGE_RESOLUTION|>--- conflicted
+++ resolved
@@ -139,15 +139,10 @@
         # Model for pre-training mapping
         ("albert", "AlbertForPreTraining"),
         ("bart", "BartForConditionalGeneration"),
-<<<<<<< HEAD
-        ("camembert", "CamembertForMaskedLM"),
-        ("data2vec-text", "Data2VecTextForMaskedLM"),
-        ("mvp", "MvpForConditionalGeneration"),
-=======
->>>>>>> c20e1877
         ("bert", "BertForPreTraining"),
         ("camembert", "CamembertForMaskedLM"),
         ("colpali", "ColPaliForRetrieval"),
+        ("data2vec-text", "Data2VecTextForMaskedLM"),
         ("gpt2", "GPT2LMHeadModel"),
         ("gemma3", "Gemma3ForConditionalGeneration"),
         ("hiera", "HieraForPreTraining"),
@@ -185,11 +180,8 @@
         ("bart", "BartForConditionalGeneration"),
         ("m2m_100", "M2M100ForConditionalGeneration"),
         ("bert", "BertForMaskedLM"),
-<<<<<<< HEAD
+        ("blenderbot-small", "BlenderbotSmallForConditionalGeneration"),
         ("data2vec-text", "Data2VecTextForMaskedLM"),
-=======
-        ("blenderbot-small", "BlenderbotSmallForConditionalGeneration"),
->>>>>>> c20e1877
         ("deberta", "DebertaForMaskedLM"),
         ("deberta-v2", "DebertaV2ForMaskedLM"),
         ("convbert", "ConvBertForMaskedLM"),
