# coding=utf-8
# Copyright 2018 The HuggingFace Inc. team.
#
# Licensed under the Apache License, Version 2.0 (the "License");
# you may not use this file except in compliance with the License.
# You may obtain a copy of the License at
#
#     http://www.apache.org/licenses/LICENSE-2.0
#
# Unless required by applicable law or agreed to in writing, software
# distributed under the License is distributed on an "AS IS" BASIS,
# WITHOUT WARRANTIES OR CONDITIONS OF ANY KIND, either express or implied.
# See the License for the specific language governing permissions and
# limitations under the License.
"""Auto Model class."""

import warnings
from collections import OrderedDict

from transformers.utils import logging

from .auto_factory import _BaseAutoBackboneClass, _BaseAutoModelClass, _LazyAutoMapping, auto_class_update
from .configuration_auto import CONFIG_MAPPING_NAMES

logger = logging.get_logger(__name__)

MODEL_MAPPING_NAMES = OrderedDict(
    [
        # Base model mapping
        ("albert", "AlbertModel"),
        ("bert", "BertModel"),
        ("bart", "BartModel"),
        ("bit", "BitModel"),
        ("blip-2", "Blip2Model"),
        ("chameleon", "ChameleonModel"),
        ("clap", "ClapModel"),
        ("clip", "CLIPModel"),
        ("clip_text_model", "CLIPTextModel"),
        ("clip_vision_model", "CLIPVisionModel"),
        ("deberta-v2", "DebertaV2Model"),
        ("dpt", "DPTModel"),
        ("gemma", "GemmaModel"),
        ("gemma2", "Gemma2Model"),
        ("glm", "GlmModel"),
        ("glpn", "GLPNModel"),
        ("gpt2", "GPT2Model"),
<<<<<<< HEAD
        ("idefics", "IdeficsModel"),
        ("idefics2", "Idefics2Model"),
        ("idefics3", "Idefics3Model"),
        ("idefics3_vision", "Idefics3VisionTransformer"),
=======
        ("qwen2_audio_encoder", "Qwen2AudioEncoder"),
        ("gemma3_text", "Gemma3TextModel"),
        ("siglip", "SiglipModel"),
        ("hiera", "HieraModel"),
        ("ijepa", "IJepaModel"),
        ("imagegpt", "ImageGPTModel"),
        ("levit", "LevitModel"),
>>>>>>> e7c0220c
        ("llama", "LlamaModel"),
        ("mobilebert", "MobileBertModel"),
        ("mt5", "MT5Model"),
        ("mixtral", "MixtralModel"),
        ("phi3", "Phi3Model"),
        ("qwen2", "Qwen2Model"),
        ("qwen2_5_vl", "Qwen2_5_VLModel"),
        ("qwen2_audio_encoder", "Qwen2AudioEncoder"),
        ("qwen2_vl", "Qwen2VLModel"),
        ("qwen3", "Qwen3Model"),
        ("siglip", "SiglipModel"),
        ("siglip_vision_model", "SiglipVisionModel"),
        ("speecht5", "SpeechT5Model"),
        ("t5", "T5Model"),
        ("umt5", "UMT5Model"),
        ("wav2vec2", "Wav2Vec2Model"),
        ("whisper", "WhisperModel"),
        ("xlm-roberta", "XLMRobertaModel"),
    ]
)

MODEL_FOR_PRETRAINING_MAPPING_NAMES = OrderedDict(
    [
        # Model for pre-training mapping
        ("albert", "AlbertForPreTraining"),
        ("bart", "BartForConditionalGeneration"),
        ("bert", "BertForPreTraining"),
        ("gpt2", "GPT2LMHeadModel"),
<<<<<<< HEAD
        ("idefics", "IdeficsForVisionText2Text"),
        ("idefics2", "Idefics2ForConditionalGeneration"),
        ("idefics3", "Idefics3ForConditionalGeneration"),
=======
        ("gemma3", "Gemma3ForConditionalGeneration"),
        ("hiera", "HieraForPreTraining"),
        ("llava", "LlavaForConditionalGeneration"),
        ("mobilebert", "MobileBertForPreTraining"),
        ("qwen2_audio", "Qwen2AudioForConditionalGeneration"),
>>>>>>> e7c0220c
        ("t5", "T5ForConditionalGeneration"),
        ("wav2vec2", "Wav2Vec2ForPreTraining"),
        ("xlm-roberta", "XLMRobertaForMaskedLM"),
        ("xlm-roberta-xl", "XLMRobertaXLForMaskedLM"),
    ]
)

MODEL_WITH_LM_HEAD_MAPPING_NAMES = OrderedDict(
    [
        # Model with LM heads mapping
        ("albert", "AlbertForMaskedLM"),
        ("bart", "BartForConditionalGeneration"),
        ("bert", "BertForMaskedLM"),
        ("deberta-v2", "DebertaV2ForMaskedLM"),
        ("gpt2", "GPT2LMHeadModel"),
        ("mobilebert", "MobileBertForMaskedLM"),
        ("t5", "T5ForConditionalGeneration"),
        ("wav2vec2", "Wav2Vec2ForMaskedLM"),
        ("whisper", "WhisperForConditionalGeneration"),
        ("xlm-roberta", "XLMRobertaForMaskedLM"),
        ("xlm-roberta-xl", "XLMRobertaXLForMaskedLM"),
    ]
)

MODEL_FOR_CAUSAL_LM_MAPPING_NAMES = OrderedDict(
    [
        # Model for Causal LM mapping
        ("bart", "BartForCausalLM"),
        ("bert", "BertLMHeadModel"),
        ("bert-generation", "BertGenerationDecoder"),
        ("gemma", "GemmaForCausalLM"),
        ("gemma2", "Gemma2ForCausalLM"),
        ("gemma3", "Gemma3ForCausalLM"),
        ("gemma3_text", "Gemma3ForCausalLM"),
        ("glm", "GlmForCausalLM"),
        ("gpt2", "GPT2LMHeadModel"),
        ("llama", "LlamaForCausalLM"),
        ("phi3", "Phi3ForCausalLM"),
        ("mixtral", "MixtralForCausalLM"),
        ("qwen2", "Qwen2ForCausalLM"),
        ("qwen3", "Qwen3ForCausalLM"),
        ("whisper", "WhisperForCausalLM"),
        ("xlm-roberta", "XLMRobertaForCausalLM"),
        ("xlm-roberta-xl", "XLMRobertaXLForCausalLM"),
    ]
)

MODEL_FOR_IMAGE_MAPPING_NAMES = OrderedDict(
    [
        # Model for Image mapping
        ("bit", "BitModel"),
        ("siglip_vision_model", "SiglipVisionModel"),
        ("dpt", "DPTModel"),
        ("glpn", "GLPNModel"),
        ("hiera", "HieraModel"),
        ("ijepa", "IJepaModel"),
        ("imagegpt", "ImageGPTModel"),
        ("levit", "LevitModel"),
    ]
)

MODEL_FOR_MASKED_IMAGE_MODELING_MAPPING_NAMES = OrderedDict()


MODEL_FOR_CAUSAL_IMAGE_MODELING_MAPPING_NAMES = OrderedDict(
    [
        ("imagegpt", "ImageGPTForCausalImageModeling"),
    ]
)

MODEL_FOR_IMAGE_CLASSIFICATION_MAPPING_NAMES = OrderedDict(
    [
        # Model for Image Classification mapping
        ("bit", "BitForImageClassification"),
        ("clip", "CLIPForImageClassification"),
        ("hiera", "HieraForImageClassification"),
        ("ijepa", "IJepaForImageClassification"),
        ("imagegpt", "ImageGPTForImageClassification"),
        (
            "levit",
            ("LevitForImageClassification", "LevitForImageClassificationWithTeacher"),
        ),
        ("siglip", "SiglipForImageClassification"),
    ]
)

MODEL_FOR_IMAGE_SEGMENTATION_MAPPING_NAMES = OrderedDict()

MODEL_FOR_SEMANTIC_SEGMENTATION_MAPPING_NAMES = OrderedDict()

MODEL_FOR_INSTANCE_SEGMENTATION_MAPPING_NAMES = OrderedDict()

MODEL_FOR_UNIVERSAL_SEGMENTATION_MAPPING_NAMES = OrderedDict()

MODEL_FOR_VIDEO_CLASSIFICATION_MAPPING_NAMES = OrderedDict()

MODEL_FOR_VISION_2_SEQ_MAPPING_NAMES = OrderedDict(
    [
        ("blip", "BlipForConditionalGeneration"),
        ("blip-2", "Blip2ForConditionalGeneration"),
<<<<<<< HEAD
        ("idefics2", "Idefics2ForConditionalGeneration"),
        ("idefics3", "Idefics3ForConditionalGeneration"),
=======
        ("chameleon", "ChameleonForConditionalGeneration"),
        ("llava", "LlavaForConditionalGeneration"),
        ("qwen2_5_vl", "Qwen2_5_VLForConditionalGeneration"),
        ("qwen2_vl", "Qwen2VLForConditionalGeneration"),
>>>>>>> e7c0220c
    ]
)

MODEL_FOR_IMAGE_TEXT_TO_TEXT_MAPPING_NAMES = OrderedDict(
    [
        ("blip", "BlipForConditionalGeneration"),
        ("blip-2", "Blip2ForConditionalGeneration"),
<<<<<<< HEAD
        ("idefics", "IdeficsForVisionText2Text"),
        ("idefics2", "Idefics2ForConditionalGeneration"),
        ("idefics3", "Idefics3ForConditionalGeneration"),
=======
        ("gemma3", "Gemma3ForConditionalGeneration"),
        ("chameleon", "ChameleonForConditionalGeneration"),
        ("llava", "LlavaForConditionalGeneration"),
        ("qwen2_5_vl", "Qwen2_5_VLForConditionalGeneration"),
        ("qwen2_vl", "Qwen2VLForConditionalGeneration"),
>>>>>>> e7c0220c
    ]
)

MODEL_FOR_MASKED_LM_MAPPING_NAMES = OrderedDict(
    [
        # Model for Masked LM mapping
        ("albert", "AlbertForMaskedLM"),
        ("bart", "BartForConditionalGeneration"),
        ("bert", "BertForMaskedLM"),
        ("deberta-v2", "DebertaV2ForMaskedLM"),
        ("mobilebert", "MobileBertForMaskedLM"),
        ("wav2vec2", "Wav2Vec2ForMaskedLM"),
        ("xlm-roberta", "XLMRobertaForMaskedLM"),
        ("xlm-roberta-xl", "XLMRobertaXLForMaskedLM"),
    ]
)

MODEL_FOR_OBJECT_DETECTION_MAPPING_NAMES = OrderedDict(
    [
        # Model for Object Detection mapping
        ("conditional_detr", "ConditionalDetrForObjectDetection"),
        ("deformable_detr", "DeformableDetrForObjectDetection"),
        ("deta", "DetaForObjectDetection"),
        ("detr", "DetrForObjectDetection"),
        ("rt_detr", "RTDetrForObjectDetection"),
        ("table-transformer", "TableTransformerForObjectDetection"),
        ("yolos", "YolosForObjectDetection"),
    ]
)

MODEL_FOR_ZERO_SHOT_OBJECT_DETECTION_MAPPING_NAMES = OrderedDict(
    [
        # Model for Zero Shot Object Detection mapping
        ("grounding-dino", "GroundingDinoForObjectDetection"),
        ("omdet-turbo", "OmDetTurboForObjectDetection"),
        ("owlv2", "Owlv2ForObjectDetection"),
        ("owlvit", "OwlViTForObjectDetection"),
    ]
)

MODEL_FOR_DEPTH_ESTIMATION_MAPPING_NAMES = OrderedDict(
    [
        # Model for depth estimation mapping
        ("depth_anything", "DepthAnythingForDepthEstimation"),
        ("dpt", "DPTForDepthEstimation"),
        ("glpn", "GLPNForDepthEstimation"),
        ("zoedepth", "ZoeDepthForDepthEstimation"),
    ]
)
MODEL_FOR_SEQ_TO_SEQ_CAUSAL_LM_MAPPING_NAMES = OrderedDict(
    [
        # Model for Seq2Seq Causal LM mapping
        ("bart", "BartForConditionalGeneration"),
        ("mt5", "MT5ForConditionalGeneration"),
        ("qwen2_audio", "Qwen2AudioForConditionalGeneration"),
        ("t5", "T5ForConditionalGeneration"),
        ("umt5", "UMT5ForConditionalGeneration"),
    ]
)

MODEL_FOR_SPEECH_SEQ_2_SEQ_MAPPING_NAMES = OrderedDict(
    [
        ("speecht5", "SpeechT5ForSpeechToText"),
        ("whisper", "WhisperForConditionalGeneration"),
    ]
)

MODEL_FOR_SEQUENCE_CLASSIFICATION_MAPPING_NAMES = OrderedDict(
    [
        # Model for Sequence Classification mapping
        ("albert", "AlbertForSequenceClassification"),
        ("bart", "BartForSequenceClassification"),
        ("bert", "BertForSequenceClassification"),
        ("deberta-v2", "DebertaV2ForSequenceClassification"),
        ("gemma", "GemmaForSequenceClassification"),
        ("gemma2", "Gemma2ForSequenceClassification"),
        ("glm", "GlmForSequenceClassification"),
        ("llama", "LlamaForSequenceClassification"),
        ("mobilebert", "MobileBertForSequenceClassification"),
        ("mt5", "MT5ForSequenceClassification"),
        ("mixtral", "MixtralForSequenceClassification"),
        ("phi3", "Phi3ForSequenceClassification"),
        ("qwen2", "Qwen2ForSequenceClassification"),
        ("qwen3", "Qwen3ForSequenceClassification"),
        ("t5", "T5ForSequenceClassification"),
        ("umt5", "UMT5ForSequenceClassification"),
    ]
)

MODEL_FOR_QUESTION_ANSWERING_MAPPING_NAMES = OrderedDict(
    [
        # Model for Question Answering mapping
        ("albert", "AlbertForQuestionAnswering"),
        ("bart", "BartForQuestionAnswering"),
        ("bert", "BertForQuestionAnswering"),
        ("deberta-v2", "DebertaV2ForQuestionAnswering"),
        ("llama", "LlamaForQuestionAnswering"),
        ("mobilebert", "MobileBertForQuestionAnswering"),
        ("qwen2", "Qwen2ForQuestionAnswering"),
        ("qwen3", "Qwen3ForQuestionAnswering"),
        ("t5", "T5ForQuestionAnswering"),
        ("mixtral", "MixtralForQuestionAnswering"),
        ("umt5", "UMT5ForQuestionAnswering"),
        ("xlm-roberta", "XLMRobertaForQuestionAnswering"),
    ]
)

MODEL_FOR_TABLE_QUESTION_ANSWERING_MAPPING_NAMES = OrderedDict()

MODEL_FOR_VISUAL_QUESTION_ANSWERING_MAPPING_NAMES = OrderedDict()

MODEL_FOR_DOCUMENT_QUESTION_ANSWERING_MAPPING_NAMES = OrderedDict()

MODEL_FOR_TOKEN_CLASSIFICATION_MAPPING_NAMES = OrderedDict(
    [
        # Model for Token Classification mapping
        ("albert", "AlbertForTokenClassification"),
        ("bert", "BertForTokenClassification"),
        ("deberta-v2", "DebertaV2ForTokenClassification"),
        ("glm", "GlmForTokenClassification"),
        ("mobilebert", "MobileBertForTokenClassification"),
        ("mt5", "MT5ForTokenClassification"),
        ("mixtral", "MixtralForTokenClassification"),
        ("phi3", "Phi3ForTokenClassification"),
        ("qwen2", "Qwen2ForTokenClassification"),
        ("qwen3", "Qwen3ForTokenClassification"),
        ("t5", "T5ForTokenClassification"),
        ("umt5", "UMT5ForTokenClassification"),
        ("xlm-roberta", "XLMRobertaForTokenClassification"),
    ]
)

MODEL_FOR_MULTIPLE_CHOICE_MAPPING_NAMES = OrderedDict(
    [
        # Model for Multiple Choice mapping
        ("albert", "AlbertForMultipleChoice"),
        ("bert", "BertForMultipleChoice"),
        ("deberta-v2", "DebertaV2ForMultipleChoice"),
        ("mobilebert", "MobileBertForMultipleChoice"),
        ("xlm-roberta", "XLMRobertaForMultipleChoice"),
    ]
)

MODEL_FOR_NEXT_SENTENCE_PREDICTION_MAPPING_NAMES = OrderedDict(
    [
        ("bert", "BertForNextSentencePrediction"),
        ("mobilebert", "MobileBertForNextSentencePrediction"),
    ]
)

MODEL_FOR_AUDIO_CLASSIFICATION_MAPPING_NAMES = OrderedDict(
    [
        ("wav2vec2", "Wav2Vec2ForSequenceClassification"),
        ("whisper", "WhisperForAudioClassification"),
    ]
)

MODEL_FOR_CTC_MAPPING_NAMES = OrderedDict(
    [
        ("wav2vec2", "Wav2Vec2ForCTC"),
    ]
)

MODEL_FOR_AUDIO_FRAME_CLASSIFICATION_MAPPING_NAMES = OrderedDict(
    [
        ("wav2vec2", "Wav2Vec2ForAudioFrameClassification"),
    ]
)

MODEL_FOR_AUDIO_XVECTOR_MAPPING_NAMES = OrderedDict(
    [
        ("wav2vec2", "Wav2Vec2ForXVector"),
    ]
)

MODEL_FOR_TEXT_TO_SPECTROGRAM_MAPPING_NAMES = OrderedDict(
    [
        ("siglip", "SiglipModel"),
        ("speecht5", "SpeechT5ForTextToSpeech"),
    ]
)

MODEL_FOR_TEXT_TO_WAVEFORM_MAPPING_NAMES = OrderedDict()

MODEL_FOR_ZERO_SHOT_IMAGE_CLASSIFICATION_MAPPING_NAMES = OrderedDict(
    [
        ("siglip", "SiglipModel"),
    ]
)

MODEL_FOR_BACKBONE_MAPPING_NAMES = OrderedDict(
    [
        ("hiera", "HieraBackbone"),
    ]
)

MODEL_FOR_MASK_GENERATION_MAPPING_NAMES = OrderedDict()


MODEL_FOR_KEYPOINT_DETECTION_MAPPING_NAMES = OrderedDict()


MODEL_FOR_TEXT_ENCODING_MAPPING_NAMES = OrderedDict(
    [
        ("albert", "AlbertModel"),
        ("bert", "BertModel"),
        ("deberta-v2", "DebertaV2Model"),
        ("mobilebert", "MobileBertModel"),
        ("mt5", "MT5EncoderModel"),
        ("t5", "T5EncoderModel"),
        ("umt5", "UMT5EncoderModel"),
        ("xlm-roberta", "XLMRobertaModel"),
    ]
)

MODEL_FOR_TIME_SERIES_CLASSIFICATION_MAPPING_NAMES = OrderedDict()

MODEL_FOR_TIME_SERIES_REGRESSION_MAPPING_NAMES = OrderedDict()

MODEL_FOR_IMAGE_TO_IMAGE_MAPPING_NAMES = OrderedDict()

MODEL_MAPPING = _LazyAutoMapping(CONFIG_MAPPING_NAMES, MODEL_MAPPING_NAMES)
MODEL_FOR_PRETRAINING_MAPPING = _LazyAutoMapping(CONFIG_MAPPING_NAMES, MODEL_FOR_PRETRAINING_MAPPING_NAMES)
MODEL_WITH_LM_HEAD_MAPPING = _LazyAutoMapping(CONFIG_MAPPING_NAMES, MODEL_WITH_LM_HEAD_MAPPING_NAMES)
MODEL_FOR_CAUSAL_LM_MAPPING = _LazyAutoMapping(CONFIG_MAPPING_NAMES, MODEL_FOR_CAUSAL_LM_MAPPING_NAMES)
MODEL_FOR_CAUSAL_IMAGE_MODELING_MAPPING = _LazyAutoMapping(
    CONFIG_MAPPING_NAMES, MODEL_FOR_CAUSAL_IMAGE_MODELING_MAPPING_NAMES
)
MODEL_FOR_IMAGE_CLASSIFICATION_MAPPING = _LazyAutoMapping(
    CONFIG_MAPPING_NAMES, MODEL_FOR_IMAGE_CLASSIFICATION_MAPPING_NAMES
)
MODEL_FOR_ZERO_SHOT_IMAGE_CLASSIFICATION_MAPPING = _LazyAutoMapping(
    CONFIG_MAPPING_NAMES, MODEL_FOR_ZERO_SHOT_IMAGE_CLASSIFICATION_MAPPING_NAMES
)
MODEL_FOR_IMAGE_SEGMENTATION_MAPPING = _LazyAutoMapping(
    CONFIG_MAPPING_NAMES, MODEL_FOR_IMAGE_SEGMENTATION_MAPPING_NAMES
)
MODEL_FOR_SEMANTIC_SEGMENTATION_MAPPING = _LazyAutoMapping(
    CONFIG_MAPPING_NAMES, MODEL_FOR_SEMANTIC_SEGMENTATION_MAPPING_NAMES
)
MODEL_FOR_INSTANCE_SEGMENTATION_MAPPING = _LazyAutoMapping(
    CONFIG_MAPPING_NAMES, MODEL_FOR_INSTANCE_SEGMENTATION_MAPPING_NAMES
)
MODEL_FOR_UNIVERSAL_SEGMENTATION_MAPPING = _LazyAutoMapping(
    CONFIG_MAPPING_NAMES, MODEL_FOR_UNIVERSAL_SEGMENTATION_MAPPING_NAMES
)
MODEL_FOR_VIDEO_CLASSIFICATION_MAPPING = _LazyAutoMapping(
    CONFIG_MAPPING_NAMES, MODEL_FOR_VIDEO_CLASSIFICATION_MAPPING_NAMES
)
MODEL_FOR_VISION_2_SEQ_MAPPING = _LazyAutoMapping(CONFIG_MAPPING_NAMES, MODEL_FOR_VISION_2_SEQ_MAPPING_NAMES)
MODEL_FOR_IMAGE_TEXT_TO_TEXT_MAPPING = _LazyAutoMapping(
    CONFIG_MAPPING_NAMES, MODEL_FOR_IMAGE_TEXT_TO_TEXT_MAPPING_NAMES
)
MODEL_FOR_VISUAL_QUESTION_ANSWERING_MAPPING = _LazyAutoMapping(
    CONFIG_MAPPING_NAMES, MODEL_FOR_VISUAL_QUESTION_ANSWERING_MAPPING_NAMES
)
MODEL_FOR_DOCUMENT_QUESTION_ANSWERING_MAPPING = _LazyAutoMapping(
    CONFIG_MAPPING_NAMES, MODEL_FOR_DOCUMENT_QUESTION_ANSWERING_MAPPING_NAMES
)
MODEL_FOR_MASKED_LM_MAPPING = _LazyAutoMapping(CONFIG_MAPPING_NAMES, MODEL_FOR_MASKED_LM_MAPPING_NAMES)
MODEL_FOR_IMAGE_MAPPING = _LazyAutoMapping(CONFIG_MAPPING_NAMES, MODEL_FOR_IMAGE_MAPPING_NAMES)
MODEL_FOR_MASKED_IMAGE_MODELING_MAPPING = _LazyAutoMapping(
    CONFIG_MAPPING_NAMES, MODEL_FOR_MASKED_IMAGE_MODELING_MAPPING_NAMES
)
MODEL_FOR_OBJECT_DETECTION_MAPPING = _LazyAutoMapping(CONFIG_MAPPING_NAMES, MODEL_FOR_OBJECT_DETECTION_MAPPING_NAMES)
MODEL_FOR_ZERO_SHOT_OBJECT_DETECTION_MAPPING = _LazyAutoMapping(
    CONFIG_MAPPING_NAMES, MODEL_FOR_ZERO_SHOT_OBJECT_DETECTION_MAPPING_NAMES
)
MODEL_FOR_DEPTH_ESTIMATION_MAPPING = _LazyAutoMapping(CONFIG_MAPPING_NAMES, MODEL_FOR_DEPTH_ESTIMATION_MAPPING_NAMES)
MODEL_FOR_SEQ_TO_SEQ_CAUSAL_LM_MAPPING = _LazyAutoMapping(
    CONFIG_MAPPING_NAMES, MODEL_FOR_SEQ_TO_SEQ_CAUSAL_LM_MAPPING_NAMES
)
MODEL_FOR_SEQUENCE_CLASSIFICATION_MAPPING = _LazyAutoMapping(
    CONFIG_MAPPING_NAMES, MODEL_FOR_SEQUENCE_CLASSIFICATION_MAPPING_NAMES
)
MODEL_FOR_QUESTION_ANSWERING_MAPPING = _LazyAutoMapping(
    CONFIG_MAPPING_NAMES, MODEL_FOR_QUESTION_ANSWERING_MAPPING_NAMES
)
MODEL_FOR_TABLE_QUESTION_ANSWERING_MAPPING = _LazyAutoMapping(
    CONFIG_MAPPING_NAMES, MODEL_FOR_TABLE_QUESTION_ANSWERING_MAPPING_NAMES
)
MODEL_FOR_TOKEN_CLASSIFICATION_MAPPING = _LazyAutoMapping(
    CONFIG_MAPPING_NAMES, MODEL_FOR_TOKEN_CLASSIFICATION_MAPPING_NAMES
)
MODEL_FOR_MULTIPLE_CHOICE_MAPPING = _LazyAutoMapping(CONFIG_MAPPING_NAMES, MODEL_FOR_MULTIPLE_CHOICE_MAPPING_NAMES)
MODEL_FOR_NEXT_SENTENCE_PREDICTION_MAPPING = _LazyAutoMapping(
    CONFIG_MAPPING_NAMES, MODEL_FOR_NEXT_SENTENCE_PREDICTION_MAPPING_NAMES
)
MODEL_FOR_AUDIO_CLASSIFICATION_MAPPING = _LazyAutoMapping(
    CONFIG_MAPPING_NAMES, MODEL_FOR_AUDIO_CLASSIFICATION_MAPPING_NAMES
)
MODEL_FOR_CTC_MAPPING = _LazyAutoMapping(CONFIG_MAPPING_NAMES, MODEL_FOR_CTC_MAPPING_NAMES)
MODEL_FOR_SPEECH_SEQ_2_SEQ_MAPPING = _LazyAutoMapping(CONFIG_MAPPING_NAMES, MODEL_FOR_SPEECH_SEQ_2_SEQ_MAPPING_NAMES)
MODEL_FOR_AUDIO_FRAME_CLASSIFICATION_MAPPING = _LazyAutoMapping(
    CONFIG_MAPPING_NAMES, MODEL_FOR_AUDIO_FRAME_CLASSIFICATION_MAPPING_NAMES
)
MODEL_FOR_AUDIO_XVECTOR_MAPPING = _LazyAutoMapping(CONFIG_MAPPING_NAMES, MODEL_FOR_AUDIO_XVECTOR_MAPPING_NAMES)

MODEL_FOR_TEXT_TO_SPECTROGRAM_MAPPING = _LazyAutoMapping(
    CONFIG_MAPPING_NAMES, MODEL_FOR_TEXT_TO_SPECTROGRAM_MAPPING_NAMES
)

MODEL_FOR_TEXT_TO_WAVEFORM_MAPPING = _LazyAutoMapping(CONFIG_MAPPING_NAMES, MODEL_FOR_TEXT_TO_WAVEFORM_MAPPING_NAMES)

MODEL_FOR_BACKBONE_MAPPING = _LazyAutoMapping(CONFIG_MAPPING_NAMES, MODEL_FOR_BACKBONE_MAPPING_NAMES)

MODEL_FOR_MASK_GENERATION_MAPPING = _LazyAutoMapping(CONFIG_MAPPING_NAMES, MODEL_FOR_MASK_GENERATION_MAPPING_NAMES)

MODEL_FOR_KEYPOINT_DETECTION_MAPPING = _LazyAutoMapping(
    CONFIG_MAPPING_NAMES, MODEL_FOR_KEYPOINT_DETECTION_MAPPING_NAMES
)

MODEL_FOR_TEXT_ENCODING_MAPPING = _LazyAutoMapping(CONFIG_MAPPING_NAMES, MODEL_FOR_TEXT_ENCODING_MAPPING_NAMES)

MODEL_FOR_TIME_SERIES_CLASSIFICATION_MAPPING = _LazyAutoMapping(
    CONFIG_MAPPING_NAMES, MODEL_FOR_TIME_SERIES_CLASSIFICATION_MAPPING_NAMES
)

MODEL_FOR_TIME_SERIES_REGRESSION_MAPPING = _LazyAutoMapping(
    CONFIG_MAPPING_NAMES, MODEL_FOR_TIME_SERIES_REGRESSION_MAPPING_NAMES
)

MODEL_FOR_IMAGE_TO_IMAGE_MAPPING = _LazyAutoMapping(CONFIG_MAPPING_NAMES, MODEL_FOR_IMAGE_TO_IMAGE_MAPPING_NAMES)


class AutoModelForMaskGeneration(_BaseAutoModelClass):
    _model_mapping = MODEL_FOR_MASK_GENERATION_MAPPING


class AutoModelForKeypointDetection(_BaseAutoModelClass):
    _model_mapping = MODEL_FOR_KEYPOINT_DETECTION_MAPPING


class AutoModelForTextEncoding(_BaseAutoModelClass):
    _model_mapping = MODEL_FOR_TEXT_ENCODING_MAPPING


class AutoModelForImageToImage(_BaseAutoModelClass):
    _model_mapping = MODEL_FOR_IMAGE_TO_IMAGE_MAPPING


class AutoModel(_BaseAutoModelClass):
    _model_mapping = MODEL_MAPPING


AutoModel = auto_class_update(AutoModel)


class AutoModelForPreTraining(_BaseAutoModelClass):
    _model_mapping = MODEL_FOR_PRETRAINING_MAPPING


AutoModelForPreTraining = auto_class_update(AutoModelForPreTraining, head_doc="pretraining")


# Private on purpose, the public class will add the deprecation warnings.
class _AutoModelWithLMHead(_BaseAutoModelClass):
    _model_mapping = MODEL_WITH_LM_HEAD_MAPPING


_AutoModelWithLMHead = auto_class_update(_AutoModelWithLMHead, head_doc="language modeling")


class AutoModelForCausalLM(_BaseAutoModelClass):
    _model_mapping = MODEL_FOR_CAUSAL_LM_MAPPING


AutoModelForCausalLM = auto_class_update(AutoModelForCausalLM, head_doc="causal language modeling")


class AutoModelForMaskedLM(_BaseAutoModelClass):
    _model_mapping = MODEL_FOR_MASKED_LM_MAPPING


AutoModelForMaskedLM = auto_class_update(AutoModelForMaskedLM, head_doc="masked language modeling")


class AutoModelForSeq2SeqLM(_BaseAutoModelClass):
    _model_mapping = MODEL_FOR_SEQ_TO_SEQ_CAUSAL_LM_MAPPING


AutoModelForSeq2SeqLM = auto_class_update(
    AutoModelForSeq2SeqLM,
    head_doc="sequence-to-sequence language modeling",
    checkpoint_for_example="google-t5/t5-base",
)


class AutoModelForSequenceClassification(_BaseAutoModelClass):
    _model_mapping = MODEL_FOR_SEQUENCE_CLASSIFICATION_MAPPING


AutoModelForSequenceClassification = auto_class_update(
    AutoModelForSequenceClassification, head_doc="sequence classification"
)


class AutoModelForQuestionAnswering(_BaseAutoModelClass):
    _model_mapping = MODEL_FOR_QUESTION_ANSWERING_MAPPING


AutoModelForQuestionAnswering = auto_class_update(AutoModelForQuestionAnswering, head_doc="question answering")


class AutoModelForTableQuestionAnswering(_BaseAutoModelClass):
    _model_mapping = MODEL_FOR_TABLE_QUESTION_ANSWERING_MAPPING


AutoModelForTableQuestionAnswering = auto_class_update(
    AutoModelForTableQuestionAnswering,
    head_doc="table question answering",
    checkpoint_for_example="google/tapas-base-finetuned-wtq",
)


class AutoModelForVisualQuestionAnswering(_BaseAutoModelClass):
    _model_mapping = MODEL_FOR_VISUAL_QUESTION_ANSWERING_MAPPING


AutoModelForVisualQuestionAnswering = auto_class_update(
    AutoModelForVisualQuestionAnswering,
    head_doc="visual question answering",
    checkpoint_for_example="dandelin/vilt-b32-finetuned-vqa",
)


class AutoModelForDocumentQuestionAnswering(_BaseAutoModelClass):
    _model_mapping = MODEL_FOR_DOCUMENT_QUESTION_ANSWERING_MAPPING


AutoModelForDocumentQuestionAnswering = auto_class_update(
    AutoModelForDocumentQuestionAnswering,
    head_doc="document question answering",
    checkpoint_for_example='impira/layoutlm-document-qa", revision="52e01b3',
)


class AutoModelForTokenClassification(_BaseAutoModelClass):
    _model_mapping = MODEL_FOR_TOKEN_CLASSIFICATION_MAPPING


AutoModelForTokenClassification = auto_class_update(AutoModelForTokenClassification, head_doc="token classification")


class AutoModelForMultipleChoice(_BaseAutoModelClass):
    _model_mapping = MODEL_FOR_MULTIPLE_CHOICE_MAPPING


AutoModelForMultipleChoice = auto_class_update(AutoModelForMultipleChoice, head_doc="multiple choice")


class AutoModelForNextSentencePrediction(_BaseAutoModelClass):
    _model_mapping = MODEL_FOR_NEXT_SENTENCE_PREDICTION_MAPPING


AutoModelForNextSentencePrediction = auto_class_update(
    AutoModelForNextSentencePrediction, head_doc="next sentence prediction"
)


class AutoModelForImageClassification(_BaseAutoModelClass):
    _model_mapping = MODEL_FOR_IMAGE_CLASSIFICATION_MAPPING


AutoModelForImageClassification = auto_class_update(AutoModelForImageClassification, head_doc="image classification")


class AutoModelForZeroShotImageClassification(_BaseAutoModelClass):
    _model_mapping = MODEL_FOR_ZERO_SHOT_IMAGE_CLASSIFICATION_MAPPING


AutoModelForZeroShotImageClassification = auto_class_update(
    AutoModelForZeroShotImageClassification, head_doc="zero-shot image classification"
)


class AutoModelForImageSegmentation(_BaseAutoModelClass):
    _model_mapping = MODEL_FOR_IMAGE_SEGMENTATION_MAPPING


AutoModelForImageSegmentation = auto_class_update(AutoModelForImageSegmentation, head_doc="image segmentation")


class AutoModelForSemanticSegmentation(_BaseAutoModelClass):
    _model_mapping = MODEL_FOR_SEMANTIC_SEGMENTATION_MAPPING


AutoModelForSemanticSegmentation = auto_class_update(AutoModelForSemanticSegmentation, head_doc="semantic segmentation")


class AutoModelForUniversalSegmentation(_BaseAutoModelClass):
    _model_mapping = MODEL_FOR_UNIVERSAL_SEGMENTATION_MAPPING


AutoModelForUniversalSegmentation = auto_class_update(
    AutoModelForUniversalSegmentation, head_doc="universal image segmentation"
)


class AutoModelForInstanceSegmentation(_BaseAutoModelClass):
    _model_mapping = MODEL_FOR_INSTANCE_SEGMENTATION_MAPPING


AutoModelForInstanceSegmentation = auto_class_update(AutoModelForInstanceSegmentation, head_doc="instance segmentation")


class AutoModelForObjectDetection(_BaseAutoModelClass):
    _model_mapping = MODEL_FOR_OBJECT_DETECTION_MAPPING


AutoModelForObjectDetection = auto_class_update(AutoModelForObjectDetection, head_doc="object detection")


class AutoModelForZeroShotObjectDetection(_BaseAutoModelClass):
    _model_mapping = MODEL_FOR_ZERO_SHOT_OBJECT_DETECTION_MAPPING


AutoModelForZeroShotObjectDetection = auto_class_update(
    AutoModelForZeroShotObjectDetection, head_doc="zero-shot object detection"
)


class AutoModelForDepthEstimation(_BaseAutoModelClass):
    _model_mapping = MODEL_FOR_DEPTH_ESTIMATION_MAPPING


AutoModelForDepthEstimation = auto_class_update(AutoModelForDepthEstimation, head_doc="depth estimation")


class AutoModelForVideoClassification(_BaseAutoModelClass):
    _model_mapping = MODEL_FOR_VIDEO_CLASSIFICATION_MAPPING


AutoModelForVideoClassification = auto_class_update(AutoModelForVideoClassification, head_doc="video classification")


class AutoModelForVision2Seq(_BaseAutoModelClass):
    _model_mapping = MODEL_FOR_VISION_2_SEQ_MAPPING


AutoModelForVision2Seq = auto_class_update(AutoModelForVision2Seq, head_doc="vision-to-text modeling")


class AutoModelForImageTextToText(_BaseAutoModelClass):
    _model_mapping = MODEL_FOR_IMAGE_TEXT_TO_TEXT_MAPPING


AutoModelForImageTextToText = auto_class_update(AutoModelForImageTextToText, head_doc="image-text-to-text modeling")


class AutoModelForAudioClassification(_BaseAutoModelClass):
    _model_mapping = MODEL_FOR_AUDIO_CLASSIFICATION_MAPPING


AutoModelForAudioClassification = auto_class_update(AutoModelForAudioClassification, head_doc="audio classification")


class AutoModelForCTC(_BaseAutoModelClass):
    _model_mapping = MODEL_FOR_CTC_MAPPING


AutoModelForCTC = auto_class_update(AutoModelForCTC, head_doc="connectionist temporal classification")


class AutoModelForSpeechSeq2Seq(_BaseAutoModelClass):
    _model_mapping = MODEL_FOR_SPEECH_SEQ_2_SEQ_MAPPING


AutoModelForSpeechSeq2Seq = auto_class_update(
    AutoModelForSpeechSeq2Seq, head_doc="sequence-to-sequence speech-to-text modeling"
)


class AutoModelForAudioFrameClassification(_BaseAutoModelClass):
    _model_mapping = MODEL_FOR_AUDIO_FRAME_CLASSIFICATION_MAPPING


AutoModelForAudioFrameClassification = auto_class_update(
    AutoModelForAudioFrameClassification, head_doc="audio frame (token) classification"
)


class AutoModelForAudioXVector(_BaseAutoModelClass):
    _model_mapping = MODEL_FOR_AUDIO_XVECTOR_MAPPING


class AutoModelForTextToSpectrogram(_BaseAutoModelClass):
    _model_mapping = MODEL_FOR_TEXT_TO_SPECTROGRAM_MAPPING


class AutoModelForTextToWaveform(_BaseAutoModelClass):
    _model_mapping = MODEL_FOR_TEXT_TO_WAVEFORM_MAPPING


class AutoBackbone(_BaseAutoBackboneClass):
    _model_mapping = MODEL_FOR_BACKBONE_MAPPING


AutoModelForAudioXVector = auto_class_update(AutoModelForAudioXVector, head_doc="audio retrieval via x-vector")


class AutoModelForMaskedImageModeling(_BaseAutoModelClass):
    _model_mapping = MODEL_FOR_MASKED_IMAGE_MODELING_MAPPING


AutoModelForMaskedImageModeling = auto_class_update(AutoModelForMaskedImageModeling, head_doc="masked image modeling")


class AutoModelWithLMHead(_AutoModelWithLMHead):
    @classmethod
    def from_config(cls, config):
        warnings.warn(
            "The class `AutoModelWithLMHead` is deprecated and will be removed in a future version. Please use "
            "`AutoModelForCausalLM` for causal language models, `AutoModelForMaskedLM` for masked language models and "
            "`AutoModelForSeq2SeqLM` for encoder-decoder models.",
            FutureWarning,
        )
        return super().from_config(config)

    @classmethod
    def from_pretrained(cls, pretrained_model_name_or_path, *model_args, **kwargs):
        warnings.warn(
            "The class `AutoModelWithLMHead` is deprecated and will be removed in a future version. Please use "
            "`AutoModelForCausalLM` for causal language models, `AutoModelForMaskedLM` for masked language models and "
            "`AutoModelForSeq2SeqLM` for encoder-decoder models.",
            FutureWarning,
        )
        return super().from_pretrained(pretrained_model_name_or_path, *model_args, **kwargs)<|MERGE_RESOLUTION|>--- conflicted
+++ resolved
@@ -44,20 +44,17 @@
         ("glm", "GlmModel"),
         ("glpn", "GLPNModel"),
         ("gpt2", "GPT2Model"),
-<<<<<<< HEAD
+        ("qwen2_audio_encoder", "Qwen2AudioEncoder"),
+        ("gemma3_text", "Gemma3TextModel"),
+        ("siglip", "SiglipModel"),
+        ("hiera", "HieraModel"),
         ("idefics", "IdeficsModel"),
         ("idefics2", "Idefics2Model"),
         ("idefics3", "Idefics3Model"),
         ("idefics3_vision", "Idefics3VisionTransformer"),
-=======
-        ("qwen2_audio_encoder", "Qwen2AudioEncoder"),
-        ("gemma3_text", "Gemma3TextModel"),
-        ("siglip", "SiglipModel"),
-        ("hiera", "HieraModel"),
         ("ijepa", "IJepaModel"),
         ("imagegpt", "ImageGPTModel"),
         ("levit", "LevitModel"),
->>>>>>> e7c0220c
         ("llama", "LlamaModel"),
         ("mobilebert", "MobileBertModel"),
         ("mt5", "MT5Model"),
@@ -86,17 +83,14 @@
         ("bart", "BartForConditionalGeneration"),
         ("bert", "BertForPreTraining"),
         ("gpt2", "GPT2LMHeadModel"),
-<<<<<<< HEAD
+        ("gemma3", "Gemma3ForConditionalGeneration"),
+        ("hiera", "HieraForPreTraining"),
         ("idefics", "IdeficsForVisionText2Text"),
         ("idefics2", "Idefics2ForConditionalGeneration"),
         ("idefics3", "Idefics3ForConditionalGeneration"),
-=======
-        ("gemma3", "Gemma3ForConditionalGeneration"),
-        ("hiera", "HieraForPreTraining"),
         ("llava", "LlavaForConditionalGeneration"),
         ("mobilebert", "MobileBertForPreTraining"),
         ("qwen2_audio", "Qwen2AudioForConditionalGeneration"),
->>>>>>> e7c0220c
         ("t5", "T5ForConditionalGeneration"),
         ("wav2vec2", "Wav2Vec2ForPreTraining"),
         ("xlm-roberta", "XLMRobertaForMaskedLM"),
@@ -197,15 +191,12 @@
     [
         ("blip", "BlipForConditionalGeneration"),
         ("blip-2", "Blip2ForConditionalGeneration"),
-<<<<<<< HEAD
+        ("chameleon", "ChameleonForConditionalGeneration"),
         ("idefics2", "Idefics2ForConditionalGeneration"),
         ("idefics3", "Idefics3ForConditionalGeneration"),
-=======
-        ("chameleon", "ChameleonForConditionalGeneration"),
         ("llava", "LlavaForConditionalGeneration"),
         ("qwen2_5_vl", "Qwen2_5_VLForConditionalGeneration"),
         ("qwen2_vl", "Qwen2VLForConditionalGeneration"),
->>>>>>> e7c0220c
     ]
 )
 
@@ -213,17 +204,14 @@
     [
         ("blip", "BlipForConditionalGeneration"),
         ("blip-2", "Blip2ForConditionalGeneration"),
-<<<<<<< HEAD
+        ("gemma3", "Gemma3ForConditionalGeneration"),
+        ("chameleon", "ChameleonForConditionalGeneration"),
         ("idefics", "IdeficsForVisionText2Text"),
         ("idefics2", "Idefics2ForConditionalGeneration"),
         ("idefics3", "Idefics3ForConditionalGeneration"),
-=======
-        ("gemma3", "Gemma3ForConditionalGeneration"),
-        ("chameleon", "ChameleonForConditionalGeneration"),
         ("llava", "LlavaForConditionalGeneration"),
         ("qwen2_5_vl", "Qwen2_5_VLForConditionalGeneration"),
         ("qwen2_vl", "Qwen2VLForConditionalGeneration"),
->>>>>>> e7c0220c
     ]
 )
 
