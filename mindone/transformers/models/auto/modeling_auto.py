# coding=utf-8
# Copyright 2018 The HuggingFace Inc. team.
#
# This code is adapted from https://github.com/huggingface/transformers
# with modifications to run transformers on mindspore.
#
# Licensed under the Apache License, Version 2.0 (the "License");
# you may not use this file except in compliance with the License.
# You may obtain a copy of the License at
#
#     http://www.apache.org/licenses/LICENSE-2.0
#
# Unless required by applicable law or agreed to in writing, software
# distributed under the License is distributed on an "AS IS" BASIS,
# WITHOUT WARRANTIES OR CONDITIONS OF ANY KIND, either express or implied.
# See the License for the specific language governing permissions and
# limitations under the License.
"""Auto Model class."""

import warnings
from collections import OrderedDict

import transformers
from packaging import version
from transformers.utils import logging

from .auto_factory import _BaseAutoBackboneClass, _BaseAutoModelClass, _LazyAutoMapping, auto_class_update
from .configuration_auto import CONFIG_MAPPING_NAMES

logger = logging.get_logger(__name__)

MODEL_MAPPING_NAMES = OrderedDict(
    [
        # Base model mapping
        ("albert", "AlbertModel"),
        ("bert", "BertModel"),
        ("bart", "BartModel"),
        ("bit", "BitModel"),
        ("blip", "BlipModel"),
        ("blip-2", "Blip2Model"),
        ("chameleon", "ChameleonModel"),
        ("clap", "ClapModel"),
        ("clip", "CLIPModel"),
        ("clip_text_model", "CLIPTextModel"),
        ("clip_vision_model", "CLIPVisionModel"),
        ("deberta", "DebertaModel"),
        ("deberta-v2", "DebertaV2Model"),
        ("dpt", "DPTModel"),
        ("gemma", "GemmaModel"),
        ("gemma2", "Gemma2Model"),
        ("persimmon", "PersimmonModel"),
        ("glm", "GlmModel"),
        ("glpn", "GLPNModel"),
        ("gpt2", "GPT2Model"),
        ("granite", "GraniteModel"),
        ("granitemoe", "GraniteMoeModel"),
        ("granitemoeshared", "GraniteMoeSharedModel"),
        ("qwen2_audio_encoder", "Qwen2AudioEncoder"),
        ("qwen2_audio_encoder", "Qwen2AudioEncoder"),
        ("recurrent_gemma", "RecurrentGemmaModel"),
        ("gemma3_text", "Gemma3TextModel"),
        ("qwen2_audio_encoder", "Qwen2AudioEncoder"),
        ("siglip", "SiglipModel"),
        ("hiera", "HieraModel"),
        ("idefics", "IdeficsModel"),
        ("idefics2", "Idefics2Model"),
        ("idefics3", "Idefics3Model"),
        ("idefics3_vision", "Idefics3VisionTransformer"),
        ("ijepa", "IJepaModel"),
        ("imagegpt", "ImageGPTModel"),
        ("levit", "LevitModel"),
        ("llama", "LlamaModel"),
        ("mistral", "MistralModel"),
        ("mobilebert", "MobileBertModel"),
        ("mpt", "MptModel"),
        ("mt5", "MT5Model"),
        ("megatron-bert", "MegatronBertModel"),
        ("mixtral", "MixtralModel"),
        ("markuplm", "MarkupLMModel"),
        ("phi", "PhiModel"),
        ("phi3", "Phi3Model"),
        ("qwen2", "Qwen2Model"),
        ("qwen2_5_vl", "Qwen2_5_VLModel"),
        ("qwen2_audio_encoder", "Qwen2AudioEncoder"),
        ("qwen2_vl", "Qwen2VLModel"),
        ("roberta", "RobertaModel"),
        ("rembert", "RemBertModel"),
        ("siglip", "SiglipModel"),
        ("siglip_vision_model", "SiglipVisionModel"),
        ("speecht5", "SpeechT5Model"),
        ("t5", "T5Model"),
        ("umt5", "UMT5Model"),
        ("wav2vec2", "Wav2Vec2Model"),
        ("whisper", "WhisperModel"),
        ("xlm-roberta", "XLMRobertaModel"),
        ("xlm-roberta-xl", "XLMRobertaXLModel"),
    ]
)

MODEL_FOR_PRETRAINING_MAPPING_NAMES = OrderedDict(
    [
        # Model for pre-training mapping
        ("albert", "AlbertForPreTraining"),
        ("bart", "BartForConditionalGeneration"),
        ("bert", "BertForPreTraining"),
        ("gpt2", "GPT2LMHeadModel"),
        ("gemma3", "Gemma3ForConditionalGeneration"),
        ("hiera", "HieraForPreTraining"),
        ("idefics", "IdeficsForVisionText2Text"),
        ("idefics2", "Idefics2ForConditionalGeneration"),
        ("idefics3", "Idefics3ForConditionalGeneration"),
        ("llava", "LlavaForConditionalGeneration"),
        ("mobilebert", "MobileBertForPreTraining"),
        ("qwen2_audio", "Qwen2AudioForConditionalGeneration"),
        ("roberta", "RobertaForMaskedLM"),
        ("megatron-bert", "MegatronBertForPreTraining"),
        ("mpt", "MptForCausalLM"),
        ("paligemma", "PaliGemmaForConditionalGeneration"),
        ("t5", "T5ForConditionalGeneration"),
        ("wav2vec2", "Wav2Vec2ForPreTraining"),
        ("xlm-roberta", "XLMRobertaForMaskedLM"),
        ("xlm-roberta-xl", "XLMRobertaXLForMaskedLM"),
    ]
)

MODEL_WITH_LM_HEAD_MAPPING_NAMES = OrderedDict(
    [
        # Model with LM heads mapping
        ("albert", "AlbertForMaskedLM"),
        ("bart", "BartForConditionalGeneration"),
        ("bert", "BertForMaskedLM"),
        ("deberta", "DebertaForMaskedLM"),
        ("deberta-v2", "DebertaV2ForMaskedLM"),
        ("gpt2", "GPT2LMHeadModel"),
        ("roberta", "RobertaForMaskedLM"),
        ("megatron-bert", "MegatronBertForCausalLM"),
        ("mobilebert", "MobileBertForMaskedLM"),
        ("mpt", "MptForCausalLM"),
        ("rembert", "RemBertForMaskedLM"),
        ("t5", "T5ForConditionalGeneration"),
        ("wav2vec2", "Wav2Vec2ForMaskedLM"),
        ("whisper", "WhisperForConditionalGeneration"),
        ("xlm-roberta", "XLMRobertaForMaskedLM"),
        ("xlm-roberta-xl", "XLMRobertaXLForMaskedLM"),
    ]
)

MODEL_FOR_CAUSAL_LM_MAPPING_NAMES = OrderedDict(
    [
        # Model for Causal LM mapping
        ("bart", "BartForCausalLM"),
        ("bert", "BertLMHeadModel"),
        ("bert-generation", "BertGenerationDecoder"),
        ("gemma", "GemmaForCausalLM"),
        ("gemma2", "Gemma2ForCausalLM"),
        ("gemma3", "Gemma3ForCausalLM"),
        ("gemma3_text", "Gemma3ForCausalLM"),
        ("granite", "GraniteForCausalLM"),
        ("glm", "GlmForCausalLM"),
        ("gpt2", "GPT2LMHeadModel"),
        ("persimmon", "PersimmonForCausalLM"),
        ("fuyu", "FuyuForCausalLM"),
        ("granitemoe", "GraniteMoeForCausalLM"),
        ("granitemoeshared", "GraniteMoeSharedForCausalLM"),
        ("llama", "LlamaForCausalLM"),
        ("megatron-bert", "MegatronBertForCausalLM"),
        ("mistral", "MistralForCausalLM"),
        ("mpt", "MptForCausalLM"),
        ("phi", "PhiForCausalLM"),
        ("phi3", "Phi3ForCausalLM"),
        ("mixtral", "MixtralForCausalLM"),
        ("qwen2", "Qwen2ForCausalLM"),
        ("roberta", "RobertaForCausalLM"),
        ("recurrent_gemma", "RecurrentGemmaForCausalLM"),
        ("rembert", "RemBertForCausalLM"),
        ("whisper", "WhisperForCausalLM"),
        ("xlm-roberta", "XLMRobertaForCausalLM"),
        ("xlm-roberta-xl", "XLMRobertaXLForCausalLM"),
    ]
)

MODEL_FOR_IMAGE_MAPPING_NAMES = OrderedDict(
    [
        # Model for Image mapping
        ("bit", "BitModel"),
        ("siglip_vision_model", "SiglipVisionModel"),
        ("dpt", "DPTModel"),
        ("glpn", "GLPNModel"),
        ("hiera", "HieraModel"),
        ("ijepa", "IJepaModel"),
        ("imagegpt", "ImageGPTModel"),
        ("levit", "LevitModel"),
    ]
)

MODEL_FOR_MASKED_IMAGE_MODELING_MAPPING_NAMES = OrderedDict()


MODEL_FOR_CAUSAL_IMAGE_MODELING_MAPPING_NAMES = OrderedDict(
    [
        ("imagegpt", "ImageGPTForCausalImageModeling"),
    ]
)

MODEL_FOR_IMAGE_CLASSIFICATION_MAPPING_NAMES = OrderedDict(
    [
        # Model for Image Classification mapping
        ("bit", "BitForImageClassification"),
        ("clip", "CLIPForImageClassification"),
        ("hiera", "HieraForImageClassification"),
        ("ijepa", "IJepaForImageClassification"),
        ("imagegpt", "ImageGPTForImageClassification"),
        (
            "levit",
            ("LevitForImageClassification", "LevitForImageClassificationWithTeacher"),
        ),
        ("siglip", "SiglipForImageClassification"),
    ]
)

MODEL_FOR_IMAGE_SEGMENTATION_MAPPING_NAMES = OrderedDict()

MODEL_FOR_SEMANTIC_SEGMENTATION_MAPPING_NAMES = OrderedDict()

MODEL_FOR_INSTANCE_SEGMENTATION_MAPPING_NAMES = OrderedDict()

MODEL_FOR_UNIVERSAL_SEGMENTATION_MAPPING_NAMES = OrderedDict()

MODEL_FOR_VIDEO_CLASSIFICATION_MAPPING_NAMES = OrderedDict()

MODEL_FOR_VISION_2_SEQ_MAPPING_NAMES = OrderedDict(
    [
        ("blip", "BlipForConditionalGeneration"),
        ("blip-2", "Blip2ForConditionalGeneration"),
        ("chameleon", "ChameleonForConditionalGeneration"),
        ("idefics2", "Idefics2ForConditionalGeneration"),
        ("idefics3", "Idefics3ForConditionalGeneration"),
        ("llava", "LlavaForConditionalGeneration"),
        ("paligemma", "PaliGemmaForConditionalGeneration"),
        ("qwen2_5_vl", "Qwen2_5_VLForConditionalGeneration"),
        ("qwen2_vl", "Qwen2VLForConditionalGeneration"),
    ]
)

MODEL_FOR_IMAGE_TEXT_TO_TEXT_MAPPING_NAMES = OrderedDict(
    [
        ("blip", "BlipForConditionalGeneration"),
        ("blip-2", "Blip2ForConditionalGeneration"),
        ("gemma3", "Gemma3ForConditionalGeneration"),
        ("chameleon", "ChameleonForConditionalGeneration"),
        ("idefics", "IdeficsForVisionText2Text"),
        ("idefics2", "Idefics2ForConditionalGeneration"),
        ("idefics3", "Idefics3ForConditionalGeneration"),
        ("fuyu", "FuyuForCausalLM"),
        ("llava", "LlavaForConditionalGeneration"),
        ("paligemma", "PaliGemmaForConditionalGeneration"),
        ("qwen2_5_vl", "Qwen2_5_VLForConditionalGeneration"),
        ("qwen2_vl", "Qwen2VLForConditionalGeneration"),
    ]
)

MODEL_FOR_MASKED_LM_MAPPING_NAMES = OrderedDict(
    [
        # Model for Masked LM mapping
        ("albert", "AlbertForMaskedLM"),
        ("bart", "BartForConditionalGeneration"),
        ("bert", "BertForMaskedLM"),
        ("roberta", "RobertaForMaskedLM"),
        ("deberta", "DebertaForMaskedLM"),
        ("deberta-v2", "DebertaV2ForMaskedLM"),
        ("mobilebert", "MobileBertForMaskedLM"),
        ("rembert", "RemBertForMaskedLM"),
        ("wav2vec2", "Wav2Vec2ForMaskedLM"),
        ("xlm-roberta", "XLMRobertaForMaskedLM"),
        ("xlm-roberta-xl", "XLMRobertaXLForMaskedLM"),
    ]
)

MODEL_FOR_OBJECT_DETECTION_MAPPING_NAMES = OrderedDict(
    [
        # Model for Object Detection mapping
        ("conditional_detr", "ConditionalDetrForObjectDetection"),
        ("deformable_detr", "DeformableDetrForObjectDetection"),
        ("deta", "DetaForObjectDetection"),
        ("detr", "DetrForObjectDetection"),
        ("rt_detr", "RTDetrForObjectDetection"),
        ("table-transformer", "TableTransformerForObjectDetection"),
        ("yolos", "YolosForObjectDetection"),
    ]
)

MODEL_FOR_ZERO_SHOT_OBJECT_DETECTION_MAPPING_NAMES = OrderedDict(
    [
        # Model for Zero Shot Object Detection mapping
        ("grounding-dino", "GroundingDinoForObjectDetection"),
        ("omdet-turbo", "OmDetTurboForObjectDetection"),
        ("owlv2", "Owlv2ForObjectDetection"),
        ("owlvit", "OwlViTForObjectDetection"),
    ]
)

MODEL_FOR_DEPTH_ESTIMATION_MAPPING_NAMES = OrderedDict(
    [
        # Model for depth estimation mapping
        ("depth_anything", "DepthAnythingForDepthEstimation"),
        ("dpt", "DPTForDepthEstimation"),
        ("glpn", "GLPNForDepthEstimation"),
        ("zoedepth", "ZoeDepthForDepthEstimation"),
    ]
)
MODEL_FOR_SEQ_TO_SEQ_CAUSAL_LM_MAPPING_NAMES = OrderedDict(
    [
        # Model for Seq2Seq Causal LM mapping
        ("bart", "BartForConditionalGeneration"),
        ("mt5", "MT5ForConditionalGeneration"),
        ("qwen2_audio", "Qwen2AudioForConditionalGeneration"),
        ("t5", "T5ForConditionalGeneration"),
        ("umt5", "UMT5ForConditionalGeneration"),
    ]
)

MODEL_FOR_SPEECH_SEQ_2_SEQ_MAPPING_NAMES = OrderedDict(
    [
        ("speecht5", "SpeechT5ForSpeechToText"),
        ("whisper", "WhisperForConditionalGeneration"),
    ]
)

MODEL_FOR_SEQUENCE_CLASSIFICATION_MAPPING_NAMES = OrderedDict(
    [
        # Model for Sequence Classification mapping
        ("albert", "AlbertForSequenceClassification"),
        ("bart", "BartForSequenceClassification"),
        ("bert", "BertForSequenceClassification"),
        ("roberta", "RobertaForSequenceClassification"),
        ("deberta", "DebertaForSequenceClassification"),
        ("deberta-v2", "DebertaV2ForSequenceClassification"),
        ("gemma", "GemmaForSequenceClassification"),
        ("gemma2", "Gemma2ForSequenceClassification"),
        ("glm", "GlmForSequenceClassification"),
        ("llama", "LlamaForSequenceClassification"),
        ("persimmon", "PersimmonForSequenceClassification"),
        ("mobilebert", "MobileBertForSequenceClassification"),
        ("mt5", "MT5ForSequenceClassification"),
        ("megatron-bert", "MegatronBertForSequenceClassification"),
<<<<<<< HEAD
        ("markuplm", "MarkupLMForSequenceClassification"),
=======
        ("mistral", "MistralForSequenceClassification"),
>>>>>>> 5a76add2
        ("mixtral", "MixtralForSequenceClassification"),
        ("mpt", "MptForSequenceClassification"),
        ("phi", "PhiForSequenceClassification"),
        ("phi3", "Phi3ForSequenceClassification"),
        ("qwen2", "Qwen2ForSequenceClassification"),
        ("rembert", "RemBertForSequenceClassification"),
        ("t5", "T5ForSequenceClassification"),
        ("umt5", "UMT5ForSequenceClassification"),
        ("xlm-roberta-xl", "XLMRobertaXLForSequenceClassification"),
    ]
)

MODEL_FOR_QUESTION_ANSWERING_MAPPING_NAMES = OrderedDict(
    [
        # Model for Question Answering mapping
        ("albert", "AlbertForQuestionAnswering"),
        ("bart", "BartForQuestionAnswering"),
        ("bert", "BertForQuestionAnswering"),
        ("roberta", "RobertaForQuestionAnswering"),
        ("deberta", "DebertaForQuestionAnswering"),
        ("deberta-v2", "DebertaV2ForQuestionAnswering"),
        ("llama", "LlamaForQuestionAnswering"),
        ("mobilebert", "MobileBertForQuestionAnswering"),
        ("megatron-bert", "MegatronBertForQuestionAnswering"),
<<<<<<< HEAD
        ("markuplm", "MarkupLMForQuestionAnswering"),
=======
        ("mistral", "MistralForQuestionAnswering"),
>>>>>>> 5a76add2
        ("qwen2", "Qwen2ForQuestionAnswering"),
        ("rembert", "RemBertForQuestionAnswering"),
        ("t5", "T5ForQuestionAnswering"),
        ("mixtral", "MixtralForQuestionAnswering"),
        ("mpt", "MptForQuestionAnswering"),
        ("umt5", "UMT5ForQuestionAnswering"),
        ("xlm-roberta", "XLMRobertaForQuestionAnswering"),
        ("xlm-roberta-xl", "XLMRobertaXLForQuestionAnswering"),
    ]
)

MODEL_FOR_TABLE_QUESTION_ANSWERING_MAPPING_NAMES = OrderedDict()

MODEL_FOR_VISUAL_QUESTION_ANSWERING_MAPPING_NAMES = OrderedDict(
    [
        ("blip", "BlipForQuestionAnswering"),
    ]
)

MODEL_FOR_DOCUMENT_QUESTION_ANSWERING_MAPPING_NAMES = OrderedDict()

MODEL_FOR_TOKEN_CLASSIFICATION_MAPPING_NAMES = OrderedDict(
    [
        # Model for Token Classification mapping
        ("albert", "AlbertForTokenClassification"),
        ("bert", "BertForTokenClassification"),
        ("deberta", "DebertaForTokenClassification"),
        ("deberta-v2", "DebertaV2ForTokenClassification"),
        ("glm", "GlmForTokenClassification"),
        ("mistral", "MistralForTokenClassification"),
        ("mobilebert", "MobileBertForTokenClassification"),
        ("mt5", "MT5ForTokenClassification"),
        ("persimmon", "PersimmonForTokenClassification"),
        ("megatron-bert", "MegatronBertForTokenClassification"),
        ("mixtral", "MixtralForTokenClassification"),
<<<<<<< HEAD
        ("markuplm", "MarkupLMForTokenClassification"),
=======
        ("mpt", "MptForTokenClassification"),
>>>>>>> 5a76add2
        ("phi", "PhiForTokenClassification"),
        ("phi3", "Phi3ForTokenClassification"),
        ("qwen2", "Qwen2ForTokenClassification"),
        ("roberta", "RobertaForTokenClassification"),
        ("rembert", "RemBertForTokenClassification"),
        ("t5", "T5ForTokenClassification"),
        ("umt5", "UMT5ForTokenClassification"),
        ("xlm-roberta", "XLMRobertaForTokenClassification"),
        ("xlm-roberta-xl", "XLMRobertaXLForTokenClassification"),
    ]
)

MODEL_FOR_MULTIPLE_CHOICE_MAPPING_NAMES = OrderedDict(
    [
        # Model for Multiple Choice mapping
        ("albert", "AlbertForMultipleChoice"),
        ("bert", "BertForMultipleChoice"),
        ("roberta", "RobertaForMultipleChoice"),
        ("deberta-v2", "DebertaV2ForMultipleChoice"),
        ("megatron-bert", "MegatronBertForMultipleChoice"),
        ("mobilebert", "MobileBertForMultipleChoice"),
        ("rembert", "RemBertForMultipleChoice"),
        ("xlm-roberta", "XLMRobertaForMultipleChoice"),
        ("xlm-roberta-xl", "XLMRobertaXLForMultipleChoice"),
    ]
)

MODEL_FOR_NEXT_SENTENCE_PREDICTION_MAPPING_NAMES = OrderedDict(
    [
        ("bert", "BertForNextSentencePrediction"),
        ("megatron-bert", "MegatronBertForNextSentencePrediction"),
        ("mobilebert", "MobileBertForNextSentencePrediction"),
    ]
)

MODEL_FOR_AUDIO_CLASSIFICATION_MAPPING_NAMES = OrderedDict(
    [
        ("wav2vec2", "Wav2Vec2ForSequenceClassification"),
        ("whisper", "WhisperForAudioClassification"),
    ]
)

MODEL_FOR_CTC_MAPPING_NAMES = OrderedDict(
    [
        ("wav2vec2", "Wav2Vec2ForCTC"),
    ]
)

MODEL_FOR_AUDIO_FRAME_CLASSIFICATION_MAPPING_NAMES = OrderedDict(
    [
        ("wav2vec2", "Wav2Vec2ForAudioFrameClassification"),
    ]
)

MODEL_FOR_AUDIO_XVECTOR_MAPPING_NAMES = OrderedDict(
    [
        ("wav2vec2", "Wav2Vec2ForXVector"),
    ]
)

MODEL_FOR_TEXT_TO_SPECTROGRAM_MAPPING_NAMES = OrderedDict(
    [
        ("siglip", "SiglipModel"),
        ("speecht5", "SpeechT5ForTextToSpeech"),
    ]
)

MODEL_FOR_TEXT_TO_WAVEFORM_MAPPING_NAMES = OrderedDict()

MODEL_FOR_ZERO_SHOT_IMAGE_CLASSIFICATION_MAPPING_NAMES = OrderedDict(
    [
        ("blip", "BlipModel"),
        ("siglip", "SiglipModel"),
    ]
)

MODEL_FOR_BACKBONE_MAPPING_NAMES = OrderedDict(
    [
        ("hiera", "HieraBackbone"),
    ]
)

MODEL_FOR_MASK_GENERATION_MAPPING_NAMES = OrderedDict()


MODEL_FOR_KEYPOINT_DETECTION_MAPPING_NAMES = OrderedDict()


MODEL_FOR_TEXT_ENCODING_MAPPING_NAMES = OrderedDict(
    [
        ("albert", "AlbertModel"),
        ("bert", "BertModel"),
        ("roberta", "RobertaModel"),
        ("deberta", "DebertaModel"),
        ("deberta-v2", "DebertaV2Model"),
        ("mobilebert", "MobileBertModel"),
        ("mt5", "MT5EncoderModel"),
        ("rembert", "RemBertModel"),
        ("t5", "T5EncoderModel"),
        ("umt5", "UMT5EncoderModel"),
        ("xlm-roberta", "XLMRobertaModel"),
        ("xlm-roberta-xl", "XLMRobertaXLModel"),
    ]
)

MODEL_FOR_TIME_SERIES_CLASSIFICATION_MAPPING_NAMES = OrderedDict()

MODEL_FOR_TIME_SERIES_REGRESSION_MAPPING_NAMES = OrderedDict()

MODEL_FOR_IMAGE_TO_IMAGE_MAPPING_NAMES = OrderedDict()


if version.parse(transformers.__version__) >= version.parse("4.51.0"):
    MODEL_FOR_CAUSAL_LM_MAPPING_NAMES.update({"qwen3": "Qwen3Model"})
    MODEL_FOR_CAUSAL_LM_MAPPING_NAMES.update({"qwen3": "Qwen3ForCausalLM"})
    MODEL_FOR_SEQUENCE_CLASSIFICATION_MAPPING_NAMES.update({"qwen3": "Qwen3ForSequenceClassification"})
    MODEL_FOR_QUESTION_ANSWERING_MAPPING_NAMES.update({"qwen3": "Qwen3ForQuestionAnswering"})
    MODEL_FOR_TOKEN_CLASSIFICATION_MAPPING_NAMES.update({"qwen3": "Qwen3ForTokenClassification"})

if version.parse(transformers.__version__) >= version.parse("4.51.3"):
    MODEL_MAPPING_NAMES.update({"glm4": "Glm4Model"})
    MODEL_FOR_CAUSAL_LM_MAPPING_NAMES.update({"glm4": "Glm4ForCausalLM"})
    MODEL_FOR_SEQUENCE_CLASSIFICATION_MAPPING_NAMES.update({"glm4": "Glm4ForSequenceClassification"})
    MODEL_FOR_TOKEN_CLASSIFICATION_MAPPING_NAMES.update({"glm4": "Glm4ForTokenClassification"})


MODEL_MAPPING = _LazyAutoMapping(CONFIG_MAPPING_NAMES, MODEL_MAPPING_NAMES)
MODEL_FOR_PRETRAINING_MAPPING = _LazyAutoMapping(CONFIG_MAPPING_NAMES, MODEL_FOR_PRETRAINING_MAPPING_NAMES)
MODEL_WITH_LM_HEAD_MAPPING = _LazyAutoMapping(CONFIG_MAPPING_NAMES, MODEL_WITH_LM_HEAD_MAPPING_NAMES)
MODEL_FOR_CAUSAL_LM_MAPPING = _LazyAutoMapping(CONFIG_MAPPING_NAMES, MODEL_FOR_CAUSAL_LM_MAPPING_NAMES)
MODEL_FOR_CAUSAL_IMAGE_MODELING_MAPPING = _LazyAutoMapping(
    CONFIG_MAPPING_NAMES, MODEL_FOR_CAUSAL_IMAGE_MODELING_MAPPING_NAMES
)
MODEL_FOR_IMAGE_CLASSIFICATION_MAPPING = _LazyAutoMapping(
    CONFIG_MAPPING_NAMES, MODEL_FOR_IMAGE_CLASSIFICATION_MAPPING_NAMES
)
MODEL_FOR_ZERO_SHOT_IMAGE_CLASSIFICATION_MAPPING = _LazyAutoMapping(
    CONFIG_MAPPING_NAMES, MODEL_FOR_ZERO_SHOT_IMAGE_CLASSIFICATION_MAPPING_NAMES
)
MODEL_FOR_IMAGE_SEGMENTATION_MAPPING = _LazyAutoMapping(
    CONFIG_MAPPING_NAMES, MODEL_FOR_IMAGE_SEGMENTATION_MAPPING_NAMES
)
MODEL_FOR_SEMANTIC_SEGMENTATION_MAPPING = _LazyAutoMapping(
    CONFIG_MAPPING_NAMES, MODEL_FOR_SEMANTIC_SEGMENTATION_MAPPING_NAMES
)
MODEL_FOR_INSTANCE_SEGMENTATION_MAPPING = _LazyAutoMapping(
    CONFIG_MAPPING_NAMES, MODEL_FOR_INSTANCE_SEGMENTATION_MAPPING_NAMES
)
MODEL_FOR_UNIVERSAL_SEGMENTATION_MAPPING = _LazyAutoMapping(
    CONFIG_MAPPING_NAMES, MODEL_FOR_UNIVERSAL_SEGMENTATION_MAPPING_NAMES
)
MODEL_FOR_VIDEO_CLASSIFICATION_MAPPING = _LazyAutoMapping(
    CONFIG_MAPPING_NAMES, MODEL_FOR_VIDEO_CLASSIFICATION_MAPPING_NAMES
)
MODEL_FOR_VISION_2_SEQ_MAPPING = _LazyAutoMapping(CONFIG_MAPPING_NAMES, MODEL_FOR_VISION_2_SEQ_MAPPING_NAMES)
MODEL_FOR_IMAGE_TEXT_TO_TEXT_MAPPING = _LazyAutoMapping(
    CONFIG_MAPPING_NAMES, MODEL_FOR_IMAGE_TEXT_TO_TEXT_MAPPING_NAMES
)
MODEL_FOR_VISUAL_QUESTION_ANSWERING_MAPPING = _LazyAutoMapping(
    CONFIG_MAPPING_NAMES, MODEL_FOR_VISUAL_QUESTION_ANSWERING_MAPPING_NAMES
)
MODEL_FOR_DOCUMENT_QUESTION_ANSWERING_MAPPING = _LazyAutoMapping(
    CONFIG_MAPPING_NAMES, MODEL_FOR_DOCUMENT_QUESTION_ANSWERING_MAPPING_NAMES
)
MODEL_FOR_MASKED_LM_MAPPING = _LazyAutoMapping(CONFIG_MAPPING_NAMES, MODEL_FOR_MASKED_LM_MAPPING_NAMES)
MODEL_FOR_IMAGE_MAPPING = _LazyAutoMapping(CONFIG_MAPPING_NAMES, MODEL_FOR_IMAGE_MAPPING_NAMES)
MODEL_FOR_MASKED_IMAGE_MODELING_MAPPING = _LazyAutoMapping(
    CONFIG_MAPPING_NAMES, MODEL_FOR_MASKED_IMAGE_MODELING_MAPPING_NAMES
)
MODEL_FOR_OBJECT_DETECTION_MAPPING = _LazyAutoMapping(CONFIG_MAPPING_NAMES, MODEL_FOR_OBJECT_DETECTION_MAPPING_NAMES)
MODEL_FOR_ZERO_SHOT_OBJECT_DETECTION_MAPPING = _LazyAutoMapping(
    CONFIG_MAPPING_NAMES, MODEL_FOR_ZERO_SHOT_OBJECT_DETECTION_MAPPING_NAMES
)
MODEL_FOR_DEPTH_ESTIMATION_MAPPING = _LazyAutoMapping(CONFIG_MAPPING_NAMES, MODEL_FOR_DEPTH_ESTIMATION_MAPPING_NAMES)
MODEL_FOR_SEQ_TO_SEQ_CAUSAL_LM_MAPPING = _LazyAutoMapping(
    CONFIG_MAPPING_NAMES, MODEL_FOR_SEQ_TO_SEQ_CAUSAL_LM_MAPPING_NAMES
)
MODEL_FOR_SEQUENCE_CLASSIFICATION_MAPPING = _LazyAutoMapping(
    CONFIG_MAPPING_NAMES, MODEL_FOR_SEQUENCE_CLASSIFICATION_MAPPING_NAMES
)
MODEL_FOR_QUESTION_ANSWERING_MAPPING = _LazyAutoMapping(
    CONFIG_MAPPING_NAMES, MODEL_FOR_QUESTION_ANSWERING_MAPPING_NAMES
)
MODEL_FOR_TABLE_QUESTION_ANSWERING_MAPPING = _LazyAutoMapping(
    CONFIG_MAPPING_NAMES, MODEL_FOR_TABLE_QUESTION_ANSWERING_MAPPING_NAMES
)
MODEL_FOR_TOKEN_CLASSIFICATION_MAPPING = _LazyAutoMapping(
    CONFIG_MAPPING_NAMES, MODEL_FOR_TOKEN_CLASSIFICATION_MAPPING_NAMES
)
MODEL_FOR_MULTIPLE_CHOICE_MAPPING = _LazyAutoMapping(CONFIG_MAPPING_NAMES, MODEL_FOR_MULTIPLE_CHOICE_MAPPING_NAMES)
MODEL_FOR_NEXT_SENTENCE_PREDICTION_MAPPING = _LazyAutoMapping(
    CONFIG_MAPPING_NAMES, MODEL_FOR_NEXT_SENTENCE_PREDICTION_MAPPING_NAMES
)
MODEL_FOR_AUDIO_CLASSIFICATION_MAPPING = _LazyAutoMapping(
    CONFIG_MAPPING_NAMES, MODEL_FOR_AUDIO_CLASSIFICATION_MAPPING_NAMES
)
MODEL_FOR_CTC_MAPPING = _LazyAutoMapping(CONFIG_MAPPING_NAMES, MODEL_FOR_CTC_MAPPING_NAMES)
MODEL_FOR_SPEECH_SEQ_2_SEQ_MAPPING = _LazyAutoMapping(CONFIG_MAPPING_NAMES, MODEL_FOR_SPEECH_SEQ_2_SEQ_MAPPING_NAMES)
MODEL_FOR_AUDIO_FRAME_CLASSIFICATION_MAPPING = _LazyAutoMapping(
    CONFIG_MAPPING_NAMES, MODEL_FOR_AUDIO_FRAME_CLASSIFICATION_MAPPING_NAMES
)
MODEL_FOR_AUDIO_XVECTOR_MAPPING = _LazyAutoMapping(CONFIG_MAPPING_NAMES, MODEL_FOR_AUDIO_XVECTOR_MAPPING_NAMES)

MODEL_FOR_TEXT_TO_SPECTROGRAM_MAPPING = _LazyAutoMapping(
    CONFIG_MAPPING_NAMES, MODEL_FOR_TEXT_TO_SPECTROGRAM_MAPPING_NAMES
)

MODEL_FOR_TEXT_TO_WAVEFORM_MAPPING = _LazyAutoMapping(CONFIG_MAPPING_NAMES, MODEL_FOR_TEXT_TO_WAVEFORM_MAPPING_NAMES)

MODEL_FOR_BACKBONE_MAPPING = _LazyAutoMapping(CONFIG_MAPPING_NAMES, MODEL_FOR_BACKBONE_MAPPING_NAMES)

MODEL_FOR_MASK_GENERATION_MAPPING = _LazyAutoMapping(CONFIG_MAPPING_NAMES, MODEL_FOR_MASK_GENERATION_MAPPING_NAMES)

MODEL_FOR_KEYPOINT_DETECTION_MAPPING = _LazyAutoMapping(
    CONFIG_MAPPING_NAMES, MODEL_FOR_KEYPOINT_DETECTION_MAPPING_NAMES
)

MODEL_FOR_TEXT_ENCODING_MAPPING = _LazyAutoMapping(CONFIG_MAPPING_NAMES, MODEL_FOR_TEXT_ENCODING_MAPPING_NAMES)

MODEL_FOR_TIME_SERIES_CLASSIFICATION_MAPPING = _LazyAutoMapping(
    CONFIG_MAPPING_NAMES, MODEL_FOR_TIME_SERIES_CLASSIFICATION_MAPPING_NAMES
)

MODEL_FOR_TIME_SERIES_REGRESSION_MAPPING = _LazyAutoMapping(
    CONFIG_MAPPING_NAMES, MODEL_FOR_TIME_SERIES_REGRESSION_MAPPING_NAMES
)

MODEL_FOR_IMAGE_TO_IMAGE_MAPPING = _LazyAutoMapping(CONFIG_MAPPING_NAMES, MODEL_FOR_IMAGE_TO_IMAGE_MAPPING_NAMES)


class AutoModelForMaskGeneration(_BaseAutoModelClass):
    _model_mapping = MODEL_FOR_MASK_GENERATION_MAPPING


class AutoModelForKeypointDetection(_BaseAutoModelClass):
    _model_mapping = MODEL_FOR_KEYPOINT_DETECTION_MAPPING


class AutoModelForTextEncoding(_BaseAutoModelClass):
    _model_mapping = MODEL_FOR_TEXT_ENCODING_MAPPING


class AutoModelForImageToImage(_BaseAutoModelClass):
    _model_mapping = MODEL_FOR_IMAGE_TO_IMAGE_MAPPING


class AutoModel(_BaseAutoModelClass):
    _model_mapping = MODEL_MAPPING


AutoModel = auto_class_update(AutoModel)


class AutoModelForPreTraining(_BaseAutoModelClass):
    _model_mapping = MODEL_FOR_PRETRAINING_MAPPING


AutoModelForPreTraining = auto_class_update(AutoModelForPreTraining, head_doc="pretraining")


# Private on purpose, the public class will add the deprecation warnings.
class _AutoModelWithLMHead(_BaseAutoModelClass):
    _model_mapping = MODEL_WITH_LM_HEAD_MAPPING


_AutoModelWithLMHead = auto_class_update(_AutoModelWithLMHead, head_doc="language modeling")


class AutoModelForCausalLM(_BaseAutoModelClass):
    _model_mapping = MODEL_FOR_CAUSAL_LM_MAPPING


AutoModelForCausalLM = auto_class_update(AutoModelForCausalLM, head_doc="causal language modeling")


class AutoModelForMaskedLM(_BaseAutoModelClass):
    _model_mapping = MODEL_FOR_MASKED_LM_MAPPING


AutoModelForMaskedLM = auto_class_update(AutoModelForMaskedLM, head_doc="masked language modeling")


class AutoModelForSeq2SeqLM(_BaseAutoModelClass):
    _model_mapping = MODEL_FOR_SEQ_TO_SEQ_CAUSAL_LM_MAPPING


AutoModelForSeq2SeqLM = auto_class_update(
    AutoModelForSeq2SeqLM,
    head_doc="sequence-to-sequence language modeling",
    checkpoint_for_example="google-t5/t5-base",
)


class AutoModelForSequenceClassification(_BaseAutoModelClass):
    _model_mapping = MODEL_FOR_SEQUENCE_CLASSIFICATION_MAPPING


AutoModelForSequenceClassification = auto_class_update(
    AutoModelForSequenceClassification, head_doc="sequence classification"
)


class AutoModelForQuestionAnswering(_BaseAutoModelClass):
    _model_mapping = MODEL_FOR_QUESTION_ANSWERING_MAPPING


AutoModelForQuestionAnswering = auto_class_update(AutoModelForQuestionAnswering, head_doc="question answering")


class AutoModelForTableQuestionAnswering(_BaseAutoModelClass):
    _model_mapping = MODEL_FOR_TABLE_QUESTION_ANSWERING_MAPPING


AutoModelForTableQuestionAnswering = auto_class_update(
    AutoModelForTableQuestionAnswering,
    head_doc="table question answering",
    checkpoint_for_example="google/tapas-base-finetuned-wtq",
)


class AutoModelForVisualQuestionAnswering(_BaseAutoModelClass):
    _model_mapping = MODEL_FOR_VISUAL_QUESTION_ANSWERING_MAPPING


AutoModelForVisualQuestionAnswering = auto_class_update(
    AutoModelForVisualQuestionAnswering,
    head_doc="visual question answering",
    checkpoint_for_example="dandelin/vilt-b32-finetuned-vqa",
)


class AutoModelForDocumentQuestionAnswering(_BaseAutoModelClass):
    _model_mapping = MODEL_FOR_DOCUMENT_QUESTION_ANSWERING_MAPPING


AutoModelForDocumentQuestionAnswering = auto_class_update(
    AutoModelForDocumentQuestionAnswering,
    head_doc="document question answering",
    checkpoint_for_example='impira/layoutlm-document-qa", revision="52e01b3',
)


class AutoModelForTokenClassification(_BaseAutoModelClass):
    _model_mapping = MODEL_FOR_TOKEN_CLASSIFICATION_MAPPING


AutoModelForTokenClassification = auto_class_update(AutoModelForTokenClassification, head_doc="token classification")


class AutoModelForMultipleChoice(_BaseAutoModelClass):
    _model_mapping = MODEL_FOR_MULTIPLE_CHOICE_MAPPING


AutoModelForMultipleChoice = auto_class_update(AutoModelForMultipleChoice, head_doc="multiple choice")


class AutoModelForNextSentencePrediction(_BaseAutoModelClass):
    _model_mapping = MODEL_FOR_NEXT_SENTENCE_PREDICTION_MAPPING


AutoModelForNextSentencePrediction = auto_class_update(
    AutoModelForNextSentencePrediction, head_doc="next sentence prediction"
)


class AutoModelForImageClassification(_BaseAutoModelClass):
    _model_mapping = MODEL_FOR_IMAGE_CLASSIFICATION_MAPPING


AutoModelForImageClassification = auto_class_update(AutoModelForImageClassification, head_doc="image classification")


class AutoModelForZeroShotImageClassification(_BaseAutoModelClass):
    _model_mapping = MODEL_FOR_ZERO_SHOT_IMAGE_CLASSIFICATION_MAPPING


AutoModelForZeroShotImageClassification = auto_class_update(
    AutoModelForZeroShotImageClassification, head_doc="zero-shot image classification"
)


class AutoModelForImageSegmentation(_BaseAutoModelClass):
    _model_mapping = MODEL_FOR_IMAGE_SEGMENTATION_MAPPING


AutoModelForImageSegmentation = auto_class_update(AutoModelForImageSegmentation, head_doc="image segmentation")


class AutoModelForSemanticSegmentation(_BaseAutoModelClass):
    _model_mapping = MODEL_FOR_SEMANTIC_SEGMENTATION_MAPPING


AutoModelForSemanticSegmentation = auto_class_update(AutoModelForSemanticSegmentation, head_doc="semantic segmentation")


class AutoModelForUniversalSegmentation(_BaseAutoModelClass):
    _model_mapping = MODEL_FOR_UNIVERSAL_SEGMENTATION_MAPPING


AutoModelForUniversalSegmentation = auto_class_update(
    AutoModelForUniversalSegmentation, head_doc="universal image segmentation"
)


class AutoModelForInstanceSegmentation(_BaseAutoModelClass):
    _model_mapping = MODEL_FOR_INSTANCE_SEGMENTATION_MAPPING


AutoModelForInstanceSegmentation = auto_class_update(AutoModelForInstanceSegmentation, head_doc="instance segmentation")


class AutoModelForObjectDetection(_BaseAutoModelClass):
    _model_mapping = MODEL_FOR_OBJECT_DETECTION_MAPPING


AutoModelForObjectDetection = auto_class_update(AutoModelForObjectDetection, head_doc="object detection")


class AutoModelForZeroShotObjectDetection(_BaseAutoModelClass):
    _model_mapping = MODEL_FOR_ZERO_SHOT_OBJECT_DETECTION_MAPPING


AutoModelForZeroShotObjectDetection = auto_class_update(
    AutoModelForZeroShotObjectDetection, head_doc="zero-shot object detection"
)


class AutoModelForDepthEstimation(_BaseAutoModelClass):
    _model_mapping = MODEL_FOR_DEPTH_ESTIMATION_MAPPING


AutoModelForDepthEstimation = auto_class_update(AutoModelForDepthEstimation, head_doc="depth estimation")


class AutoModelForVideoClassification(_BaseAutoModelClass):
    _model_mapping = MODEL_FOR_VIDEO_CLASSIFICATION_MAPPING


AutoModelForVideoClassification = auto_class_update(AutoModelForVideoClassification, head_doc="video classification")


class AutoModelForVision2Seq(_BaseAutoModelClass):
    _model_mapping = MODEL_FOR_VISION_2_SEQ_MAPPING


AutoModelForVision2Seq = auto_class_update(AutoModelForVision2Seq, head_doc="vision-to-text modeling")


class AutoModelForImageTextToText(_BaseAutoModelClass):
    _model_mapping = MODEL_FOR_IMAGE_TEXT_TO_TEXT_MAPPING


AutoModelForImageTextToText = auto_class_update(AutoModelForImageTextToText, head_doc="image-text-to-text modeling")


class AutoModelForAudioClassification(_BaseAutoModelClass):
    _model_mapping = MODEL_FOR_AUDIO_CLASSIFICATION_MAPPING


AutoModelForAudioClassification = auto_class_update(AutoModelForAudioClassification, head_doc="audio classification")


class AutoModelForCTC(_BaseAutoModelClass):
    _model_mapping = MODEL_FOR_CTC_MAPPING


AutoModelForCTC = auto_class_update(AutoModelForCTC, head_doc="connectionist temporal classification")


class AutoModelForSpeechSeq2Seq(_BaseAutoModelClass):
    _model_mapping = MODEL_FOR_SPEECH_SEQ_2_SEQ_MAPPING


AutoModelForSpeechSeq2Seq = auto_class_update(
    AutoModelForSpeechSeq2Seq, head_doc="sequence-to-sequence speech-to-text modeling"
)


class AutoModelForAudioFrameClassification(_BaseAutoModelClass):
    _model_mapping = MODEL_FOR_AUDIO_FRAME_CLASSIFICATION_MAPPING


AutoModelForAudioFrameClassification = auto_class_update(
    AutoModelForAudioFrameClassification, head_doc="audio frame (token) classification"
)


class AutoModelForAudioXVector(_BaseAutoModelClass):
    _model_mapping = MODEL_FOR_AUDIO_XVECTOR_MAPPING


class AutoModelForTextToSpectrogram(_BaseAutoModelClass):
    _model_mapping = MODEL_FOR_TEXT_TO_SPECTROGRAM_MAPPING


class AutoModelForTextToWaveform(_BaseAutoModelClass):
    _model_mapping = MODEL_FOR_TEXT_TO_WAVEFORM_MAPPING


class AutoBackbone(_BaseAutoBackboneClass):
    _model_mapping = MODEL_FOR_BACKBONE_MAPPING


AutoModelForAudioXVector = auto_class_update(AutoModelForAudioXVector, head_doc="audio retrieval via x-vector")


class AutoModelForMaskedImageModeling(_BaseAutoModelClass):
    _model_mapping = MODEL_FOR_MASKED_IMAGE_MODELING_MAPPING


AutoModelForMaskedImageModeling = auto_class_update(AutoModelForMaskedImageModeling, head_doc="masked image modeling")


class AutoModelWithLMHead(_AutoModelWithLMHead):
    @classmethod
    def from_config(cls, config):
        warnings.warn(
            "The class `AutoModelWithLMHead` is deprecated and will be removed in a future version. Please use "
            "`AutoModelForCausalLM` for causal language models, `AutoModelForMaskedLM` for masked language models and "
            "`AutoModelForSeq2SeqLM` for encoder-decoder models.",
            FutureWarning,
        )
        return super().from_config(config)

    @classmethod
    def from_pretrained(cls, pretrained_model_name_or_path, *model_args, **kwargs):
        warnings.warn(
            "The class `AutoModelWithLMHead` is deprecated and will be removed in a future version. Please use "
            "`AutoModelForCausalLM` for causal language models, `AutoModelForMaskedLM` for masked language models and "
            "`AutoModelForSeq2SeqLM` for encoder-decoder models.",
            FutureWarning,
        )
        return super().from_pretrained(pretrained_model_name_or_path, *model_args, **kwargs)<|MERGE_RESOLUTION|>--- conflicted
+++ resolved
@@ -343,11 +343,8 @@
         ("mobilebert", "MobileBertForSequenceClassification"),
         ("mt5", "MT5ForSequenceClassification"),
         ("megatron-bert", "MegatronBertForSequenceClassification"),
-<<<<<<< HEAD
         ("markuplm", "MarkupLMForSequenceClassification"),
-=======
         ("mistral", "MistralForSequenceClassification"),
->>>>>>> 5a76add2
         ("mixtral", "MixtralForSequenceClassification"),
         ("mpt", "MptForSequenceClassification"),
         ("phi", "PhiForSequenceClassification"),
@@ -372,11 +369,8 @@
         ("llama", "LlamaForQuestionAnswering"),
         ("mobilebert", "MobileBertForQuestionAnswering"),
         ("megatron-bert", "MegatronBertForQuestionAnswering"),
-<<<<<<< HEAD
         ("markuplm", "MarkupLMForQuestionAnswering"),
-=======
         ("mistral", "MistralForQuestionAnswering"),
->>>>>>> 5a76add2
         ("qwen2", "Qwen2ForQuestionAnswering"),
         ("rembert", "RemBertForQuestionAnswering"),
         ("t5", "T5ForQuestionAnswering"),
@@ -412,11 +406,8 @@
         ("persimmon", "PersimmonForTokenClassification"),
         ("megatron-bert", "MegatronBertForTokenClassification"),
         ("mixtral", "MixtralForTokenClassification"),
-<<<<<<< HEAD
         ("markuplm", "MarkupLMForTokenClassification"),
-=======
         ("mpt", "MptForTokenClassification"),
->>>>>>> 5a76add2
         ("phi", "PhiForTokenClassification"),
         ("phi3", "Phi3ForTokenClassification"),
         ("qwen2", "Qwen2ForTokenClassification"),
