# coding=utf-8
# Copyright 2018 The HuggingFace Inc. team.
#
# Licensed under the Apache License, Version 2.0 (the "License");
# you may not use this file except in compliance with the License.
# You may obtain a copy of the License at
#
#     http://www.apache.org/licenses/LICENSE-2.0
#
# Unless required by applicable law or agreed to in writing, software
# distributed under the License is distributed on an "AS IS" BASIS,
# WITHOUT WARRANTIES OR CONDITIONS OF ANY KIND, either express or implied.
# See the License for the specific language governing permissions and
# limitations under the License.
"""Auto Model class."""

import warnings
from collections import OrderedDict

from transformers.utils import logging

from .auto_factory import _BaseAutoBackboneClass, _BaseAutoModelClass, _LazyAutoMapping, auto_class_update
from .configuration_auto import CONFIG_MAPPING_NAMES

logger = logging.get_logger(__name__)

MODEL_MAPPING_NAMES = OrderedDict(
    [
        # Base model mapping
        ("albert", "AlbertModel"),
        ("bert", "BertModel"),
        ("bart", "BartModel"),
        ("bit", "BitModel"),
        ("blip-2", "Blip2Model"),
        ("chameleon", "ChameleonModel"),
        ("clap", "ClapModel"),
        ("clip", "CLIPModel"),
        ("clip_text_model", "CLIPTextModel"),
        ("clip_vision_model", "CLIPVisionModel"),
        ("deberta-v2", "DebertaV2Model"),
        ("dpt", "DPTModel"),
        ("gemma", "GemmaModel"),
        ("gemma2", "Gemma2Model"),
        ("glm", "GlmModel"),
        ("glpn", "GLPNModel"),
        ("gpt2", "GPT2Model"),
<<<<<<< HEAD
        ("recurrent_gemma", "RecurrentGemmaModel"),
=======
        ("qwen2_audio_encoder", "Qwen2AudioEncoder"),
        ("gemma3_text", "Gemma3TextModel"),
        ("siglip", "SiglipModel"),
        ("hiera", "HieraModel"),
        ("ijepa", "IJepaModel"),
        ("imagegpt", "ImageGPTModel"),
        ("levit", "LevitModel"),
>>>>>>> 1a419582
        ("llama", "LlamaModel"),
        ("mobilebert", "MobileBertModel"),
        ("mt5", "MT5Model"),
        ("mixtral", "MixtralModel"),
        ("phi3", "Phi3Model"),
        ("qwen2", "Qwen2Model"),
        ("qwen2_5_vl", "Qwen2_5_VLModel"),
        ("qwen2_audio_encoder", "Qwen2AudioEncoder"),
        ("qwen2_vl", "Qwen2VLModel"),
        ("qwen3", "Qwen3Model"),
        ("siglip", "SiglipModel"),
        ("siglip_vision_model", "SiglipVisionModel"),
        ("speecht5", "SpeechT5Model"),
        ("t5", "T5Model"),
        ("umt5", "UMT5Model"),
        ("wav2vec2", "Wav2Vec2Model"),
        ("whisper", "WhisperModel"),
        ("xlm-roberta", "XLMRobertaModel"),
    ]
)

MODEL_FOR_PRETRAINING_MAPPING_NAMES = OrderedDict(
    [
        # Model for pre-training mapping
        ("albert", "AlbertForPreTraining"),
        ("bart", "BartForConditionalGeneration"),
        ("bert", "BertForPreTraining"),
        ("gpt2", "GPT2LMHeadModel"),
        ("gemma3", "Gemma3ForConditionalGeneration"),
        ("hiera", "HieraForPreTraining"),
        ("llava", "LlavaForConditionalGeneration"),
        ("mobilebert", "MobileBertForPreTraining"),
        ("qwen2_audio", "Qwen2AudioForConditionalGeneration"),
        ("t5", "T5ForConditionalGeneration"),
        ("wav2vec2", "Wav2Vec2ForPreTraining"),
        ("xlm-roberta", "XLMRobertaForMaskedLM"),
        ("xlm-roberta-xl", "XLMRobertaXLForMaskedLM"),
    ]
)

MODEL_WITH_LM_HEAD_MAPPING_NAMES = OrderedDict(
    [
        # Model with LM heads mapping
        ("albert", "AlbertForMaskedLM"),
        ("bart", "BartForConditionalGeneration"),
        ("bert", "BertForMaskedLM"),
        ("deberta-v2", "DebertaV2ForMaskedLM"),
        ("gpt2", "GPT2LMHeadModel"),
        ("mobilebert", "MobileBertForMaskedLM"),
        ("t5", "T5ForConditionalGeneration"),
        ("wav2vec2", "Wav2Vec2ForMaskedLM"),
        ("whisper", "WhisperForConditionalGeneration"),
        ("xlm-roberta", "XLMRobertaForMaskedLM"),
        ("xlm-roberta-xl", "XLMRobertaXLForMaskedLM"),
    ]
)

MODEL_FOR_CAUSAL_LM_MAPPING_NAMES = OrderedDict(
    [
        # Model for Causal LM mapping
        ("bart", "BartForCausalLM"),
        ("bert", "BertLMHeadModel"),
        ("bert-generation", "BertGenerationDecoder"),
        ("gemma", "GemmaForCausalLM"),
        ("gemma2", "Gemma2ForCausalLM"),
        ("gemma3", "Gemma3ForCausalLM"),
        ("gemma3_text", "Gemma3ForCausalLM"),
        ("glm", "GlmForCausalLM"),
        ("gpt2", "GPT2LMHeadModel"),
        ("llama", "LlamaForCausalLM"),
        ("phi3", "Phi3ForCausalLM"),
        ("mixtral", "MixtralForCausalLM"),
        ("qwen2", "Qwen2ForCausalLM"),
<<<<<<< HEAD
        ("recurrent_gemma", "RecurrentGemmaForCausalLM"),
=======
        ("qwen3", "Qwen3ForCausalLM"),
        ("whisper", "WhisperForCausalLM"),
>>>>>>> 1a419582
        ("xlm-roberta", "XLMRobertaForCausalLM"),
        ("xlm-roberta-xl", "XLMRobertaXLForCausalLM"),
    ]
)

MODEL_FOR_IMAGE_MAPPING_NAMES = OrderedDict(
    [
        # Model for Image mapping
        ("bit", "BitModel"),
        ("siglip_vision_model", "SiglipVisionModel"),
        ("dpt", "DPTModel"),
        ("glpn", "GLPNModel"),
        ("hiera", "HieraModel"),
        ("ijepa", "IJepaModel"),
        ("imagegpt", "ImageGPTModel"),
        ("levit", "LevitModel"),
    ]
)

MODEL_FOR_MASKED_IMAGE_MODELING_MAPPING_NAMES = OrderedDict()


MODEL_FOR_CAUSAL_IMAGE_MODELING_MAPPING_NAMES = OrderedDict(
    [
        ("imagegpt", "ImageGPTForCausalImageModeling"),
    ]
)

MODEL_FOR_IMAGE_CLASSIFICATION_MAPPING_NAMES = OrderedDict(
    [
        # Model for Image Classification mapping
        ("bit", "BitForImageClassification"),
        ("clip", "CLIPForImageClassification"),
        ("hiera", "HieraForImageClassification"),
        ("ijepa", "IJepaForImageClassification"),
        ("imagegpt", "ImageGPTForImageClassification"),
        (
            "levit",
            ("LevitForImageClassification", "LevitForImageClassificationWithTeacher"),
        ),
        ("siglip", "SiglipForImageClassification"),
    ]
)

MODEL_FOR_IMAGE_SEGMENTATION_MAPPING_NAMES = OrderedDict()

MODEL_FOR_SEMANTIC_SEGMENTATION_MAPPING_NAMES = OrderedDict()

MODEL_FOR_INSTANCE_SEGMENTATION_MAPPING_NAMES = OrderedDict()

MODEL_FOR_UNIVERSAL_SEGMENTATION_MAPPING_NAMES = OrderedDict()

MODEL_FOR_VIDEO_CLASSIFICATION_MAPPING_NAMES = OrderedDict()

MODEL_FOR_VISION_2_SEQ_MAPPING_NAMES = OrderedDict(
    [
        ("blip", "BlipForConditionalGeneration"),
        ("blip-2", "Blip2ForConditionalGeneration"),
        ("chameleon", "ChameleonForConditionalGeneration"),
        ("llava", "LlavaForConditionalGeneration"),
        ("qwen2_5_vl", "Qwen2_5_VLForConditionalGeneration"),
        ("qwen2_vl", "Qwen2VLForConditionalGeneration"),
    ]
)

MODEL_FOR_IMAGE_TEXT_TO_TEXT_MAPPING_NAMES = OrderedDict(
    [
        ("blip", "BlipForConditionalGeneration"),
        ("blip-2", "Blip2ForConditionalGeneration"),
        ("gemma3", "Gemma3ForConditionalGeneration"),
        ("chameleon", "ChameleonForConditionalGeneration"),
        ("llava", "LlavaForConditionalGeneration"),
        ("qwen2_5_vl", "Qwen2_5_VLForConditionalGeneration"),
        ("qwen2_vl", "Qwen2VLForConditionalGeneration"),
    ]
)

MODEL_FOR_MASKED_LM_MAPPING_NAMES = OrderedDict(
    [
        # Model for Masked LM mapping
        ("albert", "AlbertForMaskedLM"),
        ("bart", "BartForConditionalGeneration"),
        ("bert", "BertForMaskedLM"),
        ("deberta-v2", "DebertaV2ForMaskedLM"),
        ("mobilebert", "MobileBertForMaskedLM"),
        ("wav2vec2", "Wav2Vec2ForMaskedLM"),
        ("xlm-roberta", "XLMRobertaForMaskedLM"),
        ("xlm-roberta-xl", "XLMRobertaXLForMaskedLM"),
    ]
)

MODEL_FOR_OBJECT_DETECTION_MAPPING_NAMES = OrderedDict(
    [
        # Model for Object Detection mapping
        ("conditional_detr", "ConditionalDetrForObjectDetection"),
        ("deformable_detr", "DeformableDetrForObjectDetection"),
        ("deta", "DetaForObjectDetection"),
        ("detr", "DetrForObjectDetection"),
        ("rt_detr", "RTDetrForObjectDetection"),
        ("table-transformer", "TableTransformerForObjectDetection"),
        ("yolos", "YolosForObjectDetection"),
    ]
)

MODEL_FOR_ZERO_SHOT_OBJECT_DETECTION_MAPPING_NAMES = OrderedDict(
    [
        # Model for Zero Shot Object Detection mapping
        ("grounding-dino", "GroundingDinoForObjectDetection"),
        ("omdet-turbo", "OmDetTurboForObjectDetection"),
        ("owlv2", "Owlv2ForObjectDetection"),
        ("owlvit", "OwlViTForObjectDetection"),
    ]
)

MODEL_FOR_DEPTH_ESTIMATION_MAPPING_NAMES = OrderedDict(
    [
        # Model for depth estimation mapping
        ("depth_anything", "DepthAnythingForDepthEstimation"),
        ("dpt", "DPTForDepthEstimation"),
        ("glpn", "GLPNForDepthEstimation"),
        ("zoedepth", "ZoeDepthForDepthEstimation"),
    ]
)
MODEL_FOR_SEQ_TO_SEQ_CAUSAL_LM_MAPPING_NAMES = OrderedDict(
    [
        # Model for Seq2Seq Causal LM mapping
        ("bart", "BartForConditionalGeneration"),
        ("mt5", "MT5ForConditionalGeneration"),
        ("qwen2_audio", "Qwen2AudioForConditionalGeneration"),
        ("t5", "T5ForConditionalGeneration"),
        ("umt5", "UMT5ForConditionalGeneration"),
    ]
)

MODEL_FOR_SPEECH_SEQ_2_SEQ_MAPPING_NAMES = OrderedDict(
    [
        ("speecht5", "SpeechT5ForSpeechToText"),
        ("whisper", "WhisperForConditionalGeneration"),
    ]
)

MODEL_FOR_SEQUENCE_CLASSIFICATION_MAPPING_NAMES = OrderedDict(
    [
        # Model for Sequence Classification mapping
        ("albert", "AlbertForSequenceClassification"),
        ("bart", "BartForSequenceClassification"),
        ("bert", "BertForSequenceClassification"),
        ("deberta-v2", "DebertaV2ForSequenceClassification"),
        ("gemma", "GemmaForSequenceClassification"),
        ("gemma2", "Gemma2ForSequenceClassification"),
        ("glm", "GlmForSequenceClassification"),
        ("llama", "LlamaForSequenceClassification"),
        ("mobilebert", "MobileBertForSequenceClassification"),
        ("mt5", "MT5ForSequenceClassification"),
        ("mixtral", "MixtralForSequenceClassification"),
        ("phi3", "Phi3ForSequenceClassification"),
        ("qwen2", "Qwen2ForSequenceClassification"),
        ("qwen3", "Qwen3ForSequenceClassification"),
        ("t5", "T5ForSequenceClassification"),
        ("umt5", "UMT5ForSequenceClassification"),
    ]
)

MODEL_FOR_QUESTION_ANSWERING_MAPPING_NAMES = OrderedDict(
    [
        # Model for Question Answering mapping
        ("albert", "AlbertForQuestionAnswering"),
        ("bart", "BartForQuestionAnswering"),
        ("bert", "BertForQuestionAnswering"),
        ("deberta-v2", "DebertaV2ForQuestionAnswering"),
        ("llama", "LlamaForQuestionAnswering"),
        ("mobilebert", "MobileBertForQuestionAnswering"),
        ("qwen2", "Qwen2ForQuestionAnswering"),
        ("qwen3", "Qwen3ForQuestionAnswering"),
        ("t5", "T5ForQuestionAnswering"),
        ("mixtral", "MixtralForQuestionAnswering"),
        ("umt5", "UMT5ForQuestionAnswering"),
        ("xlm-roberta", "XLMRobertaForQuestionAnswering"),
    ]
)

MODEL_FOR_TABLE_QUESTION_ANSWERING_MAPPING_NAMES = OrderedDict()

MODEL_FOR_VISUAL_QUESTION_ANSWERING_MAPPING_NAMES = OrderedDict()

MODEL_FOR_DOCUMENT_QUESTION_ANSWERING_MAPPING_NAMES = OrderedDict()

MODEL_FOR_TOKEN_CLASSIFICATION_MAPPING_NAMES = OrderedDict(
    [
        # Model for Token Classification mapping
        ("albert", "AlbertForTokenClassification"),
        ("bert", "BertForTokenClassification"),
        ("deberta-v2", "DebertaV2ForTokenClassification"),
        ("glm", "GlmForTokenClassification"),
        ("mobilebert", "MobileBertForTokenClassification"),
        ("mt5", "MT5ForTokenClassification"),
        ("mixtral", "MixtralForTokenClassification"),
        ("phi3", "Phi3ForTokenClassification"),
        ("qwen2", "Qwen2ForTokenClassification"),
        ("qwen3", "Qwen3ForTokenClassification"),
        ("t5", "T5ForTokenClassification"),
        ("umt5", "UMT5ForTokenClassification"),
        ("xlm-roberta", "XLMRobertaForTokenClassification"),
    ]
)

MODEL_FOR_MULTIPLE_CHOICE_MAPPING_NAMES = OrderedDict(
    [
        # Model for Multiple Choice mapping
        ("albert", "AlbertForMultipleChoice"),
        ("bert", "BertForMultipleChoice"),
        ("deberta-v2", "DebertaV2ForMultipleChoice"),
        ("mobilebert", "MobileBertForMultipleChoice"),
        ("xlm-roberta", "XLMRobertaForMultipleChoice"),
    ]
)

MODEL_FOR_NEXT_SENTENCE_PREDICTION_MAPPING_NAMES = OrderedDict(
    [
        ("bert", "BertForNextSentencePrediction"),
        ("mobilebert", "MobileBertForNextSentencePrediction"),
    ]
)

MODEL_FOR_AUDIO_CLASSIFICATION_MAPPING_NAMES = OrderedDict(
    [
        ("wav2vec2", "Wav2Vec2ForSequenceClassification"),
        ("whisper", "WhisperForAudioClassification"),
    ]
)

MODEL_FOR_CTC_MAPPING_NAMES = OrderedDict(
    [
        ("wav2vec2", "Wav2Vec2ForCTC"),
    ]
)

MODEL_FOR_AUDIO_FRAME_CLASSIFICATION_MAPPING_NAMES = OrderedDict(
    [
        ("wav2vec2", "Wav2Vec2ForAudioFrameClassification"),
    ]
)

MODEL_FOR_AUDIO_XVECTOR_MAPPING_NAMES = OrderedDict(
    [
        ("wav2vec2", "Wav2Vec2ForXVector"),
    ]
)

MODEL_FOR_TEXT_TO_SPECTROGRAM_MAPPING_NAMES = OrderedDict(
    [
        ("siglip", "SiglipModel"),
        ("speecht5", "SpeechT5ForTextToSpeech"),
    ]
)

MODEL_FOR_TEXT_TO_WAVEFORM_MAPPING_NAMES = OrderedDict()

MODEL_FOR_ZERO_SHOT_IMAGE_CLASSIFICATION_MAPPING_NAMES = OrderedDict(
    [
        ("siglip", "SiglipModel"),
    ]
)

MODEL_FOR_BACKBONE_MAPPING_NAMES = OrderedDict(
    [
        ("hiera", "HieraBackbone"),
    ]
)

MODEL_FOR_MASK_GENERATION_MAPPING_NAMES = OrderedDict()


MODEL_FOR_KEYPOINT_DETECTION_MAPPING_NAMES = OrderedDict()


MODEL_FOR_TEXT_ENCODING_MAPPING_NAMES = OrderedDict(
    [
        ("albert", "AlbertModel"),
        ("bert", "BertModel"),
        ("deberta-v2", "DebertaV2Model"),
        ("mobilebert", "MobileBertModel"),
        ("mt5", "MT5EncoderModel"),
        ("t5", "T5EncoderModel"),
        ("umt5", "UMT5EncoderModel"),
        ("xlm-roberta", "XLMRobertaModel"),
    ]
)

MODEL_FOR_TIME_SERIES_CLASSIFICATION_MAPPING_NAMES = OrderedDict()

MODEL_FOR_TIME_SERIES_REGRESSION_MAPPING_NAMES = OrderedDict()

MODEL_FOR_IMAGE_TO_IMAGE_MAPPING_NAMES = OrderedDict()

MODEL_MAPPING = _LazyAutoMapping(CONFIG_MAPPING_NAMES, MODEL_MAPPING_NAMES)
MODEL_FOR_PRETRAINING_MAPPING = _LazyAutoMapping(CONFIG_MAPPING_NAMES, MODEL_FOR_PRETRAINING_MAPPING_NAMES)
MODEL_WITH_LM_HEAD_MAPPING = _LazyAutoMapping(CONFIG_MAPPING_NAMES, MODEL_WITH_LM_HEAD_MAPPING_NAMES)
MODEL_FOR_CAUSAL_LM_MAPPING = _LazyAutoMapping(CONFIG_MAPPING_NAMES, MODEL_FOR_CAUSAL_LM_MAPPING_NAMES)
MODEL_FOR_CAUSAL_IMAGE_MODELING_MAPPING = _LazyAutoMapping(
    CONFIG_MAPPING_NAMES, MODEL_FOR_CAUSAL_IMAGE_MODELING_MAPPING_NAMES
)
MODEL_FOR_IMAGE_CLASSIFICATION_MAPPING = _LazyAutoMapping(
    CONFIG_MAPPING_NAMES, MODEL_FOR_IMAGE_CLASSIFICATION_MAPPING_NAMES
)
MODEL_FOR_ZERO_SHOT_IMAGE_CLASSIFICATION_MAPPING = _LazyAutoMapping(
    CONFIG_MAPPING_NAMES, MODEL_FOR_ZERO_SHOT_IMAGE_CLASSIFICATION_MAPPING_NAMES
)
MODEL_FOR_IMAGE_SEGMENTATION_MAPPING = _LazyAutoMapping(
    CONFIG_MAPPING_NAMES, MODEL_FOR_IMAGE_SEGMENTATION_MAPPING_NAMES
)
MODEL_FOR_SEMANTIC_SEGMENTATION_MAPPING = _LazyAutoMapping(
    CONFIG_MAPPING_NAMES, MODEL_FOR_SEMANTIC_SEGMENTATION_MAPPING_NAMES
)
MODEL_FOR_INSTANCE_SEGMENTATION_MAPPING = _LazyAutoMapping(
    CONFIG_MAPPING_NAMES, MODEL_FOR_INSTANCE_SEGMENTATION_MAPPING_NAMES
)
MODEL_FOR_UNIVERSAL_SEGMENTATION_MAPPING = _LazyAutoMapping(
    CONFIG_MAPPING_NAMES, MODEL_FOR_UNIVERSAL_SEGMENTATION_MAPPING_NAMES
)
MODEL_FOR_VIDEO_CLASSIFICATION_MAPPING = _LazyAutoMapping(
    CONFIG_MAPPING_NAMES, MODEL_FOR_VIDEO_CLASSIFICATION_MAPPING_NAMES
)
MODEL_FOR_VISION_2_SEQ_MAPPING = _LazyAutoMapping(CONFIG_MAPPING_NAMES, MODEL_FOR_VISION_2_SEQ_MAPPING_NAMES)
MODEL_FOR_IMAGE_TEXT_TO_TEXT_MAPPING = _LazyAutoMapping(
    CONFIG_MAPPING_NAMES, MODEL_FOR_IMAGE_TEXT_TO_TEXT_MAPPING_NAMES
)
MODEL_FOR_VISUAL_QUESTION_ANSWERING_MAPPING = _LazyAutoMapping(
    CONFIG_MAPPING_NAMES, MODEL_FOR_VISUAL_QUESTION_ANSWERING_MAPPING_NAMES
)
MODEL_FOR_DOCUMENT_QUESTION_ANSWERING_MAPPING = _LazyAutoMapping(
    CONFIG_MAPPING_NAMES, MODEL_FOR_DOCUMENT_QUESTION_ANSWERING_MAPPING_NAMES
)
MODEL_FOR_MASKED_LM_MAPPING = _LazyAutoMapping(CONFIG_MAPPING_NAMES, MODEL_FOR_MASKED_LM_MAPPING_NAMES)
MODEL_FOR_IMAGE_MAPPING = _LazyAutoMapping(CONFIG_MAPPING_NAMES, MODEL_FOR_IMAGE_MAPPING_NAMES)
MODEL_FOR_MASKED_IMAGE_MODELING_MAPPING = _LazyAutoMapping(
    CONFIG_MAPPING_NAMES, MODEL_FOR_MASKED_IMAGE_MODELING_MAPPING_NAMES
)
MODEL_FOR_OBJECT_DETECTION_MAPPING = _LazyAutoMapping(CONFIG_MAPPING_NAMES, MODEL_FOR_OBJECT_DETECTION_MAPPING_NAMES)
MODEL_FOR_ZERO_SHOT_OBJECT_DETECTION_MAPPING = _LazyAutoMapping(
    CONFIG_MAPPING_NAMES, MODEL_FOR_ZERO_SHOT_OBJECT_DETECTION_MAPPING_NAMES
)
MODEL_FOR_DEPTH_ESTIMATION_MAPPING = _LazyAutoMapping(CONFIG_MAPPING_NAMES, MODEL_FOR_DEPTH_ESTIMATION_MAPPING_NAMES)
MODEL_FOR_SEQ_TO_SEQ_CAUSAL_LM_MAPPING = _LazyAutoMapping(
    CONFIG_MAPPING_NAMES, MODEL_FOR_SEQ_TO_SEQ_CAUSAL_LM_MAPPING_NAMES
)
MODEL_FOR_SEQUENCE_CLASSIFICATION_MAPPING = _LazyAutoMapping(
    CONFIG_MAPPING_NAMES, MODEL_FOR_SEQUENCE_CLASSIFICATION_MAPPING_NAMES
)
MODEL_FOR_QUESTION_ANSWERING_MAPPING = _LazyAutoMapping(
    CONFIG_MAPPING_NAMES, MODEL_FOR_QUESTION_ANSWERING_MAPPING_NAMES
)
MODEL_FOR_TABLE_QUESTION_ANSWERING_MAPPING = _LazyAutoMapping(
    CONFIG_MAPPING_NAMES, MODEL_FOR_TABLE_QUESTION_ANSWERING_MAPPING_NAMES
)
MODEL_FOR_TOKEN_CLASSIFICATION_MAPPING = _LazyAutoMapping(
    CONFIG_MAPPING_NAMES, MODEL_FOR_TOKEN_CLASSIFICATION_MAPPING_NAMES
)
MODEL_FOR_MULTIPLE_CHOICE_MAPPING = _LazyAutoMapping(CONFIG_MAPPING_NAMES, MODEL_FOR_MULTIPLE_CHOICE_MAPPING_NAMES)
MODEL_FOR_NEXT_SENTENCE_PREDICTION_MAPPING = _LazyAutoMapping(
    CONFIG_MAPPING_NAMES, MODEL_FOR_NEXT_SENTENCE_PREDICTION_MAPPING_NAMES
)
MODEL_FOR_AUDIO_CLASSIFICATION_MAPPING = _LazyAutoMapping(
    CONFIG_MAPPING_NAMES, MODEL_FOR_AUDIO_CLASSIFICATION_MAPPING_NAMES
)
MODEL_FOR_CTC_MAPPING = _LazyAutoMapping(CONFIG_MAPPING_NAMES, MODEL_FOR_CTC_MAPPING_NAMES)
MODEL_FOR_SPEECH_SEQ_2_SEQ_MAPPING = _LazyAutoMapping(CONFIG_MAPPING_NAMES, MODEL_FOR_SPEECH_SEQ_2_SEQ_MAPPING_NAMES)
MODEL_FOR_AUDIO_FRAME_CLASSIFICATION_MAPPING = _LazyAutoMapping(
    CONFIG_MAPPING_NAMES, MODEL_FOR_AUDIO_FRAME_CLASSIFICATION_MAPPING_NAMES
)
MODEL_FOR_AUDIO_XVECTOR_MAPPING = _LazyAutoMapping(CONFIG_MAPPING_NAMES, MODEL_FOR_AUDIO_XVECTOR_MAPPING_NAMES)

MODEL_FOR_TEXT_TO_SPECTROGRAM_MAPPING = _LazyAutoMapping(
    CONFIG_MAPPING_NAMES, MODEL_FOR_TEXT_TO_SPECTROGRAM_MAPPING_NAMES
)

MODEL_FOR_TEXT_TO_WAVEFORM_MAPPING = _LazyAutoMapping(CONFIG_MAPPING_NAMES, MODEL_FOR_TEXT_TO_WAVEFORM_MAPPING_NAMES)

MODEL_FOR_BACKBONE_MAPPING = _LazyAutoMapping(CONFIG_MAPPING_NAMES, MODEL_FOR_BACKBONE_MAPPING_NAMES)

MODEL_FOR_MASK_GENERATION_MAPPING = _LazyAutoMapping(CONFIG_MAPPING_NAMES, MODEL_FOR_MASK_GENERATION_MAPPING_NAMES)

MODEL_FOR_KEYPOINT_DETECTION_MAPPING = _LazyAutoMapping(
    CONFIG_MAPPING_NAMES, MODEL_FOR_KEYPOINT_DETECTION_MAPPING_NAMES
)

MODEL_FOR_TEXT_ENCODING_MAPPING = _LazyAutoMapping(CONFIG_MAPPING_NAMES, MODEL_FOR_TEXT_ENCODING_MAPPING_NAMES)

MODEL_FOR_TIME_SERIES_CLASSIFICATION_MAPPING = _LazyAutoMapping(
    CONFIG_MAPPING_NAMES, MODEL_FOR_TIME_SERIES_CLASSIFICATION_MAPPING_NAMES
)

MODEL_FOR_TIME_SERIES_REGRESSION_MAPPING = _LazyAutoMapping(
    CONFIG_MAPPING_NAMES, MODEL_FOR_TIME_SERIES_REGRESSION_MAPPING_NAMES
)

MODEL_FOR_IMAGE_TO_IMAGE_MAPPING = _LazyAutoMapping(CONFIG_MAPPING_NAMES, MODEL_FOR_IMAGE_TO_IMAGE_MAPPING_NAMES)


class AutoModelForMaskGeneration(_BaseAutoModelClass):
    _model_mapping = MODEL_FOR_MASK_GENERATION_MAPPING


class AutoModelForKeypointDetection(_BaseAutoModelClass):
    _model_mapping = MODEL_FOR_KEYPOINT_DETECTION_MAPPING


class AutoModelForTextEncoding(_BaseAutoModelClass):
    _model_mapping = MODEL_FOR_TEXT_ENCODING_MAPPING


class AutoModelForImageToImage(_BaseAutoModelClass):
    _model_mapping = MODEL_FOR_IMAGE_TO_IMAGE_MAPPING


class AutoModel(_BaseAutoModelClass):
    _model_mapping = MODEL_MAPPING


AutoModel = auto_class_update(AutoModel)


class AutoModelForPreTraining(_BaseAutoModelClass):
    _model_mapping = MODEL_FOR_PRETRAINING_MAPPING


AutoModelForPreTraining = auto_class_update(AutoModelForPreTraining, head_doc="pretraining")


# Private on purpose, the public class will add the deprecation warnings.
class _AutoModelWithLMHead(_BaseAutoModelClass):
    _model_mapping = MODEL_WITH_LM_HEAD_MAPPING


_AutoModelWithLMHead = auto_class_update(_AutoModelWithLMHead, head_doc="language modeling")


class AutoModelForCausalLM(_BaseAutoModelClass):
    _model_mapping = MODEL_FOR_CAUSAL_LM_MAPPING


AutoModelForCausalLM = auto_class_update(AutoModelForCausalLM, head_doc="causal language modeling")


class AutoModelForMaskedLM(_BaseAutoModelClass):
    _model_mapping = MODEL_FOR_MASKED_LM_MAPPING


AutoModelForMaskedLM = auto_class_update(AutoModelForMaskedLM, head_doc="masked language modeling")


class AutoModelForSeq2SeqLM(_BaseAutoModelClass):
    _model_mapping = MODEL_FOR_SEQ_TO_SEQ_CAUSAL_LM_MAPPING


AutoModelForSeq2SeqLM = auto_class_update(
    AutoModelForSeq2SeqLM,
    head_doc="sequence-to-sequence language modeling",
    checkpoint_for_example="google-t5/t5-base",
)


class AutoModelForSequenceClassification(_BaseAutoModelClass):
    _model_mapping = MODEL_FOR_SEQUENCE_CLASSIFICATION_MAPPING


AutoModelForSequenceClassification = auto_class_update(
    AutoModelForSequenceClassification, head_doc="sequence classification"
)


class AutoModelForQuestionAnswering(_BaseAutoModelClass):
    _model_mapping = MODEL_FOR_QUESTION_ANSWERING_MAPPING


AutoModelForQuestionAnswering = auto_class_update(AutoModelForQuestionAnswering, head_doc="question answering")


class AutoModelForTableQuestionAnswering(_BaseAutoModelClass):
    _model_mapping = MODEL_FOR_TABLE_QUESTION_ANSWERING_MAPPING


AutoModelForTableQuestionAnswering = auto_class_update(
    AutoModelForTableQuestionAnswering,
    head_doc="table question answering",
    checkpoint_for_example="google/tapas-base-finetuned-wtq",
)


class AutoModelForVisualQuestionAnswering(_BaseAutoModelClass):
    _model_mapping = MODEL_FOR_VISUAL_QUESTION_ANSWERING_MAPPING


AutoModelForVisualQuestionAnswering = auto_class_update(
    AutoModelForVisualQuestionAnswering,
    head_doc="visual question answering",
    checkpoint_for_example="dandelin/vilt-b32-finetuned-vqa",
)


class AutoModelForDocumentQuestionAnswering(_BaseAutoModelClass):
    _model_mapping = MODEL_FOR_DOCUMENT_QUESTION_ANSWERING_MAPPING


AutoModelForDocumentQuestionAnswering = auto_class_update(
    AutoModelForDocumentQuestionAnswering,
    head_doc="document question answering",
    checkpoint_for_example='impira/layoutlm-document-qa", revision="52e01b3',
)


class AutoModelForTokenClassification(_BaseAutoModelClass):
    _model_mapping = MODEL_FOR_TOKEN_CLASSIFICATION_MAPPING


AutoModelForTokenClassification = auto_class_update(AutoModelForTokenClassification, head_doc="token classification")


class AutoModelForMultipleChoice(_BaseAutoModelClass):
    _model_mapping = MODEL_FOR_MULTIPLE_CHOICE_MAPPING


AutoModelForMultipleChoice = auto_class_update(AutoModelForMultipleChoice, head_doc="multiple choice")


class AutoModelForNextSentencePrediction(_BaseAutoModelClass):
    _model_mapping = MODEL_FOR_NEXT_SENTENCE_PREDICTION_MAPPING


AutoModelForNextSentencePrediction = auto_class_update(
    AutoModelForNextSentencePrediction, head_doc="next sentence prediction"
)


class AutoModelForImageClassification(_BaseAutoModelClass):
    _model_mapping = MODEL_FOR_IMAGE_CLASSIFICATION_MAPPING


AutoModelForImageClassification = auto_class_update(AutoModelForImageClassification, head_doc="image classification")


class AutoModelForZeroShotImageClassification(_BaseAutoModelClass):
    _model_mapping = MODEL_FOR_ZERO_SHOT_IMAGE_CLASSIFICATION_MAPPING


AutoModelForZeroShotImageClassification = auto_class_update(
    AutoModelForZeroShotImageClassification, head_doc="zero-shot image classification"
)


class AutoModelForImageSegmentation(_BaseAutoModelClass):
    _model_mapping = MODEL_FOR_IMAGE_SEGMENTATION_MAPPING


AutoModelForImageSegmentation = auto_class_update(AutoModelForImageSegmentation, head_doc="image segmentation")


class AutoModelForSemanticSegmentation(_BaseAutoModelClass):
    _model_mapping = MODEL_FOR_SEMANTIC_SEGMENTATION_MAPPING


AutoModelForSemanticSegmentation = auto_class_update(AutoModelForSemanticSegmentation, head_doc="semantic segmentation")


class AutoModelForUniversalSegmentation(_BaseAutoModelClass):
    _model_mapping = MODEL_FOR_UNIVERSAL_SEGMENTATION_MAPPING


AutoModelForUniversalSegmentation = auto_class_update(
    AutoModelForUniversalSegmentation, head_doc="universal image segmentation"
)


class AutoModelForInstanceSegmentation(_BaseAutoModelClass):
    _model_mapping = MODEL_FOR_INSTANCE_SEGMENTATION_MAPPING


AutoModelForInstanceSegmentation = auto_class_update(AutoModelForInstanceSegmentation, head_doc="instance segmentation")


class AutoModelForObjectDetection(_BaseAutoModelClass):
    _model_mapping = MODEL_FOR_OBJECT_DETECTION_MAPPING


AutoModelForObjectDetection = auto_class_update(AutoModelForObjectDetection, head_doc="object detection")


class AutoModelForZeroShotObjectDetection(_BaseAutoModelClass):
    _model_mapping = MODEL_FOR_ZERO_SHOT_OBJECT_DETECTION_MAPPING


AutoModelForZeroShotObjectDetection = auto_class_update(
    AutoModelForZeroShotObjectDetection, head_doc="zero-shot object detection"
)


class AutoModelForDepthEstimation(_BaseAutoModelClass):
    _model_mapping = MODEL_FOR_DEPTH_ESTIMATION_MAPPING


AutoModelForDepthEstimation = auto_class_update(AutoModelForDepthEstimation, head_doc="depth estimation")


class AutoModelForVideoClassification(_BaseAutoModelClass):
    _model_mapping = MODEL_FOR_VIDEO_CLASSIFICATION_MAPPING


AutoModelForVideoClassification = auto_class_update(AutoModelForVideoClassification, head_doc="video classification")


class AutoModelForVision2Seq(_BaseAutoModelClass):
    _model_mapping = MODEL_FOR_VISION_2_SEQ_MAPPING


AutoModelForVision2Seq = auto_class_update(AutoModelForVision2Seq, head_doc="vision-to-text modeling")


class AutoModelForImageTextToText(_BaseAutoModelClass):
    _model_mapping = MODEL_FOR_IMAGE_TEXT_TO_TEXT_MAPPING


AutoModelForImageTextToText = auto_class_update(AutoModelForImageTextToText, head_doc="image-text-to-text modeling")


class AutoModelForAudioClassification(_BaseAutoModelClass):
    _model_mapping = MODEL_FOR_AUDIO_CLASSIFICATION_MAPPING


AutoModelForAudioClassification = auto_class_update(AutoModelForAudioClassification, head_doc="audio classification")


class AutoModelForCTC(_BaseAutoModelClass):
    _model_mapping = MODEL_FOR_CTC_MAPPING


AutoModelForCTC = auto_class_update(AutoModelForCTC, head_doc="connectionist temporal classification")


class AutoModelForSpeechSeq2Seq(_BaseAutoModelClass):
    _model_mapping = MODEL_FOR_SPEECH_SEQ_2_SEQ_MAPPING


AutoModelForSpeechSeq2Seq = auto_class_update(
    AutoModelForSpeechSeq2Seq, head_doc="sequence-to-sequence speech-to-text modeling"
)


class AutoModelForAudioFrameClassification(_BaseAutoModelClass):
    _model_mapping = MODEL_FOR_AUDIO_FRAME_CLASSIFICATION_MAPPING


AutoModelForAudioFrameClassification = auto_class_update(
    AutoModelForAudioFrameClassification, head_doc="audio frame (token) classification"
)


class AutoModelForAudioXVector(_BaseAutoModelClass):
    _model_mapping = MODEL_FOR_AUDIO_XVECTOR_MAPPING


class AutoModelForTextToSpectrogram(_BaseAutoModelClass):
    _model_mapping = MODEL_FOR_TEXT_TO_SPECTROGRAM_MAPPING


class AutoModelForTextToWaveform(_BaseAutoModelClass):
    _model_mapping = MODEL_FOR_TEXT_TO_WAVEFORM_MAPPING


class AutoBackbone(_BaseAutoBackboneClass):
    _model_mapping = MODEL_FOR_BACKBONE_MAPPING


AutoModelForAudioXVector = auto_class_update(AutoModelForAudioXVector, head_doc="audio retrieval via x-vector")


class AutoModelForMaskedImageModeling(_BaseAutoModelClass):
    _model_mapping = MODEL_FOR_MASKED_IMAGE_MODELING_MAPPING


AutoModelForMaskedImageModeling = auto_class_update(AutoModelForMaskedImageModeling, head_doc="masked image modeling")


class AutoModelWithLMHead(_AutoModelWithLMHead):
    @classmethod
    def from_config(cls, config):
        warnings.warn(
            "The class `AutoModelWithLMHead` is deprecated and will be removed in a future version. Please use "
            "`AutoModelForCausalLM` for causal language models, `AutoModelForMaskedLM` for masked language models and "
            "`AutoModelForSeq2SeqLM` for encoder-decoder models.",
            FutureWarning,
        )
        return super().from_config(config)

    @classmethod
    def from_pretrained(cls, pretrained_model_name_or_path, *model_args, **kwargs):
        warnings.warn(
            "The class `AutoModelWithLMHead` is deprecated and will be removed in a future version. Please use "
            "`AutoModelForCausalLM` for causal language models, `AutoModelForMaskedLM` for masked language models and "
            "`AutoModelForSeq2SeqLM` for encoder-decoder models.",
            FutureWarning,
        )
        return super().from_pretrained(pretrained_model_name_or_path, *model_args, **kwargs)<|MERGE_RESOLUTION|>--- conflicted
+++ resolved
@@ -44,17 +44,14 @@
         ("glm", "GlmModel"),
         ("glpn", "GLPNModel"),
         ("gpt2", "GPT2Model"),
-<<<<<<< HEAD
+        ("qwen2_audio_encoder", "Qwen2AudioEncoder"),
         ("recurrent_gemma", "RecurrentGemmaModel"),
-=======
-        ("qwen2_audio_encoder", "Qwen2AudioEncoder"),
         ("gemma3_text", "Gemma3TextModel"),
         ("siglip", "SiglipModel"),
         ("hiera", "HieraModel"),
         ("ijepa", "IJepaModel"),
         ("imagegpt", "ImageGPTModel"),
         ("levit", "LevitModel"),
->>>>>>> 1a419582
         ("llama", "LlamaModel"),
         ("mobilebert", "MobileBertModel"),
         ("mt5", "MT5Model"),
@@ -128,12 +125,9 @@
         ("phi3", "Phi3ForCausalLM"),
         ("mixtral", "MixtralForCausalLM"),
         ("qwen2", "Qwen2ForCausalLM"),
-<<<<<<< HEAD
+        ("qwen3", "Qwen3ForCausalLM"),
         ("recurrent_gemma", "RecurrentGemmaForCausalLM"),
-=======
-        ("qwen3", "Qwen3ForCausalLM"),
         ("whisper", "WhisperForCausalLM"),
->>>>>>> 1a419582
         ("xlm-roberta", "XLMRobertaForCausalLM"),
         ("xlm-roberta-xl", "XLMRobertaXLForCausalLM"),
     ]
