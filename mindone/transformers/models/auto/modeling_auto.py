# coding=utf-8
# Copyright 2018 The HuggingFace Inc. team.
#
# This code is adapted from https://github.com/huggingface/transformers
# with modifications to run transformers on mindspore.
#
# Licensed under the Apache License, Version 2.0 (the "License");
# you may not use this file except in compliance with the License.
# You may obtain a copy of the License at
#
#     http://www.apache.org/licenses/LICENSE-2.0
#
# Unless required by applicable law or agreed to in writing, software
# distributed under the License is distributed on an "AS IS" BASIS,
# WITHOUT WARRANTIES OR CONDITIONS OF ANY KIND, either express or implied.
# See the License for the specific language governing permissions and
# limitations under the License.
"""Auto Model class."""

import warnings
from collections import OrderedDict

import transformers
from packaging import version
from transformers.utils import logging

from .auto_factory import _BaseAutoBackboneClass, _BaseAutoModelClass, _LazyAutoMapping, auto_class_update
from .configuration_auto import CONFIG_MAPPING_NAMES

logger = logging.get_logger(__name__)

MODEL_MAPPING_NAMES = OrderedDict(
    [
        # Base model mapping
        ("albert", "AlbertModel"),
        ("align", "AlignModel"),
        ("altclip", "AltCLIPModel"),
        ("aria", "AriaForConditionalGeneration"),
        ("aria_text", "AriaTextModel"),
        ("bamba", "BambaModel"),
        ("bert", "BertModel"),
        ("bert-generation", "BertGenerationEncoder"),
        ("bart", "BartModel"),
        ("bert", "BertModel"),
        ("bit", "BitModel"),
        ("blenderbot", "BlenderbotModel"),
        ("blenderbot-small", "BlenderbotSmallModel"),
        ("blip", "BlipModel"),
        ("blip-2", "Blip2Model"),
        ("bloom", "BloomModel"),
        ("camembert", "CamembertModel"),
        ("canine", "CanineModel"),
        ("chameleon", "ChameleonModel"),
        ("chinese_clip", "ChineseCLIPModel"),
        ("chinese_clip_vision_model", "ChineseCLIPVisionModel"),
        ("clap", "ClapModel"),
        ("clip", "CLIPModel"),
        ("clip_text_model", "CLIPTextModel"),
        ("clip_vision_model", "CLIPVisionModel"),
        ("clipseg", "CLIPSegModel"),
        ("clvp", "ClvpModelForConditionalGeneration"),
        ("codegen", "CodeGenModel"),
        ("cohere2", "Cohere2Model"),
        ("convbert", "ConvBertModel"),
        ("convnext", "ConvNextModel"),
        ("convnextv2", "ConvNextV2Model"),
        ("ctrl", "CTRLModel"),
        ("cvt", "CvtModel"),
        ("dac", "DacModel"),
        ("data2vec-audio", "Data2VecAudioModel"),
        ("data2vec-text", "Data2VecTextModel"),
        ("data2vec-vision", "Data2VecVisionModel"),
        ("deberta", "DebertaModel"),
        ("deberta-v2", "DebertaV2Model"),
        ("deit", "DeiTModel"),
        ("depth_pro", "DepthProModel"),
        ("detr", "DetrModel"),
        ("dinov2", "Dinov2Model"),
        ("distilbert", "DistilBertModel"),
        ("donut-swin", "DonutSwinModel"),
        ("dpr", "DPRQuestionEncoder"),
        ("dpt", "DPTModel"),
        ("efficientnet", "EfficientNetModel"),
        ("electra", "ElectraModel"),
        ("encodec", "EncodecModel"),
        ("falcon", "FalconModel"),
        ("fastspeech2_conformer", "FastSpeech2ConformerModel"),
<<<<<<< HEAD
        ("flava", "FlavaModel"),
=======
        ("fsmt", "FSMTModel"),
>>>>>>> 2f3e4d73
        ("funnel", ("FunnelModel", "FunnelBaseModel")),
        ("gemma", "GemmaModel"),
        ("gemma2", "Gemma2Model"),
        ("gemma3_text", "Gemma3TextModel"),
        ("git", "GitModel"),
        ("glm", "GlmModel"),
        ("glpn", "GLPNModel"),
        ("got_ocr2", "GotOcr2ForConditionalGeneration"),
        ("gpt_neo", "GPTNeoModel"),
        ("gpt2", "GPT2Model"),
        ("granite", "GraniteModel"),
        ("granitemoe", "GraniteMoeModel"),
        ("granitemoeshared", "GraniteMoeSharedModel"),
        ("helium", "HeliumModel"),
        ("grounding-dino", "GroundingDinoModel"),
        ("hiera", "HieraModel"),
        ("hubert", "HubertModel"),
        ("ibert", "IBertModel"),
        ("idefics", "IdeficsModel"),
        ("idefics2", "Idefics2Model"),
        ("idefics3", "Idefics3Model"),
        ("idefics3_vision", "Idefics3VisionTransformer"),
        ("ijepa", "IJepaModel"),
        ("imagegpt", "ImageGPTModel"),
        ("jetmoe", "JetMoeModel"),
        ("kosmos-2", "Kosmos2Model"),
        ("led", "LEDModel"),
        ("levit", "LevitModel"),
        ("lilt", "LiltModel"),
        ("llama", "LlamaModel"),
        ("luke", "LukeModel"),
        ("m2m_100", "M2M100Model"),
        ("mamba", "MambaModel"),
        ("mamba2", "Mamba2Model"),
        ("megatron-bert", "MegatronBertModel"),
        ("mgp-str", "MgpstrForSceneTextRecognition"),
        ("mimi", "MimiModel"),
        ("mistral", "MistralModel"),
        ("mixtral", "MixtralModel"),
        ("mobilebert", "MobileBertModel"),
        ("moonshine", "MoonshineModel"),
        ("moshi", "MoshiModel"),
        ("mpnet", "MPNetModel"),
        ("mpt", "MptModel"),
        ("mt5", "MT5Model"),
        ("mvp", "MvpModel"),
        ("nystromformer", "NystromformerModel"),
        ("opt", "OPTModel"),
        ("owlv2", "Owlv2Model"),
        ("owlvit", "OwlViTModel"),
        ("pegasus", "PegasusModel"),
        ("pegasus_x", "PegasusXModel"),
        ("persimmon", "PersimmonModel"),
        ("olmo", "OlmoModel"),
        ("olmo2", "Olmo2Model"),
        ("phi", "PhiModel"),
        ("phi3", "Phi3Model"),
        ("pixtral", "PixtralVisionModel"),
        ("poolformer", "PoolFormerModel"),
        ("prophetnet", "ProphetNetModel"),
        ("qwen2", "Qwen2Model"),
        ("qwen2_5_vl", "Qwen2_5_VLModel"),
        ("qwen2_audio_encoder", "Qwen2AudioEncoder"),
        ("qwen2_vl", "Qwen2VLModel"),
        ("recurrent_gemma", "RecurrentGemmaModel"),
        ("rembert", "RemBertModel"),
        ("resnet", "ResNetModel"),
        ("roberta", "RobertaModel"),
        ("rwkv", "RwkvModel"),
        ("sam", "SamModel"),
        ("seamless_m4t_v2", "SeamlessM4Tv2Model"),
        ("segformer", "SegformerModel"),
        ("sew", "SEWModel"),
        ("sew-d", "SEWDModel"),
        ("siglip", "SiglipModel"),
        ("siglip2", "Siglip2Model"),
        ("siglip_vision_model", "SiglipVisionModel"),
        ("smolvlm", "SmolVLMModel"),
        ("smolvlm_vision", "SmolVLMVisionTransformer"),
        ("speech_to_text", "Speech2TextModel"),
        ("speecht5", "SpeechT5Model"),
        ("squeezebert", "SqueezeBertModel"),
        ("stablelm", "StableLmModel"),
        ("starcoder2", "Starcoder2Model"),
        ("swin2sr", "Swin2SRModel"),
        ("t5", "T5Model"),
        ("tapas", "TapasModel"),
        ("tvp", "TvpModel"),
        ("umt5", "UMT5Model"),
        ("unispeech", "UniSpeechModel"),
        ("unispeech-sat", "UniSpeechSatModel"),
        ("univnet", "UnivNetModel"),
        ("vilt", "ViltModel"),
        ("visual_bert", "VisualBertModel"),
        ("vit", "ViTModel"),
        ("vit_msn", "ViTMSNModel"),
        ("vitdet", "VitDetModel"),
        ("wav2vec2", "Wav2Vec2Model"),
        ("whisper", "WhisperModel"),
        ("xclip", "XCLIPModel"),
        ("xlm-roberta", "XLMRobertaModel"),
        ("gpt_bigcode", "GPTBigCodeModel"),
        ("gpt_neox", "GPTNeoXModel"),
        ("gptj", "GPTJModel"),
        ("xlm-roberta-xl", "XLMRobertaXLModel"),
        ("gpt_neox_japanese", "GPTNeoXJapaneseModel"),
        ("yolos", "YolosModel"),
        ("zamba", "ZambaModel"),
        ("zamba2", "Zamba2Model"),
    ]
)

MODEL_FOR_PRETRAINING_MAPPING_NAMES = OrderedDict(
    [
        # Model for pre-training mapping
        ("albert", "AlbertForPreTraining"),
        ("bart", "BartForConditionalGeneration"),
        ("bert", "BertForPreTraining"),
        ("bloom", "BloomForCausalLM"),
        ("camembert", "CamembertForMaskedLM"),
        ("colpali", "ColPaliForRetrieval"),
        ("ctrl", "CTRLLMHeadModel"),
        ("data2vec-text", "Data2VecTextForMaskedLM"),
        ("distilbert", "DistilBertForMaskedLM"),
<<<<<<< HEAD
        ("flava", "FlavaForPreTraining"),
=======
        ("electra", "ElectraForPreTraining"),
        ("fsmt", "FSMTForConditionalGeneration"),
>>>>>>> 2f3e4d73
        ("funnel", "FunnelForPreTraining"),
        ("gpt2", "GPT2LMHeadModel"),
        ("mamba", "MambaForCausalLM"),
        ("mamba2", "Mamba2ForCausalLM"),
        ("gemma3", "Gemma3ForConditionalGeneration"),
        ("hiera", "HieraForPreTraining"),
        ("hubert", "HubertForPreTraining"),
        ("ibert", "IBertForMaskedLM"),
        ("idefics", "IdeficsForVisionText2Text"),
        ("idefics2", "Idefics2ForConditionalGeneration"),
        ("idefics3", "Idefics3ForConditionalGeneration"),
        ("llava", "LlavaForConditionalGeneration"),
        ("llava_next", "LlavaNextForConditionalGeneration"),
        ("llava_next_video", "LlavaNextVideoForConditionalGeneration"),
        ("llava_onevision", "LlavaOnevisionForConditionalGeneration"),
        ("luke", "LukeForMaskedLM"),
        ("megatron-bert", "MegatronBertForPreTraining"),
        ("mistral3", "Mistral3ForConditionalGeneration"),
        ("mllama", "MllamaForConditionalGeneration"),
        ("mobilebert", "MobileBertForPreTraining"),
        ("mpnet", "MPNetForMaskedLM"),
        ("mpt", "MptForCausalLM"),
        ("mvp", "MvpForConditionalGeneration"),
        ("paligemma", "PaliGemmaForConditionalGeneration"),
        ("qwen2_audio", "Qwen2AudioForConditionalGeneration"),
        ("roberta", "RobertaForMaskedLM"),
        ("rwkv", "RwkvForCausalLM"),
        ("squeezebert", "SqueezeBertForMaskedLM"),
        ("t5", "T5ForConditionalGeneration"),
        ("tapas", "TapasForMaskedLM"),
        ("unispeech", "UniSpeechForPreTraining"),
        ("unispeec-sat", "UniSpeechSatForPreTraining"),
        ("video_llava", "VideoLlavaForConditionalGeneration"),
        ("vipllava", "VipLlavaForConditionalGeneration"),
        ("visual_bert", "VisualBertForPreTraining"),
        ("wav2vec2", "Wav2Vec2ForPreTraining"),
        ("xlm-roberta", "XLMRobertaForMaskedLM"),
        ("xlm-roberta-xl", "XLMRobertaXLForMaskedLM"),
        ("gpt_neox_japanese", "GPTNeoXJapanesePreTrainedModel"),
    ]
)

MODEL_WITH_LM_HEAD_MAPPING_NAMES = OrderedDict(
    [
        # Model with LM heads mapping
        ("albert", "AlbertForMaskedLM"),
        ("mvp", "MvpForConditionalGeneration"),
        ("bart", "BartForConditionalGeneration"),
        ("bloom", "BloomForCausalLM"),
        ("bert", "BertForMaskedLM"),
        ("blenderbot-small", "BlenderbotSmallForConditionalGeneration"),
        ("camembert", "CamembertForMaskedLM"),
        ("convbert", "ConvBertForMaskedLM"),
        ("codegen", "CodeGenForCausalLM"),
        ("ctrl", "CTRLLMHeadModel"),
        ("data2vec-text", "Data2VecTextForMaskedLM"),
        ("deberta", "DebertaForMaskedLM"),
        ("deberta-v2", "DebertaV2ForMaskedLM"),
        ("distilbert", "DistilBertForMaskedLM"),
        ("electra", "ElectraForMaskedLM"),
        ("fsmt", "FSMTForConditionalGeneration"),
        ("funnel", "FunnelForMaskedLM"),
        ("git", "GitForCausalLM"),
        ("gpt_neo", "GPTNeoForCausalLM"),
        ("gpt2", "GPT2LMHeadModel"),
        ("ibert", "IBertForMaskedLM"),
        ("led", "LEDForConditionalGeneration"),
        ("luke", "LukeForMaskedLM"),
        ("roberta", "RobertaForMaskedLM"),
        ("mamba", "MambaForCausalLM"),
        ("mamba2", "Mamba2ForCausalLM"),
        ("m2m_100", "M2M100ForConditionalGeneration"),
        ("megatron-bert", "MegatronBertForCausalLM"),
        ("mobilebert", "MobileBertForMaskedLM"),
        ("moonshine", "MoonshineForConditionalGeneration"),
        ("mpnet", "MPNetForMaskedLM"),
        ("mpt", "MptForCausalLM"),
        ("nystromformer", "NystromformerForMaskedLM"),
        ("pegasus_x", "PegasusXForConditionalGeneration"),
        ("pop2piano", "Pop2PianoForConditionalGeneration"),
        ("rembert", "RemBertForMaskedLM"),
        ("rwkv", "RwkvForCausalLM"),
        ("speech_to_text", "Speech2TextForConditionalGeneration"),
        ("squeezebert", "SqueezeBertForMaskedLM"),
        ("t5", "T5ForConditionalGeneration"),
        ("tapas", "TapasForMaskedLM"),
        ("wav2vec2", "Wav2Vec2ForMaskedLM"),
        ("whisper", "WhisperForConditionalGeneration"),
        ("xlm-roberta", "XLMRobertaForMaskedLM"),
        ("xlm-roberta-xl", "XLMRobertaXLForMaskedLM"),
    ]
)

MODEL_FOR_CAUSAL_LM_MAPPING_NAMES = OrderedDict(
    [
        # Model for Causal LM mapping
        ("aria_text", "AriaTextForCausalLM"),
        ("bamba", "BambaForCausalLM"),
        ("bart", "BartForCausalLM"),
        ("bert", "BertLMHeadModel"),
        ("bert-generation", "BertGenerationDecoder"),
        ("blenderbot", "BlenderbotForCausalLM"),
        ("blenderbot-small", "BlenderbotSmallForCausalLM"),
        ("bloom", "BloomForCausalLM"),
        ("camembert", "CamembertForCausalLM"),
        ("cohere2", "Cohere2ForCausalLM"),
        ("ctrl", "CTRLLMHeadModel"),
        ("data2vec-text", "Data2VecTextForCausalLM"),
        ("emu3", "Emu3ForCausalLM"),
        ("falcon", "FalconForCausalLM"),
        ("fuyu", "FuyuForCausalLM"),
        ("codegen", "CodeGenForCausalLM"),
        ("gemma", "GemmaForCausalLM"),
        ("gemma2", "Gemma2ForCausalLM"),
        ("gemma3", "Gemma3ForCausalLM"),
        ("gemma3_text", "Gemma3ForCausalLM"),
        ("git", "GitForCausalLM"),
        ("glm", "GlmForCausalLM"),
        ("got_ocr2", "GotOcr2ForConditionalGeneration"),
        ("gpt_neo", "GPTNeoForCausalLM"),
        ("gpt2", "GPT2LMHeadModel"),
        ("granite", "GraniteForCausalLM"),
        ("jetmoe", "JetMoeForCausalLM"),
        ("persimmon", "PersimmonForCausalLM"),
        ("fuyu", "FuyuForCausalLM"),
        ("granitemoe", "GraniteMoeForCausalLM"),
        ("granitemoeshared", "GraniteMoeSharedForCausalLM"),
        ("llama", "LlamaForCausalLM"),
        ("mamba", "MambaForCausalLM"),
        ("mamba2", "Mamba2ForCausalLM"),
        ("megatron-bert", "MegatronBertForCausalLM"),
        ("mistral", "MistralForCausalLM"),
        ("mixtral", "MixtralForCausalLM"),
        ("mllama", "MllamaForCausalLM"),
        ("moshi", "MoshiForCausalLM"),
        ("mpt", "MptForCausalLM"),
        ("mvp", "MvpForCausalLM"),
        ("opt", "OPTForCausalLM"),
        ("persimmon", "PersimmonForCausalLM"),
        ("olmo", "OlmoForCausalLM"),
        ("olmo2", "Olmo2ForCausalLM"),
        ("phi", "PhiForCausalLM"),
        ("phi3", "Phi3ForCausalLM"),
        ("prophetnet", "ProphetNetForCausalLM"),
        ("pegasus", "PegasusForCausalLM"),
        ("qwen2", "Qwen2ForCausalLM"),
        ("recurrent_gemma", "RecurrentGemmaForCausalLM"),
        ("rembert", "RemBertForCausalLM"),
        ("roberta", "RobertaForCausalLM"),
        ("rwkv", "RwkvForCausalLM"),
        ("stablelm", "StableLmForCausalLM"),
        ("starcoder2", "Starcoder2ForCausalLM"),
        ("trocr", "TrOCRForCausalLM"),
        ("whisper", "WhisperForCausalLM"),
        ("xlm-roberta", "XLMRobertaForCausalLM"),
        ("xlm-roberta-xl", "XLMRobertaXLForCausalLM"),
        ("gpt_bigcode", "GPTBigCodeForCausalLM"),
        ("gpt_neox", "GPTNeoXForCausalLM"),
        ("gpt_neox_japanese", "GPTNeoXJapaneseForCausalLM"),
        ("gptj", "GPTJForCausalLM"),
        ("cohere2", "Cohere2ForCausalLM"),
        ("zamba", "ZambaForCausalLM"),
    ]
)

MODEL_FOR_IMAGE_MAPPING_NAMES = OrderedDict(
    [
        # Model for Image mapping
        ("bit", "BitModel"),
        ("convnext", "ConvNextModel"),
        ("convnextv2", "ConvNextV2Model"),
        ("data2vec-vision", "Data2VecVisionModel"),
        ("deit", "DeiTModel"),
        ("detr", "DetrModel"),
        ("depth_pro", "DepthProModel"),
        ("dinov2", "Dinov2Model"),
        ("dpt", "DPTModel"),
        ("efficientnet", "EfficientNetModel"),
        ("glpn", "GLPNModel"),
        ("hiera", "HieraModel"),
        ("hubert", "HubertModel"),
        ("ijepa", "IJepaModel"),
        ("imagegpt", "ImageGPTModel"),
        ("levit", "LevitModel"),
        ("poolformer", "PoolFormerModel"),
        ("mllama", "MllamaVisionModel"),
        ("resnet", "ResNetModel"),
        ("segformer", "SegformerModel"),
        ("siglip_vision_model", "SiglipVisionModel"),
        ("swin2sr", "Swin2SRModel"),
        ("vit", "ViTModel"),
        ("vit_msn", "ViTMSNModel"),
        ("vitdet", "VitDetModel"),
        ("yolos", "YolosModel"),
        ("zamba2", "Zamba2ForCausalLM"),
    ]
)

MODEL_FOR_MASKED_IMAGE_MODELING_MAPPING_NAMES = OrderedDict(
    [
        ("deit", "DeiTForMaskedImageModeling"),
        ("vit", "ViTForMaskedImageModeling"),
    ]
)


MODEL_FOR_CAUSAL_IMAGE_MODELING_MAPPING_NAMES = OrderedDict(
    [
        ("imagegpt", "ImageGPTForCausalImageModeling"),
    ]
)

MODEL_FOR_IMAGE_CLASSIFICATION_MAPPING_NAMES = OrderedDict(
    [
        # Model for Image Classification mapping
        ("bit", "BitForImageClassification"),
        ("clip", "CLIPForImageClassification"),
        ("convnext", "ConvNextForImageClassification"),
        ("convnextv2", "ConvNextV2ForImageClassification"),
        ("cvt", "CvtForImageClassification"),
        ("data2vec-vision", "Data2VecVisionForImageClassification"),
        (
            "deit",
            ("DeiTForImageClassification", "DeiTForImageClassificationWithTeacher"),
        ),
        ("dinov2", "Dinov2ForImageClassification"),
        ("efficientnet", "EfficientNetForImageClassification"),
        ("hiera", "HieraForImageClassification"),
        ("ijepa", "IJepaForImageClassification"),
        ("imagegpt", "ImageGPTForImageClassification"),
        (
            "levit",
            ("LevitForImageClassification", "LevitForImageClassificationWithTeacher"),
        ),
        ("poolformer", "PoolFormerForImageClassification"),
        ("resnet", "ResNetForImageClassification"),
        ("segformer", "SegformerForImageClassification"),
        ("siglip", "SiglipForImageClassification"),
        ("siglip2", "Siglip2ForImageClassification"),
        ("vit", "ViTForImageClassification"),
        ("vit_msn", "ViTMSNForImageClassification"),
    ]
)

MODEL_FOR_IMAGE_SEGMENTATION_MAPPING_NAMES = OrderedDict(
    [
        # Do not add new models here, this class will be deprecated in the future.
        # Model for Image Segmentation mapping
        ("detr", "DetrForSegmentation"),
    ]
)

MODEL_FOR_SEMANTIC_SEGMENTATION_MAPPING_NAMES = OrderedDict(
    [
        # Model for Semantic Segmentation mapping
        ("beit", "BeitForSemanticSegmentation"),
        ("data2vec-vision", "Data2VecVisionForSemanticSegmentation"),
        ("dpt", "DPTForSemanticSegmentation"),
        ("mobilenet_v2", "MobileNetV2ForSemanticSegmentation"),
        ("mobilevit", "MobileViTForSemanticSegmentation"),
        ("mobilevitv2", "MobileViTV2ForSemanticSegmentation"),
        ("segformer", "SegformerForSemanticSegmentation"),
        ("upernet", "UperNetForSemanticSegmentation"),
    ]
)

MODEL_FOR_INSTANCE_SEGMENTATION_MAPPING_NAMES = OrderedDict()

MODEL_FOR_UNIVERSAL_SEGMENTATION_MAPPING_NAMES = OrderedDict(
    [
        # Model for Universal Segmentation mapping
        ("detr", "DetrForSegmentation"),
        ("mask2former", "Mask2FormerForUniversalSegmentation"),
        ("maskformer", "MaskFormerForInstanceSegmentation"),
        ("oneformer", "OneFormerForUniversalSegmentation"),
    ]
)

MODEL_FOR_VIDEO_CLASSIFICATION_MAPPING_NAMES = OrderedDict()

MODEL_FOR_VISION_2_SEQ_MAPPING_NAMES = OrderedDict(
    [
        ("blip", "BlipForConditionalGeneration"),
        ("blip-2", "Blip2ForConditionalGeneration"),
        ("chameleon", "ChameleonForConditionalGeneration"),
        ("git", "GitForCausalLM"),
        ("idefics2", "Idefics2ForConditionalGeneration"),
        ("idefics3", "Idefics3ForConditionalGeneration"),
        ("instructblip", "InstructBlipForConditionalGeneration"),
        ("instructblipvideo", "InstructBlipVideoForConditionalGeneration"),
        ("kosmos-2", "Kosmos2ForConditionalGeneration"),
        ("llava", "LlavaForConditionalGeneration"),
        ("llava_next", "LlavaNextForConditionalGeneration"),
        ("llava_next_video", "LlavaNextVideoForConditionalGeneration"),
        ("llava_onevision", "LlavaOnevisionForConditionalGeneration"),
        ("mistral3", "Mistral3ForConditionalGeneration"),
        ("mllama", "MllamaForConditionalGeneration"),
        ("paligemma", "PaliGemmaForConditionalGeneration"),
        ("prophetnet", "ProphetNetForConditionalGeneration"),
        ("pix2struct", "Pix2StructForConditionalGeneration"),
        ("qwen2_5_vl", "Qwen2_5_VLForConditionalGeneration"),
        ("qwen2_vl", "Qwen2VLForConditionalGeneration"),
        ("video_llava", "VideoLlavaForConditionalGeneration"),
        ("vipllava", "VipLlavaForConditionalGeneration"),
        ("vision-encoder-decoder", "VisionEncoderDecoderModel"),
    ]
)
MODEL_FOR_RETRIEVAL_MAPPING_NAMES = OrderedDict(
    [
        ("colpali", "ColPaliForRetrieval"),
    ]
)
MODEL_FOR_IMAGE_TEXT_TO_TEXT_MAPPING_NAMES = OrderedDict(
    [
        ("aria", "AriaForConditionalGeneration"),
        ("blip", "BlipForConditionalGeneration"),
        ("blip-2", "Blip2ForConditionalGeneration"),
        ("chameleon", "ChameleonForConditionalGeneration"),
        ("gemma3", "Gemma3ForConditionalGeneration"),
        ("got_ocr2", "GotOcr2ForConditionalGeneration"),
        ("chameleon", "ChameleonForConditionalGeneration"),
        ("emu3", "Emu3ForConditionalGeneration"),
        ("idefics", "IdeficsForVisionText2Text"),
        ("idefics2", "Idefics2ForConditionalGeneration"),
        ("idefics3", "Idefics3ForConditionalGeneration"),
        ("instructblip", "InstructBlipForConditionalGeneration"),
        ("kosmos-2", "Kosmos2ForConditionalGeneration"),
        ("fuyu", "FuyuForCausalLM"),
        ("git", "GitForCausalLM"),
        ("llava", "LlavaForConditionalGeneration"),
        ("llava_next", "LlavaNextForConditionalGeneration"),
        ("llava_onevision", "LlavaOnevisionForConditionalGeneration"),
        ("mistral3", "Mistral3ForConditionalGeneration"),
        ("mllama", "MllamaForConditionalGeneration"),
        ("paligemma", "PaliGemmaForConditionalGeneration"),
        ("pix2struct", "Pix2StructForConditionalGeneration"),
        ("qwen2_5_vl", "Qwen2_5_VLForConditionalGeneration"),
        ("qwen2_vl", "Qwen2VLForConditionalGeneration"),
        ("smolvlm", "SmolVLMForConditionalGeneration"),
        ("vipllava", "VipLlavaForConditionalGeneration"),
        ("vision-encoder-decoder", "VisionEncoderDecoderModel"),
    ]
)

MODEL_FOR_MASKED_LM_MAPPING_NAMES = OrderedDict(
    [
        # Model for Masked LM mapping
        ("albert", "AlbertForMaskedLM"),
        ("bart", "BartForConditionalGeneration"),
        ("bert", "BertForMaskedLM"),
        ("camembert", "CamembertForMaskedLM"),
        ("convbert", "ConvBertForMaskedLM"),
        ("data2vec-text", "Data2VecTextForMaskedLM"),
        ("deberta", "DebertaForMaskedLM"),
        ("deberta-v2", "DebertaV2ForMaskedLM"),
        ("distilbert", "DistilBertForMaskedLM"),
        ("electra", "ElectraForMaskedLM"),
        ("funnel", "FunnelForMaskedLM"),
        ("ibert", "IBertForMaskedLM"),
        ("luke", "LukeForMaskedLM"),
        ("mobilebert", "MobileBertForMaskedLM"),
        ("mpnet", "MPNetForMaskedLM"),
        ("mvp", "MvpForConditionalGeneration"),
        ("nystromformer", "NystromformerForMaskedLM"),
        ("rembert", "RemBertForMaskedLM"),
        ("roberta", "RobertaForMaskedLM"),
        ("squeezebert", "SqueezeBertForMaskedLM"),
        ("tapas", "TapasForMaskedLM"),
        ("wav2vec2", "Wav2Vec2ForMaskedLM"),
        ("xlm-roberta", "XLMRobertaForMaskedLM"),
        ("xlm-roberta-xl", "XLMRobertaXLForMaskedLM"),
    ]
)

MODEL_FOR_OBJECT_DETECTION_MAPPING_NAMES = OrderedDict(
    [
        # Model for Object Detection mapping
        ("deformable_detr", "DeformableDetrForObjectDetection"),
        ("deta", "DetaForObjectDetection"),
        ("detr", "DetrForObjectDetection"),
        ("rt_detr", "RTDetrForObjectDetection"),
        ("table-transformer", "TableTransformerForObjectDetection"),
        ("yolos", "YolosForObjectDetection"),
    ]
)

MODEL_FOR_ZERO_SHOT_OBJECT_DETECTION_MAPPING_NAMES = OrderedDict(
    [
        # Model for Zero Shot Object Detection mapping
        ("grounding-dino", "GroundingDinoForObjectDetection"),
        ("omdet-turbo", "OmDetTurboForObjectDetection"),
        ("owlv2", "Owlv2ForObjectDetection"),
        ("owlvit", "OwlViTForObjectDetection"),
        ("siglip2", "Siglip2Model"),
    ]
)

MODEL_FOR_DEPTH_ESTIMATION_MAPPING_NAMES = OrderedDict(
    [
        # Model for depth estimation mapping
        ("depth_anything", "DepthAnythingForDepthEstimation"),
        ("depth_pro", "DepthProForDepthEstimation"),
        ("dpt", "DPTForDepthEstimation"),
        ("glpn", "GLPNForDepthEstimation"),
        ("zoedepth", "ZoeDepthForDepthEstimation"),
    ]
)
MODEL_FOR_SEQ_TO_SEQ_CAUSAL_LM_MAPPING_NAMES = OrderedDict(
    [
        # Model for Seq2Seq Causal LM mapping
        ("bart", "BartForConditionalGeneration"),
        ("blenderbot", "BlenderbotForConditionalGeneration"),
        ("blenderbot-small", "BlenderbotSmallForConditionalGeneration"),
        ("fsmt", "FSMTForConditionalGeneration"),
        ("led", "LEDForConditionalGeneration"),
        ("m2m_100", "M2M100ForConditionalGeneration"),
        ("mvp", "MvpForConditionalGeneration"),
        ("mt5", "MT5ForConditionalGeneration"),
        ("pegasus", "PegasusForConditionalGeneration"),
        ("pegasus_x", "PegasusXForConditionalGeneration"),
        ("qwen2_audio", "Qwen2AudioForConditionalGeneration"),
        ("seamless_m4t_v2", "SeamlessM4Tv2ForTextToText"),
        ("squeezebert", "SqueezeBertForSequenceClassification"),
        ("t5", "T5ForConditionalGeneration"),
        ("umt5", "UMT5ForConditionalGeneration"),
    ]
)

MODEL_FOR_SPEECH_SEQ_2_SEQ_MAPPING_NAMES = OrderedDict(
    [
        ("moonshine", "MoonshineForConditionalGeneration"),
        ("pop2piano", "Pop2PianoForConditionalGeneration"),
        ("seamless_m4t_v2", "SeamlessM4Tv2ForSpeechToText"),
        ("speech-encoder-decoder", "SpeechEncoderDecoderModel"),
        ("speech_to_text", "Speech2TextForConditionalGeneration"),
        ("speecht5", "SpeechT5ForSpeechToText"),
        ("whisper", "WhisperForConditionalGeneration"),
    ]
)

MODEL_FOR_SEQUENCE_CLASSIFICATION_MAPPING_NAMES = OrderedDict(
    [
        # Model for Sequence Classification mapping
        ("albert", "AlbertForSequenceClassification"),
        ("bart", "BartForSequenceClassification"),
        ("bloom", "BloomForSequenceClassification"),
        ("camembert", "CamembertForSequenceClassification"),
        ("electra", "ElectraForSequenceClassification"),
        ("opt", "OPTForSequenceClassification"),
        ("bert", "BertForSequenceClassification"),
        ("ctrl", "CTRLForSequenceClassification"),
        ("mvp", "MvpForSequenceClassification"),
        ("roberta", "RobertaForSequenceClassification"),
        ("deberta", "DebertaForSequenceClassification"),
        ("deberta-v2", "DebertaV2ForSequenceClassification"),
        ("distilbert", "DistilBertForSequenceClassification"),
        ("falcon", "FalconForSequenceClassification"),
        ("funnel", "FunnelForSequenceClassification"),
        ("gemma", "GemmaForSequenceClassification"),
        ("gemma2", "Gemma2ForSequenceClassification"),
        ("glm", "GlmForSequenceClassification"),
        ("gpt_neo", "GPTNeoForSequenceClassification"),
        ("jetmoe", "JetMoeForSequenceClassification"),
        ("helium", "HeliumForSequenceClassification"),
        ("hubert", "HubertForSequenceClassification"),
        ("ibert", "IBertForSequenceClassification"),
        ("led", "LEDForSequenceClassification"),
        ("luke", "LukeForSequenceClassification"),
        ("starcoder2", "Starcoder2ForSequenceClassification"),
        ("canine", "CanineForSequenceClassification"),
        ("lilt", "LiltForSequenceClassification"),
        ("llama", "LlamaForSequenceClassification"),
        ("opt", "OPTForSequenceClassification"),
        ("persimmon", "PersimmonForSequenceClassification"),
        ("mobilebert", "MobileBertForSequenceClassification"),
        ("mpnet", "MPNetForSequenceClassification"),
        ("convbert", "ConvBertForSequenceClassification"),
        ("mt5", "MT5ForSequenceClassification"),
        ("megatron-bert", "MegatronBertForSequenceClassification"),
        ("mistral", "MistralForSequenceClassification"),
        ("mixtral", "MixtralForSequenceClassification"),
        ("mpt", "MptForSequenceClassification"),
        ("nystromformer", "NystromformerForSequenceClassification"),
        ("phi", "PhiForSequenceClassification"),
        ("phi3", "Phi3ForSequenceClassification"),
        ("qwen2", "Qwen2ForSequenceClassification"),
        ("rembert", "RemBertForSequenceClassification"),
        ("stablelm", "StableLmForSequenceClassification"),
        ("t5", "T5ForSequenceClassification"),
        ("gpt_bigcode", "GPTBigCodeForSequenceClassification"),
        ("gptj", "GPTJForSequenceClassification"),
        ("tapas", "TapasForSequenceClassification"),
        ("umt5", "UMT5ForSequenceClassification"),
        ("gpt_neox", "SequenceClassification"),
        ("xlm-roberta-xl", "XLMRobertaXLForSequenceClassification"),
        ("zamba", "ZambaForSequenceClassification"),
        ("zamba2", "Zamba2ForSequenceClassification"),
    ]
)

MODEL_FOR_QUESTION_ANSWERING_MAPPING_NAMES = OrderedDict(
    [
        # Model for Question Answering mapping
        ("albert", "AlbertForQuestionAnswering"),
        ("bart", "BartForQuestionAnswering"),
        ("bloom", "BloomForQuestionAnswering"),
        ("opt", "OPTForQuestionAnswering"),
        ("bert", "BertForQuestionAnswering"),
        ("camembert", "CamembertForQuestionAnswering"),
        ("electra", "ElectraForQuestionAnswering"),
        ("mvp", "MvpForQuestionAnswering"),
        ("roberta", "RobertaForQuestionAnswering"),
        ("deberta", "DebertaForQuestionAnswering"),
        ("deberta-v2", "DebertaV2ForQuestionAnswering"),
        ("distilbert", "DistilBertForQuestionAnswering"),
        ("falcon", "FalconForQuestionAnswering"),
        ("funnel", "FunnelForQuestionAnswering"),
        ("gpt_neo", "GPTNeoForQuestionAnswering"),
        ("ibert", "IBertForQuestionAnswering"),
        ("led", "LEDForQuestionAnswering"),
        ("lilt", "LiltForQuestionAnswering"),
        ("luke", "LukeForQuestionAnswering"),
        ("convbert", "ConvBertForQuestionAnswering"),
        ("llama", "LlamaForQuestionAnswering"),
        ("mistral", "MistralForQuestionAnswering"),
        ("mobilebert", "MobileBertForQuestionAnswering"),
        ("mpnet", "MPNetForQuestionAnswering"),
        ("megatron-bert", "MegatronBertForQuestionAnswering"),
        ("mistral", "MistralForQuestionAnswering"),
        ("nystromformer", "NystromformerForQuestionAnswering"),
        ("opt", "OPTForQuestionAnswering"),
        ("qwen2", "Qwen2ForQuestionAnswering"),
        ("rembert", "RemBertForQuestionAnswering"),
        ("squeezebert", "SqueezeBertForQuestionAnswering"),
        ("t5", "T5ForQuestionAnswering"),
        ("mixtral", "MixtralForQuestionAnswering"),
        ("mpt", "MptForQuestionAnswering"),
        ("canine", "CanineForQuestionAnswering"),
        ("umt5", "UMT5ForQuestionAnswering"),
        ("xlm-roberta", "XLMRobertaForQuestionAnswering"),
        ("gpt_neox", "GPTNeoXForQuestionAnswering"),
        ("xlm-roberta-xl", "XLMRobertaXLForQuestionAnswering"),
        ("gptj", "GPTJForQuestionAnswering"),
    ]
)

MODEL_FOR_TABLE_QUESTION_ANSWERING_MAPPING_NAMES = OrderedDict(
    [
        # Model for Table Question Answering mapping
        ("tapas", "TapasForQuestionAnswering"),
    ]
)

MODEL_FOR_VISUAL_QUESTION_ANSWERING_MAPPING_NAMES = OrderedDict(
    [
        ("blip", "BlipForQuestionAnswering"),
        ("blip-2", "Blip2ForConditionalGeneration"),
        ("vilt", "ViltForQuestionAnswering"),
    ]
)

MODEL_FOR_DOCUMENT_QUESTION_ANSWERING_MAPPING_NAMES = OrderedDict()

MODEL_FOR_TOKEN_CLASSIFICATION_MAPPING_NAMES = OrderedDict(
    [
        # Model for Token Classification mapping
        ("albert", "AlbertForTokenClassification"),
        ("bloom", "BloomForTokenClassification"),
        ("bert", "BertForTokenClassification"),
        ("camembert", "CamembertForTokenClassification"),
        ("canine", "CanineForTokenClassification"),
        ("convbert", "ConvBertForTokenClassification"),
        ("deberta", "DebertaForTokenClassification"),
        ("deberta-v2", "DebertaV2ForTokenClassification"),
        ("distilbert", "DistilBertForTokenClassification"),
        ("starcoder2", "Starcoder2ForTokenClassification"),
        ("funnel", "FunnelForTokenClassification"),
        ("falcon", "FalconForTokenClassification"),
        ("gpt_neo", "GPTNeoForTokenClassification"),
        ("electra", "ElectraForTokenClassification"),
        ("glm", "GlmForTokenClassification"),
        ("helium", "HeliumForTokenClassification"),
        ("ibert", "IBertForTokenClassification"),
        ("lilt", "LiltForTokenClassification"),
        ("luke", "LukeForTokenClassification"),
        ("mistral", "MistralForTokenClassification"),
        ("mobilebert", "MobileBertForTokenClassification"),
        ("mpnet", "MPNetForTokenClassification"),
        ("mt5", "MT5ForTokenClassification"),
        ("persimmon", "PersimmonForTokenClassification"),
        ("megatron-bert", "MegatronBertForTokenClassification"),
        ("mixtral", "MixtralForTokenClassification"),
        ("mpt", "MptForTokenClassification"),
        ("nystromformer", "NystromformerForTokenClassification"),
        ("phi", "PhiForTokenClassification"),
        ("phi3", "Phi3ForTokenClassification"),
        ("qwen2", "Qwen2ForTokenClassification"),
        ("roberta", "RobertaForTokenClassification"),
        ("rembert", "RemBertForTokenClassification"),
        ("squeezebert", "SqueezeBertForTokenClassification"),
        ("convbert", "ConvBertForTokenClassification"),
        ("canine", "CanineForTokenClassification"),
        ("stablelm", "StableLmForTokenClassification"),
        ("t5", "T5ForTokenClassification"),
        ("umt5", "UMT5ForTokenClassification"),
        ("xlm-roberta", "XLMRobertaForTokenClassification"),
        ("gpt_neox", "GPTNeoXForTokenClassification"),
        ("xlm-roberta-xl", "XLMRobertaXLForTokenClassification"),
    ]
)

MODEL_FOR_MULTIPLE_CHOICE_MAPPING_NAMES = OrderedDict(
    [
        # Model for Multiple Choice mapping
        ("camembert", "CamembertForMultipleChoice"),
        ("albert", "AlbertForMultipleChoice"),
        ("convbert", "ConvBertForMultipleChoice"),
        ("canine", "CanineForMultipleChoice"),
        ("bert", "BertForMultipleChoice"),
        ("electra", "ElectraForMultipleChoice"),
        ("deberta-v2", "DebertaV2ForMultipleChoice"),
        ("distilbert", "DistilBertForMultipleChoice"),
        ("funnel", "FunnelForMultipleChoice"),
        ("ibert", "IBertForMultipleChoice"),
        ("luke", "LukeForMultipleChoice"),
        ("megatron-bert", "MegatronBertForMultipleChoice"),
        ("mobilebert", "MobileBertForMultipleChoice"),
        ("mpnet", "MPNetForMultipleChoice"),
        ("nystromformer", "NystromformerForMultipleChoice"),
        ("rembert", "RemBertForMultipleChoice"),
        ("roberta", "RobertaForMultipleChoice"),
        ("squeezebert", "SqueezeBertForMultipleChoice"),
        ("xlm-roberta", "XLMRobertaForMultipleChoice"),
        ("xlm-roberta-xl", "XLMRobertaXLForMultipleChoice"),
    ]
)

MODEL_FOR_NEXT_SENTENCE_PREDICTION_MAPPING_NAMES = OrderedDict(
    [
        ("bert", "BertForNextSentencePrediction"),
        ("megatron-bert", "MegatronBertForNextSentencePrediction"),
        ("mobilebert", "MobileBertForNextSentencePrediction"),
    ]
)

MODEL_FOR_AUDIO_CLASSIFICATION_MAPPING_NAMES = OrderedDict(
    [
        ("unispeech", "UniSpeechForSequenceClassification"),
        ("unispeech-sat", "UniSpeechSatForSequenceClassification"),
        ("sew", "SEWForSequenceClassification"),
        ("sew-d", "SEWDForSequenceClassification"),
        ("wav2vec2", "Wav2Vec2ForSequenceClassification"),
        ("whisper", "WhisperForAudioClassification"),
    ]
)

MODEL_FOR_CTC_MAPPING_NAMES = OrderedDict(
    [
        ("unispeech", "UniSpeechForCTC"),
        ("unispeech-sat", "UniSpeechSatForCTC"),
        ("sew", "SEWForCTC"),
        ("sew-d", "SEWDForCTC"),
        ("wav2vec2", "Wav2Vec2ForCTC"),
    ]
)

MODEL_FOR_AUDIO_FRAME_CLASSIFICATION_MAPPING_NAMES = OrderedDict(
    [
        ("unispeech-sat", "UniSpeechSatForAudioFrameClassification"),
        ("wav2vec2", "Wav2Vec2ForAudioFrameClassification"),
    ]
)

MODEL_FOR_AUDIO_XVECTOR_MAPPING_NAMES = OrderedDict(
    [
        ("unispeech-sat", "UniSpeechSatForXVector"),
        ("wav2vec2", "Wav2Vec2ForXVector"),
    ]
)

MODEL_FOR_TEXT_TO_SPECTROGRAM_MAPPING_NAMES = OrderedDict(
    [
        # Model for Text-To-Spectrogram mapping
        ("fastspeech2_conformer", "FastSpeech2ConformerModel"),
        ("speecht5", "SpeechT5ForTextToSpeech"),
    ]
)

MODEL_FOR_TEXT_TO_WAVEFORM_MAPPING_NAMES = OrderedDict(
    [
        # Model for Text-To-Waveform mapping
        ("fastspeech2_conformer", "FastSpeech2ConformerWithHifiGan"),
        ("seamless_m4t_v2", "SeamlessM4Tv2ForTextToSpeech"),
    ]
)

MODEL_FOR_ZERO_SHOT_IMAGE_CLASSIFICATION_MAPPING_NAMES = OrderedDict(
    [
        # Model for Zero Shot Image Classification mapping
        ("align", "AlignModel"),
        ("altclip", "AltCLIPModel"),
        ("blip", "BlipModel"),
        ("blip-2", "Blip2ForImageTextRetrieval"),
        ("chinese_clip", "ChineseCLIPModel"),
        ("clipseg", "CLIPSegModel"),
        ("siglip", "SiglipModel"),
    ]
)

MODEL_FOR_BACKBONE_MAPPING_NAMES = OrderedDict(
    [
        ("convnext", "ConvNextBackbone"),
        ("convnextv2", "ConvNextV2Backbone"),
        ("dinov2", "Dinov2Backbone"),
        ("hiera", "HieraBackbone"),
        ("resnet", "ResNetBackbone"),
        ("swin", "SwinBackbone"),
        ("vitdet", "VitDetBackbone"),
        ("vitpose_backbone", "VitPoseBackbone"),
    ]
)

MODEL_FOR_MASK_GENERATION_MAPPING_NAMES = OrderedDict(
    [
        ("sam", "SamModel"),
    ]
)


MODEL_FOR_KEYPOINT_DETECTION_MAPPING_NAMES = OrderedDict()


MODEL_FOR_TEXT_ENCODING_MAPPING_NAMES = OrderedDict(
    [
        ("albert", "AlbertModel"),
        ("bert", "BertModel"),
        ("electra", "ElectraModel"),
        ("roberta", "RobertaModel"),
        ("deberta", "DebertaModel"),
        ("deberta-v2", "DebertaV2Model"),
        ("distilbert", "DistilBertModel"),
        ("emu3", "Emu3TextModel"),
        ("ibert", "IBertModel"),
        ("mllama", "MllamaTextModel"),
        ("mobilebert", "MobileBertModel"),
        ("mt5", "MT5EncoderModel"),
        ("nystromformer", "NystromformerModel"),
        ("rembert", "RemBertModel"),
        ("squeezebert", "SqueezeBertModel"),
        ("t5", "T5EncoderModel"),
        ("umt5", "UMT5EncoderModel"),
        ("xlm-roberta", "XLMRobertaModel"),
        ("xlm-roberta-xl", "XLMRobertaXLModel"),
    ]
)

MODEL_FOR_TIME_SERIES_CLASSIFICATION_MAPPING_NAMES = OrderedDict()

MODEL_FOR_TIME_SERIES_REGRESSION_MAPPING_NAMES = OrderedDict()

MODEL_FOR_IMAGE_TO_IMAGE_MAPPING_NAMES = OrderedDict(
    [
        ("swin2sr", "Swin2SRForImageSuperResolution"),
    ]
)


if version.parse(transformers.__version__) >= version.parse("4.51.0"):
    MODEL_MAPPING_NAMES.update({"qwen3": "Qwen3Model"})
    MODEL_FOR_CAUSAL_LM_MAPPING_NAMES.update({"qwen3": "Qwen3ForCausalLM"})
    MODEL_FOR_SEQUENCE_CLASSIFICATION_MAPPING_NAMES.update({"qwen3": "Qwen3ForSequenceClassification"})
    MODEL_FOR_QUESTION_ANSWERING_MAPPING_NAMES.update({"qwen3": "Qwen3ForQuestionAnswering"})
    MODEL_FOR_TOKEN_CLASSIFICATION_MAPPING_NAMES.update({"qwen3": "Qwen3ForTokenClassification"})

if version.parse(transformers.__version__) >= version.parse("4.51.3"):
    MODEL_MAPPING_NAMES.update({"glm4": "Glm4Model"})
    MODEL_FOR_CAUSAL_LM_MAPPING_NAMES.update({"glm4": "Glm4ForCausalLM"})
    MODEL_FOR_SEQUENCE_CLASSIFICATION_MAPPING_NAMES.update({"glm4": "Glm4ForSequenceClassification"})
    MODEL_FOR_TOKEN_CLASSIFICATION_MAPPING_NAMES.update({"glm4": "Glm4ForTokenClassification"})

if version.parse(transformers.__version__) >= version.parse("4.53.0"):
    MODEL_MAPPING_NAMES.update({"minimax": "MiniMaxModel", "vjepa2": "VJEPA2Model"})
    MODEL_FOR_CAUSAL_LM_MAPPING_NAMES.update({"minimax": "MiniMaxForCausalLM"})
    MODEL_FOR_VIDEO_CLASSIFICATION_MAPPING_NAMES.update({"vjepa2": "VJEPA2ForVideoClassification"})
    MODEL_FOR_SEQUENCE_CLASSIFICATION_MAPPING_NAMES.update({"minimax": "MiniMaxForSequenceClassification"})
    MODEL_FOR_QUESTION_ANSWERING_MAPPING_NAMES.update({"minimax": "MiniMaxForQuestionAnswering"})
    MODEL_FOR_TOKEN_CLASSIFICATION_MAPPING_NAMES.update({"minimax": "MiniMaxForTokenClassification"})

MODEL_MAPPING = _LazyAutoMapping(CONFIG_MAPPING_NAMES, MODEL_MAPPING_NAMES)
MODEL_FOR_PRETRAINING_MAPPING = _LazyAutoMapping(CONFIG_MAPPING_NAMES, MODEL_FOR_PRETRAINING_MAPPING_NAMES)
MODEL_WITH_LM_HEAD_MAPPING = _LazyAutoMapping(CONFIG_MAPPING_NAMES, MODEL_WITH_LM_HEAD_MAPPING_NAMES)
MODEL_FOR_CAUSAL_LM_MAPPING = _LazyAutoMapping(CONFIG_MAPPING_NAMES, MODEL_FOR_CAUSAL_LM_MAPPING_NAMES)
MODEL_FOR_CAUSAL_IMAGE_MODELING_MAPPING = _LazyAutoMapping(
    CONFIG_MAPPING_NAMES, MODEL_FOR_CAUSAL_IMAGE_MODELING_MAPPING_NAMES
)
MODEL_FOR_IMAGE_CLASSIFICATION_MAPPING = _LazyAutoMapping(
    CONFIG_MAPPING_NAMES, MODEL_FOR_IMAGE_CLASSIFICATION_MAPPING_NAMES
)
MODEL_FOR_ZERO_SHOT_IMAGE_CLASSIFICATION_MAPPING = _LazyAutoMapping(
    CONFIG_MAPPING_NAMES, MODEL_FOR_ZERO_SHOT_IMAGE_CLASSIFICATION_MAPPING_NAMES
)
MODEL_FOR_IMAGE_SEGMENTATION_MAPPING = _LazyAutoMapping(
    CONFIG_MAPPING_NAMES, MODEL_FOR_IMAGE_SEGMENTATION_MAPPING_NAMES
)
MODEL_FOR_SEMANTIC_SEGMENTATION_MAPPING = _LazyAutoMapping(
    CONFIG_MAPPING_NAMES, MODEL_FOR_SEMANTIC_SEGMENTATION_MAPPING_NAMES
)
MODEL_FOR_INSTANCE_SEGMENTATION_MAPPING = _LazyAutoMapping(
    CONFIG_MAPPING_NAMES, MODEL_FOR_INSTANCE_SEGMENTATION_MAPPING_NAMES
)
MODEL_FOR_UNIVERSAL_SEGMENTATION_MAPPING = _LazyAutoMapping(
    CONFIG_MAPPING_NAMES, MODEL_FOR_UNIVERSAL_SEGMENTATION_MAPPING_NAMES
)
MODEL_FOR_VIDEO_CLASSIFICATION_MAPPING = _LazyAutoMapping(
    CONFIG_MAPPING_NAMES, MODEL_FOR_VIDEO_CLASSIFICATION_MAPPING_NAMES
)
MODEL_FOR_VISION_2_SEQ_MAPPING = _LazyAutoMapping(CONFIG_MAPPING_NAMES, MODEL_FOR_VISION_2_SEQ_MAPPING_NAMES)
MODEL_FOR_IMAGE_TEXT_TO_TEXT_MAPPING = _LazyAutoMapping(
    CONFIG_MAPPING_NAMES, MODEL_FOR_IMAGE_TEXT_TO_TEXT_MAPPING_NAMES
)
MODEL_FOR_RETRIEVAL_MAPPING = _LazyAutoMapping(CONFIG_MAPPING_NAMES, MODEL_FOR_RETRIEVAL_MAPPING_NAMES)
MODEL_FOR_VISUAL_QUESTION_ANSWERING_MAPPING = _LazyAutoMapping(
    CONFIG_MAPPING_NAMES, MODEL_FOR_VISUAL_QUESTION_ANSWERING_MAPPING_NAMES
)
MODEL_FOR_DOCUMENT_QUESTION_ANSWERING_MAPPING = _LazyAutoMapping(
    CONFIG_MAPPING_NAMES, MODEL_FOR_DOCUMENT_QUESTION_ANSWERING_MAPPING_NAMES
)
MODEL_FOR_MASKED_LM_MAPPING = _LazyAutoMapping(CONFIG_MAPPING_NAMES, MODEL_FOR_MASKED_LM_MAPPING_NAMES)
MODEL_FOR_IMAGE_MAPPING = _LazyAutoMapping(CONFIG_MAPPING_NAMES, MODEL_FOR_IMAGE_MAPPING_NAMES)
MODEL_FOR_MASKED_IMAGE_MODELING_MAPPING = _LazyAutoMapping(
    CONFIG_MAPPING_NAMES, MODEL_FOR_MASKED_IMAGE_MODELING_MAPPING_NAMES
)
MODEL_FOR_OBJECT_DETECTION_MAPPING = _LazyAutoMapping(CONFIG_MAPPING_NAMES, MODEL_FOR_OBJECT_DETECTION_MAPPING_NAMES)
MODEL_FOR_ZERO_SHOT_OBJECT_DETECTION_MAPPING = _LazyAutoMapping(
    CONFIG_MAPPING_NAMES, MODEL_FOR_ZERO_SHOT_OBJECT_DETECTION_MAPPING_NAMES
)
MODEL_FOR_DEPTH_ESTIMATION_MAPPING = _LazyAutoMapping(CONFIG_MAPPING_NAMES, MODEL_FOR_DEPTH_ESTIMATION_MAPPING_NAMES)
MODEL_FOR_SEQ_TO_SEQ_CAUSAL_LM_MAPPING = _LazyAutoMapping(
    CONFIG_MAPPING_NAMES, MODEL_FOR_SEQ_TO_SEQ_CAUSAL_LM_MAPPING_NAMES
)
MODEL_FOR_SEQUENCE_CLASSIFICATION_MAPPING = _LazyAutoMapping(
    CONFIG_MAPPING_NAMES, MODEL_FOR_SEQUENCE_CLASSIFICATION_MAPPING_NAMES
)
MODEL_FOR_QUESTION_ANSWERING_MAPPING = _LazyAutoMapping(
    CONFIG_MAPPING_NAMES, MODEL_FOR_QUESTION_ANSWERING_MAPPING_NAMES
)
MODEL_FOR_TABLE_QUESTION_ANSWERING_MAPPING = _LazyAutoMapping(
    CONFIG_MAPPING_NAMES, MODEL_FOR_TABLE_QUESTION_ANSWERING_MAPPING_NAMES
)
MODEL_FOR_TOKEN_CLASSIFICATION_MAPPING = _LazyAutoMapping(
    CONFIG_MAPPING_NAMES, MODEL_FOR_TOKEN_CLASSIFICATION_MAPPING_NAMES
)
MODEL_FOR_MULTIPLE_CHOICE_MAPPING = _LazyAutoMapping(CONFIG_MAPPING_NAMES, MODEL_FOR_MULTIPLE_CHOICE_MAPPING_NAMES)
MODEL_FOR_NEXT_SENTENCE_PREDICTION_MAPPING = _LazyAutoMapping(
    CONFIG_MAPPING_NAMES, MODEL_FOR_NEXT_SENTENCE_PREDICTION_MAPPING_NAMES
)
MODEL_FOR_AUDIO_CLASSIFICATION_MAPPING = _LazyAutoMapping(
    CONFIG_MAPPING_NAMES, MODEL_FOR_AUDIO_CLASSIFICATION_MAPPING_NAMES
)
MODEL_FOR_CTC_MAPPING = _LazyAutoMapping(CONFIG_MAPPING_NAMES, MODEL_FOR_CTC_MAPPING_NAMES)
MODEL_FOR_SPEECH_SEQ_2_SEQ_MAPPING = _LazyAutoMapping(CONFIG_MAPPING_NAMES, MODEL_FOR_SPEECH_SEQ_2_SEQ_MAPPING_NAMES)
MODEL_FOR_AUDIO_FRAME_CLASSIFICATION_MAPPING = _LazyAutoMapping(
    CONFIG_MAPPING_NAMES, MODEL_FOR_AUDIO_FRAME_CLASSIFICATION_MAPPING_NAMES
)
MODEL_FOR_AUDIO_XVECTOR_MAPPING = _LazyAutoMapping(CONFIG_MAPPING_NAMES, MODEL_FOR_AUDIO_XVECTOR_MAPPING_NAMES)

MODEL_FOR_TEXT_TO_SPECTROGRAM_MAPPING = _LazyAutoMapping(
    CONFIG_MAPPING_NAMES, MODEL_FOR_TEXT_TO_SPECTROGRAM_MAPPING_NAMES
)

MODEL_FOR_TEXT_TO_WAVEFORM_MAPPING = _LazyAutoMapping(CONFIG_MAPPING_NAMES, MODEL_FOR_TEXT_TO_WAVEFORM_MAPPING_NAMES)

MODEL_FOR_BACKBONE_MAPPING = _LazyAutoMapping(CONFIG_MAPPING_NAMES, MODEL_FOR_BACKBONE_MAPPING_NAMES)

MODEL_FOR_MASK_GENERATION_MAPPING = _LazyAutoMapping(CONFIG_MAPPING_NAMES, MODEL_FOR_MASK_GENERATION_MAPPING_NAMES)

MODEL_FOR_KEYPOINT_DETECTION_MAPPING = _LazyAutoMapping(
    CONFIG_MAPPING_NAMES, MODEL_FOR_KEYPOINT_DETECTION_MAPPING_NAMES
)

MODEL_FOR_TEXT_ENCODING_MAPPING = _LazyAutoMapping(CONFIG_MAPPING_NAMES, MODEL_FOR_TEXT_ENCODING_MAPPING_NAMES)

MODEL_FOR_TIME_SERIES_CLASSIFICATION_MAPPING = _LazyAutoMapping(
    CONFIG_MAPPING_NAMES, MODEL_FOR_TIME_SERIES_CLASSIFICATION_MAPPING_NAMES
)

MODEL_FOR_TIME_SERIES_REGRESSION_MAPPING = _LazyAutoMapping(
    CONFIG_MAPPING_NAMES, MODEL_FOR_TIME_SERIES_REGRESSION_MAPPING_NAMES
)

MODEL_FOR_IMAGE_TO_IMAGE_MAPPING = _LazyAutoMapping(CONFIG_MAPPING_NAMES, MODEL_FOR_IMAGE_TO_IMAGE_MAPPING_NAMES)


class AutoModelForMaskGeneration(_BaseAutoModelClass):
    _model_mapping = MODEL_FOR_MASK_GENERATION_MAPPING


class AutoModelForKeypointDetection(_BaseAutoModelClass):
    _model_mapping = MODEL_FOR_KEYPOINT_DETECTION_MAPPING


class AutoModelForTextEncoding(_BaseAutoModelClass):
    _model_mapping = MODEL_FOR_TEXT_ENCODING_MAPPING


class AutoModelForImageToImage(_BaseAutoModelClass):
    _model_mapping = MODEL_FOR_IMAGE_TO_IMAGE_MAPPING


class AutoModel(_BaseAutoModelClass):
    _model_mapping = MODEL_MAPPING


AutoModel = auto_class_update(AutoModel)


class AutoModelForPreTraining(_BaseAutoModelClass):
    _model_mapping = MODEL_FOR_PRETRAINING_MAPPING


AutoModelForPreTraining = auto_class_update(AutoModelForPreTraining, head_doc="pretraining")


# Private on purpose, the public class will add the deprecation warnings.
class _AutoModelWithLMHead(_BaseAutoModelClass):
    _model_mapping = MODEL_WITH_LM_HEAD_MAPPING


_AutoModelWithLMHead = auto_class_update(_AutoModelWithLMHead, head_doc="language modeling")


class AutoModelForCausalLM(_BaseAutoModelClass):
    _model_mapping = MODEL_FOR_CAUSAL_LM_MAPPING


AutoModelForCausalLM = auto_class_update(AutoModelForCausalLM, head_doc="causal language modeling")


class AutoModelForMaskedLM(_BaseAutoModelClass):
    _model_mapping = MODEL_FOR_MASKED_LM_MAPPING


AutoModelForMaskedLM = auto_class_update(AutoModelForMaskedLM, head_doc="masked language modeling")


class AutoModelForSeq2SeqLM(_BaseAutoModelClass):
    _model_mapping = MODEL_FOR_SEQ_TO_SEQ_CAUSAL_LM_MAPPING


AutoModelForSeq2SeqLM = auto_class_update(
    AutoModelForSeq2SeqLM,
    head_doc="sequence-to-sequence language modeling",
    checkpoint_for_example="google-t5/t5-base",
)


class AutoModelForSequenceClassification(_BaseAutoModelClass):
    _model_mapping = MODEL_FOR_SEQUENCE_CLASSIFICATION_MAPPING


AutoModelForSequenceClassification = auto_class_update(
    AutoModelForSequenceClassification, head_doc="sequence classification"
)


class AutoModelForQuestionAnswering(_BaseAutoModelClass):
    _model_mapping = MODEL_FOR_QUESTION_ANSWERING_MAPPING


AutoModelForQuestionAnswering = auto_class_update(AutoModelForQuestionAnswering, head_doc="question answering")


class AutoModelForTableQuestionAnswering(_BaseAutoModelClass):
    _model_mapping = MODEL_FOR_TABLE_QUESTION_ANSWERING_MAPPING


AutoModelForTableQuestionAnswering = auto_class_update(
    AutoModelForTableQuestionAnswering,
    head_doc="table question answering",
    checkpoint_for_example="google/tapas-base-finetuned-wtq",
)


class AutoModelForVisualQuestionAnswering(_BaseAutoModelClass):
    _model_mapping = MODEL_FOR_VISUAL_QUESTION_ANSWERING_MAPPING


AutoModelForVisualQuestionAnswering = auto_class_update(
    AutoModelForVisualQuestionAnswering,
    head_doc="visual question answering",
    checkpoint_for_example="dandelin/vilt-b32-finetuned-vqa",
)


class AutoModelForDocumentQuestionAnswering(_BaseAutoModelClass):
    _model_mapping = MODEL_FOR_DOCUMENT_QUESTION_ANSWERING_MAPPING


AutoModelForDocumentQuestionAnswering = auto_class_update(
    AutoModelForDocumentQuestionAnswering,
    head_doc="document question answering",
    checkpoint_for_example='impira/layoutlm-document-qa", revision="52e01b3',
)


class AutoModelForTokenClassification(_BaseAutoModelClass):
    _model_mapping = MODEL_FOR_TOKEN_CLASSIFICATION_MAPPING


AutoModelForTokenClassification = auto_class_update(AutoModelForTokenClassification, head_doc="token classification")


class AutoModelForMultipleChoice(_BaseAutoModelClass):
    _model_mapping = MODEL_FOR_MULTIPLE_CHOICE_MAPPING


AutoModelForMultipleChoice = auto_class_update(AutoModelForMultipleChoice, head_doc="multiple choice")


class AutoModelForNextSentencePrediction(_BaseAutoModelClass):
    _model_mapping = MODEL_FOR_NEXT_SENTENCE_PREDICTION_MAPPING


AutoModelForNextSentencePrediction = auto_class_update(
    AutoModelForNextSentencePrediction, head_doc="next sentence prediction"
)


class AutoModelForImageClassification(_BaseAutoModelClass):
    _model_mapping = MODEL_FOR_IMAGE_CLASSIFICATION_MAPPING


AutoModelForImageClassification = auto_class_update(AutoModelForImageClassification, head_doc="image classification")


class AutoModelForZeroShotImageClassification(_BaseAutoModelClass):
    _model_mapping = MODEL_FOR_ZERO_SHOT_IMAGE_CLASSIFICATION_MAPPING


AutoModelForZeroShotImageClassification = auto_class_update(
    AutoModelForZeroShotImageClassification, head_doc="zero-shot image classification"
)


class AutoModelForImageSegmentation(_BaseAutoModelClass):
    _model_mapping = MODEL_FOR_IMAGE_SEGMENTATION_MAPPING


AutoModelForImageSegmentation = auto_class_update(AutoModelForImageSegmentation, head_doc="image segmentation")


class AutoModelForSemanticSegmentation(_BaseAutoModelClass):
    _model_mapping = MODEL_FOR_SEMANTIC_SEGMENTATION_MAPPING


AutoModelForSemanticSegmentation = auto_class_update(AutoModelForSemanticSegmentation, head_doc="semantic segmentation")


class AutoModelForUniversalSegmentation(_BaseAutoModelClass):
    _model_mapping = MODEL_FOR_UNIVERSAL_SEGMENTATION_MAPPING


AutoModelForUniversalSegmentation = auto_class_update(
    AutoModelForUniversalSegmentation, head_doc="universal image segmentation"
)


class AutoModelForInstanceSegmentation(_BaseAutoModelClass):
    _model_mapping = MODEL_FOR_INSTANCE_SEGMENTATION_MAPPING


AutoModelForInstanceSegmentation = auto_class_update(AutoModelForInstanceSegmentation, head_doc="instance segmentation")


class AutoModelForObjectDetection(_BaseAutoModelClass):
    _model_mapping = MODEL_FOR_OBJECT_DETECTION_MAPPING


AutoModelForObjectDetection = auto_class_update(AutoModelForObjectDetection, head_doc="object detection")


class AutoModelForZeroShotObjectDetection(_BaseAutoModelClass):
    _model_mapping = MODEL_FOR_ZERO_SHOT_OBJECT_DETECTION_MAPPING


AutoModelForZeroShotObjectDetection = auto_class_update(
    AutoModelForZeroShotObjectDetection, head_doc="zero-shot object detection"
)


class AutoModelForDepthEstimation(_BaseAutoModelClass):
    _model_mapping = MODEL_FOR_DEPTH_ESTIMATION_MAPPING


AutoModelForDepthEstimation = auto_class_update(AutoModelForDepthEstimation, head_doc="depth estimation")


class AutoModelForVideoClassification(_BaseAutoModelClass):
    _model_mapping = MODEL_FOR_VIDEO_CLASSIFICATION_MAPPING


AutoModelForVideoClassification = auto_class_update(AutoModelForVideoClassification, head_doc="video classification")


class AutoModelForVision2Seq(_BaseAutoModelClass):
    _model_mapping = MODEL_FOR_VISION_2_SEQ_MAPPING


AutoModelForVision2Seq = auto_class_update(AutoModelForVision2Seq, head_doc="vision-to-text modeling")


class AutoModelForImageTextToText(_BaseAutoModelClass):
    _model_mapping = MODEL_FOR_IMAGE_TEXT_TO_TEXT_MAPPING


AutoModelForImageTextToText = auto_class_update(AutoModelForImageTextToText, head_doc="image-text-to-text modeling")


class AutoModelForAudioClassification(_BaseAutoModelClass):
    _model_mapping = MODEL_FOR_AUDIO_CLASSIFICATION_MAPPING


AutoModelForAudioClassification = auto_class_update(AutoModelForAudioClassification, head_doc="audio classification")


class AutoModelForCTC(_BaseAutoModelClass):
    _model_mapping = MODEL_FOR_CTC_MAPPING


AutoModelForCTC = auto_class_update(AutoModelForCTC, head_doc="connectionist temporal classification")


class AutoModelForSpeechSeq2Seq(_BaseAutoModelClass):
    _model_mapping = MODEL_FOR_SPEECH_SEQ_2_SEQ_MAPPING


AutoModelForSpeechSeq2Seq = auto_class_update(
    AutoModelForSpeechSeq2Seq, head_doc="sequence-to-sequence speech-to-text modeling"
)


class AutoModelForAudioFrameClassification(_BaseAutoModelClass):
    _model_mapping = MODEL_FOR_AUDIO_FRAME_CLASSIFICATION_MAPPING


AutoModelForAudioFrameClassification = auto_class_update(
    AutoModelForAudioFrameClassification, head_doc="audio frame (token) classification"
)


class AutoModelForAudioXVector(_BaseAutoModelClass):
    _model_mapping = MODEL_FOR_AUDIO_XVECTOR_MAPPING


class AutoModelForTextToSpectrogram(_BaseAutoModelClass):
    _model_mapping = MODEL_FOR_TEXT_TO_SPECTROGRAM_MAPPING


class AutoModelForTextToWaveform(_BaseAutoModelClass):
    _model_mapping = MODEL_FOR_TEXT_TO_WAVEFORM_MAPPING


class AutoBackbone(_BaseAutoBackboneClass):
    _model_mapping = MODEL_FOR_BACKBONE_MAPPING


AutoModelForAudioXVector = auto_class_update(AutoModelForAudioXVector, head_doc="audio retrieval via x-vector")


class AutoModelForMaskedImageModeling(_BaseAutoModelClass):
    _model_mapping = MODEL_FOR_MASKED_IMAGE_MODELING_MAPPING


AutoModelForMaskedImageModeling = auto_class_update(AutoModelForMaskedImageModeling, head_doc="masked image modeling")


class AutoModelWithLMHead(_AutoModelWithLMHead):
    @classmethod
    def from_config(cls, config):
        warnings.warn(
            "The class `AutoModelWithLMHead` is deprecated and will be removed in a future version. Please use "
            "`AutoModelForCausalLM` for causal language models, `AutoModelForMaskedLM` for masked language models and "
            "`AutoModelForSeq2SeqLM` for encoder-decoder models.",
            FutureWarning,
        )
        return super().from_config(config)

    @classmethod
    def from_pretrained(cls, pretrained_model_name_or_path, *model_args, **kwargs):
        warnings.warn(
            "The class `AutoModelWithLMHead` is deprecated and will be removed in a future version. Please use "
            "`AutoModelForCausalLM` for causal language models, `AutoModelForMaskedLM` for masked language models and "
            "`AutoModelForSeq2SeqLM` for encoder-decoder models.",
            FutureWarning,
        )
        return super().from_pretrained(pretrained_model_name_or_path, *model_args, **kwargs)<|MERGE_RESOLUTION|>--- conflicted
+++ resolved
@@ -85,11 +85,8 @@
         ("encodec", "EncodecModel"),
         ("falcon", "FalconModel"),
         ("fastspeech2_conformer", "FastSpeech2ConformerModel"),
-<<<<<<< HEAD
         ("flava", "FlavaModel"),
-=======
         ("fsmt", "FSMTModel"),
->>>>>>> 2f3e4d73
         ("funnel", ("FunnelModel", "FunnelBaseModel")),
         ("gemma", "GemmaModel"),
         ("gemma2", "Gemma2Model"),
@@ -214,12 +211,9 @@
         ("ctrl", "CTRLLMHeadModel"),
         ("data2vec-text", "Data2VecTextForMaskedLM"),
         ("distilbert", "DistilBertForMaskedLM"),
-<<<<<<< HEAD
+        ("electra", "ElectraForPreTraining"),
         ("flava", "FlavaForPreTraining"),
-=======
-        ("electra", "ElectraForPreTraining"),
         ("fsmt", "FSMTForConditionalGeneration"),
->>>>>>> 2f3e4d73
         ("funnel", "FunnelForPreTraining"),
         ("gpt2", "GPT2LMHeadModel"),
         ("mamba", "MambaForCausalLM"),
