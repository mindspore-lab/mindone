--- conflicted
+++ resolved
@@ -193,11 +193,8 @@
         # Model for Masked LM mapping
         ("albert", "AlbertForMaskedLM"),
         ("bert", "BertForMaskedLM"),
-<<<<<<< HEAD
         ("deberta-v2", "DebertaV2ForMaskedLM"),
-=======
         ("mobilebert", "MobileBertForMaskedLM"),
->>>>>>> 087210c9
         ("wav2vec2", "Wav2Vec2ForMaskedLM"),
         ("xlm-roberta", "XLMRobertaForMaskedLM"),
         ("xlm-roberta-xl", "XLMRobertaXLForMaskedLM"),
@@ -318,11 +315,8 @@
         # Model for Multiple Choice mapping
         ("albert", "AlbertForMultipleChoice"),
         ("bert", "BertForMultipleChoice"),
-<<<<<<< HEAD
         ("deberta-v2", "DebertaV2ForMultipleChoice"),
-=======
         ("mobilebert", "MobileBertForMultipleChoice"),
->>>>>>> 087210c9
         ("xlm-roberta", "XLMRobertaForMultipleChoice"),
     ]
 )
@@ -389,11 +383,8 @@
     [
         ("albert", "AlbertModel"),
         ("bert", "BertModel"),
-<<<<<<< HEAD
         ("deberta-v2", "DebertaV2Model"),
-=======
         ("mobilebert", "MobileBertModel"),
->>>>>>> 087210c9
         ("mt5", "MT5EncoderModel"),
         ("t5", "T5EncoderModel"),
         ("umt5", "UMT5EncoderModel"),
