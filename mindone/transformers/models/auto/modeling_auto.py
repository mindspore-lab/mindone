--- conflicted
+++ resolved
@@ -107,11 +107,8 @@
         ("mistral", "MistralModel"),
         ("mixtral", "MixtralModel"),
         ("mobilebert", "MobileBertModel"),
-<<<<<<< HEAD
         ("moonshine", "MoonshineModel"),
-=======
         ("moshi", "MoshiModel"),
->>>>>>> 0ae7f1f2
         ("mpt", "MptModel"),
         ("mt5", "MT5Model"),
         ("mvp", "MvpModel"),
