--- conflicted
+++ resolved
@@ -39,12 +39,9 @@
         ("dpt", "DPTModel"),
         ("gemma", "GemmaModel"),
         ("gemma2", "Gemma2Model"),
-<<<<<<< HEAD
         ("persimmon", "PersimmonModel"),
-=======
         ("glm", "GlmModel"),
         ("glpn", "GLPNModel"),
->>>>>>> a6beaab0
         ("gpt2", "GPT2Model"),
         ("hiera", "HieraModel"),
         ("ijepa", "IJepaModel"),
@@ -182,14 +179,11 @@
     [
         ("blip", "BlipForConditionalGeneration"),
         ("blip-2", "Blip2ForConditionalGeneration"),
-<<<<<<< HEAD
+        ("chameleon", "ChameleonForConditionalGeneration"),
         ("fuyu", "FuyuForCausalLM"),
-=======
-        ("chameleon", "ChameleonForConditionalGeneration"),
         ("llava", "LlavaForConditionalGeneration"),
         ("qwen2_5_vl", "Qwen2_5_VLForConditionalGeneration"),
         ("qwen2_vl", "Qwen2VLForConditionalGeneration"),
->>>>>>> a6beaab0
     ]
 )
 
@@ -299,13 +293,10 @@
         ("bert", "BertForTokenClassification"),
         ("glm", "GlmForTokenClassification"),
         ("mt5", "MT5ForTokenClassification"),
-<<<<<<< HEAD
         ("persimmon", "PersimmonForTokenClassification"),
-=======
         ("phi3", "Phi3ForTokenClassification"),
         ("qwen2", "Qwen2ForTokenClassification"),
         ("qwen3", "Qwen3ForTokenClassification"),
->>>>>>> a6beaab0
         ("t5", "T5ForTokenClassification"),
         ("umt5", "UMT5ForTokenClassification"),
         ("xlm-roberta", "XLMRobertaForTokenClassification"),
