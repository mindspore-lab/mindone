# coding=utf-8
# Copyright 2018 The HuggingFace Inc. team.
#
# This code is adapted from https://github.com/huggingface/transformers
# with modifications to run transformers on mindspore.
#
# Licensed under the Apache License, Version 2.0 (the "License");
# you may not use this file except in compliance with the License.
# You may obtain a copy of the License at
#
#     http://www.apache.org/licenses/LICENSE-2.0
#
# Unless required by applicable law or agreed to in writing, software
# distributed under the License is distributed on an "AS IS" BASIS,
# WITHOUT WARRANTIES OR CONDITIONS OF ANY KIND, either express or implied.
# See the License for the specific language governing permissions and
# limitations under the License.
"""Auto Model class."""

import warnings
from collections import OrderedDict

import transformers
from packaging import version
from transformers.utils import logging

from .auto_factory import _BaseAutoBackboneClass, _BaseAutoModelClass, _LazyAutoMapping, auto_class_update
from .configuration_auto import CONFIG_MAPPING_NAMES

logger = logging.get_logger(__name__)

MODEL_MAPPING_NAMES = OrderedDict(
    [
        # Base model mapping
        ("albert", "AlbertModel"),
        ("align", "AlignModel"),
        ("aria", "AriaForConditionalGeneration"),
        ("aria_text", "AriaTextModel"),
        ("bamba", "BambaModel"),
        ("bert", "BertModel"),
        ("bart", "BartModel"),
        ("camembert", "CamembertModel"),
        ("mvp", "MvpModel"),
        ("convbert", "ConvBertModel"),
        ("bit", "BitModel"),
        ("blip", "BlipModel"),
        ("blip-2", "Blip2Model"),
        ("starcoder2", "Starcoder2Model"),
        ("canine", "CanineModel"),
        ("chameleon", "ChameleonModel"),
        ("clap", "ClapModel"),
        ("clip", "CLIPModel"),
        ("clip_text_model", "CLIPTextModel"),
        ("clip_vision_model", "CLIPVisionModel"),
        ("clipseg", "CLIPSegModel"),
        ("convnext", "ConvNextModel"),
        ("convnextv2", "ConvNextV2Model"),
        ("deberta", "DebertaModel"),
        ("opt", "OPTModel"),
        ("deberta-v2", "DebertaV2Model"),
        ("detr", "DetrModel"),
        ("dinov2", "Dinov2Model"),
        ("dpt", "DPTModel"),
        ("gemma", "GemmaModel"),
        ("m2m_100", "M2M100Model"),
        ("gemma2", "Gemma2Model"),
        ("persimmon", "PersimmonModel"),
        ("glm", "GlmModel"),
        ("glpn", "GLPNModel"),
        ("gpt2", "GPT2Model"),
        ("opt", "OPTModel"),
        ("granite", "GraniteModel"),
        ("granitemoe", "GraniteMoeModel"),
        ("granitemoeshared", "GraniteMoeSharedModel"),
        ("qwen2_audio_encoder", "Qwen2AudioEncoder"),
        ("qwen2_audio_encoder", "Qwen2AudioEncoder"),
        ("recurrent_gemma", "RecurrentGemmaModel"),
        ("gemma3_text", "Gemma3TextModel"),
        ("qwen2_audio_encoder", "Qwen2AudioEncoder"),
        ("siglip", "SiglipModel"),
        ("helium", "HeliumModel"),
        ("grounding-dino", "GroundingDinoModel"),
        ("hiera", "HieraModel"),
        ("hubert", "HubertModel"),
        ("ibert", "IBertModel"),
        ("idefics", "IdeficsModel"),
        ("idefics2", "Idefics2Model"),
        ("idefics3", "Idefics3Model"),
        ("idefics3_vision", "Idefics3VisionTransformer"),
        ("ijepa", "IJepaModel"),
        ("imagegpt", "ImageGPTModel"),
        ("led", "LEDModel"),
        ("levit", "LevitModel"),
        ("llama", "LlamaModel"),
        ("mistral", "MistralModel"),
        ("mobilebert", "MobileBertModel"),
        ("mpt", "MptModel"),
        ("mt5", "MT5Model"),
        ("megatron-bert", "MegatronBertModel"),
        ("mixtral", "MixtralModel"),
        ("nystromformer", "NystromformerModel"),
        ("owlvit", "OwlViTModel"),
        ("phi", "PhiModel"),
        ("phi3", "Phi3Model"),
        ("qwen2", "Qwen2Model"),
        ("qwen2_5_vl", "Qwen2_5_VLModel"),
        ("qwen2_audio_encoder", "Qwen2AudioEncoder"),
        ("qwen2_vl", "Qwen2VLModel"),
        ("roberta", "RobertaModel"),
        ("rembert", "RemBertModel"),
        ("resnet", "ResNetModel"),
        ("rwkv", "RwkvModel"),
        ("segformer", "SegformerModel"),
        ("siglip", "SiglipModel"),
        ("siglip_vision_model", "SiglipVisionModel"),
        ("smolvlm", "SmolVLMModel"),
        ("smolvlm_vision", "SmolVLMVisionTransformer"),
        ("speecht5", "SpeechT5Model"),
        ("swin2sr", "Swin2SRModel"),
        ("t5", "T5Model"),
        ("umt5", "UMT5Model"),
        ("vilt", "ViltModel"),
        ("vit", "ViTModel"),
        ("wav2vec2", "Wav2Vec2Model"),
        ("whisper", "WhisperModel"),
        ("xlm-roberta", "XLMRobertaModel"),
        ("xlm-roberta-xl", "XLMRobertaXLModel"),
        ("yolos", "YolosModel"),
        ("cohere2", "Cohere2Model"),
        ("zamba", "ZambaModel"),
    ]
)

MODEL_FOR_PRETRAINING_MAPPING_NAMES = OrderedDict(
    [
        # Model for pre-training mapping
        ("albert", "AlbertForPreTraining"),
        ("bart", "BartForConditionalGeneration"),
        ("camembert", "CamembertForMaskedLM"),
        ("mvp", "MvpForConditionalGeneration"),
        ("bert", "BertForPreTraining"),
        ("gpt2", "GPT2LMHeadModel"),
        ("gemma3", "Gemma3ForConditionalGeneration"),
        ("hiera", "HieraForPreTraining"),
        ("hubert", "HubertForPreTraining"),
        ("ibert", "IBertForMaskedLM"),
        ("idefics", "IdeficsForVisionText2Text"),
        ("idefics2", "Idefics2ForConditionalGeneration"),
        ("idefics3", "Idefics3ForConditionalGeneration"),
        ("llava", "LlavaForConditionalGeneration"),
        ("llava_next", "LlavaNextForConditionalGeneration"),
        ("llava_next_video", "LlavaNextVideoForConditionalGeneration"),
        ("llava_onevision", "LlavaOnevisionForConditionalGeneration"),
        ("mobilebert", "MobileBertForPreTraining"),
        ("qwen2_audio", "Qwen2AudioForConditionalGeneration"),
        ("roberta", "RobertaForMaskedLM"),
        ("rwkv", "RwkvForCausalLM"),
        ("megatron-bert", "MegatronBertForPreTraining"),
        ("mpt", "MptForCausalLM"),
        ("paligemma", "PaliGemmaForConditionalGeneration"),
        ("t5", "T5ForConditionalGeneration"),
        ("video_llava", "VideoLlavaForConditionalGeneration"),
        ("vipllava", "VipLlavaForConditionalGeneration"),
        ("wav2vec2", "Wav2Vec2ForPreTraining"),
        ("xlm-roberta", "XLMRobertaForMaskedLM"),
        ("xlm-roberta-xl", "XLMRobertaXLForMaskedLM"),
    ]
)

MODEL_WITH_LM_HEAD_MAPPING_NAMES = OrderedDict(
    [
        # Model with LM heads mapping
        ("albert", "AlbertForMaskedLM"),
        ("mvp", "MvpForConditionalGeneration"),
        ("bart", "BartForConditionalGeneration"),
        ("m2m_100", "M2M100ForConditionalGeneration"),
        ("bert", "BertForMaskedLM"),
        ("deberta", "DebertaForMaskedLM"),
        ("deberta-v2", "DebertaV2ForMaskedLM"),
        ("convbert", "ConvBertForMaskedLM"),
        ("gpt2", "GPT2LMHeadModel"),
        ("ibert", "IBertForMaskedLM"),
        ("led", "LEDForConditionalGeneration"),
        ("camembert", "CamembertForMaskedLM"),
        ("roberta", "RobertaForMaskedLM"),
        ("megatron-bert", "MegatronBertForCausalLM"),
        ("mobilebert", "MobileBertForMaskedLM"),
        ("mpt", "MptForCausalLM"),
        ("nystromformer", "NystromformerForMaskedLM"),
        ("rembert", "RemBertForMaskedLM"),
        ("rwkv", "RwkvForCausalLM"),
        ("t5", "T5ForConditionalGeneration"),
        ("wav2vec2", "Wav2Vec2ForMaskedLM"),
        ("whisper", "WhisperForConditionalGeneration"),
        ("xlm-roberta", "XLMRobertaForMaskedLM"),
        ("xlm-roberta-xl", "XLMRobertaXLForMaskedLM"),
    ]
)

MODEL_FOR_CAUSAL_LM_MAPPING_NAMES = OrderedDict(
    [
        # Model for Causal LM mapping
        ("aria_text", "AriaTextForCausalLM"),
        ("bamba", "BambaForCausalLM"),
        ("bart", "BartForCausalLM"),
        ("camembert", "CamembertForCausalLM"),
        ("mvp", "MvpForCausalLM"),
        ("opt", "OPTForCausalLM"),
        ("bert", "BertLMHeadModel"),
        ("bert-generation", "BertGenerationDecoder"),
        ("emu3", "Emu3ForCausalLM"),
        ("gemma", "GemmaForCausalLM"),
        ("gemma2", "Gemma2ForCausalLM"),
        ("starcoder2", "Starcoder2ForCausalLM"),
        ("gemma3", "Gemma3ForCausalLM"),
        ("gemma3_text", "Gemma3ForCausalLM"),
        ("granite", "GraniteForCausalLM"),
        ("glm", "GlmForCausalLM"),
        ("gpt2", "GPT2LMHeadModel"),
        ("persimmon", "PersimmonForCausalLM"),
        ("fuyu", "FuyuForCausalLM"),
        ("granitemoe", "GraniteMoeForCausalLM"),
        ("granitemoeshared", "GraniteMoeSharedForCausalLM"),
        ("llama", "LlamaForCausalLM"),
        ("opt", "OPTForCausalLM"),
        ("megatron-bert", "MegatronBertForCausalLM"),
        ("mistral", "MistralForCausalLM"),
        ("mpt", "MptForCausalLM"),
        ("phi", "PhiForCausalLM"),
        ("phi3", "Phi3ForCausalLM"),
        ("mixtral", "MixtralForCausalLM"),
        ("qwen2", "Qwen2ForCausalLM"),
        ("roberta", "RobertaForCausalLM"),
        ("recurrent_gemma", "RecurrentGemmaForCausalLM"),
        ("rembert", "RemBertForCausalLM"),
        ("rwkv", "RwkvForCausalLM"),
        ("whisper", "WhisperForCausalLM"),
        ("xlm-roberta", "XLMRobertaForCausalLM"),
        ("xlm-roberta-xl", "XLMRobertaXLForCausalLM"),
        ("cohere2", "Cohere2ForCausalLM"),
        ("zamba", "ZambaForCausalLM"),
    ]
)

MODEL_FOR_IMAGE_MAPPING_NAMES = OrderedDict(
    [
        # Model for Image mapping
        ("bit", "BitModel"),
        ("convnext", "ConvNextModel"),
        ("convnextv2", "ConvNextV2Model"),
        ("detr", "DetrModel"),
        ("dinov2", "Dinov2Model"),
        ("dpt", "DPTModel"),
        ("glpn", "GLPNModel"),
        ("hiera", "HieraModel"),
        ("hubert", "HubertModel"),
        ("ijepa", "IJepaModel"),
        ("imagegpt", "ImageGPTModel"),
        ("levit", "LevitModel"),
        ("segformer", "SegformerModel"),
        ("siglip_vision_model", "SiglipVisionModel"),
        ("swin2sr", "Swin2SRModel"),
        ("vit", "ViTModel"),
        ("yolos", "YolosModel"),
    ]
)

MODEL_FOR_MASKED_IMAGE_MODELING_MAPPING_NAMES = OrderedDict(
    [
        ("vit", "ViTForMaskedImageModeling"),
    ]
)


MODEL_FOR_CAUSAL_IMAGE_MODELING_MAPPING_NAMES = OrderedDict(
    [
        ("imagegpt", "ImageGPTForCausalImageModeling"),
    ]
)

MODEL_FOR_IMAGE_CLASSIFICATION_MAPPING_NAMES = OrderedDict(
    [
        # Model for Image Classification mapping
        ("bit", "BitForImageClassification"),
        ("clip", "CLIPForImageClassification"),
        ("convnext", "ConvNextForImageClassification"),
        ("convnextv2", "ConvNextV2ForImageClassification"),
        ("dinov2", "Dinov2ForImageClassification"),
        ("hiera", "HieraForImageClassification"),
        ("ijepa", "IJepaForImageClassification"),
        ("imagegpt", "ImageGPTForImageClassification"),
        (
            "levit",
            ("LevitForImageClassification", "LevitForImageClassificationWithTeacher"),
        ),
        ("resnet", "ResNetForImageClassification"),
        ("segformer", "SegformerForImageClassification"),
        ("siglip", "SiglipForImageClassification"),
        ("vit", "ViTForImageClassification"),
    ]
)

MODEL_FOR_IMAGE_SEGMENTATION_MAPPING_NAMES = OrderedDict(
    [
        # Do not add new models here, this class will be deprecated in the future.
        # Model for Image Segmentation mapping
        ("detr", "DetrForSegmentation"),
    ]
)

MODEL_FOR_SEMANTIC_SEGMENTATION_MAPPING_NAMES = OrderedDict(
    [
        # Model for Semantic Segmentation mapping
        ("beit", "BeitForSemanticSegmentation"),
        ("data2vec-vision", "Data2VecVisionForSemanticSegmentation"),
        ("dpt", "DPTForSemanticSegmentation"),
        ("mobilenet_v2", "MobileNetV2ForSemanticSegmentation"),
        ("mobilevit", "MobileViTForSemanticSegmentation"),
        ("mobilevitv2", "MobileViTV2ForSemanticSegmentation"),
        ("segformer", "SegformerForSemanticSegmentation"),
        ("upernet", "UperNetForSemanticSegmentation"),
    ]
)

MODEL_FOR_INSTANCE_SEGMENTATION_MAPPING_NAMES = OrderedDict()

MODEL_FOR_UNIVERSAL_SEGMENTATION_MAPPING_NAMES = OrderedDict(
    [
        # Model for Universal Segmentation mapping
        ("detr", "DetrForSegmentation"),
        ("mask2former", "Mask2FormerForUniversalSegmentation"),
        ("maskformer", "MaskFormerForInstanceSegmentation"),
        ("oneformer", "OneFormerForUniversalSegmentation"),
    ]
)

MODEL_FOR_VIDEO_CLASSIFICATION_MAPPING_NAMES = OrderedDict()

MODEL_FOR_VISION_2_SEQ_MAPPING_NAMES = OrderedDict(
    [
        ("blip", "BlipForConditionalGeneration"),
        ("blip-2", "Blip2ForConditionalGeneration"),
        ("chameleon", "ChameleonForConditionalGeneration"),
        ("idefics2", "Idefics2ForConditionalGeneration"),
        ("idefics3", "Idefics3ForConditionalGeneration"),
        ("llava", "LlavaForConditionalGeneration"),
        ("llava_next", "LlavaNextForConditionalGeneration"),
        ("llava_next_video", "LlavaNextVideoForConditionalGeneration"),
        ("llava_onevision", "LlavaOnevisionForConditionalGeneration"),
        ("paligemma", "PaliGemmaForConditionalGeneration"),
        ("qwen2_5_vl", "Qwen2_5_VLForConditionalGeneration"),
        ("qwen2_vl", "Qwen2VLForConditionalGeneration"),
        ("video_llava", "VideoLlavaForConditionalGeneration"),
        ("vipllava", "VipLlavaForConditionalGeneration"),
        ("vision-encoder-decoder", "VisionEncoderDecoderModel"),
    ]
)
MODEL_FOR_RETRIEVAL_MAPPING_NAMES = OrderedDict(
    [
        # ("colpali", "ColPaliForRetrieval"),
    ]
)
MODEL_FOR_IMAGE_TEXT_TO_TEXT_MAPPING_NAMES = OrderedDict(
    [
        ("aria", "AriaForConditionalGeneration"),
        ("blip", "BlipForConditionalGeneration"),
        ("blip-2", "Blip2ForConditionalGeneration"),
        ("chameleon", "ChameleonForConditionalGeneration"),
        ("gemma3", "Gemma3ForConditionalGeneration"),
        ("chameleon", "ChameleonForConditionalGeneration"),
        ("emu3", "Emu3ForConditionalGeneration"),
        ("idefics", "IdeficsForVisionText2Text"),
        ("idefics2", "Idefics2ForConditionalGeneration"),
        ("idefics3", "Idefics3ForConditionalGeneration"),
        ("fuyu", "FuyuForCausalLM"),
        ("llava", "LlavaForConditionalGeneration"),
        ("llava_next", "LlavaNextForConditionalGeneration"),
        ("llava_onevision", "LlavaOnevisionForConditionalGeneration"),
        ("paligemma", "PaliGemmaForConditionalGeneration"),
        ("qwen2_5_vl", "Qwen2_5_VLForConditionalGeneration"),
        ("qwen2_vl", "Qwen2VLForConditionalGeneration"),
        ("smolvlm", "SmolVLMForConditionalGeneration"),
        ("vipllava", "VipLlavaForConditionalGeneration"),
        ("vision-encoder-decoder", "VisionEncoderDecoderModel"),
    ]
)

MODEL_FOR_MASKED_LM_MAPPING_NAMES = OrderedDict(
    [
        # Model for Masked LM mapping
        ("mvp", "MvpForConditionalGeneration"),
        ("albert", "AlbertForMaskedLM"),
        ("bart", "BartForConditionalGeneration"),
        ("convbert", "ConvBertForMaskedLM"),
        ("bert", "BertForMaskedLM"),
        ("roberta", "RobertaForMaskedLM"),
        ("camembert", "CamembertForMaskedLM"),
        ("deberta", "DebertaForMaskedLM"),
        ("deberta-v2", "DebertaV2ForMaskedLM"),
        ("ibert", "IBertForMaskedLM"),
        ("mobilebert", "MobileBertForMaskedLM"),
        ("nystromformer", "NystromformerForMaskedLM"),
        ("rembert", "RemBertForMaskedLM"),
        ("wav2vec2", "Wav2Vec2ForMaskedLM"),
        ("xlm-roberta", "XLMRobertaForMaskedLM"),
        ("xlm-roberta-xl", "XLMRobertaXLForMaskedLM"),
    ]
)

MODEL_FOR_OBJECT_DETECTION_MAPPING_NAMES = OrderedDict(
    [
        # Model for Object Detection mapping
        ("conditional_detr", "ConditionalDetrForObjectDetection"),
        ("deformable_detr", "DeformableDetrForObjectDetection"),
        ("deta", "DetaForObjectDetection"),
        ("detr", "DetrForObjectDetection"),
        ("rt_detr", "RTDetrForObjectDetection"),
        ("table-transformer", "TableTransformerForObjectDetection"),
        ("yolos", "YolosForObjectDetection"),
    ]
)

MODEL_FOR_ZERO_SHOT_OBJECT_DETECTION_MAPPING_NAMES = OrderedDict(
    [
        # Model for Zero Shot Object Detection mapping
        ("grounding-dino", "GroundingDinoForObjectDetection"),
        ("omdet-turbo", "OmDetTurboForObjectDetection"),
        ("owlv2", "Owlv2ForObjectDetection"),
        ("owlvit", "OwlViTForObjectDetection"),
    ]
)

MODEL_FOR_DEPTH_ESTIMATION_MAPPING_NAMES = OrderedDict(
    [
        # Model for depth estimation mapping
        ("depth_anything", "DepthAnythingForDepthEstimation"),
        ("dpt", "DPTForDepthEstimation"),
        ("glpn", "GLPNForDepthEstimation"),
        ("zoedepth", "ZoeDepthForDepthEstimation"),
    ]
)
MODEL_FOR_SEQ_TO_SEQ_CAUSAL_LM_MAPPING_NAMES = OrderedDict(
    [
        # Model for Seq2Seq Causal LM mapping
        ("bart", "BartForConditionalGeneration"),
        ("led", "LEDForConditionalGeneration"),
        ("m2m_100", "M2M100ForConditionalGeneration"),
        ("mvp", "MvpForConditionalGeneration"),
        ("mt5", "MT5ForConditionalGeneration"),
        ("qwen2_audio", "Qwen2AudioForConditionalGeneration"),
        ("t5", "T5ForConditionalGeneration"),
        ("umt5", "UMT5ForConditionalGeneration"),
    ]
)

MODEL_FOR_SPEECH_SEQ_2_SEQ_MAPPING_NAMES = OrderedDict(
    [
        ("speecht5", "SpeechT5ForSpeechToText"),
        ("whisper", "WhisperForConditionalGeneration"),
    ]
)

MODEL_FOR_SEQUENCE_CLASSIFICATION_MAPPING_NAMES = OrderedDict(
    [
        # Model for Sequence Classification mapping
        ("albert", "AlbertForSequenceClassification"),
        ("bart", "BartForSequenceClassification"),
        ("camembert", "CamembertForSequenceClassification"),
        ("opt", "OPTForSequenceClassification"),
        ("bert", "BertForSequenceClassification"),
        ("mvp", "MvpForSequenceClassification"),
        ("roberta", "RobertaForSequenceClassification"),
        ("deberta", "DebertaForSequenceClassification"),
        ("deberta-v2", "DebertaV2ForSequenceClassification"),
        ("gemma", "GemmaForSequenceClassification"),
        ("gemma2", "Gemma2ForSequenceClassification"),
        ("glm", "GlmForSequenceClassification"),
        ("helium", "HeliumForSequenceClassification"),
        ("hubert", "HubertForSequenceClassification"),
        ("ibert", "IBertForSequenceClassification"),
        ("led", "LEDForSequenceClassification"),
        ("starcoder2", "Starcoder2ForSequenceClassification"),
        ("canine", "CanineForSequenceClassification"),
        ("llama", "LlamaForSequenceClassification"),
        ("opt", "OPTForSequenceClassification"),
        ("persimmon", "PersimmonForSequenceClassification"),
        ("mobilebert", "MobileBertForSequenceClassification"),
        ("convbert", "ConvBertForSequenceClassification"),
        ("mt5", "MT5ForSequenceClassification"),
        ("megatron-bert", "MegatronBertForSequenceClassification"),
        ("mistral", "MistralForSequenceClassification"),
        ("mixtral", "MixtralForSequenceClassification"),
        ("mpt", "MptForSequenceClassification"),
        ("nystromformer", "NystromformerForSequenceClassification"),
        ("phi", "PhiForSequenceClassification"),
        ("phi3", "Phi3ForSequenceClassification"),
        ("qwen2", "Qwen2ForSequenceClassification"),
        ("rembert", "RemBertForSequenceClassification"),
        ("t5", "T5ForSequenceClassification"),
        ("umt5", "UMT5ForSequenceClassification"),
        ("xlm-roberta-xl", "XLMRobertaXLForSequenceClassification"),
        ("zamba", "ZambaForSequenceClassification"),
    ]
)

MODEL_FOR_QUESTION_ANSWERING_MAPPING_NAMES = OrderedDict(
    [
        # Model for Question Answering mapping
        ("albert", "AlbertForQuestionAnswering"),
        ("bart", "BartForQuestionAnswering"),
        ("opt", "OPTForQuestionAnswering"),
        ("bert", "BertForQuestionAnswering"),
        ("camembert", "CamembertForQuestionAnswering"),
        ("mvp", "MvpForQuestionAnswering"),
        ("roberta", "RobertaForQuestionAnswering"),
        ("deberta", "DebertaForQuestionAnswering"),
        ("deberta-v2", "DebertaV2ForQuestionAnswering"),
        ("ibert", "IBertForQuestionAnswering"),
        ("led", "LEDForQuestionAnswering"),
        ("convbert", "ConvBertForQuestionAnswering"),
        ("llama", "LlamaForQuestionAnswering"),
        ("mistral", "MistralForQuestionAnswering"),
        ("mobilebert", "MobileBertForQuestionAnswering"),
        ("megatron-bert", "MegatronBertForQuestionAnswering"),
        ("mistral", "MistralForQuestionAnswering"),
        ("nystromformer", "NystromformerForQuestionAnswering"),
        ("opt", "OPTForQuestionAnswering"),
        ("qwen2", "Qwen2ForQuestionAnswering"),
        ("rembert", "RemBertForQuestionAnswering"),
        ("t5", "T5ForQuestionAnswering"),
        ("mixtral", "MixtralForQuestionAnswering"),
        ("mpt", "MptForQuestionAnswering"),
        ("canine", "CanineForQuestionAnswering"),
        ("umt5", "UMT5ForQuestionAnswering"),
        ("xlm-roberta", "XLMRobertaForQuestionAnswering"),
        ("xlm-roberta-xl", "XLMRobertaXLForQuestionAnswering"),
    ]
)

MODEL_FOR_TABLE_QUESTION_ANSWERING_MAPPING_NAMES = OrderedDict(
    [
        ("blip-2", "Blip2ForConditionalGeneration"),
    ]
)

MODEL_FOR_VISUAL_QUESTION_ANSWERING_MAPPING_NAMES = OrderedDict(
    [
        ("blip", "BlipForQuestionAnswering"),
        ("vilt", "ViltForQuestionAnswering"),
    ]
)

MODEL_FOR_DOCUMENT_QUESTION_ANSWERING_MAPPING_NAMES = OrderedDict()

MODEL_FOR_TOKEN_CLASSIFICATION_MAPPING_NAMES = OrderedDict(
    [
        # Model for Token Classification mapping
        ("albert", "AlbertForTokenClassification"),
        ("bert", "BertForTokenClassification"),
        ("camembert", "CamembertForTokenClassification"),
        ("deberta", "DebertaForTokenClassification"),
        ("deberta-v2", "DebertaV2ForTokenClassification"),
        ("starcoder2", "Starcoder2ForTokenClassification"),
        ("glm", "GlmForTokenClassification"),
        ("helium", "HeliumForTokenClassification"),
        ("ibert", "IBertForTokenClassification"),
        ("mistral", "MistralForTokenClassification"),
        ("mobilebert", "MobileBertForTokenClassification"),
        ("mt5", "MT5ForTokenClassification"),
        ("persimmon", "PersimmonForTokenClassification"),
        ("megatron-bert", "MegatronBertForTokenClassification"),
        ("mixtral", "MixtralForTokenClassification"),
        ("mpt", "MptForTokenClassification"),
        ("nystromformer", "NystromformerForTokenClassification"),
        ("phi", "PhiForTokenClassification"),
        ("phi3", "Phi3ForTokenClassification"),
        ("qwen2", "Qwen2ForTokenClassification"),
        ("roberta", "RobertaForTokenClassification"),
        ("rembert", "RemBertForTokenClassification"),
        ("convbert", "ConvBertForTokenClassification"),
        ("canine", "CanineForTokenClassification"),
        ("t5", "T5ForTokenClassification"),
        ("umt5", "UMT5ForTokenClassification"),
        ("xlm-roberta", "XLMRobertaForTokenClassification"),
        ("xlm-roberta-xl", "XLMRobertaXLForTokenClassification"),
    ]
)

MODEL_FOR_MULTIPLE_CHOICE_MAPPING_NAMES = OrderedDict(
    [
        # Model for Multiple Choice mapping
        ("camembert", "CamembertForMultipleChoice"),
        ("albert", "AlbertForMultipleChoice"),
        ("convbert", "ConvBertForMultipleChoice"),
        ("canine", "CanineForMultipleChoice"),
        ("bert", "BertForMultipleChoice"),
        ("deberta-v2", "DebertaV2ForMultipleChoice"),
        ("ibert", "IBertForMultipleChoice"),
        ("megatron-bert", "MegatronBertForMultipleChoice"),
        ("mobilebert", "MobileBertForMultipleChoice"),
        ("nystromformer", "NystromformerForMultipleChoice"),
        ("rembert", "RemBertForMultipleChoice"),
        ("roberta", "RobertaForMultipleChoice"),
        ("xlm-roberta", "XLMRobertaForMultipleChoice"),
        ("xlm-roberta-xl", "XLMRobertaXLForMultipleChoice"),
    ]
)

MODEL_FOR_NEXT_SENTENCE_PREDICTION_MAPPING_NAMES = OrderedDict(
    [
        ("bert", "BertForNextSentencePrediction"),
        ("megatron-bert", "MegatronBertForNextSentencePrediction"),
        ("mobilebert", "MobileBertForNextSentencePrediction"),
    ]
)

MODEL_FOR_AUDIO_CLASSIFICATION_MAPPING_NAMES = OrderedDict(
    [
        ("wav2vec2", "Wav2Vec2ForSequenceClassification"),
        ("whisper", "WhisperForAudioClassification"),
    ]
)

MODEL_FOR_CTC_MAPPING_NAMES = OrderedDict(
    [
        ("wav2vec2", "Wav2Vec2ForCTC"),
    ]
)

MODEL_FOR_AUDIO_FRAME_CLASSIFICATION_MAPPING_NAMES = OrderedDict(
    [
        ("wav2vec2", "Wav2Vec2ForAudioFrameClassification"),
    ]
)

MODEL_FOR_AUDIO_XVECTOR_MAPPING_NAMES = OrderedDict(
    [
        ("wav2vec2", "Wav2Vec2ForXVector"),
    ]
)

MODEL_FOR_TEXT_TO_SPECTROGRAM_MAPPING_NAMES = OrderedDict(
    [
        ("siglip", "SiglipModel"),
        ("speecht5", "SpeechT5ForTextToSpeech"),
    ]
)

MODEL_FOR_TEXT_TO_WAVEFORM_MAPPING_NAMES = OrderedDict()

MODEL_FOR_ZERO_SHOT_IMAGE_CLASSIFICATION_MAPPING_NAMES = OrderedDict(
    [
        # Model for Zero Shot Image Classification mapping
        ("align", "AlignModel"),
        ("blip", "BlipModel"),
        ("siglip", "SiglipModel"),
        ("blip-2", "Blip2ForImageTextRetrieval"),
        ("clipseg", "CLIPSegModel"),
    ]
)

MODEL_FOR_BACKBONE_MAPPING_NAMES = OrderedDict(
    [
        ("convnext", "ConvNextBackbone"),
        ("convnextv2", "ConvNextV2Backbone"),
        ("dinov2", "Dinov2Backbone"),
        ("hiera", "HieraBackbone"),
        ("swin", "SwinBackbone"),
    ]
)

MODEL_FOR_MASK_GENERATION_MAPPING_NAMES = OrderedDict()


MODEL_FOR_KEYPOINT_DETECTION_MAPPING_NAMES = OrderedDict()


MODEL_FOR_TEXT_ENCODING_MAPPING_NAMES = OrderedDict(
    [
        ("albert", "AlbertModel"),
        ("bert", "BertModel"),
        ("roberta", "RobertaModel"),
        ("deberta", "DebertaModel"),
        ("deberta-v2", "DebertaV2Model"),
<<<<<<< HEAD
        ("emu3", "Emu3TextModel"),
=======
        ("ibert", "IBertModel"),
>>>>>>> 486215c6
        ("mobilebert", "MobileBertModel"),
        ("mt5", "MT5EncoderModel"),
        ("nystromformer", "NystromformerModel"),
        ("rembert", "RemBertModel"),
        ("t5", "T5EncoderModel"),
        ("umt5", "UMT5EncoderModel"),
        ("xlm-roberta", "XLMRobertaModel"),
        ("xlm-roberta-xl", "XLMRobertaXLModel"),
    ]
)

MODEL_FOR_TIME_SERIES_CLASSIFICATION_MAPPING_NAMES = OrderedDict()

MODEL_FOR_TIME_SERIES_REGRESSION_MAPPING_NAMES = OrderedDict()

MODEL_FOR_IMAGE_TO_IMAGE_MAPPING_NAMES = OrderedDict(
    [
        ("swin2sr", "Swin2SRForImageSuperResolution"),
    ]
)


if version.parse(transformers.__version__) >= version.parse("4.51.0"):
    MODEL_FOR_CAUSAL_LM_MAPPING_NAMES.update({"qwen3": "Qwen3Model"})
    MODEL_FOR_CAUSAL_LM_MAPPING_NAMES.update({"qwen3": "Qwen3ForCausalLM"})
    MODEL_FOR_SEQUENCE_CLASSIFICATION_MAPPING_NAMES.update({"qwen3": "Qwen3ForSequenceClassification"})
    MODEL_FOR_QUESTION_ANSWERING_MAPPING_NAMES.update({"qwen3": "Qwen3ForQuestionAnswering"})
    MODEL_FOR_TOKEN_CLASSIFICATION_MAPPING_NAMES.update({"qwen3": "Qwen3ForTokenClassification"})

if version.parse(transformers.__version__) >= version.parse("4.51.3"):
    MODEL_MAPPING_NAMES.update({"glm4": "Glm4Model"})
    MODEL_FOR_CAUSAL_LM_MAPPING_NAMES.update({"glm4": "Glm4ForCausalLM"})
    MODEL_FOR_SEQUENCE_CLASSIFICATION_MAPPING_NAMES.update({"glm4": "Glm4ForSequenceClassification"})
    MODEL_FOR_TOKEN_CLASSIFICATION_MAPPING_NAMES.update({"glm4": "Glm4ForTokenClassification"})

if version.parse(transformers.__version__) >= version.parse("4.53.0"):
    MODEL_MAPPING_NAMES.update({"minimax": "MiniMaxModel", "vjepa2": "VJEPA2Model"})
    MODEL_FOR_CAUSAL_LM_MAPPING_NAMES.update({"minimax": "MiniMaxForCausalLM"})
    MODEL_FOR_VIDEO_CLASSIFICATION_MAPPING_NAMES.update({"vjepa2": "VJEPA2ForVideoClassification"})
    MODEL_FOR_SEQUENCE_CLASSIFICATION_MAPPING_NAMES.update({"minimax": "MiniMaxForSequenceClassification"})
    MODEL_FOR_QUESTION_ANSWERING_MAPPING_NAMES.update({"minimax": "MiniMaxForQuestionAnswering"})
    MODEL_FOR_TOKEN_CLASSIFICATION_MAPPING_NAMES.update({"minimax": "MiniMaxForTokenClassification"})

MODEL_MAPPING = _LazyAutoMapping(CONFIG_MAPPING_NAMES, MODEL_MAPPING_NAMES)
MODEL_FOR_PRETRAINING_MAPPING = _LazyAutoMapping(CONFIG_MAPPING_NAMES, MODEL_FOR_PRETRAINING_MAPPING_NAMES)
MODEL_WITH_LM_HEAD_MAPPING = _LazyAutoMapping(CONFIG_MAPPING_NAMES, MODEL_WITH_LM_HEAD_MAPPING_NAMES)
MODEL_FOR_CAUSAL_LM_MAPPING = _LazyAutoMapping(CONFIG_MAPPING_NAMES, MODEL_FOR_CAUSAL_LM_MAPPING_NAMES)
MODEL_FOR_CAUSAL_IMAGE_MODELING_MAPPING = _LazyAutoMapping(
    CONFIG_MAPPING_NAMES, MODEL_FOR_CAUSAL_IMAGE_MODELING_MAPPING_NAMES
)
MODEL_FOR_IMAGE_CLASSIFICATION_MAPPING = _LazyAutoMapping(
    CONFIG_MAPPING_NAMES, MODEL_FOR_IMAGE_CLASSIFICATION_MAPPING_NAMES
)
MODEL_FOR_ZERO_SHOT_IMAGE_CLASSIFICATION_MAPPING = _LazyAutoMapping(
    CONFIG_MAPPING_NAMES, MODEL_FOR_ZERO_SHOT_IMAGE_CLASSIFICATION_MAPPING_NAMES
)
MODEL_FOR_IMAGE_SEGMENTATION_MAPPING = _LazyAutoMapping(
    CONFIG_MAPPING_NAMES, MODEL_FOR_IMAGE_SEGMENTATION_MAPPING_NAMES
)
MODEL_FOR_SEMANTIC_SEGMENTATION_MAPPING = _LazyAutoMapping(
    CONFIG_MAPPING_NAMES, MODEL_FOR_SEMANTIC_SEGMENTATION_MAPPING_NAMES
)
MODEL_FOR_INSTANCE_SEGMENTATION_MAPPING = _LazyAutoMapping(
    CONFIG_MAPPING_NAMES, MODEL_FOR_INSTANCE_SEGMENTATION_MAPPING_NAMES
)
MODEL_FOR_UNIVERSAL_SEGMENTATION_MAPPING = _LazyAutoMapping(
    CONFIG_MAPPING_NAMES, MODEL_FOR_UNIVERSAL_SEGMENTATION_MAPPING_NAMES
)
MODEL_FOR_VIDEO_CLASSIFICATION_MAPPING = _LazyAutoMapping(
    CONFIG_MAPPING_NAMES, MODEL_FOR_VIDEO_CLASSIFICATION_MAPPING_NAMES
)
MODEL_FOR_VISION_2_SEQ_MAPPING = _LazyAutoMapping(CONFIG_MAPPING_NAMES, MODEL_FOR_VISION_2_SEQ_MAPPING_NAMES)
MODEL_FOR_IMAGE_TEXT_TO_TEXT_MAPPING = _LazyAutoMapping(
    CONFIG_MAPPING_NAMES, MODEL_FOR_IMAGE_TEXT_TO_TEXT_MAPPING_NAMES
)
MODEL_FOR_RETRIEVAL_MAPPING = _LazyAutoMapping(CONFIG_MAPPING_NAMES, MODEL_FOR_RETRIEVAL_MAPPING_NAMES)
MODEL_FOR_VISUAL_QUESTION_ANSWERING_MAPPING = _LazyAutoMapping(
    CONFIG_MAPPING_NAMES, MODEL_FOR_VISUAL_QUESTION_ANSWERING_MAPPING_NAMES
)
MODEL_FOR_DOCUMENT_QUESTION_ANSWERING_MAPPING = _LazyAutoMapping(
    CONFIG_MAPPING_NAMES, MODEL_FOR_DOCUMENT_QUESTION_ANSWERING_MAPPING_NAMES
)
MODEL_FOR_MASKED_LM_MAPPING = _LazyAutoMapping(CONFIG_MAPPING_NAMES, MODEL_FOR_MASKED_LM_MAPPING_NAMES)
MODEL_FOR_IMAGE_MAPPING = _LazyAutoMapping(CONFIG_MAPPING_NAMES, MODEL_FOR_IMAGE_MAPPING_NAMES)
MODEL_FOR_MASKED_IMAGE_MODELING_MAPPING = _LazyAutoMapping(
    CONFIG_MAPPING_NAMES, MODEL_FOR_MASKED_IMAGE_MODELING_MAPPING_NAMES
)
MODEL_FOR_OBJECT_DETECTION_MAPPING = _LazyAutoMapping(CONFIG_MAPPING_NAMES, MODEL_FOR_OBJECT_DETECTION_MAPPING_NAMES)
MODEL_FOR_ZERO_SHOT_OBJECT_DETECTION_MAPPING = _LazyAutoMapping(
    CONFIG_MAPPING_NAMES, MODEL_FOR_ZERO_SHOT_OBJECT_DETECTION_MAPPING_NAMES
)
MODEL_FOR_DEPTH_ESTIMATION_MAPPING = _LazyAutoMapping(CONFIG_MAPPING_NAMES, MODEL_FOR_DEPTH_ESTIMATION_MAPPING_NAMES)
MODEL_FOR_SEQ_TO_SEQ_CAUSAL_LM_MAPPING = _LazyAutoMapping(
    CONFIG_MAPPING_NAMES, MODEL_FOR_SEQ_TO_SEQ_CAUSAL_LM_MAPPING_NAMES
)
MODEL_FOR_SEQUENCE_CLASSIFICATION_MAPPING = _LazyAutoMapping(
    CONFIG_MAPPING_NAMES, MODEL_FOR_SEQUENCE_CLASSIFICATION_MAPPING_NAMES
)
MODEL_FOR_QUESTION_ANSWERING_MAPPING = _LazyAutoMapping(
    CONFIG_MAPPING_NAMES, MODEL_FOR_QUESTION_ANSWERING_MAPPING_NAMES
)
MODEL_FOR_TABLE_QUESTION_ANSWERING_MAPPING = _LazyAutoMapping(
    CONFIG_MAPPING_NAMES, MODEL_FOR_TABLE_QUESTION_ANSWERING_MAPPING_NAMES
)
MODEL_FOR_TOKEN_CLASSIFICATION_MAPPING = _LazyAutoMapping(
    CONFIG_MAPPING_NAMES, MODEL_FOR_TOKEN_CLASSIFICATION_MAPPING_NAMES
)
MODEL_FOR_MULTIPLE_CHOICE_MAPPING = _LazyAutoMapping(CONFIG_MAPPING_NAMES, MODEL_FOR_MULTIPLE_CHOICE_MAPPING_NAMES)
MODEL_FOR_NEXT_SENTENCE_PREDICTION_MAPPING = _LazyAutoMapping(
    CONFIG_MAPPING_NAMES, MODEL_FOR_NEXT_SENTENCE_PREDICTION_MAPPING_NAMES
)
MODEL_FOR_AUDIO_CLASSIFICATION_MAPPING = _LazyAutoMapping(
    CONFIG_MAPPING_NAMES, MODEL_FOR_AUDIO_CLASSIFICATION_MAPPING_NAMES
)
MODEL_FOR_CTC_MAPPING = _LazyAutoMapping(CONFIG_MAPPING_NAMES, MODEL_FOR_CTC_MAPPING_NAMES)
MODEL_FOR_SPEECH_SEQ_2_SEQ_MAPPING = _LazyAutoMapping(CONFIG_MAPPING_NAMES, MODEL_FOR_SPEECH_SEQ_2_SEQ_MAPPING_NAMES)
MODEL_FOR_AUDIO_FRAME_CLASSIFICATION_MAPPING = _LazyAutoMapping(
    CONFIG_MAPPING_NAMES, MODEL_FOR_AUDIO_FRAME_CLASSIFICATION_MAPPING_NAMES
)
MODEL_FOR_AUDIO_XVECTOR_MAPPING = _LazyAutoMapping(CONFIG_MAPPING_NAMES, MODEL_FOR_AUDIO_XVECTOR_MAPPING_NAMES)

MODEL_FOR_TEXT_TO_SPECTROGRAM_MAPPING = _LazyAutoMapping(
    CONFIG_MAPPING_NAMES, MODEL_FOR_TEXT_TO_SPECTROGRAM_MAPPING_NAMES
)

MODEL_FOR_TEXT_TO_WAVEFORM_MAPPING = _LazyAutoMapping(CONFIG_MAPPING_NAMES, MODEL_FOR_TEXT_TO_WAVEFORM_MAPPING_NAMES)

MODEL_FOR_BACKBONE_MAPPING = _LazyAutoMapping(CONFIG_MAPPING_NAMES, MODEL_FOR_BACKBONE_MAPPING_NAMES)

MODEL_FOR_MASK_GENERATION_MAPPING = _LazyAutoMapping(CONFIG_MAPPING_NAMES, MODEL_FOR_MASK_GENERATION_MAPPING_NAMES)

MODEL_FOR_KEYPOINT_DETECTION_MAPPING = _LazyAutoMapping(
    CONFIG_MAPPING_NAMES, MODEL_FOR_KEYPOINT_DETECTION_MAPPING_NAMES
)

MODEL_FOR_TEXT_ENCODING_MAPPING = _LazyAutoMapping(CONFIG_MAPPING_NAMES, MODEL_FOR_TEXT_ENCODING_MAPPING_NAMES)

MODEL_FOR_TIME_SERIES_CLASSIFICATION_MAPPING = _LazyAutoMapping(
    CONFIG_MAPPING_NAMES, MODEL_FOR_TIME_SERIES_CLASSIFICATION_MAPPING_NAMES
)

MODEL_FOR_TIME_SERIES_REGRESSION_MAPPING = _LazyAutoMapping(
    CONFIG_MAPPING_NAMES, MODEL_FOR_TIME_SERIES_REGRESSION_MAPPING_NAMES
)

MODEL_FOR_IMAGE_TO_IMAGE_MAPPING = _LazyAutoMapping(CONFIG_MAPPING_NAMES, MODEL_FOR_IMAGE_TO_IMAGE_MAPPING_NAMES)


class AutoModelForMaskGeneration(_BaseAutoModelClass):
    _model_mapping = MODEL_FOR_MASK_GENERATION_MAPPING


class AutoModelForKeypointDetection(_BaseAutoModelClass):
    _model_mapping = MODEL_FOR_KEYPOINT_DETECTION_MAPPING


class AutoModelForTextEncoding(_BaseAutoModelClass):
    _model_mapping = MODEL_FOR_TEXT_ENCODING_MAPPING


class AutoModelForImageToImage(_BaseAutoModelClass):
    _model_mapping = MODEL_FOR_IMAGE_TO_IMAGE_MAPPING


class AutoModel(_BaseAutoModelClass):
    _model_mapping = MODEL_MAPPING


AutoModel = auto_class_update(AutoModel)


class AutoModelForPreTraining(_BaseAutoModelClass):
    _model_mapping = MODEL_FOR_PRETRAINING_MAPPING


AutoModelForPreTraining = auto_class_update(AutoModelForPreTraining, head_doc="pretraining")


# Private on purpose, the public class will add the deprecation warnings.
class _AutoModelWithLMHead(_BaseAutoModelClass):
    _model_mapping = MODEL_WITH_LM_HEAD_MAPPING


_AutoModelWithLMHead = auto_class_update(_AutoModelWithLMHead, head_doc="language modeling")


class AutoModelForCausalLM(_BaseAutoModelClass):
    _model_mapping = MODEL_FOR_CAUSAL_LM_MAPPING


AutoModelForCausalLM = auto_class_update(AutoModelForCausalLM, head_doc="causal language modeling")


class AutoModelForMaskedLM(_BaseAutoModelClass):
    _model_mapping = MODEL_FOR_MASKED_LM_MAPPING


AutoModelForMaskedLM = auto_class_update(AutoModelForMaskedLM, head_doc="masked language modeling")


class AutoModelForSeq2SeqLM(_BaseAutoModelClass):
    _model_mapping = MODEL_FOR_SEQ_TO_SEQ_CAUSAL_LM_MAPPING


AutoModelForSeq2SeqLM = auto_class_update(
    AutoModelForSeq2SeqLM,
    head_doc="sequence-to-sequence language modeling",
    checkpoint_for_example="google-t5/t5-base",
)


class AutoModelForSequenceClassification(_BaseAutoModelClass):
    _model_mapping = MODEL_FOR_SEQUENCE_CLASSIFICATION_MAPPING


AutoModelForSequenceClassification = auto_class_update(
    AutoModelForSequenceClassification, head_doc="sequence classification"
)


class AutoModelForQuestionAnswering(_BaseAutoModelClass):
    _model_mapping = MODEL_FOR_QUESTION_ANSWERING_MAPPING


AutoModelForQuestionAnswering = auto_class_update(AutoModelForQuestionAnswering, head_doc="question answering")


class AutoModelForTableQuestionAnswering(_BaseAutoModelClass):
    _model_mapping = MODEL_FOR_TABLE_QUESTION_ANSWERING_MAPPING


AutoModelForTableQuestionAnswering = auto_class_update(
    AutoModelForTableQuestionAnswering,
    head_doc="table question answering",
    checkpoint_for_example="google/tapas-base-finetuned-wtq",
)


class AutoModelForVisualQuestionAnswering(_BaseAutoModelClass):
    _model_mapping = MODEL_FOR_VISUAL_QUESTION_ANSWERING_MAPPING


AutoModelForVisualQuestionAnswering = auto_class_update(
    AutoModelForVisualQuestionAnswering,
    head_doc="visual question answering",
    checkpoint_for_example="dandelin/vilt-b32-finetuned-vqa",
)


class AutoModelForDocumentQuestionAnswering(_BaseAutoModelClass):
    _model_mapping = MODEL_FOR_DOCUMENT_QUESTION_ANSWERING_MAPPING


AutoModelForDocumentQuestionAnswering = auto_class_update(
    AutoModelForDocumentQuestionAnswering,
    head_doc="document question answering",
    checkpoint_for_example='impira/layoutlm-document-qa", revision="52e01b3',
)


class AutoModelForTokenClassification(_BaseAutoModelClass):
    _model_mapping = MODEL_FOR_TOKEN_CLASSIFICATION_MAPPING


AutoModelForTokenClassification = auto_class_update(AutoModelForTokenClassification, head_doc="token classification")


class AutoModelForMultipleChoice(_BaseAutoModelClass):
    _model_mapping = MODEL_FOR_MULTIPLE_CHOICE_MAPPING


AutoModelForMultipleChoice = auto_class_update(AutoModelForMultipleChoice, head_doc="multiple choice")


class AutoModelForNextSentencePrediction(_BaseAutoModelClass):
    _model_mapping = MODEL_FOR_NEXT_SENTENCE_PREDICTION_MAPPING


AutoModelForNextSentencePrediction = auto_class_update(
    AutoModelForNextSentencePrediction, head_doc="next sentence prediction"
)


class AutoModelForImageClassification(_BaseAutoModelClass):
    _model_mapping = MODEL_FOR_IMAGE_CLASSIFICATION_MAPPING


AutoModelForImageClassification = auto_class_update(AutoModelForImageClassification, head_doc="image classification")


class AutoModelForZeroShotImageClassification(_BaseAutoModelClass):
    _model_mapping = MODEL_FOR_ZERO_SHOT_IMAGE_CLASSIFICATION_MAPPING


AutoModelForZeroShotImageClassification = auto_class_update(
    AutoModelForZeroShotImageClassification, head_doc="zero-shot image classification"
)


class AutoModelForImageSegmentation(_BaseAutoModelClass):
    _model_mapping = MODEL_FOR_IMAGE_SEGMENTATION_MAPPING


AutoModelForImageSegmentation = auto_class_update(AutoModelForImageSegmentation, head_doc="image segmentation")


class AutoModelForSemanticSegmentation(_BaseAutoModelClass):
    _model_mapping = MODEL_FOR_SEMANTIC_SEGMENTATION_MAPPING


AutoModelForSemanticSegmentation = auto_class_update(AutoModelForSemanticSegmentation, head_doc="semantic segmentation")


class AutoModelForUniversalSegmentation(_BaseAutoModelClass):
    _model_mapping = MODEL_FOR_UNIVERSAL_SEGMENTATION_MAPPING


AutoModelForUniversalSegmentation = auto_class_update(
    AutoModelForUniversalSegmentation, head_doc="universal image segmentation"
)


class AutoModelForInstanceSegmentation(_BaseAutoModelClass):
    _model_mapping = MODEL_FOR_INSTANCE_SEGMENTATION_MAPPING


AutoModelForInstanceSegmentation = auto_class_update(AutoModelForInstanceSegmentation, head_doc="instance segmentation")


class AutoModelForObjectDetection(_BaseAutoModelClass):
    _model_mapping = MODEL_FOR_OBJECT_DETECTION_MAPPING


AutoModelForObjectDetection = auto_class_update(AutoModelForObjectDetection, head_doc="object detection")


class AutoModelForZeroShotObjectDetection(_BaseAutoModelClass):
    _model_mapping = MODEL_FOR_ZERO_SHOT_OBJECT_DETECTION_MAPPING


AutoModelForZeroShotObjectDetection = auto_class_update(
    AutoModelForZeroShotObjectDetection, head_doc="zero-shot object detection"
)


class AutoModelForDepthEstimation(_BaseAutoModelClass):
    _model_mapping = MODEL_FOR_DEPTH_ESTIMATION_MAPPING


AutoModelForDepthEstimation = auto_class_update(AutoModelForDepthEstimation, head_doc="depth estimation")


class AutoModelForVideoClassification(_BaseAutoModelClass):
    _model_mapping = MODEL_FOR_VIDEO_CLASSIFICATION_MAPPING


AutoModelForVideoClassification = auto_class_update(AutoModelForVideoClassification, head_doc="video classification")


class AutoModelForVision2Seq(_BaseAutoModelClass):
    _model_mapping = MODEL_FOR_VISION_2_SEQ_MAPPING


AutoModelForVision2Seq = auto_class_update(AutoModelForVision2Seq, head_doc="vision-to-text modeling")


class AutoModelForImageTextToText(_BaseAutoModelClass):
    _model_mapping = MODEL_FOR_IMAGE_TEXT_TO_TEXT_MAPPING


AutoModelForImageTextToText = auto_class_update(AutoModelForImageTextToText, head_doc="image-text-to-text modeling")


class AutoModelForAudioClassification(_BaseAutoModelClass):
    _model_mapping = MODEL_FOR_AUDIO_CLASSIFICATION_MAPPING


AutoModelForAudioClassification = auto_class_update(AutoModelForAudioClassification, head_doc="audio classification")


class AutoModelForCTC(_BaseAutoModelClass):
    _model_mapping = MODEL_FOR_CTC_MAPPING


AutoModelForCTC = auto_class_update(AutoModelForCTC, head_doc="connectionist temporal classification")


class AutoModelForSpeechSeq2Seq(_BaseAutoModelClass):
    _model_mapping = MODEL_FOR_SPEECH_SEQ_2_SEQ_MAPPING


AutoModelForSpeechSeq2Seq = auto_class_update(
    AutoModelForSpeechSeq2Seq, head_doc="sequence-to-sequence speech-to-text modeling"
)


class AutoModelForAudioFrameClassification(_BaseAutoModelClass):
    _model_mapping = MODEL_FOR_AUDIO_FRAME_CLASSIFICATION_MAPPING


AutoModelForAudioFrameClassification = auto_class_update(
    AutoModelForAudioFrameClassification, head_doc="audio frame (token) classification"
)


class AutoModelForAudioXVector(_BaseAutoModelClass):
    _model_mapping = MODEL_FOR_AUDIO_XVECTOR_MAPPING


class AutoModelForTextToSpectrogram(_BaseAutoModelClass):
    _model_mapping = MODEL_FOR_TEXT_TO_SPECTROGRAM_MAPPING


class AutoModelForTextToWaveform(_BaseAutoModelClass):
    _model_mapping = MODEL_FOR_TEXT_TO_WAVEFORM_MAPPING


class AutoBackbone(_BaseAutoBackboneClass):
    _model_mapping = MODEL_FOR_BACKBONE_MAPPING


AutoModelForAudioXVector = auto_class_update(AutoModelForAudioXVector, head_doc="audio retrieval via x-vector")


class AutoModelForMaskedImageModeling(_BaseAutoModelClass):
    _model_mapping = MODEL_FOR_MASKED_IMAGE_MODELING_MAPPING


AutoModelForMaskedImageModeling = auto_class_update(AutoModelForMaskedImageModeling, head_doc="masked image modeling")


class AutoModelWithLMHead(_AutoModelWithLMHead):
    @classmethod
    def from_config(cls, config):
        warnings.warn(
            "The class `AutoModelWithLMHead` is deprecated and will be removed in a future version. Please use "
            "`AutoModelForCausalLM` for causal language models, `AutoModelForMaskedLM` for masked language models and "
            "`AutoModelForSeq2SeqLM` for encoder-decoder models.",
            FutureWarning,
        )
        return super().from_config(config)

    @classmethod
    def from_pretrained(cls, pretrained_model_name_or_path, *model_args, **kwargs):
        warnings.warn(
            "The class `AutoModelWithLMHead` is deprecated and will be removed in a future version. Please use "
            "`AutoModelForCausalLM` for causal language models, `AutoModelForMaskedLM` for masked language models and "
            "`AutoModelForSeq2SeqLM` for encoder-decoder models.",
            FutureWarning,
        )
        return super().from_pretrained(pretrained_model_name_or_path, *model_args, **kwargs)<|MERGE_RESOLUTION|>--- conflicted
+++ resolved
@@ -682,11 +682,8 @@
         ("roberta", "RobertaModel"),
         ("deberta", "DebertaModel"),
         ("deberta-v2", "DebertaV2Model"),
-<<<<<<< HEAD
         ("emu3", "Emu3TextModel"),
-=======
         ("ibert", "IBertModel"),
->>>>>>> 486215c6
         ("mobilebert", "MobileBertModel"),
         ("mt5", "MT5EncoderModel"),
         ("nystromformer", "NystromformerModel"),
