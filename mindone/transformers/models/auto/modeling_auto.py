--- conflicted
+++ resolved
@@ -211,12 +211,9 @@
         ("granitemoe", "GraniteMoeForCausalLM"),
         ("granitemoeshared", "GraniteMoeSharedForCausalLM"),
         ("llama", "LlamaForCausalLM"),
-<<<<<<< HEAD
         ("mamba", "MambaForCausalLM"),
         ("mamba2", "Mamba2ForCausalLM"),
-=======
         ("opt", "OPTForCausalLM"),
->>>>>>> 52a04318
         ("megatron-bert", "MegatronBertForCausalLM"),
         ("mistral", "MistralForCausalLM"),
         ("mpt", "MptForCausalLM"),
