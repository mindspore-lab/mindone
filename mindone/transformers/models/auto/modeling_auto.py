--- conflicted
+++ resolved
@@ -346,11 +346,8 @@
         ("megatron-bert", "MegatronBertForSequenceClassification"),
         ("mistral", "MistralForSequenceClassification"),
         ("mixtral", "MixtralForSequenceClassification"),
-<<<<<<< HEAD
         ("nemotron", "NemotronForSequenceClassification"),
-=======
         ("mpt", "MptForSequenceClassification"),
->>>>>>> 5a76add2
         ("phi", "PhiForSequenceClassification"),
         ("phi3", "Phi3ForSequenceClassification"),
         ("qwen2", "Qwen2ForSequenceClassification"),
@@ -378,11 +375,8 @@
         ("rembert", "RemBertForQuestionAnswering"),
         ("t5", "T5ForQuestionAnswering"),
         ("mixtral", "MixtralForQuestionAnswering"),
-<<<<<<< HEAD
         ("nemotron", "NemotronForQuestionAnswering"),
-=======
         ("mpt", "MptForQuestionAnswering"),
->>>>>>> 5a76add2
         ("umt5", "UMT5ForQuestionAnswering"),
         ("xlm-roberta", "XLMRobertaForQuestionAnswering"),
         ("xlm-roberta-xl", "XLMRobertaXLForQuestionAnswering"),
@@ -413,11 +407,8 @@
         ("persimmon", "PersimmonForTokenClassification"),
         ("megatron-bert", "MegatronBertForTokenClassification"),
         ("mixtral", "MixtralForTokenClassification"),
-<<<<<<< HEAD
         ("nemotron", "NemotronForTokenClassification"),
-=======
         ("mpt", "MptForTokenClassification"),
->>>>>>> 5a76add2
         ("phi", "PhiForTokenClassification"),
         ("phi3", "Phi3ForTokenClassification"),
         ("qwen2", "Qwen2ForTokenClassification"),
