# coding=utf-8
# Copyright 2018 The HuggingFace Inc. team.
#
# Licensed under the Apache License, Version 2.0 (the "License");
# you may not use this file except in compliance with the License.
# You may obtain a copy of the License at
#
#     http://www.apache.org/licenses/LICENSE-2.0
#
# Unless required by applicable law or agreed to in writing, software
# distributed under the License is distributed on an "AS IS" BASIS,
# WITHOUT WARRANTIES OR CONDITIONS OF ANY KIND, either express or implied.
# See the License for the specific language governing permissions and
# limitations under the License.
"""Auto Model class."""

import warnings
from collections import OrderedDict

import transformers
from packaging import version
from transformers.utils import logging

from .auto_factory import _BaseAutoBackboneClass, _BaseAutoModelClass, _LazyAutoMapping, auto_class_update
from .configuration_auto import CONFIG_MAPPING_NAMES

logger = logging.get_logger(__name__)

MODEL_MAPPING_NAMES = OrderedDict(
    [
        # Base model mapping
        ("albert", "AlbertModel"),
        ("bert", "BertModel"),
        ("bart", "BartModel"),
        ("bit", "BitModel"),
        ("blip-2", "Blip2Model"),
        ("chameleon", "ChameleonModel"),
        ("clap", "ClapModel"),
        ("clip", "CLIPModel"),
        ("clip_text_model", "CLIPTextModel"),
        ("clip_vision_model", "CLIPVisionModel"),
        ("deberta", "DebertaModel"),
        ("deberta-v2", "DebertaV2Model"),
        ("dpt", "DPTModel"),
        ("gemma", "GemmaModel"),
        ("gemma2", "Gemma2Model"),
        ("persimmon", "PersimmonModel"),
        ("glm", "GlmModel"),
        ("glpn", "GLPNModel"),
        ("gpt2", "GPT2Model"),
        ("granite", "GraniteModel"),
        ("granitemoe", "GraniteMoeModel"),
        ("granitemoeshared", "GraniteMoeSharedModel"),
        ("qwen2_audio_encoder", "Qwen2AudioEncoder"),
        ("qwen2_audio_encoder", "Qwen2AudioEncoder"),
        ("recurrent_gemma", "RecurrentGemmaModel"),
        ("gemma3_text", "Gemma3TextModel"),
        ("qwen2_audio_encoder", "Qwen2AudioEncoder"),
        ("siglip", "SiglipModel"),
        ("hiera", "HieraModel"),
        ("idefics", "IdeficsModel"),
        ("idefics2", "Idefics2Model"),
        ("idefics3", "Idefics3Model"),
        ("idefics3_vision", "Idefics3VisionTransformer"),
        ("ijepa", "IJepaModel"),
        ("imagegpt", "ImageGPTModel"),
        ("levit", "LevitModel"),
        ("layoutlm", "LayoutLMModel"),
        ("layoutlmv3", "LayoutLMv3Model"),
        ("llama", "LlamaModel"),
        ("mobilebert", "MobileBertModel"),
        ("mt5", "MT5Model"),
        ("megatron-bert", "MegatronBertModel"),
        ("mixtral", "MixtralModel"),
        ("phi", "PhiModel"),
        ("phi3", "Phi3Model"),
        ("qwen2", "Qwen2Model"),
        ("qwen2_5_vl", "Qwen2_5_VLModel"),
        ("qwen2_audio_encoder", "Qwen2AudioEncoder"),
        ("qwen2_vl", "Qwen2VLModel"),
        ("roberta", "RobertaModel"),
        ("rembert", "RemBertModel"),
        ("siglip", "SiglipModel"),
        ("siglip_vision_model", "SiglipVisionModel"),
        ("speecht5", "SpeechT5Model"),
        ("t5", "T5Model"),
        ("umt5", "UMT5Model"),
        ("wav2vec2", "Wav2Vec2Model"),
        ("whisper", "WhisperModel"),
        ("xlm-roberta", "XLMRobertaModel"),
        ("xlm-roberta-xl", "XLMRobertaXLModel"),
    ]
)

MODEL_FOR_PRETRAINING_MAPPING_NAMES = OrderedDict(
    [
        # Model for pre-training mapping
        ("albert", "AlbertForPreTraining"),
        ("bart", "BartForConditionalGeneration"),
        ("bert", "BertForPreTraining"),
        ("gpt2", "GPT2LMHeadModel"),
        ("gemma3", "Gemma3ForConditionalGeneration"),
        ("hiera", "HieraForPreTraining"),
<<<<<<< HEAD
        ("layoutlm", "LayoutLMForMaskedLM"),
=======
        ("idefics", "IdeficsForVisionText2Text"),
        ("idefics2", "Idefics2ForConditionalGeneration"),
        ("idefics3", "Idefics3ForConditionalGeneration"),
>>>>>>> e8eb411e
        ("llava", "LlavaForConditionalGeneration"),
        ("mobilebert", "MobileBertForPreTraining"),
        ("qwen2_audio", "Qwen2AudioForConditionalGeneration"),
        ("roberta", "RobertaForMaskedLM"),
        ("megatron-bert", "MegatronBertForPreTraining"),
        ("paligemma", "PaliGemmaForConditionalGeneration"),
        ("t5", "T5ForConditionalGeneration"),
        ("wav2vec2", "Wav2Vec2ForPreTraining"),
        ("xlm-roberta", "XLMRobertaForMaskedLM"),
        ("xlm-roberta-xl", "XLMRobertaXLForMaskedLM"),
    ]
)

MODEL_WITH_LM_HEAD_MAPPING_NAMES = OrderedDict(
    [
        # Model with LM heads mapping
        ("albert", "AlbertForMaskedLM"),
        ("bart", "BartForConditionalGeneration"),
        ("bert", "BertForMaskedLM"),
        ("deberta", "DebertaForMaskedLM"),
        ("deberta-v2", "DebertaV2ForMaskedLM"),
        ("gpt2", "GPT2LMHeadModel"),
        ("roberta", "RobertaForMaskedLM"),
        ("megatron-bert", "MegatronBertForCausalLM"),
        ("mobilebert", "MobileBertForMaskedLM"),
        ("layoutlm", "LayoutLMForMaskedLM"),
        ("rembert", "RemBertForMaskedLM"),
        ("t5", "T5ForConditionalGeneration"),
        ("wav2vec2", "Wav2Vec2ForMaskedLM"),
        ("whisper", "WhisperForConditionalGeneration"),
        ("xlm-roberta", "XLMRobertaForMaskedLM"),
        ("xlm-roberta-xl", "XLMRobertaXLForMaskedLM"),
    ]
)

MODEL_FOR_CAUSAL_LM_MAPPING_NAMES = OrderedDict(
    [
        # Model for Causal LM mapping
        ("bart", "BartForCausalLM"),
        ("bert", "BertLMHeadModel"),
        ("bert-generation", "BertGenerationDecoder"),
        ("gemma", "GemmaForCausalLM"),
        ("gemma2", "Gemma2ForCausalLM"),
        ("gemma3", "Gemma3ForCausalLM"),
        ("gemma3_text", "Gemma3ForCausalLM"),
        ("granite", "GraniteForCausalLM"),
        ("glm", "GlmForCausalLM"),
        ("gpt2", "GPT2LMHeadModel"),
        ("persimmon", "PersimmonForCausalLM"),
        ("fuyu", "FuyuForCausalLM"),
        ("granitemoe", "GraniteMoeForCausalLM"),
        ("granitemoeshared", "GraniteMoeSharedForCausalLM"),
        ("layoutlm", "LayoutLMForMaskedLM"),
        ("llama", "LlamaForCausalLM"),
        ("megatron-bert", "MegatronBertForCausalLM"),
        ("phi", "PhiForCausalLM"),
        ("phi3", "Phi3ForCausalLM"),
        ("mixtral", "MixtralForCausalLM"),
        ("qwen2", "Qwen2ForCausalLM"),
        ("roberta", "RobertaForCausalLM"),
        ("recurrent_gemma", "RecurrentGemmaForCausalLM"),
        ("rembert", "RemBertForCausalLM"),
        ("whisper", "WhisperForCausalLM"),
        ("xlm-roberta", "XLMRobertaForCausalLM"),
        ("xlm-roberta-xl", "XLMRobertaXLForCausalLM"),
    ]
)

MODEL_FOR_IMAGE_MAPPING_NAMES = OrderedDict(
    [
        # Model for Image mapping
        ("bit", "BitModel"),
        ("siglip_vision_model", "SiglipVisionModel"),
        ("dpt", "DPTModel"),
        ("glpn", "GLPNModel"),
        ("hiera", "HieraModel"),
        ("ijepa", "IJepaModel"),
        ("imagegpt", "ImageGPTModel"),
        ("levit", "LevitModel"),
    ]
)

MODEL_FOR_MASKED_IMAGE_MODELING_MAPPING_NAMES = OrderedDict()


MODEL_FOR_CAUSAL_IMAGE_MODELING_MAPPING_NAMES = OrderedDict(
    [
        ("imagegpt", "ImageGPTForCausalImageModeling"),
    ]
)

MODEL_FOR_IMAGE_CLASSIFICATION_MAPPING_NAMES = OrderedDict(
    [
        # Model for Image Classification mapping
        ("bit", "BitForImageClassification"),
        ("clip", "CLIPForImageClassification"),
        ("hiera", "HieraForImageClassification"),
        ("ijepa", "IJepaForImageClassification"),
        ("imagegpt", "ImageGPTForImageClassification"),
        (
            "levit",
            ("LevitForImageClassification", "LevitForImageClassificationWithTeacher"),
        ),
        ("siglip", "SiglipForImageClassification"),
    ]
)

MODEL_FOR_IMAGE_SEGMENTATION_MAPPING_NAMES = OrderedDict()

MODEL_FOR_SEMANTIC_SEGMENTATION_MAPPING_NAMES = OrderedDict()

MODEL_FOR_INSTANCE_SEGMENTATION_MAPPING_NAMES = OrderedDict()

MODEL_FOR_UNIVERSAL_SEGMENTATION_MAPPING_NAMES = OrderedDict()

MODEL_FOR_VIDEO_CLASSIFICATION_MAPPING_NAMES = OrderedDict()

MODEL_FOR_VISION_2_SEQ_MAPPING_NAMES = OrderedDict(
    [
        ("blip", "BlipForConditionalGeneration"),
        ("blip-2", "Blip2ForConditionalGeneration"),
        ("chameleon", "ChameleonForConditionalGeneration"),
        ("idefics2", "Idefics2ForConditionalGeneration"),
        ("idefics3", "Idefics3ForConditionalGeneration"),
        ("llava", "LlavaForConditionalGeneration"),
        ("paligemma", "PaliGemmaForConditionalGeneration"),
        ("qwen2_5_vl", "Qwen2_5_VLForConditionalGeneration"),
        ("qwen2_vl", "Qwen2VLForConditionalGeneration"),
    ]
)

MODEL_FOR_IMAGE_TEXT_TO_TEXT_MAPPING_NAMES = OrderedDict(
    [
        ("blip", "BlipForConditionalGeneration"),
        ("blip-2", "Blip2ForConditionalGeneration"),
        ("gemma3", "Gemma3ForConditionalGeneration"),
        ("chameleon", "ChameleonForConditionalGeneration"),
        ("idefics", "IdeficsForVisionText2Text"),
        ("idefics2", "Idefics2ForConditionalGeneration"),
        ("idefics3", "Idefics3ForConditionalGeneration"),
        ("fuyu", "FuyuForCausalLM"),
        ("llava", "LlavaForConditionalGeneration"),
        ("paligemma", "PaliGemmaForConditionalGeneration"),
        ("qwen2_5_vl", "Qwen2_5_VLForConditionalGeneration"),
        ("qwen2_vl", "Qwen2VLForConditionalGeneration"),
    ]
)

MODEL_FOR_MASKED_LM_MAPPING_NAMES = OrderedDict(
    [
        # Model for Masked LM mapping
        ("albert", "AlbertForMaskedLM"),
        ("bart", "BartForConditionalGeneration"),
        ("bert", "BertForMaskedLM"),
        ("roberta", "RobertaForMaskedLM"),
        ("deberta", "DebertaForMaskedLM"),
        ("deberta-v2", "DebertaV2ForMaskedLM"),
        ("mobilebert", "MobileBertForMaskedLM"),
        ("rembert", "RemBertForMaskedLM"),
        ("wav2vec2", "Wav2Vec2ForMaskedLM"),
        ("xlm-roberta", "XLMRobertaForMaskedLM"),
        ("xlm-roberta-xl", "XLMRobertaXLForMaskedLM"),
    ]
)

MODEL_FOR_OBJECT_DETECTION_MAPPING_NAMES = OrderedDict(
    [
        # Model for Object Detection mapping
        ("conditional_detr", "ConditionalDetrForObjectDetection"),
        ("deformable_detr", "DeformableDetrForObjectDetection"),
        ("deta", "DetaForObjectDetection"),
        ("detr", "DetrForObjectDetection"),
        ("rt_detr", "RTDetrForObjectDetection"),
        ("table-transformer", "TableTransformerForObjectDetection"),
        ("yolos", "YolosForObjectDetection"),
    ]
)

MODEL_FOR_ZERO_SHOT_OBJECT_DETECTION_MAPPING_NAMES = OrderedDict(
    [
        # Model for Zero Shot Object Detection mapping
        ("grounding-dino", "GroundingDinoForObjectDetection"),
        ("omdet-turbo", "OmDetTurboForObjectDetection"),
        ("owlv2", "Owlv2ForObjectDetection"),
        ("owlvit", "OwlViTForObjectDetection"),
    ]
)

MODEL_FOR_DEPTH_ESTIMATION_MAPPING_NAMES = OrderedDict(
    [
        # Model for depth estimation mapping
        ("depth_anything", "DepthAnythingForDepthEstimation"),
        ("dpt", "DPTForDepthEstimation"),
        ("glpn", "GLPNForDepthEstimation"),
        ("zoedepth", "ZoeDepthForDepthEstimation"),
    ]
)
MODEL_FOR_SEQ_TO_SEQ_CAUSAL_LM_MAPPING_NAMES = OrderedDict(
    [
        # Model for Seq2Seq Causal LM mapping
        ("bart", "BartForConditionalGeneration"),
        ("mt5", "MT5ForConditionalGeneration"),
        ("qwen2_audio", "Qwen2AudioForConditionalGeneration"),
        ("t5", "T5ForConditionalGeneration"),
        ("umt5", "UMT5ForConditionalGeneration"),
    ]
)

MODEL_FOR_SPEECH_SEQ_2_SEQ_MAPPING_NAMES = OrderedDict(
    [
        ("speecht5", "SpeechT5ForSpeechToText"),
        ("whisper", "WhisperForConditionalGeneration"),
    ]
)

MODEL_FOR_SEQUENCE_CLASSIFICATION_MAPPING_NAMES = OrderedDict(
    [
        # Model for Sequence Classification mapping
        ("albert", "AlbertForSequenceClassification"),
        ("bart", "BartForSequenceClassification"),
        ("bert", "BertForSequenceClassification"),
        ("roberta", "RobertaForSequenceClassification"),
        ("deberta", "DebertaForSequenceClassification"),
        ("deberta-v2", "DebertaV2ForSequenceClassification"),
        ("gemma", "GemmaForSequenceClassification"),
        ("gemma2", "Gemma2ForSequenceClassification"),
        ("glm", "GlmForSequenceClassification"),
        ("layoutlm", "LayoutLMForSequenceClassification"),
        ("layoutlmv3", "LayoutLMv3ForSequenceClassification"),
        ("llama", "LlamaForSequenceClassification"),
        ("persimmon", "PersimmonForSequenceClassification"),
        ("mobilebert", "MobileBertForSequenceClassification"),
        ("mt5", "MT5ForSequenceClassification"),
        ("megatron-bert", "MegatronBertForSequenceClassification"),
        ("mixtral", "MixtralForSequenceClassification"),
        ("phi", "PhiForSequenceClassification"),
        ("phi3", "Phi3ForSequenceClassification"),
        ("qwen2", "Qwen2ForSequenceClassification"),
        ("rembert", "RemBertForSequenceClassification"),
        ("t5", "T5ForSequenceClassification"),
        ("umt5", "UMT5ForSequenceClassification"),
        ("xlm-roberta-xl", "XLMRobertaXLForSequenceClassification"),
    ]
)

MODEL_FOR_QUESTION_ANSWERING_MAPPING_NAMES = OrderedDict(
    [
        # Model for Question Answering mapping
        ("albert", "AlbertForQuestionAnswering"),
        ("bart", "BartForQuestionAnswering"),
        ("bert", "BertForQuestionAnswering"),
        ("roberta", "RobertaForQuestionAnswering"),
        ("deberta", "DebertaForQuestionAnswering"),
        ("deberta-v2", "DebertaV2ForQuestionAnswering"),
        ("layoutlmv3", "LayoutLMv3ForQuestionAnswering"),
        ("llama", "LlamaForQuestionAnswering"),
        ("mobilebert", "MobileBertForQuestionAnswering"),
        ("megatron-bert", "MegatronBertForQuestionAnswering"),
        ("qwen2", "Qwen2ForQuestionAnswering"),
        ("rembert", "RemBertForQuestionAnswering"),
        ("t5", "T5ForQuestionAnswering"),
        ("mixtral", "MixtralForQuestionAnswering"),
        ("umt5", "UMT5ForQuestionAnswering"),
        ("xlm-roberta", "XLMRobertaForQuestionAnswering"),
        ("xlm-roberta-xl", "XLMRobertaXLForQuestionAnswering"),
    ]
)

MODEL_FOR_TABLE_QUESTION_ANSWERING_MAPPING_NAMES = OrderedDict()

MODEL_FOR_VISUAL_QUESTION_ANSWERING_MAPPING_NAMES = OrderedDict()

MODEL_FOR_DOCUMENT_QUESTION_ANSWERING_MAPPING_NAMES = OrderedDict(
    [
        ("layoutlm", "LayoutLMForQuestionAnswering"),
        ("layoutlmv3", "LayoutLMv3ForQuestionAnswering"),
    ]
)

MODEL_FOR_TOKEN_CLASSIFICATION_MAPPING_NAMES = OrderedDict(
    [
        # Model for Token Classification mapping
        ("albert", "AlbertForTokenClassification"),
        ("bert", "BertForTokenClassification"),
        ("deberta", "DebertaForTokenClassification"),
        ("deberta-v2", "DebertaV2ForTokenClassification"),
        ("glm", "GlmForTokenClassification"),
        ("mobilebert", "MobileBertForTokenClassification"),
        ("mt5", "MT5ForTokenClassification"),
        ("persimmon", "PersimmonForTokenClassification"),
        ("megatron-bert", "MegatronBertForTokenClassification"),
        ("mixtral", "MixtralForTokenClassification"),
        ("layoutlm", "LayoutLMForTokenClassification"),
        ("layoutlmv3", "LayoutLMv3ForTokenClassification"),
        ("phi", "PhiForTokenClassification"),
        ("phi3", "Phi3ForTokenClassification"),
        ("qwen2", "Qwen2ForTokenClassification"),
        ("roberta", "RobertaForTokenClassification"),
        ("rembert", "RemBertForTokenClassification"),
        ("t5", "T5ForTokenClassification"),
        ("umt5", "UMT5ForTokenClassification"),
        ("xlm-roberta", "XLMRobertaForTokenClassification"),
        ("xlm-roberta-xl", "XLMRobertaXLForTokenClassification"),
    ]
)

MODEL_FOR_MULTIPLE_CHOICE_MAPPING_NAMES = OrderedDict(
    [
        # Model for Multiple Choice mapping
        ("albert", "AlbertForMultipleChoice"),
        ("bert", "BertForMultipleChoice"),
        ("roberta", "RobertaForMultipleChoice"),
        ("deberta-v2", "DebertaV2ForMultipleChoice"),
        ("megatron-bert", "MegatronBertForMultipleChoice"),
        ("mobilebert", "MobileBertForMultipleChoice"),
        ("rembert", "RemBertForMultipleChoice"),
        ("xlm-roberta", "XLMRobertaForMultipleChoice"),
        ("xlm-roberta-xl", "XLMRobertaXLForMultipleChoice"),
    ]
)

MODEL_FOR_NEXT_SENTENCE_PREDICTION_MAPPING_NAMES = OrderedDict(
    [
        ("bert", "BertForNextSentencePrediction"),
        ("megatron-bert", "MegatronBertForNextSentencePrediction"),
        ("mobilebert", "MobileBertForNextSentencePrediction"),
    ]
)

MODEL_FOR_AUDIO_CLASSIFICATION_MAPPING_NAMES = OrderedDict(
    [
        ("wav2vec2", "Wav2Vec2ForSequenceClassification"),
        ("whisper", "WhisperForAudioClassification"),
    ]
)

MODEL_FOR_CTC_MAPPING_NAMES = OrderedDict(
    [
        ("wav2vec2", "Wav2Vec2ForCTC"),
    ]
)

MODEL_FOR_AUDIO_FRAME_CLASSIFICATION_MAPPING_NAMES = OrderedDict(
    [
        ("wav2vec2", "Wav2Vec2ForAudioFrameClassification"),
    ]
)

MODEL_FOR_AUDIO_XVECTOR_MAPPING_NAMES = OrderedDict(
    [
        ("wav2vec2", "Wav2Vec2ForXVector"),
    ]
)

MODEL_FOR_TEXT_TO_SPECTROGRAM_MAPPING_NAMES = OrderedDict(
    [
        ("siglip", "SiglipModel"),
        ("speecht5", "SpeechT5ForTextToSpeech"),
    ]
)

MODEL_FOR_TEXT_TO_WAVEFORM_MAPPING_NAMES = OrderedDict()

MODEL_FOR_ZERO_SHOT_IMAGE_CLASSIFICATION_MAPPING_NAMES = OrderedDict(
    [
        ("siglip", "SiglipModel"),
    ]
)

MODEL_FOR_BACKBONE_MAPPING_NAMES = OrderedDict(
    [
        ("hiera", "HieraBackbone"),
    ]
)

MODEL_FOR_MASK_GENERATION_MAPPING_NAMES = OrderedDict()


MODEL_FOR_KEYPOINT_DETECTION_MAPPING_NAMES = OrderedDict()


MODEL_FOR_TEXT_ENCODING_MAPPING_NAMES = OrderedDict(
    [
        ("albert", "AlbertModel"),
        ("bert", "BertModel"),
        ("roberta", "RobertaModel"),
        ("deberta", "DebertaModel"),
        ("deberta-v2", "DebertaV2Model"),
        ("mobilebert", "MobileBertModel"),
        ("mt5", "MT5EncoderModel"),
        ("rembert", "RemBertModel"),
        ("t5", "T5EncoderModel"),
        ("umt5", "UMT5EncoderModel"),
        ("xlm-roberta", "XLMRobertaModel"),
        ("xlm-roberta-xl", "XLMRobertaXLModel"),
    ]
)

MODEL_FOR_TIME_SERIES_CLASSIFICATION_MAPPING_NAMES = OrderedDict()

MODEL_FOR_TIME_SERIES_REGRESSION_MAPPING_NAMES = OrderedDict()

MODEL_FOR_IMAGE_TO_IMAGE_MAPPING_NAMES = OrderedDict()


if version.parse(transformers.__version__) >= version.parse("4.51.0"):
    MODEL_FOR_CAUSAL_LM_MAPPING_NAMES.update({"qwen3": "Qwen3Model"})
    MODEL_FOR_CAUSAL_LM_MAPPING_NAMES.update({"qwen3": "Qwen3ForCausalLM"})
    MODEL_FOR_SEQUENCE_CLASSIFICATION_MAPPING_NAMES.update({"qwen3": "Qwen3ForSequenceClassification"})
    MODEL_FOR_QUESTION_ANSWERING_MAPPING_NAMES.update({"qwen3": "Qwen3ForQuestionAnswering"})
    MODEL_FOR_TOKEN_CLASSIFICATION_MAPPING_NAMES.update({"qwen3": "Qwen3ForTokenClassification"})


MODEL_MAPPING = _LazyAutoMapping(CONFIG_MAPPING_NAMES, MODEL_MAPPING_NAMES)
MODEL_FOR_PRETRAINING_MAPPING = _LazyAutoMapping(CONFIG_MAPPING_NAMES, MODEL_FOR_PRETRAINING_MAPPING_NAMES)
MODEL_WITH_LM_HEAD_MAPPING = _LazyAutoMapping(CONFIG_MAPPING_NAMES, MODEL_WITH_LM_HEAD_MAPPING_NAMES)
MODEL_FOR_CAUSAL_LM_MAPPING = _LazyAutoMapping(CONFIG_MAPPING_NAMES, MODEL_FOR_CAUSAL_LM_MAPPING_NAMES)
MODEL_FOR_CAUSAL_IMAGE_MODELING_MAPPING = _LazyAutoMapping(
    CONFIG_MAPPING_NAMES, MODEL_FOR_CAUSAL_IMAGE_MODELING_MAPPING_NAMES
)
MODEL_FOR_IMAGE_CLASSIFICATION_MAPPING = _LazyAutoMapping(
    CONFIG_MAPPING_NAMES, MODEL_FOR_IMAGE_CLASSIFICATION_MAPPING_NAMES
)
MODEL_FOR_ZERO_SHOT_IMAGE_CLASSIFICATION_MAPPING = _LazyAutoMapping(
    CONFIG_MAPPING_NAMES, MODEL_FOR_ZERO_SHOT_IMAGE_CLASSIFICATION_MAPPING_NAMES
)
MODEL_FOR_IMAGE_SEGMENTATION_MAPPING = _LazyAutoMapping(
    CONFIG_MAPPING_NAMES, MODEL_FOR_IMAGE_SEGMENTATION_MAPPING_NAMES
)
MODEL_FOR_SEMANTIC_SEGMENTATION_MAPPING = _LazyAutoMapping(
    CONFIG_MAPPING_NAMES, MODEL_FOR_SEMANTIC_SEGMENTATION_MAPPING_NAMES
)
MODEL_FOR_INSTANCE_SEGMENTATION_MAPPING = _LazyAutoMapping(
    CONFIG_MAPPING_NAMES, MODEL_FOR_INSTANCE_SEGMENTATION_MAPPING_NAMES
)
MODEL_FOR_UNIVERSAL_SEGMENTATION_MAPPING = _LazyAutoMapping(
    CONFIG_MAPPING_NAMES, MODEL_FOR_UNIVERSAL_SEGMENTATION_MAPPING_NAMES
)
MODEL_FOR_VIDEO_CLASSIFICATION_MAPPING = _LazyAutoMapping(
    CONFIG_MAPPING_NAMES, MODEL_FOR_VIDEO_CLASSIFICATION_MAPPING_NAMES
)
MODEL_FOR_VISION_2_SEQ_MAPPING = _LazyAutoMapping(CONFIG_MAPPING_NAMES, MODEL_FOR_VISION_2_SEQ_MAPPING_NAMES)
MODEL_FOR_IMAGE_TEXT_TO_TEXT_MAPPING = _LazyAutoMapping(
    CONFIG_MAPPING_NAMES, MODEL_FOR_IMAGE_TEXT_TO_TEXT_MAPPING_NAMES
)
MODEL_FOR_VISUAL_QUESTION_ANSWERING_MAPPING = _LazyAutoMapping(
    CONFIG_MAPPING_NAMES, MODEL_FOR_VISUAL_QUESTION_ANSWERING_MAPPING_NAMES
)
MODEL_FOR_DOCUMENT_QUESTION_ANSWERING_MAPPING = _LazyAutoMapping(
    CONFIG_MAPPING_NAMES, MODEL_FOR_DOCUMENT_QUESTION_ANSWERING_MAPPING_NAMES
)
MODEL_FOR_MASKED_LM_MAPPING = _LazyAutoMapping(CONFIG_MAPPING_NAMES, MODEL_FOR_MASKED_LM_MAPPING_NAMES)
MODEL_FOR_IMAGE_MAPPING = _LazyAutoMapping(CONFIG_MAPPING_NAMES, MODEL_FOR_IMAGE_MAPPING_NAMES)
MODEL_FOR_MASKED_IMAGE_MODELING_MAPPING = _LazyAutoMapping(
    CONFIG_MAPPING_NAMES, MODEL_FOR_MASKED_IMAGE_MODELING_MAPPING_NAMES
)
MODEL_FOR_OBJECT_DETECTION_MAPPING = _LazyAutoMapping(CONFIG_MAPPING_NAMES, MODEL_FOR_OBJECT_DETECTION_MAPPING_NAMES)
MODEL_FOR_ZERO_SHOT_OBJECT_DETECTION_MAPPING = _LazyAutoMapping(
    CONFIG_MAPPING_NAMES, MODEL_FOR_ZERO_SHOT_OBJECT_DETECTION_MAPPING_NAMES
)
MODEL_FOR_DEPTH_ESTIMATION_MAPPING = _LazyAutoMapping(CONFIG_MAPPING_NAMES, MODEL_FOR_DEPTH_ESTIMATION_MAPPING_NAMES)
MODEL_FOR_SEQ_TO_SEQ_CAUSAL_LM_MAPPING = _LazyAutoMapping(
    CONFIG_MAPPING_NAMES, MODEL_FOR_SEQ_TO_SEQ_CAUSAL_LM_MAPPING_NAMES
)
MODEL_FOR_SEQUENCE_CLASSIFICATION_MAPPING = _LazyAutoMapping(
    CONFIG_MAPPING_NAMES, MODEL_FOR_SEQUENCE_CLASSIFICATION_MAPPING_NAMES
)
MODEL_FOR_QUESTION_ANSWERING_MAPPING = _LazyAutoMapping(
    CONFIG_MAPPING_NAMES, MODEL_FOR_QUESTION_ANSWERING_MAPPING_NAMES
)
MODEL_FOR_TABLE_QUESTION_ANSWERING_MAPPING = _LazyAutoMapping(
    CONFIG_MAPPING_NAMES, MODEL_FOR_TABLE_QUESTION_ANSWERING_MAPPING_NAMES
)
MODEL_FOR_TOKEN_CLASSIFICATION_MAPPING = _LazyAutoMapping(
    CONFIG_MAPPING_NAMES, MODEL_FOR_TOKEN_CLASSIFICATION_MAPPING_NAMES
)
MODEL_FOR_MULTIPLE_CHOICE_MAPPING = _LazyAutoMapping(CONFIG_MAPPING_NAMES, MODEL_FOR_MULTIPLE_CHOICE_MAPPING_NAMES)
MODEL_FOR_NEXT_SENTENCE_PREDICTION_MAPPING = _LazyAutoMapping(
    CONFIG_MAPPING_NAMES, MODEL_FOR_NEXT_SENTENCE_PREDICTION_MAPPING_NAMES
)
MODEL_FOR_AUDIO_CLASSIFICATION_MAPPING = _LazyAutoMapping(
    CONFIG_MAPPING_NAMES, MODEL_FOR_AUDIO_CLASSIFICATION_MAPPING_NAMES
)
MODEL_FOR_CTC_MAPPING = _LazyAutoMapping(CONFIG_MAPPING_NAMES, MODEL_FOR_CTC_MAPPING_NAMES)
MODEL_FOR_SPEECH_SEQ_2_SEQ_MAPPING = _LazyAutoMapping(CONFIG_MAPPING_NAMES, MODEL_FOR_SPEECH_SEQ_2_SEQ_MAPPING_NAMES)
MODEL_FOR_AUDIO_FRAME_CLASSIFICATION_MAPPING = _LazyAutoMapping(
    CONFIG_MAPPING_NAMES, MODEL_FOR_AUDIO_FRAME_CLASSIFICATION_MAPPING_NAMES
)
MODEL_FOR_AUDIO_XVECTOR_MAPPING = _LazyAutoMapping(CONFIG_MAPPING_NAMES, MODEL_FOR_AUDIO_XVECTOR_MAPPING_NAMES)

MODEL_FOR_TEXT_TO_SPECTROGRAM_MAPPING = _LazyAutoMapping(
    CONFIG_MAPPING_NAMES, MODEL_FOR_TEXT_TO_SPECTROGRAM_MAPPING_NAMES
)

MODEL_FOR_TEXT_TO_WAVEFORM_MAPPING = _LazyAutoMapping(CONFIG_MAPPING_NAMES, MODEL_FOR_TEXT_TO_WAVEFORM_MAPPING_NAMES)

MODEL_FOR_BACKBONE_MAPPING = _LazyAutoMapping(CONFIG_MAPPING_NAMES, MODEL_FOR_BACKBONE_MAPPING_NAMES)

MODEL_FOR_MASK_GENERATION_MAPPING = _LazyAutoMapping(CONFIG_MAPPING_NAMES, MODEL_FOR_MASK_GENERATION_MAPPING_NAMES)

MODEL_FOR_KEYPOINT_DETECTION_MAPPING = _LazyAutoMapping(
    CONFIG_MAPPING_NAMES, MODEL_FOR_KEYPOINT_DETECTION_MAPPING_NAMES
)

MODEL_FOR_TEXT_ENCODING_MAPPING = _LazyAutoMapping(CONFIG_MAPPING_NAMES, MODEL_FOR_TEXT_ENCODING_MAPPING_NAMES)

MODEL_FOR_TIME_SERIES_CLASSIFICATION_MAPPING = _LazyAutoMapping(
    CONFIG_MAPPING_NAMES, MODEL_FOR_TIME_SERIES_CLASSIFICATION_MAPPING_NAMES
)

MODEL_FOR_TIME_SERIES_REGRESSION_MAPPING = _LazyAutoMapping(
    CONFIG_MAPPING_NAMES, MODEL_FOR_TIME_SERIES_REGRESSION_MAPPING_NAMES
)

MODEL_FOR_IMAGE_TO_IMAGE_MAPPING = _LazyAutoMapping(CONFIG_MAPPING_NAMES, MODEL_FOR_IMAGE_TO_IMAGE_MAPPING_NAMES)


class AutoModelForMaskGeneration(_BaseAutoModelClass):
    _model_mapping = MODEL_FOR_MASK_GENERATION_MAPPING


class AutoModelForKeypointDetection(_BaseAutoModelClass):
    _model_mapping = MODEL_FOR_KEYPOINT_DETECTION_MAPPING


class AutoModelForTextEncoding(_BaseAutoModelClass):
    _model_mapping = MODEL_FOR_TEXT_ENCODING_MAPPING


class AutoModelForImageToImage(_BaseAutoModelClass):
    _model_mapping = MODEL_FOR_IMAGE_TO_IMAGE_MAPPING


class AutoModel(_BaseAutoModelClass):
    _model_mapping = MODEL_MAPPING


AutoModel = auto_class_update(AutoModel)


class AutoModelForPreTraining(_BaseAutoModelClass):
    _model_mapping = MODEL_FOR_PRETRAINING_MAPPING


AutoModelForPreTraining = auto_class_update(AutoModelForPreTraining, head_doc="pretraining")


# Private on purpose, the public class will add the deprecation warnings.
class _AutoModelWithLMHead(_BaseAutoModelClass):
    _model_mapping = MODEL_WITH_LM_HEAD_MAPPING


_AutoModelWithLMHead = auto_class_update(_AutoModelWithLMHead, head_doc="language modeling")


class AutoModelForCausalLM(_BaseAutoModelClass):
    _model_mapping = MODEL_FOR_CAUSAL_LM_MAPPING


AutoModelForCausalLM = auto_class_update(AutoModelForCausalLM, head_doc="causal language modeling")


class AutoModelForMaskedLM(_BaseAutoModelClass):
    _model_mapping = MODEL_FOR_MASKED_LM_MAPPING


AutoModelForMaskedLM = auto_class_update(AutoModelForMaskedLM, head_doc="masked language modeling")


class AutoModelForSeq2SeqLM(_BaseAutoModelClass):
    _model_mapping = MODEL_FOR_SEQ_TO_SEQ_CAUSAL_LM_MAPPING


AutoModelForSeq2SeqLM = auto_class_update(
    AutoModelForSeq2SeqLM,
    head_doc="sequence-to-sequence language modeling",
    checkpoint_for_example="google-t5/t5-base",
)


class AutoModelForSequenceClassification(_BaseAutoModelClass):
    _model_mapping = MODEL_FOR_SEQUENCE_CLASSIFICATION_MAPPING


AutoModelForSequenceClassification = auto_class_update(
    AutoModelForSequenceClassification, head_doc="sequence classification"
)


class AutoModelForQuestionAnswering(_BaseAutoModelClass):
    _model_mapping = MODEL_FOR_QUESTION_ANSWERING_MAPPING


AutoModelForQuestionAnswering = auto_class_update(AutoModelForQuestionAnswering, head_doc="question answering")


class AutoModelForTableQuestionAnswering(_BaseAutoModelClass):
    _model_mapping = MODEL_FOR_TABLE_QUESTION_ANSWERING_MAPPING


AutoModelForTableQuestionAnswering = auto_class_update(
    AutoModelForTableQuestionAnswering,
    head_doc="table question answering",
    checkpoint_for_example="google/tapas-base-finetuned-wtq",
)


class AutoModelForVisualQuestionAnswering(_BaseAutoModelClass):
    _model_mapping = MODEL_FOR_VISUAL_QUESTION_ANSWERING_MAPPING


AutoModelForVisualQuestionAnswering = auto_class_update(
    AutoModelForVisualQuestionAnswering,
    head_doc="visual question answering",
    checkpoint_for_example="dandelin/vilt-b32-finetuned-vqa",
)


class AutoModelForDocumentQuestionAnswering(_BaseAutoModelClass):
    _model_mapping = MODEL_FOR_DOCUMENT_QUESTION_ANSWERING_MAPPING


AutoModelForDocumentQuestionAnswering = auto_class_update(
    AutoModelForDocumentQuestionAnswering,
    head_doc="document question answering",
    checkpoint_for_example='impira/layoutlm-document-qa", revision="52e01b3',
)


class AutoModelForTokenClassification(_BaseAutoModelClass):
    _model_mapping = MODEL_FOR_TOKEN_CLASSIFICATION_MAPPING


AutoModelForTokenClassification = auto_class_update(AutoModelForTokenClassification, head_doc="token classification")


class AutoModelForMultipleChoice(_BaseAutoModelClass):
    _model_mapping = MODEL_FOR_MULTIPLE_CHOICE_MAPPING


AutoModelForMultipleChoice = auto_class_update(AutoModelForMultipleChoice, head_doc="multiple choice")


class AutoModelForNextSentencePrediction(_BaseAutoModelClass):
    _model_mapping = MODEL_FOR_NEXT_SENTENCE_PREDICTION_MAPPING


AutoModelForNextSentencePrediction = auto_class_update(
    AutoModelForNextSentencePrediction, head_doc="next sentence prediction"
)


class AutoModelForImageClassification(_BaseAutoModelClass):
    _model_mapping = MODEL_FOR_IMAGE_CLASSIFICATION_MAPPING


AutoModelForImageClassification = auto_class_update(AutoModelForImageClassification, head_doc="image classification")


class AutoModelForZeroShotImageClassification(_BaseAutoModelClass):
    _model_mapping = MODEL_FOR_ZERO_SHOT_IMAGE_CLASSIFICATION_MAPPING


AutoModelForZeroShotImageClassification = auto_class_update(
    AutoModelForZeroShotImageClassification, head_doc="zero-shot image classification"
)


class AutoModelForImageSegmentation(_BaseAutoModelClass):
    _model_mapping = MODEL_FOR_IMAGE_SEGMENTATION_MAPPING


AutoModelForImageSegmentation = auto_class_update(AutoModelForImageSegmentation, head_doc="image segmentation")


class AutoModelForSemanticSegmentation(_BaseAutoModelClass):
    _model_mapping = MODEL_FOR_SEMANTIC_SEGMENTATION_MAPPING


AutoModelForSemanticSegmentation = auto_class_update(AutoModelForSemanticSegmentation, head_doc="semantic segmentation")


class AutoModelForUniversalSegmentation(_BaseAutoModelClass):
    _model_mapping = MODEL_FOR_UNIVERSAL_SEGMENTATION_MAPPING


AutoModelForUniversalSegmentation = auto_class_update(
    AutoModelForUniversalSegmentation, head_doc="universal image segmentation"
)


class AutoModelForInstanceSegmentation(_BaseAutoModelClass):
    _model_mapping = MODEL_FOR_INSTANCE_SEGMENTATION_MAPPING


AutoModelForInstanceSegmentation = auto_class_update(AutoModelForInstanceSegmentation, head_doc="instance segmentation")


class AutoModelForObjectDetection(_BaseAutoModelClass):
    _model_mapping = MODEL_FOR_OBJECT_DETECTION_MAPPING


AutoModelForObjectDetection = auto_class_update(AutoModelForObjectDetection, head_doc="object detection")


class AutoModelForZeroShotObjectDetection(_BaseAutoModelClass):
    _model_mapping = MODEL_FOR_ZERO_SHOT_OBJECT_DETECTION_MAPPING


AutoModelForZeroShotObjectDetection = auto_class_update(
    AutoModelForZeroShotObjectDetection, head_doc="zero-shot object detection"
)


class AutoModelForDepthEstimation(_BaseAutoModelClass):
    _model_mapping = MODEL_FOR_DEPTH_ESTIMATION_MAPPING


AutoModelForDepthEstimation = auto_class_update(AutoModelForDepthEstimation, head_doc="depth estimation")


class AutoModelForVideoClassification(_BaseAutoModelClass):
    _model_mapping = MODEL_FOR_VIDEO_CLASSIFICATION_MAPPING


AutoModelForVideoClassification = auto_class_update(AutoModelForVideoClassification, head_doc="video classification")


class AutoModelForVision2Seq(_BaseAutoModelClass):
    _model_mapping = MODEL_FOR_VISION_2_SEQ_MAPPING


AutoModelForVision2Seq = auto_class_update(AutoModelForVision2Seq, head_doc="vision-to-text modeling")


class AutoModelForImageTextToText(_BaseAutoModelClass):
    _model_mapping = MODEL_FOR_IMAGE_TEXT_TO_TEXT_MAPPING


AutoModelForImageTextToText = auto_class_update(AutoModelForImageTextToText, head_doc="image-text-to-text modeling")


class AutoModelForAudioClassification(_BaseAutoModelClass):
    _model_mapping = MODEL_FOR_AUDIO_CLASSIFICATION_MAPPING


AutoModelForAudioClassification = auto_class_update(AutoModelForAudioClassification, head_doc="audio classification")


class AutoModelForCTC(_BaseAutoModelClass):
    _model_mapping = MODEL_FOR_CTC_MAPPING


AutoModelForCTC = auto_class_update(AutoModelForCTC, head_doc="connectionist temporal classification")


class AutoModelForSpeechSeq2Seq(_BaseAutoModelClass):
    _model_mapping = MODEL_FOR_SPEECH_SEQ_2_SEQ_MAPPING


AutoModelForSpeechSeq2Seq = auto_class_update(
    AutoModelForSpeechSeq2Seq, head_doc="sequence-to-sequence speech-to-text modeling"
)


class AutoModelForAudioFrameClassification(_BaseAutoModelClass):
    _model_mapping = MODEL_FOR_AUDIO_FRAME_CLASSIFICATION_MAPPING


AutoModelForAudioFrameClassification = auto_class_update(
    AutoModelForAudioFrameClassification, head_doc="audio frame (token) classification"
)


class AutoModelForAudioXVector(_BaseAutoModelClass):
    _model_mapping = MODEL_FOR_AUDIO_XVECTOR_MAPPING


class AutoModelForTextToSpectrogram(_BaseAutoModelClass):
    _model_mapping = MODEL_FOR_TEXT_TO_SPECTROGRAM_MAPPING


class AutoModelForTextToWaveform(_BaseAutoModelClass):
    _model_mapping = MODEL_FOR_TEXT_TO_WAVEFORM_MAPPING


class AutoBackbone(_BaseAutoBackboneClass):
    _model_mapping = MODEL_FOR_BACKBONE_MAPPING


AutoModelForAudioXVector = auto_class_update(AutoModelForAudioXVector, head_doc="audio retrieval via x-vector")


class AutoModelForMaskedImageModeling(_BaseAutoModelClass):
    _model_mapping = MODEL_FOR_MASKED_IMAGE_MODELING_MAPPING


AutoModelForMaskedImageModeling = auto_class_update(AutoModelForMaskedImageModeling, head_doc="masked image modeling")


class AutoModelWithLMHead(_AutoModelWithLMHead):
    @classmethod
    def from_config(cls, config):
        warnings.warn(
            "The class `AutoModelWithLMHead` is deprecated and will be removed in a future version. Please use "
            "`AutoModelForCausalLM` for causal language models, `AutoModelForMaskedLM` for masked language models and "
            "`AutoModelForSeq2SeqLM` for encoder-decoder models.",
            FutureWarning,
        )
        return super().from_config(config)

    @classmethod
    def from_pretrained(cls, pretrained_model_name_or_path, *model_args, **kwargs):
        warnings.warn(
            "The class `AutoModelWithLMHead` is deprecated and will be removed in a future version. Please use "
            "`AutoModelForCausalLM` for causal language models, `AutoModelForMaskedLM` for masked language models and "
            "`AutoModelForSeq2SeqLM` for encoder-decoder models.",
            FutureWarning,
        )
        return super().from_pretrained(pretrained_model_name_or_path, *model_args, **kwargs)<|MERGE_RESOLUTION|>--- conflicted
+++ resolved
@@ -101,13 +101,10 @@
         ("gpt2", "GPT2LMHeadModel"),
         ("gemma3", "Gemma3ForConditionalGeneration"),
         ("hiera", "HieraForPreTraining"),
-<<<<<<< HEAD
         ("layoutlm", "LayoutLMForMaskedLM"),
-=======
         ("idefics", "IdeficsForVisionText2Text"),
         ("idefics2", "Idefics2ForConditionalGeneration"),
         ("idefics3", "Idefics3ForConditionalGeneration"),
->>>>>>> e8eb411e
         ("llava", "LlavaForConditionalGeneration"),
         ("mobilebert", "MobileBertForPreTraining"),
         ("qwen2_audio", "Qwen2AudioForConditionalGeneration"),
