# coding=utf-8
# Copyright 2018 The HuggingFace Inc. team.
#
# This code is adapted from https://github.com/huggingface/transformers
# with modifications to run transformers on mindspore.
#
# Licensed under the Apache License, Version 2.0 (the "License");
# you may not use this file except in compliance with the License.
# You may obtain a copy of the License at
#
#     http://www.apache.org/licenses/LICENSE-2.0
#
# Unless required by applicable law or agreed to in writing, software
# distributed under the License is distributed on an "AS IS" BASIS,
# WITHOUT WARRANTIES OR CONDITIONS OF ANY KIND, either express or implied.
# See the License for the specific language governing permissions and
# limitations under the License.
"""Auto Model class."""

import warnings
from collections import OrderedDict

import transformers
from packaging import version
from transformers.utils import logging

from .auto_factory import _BaseAutoBackboneClass, _BaseAutoModelClass, _LazyAutoMapping, auto_class_update
from .configuration_auto import CONFIG_MAPPING_NAMES

logger = logging.get_logger(__name__)

MODEL_MAPPING_NAMES = OrderedDict(
    [
        # Base model mapping
        ("albert", "AlbertModel"),
        ("align", "AlignModel"),
        ("aria", "AriaForConditionalGeneration"),
        ("aria_text", "AriaTextModel"),
        ("bamba", "BambaModel"),
        ("bart", "BartModel"),
        ("bert", "BertModel"),
        ("bit", "BitModel"),
        ("blenderbot", "BlenderbotModel"),
        ("blenderbot-small", "BlenderbotSmallModel"),
        ("blip", "BlipModel"),
        ("blip-2", "Blip2Model"),
        ("camembert", "CamembertModel"),
        ("canine", "CanineModel"),
        ("chameleon", "ChameleonModel"),
        ("clap", "ClapModel"),
        ("clip", "CLIPModel"),
        ("clip_text_model", "CLIPTextModel"),
        ("clip_vision_model", "CLIPVisionModel"),
        ("clipseg", "CLIPSegModel"),
        ("clvp", "ClvpModelForConditionalGeneration"),
        ("cohere2", "Cohere2Model"),
        ("convbert", "ConvBertModel"),
        ("convnext", "ConvNextModel"),
        ("convnextv2", "ConvNextV2Model"),
        ("deberta", "DebertaModel"),
        ("deberta-v2", "DebertaV2Model"),
        ("detr", "DetrModel"),
        ("dinov2", "Dinov2Model"),
        ("dpt", "DPTModel"),
        ("gemma", "GemmaModel"),
        ("gemma2", "Gemma2Model"),
        ("gemma3_text", "Gemma3TextModel"),
        ("glm", "GlmModel"),
        ("glpn", "GLPNModel"),
        ("gpt2", "GPT2Model"),
        ("granite", "GraniteModel"),
        ("granitemoe", "GraniteMoeModel"),
        ("granitemoeshared", "GraniteMoeSharedModel"),
        ("helium", "HeliumModel"),
        ("grounding-dino", "GroundingDinoModel"),
        ("hiera", "HieraModel"),
        ("hubert", "HubertModel"),
        ("ibert", "IBertModel"),
        ("idefics", "IdeficsModel"),
        ("idefics2", "Idefics2Model"),
        ("idefics3", "Idefics3Model"),
        ("idefics3_vision", "Idefics3VisionTransformer"),
        ("ijepa", "IJepaModel"),
        ("imagegpt", "ImageGPTModel"),
        ("led", "LEDModel"),
        ("levit", "LevitModel"),
        ("llama", "LlamaModel"),
        ("m2m_100", "M2M100Model"),
        ("megatron-bert", "MegatronBertModel"),
        ("mistral", "MistralModel"),
        ("mixtral", "MixtralModel"),
        ("mobilebert", "MobileBertModel"),
        ("mpt", "MptModel"),
        ("mt5", "MT5Model"),
        ("mvp", "MvpModel"),
        ("nystromformer", "NystromformerModel"),
        ("opt", "OPTModel"),
        ("owlvit", "OwlViTModel"),
        ("persimmon", "PersimmonModel"),
        ("phi", "PhiModel"),
        ("phi3", "Phi3Model"),
        ("qwen2", "Qwen2Model"),
        ("qwen2_5_vl", "Qwen2_5_VLModel"),
        ("qwen2_audio_encoder", "Qwen2AudioEncoder"),
        ("qwen2_vl", "Qwen2VLModel"),
<<<<<<< HEAD
        ("rembert", "RemBertModel"),
        ("resnet", "ResNetModel"),
        ("roberta", "RobertaModel"),
        ("roformer", "RoFormerModel"),
=======
        ("recurrent_gemma", "RecurrentGemmaModel"),
        ("rembert", "RemBertModel"),
        ("resnet", "ResNetModel"),
        ("roberta", "RobertaModel"),
        ("rwkv", "RwkvModel"),
        ("sam", "SamModel"),
>>>>>>> c20e1877
        ("segformer", "SegformerModel"),
        ("siglip", "SiglipModel"),
        ("siglip_vision_model", "SiglipVisionModel"),
        ("smolvlm", "SmolVLMModel"),
        ("smolvlm_vision", "SmolVLMVisionTransformer"),
        ("speecht5", "SpeechT5Model"),
        ("starcoder2", "Starcoder2Model"),
        ("swin2sr", "Swin2SRModel"),
        ("t5", "T5Model"),
        ("umt5", "UMT5Model"),
        ("vilt", "ViltModel"),
        ("vit", "ViTModel"),
        ("wav2vec2", "Wav2Vec2Model"),
        ("whisper", "WhisperModel"),
        ("xlm-roberta", "XLMRobertaModel"),
        ("xlm-roberta-xl", "XLMRobertaXLModel"),
        ("yolos", "YolosModel"),
        ("zamba", "ZambaModel"),
        ("zamba2", "Zamba2Model"),
    ]
)

MODEL_FOR_PRETRAINING_MAPPING_NAMES = OrderedDict(
    [
        # Model for pre-training mapping
        ("albert", "AlbertForPreTraining"),
        ("bart", "BartForConditionalGeneration"),
        ("bert", "BertForPreTraining"),
        ("camembert", "CamembertForMaskedLM"),
        ("colpali", "ColPaliForRetrieval"),
        ("gpt2", "GPT2LMHeadModel"),
        ("gemma3", "Gemma3ForConditionalGeneration"),
        ("hiera", "HieraForPreTraining"),
        ("hubert", "HubertForPreTraining"),
        ("ibert", "IBertForMaskedLM"),
        ("idefics", "IdeficsForVisionText2Text"),
        ("idefics2", "Idefics2ForConditionalGeneration"),
        ("idefics3", "Idefics3ForConditionalGeneration"),
        ("llava", "LlavaForConditionalGeneration"),
        ("llava_next", "LlavaNextForConditionalGeneration"),
        ("llava_next_video", "LlavaNextVideoForConditionalGeneration"),
        ("llava_onevision", "LlavaOnevisionForConditionalGeneration"),
        ("megatron-bert", "MegatronBertForPreTraining"),
        ("mobilebert", "MobileBertForPreTraining"),
        ("mpt", "MptForCausalLM"),
        ("mvp", "MvpForConditionalGeneration"),
        ("paligemma", "PaliGemmaForConditionalGeneration"),
        ("qwen2_audio", "Qwen2AudioForConditionalGeneration"),
        ("roberta", "RobertaForMaskedLM"),
        ("rwkv", "RwkvForCausalLM"),
        ("t5", "T5ForConditionalGeneration"),
        ("video_llava", "VideoLlavaForConditionalGeneration"),
        ("vipllava", "VipLlavaForConditionalGeneration"),
        ("wav2vec2", "Wav2Vec2ForPreTraining"),
        ("xlm-roberta", "XLMRobertaForMaskedLM"),
        ("xlm-roberta-xl", "XLMRobertaXLForMaskedLM"),
    ]
)

MODEL_WITH_LM_HEAD_MAPPING_NAMES = OrderedDict(
    [
        # Model with LM heads mapping
        ("albert", "AlbertForMaskedLM"),
        ("mvp", "MvpForConditionalGeneration"),
        ("bart", "BartForConditionalGeneration"),
        ("m2m_100", "M2M100ForConditionalGeneration"),
        ("bert", "BertForMaskedLM"),
        ("blenderbot-small", "BlenderbotSmallForConditionalGeneration"),
        ("deberta", "DebertaForMaskedLM"),
        ("deberta-v2", "DebertaV2ForMaskedLM"),
        ("convbert", "ConvBertForMaskedLM"),
        ("gpt2", "GPT2LMHeadModel"),
        ("ibert", "IBertForMaskedLM"),
        ("led", "LEDForConditionalGeneration"),
        ("camembert", "CamembertForMaskedLM"),
        ("roberta", "RobertaForMaskedLM"),
        ("roformer", "RoFormerForMaskedLM"),
        ("megatron-bert", "MegatronBertForCausalLM"),
        ("mobilebert", "MobileBertForMaskedLM"),
        ("mpt", "MptForCausalLM"),
        ("nystromformer", "NystromformerForMaskedLM"),
        ("rembert", "RemBertForMaskedLM"),
        ("rwkv", "RwkvForCausalLM"),
        ("t5", "T5ForConditionalGeneration"),
        ("wav2vec2", "Wav2Vec2ForMaskedLM"),
        ("whisper", "WhisperForConditionalGeneration"),
        ("xlm-roberta", "XLMRobertaForMaskedLM"),
        ("xlm-roberta-xl", "XLMRobertaXLForMaskedLM"),
    ]
)

MODEL_FOR_CAUSAL_LM_MAPPING_NAMES = OrderedDict(
    [
        # Model for Causal LM mapping
        ("aria_text", "AriaTextForCausalLM"),
        ("bamba", "BambaForCausalLM"),
        ("bart", "BartForCausalLM"),
        ("camembert", "CamembertForCausalLM"),
        ("mvp", "MvpForCausalLM"),
        ("opt", "OPTForCausalLM"),
        ("bert", "BertLMHeadModel"),
        ("blenderbot", "BlenderbotForCausalLM"),
        ("blenderbot-small", "BlenderbotSmallForCausalLM"),
        ("bert-generation", "BertGenerationDecoder"),
        ("gemma", "GemmaForCausalLM"),
        ("gemma2", "Gemma2ForCausalLM"),
        ("starcoder2", "Starcoder2ForCausalLM"),
        ("gemma3", "Gemma3ForCausalLM"),
        ("gemma3_text", "Gemma3ForCausalLM"),
        ("granite", "GraniteForCausalLM"),
        ("glm", "GlmForCausalLM"),
        ("gpt2", "GPT2LMHeadModel"),
        ("persimmon", "PersimmonForCausalLM"),
        ("fuyu", "FuyuForCausalLM"),
        ("granitemoe", "GraniteMoeForCausalLM"),
        ("granitemoeshared", "GraniteMoeSharedForCausalLM"),
        ("llama", "LlamaForCausalLM"),
        ("opt", "OPTForCausalLM"),
        ("megatron-bert", "MegatronBertForCausalLM"),
        ("mistral", "MistralForCausalLM"),
        ("mpt", "MptForCausalLM"),
        ("phi", "PhiForCausalLM"),
        ("phi3", "Phi3ForCausalLM"),
        ("mixtral", "MixtralForCausalLM"),
        ("qwen2", "Qwen2ForCausalLM"),
        ("roberta", "RobertaForCausalLM"),
        ("recurrent_gemma", "RecurrentGemmaForCausalLM"),
        ("rembert", "RemBertForCausalLM"),
<<<<<<< HEAD
        ("roformer", "RoFormerForCausalLM"),
=======
        ("rwkv", "RwkvForCausalLM"),
>>>>>>> c20e1877
        ("whisper", "WhisperForCausalLM"),
        ("xlm-roberta", "XLMRobertaForCausalLM"),
        ("xlm-roberta-xl", "XLMRobertaXLForCausalLM"),
        ("cohere2", "Cohere2ForCausalLM"),
        ("zamba", "ZambaForCausalLM"),
    ]
)

MODEL_FOR_IMAGE_MAPPING_NAMES = OrderedDict(
    [
        # Model for Image mapping
        ("bit", "BitModel"),
        ("convnext", "ConvNextModel"),
        ("convnextv2", "ConvNextV2Model"),
        ("detr", "DetrModel"),
        ("dinov2", "Dinov2Model"),
        ("dpt", "DPTModel"),
        ("glpn", "GLPNModel"),
        ("hiera", "HieraModel"),
        ("hubert", "HubertModel"),
        ("ijepa", "IJepaModel"),
        ("imagegpt", "ImageGPTModel"),
        ("levit", "LevitModel"),
        ("segformer", "SegformerModel"),
        ("siglip_vision_model", "SiglipVisionModel"),
        ("swin2sr", "Swin2SRModel"),
        ("vit", "ViTModel"),
        ("yolos", "YolosModel"),
        ("zamba2", "Zamba2ForCausalLM"),
    ]
)

MODEL_FOR_MASKED_IMAGE_MODELING_MAPPING_NAMES = OrderedDict(
    [
        ("vit", "ViTForMaskedImageModeling"),
    ]
)


MODEL_FOR_CAUSAL_IMAGE_MODELING_MAPPING_NAMES = OrderedDict(
    [
        ("imagegpt", "ImageGPTForCausalImageModeling"),
    ]
)

MODEL_FOR_IMAGE_CLASSIFICATION_MAPPING_NAMES = OrderedDict(
    [
        # Model for Image Classification mapping
        ("bit", "BitForImageClassification"),
        ("clip", "CLIPForImageClassification"),
        ("convnext", "ConvNextForImageClassification"),
        ("convnextv2", "ConvNextV2ForImageClassification"),
        ("dinov2", "Dinov2ForImageClassification"),
        ("hiera", "HieraForImageClassification"),
        ("ijepa", "IJepaForImageClassification"),
        ("imagegpt", "ImageGPTForImageClassification"),
        (
            "levit",
            ("LevitForImageClassification", "LevitForImageClassificationWithTeacher"),
        ),
        ("resnet", "ResNetForImageClassification"),
        ("segformer", "SegformerForImageClassification"),
        ("siglip", "SiglipForImageClassification"),
        ("vit", "ViTForImageClassification"),
    ]
)

MODEL_FOR_IMAGE_SEGMENTATION_MAPPING_NAMES = OrderedDict(
    [
        # Do not add new models here, this class will be deprecated in the future.
        # Model for Image Segmentation mapping
        ("detr", "DetrForSegmentation"),
    ]
)

MODEL_FOR_SEMANTIC_SEGMENTATION_MAPPING_NAMES = OrderedDict(
    [
        # Model for Semantic Segmentation mapping
        ("beit", "BeitForSemanticSegmentation"),
        ("data2vec-vision", "Data2VecVisionForSemanticSegmentation"),
        ("dpt", "DPTForSemanticSegmentation"),
        ("mobilenet_v2", "MobileNetV2ForSemanticSegmentation"),
        ("mobilevit", "MobileViTForSemanticSegmentation"),
        ("mobilevitv2", "MobileViTV2ForSemanticSegmentation"),
        ("segformer", "SegformerForSemanticSegmentation"),
        ("upernet", "UperNetForSemanticSegmentation"),
    ]
)

MODEL_FOR_INSTANCE_SEGMENTATION_MAPPING_NAMES = OrderedDict()

MODEL_FOR_UNIVERSAL_SEGMENTATION_MAPPING_NAMES = OrderedDict(
    [
        # Model for Universal Segmentation mapping
        ("detr", "DetrForSegmentation"),
        ("mask2former", "Mask2FormerForUniversalSegmentation"),
        ("maskformer", "MaskFormerForInstanceSegmentation"),
        ("oneformer", "OneFormerForUniversalSegmentation"),
    ]
)

MODEL_FOR_VIDEO_CLASSIFICATION_MAPPING_NAMES = OrderedDict()

MODEL_FOR_VISION_2_SEQ_MAPPING_NAMES = OrderedDict(
    [
        ("blip", "BlipForConditionalGeneration"),
        ("blip-2", "Blip2ForConditionalGeneration"),
        ("chameleon", "ChameleonForConditionalGeneration"),
        ("idefics2", "Idefics2ForConditionalGeneration"),
        ("idefics3", "Idefics3ForConditionalGeneration"),
        ("llava", "LlavaForConditionalGeneration"),
        ("llava_next", "LlavaNextForConditionalGeneration"),
        ("llava_next_video", "LlavaNextVideoForConditionalGeneration"),
        ("llava_onevision", "LlavaOnevisionForConditionalGeneration"),
        ("paligemma", "PaliGemmaForConditionalGeneration"),
        ("qwen2_5_vl", "Qwen2_5_VLForConditionalGeneration"),
        ("qwen2_vl", "Qwen2VLForConditionalGeneration"),
        ("video_llava", "VideoLlavaForConditionalGeneration"),
        ("vipllava", "VipLlavaForConditionalGeneration"),
        ("vision-encoder-decoder", "VisionEncoderDecoderModel"),
    ]
)
MODEL_FOR_RETRIEVAL_MAPPING_NAMES = OrderedDict(
    [
        ("colpali", "ColPaliForRetrieval"),
    ]
)
MODEL_FOR_IMAGE_TEXT_TO_TEXT_MAPPING_NAMES = OrderedDict(
    [
        ("aria", "AriaForConditionalGeneration"),
        ("blip", "BlipForConditionalGeneration"),
        ("blip-2", "Blip2ForConditionalGeneration"),
        ("chameleon", "ChameleonForConditionalGeneration"),
        ("gemma3", "Gemma3ForConditionalGeneration"),
        ("chameleon", "ChameleonForConditionalGeneration"),
        ("idefics", "IdeficsForVisionText2Text"),
        ("idefics2", "Idefics2ForConditionalGeneration"),
        ("idefics3", "Idefics3ForConditionalGeneration"),
        ("fuyu", "FuyuForCausalLM"),
        ("llava", "LlavaForConditionalGeneration"),
        ("llava_next", "LlavaNextForConditionalGeneration"),
        ("llava_onevision", "LlavaOnevisionForConditionalGeneration"),
        ("paligemma", "PaliGemmaForConditionalGeneration"),
        ("qwen2_5_vl", "Qwen2_5_VLForConditionalGeneration"),
        ("qwen2_vl", "Qwen2VLForConditionalGeneration"),
        ("smolvlm", "SmolVLMForConditionalGeneration"),
        ("vipllava", "VipLlavaForConditionalGeneration"),
        ("vision-encoder-decoder", "VisionEncoderDecoderModel"),
    ]
)

MODEL_FOR_MASKED_LM_MAPPING_NAMES = OrderedDict(
    [
        # Model for Masked LM mapping
        ("mvp", "MvpForConditionalGeneration"),
        ("albert", "AlbertForMaskedLM"),
        ("bart", "BartForConditionalGeneration"),
        ("convbert", "ConvBertForMaskedLM"),
        ("bert", "BertForMaskedLM"),
        ("roberta", "RobertaForMaskedLM"),
        ("camembert", "CamembertForMaskedLM"),
        ("deberta", "DebertaForMaskedLM"),
        ("deberta-v2", "DebertaV2ForMaskedLM"),
        ("ibert", "IBertForMaskedLM"),
        ("mobilebert", "MobileBertForMaskedLM"),
        ("nystromformer", "NystromformerForMaskedLM"),
        ("rembert", "RemBertForMaskedLM"),
        ("roformer", "RoFormerForMaskedLM"),
        ("wav2vec2", "Wav2Vec2ForMaskedLM"),
        ("xlm-roberta", "XLMRobertaForMaskedLM"),
        ("xlm-roberta-xl", "XLMRobertaXLForMaskedLM"),
    ]
)

MODEL_FOR_OBJECT_DETECTION_MAPPING_NAMES = OrderedDict(
    [
        # Model for Object Detection mapping
        ("conditional_detr", "ConditionalDetrForObjectDetection"),
        ("deformable_detr", "DeformableDetrForObjectDetection"),
        ("deta", "DetaForObjectDetection"),
        ("detr", "DetrForObjectDetection"),
        ("rt_detr", "RTDetrForObjectDetection"),
        ("table-transformer", "TableTransformerForObjectDetection"),
        ("yolos", "YolosForObjectDetection"),
    ]
)

MODEL_FOR_ZERO_SHOT_OBJECT_DETECTION_MAPPING_NAMES = OrderedDict(
    [
        # Model for Zero Shot Object Detection mapping
        ("grounding-dino", "GroundingDinoForObjectDetection"),
        ("omdet-turbo", "OmDetTurboForObjectDetection"),
        ("owlv2", "Owlv2ForObjectDetection"),
        ("owlvit", "OwlViTForObjectDetection"),
    ]
)

MODEL_FOR_DEPTH_ESTIMATION_MAPPING_NAMES = OrderedDict(
    [
        # Model for depth estimation mapping
        ("depth_anything", "DepthAnythingForDepthEstimation"),
        ("dpt", "DPTForDepthEstimation"),
        ("glpn", "GLPNForDepthEstimation"),
        ("zoedepth", "ZoeDepthForDepthEstimation"),
    ]
)
MODEL_FOR_SEQ_TO_SEQ_CAUSAL_LM_MAPPING_NAMES = OrderedDict(
    [
        # Model for Seq2Seq Causal LM mapping
        ("bart", "BartForConditionalGeneration"),
        ("blenderbot", "BlenderbotForConditionalGeneration"),
        ("blenderbot-small", "BlenderbotSmallForConditionalGeneration"),
        ("led", "LEDForConditionalGeneration"),
        ("m2m_100", "M2M100ForConditionalGeneration"),
        ("mvp", "MvpForConditionalGeneration"),
        ("mt5", "MT5ForConditionalGeneration"),
        ("qwen2_audio", "Qwen2AudioForConditionalGeneration"),
        ("t5", "T5ForConditionalGeneration"),
        ("umt5", "UMT5ForConditionalGeneration"),
    ]
)

MODEL_FOR_SPEECH_SEQ_2_SEQ_MAPPING_NAMES = OrderedDict(
    [
        ("speecht5", "SpeechT5ForSpeechToText"),
        ("whisper", "WhisperForConditionalGeneration"),
    ]
)

MODEL_FOR_SEQUENCE_CLASSIFICATION_MAPPING_NAMES = OrderedDict(
    [
        # Model for Sequence Classification mapping
        ("albert", "AlbertForSequenceClassification"),
        ("bart", "BartForSequenceClassification"),
        ("camembert", "CamembertForSequenceClassification"),
        ("opt", "OPTForSequenceClassification"),
        ("bert", "BertForSequenceClassification"),
        ("mvp", "MvpForSequenceClassification"),
        ("roberta", "RobertaForSequenceClassification"),
        ("deberta", "DebertaForSequenceClassification"),
        ("deberta-v2", "DebertaV2ForSequenceClassification"),
        ("gemma", "GemmaForSequenceClassification"),
        ("gemma2", "Gemma2ForSequenceClassification"),
        ("glm", "GlmForSequenceClassification"),
        ("helium", "HeliumForSequenceClassification"),
        ("hubert", "HubertForSequenceClassification"),
        ("ibert", "IBertForSequenceClassification"),
        ("led", "LEDForSequenceClassification"),
        ("starcoder2", "Starcoder2ForSequenceClassification"),
        ("canine", "CanineForSequenceClassification"),
        ("llama", "LlamaForSequenceClassification"),
        ("opt", "OPTForSequenceClassification"),
        ("persimmon", "PersimmonForSequenceClassification"),
        ("mobilebert", "MobileBertForSequenceClassification"),
        ("convbert", "ConvBertForSequenceClassification"),
        ("mt5", "MT5ForSequenceClassification"),
        ("megatron-bert", "MegatronBertForSequenceClassification"),
        ("mistral", "MistralForSequenceClassification"),
        ("mixtral", "MixtralForSequenceClassification"),
        ("mpt", "MptForSequenceClassification"),
        ("nystromformer", "NystromformerForSequenceClassification"),
        ("phi", "PhiForSequenceClassification"),
        ("phi3", "Phi3ForSequenceClassification"),
        ("qwen2", "Qwen2ForSequenceClassification"),
        ("rembert", "RemBertForSequenceClassification"),
        ("roformer", "RoFormerForSequenceClassification"),
        ("t5", "T5ForSequenceClassification"),
        ("umt5", "UMT5ForSequenceClassification"),
        ("xlm-roberta-xl", "XLMRobertaXLForSequenceClassification"),
        ("zamba", "ZambaForSequenceClassification"),
        ("zamba2", "Zamba2ForSequenceClassification"),
    ]
)

MODEL_FOR_QUESTION_ANSWERING_MAPPING_NAMES = OrderedDict(
    [
        # Model for Question Answering mapping
        ("albert", "AlbertForQuestionAnswering"),
        ("bart", "BartForQuestionAnswering"),
        ("opt", "OPTForQuestionAnswering"),
        ("bert", "BertForQuestionAnswering"),
        ("camembert", "CamembertForQuestionAnswering"),
        ("mvp", "MvpForQuestionAnswering"),
        ("roberta", "RobertaForQuestionAnswering"),
        ("deberta", "DebertaForQuestionAnswering"),
        ("deberta-v2", "DebertaV2ForQuestionAnswering"),
        ("ibert", "IBertForQuestionAnswering"),
        ("led", "LEDForQuestionAnswering"),
        ("convbert", "ConvBertForQuestionAnswering"),
        ("llama", "LlamaForQuestionAnswering"),
        ("mistral", "MistralForQuestionAnswering"),
        ("mobilebert", "MobileBertForQuestionAnswering"),
        ("megatron-bert", "MegatronBertForQuestionAnswering"),
        ("mistral", "MistralForQuestionAnswering"),
        ("nystromformer", "NystromformerForQuestionAnswering"),
        ("opt", "OPTForQuestionAnswering"),
        ("qwen2", "Qwen2ForQuestionAnswering"),
        ("rembert", "RemBertForQuestionAnswering"),
        ("roformer", "RoFormerForQuestionAnswering"),
        ("t5", "T5ForQuestionAnswering"),
        ("mixtral", "MixtralForQuestionAnswering"),
        ("mpt", "MptForQuestionAnswering"),
        ("canine", "CanineForQuestionAnswering"),
        ("umt5", "UMT5ForQuestionAnswering"),
        ("xlm-roberta", "XLMRobertaForQuestionAnswering"),
        ("xlm-roberta-xl", "XLMRobertaXLForQuestionAnswering"),
    ]
)

MODEL_FOR_TABLE_QUESTION_ANSWERING_MAPPING_NAMES = OrderedDict(
    [
        ("blip-2", "Blip2ForConditionalGeneration"),
    ]
)

MODEL_FOR_VISUAL_QUESTION_ANSWERING_MAPPING_NAMES = OrderedDict(
    [
        ("blip", "BlipForQuestionAnswering"),
        ("vilt", "ViltForQuestionAnswering"),
    ]
)

MODEL_FOR_DOCUMENT_QUESTION_ANSWERING_MAPPING_NAMES = OrderedDict()

MODEL_FOR_TOKEN_CLASSIFICATION_MAPPING_NAMES = OrderedDict(
    [
        # Model for Token Classification mapping
        ("albert", "AlbertForTokenClassification"),
        ("bert", "BertForTokenClassification"),
        ("camembert", "CamembertForTokenClassification"),
        ("deberta", "DebertaForTokenClassification"),
        ("deberta-v2", "DebertaV2ForTokenClassification"),
        ("starcoder2", "Starcoder2ForTokenClassification"),
        ("glm", "GlmForTokenClassification"),
        ("helium", "HeliumForTokenClassification"),
        ("ibert", "IBertForTokenClassification"),
        ("mistral", "MistralForTokenClassification"),
        ("mobilebert", "MobileBertForTokenClassification"),
        ("mt5", "MT5ForTokenClassification"),
        ("persimmon", "PersimmonForTokenClassification"),
        ("megatron-bert", "MegatronBertForTokenClassification"),
        ("mixtral", "MixtralForTokenClassification"),
        ("mpt", "MptForTokenClassification"),
        ("nystromformer", "NystromformerForTokenClassification"),
        ("phi", "PhiForTokenClassification"),
        ("phi3", "Phi3ForTokenClassification"),
        ("qwen2", "Qwen2ForTokenClassification"),
        ("roberta", "RobertaForTokenClassification"),
        ("rembert", "RemBertForTokenClassification"),
        ("roformer", "RoFormerForTokenClassification"),
        ("convbert", "ConvBertForTokenClassification"),
        ("canine", "CanineForTokenClassification"),
        ("t5", "T5ForTokenClassification"),
        ("umt5", "UMT5ForTokenClassification"),
        ("xlm-roberta", "XLMRobertaForTokenClassification"),
        ("xlm-roberta-xl", "XLMRobertaXLForTokenClassification"),
    ]
)

MODEL_FOR_MULTIPLE_CHOICE_MAPPING_NAMES = OrderedDict(
    [
        # Model for Multiple Choice mapping
        ("camembert", "CamembertForMultipleChoice"),
        ("albert", "AlbertForMultipleChoice"),
        ("convbert", "ConvBertForMultipleChoice"),
        ("canine", "CanineForMultipleChoice"),
        ("bert", "BertForMultipleChoice"),
<<<<<<< HEAD
        ("roberta", "RobertaForMultipleChoice"),
        ("roformer", "RoFormerForMultipleChoice"),
=======
>>>>>>> c20e1877
        ("deberta-v2", "DebertaV2ForMultipleChoice"),
        ("ibert", "IBertForMultipleChoice"),
        ("megatron-bert", "MegatronBertForMultipleChoice"),
        ("mobilebert", "MobileBertForMultipleChoice"),
        ("nystromformer", "NystromformerForMultipleChoice"),
        ("rembert", "RemBertForMultipleChoice"),
        ("roberta", "RobertaForMultipleChoice"),
        ("xlm-roberta", "XLMRobertaForMultipleChoice"),
        ("xlm-roberta-xl", "XLMRobertaXLForMultipleChoice"),
    ]
)

MODEL_FOR_NEXT_SENTENCE_PREDICTION_MAPPING_NAMES = OrderedDict(
    [
        ("bert", "BertForNextSentencePrediction"),
        ("megatron-bert", "MegatronBertForNextSentencePrediction"),
        ("mobilebert", "MobileBertForNextSentencePrediction"),
    ]
)

MODEL_FOR_AUDIO_CLASSIFICATION_MAPPING_NAMES = OrderedDict(
    [
        ("wav2vec2", "Wav2Vec2ForSequenceClassification"),
        ("whisper", "WhisperForAudioClassification"),
    ]
)

MODEL_FOR_CTC_MAPPING_NAMES = OrderedDict(
    [
        ("wav2vec2", "Wav2Vec2ForCTC"),
    ]
)

MODEL_FOR_AUDIO_FRAME_CLASSIFICATION_MAPPING_NAMES = OrderedDict(
    [
        ("wav2vec2", "Wav2Vec2ForAudioFrameClassification"),
    ]
)

MODEL_FOR_AUDIO_XVECTOR_MAPPING_NAMES = OrderedDict(
    [
        ("wav2vec2", "Wav2Vec2ForXVector"),
    ]
)

MODEL_FOR_TEXT_TO_SPECTROGRAM_MAPPING_NAMES = OrderedDict(
    [
        ("siglip", "SiglipModel"),
        ("speecht5", "SpeechT5ForTextToSpeech"),
    ]
)

MODEL_FOR_TEXT_TO_WAVEFORM_MAPPING_NAMES = OrderedDict()

MODEL_FOR_ZERO_SHOT_IMAGE_CLASSIFICATION_MAPPING_NAMES = OrderedDict(
    [
        # Model for Zero Shot Image Classification mapping
        ("align", "AlignModel"),
        ("blip", "BlipModel"),
        ("siglip", "SiglipModel"),
        ("blip-2", "Blip2ForImageTextRetrieval"),
        ("clipseg", "CLIPSegModel"),
    ]
)

MODEL_FOR_BACKBONE_MAPPING_NAMES = OrderedDict(
    [
        ("convnext", "ConvNextBackbone"),
        ("convnextv2", "ConvNextV2Backbone"),
        ("dinov2", "Dinov2Backbone"),
        ("hiera", "HieraBackbone"),
        ("swin", "SwinBackbone"),
    ]
)

MODEL_FOR_MASK_GENERATION_MAPPING_NAMES = OrderedDict(
    [
        ("sam", "SamModel"),
    ]
)


MODEL_FOR_KEYPOINT_DETECTION_MAPPING_NAMES = OrderedDict()


MODEL_FOR_TEXT_ENCODING_MAPPING_NAMES = OrderedDict(
    [
        ("albert", "AlbertModel"),
        ("bert", "BertModel"),
        ("roberta", "RobertaModel"),
        ("deberta", "DebertaModel"),
        ("deberta-v2", "DebertaV2Model"),
        ("ibert", "IBertModel"),
        ("mobilebert", "MobileBertModel"),
        ("mt5", "MT5EncoderModel"),
        ("nystromformer", "NystromformerModel"),
        ("rembert", "RemBertModel"),
        ("roformer", "RoFormerModel"),
        ("t5", "T5EncoderModel"),
        ("umt5", "UMT5EncoderModel"),
        ("xlm-roberta", "XLMRobertaModel"),
        ("xlm-roberta-xl", "XLMRobertaXLModel"),
    ]
)

MODEL_FOR_TIME_SERIES_CLASSIFICATION_MAPPING_NAMES = OrderedDict()

MODEL_FOR_TIME_SERIES_REGRESSION_MAPPING_NAMES = OrderedDict()

MODEL_FOR_IMAGE_TO_IMAGE_MAPPING_NAMES = OrderedDict(
    [
        ("swin2sr", "Swin2SRForImageSuperResolution"),
    ]
)


if version.parse(transformers.__version__) >= version.parse("4.51.0"):
    MODEL_FOR_CAUSAL_LM_MAPPING_NAMES.update({"qwen3": "Qwen3Model"})
    MODEL_FOR_CAUSAL_LM_MAPPING_NAMES.update({"qwen3": "Qwen3ForCausalLM"})
    MODEL_FOR_SEQUENCE_CLASSIFICATION_MAPPING_NAMES.update({"qwen3": "Qwen3ForSequenceClassification"})
    MODEL_FOR_QUESTION_ANSWERING_MAPPING_NAMES.update({"qwen3": "Qwen3ForQuestionAnswering"})
    MODEL_FOR_TOKEN_CLASSIFICATION_MAPPING_NAMES.update({"qwen3": "Qwen3ForTokenClassification"})

if version.parse(transformers.__version__) >= version.parse("4.51.3"):
    MODEL_MAPPING_NAMES.update({"glm4": "Glm4Model"})
    MODEL_FOR_CAUSAL_LM_MAPPING_NAMES.update({"glm4": "Glm4ForCausalLM"})
    MODEL_FOR_SEQUENCE_CLASSIFICATION_MAPPING_NAMES.update({"glm4": "Glm4ForSequenceClassification"})
    MODEL_FOR_TOKEN_CLASSIFICATION_MAPPING_NAMES.update({"glm4": "Glm4ForTokenClassification"})

if version.parse(transformers.__version__) >= version.parse("4.53.0"):
    MODEL_MAPPING_NAMES.update({"minimax": "MiniMaxModel", "vjepa2": "VJEPA2Model"})
    MODEL_FOR_CAUSAL_LM_MAPPING_NAMES.update({"minimax": "MiniMaxForCausalLM"})
    MODEL_FOR_VIDEO_CLASSIFICATION_MAPPING_NAMES.update({"vjepa2": "VJEPA2ForVideoClassification"})
    MODEL_FOR_SEQUENCE_CLASSIFICATION_MAPPING_NAMES.update({"minimax": "MiniMaxForSequenceClassification"})
    MODEL_FOR_QUESTION_ANSWERING_MAPPING_NAMES.update({"minimax": "MiniMaxForQuestionAnswering"})
    MODEL_FOR_TOKEN_CLASSIFICATION_MAPPING_NAMES.update({"minimax": "MiniMaxForTokenClassification"})

MODEL_MAPPING = _LazyAutoMapping(CONFIG_MAPPING_NAMES, MODEL_MAPPING_NAMES)
MODEL_FOR_PRETRAINING_MAPPING = _LazyAutoMapping(CONFIG_MAPPING_NAMES, MODEL_FOR_PRETRAINING_MAPPING_NAMES)
MODEL_WITH_LM_HEAD_MAPPING = _LazyAutoMapping(CONFIG_MAPPING_NAMES, MODEL_WITH_LM_HEAD_MAPPING_NAMES)
MODEL_FOR_CAUSAL_LM_MAPPING = _LazyAutoMapping(CONFIG_MAPPING_NAMES, MODEL_FOR_CAUSAL_LM_MAPPING_NAMES)
MODEL_FOR_CAUSAL_IMAGE_MODELING_MAPPING = _LazyAutoMapping(
    CONFIG_MAPPING_NAMES, MODEL_FOR_CAUSAL_IMAGE_MODELING_MAPPING_NAMES
)
MODEL_FOR_IMAGE_CLASSIFICATION_MAPPING = _LazyAutoMapping(
    CONFIG_MAPPING_NAMES, MODEL_FOR_IMAGE_CLASSIFICATION_MAPPING_NAMES
)
MODEL_FOR_ZERO_SHOT_IMAGE_CLASSIFICATION_MAPPING = _LazyAutoMapping(
    CONFIG_MAPPING_NAMES, MODEL_FOR_ZERO_SHOT_IMAGE_CLASSIFICATION_MAPPING_NAMES
)
MODEL_FOR_IMAGE_SEGMENTATION_MAPPING = _LazyAutoMapping(
    CONFIG_MAPPING_NAMES, MODEL_FOR_IMAGE_SEGMENTATION_MAPPING_NAMES
)
MODEL_FOR_SEMANTIC_SEGMENTATION_MAPPING = _LazyAutoMapping(
    CONFIG_MAPPING_NAMES, MODEL_FOR_SEMANTIC_SEGMENTATION_MAPPING_NAMES
)
MODEL_FOR_INSTANCE_SEGMENTATION_MAPPING = _LazyAutoMapping(
    CONFIG_MAPPING_NAMES, MODEL_FOR_INSTANCE_SEGMENTATION_MAPPING_NAMES
)
MODEL_FOR_UNIVERSAL_SEGMENTATION_MAPPING = _LazyAutoMapping(
    CONFIG_MAPPING_NAMES, MODEL_FOR_UNIVERSAL_SEGMENTATION_MAPPING_NAMES
)
MODEL_FOR_VIDEO_CLASSIFICATION_MAPPING = _LazyAutoMapping(
    CONFIG_MAPPING_NAMES, MODEL_FOR_VIDEO_CLASSIFICATION_MAPPING_NAMES
)
MODEL_FOR_VISION_2_SEQ_MAPPING = _LazyAutoMapping(CONFIG_MAPPING_NAMES, MODEL_FOR_VISION_2_SEQ_MAPPING_NAMES)
MODEL_FOR_IMAGE_TEXT_TO_TEXT_MAPPING = _LazyAutoMapping(
    CONFIG_MAPPING_NAMES, MODEL_FOR_IMAGE_TEXT_TO_TEXT_MAPPING_NAMES
)
MODEL_FOR_RETRIEVAL_MAPPING = _LazyAutoMapping(CONFIG_MAPPING_NAMES, MODEL_FOR_RETRIEVAL_MAPPING_NAMES)
MODEL_FOR_VISUAL_QUESTION_ANSWERING_MAPPING = _LazyAutoMapping(
    CONFIG_MAPPING_NAMES, MODEL_FOR_VISUAL_QUESTION_ANSWERING_MAPPING_NAMES
)
MODEL_FOR_DOCUMENT_QUESTION_ANSWERING_MAPPING = _LazyAutoMapping(
    CONFIG_MAPPING_NAMES, MODEL_FOR_DOCUMENT_QUESTION_ANSWERING_MAPPING_NAMES
)
MODEL_FOR_MASKED_LM_MAPPING = _LazyAutoMapping(CONFIG_MAPPING_NAMES, MODEL_FOR_MASKED_LM_MAPPING_NAMES)
MODEL_FOR_IMAGE_MAPPING = _LazyAutoMapping(CONFIG_MAPPING_NAMES, MODEL_FOR_IMAGE_MAPPING_NAMES)
MODEL_FOR_MASKED_IMAGE_MODELING_MAPPING = _LazyAutoMapping(
    CONFIG_MAPPING_NAMES, MODEL_FOR_MASKED_IMAGE_MODELING_MAPPING_NAMES
)
MODEL_FOR_OBJECT_DETECTION_MAPPING = _LazyAutoMapping(CONFIG_MAPPING_NAMES, MODEL_FOR_OBJECT_DETECTION_MAPPING_NAMES)
MODEL_FOR_ZERO_SHOT_OBJECT_DETECTION_MAPPING = _LazyAutoMapping(
    CONFIG_MAPPING_NAMES, MODEL_FOR_ZERO_SHOT_OBJECT_DETECTION_MAPPING_NAMES
)
MODEL_FOR_DEPTH_ESTIMATION_MAPPING = _LazyAutoMapping(CONFIG_MAPPING_NAMES, MODEL_FOR_DEPTH_ESTIMATION_MAPPING_NAMES)
MODEL_FOR_SEQ_TO_SEQ_CAUSAL_LM_MAPPING = _LazyAutoMapping(
    CONFIG_MAPPING_NAMES, MODEL_FOR_SEQ_TO_SEQ_CAUSAL_LM_MAPPING_NAMES
)
MODEL_FOR_SEQUENCE_CLASSIFICATION_MAPPING = _LazyAutoMapping(
    CONFIG_MAPPING_NAMES, MODEL_FOR_SEQUENCE_CLASSIFICATION_MAPPING_NAMES
)
MODEL_FOR_QUESTION_ANSWERING_MAPPING = _LazyAutoMapping(
    CONFIG_MAPPING_NAMES, MODEL_FOR_QUESTION_ANSWERING_MAPPING_NAMES
)
MODEL_FOR_TABLE_QUESTION_ANSWERING_MAPPING = _LazyAutoMapping(
    CONFIG_MAPPING_NAMES, MODEL_FOR_TABLE_QUESTION_ANSWERING_MAPPING_NAMES
)
MODEL_FOR_TOKEN_CLASSIFICATION_MAPPING = _LazyAutoMapping(
    CONFIG_MAPPING_NAMES, MODEL_FOR_TOKEN_CLASSIFICATION_MAPPING_NAMES
)
MODEL_FOR_MULTIPLE_CHOICE_MAPPING = _LazyAutoMapping(CONFIG_MAPPING_NAMES, MODEL_FOR_MULTIPLE_CHOICE_MAPPING_NAMES)
MODEL_FOR_NEXT_SENTENCE_PREDICTION_MAPPING = _LazyAutoMapping(
    CONFIG_MAPPING_NAMES, MODEL_FOR_NEXT_SENTENCE_PREDICTION_MAPPING_NAMES
)
MODEL_FOR_AUDIO_CLASSIFICATION_MAPPING = _LazyAutoMapping(
    CONFIG_MAPPING_NAMES, MODEL_FOR_AUDIO_CLASSIFICATION_MAPPING_NAMES
)
MODEL_FOR_CTC_MAPPING = _LazyAutoMapping(CONFIG_MAPPING_NAMES, MODEL_FOR_CTC_MAPPING_NAMES)
MODEL_FOR_SPEECH_SEQ_2_SEQ_MAPPING = _LazyAutoMapping(CONFIG_MAPPING_NAMES, MODEL_FOR_SPEECH_SEQ_2_SEQ_MAPPING_NAMES)
MODEL_FOR_AUDIO_FRAME_CLASSIFICATION_MAPPING = _LazyAutoMapping(
    CONFIG_MAPPING_NAMES, MODEL_FOR_AUDIO_FRAME_CLASSIFICATION_MAPPING_NAMES
)
MODEL_FOR_AUDIO_XVECTOR_MAPPING = _LazyAutoMapping(CONFIG_MAPPING_NAMES, MODEL_FOR_AUDIO_XVECTOR_MAPPING_NAMES)

MODEL_FOR_TEXT_TO_SPECTROGRAM_MAPPING = _LazyAutoMapping(
    CONFIG_MAPPING_NAMES, MODEL_FOR_TEXT_TO_SPECTROGRAM_MAPPING_NAMES
)

MODEL_FOR_TEXT_TO_WAVEFORM_MAPPING = _LazyAutoMapping(CONFIG_MAPPING_NAMES, MODEL_FOR_TEXT_TO_WAVEFORM_MAPPING_NAMES)

MODEL_FOR_BACKBONE_MAPPING = _LazyAutoMapping(CONFIG_MAPPING_NAMES, MODEL_FOR_BACKBONE_MAPPING_NAMES)

MODEL_FOR_MASK_GENERATION_MAPPING = _LazyAutoMapping(CONFIG_MAPPING_NAMES, MODEL_FOR_MASK_GENERATION_MAPPING_NAMES)

MODEL_FOR_KEYPOINT_DETECTION_MAPPING = _LazyAutoMapping(
    CONFIG_MAPPING_NAMES, MODEL_FOR_KEYPOINT_DETECTION_MAPPING_NAMES
)

MODEL_FOR_TEXT_ENCODING_MAPPING = _LazyAutoMapping(CONFIG_MAPPING_NAMES, MODEL_FOR_TEXT_ENCODING_MAPPING_NAMES)

MODEL_FOR_TIME_SERIES_CLASSIFICATION_MAPPING = _LazyAutoMapping(
    CONFIG_MAPPING_NAMES, MODEL_FOR_TIME_SERIES_CLASSIFICATION_MAPPING_NAMES
)

MODEL_FOR_TIME_SERIES_REGRESSION_MAPPING = _LazyAutoMapping(
    CONFIG_MAPPING_NAMES, MODEL_FOR_TIME_SERIES_REGRESSION_MAPPING_NAMES
)

MODEL_FOR_IMAGE_TO_IMAGE_MAPPING = _LazyAutoMapping(CONFIG_MAPPING_NAMES, MODEL_FOR_IMAGE_TO_IMAGE_MAPPING_NAMES)


class AutoModelForMaskGeneration(_BaseAutoModelClass):
    _model_mapping = MODEL_FOR_MASK_GENERATION_MAPPING


class AutoModelForKeypointDetection(_BaseAutoModelClass):
    _model_mapping = MODEL_FOR_KEYPOINT_DETECTION_MAPPING


class AutoModelForTextEncoding(_BaseAutoModelClass):
    _model_mapping = MODEL_FOR_TEXT_ENCODING_MAPPING


class AutoModelForImageToImage(_BaseAutoModelClass):
    _model_mapping = MODEL_FOR_IMAGE_TO_IMAGE_MAPPING


class AutoModel(_BaseAutoModelClass):
    _model_mapping = MODEL_MAPPING


AutoModel = auto_class_update(AutoModel)


class AutoModelForPreTraining(_BaseAutoModelClass):
    _model_mapping = MODEL_FOR_PRETRAINING_MAPPING


AutoModelForPreTraining = auto_class_update(AutoModelForPreTraining, head_doc="pretraining")


# Private on purpose, the public class will add the deprecation warnings.
class _AutoModelWithLMHead(_BaseAutoModelClass):
    _model_mapping = MODEL_WITH_LM_HEAD_MAPPING


_AutoModelWithLMHead = auto_class_update(_AutoModelWithLMHead, head_doc="language modeling")


class AutoModelForCausalLM(_BaseAutoModelClass):
    _model_mapping = MODEL_FOR_CAUSAL_LM_MAPPING


AutoModelForCausalLM = auto_class_update(AutoModelForCausalLM, head_doc="causal language modeling")


class AutoModelForMaskedLM(_BaseAutoModelClass):
    _model_mapping = MODEL_FOR_MASKED_LM_MAPPING


AutoModelForMaskedLM = auto_class_update(AutoModelForMaskedLM, head_doc="masked language modeling")


class AutoModelForSeq2SeqLM(_BaseAutoModelClass):
    _model_mapping = MODEL_FOR_SEQ_TO_SEQ_CAUSAL_LM_MAPPING


AutoModelForSeq2SeqLM = auto_class_update(
    AutoModelForSeq2SeqLM,
    head_doc="sequence-to-sequence language modeling",
    checkpoint_for_example="google-t5/t5-base",
)


class AutoModelForSequenceClassification(_BaseAutoModelClass):
    _model_mapping = MODEL_FOR_SEQUENCE_CLASSIFICATION_MAPPING


AutoModelForSequenceClassification = auto_class_update(
    AutoModelForSequenceClassification, head_doc="sequence classification"
)


class AutoModelForQuestionAnswering(_BaseAutoModelClass):
    _model_mapping = MODEL_FOR_QUESTION_ANSWERING_MAPPING


AutoModelForQuestionAnswering = auto_class_update(AutoModelForQuestionAnswering, head_doc="question answering")


class AutoModelForTableQuestionAnswering(_BaseAutoModelClass):
    _model_mapping = MODEL_FOR_TABLE_QUESTION_ANSWERING_MAPPING


AutoModelForTableQuestionAnswering = auto_class_update(
    AutoModelForTableQuestionAnswering,
    head_doc="table question answering",
    checkpoint_for_example="google/tapas-base-finetuned-wtq",
)


class AutoModelForVisualQuestionAnswering(_BaseAutoModelClass):
    _model_mapping = MODEL_FOR_VISUAL_QUESTION_ANSWERING_MAPPING


AutoModelForVisualQuestionAnswering = auto_class_update(
    AutoModelForVisualQuestionAnswering,
    head_doc="visual question answering",
    checkpoint_for_example="dandelin/vilt-b32-finetuned-vqa",
)


class AutoModelForDocumentQuestionAnswering(_BaseAutoModelClass):
    _model_mapping = MODEL_FOR_DOCUMENT_QUESTION_ANSWERING_MAPPING


AutoModelForDocumentQuestionAnswering = auto_class_update(
    AutoModelForDocumentQuestionAnswering,
    head_doc="document question answering",
    checkpoint_for_example='impira/layoutlm-document-qa", revision="52e01b3',
)


class AutoModelForTokenClassification(_BaseAutoModelClass):
    _model_mapping = MODEL_FOR_TOKEN_CLASSIFICATION_MAPPING


AutoModelForTokenClassification = auto_class_update(AutoModelForTokenClassification, head_doc="token classification")


class AutoModelForMultipleChoice(_BaseAutoModelClass):
    _model_mapping = MODEL_FOR_MULTIPLE_CHOICE_MAPPING


AutoModelForMultipleChoice = auto_class_update(AutoModelForMultipleChoice, head_doc="multiple choice")


class AutoModelForNextSentencePrediction(_BaseAutoModelClass):
    _model_mapping = MODEL_FOR_NEXT_SENTENCE_PREDICTION_MAPPING


AutoModelForNextSentencePrediction = auto_class_update(
    AutoModelForNextSentencePrediction, head_doc="next sentence prediction"
)


class AutoModelForImageClassification(_BaseAutoModelClass):
    _model_mapping = MODEL_FOR_IMAGE_CLASSIFICATION_MAPPING


AutoModelForImageClassification = auto_class_update(AutoModelForImageClassification, head_doc="image classification")


class AutoModelForZeroShotImageClassification(_BaseAutoModelClass):
    _model_mapping = MODEL_FOR_ZERO_SHOT_IMAGE_CLASSIFICATION_MAPPING


AutoModelForZeroShotImageClassification = auto_class_update(
    AutoModelForZeroShotImageClassification, head_doc="zero-shot image classification"
)


class AutoModelForImageSegmentation(_BaseAutoModelClass):
    _model_mapping = MODEL_FOR_IMAGE_SEGMENTATION_MAPPING


AutoModelForImageSegmentation = auto_class_update(AutoModelForImageSegmentation, head_doc="image segmentation")


class AutoModelForSemanticSegmentation(_BaseAutoModelClass):
    _model_mapping = MODEL_FOR_SEMANTIC_SEGMENTATION_MAPPING


AutoModelForSemanticSegmentation = auto_class_update(AutoModelForSemanticSegmentation, head_doc="semantic segmentation")


class AutoModelForUniversalSegmentation(_BaseAutoModelClass):
    _model_mapping = MODEL_FOR_UNIVERSAL_SEGMENTATION_MAPPING


AutoModelForUniversalSegmentation = auto_class_update(
    AutoModelForUniversalSegmentation, head_doc="universal image segmentation"
)


class AutoModelForInstanceSegmentation(_BaseAutoModelClass):
    _model_mapping = MODEL_FOR_INSTANCE_SEGMENTATION_MAPPING


AutoModelForInstanceSegmentation = auto_class_update(AutoModelForInstanceSegmentation, head_doc="instance segmentation")


class AutoModelForObjectDetection(_BaseAutoModelClass):
    _model_mapping = MODEL_FOR_OBJECT_DETECTION_MAPPING


AutoModelForObjectDetection = auto_class_update(AutoModelForObjectDetection, head_doc="object detection")


class AutoModelForZeroShotObjectDetection(_BaseAutoModelClass):
    _model_mapping = MODEL_FOR_ZERO_SHOT_OBJECT_DETECTION_MAPPING


AutoModelForZeroShotObjectDetection = auto_class_update(
    AutoModelForZeroShotObjectDetection, head_doc="zero-shot object detection"
)


class AutoModelForDepthEstimation(_BaseAutoModelClass):
    _model_mapping = MODEL_FOR_DEPTH_ESTIMATION_MAPPING


AutoModelForDepthEstimation = auto_class_update(AutoModelForDepthEstimation, head_doc="depth estimation")


class AutoModelForVideoClassification(_BaseAutoModelClass):
    _model_mapping = MODEL_FOR_VIDEO_CLASSIFICATION_MAPPING


AutoModelForVideoClassification = auto_class_update(AutoModelForVideoClassification, head_doc="video classification")


class AutoModelForVision2Seq(_BaseAutoModelClass):
    _model_mapping = MODEL_FOR_VISION_2_SEQ_MAPPING


AutoModelForVision2Seq = auto_class_update(AutoModelForVision2Seq, head_doc="vision-to-text modeling")


class AutoModelForImageTextToText(_BaseAutoModelClass):
    _model_mapping = MODEL_FOR_IMAGE_TEXT_TO_TEXT_MAPPING


AutoModelForImageTextToText = auto_class_update(AutoModelForImageTextToText, head_doc="image-text-to-text modeling")


class AutoModelForAudioClassification(_BaseAutoModelClass):
    _model_mapping = MODEL_FOR_AUDIO_CLASSIFICATION_MAPPING


AutoModelForAudioClassification = auto_class_update(AutoModelForAudioClassification, head_doc="audio classification")


class AutoModelForCTC(_BaseAutoModelClass):
    _model_mapping = MODEL_FOR_CTC_MAPPING


AutoModelForCTC = auto_class_update(AutoModelForCTC, head_doc="connectionist temporal classification")


class AutoModelForSpeechSeq2Seq(_BaseAutoModelClass):
    _model_mapping = MODEL_FOR_SPEECH_SEQ_2_SEQ_MAPPING


AutoModelForSpeechSeq2Seq = auto_class_update(
    AutoModelForSpeechSeq2Seq, head_doc="sequence-to-sequence speech-to-text modeling"
)


class AutoModelForAudioFrameClassification(_BaseAutoModelClass):
    _model_mapping = MODEL_FOR_AUDIO_FRAME_CLASSIFICATION_MAPPING


AutoModelForAudioFrameClassification = auto_class_update(
    AutoModelForAudioFrameClassification, head_doc="audio frame (token) classification"
)


class AutoModelForAudioXVector(_BaseAutoModelClass):
    _model_mapping = MODEL_FOR_AUDIO_XVECTOR_MAPPING


class AutoModelForTextToSpectrogram(_BaseAutoModelClass):
    _model_mapping = MODEL_FOR_TEXT_TO_SPECTROGRAM_MAPPING


class AutoModelForTextToWaveform(_BaseAutoModelClass):
    _model_mapping = MODEL_FOR_TEXT_TO_WAVEFORM_MAPPING


class AutoBackbone(_BaseAutoBackboneClass):
    _model_mapping = MODEL_FOR_BACKBONE_MAPPING


AutoModelForAudioXVector = auto_class_update(AutoModelForAudioXVector, head_doc="audio retrieval via x-vector")


class AutoModelForMaskedImageModeling(_BaseAutoModelClass):
    _model_mapping = MODEL_FOR_MASKED_IMAGE_MODELING_MAPPING


AutoModelForMaskedImageModeling = auto_class_update(AutoModelForMaskedImageModeling, head_doc="masked image modeling")


class AutoModelWithLMHead(_AutoModelWithLMHead):
    @classmethod
    def from_config(cls, config):
        warnings.warn(
            "The class `AutoModelWithLMHead` is deprecated and will be removed in a future version. Please use "
            "`AutoModelForCausalLM` for causal language models, `AutoModelForMaskedLM` for masked language models and "
            "`AutoModelForSeq2SeqLM` for encoder-decoder models.",
            FutureWarning,
        )
        return super().from_config(config)

    @classmethod
    def from_pretrained(cls, pretrained_model_name_or_path, *model_args, **kwargs):
        warnings.warn(
            "The class `AutoModelWithLMHead` is deprecated and will be removed in a future version. Please use "
            "`AutoModelForCausalLM` for causal language models, `AutoModelForMaskedLM` for masked language models and "
            "`AutoModelForSeq2SeqLM` for encoder-decoder models.",
            FutureWarning,
        )
        return super().from_pretrained(pretrained_model_name_or_path, *model_args, **kwargs)<|MERGE_RESOLUTION|>--- conflicted
+++ resolved
@@ -103,19 +103,13 @@
         ("qwen2_5_vl", "Qwen2_5_VLModel"),
         ("qwen2_audio_encoder", "Qwen2AudioEncoder"),
         ("qwen2_vl", "Qwen2VLModel"),
-<<<<<<< HEAD
+        ("recurrent_gemma", "RecurrentGemmaModel"),
         ("rembert", "RemBertModel"),
         ("resnet", "ResNetModel"),
         ("roberta", "RobertaModel"),
         ("roformer", "RoFormerModel"),
-=======
-        ("recurrent_gemma", "RecurrentGemmaModel"),
-        ("rembert", "RemBertModel"),
-        ("resnet", "ResNetModel"),
-        ("roberta", "RobertaModel"),
         ("rwkv", "RwkvModel"),
         ("sam", "SamModel"),
->>>>>>> c20e1877
         ("segformer", "SegformerModel"),
         ("siglip", "SiglipModel"),
         ("siglip_vision_model", "SiglipVisionModel"),
@@ -244,11 +238,8 @@
         ("roberta", "RobertaForCausalLM"),
         ("recurrent_gemma", "RecurrentGemmaForCausalLM"),
         ("rembert", "RemBertForCausalLM"),
-<<<<<<< HEAD
         ("roformer", "RoFormerForCausalLM"),
-=======
         ("rwkv", "RwkvForCausalLM"),
->>>>>>> c20e1877
         ("whisper", "WhisperForCausalLM"),
         ("xlm-roberta", "XLMRobertaForCausalLM"),
         ("xlm-roberta-xl", "XLMRobertaXLForCausalLM"),
@@ -616,11 +607,6 @@
         ("convbert", "ConvBertForMultipleChoice"),
         ("canine", "CanineForMultipleChoice"),
         ("bert", "BertForMultipleChoice"),
-<<<<<<< HEAD
-        ("roberta", "RobertaForMultipleChoice"),
-        ("roformer", "RoFormerForMultipleChoice"),
-=======
->>>>>>> c20e1877
         ("deberta-v2", "DebertaV2ForMultipleChoice"),
         ("ibert", "IBertForMultipleChoice"),
         ("megatron-bert", "MegatronBertForMultipleChoice"),
@@ -628,6 +614,7 @@
         ("nystromformer", "NystromformerForMultipleChoice"),
         ("rembert", "RemBertForMultipleChoice"),
         ("roberta", "RobertaForMultipleChoice"),
+        ("roformer", "RoFormerForMultipleChoice"),
         ("xlm-roberta", "XLMRobertaForMultipleChoice"),
         ("xlm-roberta-xl", "XLMRobertaXLForMultipleChoice"),
     ]
