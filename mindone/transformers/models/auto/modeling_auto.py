--- conflicted
+++ resolved
@@ -255,13 +255,10 @@
         ("roberta-prelayernorm", "RobertaPreLayerNormModel"),
         ("rwkv", "RwkvModel"),
         ("sam", "SamModel"),
-<<<<<<< HEAD
         ("sam2", "Sam2Model"),
         ("sam2_hiera_det_model", "Sam2HieraDetModel"),
         ("sam2_vision_model", "Sam2VisionModel"),
-=======
         ("sam2_video", "Sam2VideoModel"),
->>>>>>> fc67d1fb
         ("sam_hq", "SamHQModel"),
         ("sam_hq_vision_model", "SamHQVisionModel"),
         ("sam_vision_model", "SamVisionModel"),
@@ -1390,11 +1387,8 @@
 MODEL_FOR_MASK_GENERATION_MAPPING_NAMES = OrderedDict(
     [
         ("sam", "SamModel"),
-<<<<<<< HEAD
         ("sam2", "Sam2Model"),
-=======
         ("sam2_video", "Sam2VideoModel"),
->>>>>>> fc67d1fb
         ("sam_hq", "SamHQModel"),
     ]
 )
