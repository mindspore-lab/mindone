# coding=utf-8
# Copyright 2018 The HuggingFace Inc. team.
#
# This code is adapted from https://github.com/huggingface/transformers
# with modifications to run transformers on mindspore.
#
# Licensed under the Apache License, Version 2.0 (the "License");
# you may not use this file except in compliance with the License.
# You may obtain a copy of the License at
#
#     http://www.apache.org/licenses/LICENSE-2.0
#
# Unless required by applicable law or agreed to in writing, software
# distributed under the License is distributed on an "AS IS" BASIS,
# WITHOUT WARRANTIES OR CONDITIONS OF ANY KIND, either express or implied.
# See the License for the specific language governing permissions and
# limitations under the License.
"""Auto Model class."""

import warnings
from collections import OrderedDict

import transformers
from packaging import version
from transformers.utils import logging

from .auto_factory import _BaseAutoBackboneClass, _BaseAutoModelClass, _LazyAutoMapping, auto_class_update
from .configuration_auto import CONFIG_MAPPING_NAMES

logger = logging.get_logger(__name__)

MODEL_MAPPING_NAMES = OrderedDict(
    [
        # Base model mapping
        ("albert", "AlbertModel"),
        ("align", "AlignModel"),
        ("aria", "AriaForConditionalGeneration"),
        ("aria_text", "AriaTextModel"),
        ("bamba", "BambaModel"),
        ("bert", "BertModel"),
        ("bert-generation", "BertGenerationEncoder"),
        ("bart", "BartModel"),
        ("bert", "BertModel"),
        ("bit", "BitModel"),
        ("blenderbot", "BlenderbotModel"),
        ("blenderbot-small", "BlenderbotSmallModel"),
        ("blip", "BlipModel"),
        ("blip-2", "Blip2Model"),
        ("bloom", "BloomModel"),
        ("camembert", "CamembertModel"),
        ("canine", "CanineModel"),
        ("chameleon", "ChameleonModel"),
        ("clap", "ClapModel"),
        ("clip", "CLIPModel"),
        ("clip_text_model", "CLIPTextModel"),
        ("clip_vision_model", "CLIPVisionModel"),
        ("clipseg", "CLIPSegModel"),
        ("clvp", "ClvpModelForConditionalGeneration"),
        ("cohere2", "Cohere2Model"),
        ("convbert", "ConvBertModel"),
        ("convnext", "ConvNextModel"),
        ("convnextv2", "ConvNextV2Model"),
        ("ctrl", "CTRLModel"),
        ("dac", "DacModel"),
        ("data2vec-audio", "Data2VecAudioModel"),
        ("data2vec-text", "Data2VecTextModel"),
        ("data2vec-vision", "Data2VecVisionModel"),
        ("deberta", "DebertaModel"),
        ("deberta-v2", "DebertaV2Model"),
        ("deit", "DeiTModel"),
        ("detr", "DetrModel"),
        ("dinov2", "Dinov2Model"),
        ("distilbert", "DistilBertModel"),
        ("dpr", "DPRQuestionEncoder"),
        ("dpt", "DPTModel"),
        ("encodec", "EncodecModel"),
        ("fastspeech2_conformer", "FastSpeech2ConformerModel"),
        ("funnel", ("FunnelModel", "FunnelBaseModel")),
        ("gemma", "GemmaModel"),
        ("gemma2", "Gemma2Model"),
        ("gemma3_text", "Gemma3TextModel"),
        ("glm", "GlmModel"),
        ("glpn", "GLPNModel"),
        ("got_ocr2", "GotOcr2ForConditionalGeneration"),
        ("gpt2", "GPT2Model"),
        ("granite", "GraniteModel"),
        ("granitemoe", "GraniteMoeModel"),
        ("granitemoeshared", "GraniteMoeSharedModel"),
        ("helium", "HeliumModel"),
        ("grounding-dino", "GroundingDinoModel"),
        ("hiera", "HieraModel"),
        ("hubert", "HubertModel"),
        ("ibert", "IBertModel"),
        ("idefics", "IdeficsModel"),
        ("idefics2", "Idefics2Model"),
        ("idefics3", "Idefics3Model"),
        ("idefics3_vision", "Idefics3VisionTransformer"),
        ("ijepa", "IJepaModel"),
        ("imagegpt", "ImageGPTModel"),
        ("led", "LEDModel"),
        ("levit", "LevitModel"),
        ("lilt", "LiltModel"),
        ("llama", "LlamaModel"),
        ("m2m_100", "M2M100Model"),
        ("mamba", "MambaModel"),
        ("mamba2", "Mamba2Model"),
        ("megatron-bert", "MegatronBertModel"),
        ("mimi", "MimiModel"),
        ("mistral", "MistralModel"),
        ("mixtral", "MixtralModel"),
        ("mobilebert", "MobileBertModel"),
        ("moonshine", "MoonshineModel"),
        ("moshi", "MoshiModel"),
        ("mpt", "MptModel"),
        ("mt5", "MT5Model"),
        ("mvp", "MvpModel"),
        ("nystromformer", "NystromformerModel"),
        ("opt", "OPTModel"),
        ("owlvit", "OwlViTModel"),
        ("persimmon", "PersimmonModel"),
        ("phi", "PhiModel"),
        ("phi3", "Phi3Model"),
        ("pixtral", "PixtralVisionModel"),
        ("poolformer", "PoolFormerModel"),
        ("qwen2", "Qwen2Model"),
        ("qwen2_5_vl", "Qwen2_5_VLModel"),
        ("qwen2_audio_encoder", "Qwen2AudioEncoder"),
        ("qwen2_vl", "Qwen2VLModel"),
        ("recurrent_gemma", "RecurrentGemmaModel"),
        ("rembert", "RemBertModel"),
        ("resnet", "ResNetModel"),
        ("roberta", "RobertaModel"),
        ("rwkv", "RwkvModel"),
        ("sam", "SamModel"),
        ("seamless_m4t_v2", "SeamlessM4Tv2Model"),
        ("segformer", "SegformerModel"),
        ("sew", "SEWModel"),
        ("sew-d", "SEWDModel"),
        ("siglip", "SiglipModel"),
        ("siglip_vision_model", "SiglipVisionModel"),
        ("smolvlm", "SmolVLMModel"),
        ("smolvlm_vision", "SmolVLMVisionTransformer"),
        ("speech_to_text", "Speech2TextModel"),
        ("speecht5", "SpeechT5Model"),
        ("starcoder2", "Starcoder2Model"),
        ("swin2sr", "Swin2SRModel"),
        ("t5", "T5Model"),
        ("tapas", "TapasModel"),
        ("umt5", "UMT5Model"),
<<<<<<< HEAD
        ("videomae", "VideoMAEModel"),
=======
        ("unispeech", "UniSpeechModel"),
        ("unispeech-sat", "UniSpeechSatModel"),
        ("univnet", "UnivNetModel"),
>>>>>>> 6b61af9f
        ("vilt", "ViltModel"),
        ("visual_bert", "VisualBertModel"),
        ("vit", "ViTModel"),
        ("wav2vec2", "Wav2Vec2Model"),
        ("whisper", "WhisperModel"),
        ("xclip", "XCLIPModel"),
        ("xlm-roberta", "XLMRobertaModel"),
        ("xlm-roberta-xl", "XLMRobertaXLModel"),
        ("yolos", "YolosModel"),
        ("zamba", "ZambaModel"),
        ("zamba2", "Zamba2Model"),
    ]
)

MODEL_FOR_PRETRAINING_MAPPING_NAMES = OrderedDict(
    [
        # Model for pre-training mapping
        ("albert", "AlbertForPreTraining"),
        ("bart", "BartForConditionalGeneration"),
        ("bert", "BertForPreTraining"),
        ("bloom", "BloomForCausalLM"),
        ("camembert", "CamembertForMaskedLM"),
        ("colpali", "ColPaliForRetrieval"),
        ("ctrl", "CTRLLMHeadModel"),
        ("data2vec-text", "Data2VecTextForMaskedLM"),
        ("distilbert", "DistilBertForMaskedLM"),
        ("funnel", "FunnelForPreTraining"),
        ("gpt2", "GPT2LMHeadModel"),
        ("mamba", "MambaForCausalLM"),
        ("mamba2", "Mamba2ForCausalLM"),
        ("gemma3", "Gemma3ForConditionalGeneration"),
        ("hiera", "HieraForPreTraining"),
        ("hubert", "HubertForPreTraining"),
        ("ibert", "IBertForMaskedLM"),
        ("idefics", "IdeficsForVisionText2Text"),
        ("idefics2", "Idefics2ForConditionalGeneration"),
        ("idefics3", "Idefics3ForConditionalGeneration"),
        ("llava", "LlavaForConditionalGeneration"),
        ("llava_next", "LlavaNextForConditionalGeneration"),
        ("llava_next_video", "LlavaNextVideoForConditionalGeneration"),
        ("llava_onevision", "LlavaOnevisionForConditionalGeneration"),
        ("megatron-bert", "MegatronBertForPreTraining"),
        ("mistral3", "Mistral3ForConditionalGeneration"),
        ("mllama", "MllamaForConditionalGeneration"),
        ("mobilebert", "MobileBertForPreTraining"),
        ("mpt", "MptForCausalLM"),
        ("mvp", "MvpForConditionalGeneration"),
        ("paligemma", "PaliGemmaForConditionalGeneration"),
        ("qwen2_audio", "Qwen2AudioForConditionalGeneration"),
        ("roberta", "RobertaForMaskedLM"),
        ("rwkv", "RwkvForCausalLM"),
        ("t5", "T5ForConditionalGeneration"),
        ("tapas", "TapasForMaskedLM"),
        ("unispeech", "UniSpeechForPreTraining"),
        ("unispeec-sat", "UniSpeechSatForPreTraining"),
        ("video_llava", "VideoLlavaForConditionalGeneration"),
        ("videomae", "VideoMAEForPreTraining"),
        ("vipllava", "VipLlavaForConditionalGeneration"),
        ("visual_bert", "VisualBertForPreTraining"),
        ("wav2vec2", "Wav2Vec2ForPreTraining"),
        ("xlm-roberta", "XLMRobertaForMaskedLM"),
        ("xlm-roberta-xl", "XLMRobertaXLForMaskedLM"),
    ]
)

MODEL_WITH_LM_HEAD_MAPPING_NAMES = OrderedDict(
    [
        # Model with LM heads mapping
        ("albert", "AlbertForMaskedLM"),
        ("mvp", "MvpForConditionalGeneration"),
        ("bart", "BartForConditionalGeneration"),
        ("bloom", "BloomForCausalLM"),
        ("m2m_100", "M2M100ForConditionalGeneration"),
        ("bert", "BertForMaskedLM"),
        ("blenderbot-small", "BlenderbotSmallForConditionalGeneration"),
        ("camembert", "CamembertForMaskedLM"),
        ("convbert", "ConvBertForMaskedLM"),
        ("ctrl", "CTRLLMHeadModel"),
        ("data2vec-text", "Data2VecTextForMaskedLM"),
        ("deberta", "DebertaForMaskedLM"),
        ("deberta-v2", "DebertaV2ForMaskedLM"),
        ("distilbert", "DistilBertForMaskedLM"),
        ("funnel", "FunnelForMaskedLM"),
        ("gpt2", "GPT2LMHeadModel"),
        ("ibert", "IBertForMaskedLM"),
        ("led", "LEDForConditionalGeneration"),
        ("roberta", "RobertaForMaskedLM"),
        ("mamba", "MambaForCausalLM"),
        ("mamba2", "Mamba2ForCausalLM"),
        ("megatron-bert", "MegatronBertForCausalLM"),
        ("mobilebert", "MobileBertForMaskedLM"),
        ("moonshine", "MoonshineForConditionalGeneration"),
        ("mpt", "MptForCausalLM"),
        ("nystromformer", "NystromformerForMaskedLM"),
        ("pop2piano", "Pop2PianoForConditionalGeneration"),
        ("rembert", "RemBertForMaskedLM"),
        ("rwkv", "RwkvForCausalLM"),
        ("speech_to_text", "Speech2TextForConditionalGeneration"),
        ("t5", "T5ForConditionalGeneration"),
        ("tapas", "TapasForMaskedLM"),
        ("wav2vec2", "Wav2Vec2ForMaskedLM"),
        ("whisper", "WhisperForConditionalGeneration"),
        ("xlm-roberta", "XLMRobertaForMaskedLM"),
        ("xlm-roberta-xl", "XLMRobertaXLForMaskedLM"),
    ]
)

MODEL_FOR_CAUSAL_LM_MAPPING_NAMES = OrderedDict(
    [
        # Model for Causal LM mapping
        ("aria_text", "AriaTextForCausalLM"),
        ("bamba", "BambaForCausalLM"),
        ("bart", "BartForCausalLM"),
        ("bert", "BertLMHeadModel"),
        ("bert-generation", "BertGenerationDecoder"),
        ("blenderbot", "BlenderbotForCausalLM"),
        ("blenderbot-small", "BlenderbotSmallForCausalLM"),
        ("camembert", "CamembertForCausalLM"),
        ("cohere2", "Cohere2ForCausalLM"),
        ("bert-generation", "BertGenerationDecoder"),
        ("bloom", "BloomForCausalLM"),
        ("ctrl", "CTRLLMHeadModel"),
        ("data2vec-text", "Data2VecTextForCausalLM"),
        ("emu3", "Emu3ForCausalLM"),
        ("fuyu", "FuyuForCausalLM"),
        ("gemma", "GemmaForCausalLM"),
        ("gemma2", "Gemma2ForCausalLM"),
        ("gemma3", "Gemma3ForCausalLM"),
        ("gemma3_text", "Gemma3ForCausalLM"),
        ("glm", "GlmForCausalLM"),
        ("got_ocr2", "GotOcr2ForConditionalGeneration"),
        ("gpt2", "GPT2LMHeadModel"),
        ("granite", "GraniteForCausalLM"),
        ("granitemoe", "GraniteMoeForCausalLM"),
        ("granitemoeshared", "GraniteMoeSharedForCausalLM"),
        ("llama", "LlamaForCausalLM"),
        ("mamba", "MambaForCausalLM"),
        ("mamba2", "Mamba2ForCausalLM"),
        ("megatron-bert", "MegatronBertForCausalLM"),
        ("mistral", "MistralForCausalLM"),
        ("mixtral", "MixtralForCausalLM"),
        ("mllama", "MllamaForCausalLM"),
        ("moshi", "MoshiForCausalLM"),
        ("mpt", "MptForCausalLM"),
        ("mvp", "MvpForCausalLM"),
        ("opt", "OPTForCausalLM"),
        ("persimmon", "PersimmonForCausalLM"),
        ("phi", "PhiForCausalLM"),
        ("phi3", "Phi3ForCausalLM"),
        ("qwen2", "Qwen2ForCausalLM"),
        ("recurrent_gemma", "RecurrentGemmaForCausalLM"),
        ("rembert", "RemBertForCausalLM"),
        ("roberta", "RobertaForCausalLM"),
        ("rwkv", "RwkvForCausalLM"),
        ("starcoder2", "Starcoder2ForCausalLM"),
        ("whisper", "WhisperForCausalLM"),
        ("xlm-roberta", "XLMRobertaForCausalLM"),
        ("xlm-roberta-xl", "XLMRobertaXLForCausalLM"),
        ("zamba", "ZambaForCausalLM"),
    ]
)

MODEL_FOR_IMAGE_MAPPING_NAMES = OrderedDict(
    [
        # Model for Image mapping
        ("bit", "BitModel"),
        ("convnext", "ConvNextModel"),
        ("convnextv2", "ConvNextV2Model"),
        ("data2vec-vision", "Data2VecVisionModel"),
        ("deit", "DeiTModel"),
        ("detr", "DetrModel"),
        ("dinov2", "Dinov2Model"),
        ("dpt", "DPTModel"),
        ("glpn", "GLPNModel"),
        ("hiera", "HieraModel"),
        ("hubert", "HubertModel"),
        ("ijepa", "IJepaModel"),
        ("imagegpt", "ImageGPTModel"),
        ("videomae", "VideoMAEModel"),
        ("levit", "LevitModel"),
        ("poolformer", "PoolFormerModel"),
        ("mllama", "MllamaVisionModel"),
        ("resnet", "ResNetModel"),
        ("segformer", "SegformerModel"),
        ("siglip_vision_model", "SiglipVisionModel"),
        ("swin2sr", "Swin2SRModel"),
        ("vit", "ViTModel"),
        ("yolos", "YolosModel"),
        ("zamba2", "Zamba2ForCausalLM"),
    ]
)

MODEL_FOR_MASKED_IMAGE_MODELING_MAPPING_NAMES = OrderedDict(
    [
        ("deit", "DeiTForMaskedImageModeling"),
        ("vit", "ViTForMaskedImageModeling"),
    ]
)


MODEL_FOR_CAUSAL_IMAGE_MODELING_MAPPING_NAMES = OrderedDict(
    [
        ("imagegpt", "ImageGPTForCausalImageModeling"),
    ]
)

MODEL_FOR_IMAGE_CLASSIFICATION_MAPPING_NAMES = OrderedDict(
    [
        # Model for Image Classification mapping
        ("bit", "BitForImageClassification"),
        ("clip", "CLIPForImageClassification"),
        ("convnext", "ConvNextForImageClassification"),
        ("convnextv2", "ConvNextV2ForImageClassification"),
        ("data2vec-vision", "Data2VecVisionForImageClassification"),
        (
            "deit",
            ("DeiTForImageClassification", "DeiTForImageClassificationWithTeacher"),
        ),
        ("dinov2", "Dinov2ForImageClassification"),
        ("hiera", "HieraForImageClassification"),
        ("ijepa", "IJepaForImageClassification"),
        ("imagegpt", "ImageGPTForImageClassification"),
        (
            "levit",
            ("LevitForImageClassification", "LevitForImageClassificationWithTeacher"),
        ),
        ("poolformer", "PoolFormerForImageClassification"),
        ("resnet", "ResNetForImageClassification"),
        ("segformer", "SegformerForImageClassification"),
        ("siglip", "SiglipForImageClassification"),
        ("vit", "ViTForImageClassification"),
    ]
)

MODEL_FOR_IMAGE_SEGMENTATION_MAPPING_NAMES = OrderedDict(
    [
        # Do not add new models here, this class will be deprecated in the future.
        # Model for Image Segmentation mapping
        ("detr", "DetrForSegmentation"),
    ]
)

MODEL_FOR_SEMANTIC_SEGMENTATION_MAPPING_NAMES = OrderedDict(
    [
        # Model for Semantic Segmentation mapping
        ("beit", "BeitForSemanticSegmentation"),
        ("data2vec-vision", "Data2VecVisionForSemanticSegmentation"),
        ("dpt", "DPTForSemanticSegmentation"),
        ("mobilenet_v2", "MobileNetV2ForSemanticSegmentation"),
        ("mobilevit", "MobileViTForSemanticSegmentation"),
        ("mobilevitv2", "MobileViTV2ForSemanticSegmentation"),
        ("segformer", "SegformerForSemanticSegmentation"),
        ("upernet", "UperNetForSemanticSegmentation"),
    ]
)

MODEL_FOR_INSTANCE_SEGMENTATION_MAPPING_NAMES = OrderedDict()

MODEL_FOR_UNIVERSAL_SEGMENTATION_MAPPING_NAMES = OrderedDict(
    [
        # Model for Universal Segmentation mapping
        ("detr", "DetrForSegmentation"),
        ("mask2former", "Mask2FormerForUniversalSegmentation"),
        ("maskformer", "MaskFormerForInstanceSegmentation"),
        ("oneformer", "OneFormerForUniversalSegmentation"),
    ]
)

MODEL_FOR_VIDEO_CLASSIFICATION_MAPPING_NAMES = OrderedDict(
    [
        ("videomae", "VideoMAEForVideoClassification"),
    ]
)

MODEL_FOR_VISION_2_SEQ_MAPPING_NAMES = OrderedDict(
    [
        ("blip", "BlipForConditionalGeneration"),
        ("blip-2", "Blip2ForConditionalGeneration"),
        ("chameleon", "ChameleonForConditionalGeneration"),
        ("idefics2", "Idefics2ForConditionalGeneration"),
        ("idefics3", "Idefics3ForConditionalGeneration"),
        ("llava", "LlavaForConditionalGeneration"),
        ("llava_next", "LlavaNextForConditionalGeneration"),
        ("llava_next_video", "LlavaNextVideoForConditionalGeneration"),
        ("llava_onevision", "LlavaOnevisionForConditionalGeneration"),
        ("mistral3", "Mistral3ForConditionalGeneration"),
        ("mllama", "MllamaForConditionalGeneration"),
        ("paligemma", "PaliGemmaForConditionalGeneration"),
        ("qwen2_5_vl", "Qwen2_5_VLForConditionalGeneration"),
        ("qwen2_vl", "Qwen2VLForConditionalGeneration"),
        ("video_llava", "VideoLlavaForConditionalGeneration"),
        ("vipllava", "VipLlavaForConditionalGeneration"),
        ("vision-encoder-decoder", "VisionEncoderDecoderModel"),
    ]
)
MODEL_FOR_RETRIEVAL_MAPPING_NAMES = OrderedDict(
    [
        ("colpali", "ColPaliForRetrieval"),
    ]
)
MODEL_FOR_IMAGE_TEXT_TO_TEXT_MAPPING_NAMES = OrderedDict(
    [
        ("aria", "AriaForConditionalGeneration"),
        ("blip", "BlipForConditionalGeneration"),
        ("blip-2", "Blip2ForConditionalGeneration"),
        ("chameleon", "ChameleonForConditionalGeneration"),
        ("gemma3", "Gemma3ForConditionalGeneration"),
        ("got_ocr2", "GotOcr2ForConditionalGeneration"),
        ("chameleon", "ChameleonForConditionalGeneration"),
        ("emu3", "Emu3ForConditionalGeneration"),
        ("idefics", "IdeficsForVisionText2Text"),
        ("idefics2", "Idefics2ForConditionalGeneration"),
        ("idefics3", "Idefics3ForConditionalGeneration"),
        ("fuyu", "FuyuForCausalLM"),
        ("llava", "LlavaForConditionalGeneration"),
        ("llava_next", "LlavaNextForConditionalGeneration"),
        ("llava_onevision", "LlavaOnevisionForConditionalGeneration"),
        ("mistral3", "Mistral3ForConditionalGeneration"),
        ("mllama", "MllamaForConditionalGeneration"),
        ("paligemma", "PaliGemmaForConditionalGeneration"),
        ("qwen2_5_vl", "Qwen2_5_VLForConditionalGeneration"),
        ("qwen2_vl", "Qwen2VLForConditionalGeneration"),
        ("smolvlm", "SmolVLMForConditionalGeneration"),
        ("vipllava", "VipLlavaForConditionalGeneration"),
        ("vision-encoder-decoder", "VisionEncoderDecoderModel"),
    ]
)

MODEL_FOR_MASKED_LM_MAPPING_NAMES = OrderedDict(
    [
        # Model for Masked LM mapping
        ("albert", "AlbertForMaskedLM"),
        ("bart", "BartForConditionalGeneration"),
        ("bert", "BertForMaskedLM"),
        ("camembert", "CamembertForMaskedLM"),
        ("convbert", "ConvBertForMaskedLM"),
        ("data2vec-text", "Data2VecTextForMaskedLM"),
        ("deberta", "DebertaForMaskedLM"),
        ("deberta-v2", "DebertaV2ForMaskedLM"),
        ("distilbert", "DistilBertForMaskedLM"),
        ("funnel", "FunnelForMaskedLM"),
        ("ibert", "IBertForMaskedLM"),
        ("mobilebert", "MobileBertForMaskedLM"),
        ("mvp", "MvpForConditionalGeneration"),
        ("nystromformer", "NystromformerForMaskedLM"),
        ("rembert", "RemBertForMaskedLM"),
        ("roberta", "RobertaForMaskedLM"),
        ("tapas", "TapasForMaskedLM"),
        ("wav2vec2", "Wav2Vec2ForMaskedLM"),
        ("xlm-roberta", "XLMRobertaForMaskedLM"),
        ("xlm-roberta-xl", "XLMRobertaXLForMaskedLM"),
    ]
)

MODEL_FOR_OBJECT_DETECTION_MAPPING_NAMES = OrderedDict(
    [
        # Model for Object Detection mapping
        ("deformable_detr", "DeformableDetrForObjectDetection"),
        ("deta", "DetaForObjectDetection"),
        ("detr", "DetrForObjectDetection"),
        ("rt_detr", "RTDetrForObjectDetection"),
        ("table-transformer", "TableTransformerForObjectDetection"),
        ("yolos", "YolosForObjectDetection"),
    ]
)

MODEL_FOR_ZERO_SHOT_OBJECT_DETECTION_MAPPING_NAMES = OrderedDict(
    [
        # Model for Zero Shot Object Detection mapping
        ("grounding-dino", "GroundingDinoForObjectDetection"),
        ("omdet-turbo", "OmDetTurboForObjectDetection"),
        ("owlv2", "Owlv2ForObjectDetection"),
        ("owlvit", "OwlViTForObjectDetection"),
    ]
)

MODEL_FOR_DEPTH_ESTIMATION_MAPPING_NAMES = OrderedDict(
    [
        # Model for depth estimation mapping
        ("depth_anything", "DepthAnythingForDepthEstimation"),
        ("dpt", "DPTForDepthEstimation"),
        ("glpn", "GLPNForDepthEstimation"),
        ("zoedepth", "ZoeDepthForDepthEstimation"),
    ]
)
MODEL_FOR_SEQ_TO_SEQ_CAUSAL_LM_MAPPING_NAMES = OrderedDict(
    [
        # Model for Seq2Seq Causal LM mapping
        ("bart", "BartForConditionalGeneration"),
        ("blenderbot", "BlenderbotForConditionalGeneration"),
        ("blenderbot-small", "BlenderbotSmallForConditionalGeneration"),
        ("led", "LEDForConditionalGeneration"),
        ("m2m_100", "M2M100ForConditionalGeneration"),
        ("mvp", "MvpForConditionalGeneration"),
        ("mt5", "MT5ForConditionalGeneration"),
        ("qwen2_audio", "Qwen2AudioForConditionalGeneration"),
        ("seamless_m4t_v2", "SeamlessM4Tv2ForTextToText"),
        ("t5", "T5ForConditionalGeneration"),
        ("umt5", "UMT5ForConditionalGeneration"),
    ]
)

MODEL_FOR_SPEECH_SEQ_2_SEQ_MAPPING_NAMES = OrderedDict(
    [
        ("moonshine", "MoonshineForConditionalGeneration"),
        ("pop2piano", "Pop2PianoForConditionalGeneration"),
        ("seamless_m4t_v2", "SeamlessM4Tv2ForSpeechToText"),
        ("speech-encoder-decoder", "SpeechEncoderDecoderModel"),
        ("speech_to_text", "Speech2TextForConditionalGeneration"),
        ("speecht5", "SpeechT5ForSpeechToText"),
        ("whisper", "WhisperForConditionalGeneration"),
    ]
)

MODEL_FOR_SEQUENCE_CLASSIFICATION_MAPPING_NAMES = OrderedDict(
    [
        # Model for Sequence Classification mapping
        ("albert", "AlbertForSequenceClassification"),
        ("bart", "BartForSequenceClassification"),
        ("bloom", "BloomForSequenceClassification"),
        ("camembert", "CamembertForSequenceClassification"),
        ("opt", "OPTForSequenceClassification"),
        ("bert", "BertForSequenceClassification"),
        ("ctrl", "CTRLForSequenceClassification"),
        ("mvp", "MvpForSequenceClassification"),
        ("roberta", "RobertaForSequenceClassification"),
        ("deberta", "DebertaForSequenceClassification"),
        ("deberta-v2", "DebertaV2ForSequenceClassification"),
        ("distilbert", "DistilBertForSequenceClassification"),
        ("funnel", "FunnelForSequenceClassification"),
        ("gemma", "GemmaForSequenceClassification"),
        ("gemma2", "Gemma2ForSequenceClassification"),
        ("glm", "GlmForSequenceClassification"),
        ("helium", "HeliumForSequenceClassification"),
        ("hubert", "HubertForSequenceClassification"),
        ("ibert", "IBertForSequenceClassification"),
        ("led", "LEDForSequenceClassification"),
        ("starcoder2", "Starcoder2ForSequenceClassification"),
        ("canine", "CanineForSequenceClassification"),
        ("lilt", "LiltForSequenceClassification"),
        ("llama", "LlamaForSequenceClassification"),
        ("opt", "OPTForSequenceClassification"),
        ("persimmon", "PersimmonForSequenceClassification"),
        ("mobilebert", "MobileBertForSequenceClassification"),
        ("convbert", "ConvBertForSequenceClassification"),
        ("mt5", "MT5ForSequenceClassification"),
        ("megatron-bert", "MegatronBertForSequenceClassification"),
        ("mistral", "MistralForSequenceClassification"),
        ("mixtral", "MixtralForSequenceClassification"),
        ("mpt", "MptForSequenceClassification"),
        ("nystromformer", "NystromformerForSequenceClassification"),
        ("phi", "PhiForSequenceClassification"),
        ("phi3", "Phi3ForSequenceClassification"),
        ("qwen2", "Qwen2ForSequenceClassification"),
        ("rembert", "RemBertForSequenceClassification"),
        ("t5", "T5ForSequenceClassification"),
        ("tapas", "TapasForSequenceClassification"),
        ("umt5", "UMT5ForSequenceClassification"),
        ("xlm-roberta-xl", "XLMRobertaXLForSequenceClassification"),
        ("zamba", "ZambaForSequenceClassification"),
        ("zamba2", "Zamba2ForSequenceClassification"),
    ]
)

MODEL_FOR_QUESTION_ANSWERING_MAPPING_NAMES = OrderedDict(
    [
        # Model for Question Answering mapping
        ("albert", "AlbertForQuestionAnswering"),
        ("bart", "BartForQuestionAnswering"),
        ("bloom", "BloomForQuestionAnswering"),
        ("opt", "OPTForQuestionAnswering"),
        ("bert", "BertForQuestionAnswering"),
        ("camembert", "CamembertForQuestionAnswering"),
        ("mvp", "MvpForQuestionAnswering"),
        ("roberta", "RobertaForQuestionAnswering"),
        ("deberta", "DebertaForQuestionAnswering"),
        ("deberta-v2", "DebertaV2ForQuestionAnswering"),
        ("distilbert", "DistilBertForQuestionAnswering"),
        ("funnel", "FunnelForQuestionAnswering"),
        ("ibert", "IBertForQuestionAnswering"),
        ("led", "LEDForQuestionAnswering"),
        ("lilt", "LiltForQuestionAnswering"),
        ("convbert", "ConvBertForQuestionAnswering"),
        ("llama", "LlamaForQuestionAnswering"),
        ("mistral", "MistralForQuestionAnswering"),
        ("mobilebert", "MobileBertForQuestionAnswering"),
        ("megatron-bert", "MegatronBertForQuestionAnswering"),
        ("mistral", "MistralForQuestionAnswering"),
        ("nystromformer", "NystromformerForQuestionAnswering"),
        ("opt", "OPTForQuestionAnswering"),
        ("qwen2", "Qwen2ForQuestionAnswering"),
        ("rembert", "RemBertForQuestionAnswering"),
        ("t5", "T5ForQuestionAnswering"),
        ("mixtral", "MixtralForQuestionAnswering"),
        ("mpt", "MptForQuestionAnswering"),
        ("canine", "CanineForQuestionAnswering"),
        ("umt5", "UMT5ForQuestionAnswering"),
        ("xlm-roberta", "XLMRobertaForQuestionAnswering"),
        ("xlm-roberta-xl", "XLMRobertaXLForQuestionAnswering"),
    ]
)

MODEL_FOR_TABLE_QUESTION_ANSWERING_MAPPING_NAMES = OrderedDict(
    [
        # Model for Table Question Answering mapping
        ("tapas", "TapasForQuestionAnswering"),
    ]
)

MODEL_FOR_VISUAL_QUESTION_ANSWERING_MAPPING_NAMES = OrderedDict(
    [
        ("blip", "BlipForQuestionAnswering"),
        ("blip-2", "Blip2ForConditionalGeneration"),
        ("vilt", "ViltForQuestionAnswering"),
    ]
)

MODEL_FOR_DOCUMENT_QUESTION_ANSWERING_MAPPING_NAMES = OrderedDict()

MODEL_FOR_TOKEN_CLASSIFICATION_MAPPING_NAMES = OrderedDict(
    [
        # Model for Token Classification mapping
        ("albert", "AlbertForTokenClassification"),
        ("bloom", "BloomForTokenClassification"),
        ("bert", "BertForTokenClassification"),
        ("camembert", "CamembertForTokenClassification"),
        ("deberta", "DebertaForTokenClassification"),
        ("deberta-v2", "DebertaV2ForTokenClassification"),
        ("distilbert", "DistilBertForTokenClassification"),
        ("starcoder2", "Starcoder2ForTokenClassification"),
        ("funnel", "FunnelForTokenClassification"),
        ("glm", "GlmForTokenClassification"),
        ("helium", "HeliumForTokenClassification"),
        ("ibert", "IBertForTokenClassification"),
        ("lilt", "LiltForTokenClassification"),
        ("mistral", "MistralForTokenClassification"),
        ("mobilebert", "MobileBertForTokenClassification"),
        ("mt5", "MT5ForTokenClassification"),
        ("persimmon", "PersimmonForTokenClassification"),
        ("megatron-bert", "MegatronBertForTokenClassification"),
        ("mixtral", "MixtralForTokenClassification"),
        ("mpt", "MptForTokenClassification"),
        ("nystromformer", "NystromformerForTokenClassification"),
        ("phi", "PhiForTokenClassification"),
        ("phi3", "Phi3ForTokenClassification"),
        ("qwen2", "Qwen2ForTokenClassification"),
        ("roberta", "RobertaForTokenClassification"),
        ("rembert", "RemBertForTokenClassification"),
        ("convbert", "ConvBertForTokenClassification"),
        ("canine", "CanineForTokenClassification"),
        ("t5", "T5ForTokenClassification"),
        ("umt5", "UMT5ForTokenClassification"),
        ("xlm-roberta", "XLMRobertaForTokenClassification"),
        ("xlm-roberta-xl", "XLMRobertaXLForTokenClassification"),
    ]
)

MODEL_FOR_MULTIPLE_CHOICE_MAPPING_NAMES = OrderedDict(
    [
        # Model for Multiple Choice mapping
        ("camembert", "CamembertForMultipleChoice"),
        ("albert", "AlbertForMultipleChoice"),
        ("convbert", "ConvBertForMultipleChoice"),
        ("canine", "CanineForMultipleChoice"),
        ("bert", "BertForMultipleChoice"),
        ("deberta-v2", "DebertaV2ForMultipleChoice"),
        ("distilbert", "DistilBertForMultipleChoice"),
        ("funnel", "FunnelForMultipleChoice"),
        ("ibert", "IBertForMultipleChoice"),
        ("megatron-bert", "MegatronBertForMultipleChoice"),
        ("mobilebert", "MobileBertForMultipleChoice"),
        ("nystromformer", "NystromformerForMultipleChoice"),
        ("rembert", "RemBertForMultipleChoice"),
        ("roberta", "RobertaForMultipleChoice"),
        ("xlm-roberta", "XLMRobertaForMultipleChoice"),
        ("xlm-roberta-xl", "XLMRobertaXLForMultipleChoice"),
    ]
)

MODEL_FOR_NEXT_SENTENCE_PREDICTION_MAPPING_NAMES = OrderedDict(
    [
        ("bert", "BertForNextSentencePrediction"),
        ("megatron-bert", "MegatronBertForNextSentencePrediction"),
        ("mobilebert", "MobileBertForNextSentencePrediction"),
    ]
)

MODEL_FOR_AUDIO_CLASSIFICATION_MAPPING_NAMES = OrderedDict(
    [
        ("unispeech", "UniSpeechForSequenceClassification"),
        ("unispeech-sat", "UniSpeechSatForSequenceClassification"),
        ("sew", "SEWForSequenceClassification"),
        ("sew-d", "SEWDForSequenceClassification"),
        ("wav2vec2", "Wav2Vec2ForSequenceClassification"),
        ("whisper", "WhisperForAudioClassification"),
    ]
)

MODEL_FOR_CTC_MAPPING_NAMES = OrderedDict(
    [
        ("unispeech", "UniSpeechForCTC"),
        ("unispeech-sat", "UniSpeechSatForCTC"),
        ("sew", "SEWForCTC"),
        ("sew-d", "SEWDForCTC"),
        ("wav2vec2", "Wav2Vec2ForCTC"),
    ]
)

MODEL_FOR_AUDIO_FRAME_CLASSIFICATION_MAPPING_NAMES = OrderedDict(
    [
        ("unispeech-sat", "UniSpeechSatForAudioFrameClassification"),
        ("wav2vec2", "Wav2Vec2ForAudioFrameClassification"),
    ]
)

MODEL_FOR_AUDIO_XVECTOR_MAPPING_NAMES = OrderedDict(
    [
        ("unispeech-sat", "UniSpeechSatForXVector"),
        ("wav2vec2", "Wav2Vec2ForXVector"),
    ]
)

MODEL_FOR_TEXT_TO_SPECTROGRAM_MAPPING_NAMES = OrderedDict(
    [
        # Model for Text-To-Spectrogram mapping
        ("fastspeech2_conformer", "FastSpeech2ConformerModel"),
        ("speecht5", "SpeechT5ForTextToSpeech"),
    ]
)

MODEL_FOR_TEXT_TO_WAVEFORM_MAPPING_NAMES = OrderedDict(
    [
        # Model for Text-To-Waveform mapping
        ("fastspeech2_conformer", "FastSpeech2ConformerWithHifiGan"),
        ("seamless_m4t_v2", "SeamlessM4Tv2ForTextToSpeech"),
    ]
)

MODEL_FOR_ZERO_SHOT_IMAGE_CLASSIFICATION_MAPPING_NAMES = OrderedDict(
    [
        # Model for Zero Shot Image Classification mapping
        ("align", "AlignModel"),
        ("blip", "BlipModel"),
        ("blip-2", "Blip2ForImageTextRetrieval"),
        ("clipseg", "CLIPSegModel"),
        ("siglip", "SiglipModel"),
    ]
)

MODEL_FOR_BACKBONE_MAPPING_NAMES = OrderedDict(
    [
        ("convnext", "ConvNextBackbone"),
        ("convnextv2", "ConvNextV2Backbone"),
        ("dinov2", "Dinov2Backbone"),
        ("hiera", "HieraBackbone"),
        ("resnet", "ResNetBackbone"),
        ("swin", "SwinBackbone"),
    ]
)

MODEL_FOR_MASK_GENERATION_MAPPING_NAMES = OrderedDict(
    [
        ("sam", "SamModel"),
    ]
)


MODEL_FOR_KEYPOINT_DETECTION_MAPPING_NAMES = OrderedDict()


MODEL_FOR_TEXT_ENCODING_MAPPING_NAMES = OrderedDict(
    [
        ("albert", "AlbertModel"),
        ("bert", "BertModel"),
        ("roberta", "RobertaModel"),
        ("deberta", "DebertaModel"),
        ("deberta-v2", "DebertaV2Model"),
        ("distilbert", "DistilBertModel"),
        ("emu3", "Emu3TextModel"),
        ("ibert", "IBertModel"),
        ("mllama", "MllamaTextModel"),
        ("mobilebert", "MobileBertModel"),
        ("mt5", "MT5EncoderModel"),
        ("nystromformer", "NystromformerModel"),
        ("rembert", "RemBertModel"),
        ("t5", "T5EncoderModel"),
        ("umt5", "UMT5EncoderModel"),
        ("xlm-roberta", "XLMRobertaModel"),
        ("xlm-roberta-xl", "XLMRobertaXLModel"),
    ]
)

MODEL_FOR_TIME_SERIES_CLASSIFICATION_MAPPING_NAMES = OrderedDict()

MODEL_FOR_TIME_SERIES_REGRESSION_MAPPING_NAMES = OrderedDict()

MODEL_FOR_IMAGE_TO_IMAGE_MAPPING_NAMES = OrderedDict(
    [
        ("swin2sr", "Swin2SRForImageSuperResolution"),
    ]
)


if version.parse(transformers.__version__) >= version.parse("4.51.0"):
    MODEL_MAPPING_NAMES.update({"qwen3": "Qwen3Model"})
    MODEL_FOR_CAUSAL_LM_MAPPING_NAMES.update({"qwen3": "Qwen3ForCausalLM"})
    MODEL_FOR_SEQUENCE_CLASSIFICATION_MAPPING_NAMES.update({"qwen3": "Qwen3ForSequenceClassification"})
    MODEL_FOR_QUESTION_ANSWERING_MAPPING_NAMES.update({"qwen3": "Qwen3ForQuestionAnswering"})
    MODEL_FOR_TOKEN_CLASSIFICATION_MAPPING_NAMES.update({"qwen3": "Qwen3ForTokenClassification"})

if version.parse(transformers.__version__) >= version.parse("4.51.3"):
    MODEL_MAPPING_NAMES.update({"glm4": "Glm4Model"})
    MODEL_FOR_CAUSAL_LM_MAPPING_NAMES.update({"glm4": "Glm4ForCausalLM"})
    MODEL_FOR_SEQUENCE_CLASSIFICATION_MAPPING_NAMES.update({"glm4": "Glm4ForSequenceClassification"})
    MODEL_FOR_TOKEN_CLASSIFICATION_MAPPING_NAMES.update({"glm4": "Glm4ForTokenClassification"})

if version.parse(transformers.__version__) >= version.parse("4.53.0"):
    MODEL_MAPPING_NAMES.update({"minimax": "MiniMaxModel", "vjepa2": "VJEPA2Model"})
    MODEL_FOR_CAUSAL_LM_MAPPING_NAMES.update({"minimax": "MiniMaxForCausalLM"})
    MODEL_FOR_VIDEO_CLASSIFICATION_MAPPING_NAMES.update({"vjepa2": "VJEPA2ForVideoClassification"})
    MODEL_FOR_SEQUENCE_CLASSIFICATION_MAPPING_NAMES.update({"minimax": "MiniMaxForSequenceClassification"})
    MODEL_FOR_QUESTION_ANSWERING_MAPPING_NAMES.update({"minimax": "MiniMaxForQuestionAnswering"})
    MODEL_FOR_TOKEN_CLASSIFICATION_MAPPING_NAMES.update({"minimax": "MiniMaxForTokenClassification"})

MODEL_MAPPING = _LazyAutoMapping(CONFIG_MAPPING_NAMES, MODEL_MAPPING_NAMES)
MODEL_FOR_PRETRAINING_MAPPING = _LazyAutoMapping(CONFIG_MAPPING_NAMES, MODEL_FOR_PRETRAINING_MAPPING_NAMES)
MODEL_WITH_LM_HEAD_MAPPING = _LazyAutoMapping(CONFIG_MAPPING_NAMES, MODEL_WITH_LM_HEAD_MAPPING_NAMES)
MODEL_FOR_CAUSAL_LM_MAPPING = _LazyAutoMapping(CONFIG_MAPPING_NAMES, MODEL_FOR_CAUSAL_LM_MAPPING_NAMES)
MODEL_FOR_CAUSAL_IMAGE_MODELING_MAPPING = _LazyAutoMapping(
    CONFIG_MAPPING_NAMES, MODEL_FOR_CAUSAL_IMAGE_MODELING_MAPPING_NAMES
)
MODEL_FOR_IMAGE_CLASSIFICATION_MAPPING = _LazyAutoMapping(
    CONFIG_MAPPING_NAMES, MODEL_FOR_IMAGE_CLASSIFICATION_MAPPING_NAMES
)
MODEL_FOR_ZERO_SHOT_IMAGE_CLASSIFICATION_MAPPING = _LazyAutoMapping(
    CONFIG_MAPPING_NAMES, MODEL_FOR_ZERO_SHOT_IMAGE_CLASSIFICATION_MAPPING_NAMES
)
MODEL_FOR_IMAGE_SEGMENTATION_MAPPING = _LazyAutoMapping(
    CONFIG_MAPPING_NAMES, MODEL_FOR_IMAGE_SEGMENTATION_MAPPING_NAMES
)
MODEL_FOR_SEMANTIC_SEGMENTATION_MAPPING = _LazyAutoMapping(
    CONFIG_MAPPING_NAMES, MODEL_FOR_SEMANTIC_SEGMENTATION_MAPPING_NAMES
)
MODEL_FOR_INSTANCE_SEGMENTATION_MAPPING = _LazyAutoMapping(
    CONFIG_MAPPING_NAMES, MODEL_FOR_INSTANCE_SEGMENTATION_MAPPING_NAMES
)
MODEL_FOR_UNIVERSAL_SEGMENTATION_MAPPING = _LazyAutoMapping(
    CONFIG_MAPPING_NAMES, MODEL_FOR_UNIVERSAL_SEGMENTATION_MAPPING_NAMES
)
MODEL_FOR_VIDEO_CLASSIFICATION_MAPPING = _LazyAutoMapping(
    CONFIG_MAPPING_NAMES, MODEL_FOR_VIDEO_CLASSIFICATION_MAPPING_NAMES
)
MODEL_FOR_VISION_2_SEQ_MAPPING = _LazyAutoMapping(CONFIG_MAPPING_NAMES, MODEL_FOR_VISION_2_SEQ_MAPPING_NAMES)
MODEL_FOR_IMAGE_TEXT_TO_TEXT_MAPPING = _LazyAutoMapping(
    CONFIG_MAPPING_NAMES, MODEL_FOR_IMAGE_TEXT_TO_TEXT_MAPPING_NAMES
)
MODEL_FOR_RETRIEVAL_MAPPING = _LazyAutoMapping(CONFIG_MAPPING_NAMES, MODEL_FOR_RETRIEVAL_MAPPING_NAMES)
MODEL_FOR_VISUAL_QUESTION_ANSWERING_MAPPING = _LazyAutoMapping(
    CONFIG_MAPPING_NAMES, MODEL_FOR_VISUAL_QUESTION_ANSWERING_MAPPING_NAMES
)
MODEL_FOR_DOCUMENT_QUESTION_ANSWERING_MAPPING = _LazyAutoMapping(
    CONFIG_MAPPING_NAMES, MODEL_FOR_DOCUMENT_QUESTION_ANSWERING_MAPPING_NAMES
)
MODEL_FOR_MASKED_LM_MAPPING = _LazyAutoMapping(CONFIG_MAPPING_NAMES, MODEL_FOR_MASKED_LM_MAPPING_NAMES)
MODEL_FOR_IMAGE_MAPPING = _LazyAutoMapping(CONFIG_MAPPING_NAMES, MODEL_FOR_IMAGE_MAPPING_NAMES)
MODEL_FOR_MASKED_IMAGE_MODELING_MAPPING = _LazyAutoMapping(
    CONFIG_MAPPING_NAMES, MODEL_FOR_MASKED_IMAGE_MODELING_MAPPING_NAMES
)
MODEL_FOR_OBJECT_DETECTION_MAPPING = _LazyAutoMapping(CONFIG_MAPPING_NAMES, MODEL_FOR_OBJECT_DETECTION_MAPPING_NAMES)
MODEL_FOR_ZERO_SHOT_OBJECT_DETECTION_MAPPING = _LazyAutoMapping(
    CONFIG_MAPPING_NAMES, MODEL_FOR_ZERO_SHOT_OBJECT_DETECTION_MAPPING_NAMES
)
MODEL_FOR_DEPTH_ESTIMATION_MAPPING = _LazyAutoMapping(CONFIG_MAPPING_NAMES, MODEL_FOR_DEPTH_ESTIMATION_MAPPING_NAMES)
MODEL_FOR_SEQ_TO_SEQ_CAUSAL_LM_MAPPING = _LazyAutoMapping(
    CONFIG_MAPPING_NAMES, MODEL_FOR_SEQ_TO_SEQ_CAUSAL_LM_MAPPING_NAMES
)
MODEL_FOR_SEQUENCE_CLASSIFICATION_MAPPING = _LazyAutoMapping(
    CONFIG_MAPPING_NAMES, MODEL_FOR_SEQUENCE_CLASSIFICATION_MAPPING_NAMES
)
MODEL_FOR_QUESTION_ANSWERING_MAPPING = _LazyAutoMapping(
    CONFIG_MAPPING_NAMES, MODEL_FOR_QUESTION_ANSWERING_MAPPING_NAMES
)
MODEL_FOR_TABLE_QUESTION_ANSWERING_MAPPING = _LazyAutoMapping(
    CONFIG_MAPPING_NAMES, MODEL_FOR_TABLE_QUESTION_ANSWERING_MAPPING_NAMES
)
MODEL_FOR_TOKEN_CLASSIFICATION_MAPPING = _LazyAutoMapping(
    CONFIG_MAPPING_NAMES, MODEL_FOR_TOKEN_CLASSIFICATION_MAPPING_NAMES
)
MODEL_FOR_MULTIPLE_CHOICE_MAPPING = _LazyAutoMapping(CONFIG_MAPPING_NAMES, MODEL_FOR_MULTIPLE_CHOICE_MAPPING_NAMES)
MODEL_FOR_NEXT_SENTENCE_PREDICTION_MAPPING = _LazyAutoMapping(
    CONFIG_MAPPING_NAMES, MODEL_FOR_NEXT_SENTENCE_PREDICTION_MAPPING_NAMES
)
MODEL_FOR_AUDIO_CLASSIFICATION_MAPPING = _LazyAutoMapping(
    CONFIG_MAPPING_NAMES, MODEL_FOR_AUDIO_CLASSIFICATION_MAPPING_NAMES
)
MODEL_FOR_CTC_MAPPING = _LazyAutoMapping(CONFIG_MAPPING_NAMES, MODEL_FOR_CTC_MAPPING_NAMES)
MODEL_FOR_SPEECH_SEQ_2_SEQ_MAPPING = _LazyAutoMapping(CONFIG_MAPPING_NAMES, MODEL_FOR_SPEECH_SEQ_2_SEQ_MAPPING_NAMES)
MODEL_FOR_AUDIO_FRAME_CLASSIFICATION_MAPPING = _LazyAutoMapping(
    CONFIG_MAPPING_NAMES, MODEL_FOR_AUDIO_FRAME_CLASSIFICATION_MAPPING_NAMES
)
MODEL_FOR_AUDIO_XVECTOR_MAPPING = _LazyAutoMapping(CONFIG_MAPPING_NAMES, MODEL_FOR_AUDIO_XVECTOR_MAPPING_NAMES)

MODEL_FOR_TEXT_TO_SPECTROGRAM_MAPPING = _LazyAutoMapping(
    CONFIG_MAPPING_NAMES, MODEL_FOR_TEXT_TO_SPECTROGRAM_MAPPING_NAMES
)

MODEL_FOR_TEXT_TO_WAVEFORM_MAPPING = _LazyAutoMapping(CONFIG_MAPPING_NAMES, MODEL_FOR_TEXT_TO_WAVEFORM_MAPPING_NAMES)

MODEL_FOR_BACKBONE_MAPPING = _LazyAutoMapping(CONFIG_MAPPING_NAMES, MODEL_FOR_BACKBONE_MAPPING_NAMES)

MODEL_FOR_MASK_GENERATION_MAPPING = _LazyAutoMapping(CONFIG_MAPPING_NAMES, MODEL_FOR_MASK_GENERATION_MAPPING_NAMES)

MODEL_FOR_KEYPOINT_DETECTION_MAPPING = _LazyAutoMapping(
    CONFIG_MAPPING_NAMES, MODEL_FOR_KEYPOINT_DETECTION_MAPPING_NAMES
)

MODEL_FOR_TEXT_ENCODING_MAPPING = _LazyAutoMapping(CONFIG_MAPPING_NAMES, MODEL_FOR_TEXT_ENCODING_MAPPING_NAMES)

MODEL_FOR_TIME_SERIES_CLASSIFICATION_MAPPING = _LazyAutoMapping(
    CONFIG_MAPPING_NAMES, MODEL_FOR_TIME_SERIES_CLASSIFICATION_MAPPING_NAMES
)

MODEL_FOR_TIME_SERIES_REGRESSION_MAPPING = _LazyAutoMapping(
    CONFIG_MAPPING_NAMES, MODEL_FOR_TIME_SERIES_REGRESSION_MAPPING_NAMES
)

MODEL_FOR_IMAGE_TO_IMAGE_MAPPING = _LazyAutoMapping(CONFIG_MAPPING_NAMES, MODEL_FOR_IMAGE_TO_IMAGE_MAPPING_NAMES)


class AutoModelForMaskGeneration(_BaseAutoModelClass):
    _model_mapping = MODEL_FOR_MASK_GENERATION_MAPPING


class AutoModelForKeypointDetection(_BaseAutoModelClass):
    _model_mapping = MODEL_FOR_KEYPOINT_DETECTION_MAPPING


class AutoModelForTextEncoding(_BaseAutoModelClass):
    _model_mapping = MODEL_FOR_TEXT_ENCODING_MAPPING


class AutoModelForImageToImage(_BaseAutoModelClass):
    _model_mapping = MODEL_FOR_IMAGE_TO_IMAGE_MAPPING


class AutoModel(_BaseAutoModelClass):
    _model_mapping = MODEL_MAPPING


AutoModel = auto_class_update(AutoModel)


class AutoModelForPreTraining(_BaseAutoModelClass):
    _model_mapping = MODEL_FOR_PRETRAINING_MAPPING


AutoModelForPreTraining = auto_class_update(AutoModelForPreTraining, head_doc="pretraining")


# Private on purpose, the public class will add the deprecation warnings.
class _AutoModelWithLMHead(_BaseAutoModelClass):
    _model_mapping = MODEL_WITH_LM_HEAD_MAPPING


_AutoModelWithLMHead = auto_class_update(_AutoModelWithLMHead, head_doc="language modeling")


class AutoModelForCausalLM(_BaseAutoModelClass):
    _model_mapping = MODEL_FOR_CAUSAL_LM_MAPPING


AutoModelForCausalLM = auto_class_update(AutoModelForCausalLM, head_doc="causal language modeling")


class AutoModelForMaskedLM(_BaseAutoModelClass):
    _model_mapping = MODEL_FOR_MASKED_LM_MAPPING


AutoModelForMaskedLM = auto_class_update(AutoModelForMaskedLM, head_doc="masked language modeling")


class AutoModelForSeq2SeqLM(_BaseAutoModelClass):
    _model_mapping = MODEL_FOR_SEQ_TO_SEQ_CAUSAL_LM_MAPPING


AutoModelForSeq2SeqLM = auto_class_update(
    AutoModelForSeq2SeqLM,
    head_doc="sequence-to-sequence language modeling",
    checkpoint_for_example="google-t5/t5-base",
)


class AutoModelForSequenceClassification(_BaseAutoModelClass):
    _model_mapping = MODEL_FOR_SEQUENCE_CLASSIFICATION_MAPPING


AutoModelForSequenceClassification = auto_class_update(
    AutoModelForSequenceClassification, head_doc="sequence classification"
)


class AutoModelForQuestionAnswering(_BaseAutoModelClass):
    _model_mapping = MODEL_FOR_QUESTION_ANSWERING_MAPPING


AutoModelForQuestionAnswering = auto_class_update(AutoModelForQuestionAnswering, head_doc="question answering")


class AutoModelForTableQuestionAnswering(_BaseAutoModelClass):
    _model_mapping = MODEL_FOR_TABLE_QUESTION_ANSWERING_MAPPING


AutoModelForTableQuestionAnswering = auto_class_update(
    AutoModelForTableQuestionAnswering,
    head_doc="table question answering",
    checkpoint_for_example="google/tapas-base-finetuned-wtq",
)


class AutoModelForVisualQuestionAnswering(_BaseAutoModelClass):
    _model_mapping = MODEL_FOR_VISUAL_QUESTION_ANSWERING_MAPPING


AutoModelForVisualQuestionAnswering = auto_class_update(
    AutoModelForVisualQuestionAnswering,
    head_doc="visual question answering",
    checkpoint_for_example="dandelin/vilt-b32-finetuned-vqa",
)


class AutoModelForDocumentQuestionAnswering(_BaseAutoModelClass):
    _model_mapping = MODEL_FOR_DOCUMENT_QUESTION_ANSWERING_MAPPING


AutoModelForDocumentQuestionAnswering = auto_class_update(
    AutoModelForDocumentQuestionAnswering,
    head_doc="document question answering",
    checkpoint_for_example='impira/layoutlm-document-qa", revision="52e01b3',
)


class AutoModelForTokenClassification(_BaseAutoModelClass):
    _model_mapping = MODEL_FOR_TOKEN_CLASSIFICATION_MAPPING


AutoModelForTokenClassification = auto_class_update(AutoModelForTokenClassification, head_doc="token classification")


class AutoModelForMultipleChoice(_BaseAutoModelClass):
    _model_mapping = MODEL_FOR_MULTIPLE_CHOICE_MAPPING


AutoModelForMultipleChoice = auto_class_update(AutoModelForMultipleChoice, head_doc="multiple choice")


class AutoModelForNextSentencePrediction(_BaseAutoModelClass):
    _model_mapping = MODEL_FOR_NEXT_SENTENCE_PREDICTION_MAPPING


AutoModelForNextSentencePrediction = auto_class_update(
    AutoModelForNextSentencePrediction, head_doc="next sentence prediction"
)


class AutoModelForImageClassification(_BaseAutoModelClass):
    _model_mapping = MODEL_FOR_IMAGE_CLASSIFICATION_MAPPING


AutoModelForImageClassification = auto_class_update(AutoModelForImageClassification, head_doc="image classification")


class AutoModelForZeroShotImageClassification(_BaseAutoModelClass):
    _model_mapping = MODEL_FOR_ZERO_SHOT_IMAGE_CLASSIFICATION_MAPPING


AutoModelForZeroShotImageClassification = auto_class_update(
    AutoModelForZeroShotImageClassification, head_doc="zero-shot image classification"
)


class AutoModelForImageSegmentation(_BaseAutoModelClass):
    _model_mapping = MODEL_FOR_IMAGE_SEGMENTATION_MAPPING


AutoModelForImageSegmentation = auto_class_update(AutoModelForImageSegmentation, head_doc="image segmentation")


class AutoModelForSemanticSegmentation(_BaseAutoModelClass):
    _model_mapping = MODEL_FOR_SEMANTIC_SEGMENTATION_MAPPING


AutoModelForSemanticSegmentation = auto_class_update(AutoModelForSemanticSegmentation, head_doc="semantic segmentation")


class AutoModelForUniversalSegmentation(_BaseAutoModelClass):
    _model_mapping = MODEL_FOR_UNIVERSAL_SEGMENTATION_MAPPING


AutoModelForUniversalSegmentation = auto_class_update(
    AutoModelForUniversalSegmentation, head_doc="universal image segmentation"
)


class AutoModelForInstanceSegmentation(_BaseAutoModelClass):
    _model_mapping = MODEL_FOR_INSTANCE_SEGMENTATION_MAPPING


AutoModelForInstanceSegmentation = auto_class_update(AutoModelForInstanceSegmentation, head_doc="instance segmentation")


class AutoModelForObjectDetection(_BaseAutoModelClass):
    _model_mapping = MODEL_FOR_OBJECT_DETECTION_MAPPING


AutoModelForObjectDetection = auto_class_update(AutoModelForObjectDetection, head_doc="object detection")


class AutoModelForZeroShotObjectDetection(_BaseAutoModelClass):
    _model_mapping = MODEL_FOR_ZERO_SHOT_OBJECT_DETECTION_MAPPING


AutoModelForZeroShotObjectDetection = auto_class_update(
    AutoModelForZeroShotObjectDetection, head_doc="zero-shot object detection"
)


class AutoModelForDepthEstimation(_BaseAutoModelClass):
    _model_mapping = MODEL_FOR_DEPTH_ESTIMATION_MAPPING


AutoModelForDepthEstimation = auto_class_update(AutoModelForDepthEstimation, head_doc="depth estimation")


class AutoModelForVideoClassification(_BaseAutoModelClass):
    _model_mapping = MODEL_FOR_VIDEO_CLASSIFICATION_MAPPING


AutoModelForVideoClassification = auto_class_update(AutoModelForVideoClassification, head_doc="video classification")


class AutoModelForVision2Seq(_BaseAutoModelClass):
    _model_mapping = MODEL_FOR_VISION_2_SEQ_MAPPING


AutoModelForVision2Seq = auto_class_update(AutoModelForVision2Seq, head_doc="vision-to-text modeling")


class AutoModelForImageTextToText(_BaseAutoModelClass):
    _model_mapping = MODEL_FOR_IMAGE_TEXT_TO_TEXT_MAPPING


AutoModelForImageTextToText = auto_class_update(AutoModelForImageTextToText, head_doc="image-text-to-text modeling")


class AutoModelForAudioClassification(_BaseAutoModelClass):
    _model_mapping = MODEL_FOR_AUDIO_CLASSIFICATION_MAPPING


AutoModelForAudioClassification = auto_class_update(AutoModelForAudioClassification, head_doc="audio classification")


class AutoModelForCTC(_BaseAutoModelClass):
    _model_mapping = MODEL_FOR_CTC_MAPPING


AutoModelForCTC = auto_class_update(AutoModelForCTC, head_doc="connectionist temporal classification")


class AutoModelForSpeechSeq2Seq(_BaseAutoModelClass):
    _model_mapping = MODEL_FOR_SPEECH_SEQ_2_SEQ_MAPPING


AutoModelForSpeechSeq2Seq = auto_class_update(
    AutoModelForSpeechSeq2Seq, head_doc="sequence-to-sequence speech-to-text modeling"
)


class AutoModelForAudioFrameClassification(_BaseAutoModelClass):
    _model_mapping = MODEL_FOR_AUDIO_FRAME_CLASSIFICATION_MAPPING


AutoModelForAudioFrameClassification = auto_class_update(
    AutoModelForAudioFrameClassification, head_doc="audio frame (token) classification"
)


class AutoModelForAudioXVector(_BaseAutoModelClass):
    _model_mapping = MODEL_FOR_AUDIO_XVECTOR_MAPPING


class AutoModelForTextToSpectrogram(_BaseAutoModelClass):
    _model_mapping = MODEL_FOR_TEXT_TO_SPECTROGRAM_MAPPING


class AutoModelForTextToWaveform(_BaseAutoModelClass):
    _model_mapping = MODEL_FOR_TEXT_TO_WAVEFORM_MAPPING


class AutoBackbone(_BaseAutoBackboneClass):
    _model_mapping = MODEL_FOR_BACKBONE_MAPPING


AutoModelForAudioXVector = auto_class_update(AutoModelForAudioXVector, head_doc="audio retrieval via x-vector")


class AutoModelForMaskedImageModeling(_BaseAutoModelClass):
    _model_mapping = MODEL_FOR_MASKED_IMAGE_MODELING_MAPPING


AutoModelForMaskedImageModeling = auto_class_update(AutoModelForMaskedImageModeling, head_doc="masked image modeling")


class AutoModelWithLMHead(_AutoModelWithLMHead):
    @classmethod
    def from_config(cls, config):
        warnings.warn(
            "The class `AutoModelWithLMHead` is deprecated and will be removed in a future version. Please use "
            "`AutoModelForCausalLM` for causal language models, `AutoModelForMaskedLM` for masked language models and "
            "`AutoModelForSeq2SeqLM` for encoder-decoder models.",
            FutureWarning,
        )
        return super().from_config(config)

    @classmethod
    def from_pretrained(cls, pretrained_model_name_or_path, *model_args, **kwargs):
        warnings.warn(
            "The class `AutoModelWithLMHead` is deprecated and will be removed in a future version. Please use "
            "`AutoModelForCausalLM` for causal language models, `AutoModelForMaskedLM` for masked language models and "
            "`AutoModelForSeq2SeqLM` for encoder-decoder models.",
            FutureWarning,
        )
        return super().from_pretrained(pretrained_model_name_or_path, *model_args, **kwargs)<|MERGE_RESOLUTION|>--- conflicted
+++ resolved
@@ -147,13 +147,10 @@
         ("t5", "T5Model"),
         ("tapas", "TapasModel"),
         ("umt5", "UMT5Model"),
-<<<<<<< HEAD
-        ("videomae", "VideoMAEModel"),
-=======
         ("unispeech", "UniSpeechModel"),
         ("unispeech-sat", "UniSpeechSatModel"),
         ("univnet", "UnivNetModel"),
->>>>>>> 6b61af9f
+        ("videomae", "VideoMAEModel"),
         ("vilt", "ViltModel"),
         ("visual_bert", "VisualBertModel"),
         ("vit", "ViTModel"),
