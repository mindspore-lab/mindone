# coding=utf-8
# Copyright 2018 The HuggingFace Inc. team.
#
# This code is adapted from https://github.com/huggingface/transformers
# with modifications to run transformers on mindspore.
#
# Licensed under the Apache License, Version 2.0 (the "License");
# you may not use this file except in compliance with the License.
# You may obtain a copy of the License at
#
#     http://www.apache.org/licenses/LICENSE-2.0
#
# Unless required by applicable law or agreed to in writing, software
# distributed under the License is distributed on an "AS IS" BASIS,
# WITHOUT WARRANTIES OR CONDITIONS OF ANY KIND, either express or implied.
# See the License for the specific language governing permissions and
# limitations under the License.
"""Auto Model class."""

import warnings
from collections import OrderedDict

import transformers
from packaging import version
from transformers.utils import logging

from .auto_factory import _BaseAutoBackboneClass, _BaseAutoModelClass, _LazyAutoMapping, auto_class_update
from .configuration_auto import CONFIG_MAPPING_NAMES

logger = logging.get_logger(__name__)

MODEL_MAPPING_NAMES = OrderedDict(
    [
        # Base model mapping
        ("albert", "AlbertModel"),
        ("align", "AlignModel"),
        ("altclip", "AltCLIPModel"),
        ("aria", "AriaForConditionalGeneration"),
        ("aria_text", "AriaTextModel"),
        ("bamba", "BambaModel"),
        ("beit", "BeitModel"),
        ("bert", "BertModel"),
        ("bert-generation", "BertGenerationEncoder"),
        ("bart", "BartModel"),
        ("camembert", "CamembertModel"),
        ("mvp", "MvpModel"),
        ("nllb-moe", "NllbMoeModel"),
        ("convbert", "ConvBertModel"),
        ("bert", "BertModel"),
        ("bit", "BitModel"),
        ("blenderbot", "BlenderbotModel"),
        ("blenderbot-small", "BlenderbotSmallModel"),
        ("blip", "BlipModel"),
        ("blip-2", "Blip2Model"),
        ("bloom", "BloomModel"),
        ("bridgetower", "BridgeTowerModel"),
        ("camembert", "CamembertModel"),
        ("starcoder2", "Starcoder2Model"),
        ("canine", "CanineModel"),
        ("chameleon", "ChameleonModel"),
        ("chinese_clip", "ChineseCLIPModel"),
        ("chinese_clip_vision_model", "ChineseCLIPVisionModel"),
        ("clap", "ClapModel"),
        ("clip", "CLIPModel"),
        ("clip_text_model", "CLIPTextModel"),
        ("clip_vision_model", "CLIPVisionModel"),
        ("clipseg", "CLIPSegModel"),
        ("clvp", "ClvpModelForConditionalGeneration"),
        ("codegen", "CodeGenModel"),
        ("cohere2", "Cohere2Model"),
        ("convbert", "ConvBertModel"),
        ("convnext", "ConvNextModel"),
        ("convnextv2", "ConvNextV2Model"),
        ("ctrl", "CTRLModel"),
        ("cvt", "CvtModel"),
        ("dac", "DacModel"),
        ("data2vec-audio", "Data2VecAudioModel"),
        ("data2vec-text", "Data2VecTextModel"),
        ("data2vec-vision", "Data2VecVisionModel"),
        ("deberta", "DebertaModel"),
        ("deberta-v2", "DebertaV2Model"),
        ("deit", "DeiTModel"),
        ("depth_pro", "DepthProModel"),
        ("detr", "DetrModel"),
        ("diffllama", "DiffLlamaModel"),
        ("dinov2", "Dinov2Model"),
        ("dinov2_with_registers", "Dinov2WithRegistersModel"),
        ("distilbert", "DistilBertModel"),
        ("dpr", "DPRQuestionEncoder"),
        ("dpt", "DPTModel"),
        ("efficientnet", "EfficientNetModel"),
        ("electra", "ElectraModel"),
        ("encodec", "EncodecModel"),
        ("esm", "EsmModel"),
        ("falcon", "FalconModel"),
        ("falcon_mamba", "FalconMambaModel"),
        ("fastspeech2_conformer", "FastSpeech2ConformerModel"),
        ("fnet", "FNetModel"),
        ("focalnet", "FocalNetModel"),
        ("fsmt", "FSMTModel"),
        ("funnel", ("FunnelModel", "FunnelBaseModel")),
        ("gemma", "GemmaModel"),
        ("gemma2", "Gemma2Model"),
        ("gemma3_text", "Gemma3TextModel"),
        ("git", "GitModel"),
        ("glm", "GlmModel"),
        ("glpn", "GLPNModel"),
        ("got_ocr2", "GotOcr2ForConditionalGeneration"),
        ("gpt_neo", "GPTNeoModel"),
        ("gpt2", "GPT2Model"),
        ("granite", "GraniteModel"),
        ("granitemoe", "GraniteMoeModel"),
        ("granitemoeshared", "GraniteMoeSharedModel"),
<<<<<<< HEAD
        ("oneformer", "OneFormerModel"),
=======
        ("groupvit", "GroupViTModel"),
>>>>>>> 540e0e77
        ("helium", "HeliumModel"),
        ("grounding-dino", "GroundingDinoModel"),
        ("hiera", "HieraModel"),
        ("hubert", "HubertModel"),
        ("ibert", "IBertModel"),
        ("idefics", "IdeficsModel"),
        ("idefics2", "Idefics2Model"),
        ("idefics3", "Idefics3Model"),
        ("idefics3_vision", "Idefics3VisionTransformer"),
        ("ijepa", "IJepaModel"),
        ("imagegpt", "ImageGPTModel"),
        ("jetmoe", "JetMoeModel"),
        ("kosmos-2", "Kosmos2Model"),
        ("led", "LEDModel"),
        ("levit", "LevitModel"),
        ("lilt", "LiltModel"),
        ("llama", "LlamaModel"),
        ("longformer", "LongformerModel"),
        ("longt5", "LongT5Model"),
        ("luke", "LukeModel"),
        ("m2m_100", "M2M100Model"),
        ("marian", "MarianModel"),
        ("mamba", "MambaModel"),
        ("mamba2", "Mamba2Model"),
        ("markuplm", "MarkupLMModel"),
        ("mask2former", "Mask2FormerModel"),
        ("maskformer", "MaskFormerModel"),
        ("maskformer-swin", "MaskFormerSwinModel"),
        ("mbart", "MBartModel"),
        ("megatron-bert", "MegatronBertModel"),
        ("mgp-str", "MgpstrForSceneTextRecognition"),
        ("mimi", "MimiModel"),
        ("mistral", "MistralModel"),
        ("mixtral", "MixtralModel"),
        ("mobilebert", "MobileBertModel"),
        ("moonshine", "MoonshineModel"),
        ("moshi", "MoshiModel"),
        ("mpnet", "MPNetModel"),
        ("mpt", "MptModel"),
        ("mt5", "MT5Model"),
        ("mvp", "MvpModel"),
        ("nemotron", "NemotronModel"),
        ("nystromformer", "NystromformerModel"),
        ("olmoe", "OlmoeModel"),
        ("opt", "OPTModel"),
        ("owlv2", "Owlv2Model"),
        ("owlvit", "OwlViTModel"),
        ("pegasus", "PegasusModel"),
        ("pegasus_x", "PegasusXModel"),
        ("perceiver", "PerceiverModel"),
        ("persimmon", "PersimmonModel"),
        ("olmo", "OlmoModel"),
        ("olmo2", "Olmo2Model"),
        ("phi", "PhiModel"),
        ("phi3", "Phi3Model"),
        ("pixtral", "PixtralVisionModel"),
        ("poolformer", "PoolFormerModel"),
        ("prophetnet", "ProphetNetModel"),
        ("pvt", "PvtModel"),
        ("pvt_v2", "PvtV2Model"),
        ("qwen2", "Qwen2Model"),
        ("qwen2_5_vl", "Qwen2_5_VLModel"),
        ("qwen2_audio_encoder", "Qwen2AudioEncoder"),
        ("qwen2_moe", "Qwen2MoeModel"),
        ("qwen2_vl", "Qwen2VLModel"),
        ("recurrent_gemma", "RecurrentGemmaModel"),
        ("regnet", "RegNetModel"),
        ("roberta", "RobertaModel"),
        ("rembert", "RemBertModel"),
        ("resnet", "ResNetModel"),
        ("roberta", "RobertaModel"),
        ("roformer", "RoFormerModel"),
        ("roc_bert", "RoCBertModel"),
        ("roberta-prelayernorm", "RobertaPreLayerNormModel"),
        ("rwkv", "RwkvModel"),
        ("sam", "SamModel"),
        ("seamless_m4t", "SeamlessM4TModel"),
        ("seamless_m4t_v2", "SeamlessM4Tv2Model"),
        ("segformer", "SegformerModel"),
        ("sew", "SEWModel"),
        ("sew-d", "SEWDModel"),
        ("siglip", "SiglipModel"),
        ("siglip2", "Siglip2Model"),
        ("siglip_vision_model", "SiglipVisionModel"),
        ("smolvlm", "SmolVLMModel"),
        ("smolvlm_vision", "SmolVLMVisionTransformer"),
        ("speech_to_text", "Speech2TextModel"),
        ("speecht5", "SpeechT5Model"),
        ("squeezebert", "SqueezeBertModel"),
        ("stablelm", "StableLmModel"),
        ("starcoder2", "Starcoder2Model"),
        ("swiftformer", "SwiftFormerModel"),
        ("swin2sr", "Swin2SRModel"),
        ("swinv2", "Swinv2Model"),
        ("t5", "T5Model"),
        ("table-transformer", "TableTransformerModel"),
        ("tapas", "TapasModel"),
        ("textnet", "TextNetModel"),
        ("timesformer", "TimesformerModel"),
        ("tvp", "TvpModel"),
        ("umt5", "UMT5Model"),
        ("unispeech", "UniSpeechModel"),
        ("unispeech-sat", "UniSpeechSatModel"),
        ("univnet", "UnivNetModel"),
        ("vilt", "ViltModel"),
        ("visual_bert", "VisualBertModel"),
        ("vit", "ViTModel"),
        ("vit_mae", "ViTMAEModel"),
        ("vit_msn", "ViTMSNModel"),
        ("vitdet", "VitDetModel"),
        ("vivit", "VivitModel"),
        ("wav2vec2", "Wav2Vec2Model"),
        ("whisper", "WhisperModel"),
        ("xclip", "XCLIPModel"),
        ("xlm", "XLMModel"),
        ("xlm-prophetnet", "XLMProphetNetModel"),
        ("xlm-roberta", "XLMRobertaModel"),
        ("gpt_bigcode", "GPTBigCodeModel"),
        ("gpt_neox", "GPTNeoXModel"),
        ("gptj", "GPTJModel"),
        ("xlm-roberta-xl", "XLMRobertaXLModel"),
        ("xlnet", "XLNetModel"),
        ("xmod", "XmodModel"),
        ("mobilenet_v1", "MobileNetV1Model"),
        ("mobilenet_v2", "MobileNetV2Model"),
        ("gpt_neox_japanese", "GPTNeoXJapaneseModel"),
        ("yolos", "YolosModel"),
        ("yoso", "YosoModel"),
        ("zamba", "ZambaModel"),
        ("zamba2", "Zamba2Model"),
    ]
)

MODEL_FOR_PRETRAINING_MAPPING_NAMES = OrderedDict(
    [
        # Model for pre-training mapping
        ("albert", "AlbertForPreTraining"),
        ("bart", "BartForConditionalGeneration"),
        ("bert", "BertForPreTraining"),
        ("bloom", "BloomForCausalLM"),
        ("camembert", "CamembertForMaskedLM"),
        ("colpali", "ColPaliForRetrieval"),
        ("ctrl", "CTRLLMHeadModel"),
        ("data2vec-text", "Data2VecTextForMaskedLM"),
        ("distilbert", "DistilBertForMaskedLM"),
        ("fnet", "FNetForPreTraining"),
        ("electra", "ElectraForPreTraining"),
        ("falcon_mamba", "FalconMambaForCausalLM"),
        ("fsmt", "FSMTForConditionalGeneration"),
        ("funnel", "FunnelForPreTraining"),
        ("gpt2", "GPT2LMHeadModel"),
        ("mamba", "MambaForCausalLM"),
        ("mamba2", "Mamba2ForCausalLM"),
        ("mbart", "MBartForConditionalGeneration"),
        ("gemma3", "Gemma3ForConditionalGeneration"),
        ("hiera", "HieraForPreTraining"),
        ("hubert", "HubertForPreTraining"),
        ("ibert", "IBertForMaskedLM"),
        ("idefics", "IdeficsForVisionText2Text"),
        ("idefics2", "Idefics2ForConditionalGeneration"),
        ("idefics3", "Idefics3ForConditionalGeneration"),
        ("llava", "LlavaForConditionalGeneration"),
        ("llava_next", "LlavaNextForConditionalGeneration"),
        ("llava_next_video", "LlavaNextVideoForConditionalGeneration"),
        ("llava_onevision", "LlavaOnevisionForConditionalGeneration"),
        ("longformer", "LongformerForMaskedLM"),
        ("luke", "LukeForMaskedLM"),
        ("mobilebert", "MobileBertForPreTraining"),
        ("qwen2_audio", "Qwen2AudioForConditionalGeneration"),
        ("roberta", "RobertaForMaskedLM"),
        ("megatron-bert", "MegatronBertForPreTraining"),
        ("mistral3", "Mistral3ForConditionalGeneration"),
        ("mllama", "MllamaForConditionalGeneration"),
        ("mobilebert", "MobileBertForPreTraining"),
        ("mpnet", "MPNetForMaskedLM"),
        ("mpt", "MptForCausalLM"),
        ("nllb-moe", "NllbMoeForConditionalGeneration"),
        ("mvp", "MvpForConditionalGeneration"),
        ("paligemma", "PaliGemmaForConditionalGeneration"),
        ("qwen2_audio", "Qwen2AudioForConditionalGeneration"),
        ("roberta", "RobertaForMaskedLM"),
        ("roc_bert", "RoCBertForPreTraining"),
        ("roberta-prelayernorm", "RobertaPreLayerNormForMaskedLM"),
        ("rwkv", "RwkvForCausalLM"),
        ("squeezebert", "SqueezeBertForMaskedLM"),
        ("t5", "T5ForConditionalGeneration"),
        ("tapas", "TapasForMaskedLM"),
        ("unispeech", "UniSpeechForPreTraining"),
        ("unispeec-sat", "UniSpeechSatForPreTraining"),
        ("video_llava", "VideoLlavaForConditionalGeneration"),
        ("vipllava", "VipLlavaForConditionalGeneration"),
        ("visual_bert", "VisualBertForPreTraining"),
        ("vit_mae", "ViTMAEForPreTraining"),
        ("wav2vec2", "Wav2Vec2ForPreTraining"),
        ("xlm", "XLMWithLMHeadModel"),
        ("xlm-roberta", "XLMRobertaForMaskedLM"),
        ("xlm-roberta-xl", "XLMRobertaXLForMaskedLM"),
        ("xlnet", "XLNetLMHeadModel"),
        ("xmod", "XmodForMaskedLM"),
        ("gpt_neox_japanese", "GPTNeoXJapanesePreTrainedModel"),
    ]
)

MODEL_WITH_LM_HEAD_MAPPING_NAMES = OrderedDict(
    [
        # Model with LM heads mapping
        ("albert", "AlbertForMaskedLM"),
        ("mvp", "MvpForConditionalGeneration"),
        ("bart", "BartForConditionalGeneration"),
        ("bloom", "BloomForCausalLM"),
        ("bert", "BertForMaskedLM"),
        ("blenderbot-small", "BlenderbotSmallForConditionalGeneration"),
        ("camembert", "CamembertForMaskedLM"),
        ("convbert", "ConvBertForMaskedLM"),
        ("codegen", "CodeGenForCausalLM"),
        ("ctrl", "CTRLLMHeadModel"),
        ("data2vec-text", "Data2VecTextForMaskedLM"),
        ("deberta", "DebertaForMaskedLM"),
        ("deberta-v2", "DebertaV2ForMaskedLM"),
        ("distilbert", "DistilBertForMaskedLM"),
        ("esm", "EsmForMaskedLM"),
        ("fnet", "FNetForMaskedLM"),
        ("electra", "ElectraForMaskedLM"),
        ("encoder-decoder", "EncoderDecoderModel"),
        ("falcon_mamba", "FalconMambaForCausalLM"),
        ("fsmt", "FSMTForConditionalGeneration"),
        ("funnel", "FunnelForMaskedLM"),
        ("git", "GitForCausalLM"),
        ("gpt_neo", "GPTNeoForCausalLM"),
        ("gpt2", "GPT2LMHeadModel"),
        ("ibert", "IBertForMaskedLM"),
        ("led", "LEDForConditionalGeneration"),
        ("longformer", "LongformerForMaskedLM"),
        ("longt5", "LongT5ForConditionalGeneration"),
        ("luke", "LukeForMaskedLM"),
        ("camembert", "CamembertForMaskedLM"),
        ("roberta", "RobertaForMaskedLM"),
        ("roformer", "RoFormerForMaskedLM"),
        ("marian", "MarianMTModel"),
        ("mamba", "MambaForCausalLM"),
        ("mamba2", "Mamba2ForCausalLM"),
        ("mbart", "MBartForConditionalGeneration"),
        ("m2m_100", "M2M100ForConditionalGeneration"),
        ("megatron-bert", "MegatronBertForCausalLM"),
        ("mobilebert", "MobileBertForMaskedLM"),
        ("moonshine", "MoonshineForConditionalGeneration"),
        ("mpnet", "MPNetForMaskedLM"),
        ("mpt", "MptForCausalLM"),
        ("nllb-moe", "NllbMoeForConditionalGeneration"),
        ("nystromformer", "NystromformerForMaskedLM"),
        ("pegasus_x", "PegasusXForConditionalGeneration"),
        ("pop2piano", "Pop2PianoForConditionalGeneration"),
        ("rembert", "RemBertForMaskedLM"),
        ("roc_bert", "RoCBertForMaskedLM"),
        ("roberta", "RobertaForMaskedLM"),
        ("roberta-prelayernorm", "RobertaPreLayerNormForMaskedLM"),
        ("rwkv", "RwkvForCausalLM"),
        ("speech_to_text", "Speech2TextForConditionalGeneration"),
        ("squeezebert", "SqueezeBertForMaskedLM"),
        ("t5", "T5ForConditionalGeneration"),
        ("tapas", "TapasForMaskedLM"),
        ("wav2vec2", "Wav2Vec2ForMaskedLM"),
        ("whisper", "WhisperForConditionalGeneration"),
        ("xlm", "XLMWithLMHeadModel"),
        ("xlm-roberta", "XLMRobertaForMaskedLM"),
        ("xlm-roberta-xl", "XLMRobertaXLForMaskedLM"),
        ("xmod", "XmodForMaskedLM"),
        ("yoso", "YosoForMaskedLM"),
        ("xlnet", "XLNetLMHeadModel"),
    ]
)

MODEL_FOR_CAUSAL_LM_MAPPING_NAMES = OrderedDict(
    [
        # Model for Causal LM mapping
        ("aria_text", "AriaTextForCausalLM"),
        ("bamba", "BambaForCausalLM"),
        ("bart", "BartForCausalLM"),
        ("bert", "BertLMHeadModel"),
        ("bert-generation", "BertGenerationDecoder"),
        ("blenderbot", "BlenderbotForCausalLM"),
        ("blenderbot-small", "BlenderbotSmallForCausalLM"),
        ("bloom", "BloomForCausalLM"),
        ("camembert", "CamembertForCausalLM"),
        ("cohere2", "Cohere2ForCausalLM"),
        ("ctrl", "CTRLLMHeadModel"),
        ("data2vec-text", "Data2VecTextForCausalLM"),
        ("diffllama", "DiffLlamaForCausalLM"),
        ("emu3", "Emu3ForCausalLM"),
        ("falcon", "FalconForCausalLM"),
        ("fuyu", "FuyuForCausalLM"),
        ("codegen", "CodeGenForCausalLM"),
        ("falcon_mamba", "FalconMambaForCausalLM"),
        ("gemma", "GemmaForCausalLM"),
        ("gemma2", "Gemma2ForCausalLM"),
        ("gemma3", "Gemma3ForCausalLM"),
        ("gemma3_text", "Gemma3ForCausalLM"),
        ("git", "GitForCausalLM"),
        ("glm", "GlmForCausalLM"),
        ("got_ocr2", "GotOcr2ForConditionalGeneration"),
        ("gpt_neo", "GPTNeoForCausalLM"),
        ("gpt2", "GPT2LMHeadModel"),
        ("granite", "GraniteForCausalLM"),
        ("jetmoe", "JetMoeForCausalLM"),
        ("persimmon", "PersimmonForCausalLM"),
        ("fuyu", "FuyuForCausalLM"),
        ("granitemoe", "GraniteMoeForCausalLM"),
        ("granitemoeshared", "GraniteMoeSharedForCausalLM"),
        ("llama", "LlamaForCausalLM"),
        ("mamba", "MambaForCausalLM"),
        ("mamba2", "Mamba2ForCausalLM"),
        ("mbart", "MBartForCausalLM"),
        ("megatron-bert", "MegatronBertForCausalLM"),
        ("marian", "MarianForCausalLM"),
        ("mistral", "MistralForCausalLM"),
        ("mixtral", "MixtralForCausalLM"),
        ("mllama", "MllamaForCausalLM"),
        ("moshi", "MoshiForCausalLM"),
        ("mpt", "MptForCausalLM"),
        ("mvp", "MvpForCausalLM"),
        ("nemotron", "NemotronForCausalLM"),
        ("opt", "OPTForCausalLM"),
        ("persimmon", "PersimmonForCausalLM"),
        ("olmo", "OlmoForCausalLM"),
        ("olmo2", "Olmo2ForCausalLM"),
        ("olmoe", "OlmoeForCausalLM"),
        ("phi", "PhiForCausalLM"),
        ("phi3", "Phi3ForCausalLM"),
        ("prophetnet", "ProphetNetForCausalLM"),
        ("pegasus", "PegasusForCausalLM"),
        ("qwen2", "Qwen2ForCausalLM"),
        ("qwen2_moe", "Qwen2MoeForCausalLM"),
        ("roberta", "RobertaForCausalLM"),
        ("roberta-prelayernorm", "RobertaPreLayerNormForCausalLM"),
        ("recurrent_gemma", "RecurrentGemmaForCausalLM"),
        ("rembert", "RemBertForCausalLM"),
        ("roformer", "RoFormerForCausalLM"),
        ("roc_bert", "RoCBertForCausalLM"),
        ("roberta", "RobertaForCausalLM"),
        ("rwkv", "RwkvForCausalLM"),
        ("stablelm", "StableLmForCausalLM"),
        ("starcoder2", "Starcoder2ForCausalLM"),
        ("trocr", "TrOCRForCausalLM"),
        ("whisper", "WhisperForCausalLM"),
        ("xlm", "XLMWithLMHeadModel"),
        ("xlm-prophetnet", "XLMProphetNetForCausalLM"),
        ("xlm-roberta", "XLMRobertaForCausalLM"),
        ("xlm-roberta-xl", "XLMRobertaXLForCausalLM"),
        ("xlnet", "XLNetLMHeadModel"),
        ("xmod", "XmodForCausalLM"),
        ("gpt_bigcode", "GPTBigCodeForCausalLM"),
        ("gpt_neox", "GPTNeoXForCausalLM"),
        ("gpt_neox_japanese", "GPTNeoXJapaneseForCausalLM"),
        ("gptj", "GPTJForCausalLM"),
        ("cohere2", "Cohere2ForCausalLM"),
        ("zamba", "ZambaForCausalLM"),
    ]
)

MODEL_FOR_IMAGE_MAPPING_NAMES = OrderedDict(
    [
        # Model for Image mapping
        ("beit", "BeitModel"),
        ("bit", "BitModel"),
        ("convnext", "ConvNextModel"),
        ("convnextv2", "ConvNextV2Model"),
        ("data2vec-vision", "Data2VecVisionModel"),
        ("deit", "DeiTModel"),
        ("detr", "DetrModel"),
        ("depth_pro", "DepthProModel"),
        ("dinov2", "Dinov2Model"),
        ("dinov2_with_registers", "Dinov2WithRegistersModel"),
        ("dpt", "DPTModel"),
        ("efficientnet", "EfficientNetModel"),
        ("focalnet", "FocalNetModel"),
        ("glpn", "GLPNModel"),
        ("hiera", "HieraModel"),
        ("hubert", "HubertModel"),
        ("ijepa", "IJepaModel"),
        ("imagegpt", "ImageGPTModel"),
        ("levit", "LevitModel"),
        ("poolformer", "PoolFormerModel"),
        ("pvt", "PvtModel"),
        ("mllama", "MllamaVisionModel"),
        ("poolformer", "PoolFormerModel"),
        ("regnet", "RegNetModel"),
        ("resnet", "ResNetModel"),
        ("segformer", "SegformerModel"),
        ("seggpt", "SegGptModel"),
        ("siglip_vision_model", "SiglipVisionModel"),
        ("swiftformer", "SwiftFormerModel"),
        ("swin2sr", "Swin2SRModel"),
        ("swinv2", "Swinv2Model"),
        ("table-transformer", "TableTransformerModel"),
        ("timesformer", "TimesformerModel"),
        ("vit", "ViTModel"),
        ("vit_mae", "ViTMAEModel"),
        ("vit_msn", "ViTMSNModel"),
        ("vitdet", "VitDetModel"),
        ("vivit", "VivitModel"),
        ("yolos", "YolosModel"),
        ("zamba2", "Zamba2ForCausalLM"),
    ]
)

MODEL_FOR_MASKED_IMAGE_MODELING_MAPPING_NAMES = OrderedDict(
    [
        ("deit", "DeiTForMaskedImageModeling"),
        ("focalnet", "FocalNetForMaskedImageModeling"),
        ("swinv2", "Swinv2ForMaskedImageModeling"),
        ("vit", "ViTForMaskedImageModeling"),
    ]
)


MODEL_FOR_CAUSAL_IMAGE_MODELING_MAPPING_NAMES = OrderedDict(
    [
        ("imagegpt", "ImageGPTForCausalImageModeling"),
    ]
)

MODEL_FOR_IMAGE_CLASSIFICATION_MAPPING_NAMES = OrderedDict(
    [
        # Model for Image Classification mapping
        ("beit", "BeitForImageClassification"),
        ("bit", "BitForImageClassification"),
        ("clip", "CLIPForImageClassification"),
        ("convnext", "ConvNextForImageClassification"),
        ("convnextv2", "ConvNextV2ForImageClassification"),
        ("cvt", "CvtForImageClassification"),
        ("data2vec-vision", "Data2VecVisionForImageClassification"),
        (
            "deit",
            ("DeiTForImageClassification", "DeiTForImageClassificationWithTeacher"),
        ),
        ("dinov2", "Dinov2ForImageClassification"),
        ("dinov2_with_registers", "Dinov2WithRegistersForImageClassification"),
        ("efficientnet", "EfficientNetForImageClassification"),
        ("focalnet", "FocalNetForImageClassification"),
        ("hiera", "HieraForImageClassification"),
        ("ijepa", "IJepaForImageClassification"),
        ("imagegpt", "ImageGPTForImageClassification"),
        (
            "levit",
            ("LevitForImageClassification", "LevitForImageClassificationWithTeacher"),
        ),
        ("poolformer", "PoolFormerForImageClassification"),
        ("pvt", "PvtForImageClassification"),
        ("pvt_v2", "PvtV2ForImageClassification"),
        ("regnet", "RegNetForImageClassification"),
        ("resnet", "ResNetForImageClassification"),
        ("segformer", "SegformerForImageClassification"),
        ("siglip", "SiglipForImageClassification"),
        ("siglip2", "Siglip2ForImageClassification"),
        ("swiftformer", "SwiftFormerForImageClassification"),
        ("swinv2", "Swinv2ForImageClassification"),
        ("textnet", "TextNetForImageClassification"),
        ("mobilenet_v1", "MobileNetV1ForImageClassification"),
        ("mobilenet_v2", "MobileNetV2ForImageClassification"),
        ("vit", "ViTForImageClassification"),
        ("vit_msn", "ViTMSNForImageClassification"),
    ]
)

MODEL_FOR_IMAGE_SEGMENTATION_MAPPING_NAMES = OrderedDict(
    [
        # Do not add new models here, this class will be deprecated in the future.
        # Model for Image Segmentation mapping
        ("detr", "DetrForSegmentation"),
    ]
)

MODEL_FOR_SEMANTIC_SEGMENTATION_MAPPING_NAMES = OrderedDict(
    [
        # Model for Semantic Segmentation mapping
        ("beit", "BeitForSemanticSegmentation"),
        ("data2vec-vision", "Data2VecVisionForSemanticSegmentation"),
        ("dpt", "DPTForSemanticSegmentation"),
        ("mobilenet_v2", "MobileNetV2ForSemanticSegmentation"),
        ("mobilevit", "MobileViTForSemanticSegmentation"),
        ("mobilevitv2", "MobileViTV2ForSemanticSegmentation"),
        ("segformer", "SegformerForSemanticSegmentation"),
        ("upernet", "UperNetForSemanticSegmentation"),
    ]
)

MODEL_FOR_INSTANCE_SEGMENTATION_MAPPING_NAMES = OrderedDict(
    [
        # Model for Instance Segmentation mapping
        # MaskFormerForInstanceSegmentation can be removed from this mapping in v5
        ("maskformer", "MaskFormerForInstanceSegmentation"),
    ]
)

MODEL_FOR_UNIVERSAL_SEGMENTATION_MAPPING_NAMES = OrderedDict(
    [
        # Model for Universal Segmentation mapping
        ("detr", "DetrForSegmentation"),
        ("mask2former", "Mask2FormerForUniversalSegmentation"),
        ("maskformer", "MaskFormerForInstanceSegmentation"),
        ("oneformer", "OneFormerForUniversalSegmentation"),
    ]
)

MODEL_FOR_VIDEO_CLASSIFICATION_MAPPING_NAMES = OrderedDict(
    [
        ("timesformer", "TimesformerForVideoClassification"),
        ("vivit", "VivitForVideoClassification"),
    ]
)

MODEL_FOR_VISION_2_SEQ_MAPPING_NAMES = OrderedDict(
    [
        ("blip", "BlipForConditionalGeneration"),
        ("blip-2", "Blip2ForConditionalGeneration"),
        ("chameleon", "ChameleonForConditionalGeneration"),
        ("git", "GitForCausalLM"),
        ("idefics2", "Idefics2ForConditionalGeneration"),
        ("idefics3", "Idefics3ForConditionalGeneration"),
        ("instructblip", "InstructBlipForConditionalGeneration"),
        ("instructblipvideo", "InstructBlipVideoForConditionalGeneration"),
        ("kosmos-2", "Kosmos2ForConditionalGeneration"),
        ("llava", "LlavaForConditionalGeneration"),
        ("llava_next", "LlavaNextForConditionalGeneration"),
        ("llava_next_video", "LlavaNextVideoForConditionalGeneration"),
        ("llava_onevision", "LlavaOnevisionForConditionalGeneration"),
        ("mistral3", "Mistral3ForConditionalGeneration"),
        ("mllama", "MllamaForConditionalGeneration"),
        ("paligemma", "PaliGemmaForConditionalGeneration"),
        ("prophetnet", "ProphetNetForConditionalGeneration"),
        ("pix2struct", "Pix2StructForConditionalGeneration"),
        ("qwen2_5_vl", "Qwen2_5_VLForConditionalGeneration"),
        ("qwen2_vl", "Qwen2VLForConditionalGeneration"),
        ("video_llava", "VideoLlavaForConditionalGeneration"),
        ("vipllava", "VipLlavaForConditionalGeneration"),
        ("vision-encoder-decoder", "VisionEncoderDecoderModel"),
    ]
)
MODEL_FOR_RETRIEVAL_MAPPING_NAMES = OrderedDict(
    [
        ("colpali", "ColPaliForRetrieval"),
    ]
)
MODEL_FOR_IMAGE_TEXT_TO_TEXT_MAPPING_NAMES = OrderedDict(
    [
        ("aria", "AriaForConditionalGeneration"),
        ("aya_vision", "AyaVisionForConditionalGeneration"),
        ("blip", "BlipForConditionalGeneration"),
        ("blip-2", "Blip2ForConditionalGeneration"),
        ("chameleon", "ChameleonForConditionalGeneration"),
        ("gemma3", "Gemma3ForConditionalGeneration"),
        ("got_ocr2", "GotOcr2ForConditionalGeneration"),
        ("chameleon", "ChameleonForConditionalGeneration"),
        ("emu3", "Emu3ForConditionalGeneration"),
        ("idefics", "IdeficsForVisionText2Text"),
        ("idefics2", "Idefics2ForConditionalGeneration"),
        ("idefics3", "Idefics3ForConditionalGeneration"),
        ("instructblip", "InstructBlipForConditionalGeneration"),
        ("kosmos-2", "Kosmos2ForConditionalGeneration"),
        ("fuyu", "FuyuForCausalLM"),
        ("git", "GitForCausalLM"),
        ("llava", "LlavaForConditionalGeneration"),
        ("llava_next", "LlavaNextForConditionalGeneration"),
        ("llava_onevision", "LlavaOnevisionForConditionalGeneration"),
        ("mistral3", "Mistral3ForConditionalGeneration"),
        ("mllama", "MllamaForConditionalGeneration"),
        ("paligemma", "PaliGemmaForConditionalGeneration"),
        ("pix2struct", "Pix2StructForConditionalGeneration"),
        ("qwen2_5_vl", "Qwen2_5_VLForConditionalGeneration"),
        ("qwen2_vl", "Qwen2VLForConditionalGeneration"),
        ("smolvlm", "SmolVLMForConditionalGeneration"),
        ("vipllava", "VipLlavaForConditionalGeneration"),
        ("vision-encoder-decoder", "VisionEncoderDecoderModel"),
    ]
)

MODEL_FOR_MASKED_LM_MAPPING_NAMES = OrderedDict(
    [
        # Model for Masked LM mapping
        ("albert", "AlbertForMaskedLM"),
        ("bart", "BartForConditionalGeneration"),
        ("bert", "BertForMaskedLM"),
        ("camembert", "CamembertForMaskedLM"),
        ("convbert", "ConvBertForMaskedLM"),
        ("data2vec-text", "Data2VecTextForMaskedLM"),
        ("deberta", "DebertaForMaskedLM"),
        ("deberta-v2", "DebertaV2ForMaskedLM"),
        ("distilbert", "DistilBertForMaskedLM"),
        ("esm", "EsmForMaskedLM"),
        ("fnet", "FNetForMaskedLM"),
        ("funnel", "FunnelForMaskedLM"),
        ("ibert", "IBertForMaskedLM"),
        ("longformer", "LongformerForMaskedLM"),
        ("luke", "LukeForMaskedLM"),
        ("mobilebert", "MobileBertForMaskedLM"),
        ("mpnet", "MPNetForMaskedLM"),
        ("mvp", "MvpForConditionalGeneration"),
        ("nystromformer", "NystromformerForMaskedLM"),
        ("rembert", "RemBertForMaskedLM"),
        ("roformer", "RoFormerForMaskedLM"),
        ("roc_bert", "RoCBertForMaskedLM"),
        ("roberta", "RobertaForMaskedLM"),
        ("squeezebert", "SqueezeBertForMaskedLM"),
        ("tapas", "TapasForMaskedLM"),
        ("wav2vec2", "Wav2Vec2ForMaskedLM"),
        ("xlm", "XLMWithLMHeadModel"),
        ("xlm-roberta", "XLMRobertaForMaskedLM"),
        ("xlm-roberta-xl", "XLMRobertaXLForMaskedLM"),
        ("xmod", "XmodForMaskedLM"),
        ("yoso", "YosoForMaskedLM"),
    ]
)

MODEL_FOR_OBJECT_DETECTION_MAPPING_NAMES = OrderedDict(
    [
        # Model for Object Detection mapping
        ("deformable_detr", "DeformableDetrForObjectDetection"),
        ("deta", "DetaForObjectDetection"),
        ("detr", "DetrForObjectDetection"),
        ("rt_detr", "RTDetrForObjectDetection"),
        ("table-transformer", "TableTransformerForObjectDetection"),
        ("yolos", "YolosForObjectDetection"),
    ]
)

MODEL_FOR_ZERO_SHOT_OBJECT_DETECTION_MAPPING_NAMES = OrderedDict(
    [
        # Model for Zero Shot Object Detection mapping
        ("grounding-dino", "GroundingDinoForObjectDetection"),
        ("omdet-turbo", "OmDetTurboForObjectDetection"),
        ("owlv2", "Owlv2ForObjectDetection"),
        ("owlvit", "OwlViTForObjectDetection"),
        ("siglip2", "Siglip2Model"),
    ]
)

MODEL_FOR_DEPTH_ESTIMATION_MAPPING_NAMES = OrderedDict(
    [
        # Model for depth estimation mapping
        ("depth_anything", "DepthAnythingForDepthEstimation"),
        ("depth_pro", "DepthProForDepthEstimation"),
        ("dpt", "DPTForDepthEstimation"),
        ("glpn", "GLPNForDepthEstimation"),
        ("prompt_depth_anything", "PromptDepthAnythingForDepthEstimation"),
        ("zoedepth", "ZoeDepthForDepthEstimation"),
    ]
)
MODEL_FOR_SEQ_TO_SEQ_CAUSAL_LM_MAPPING_NAMES = OrderedDict(
    [
        # Model for Seq2Seq Causal LM mapping
        ("bart", "BartForConditionalGeneration"),
        ("blenderbot", "BlenderbotForConditionalGeneration"),
        ("blenderbot-small", "BlenderbotSmallForConditionalGeneration"),
        ("encoder-decoder", "EncoderDecoderModel"),
        ("fsmt", "FSMTForConditionalGeneration"),
        ("led", "LEDForConditionalGeneration"),
        ("longt5", "LongT5ForConditionalGeneration"),
        ("m2m_100", "M2M100ForConditionalGeneration"),
        ("mvp", "MvpForConditionalGeneration"),
        ("nllb-moe", "NllbMoeForConditionalGeneration"),
        ("mt5", "MT5ForConditionalGeneration"),
        ("marian", "MarianMTModel"),
        ("pegasus", "PegasusForConditionalGeneration"),
        ("pegasus_x", "PegasusXForConditionalGeneration"),
        ("qwen2_audio", "Qwen2AudioForConditionalGeneration"),
        ("seamless_m4t", "SeamlessM4TForTextToText"),
        ("seamless_m4t_v2", "SeamlessM4Tv2ForTextToText"),
        ("squeezebert", "SqueezeBertForSequenceClassification"),
        ("t5", "T5ForConditionalGeneration"),
        ("umt5", "UMT5ForConditionalGeneration"),
        ("xlm-prophetnet", "XLMProphetNetForConditionalGeneration"),
    ]
)

MODEL_FOR_
_SEQ_2_SEQ_MAPPING_NAMES = OrderedDict(
    [
        ("moonshine", "MoonshineForConditionalGeneration"),
        ("pop2piano", "Pop2PianoForConditionalGeneration"),
        ("seamless_m4t", "SeamlessM4TForSpeechToText"),
        ("seamless_m4t_v2", "SeamlessM4Tv2ForSpeechToText"),
        ("speech-encoder-decoder", "SpeechEncoderDecoderModel"),
        ("speech_to_text", "Speech2TextForConditionalGeneration"),
        ("speecht5", "SpeechT5ForSpeechToText"),
        ("whisper", "WhisperForConditionalGeneration"),
    ]
)

MODEL_FOR_SEQUENCE_CLASSIFICATION_MAPPING_NAMES = OrderedDict(
    [
        # Model for Sequence Classification mapping
        ("albert", "AlbertForSequenceClassification"),
        ("bart", "BartForSequenceClassification"),
        ("bloom", "BloomForSequenceClassification"),
        ("camembert", "CamembertForSequenceClassification"),
        ("electra", "ElectraForSequenceClassification"),
        ("opt", "OPTForSequenceClassification"),
        ("bert", "BertForSequenceClassification"),
        ("ctrl", "CTRLForSequenceClassification"),
        ("mvp", "MvpForSequenceClassification"),
        ("deberta", "DebertaForSequenceClassification"),
        ("deberta-v2", "DebertaV2ForSequenceClassification"),
        ("diffllama", "DiffLlamaForSequenceClassification"),
        ("distilbert", "DistilBertForSequenceClassification"),
        ("esm", "EsmForSequenceClassification"),
        ("falcon", "FalconForSequenceClassification"),
        ("funnel", "FunnelForSequenceClassification"),
        ("fnet", "FNetForSequenceClassification"),
        ("gemma", "GemmaForSequenceClassification"),
        ("gemma2", "Gemma2ForSequenceClassification"),
        ("glm", "GlmForSequenceClassification"),
        ("gpt_neo", "GPTNeoForSequenceClassification"),
        ("jetmoe", "JetMoeForSequenceClassification"),
        ("helium", "HeliumForSequenceClassification"),
        ("hubert", "HubertForSequenceClassification"),
        ("ibert", "IBertForSequenceClassification"),
        ("led", "LEDForSequenceClassification"),
        ("luke", "LukeForSequenceClassification"),
        ("starcoder2", "Starcoder2ForSequenceClassification"),
        ("canine", "CanineForSequenceClassification"),
        ("lilt", "LiltForSequenceClassification"),
        ("llama", "LlamaForSequenceClassification"),
        ("longformer", "LongformerForSequenceClassification"),
        ("opt", "OPTForSequenceClassification"),
        ("persimmon", "PersimmonForSequenceClassification"),
        ("mbart", "MBartForSequenceClassification"),
        ("mobilebert", "MobileBertForSequenceClassification"),
        ("mpnet", "MPNetForSequenceClassification"),
        ("convbert", "ConvBertForSequenceClassification"),
        ("mt5", "MT5ForSequenceClassification"),
        ("megatron-bert", "MegatronBertForSequenceClassification"),
        ("markuplm", "MarkupLMForSequenceClassification"),
        ("mistral", "MistralForSequenceClassification"),
        ("mixtral", "MixtralForSequenceClassification"),
        ("nemotron", "NemotronForSequenceClassification"),
        ("mpt", "MptForSequenceClassification"),
        ("nystromformer", "NystromformerForSequenceClassification"),
        ("phi", "PhiForSequenceClassification"),
        ("phi3", "Phi3ForSequenceClassification"),
        ("qwen2", "Qwen2ForSequenceClassification"),
        ("qwen2_moe", "Qwen2MoeForSequenceClassification"),
        ("rembert", "RemBertForSequenceClassification"),
        ("roformer", "RoFormerForSequenceClassification"),
        ("roc_bert", "RoCBertForSequenceClassification"),
        ("roberta", "RobertaForSequenceClassification"),
        ("roberta-prelayernorm", "RobertaPreLayerNormForSequenceClassification"),
        ("stablelm", "StableLmForSequenceClassification"),
        ("t5", "T5ForSequenceClassification"),
        ("gpt_bigcode", "GPTBigCodeForSequenceClassification"),
        ("gptj", "GPTJForSequenceClassification"),
        ("tapas", "TapasForSequenceClassification"),
        ("umt5", "UMT5ForSequenceClassification"),
        ("xlm", "XLMForSequenceClassification"),
        ("gpt_neox", "SequenceClassification"),
        ("xlm-roberta-xl", "XLMRobertaXLForSequenceClassification"),
        ("xlnet", "XLNetForSequenceClassification"),
        ("xmod", "XmodForSequenceClassification"),
        ("zamba", "ZambaForSequenceClassification"),
        ("yoso", "YosoForSequenceClassification"),
        ("zamba2", "Zamba2ForSequenceClassification"),
    ]
)

MODEL_FOR_QUESTION_ANSWERING_MAPPING_NAMES = OrderedDict(
    [
        # Model for Question Answering mapping
        ("albert", "AlbertForQuestionAnswering"),
        ("bart", "BartForQuestionAnswering"),
        ("mbart", "MBartForQuestionAnswering"),
        ("bloom", "BloomForQuestionAnswering"),
        ("opt", "OPTForQuestionAnswering"),
        ("bert", "BertForQuestionAnswering"),
        ("camembert", "CamembertForQuestionAnswering"),
        ("electra", "ElectraForQuestionAnswering"),
        ("mvp", "MvpForQuestionAnswering"),
        ("deberta", "DebertaForQuestionAnswering"),
        ("deberta-v2", "DebertaV2ForQuestionAnswering"),
        ("diffllama", "DiffLlamaForQuestionAnswering"),
        ("distilbert", "DistilBertForQuestionAnswering"),
        ("fnet", "FNetForQuestionAnswering"),
        ("falcon", "FalconForQuestionAnswering"),
        ("funnel", "FunnelForQuestionAnswering"),
        ("gpt_neo", "GPTNeoForQuestionAnswering"),
        ("ibert", "IBertForQuestionAnswering"),
        ("led", "LEDForQuestionAnswering"),
        ("lilt", "LiltForQuestionAnswering"),
        ("luke", "LukeForQuestionAnswering"),
        ("convbert", "ConvBertForQuestionAnswering"),
        ("llama", "LlamaForQuestionAnswering"),
        ("longformer", "LongformerForQuestionAnswering"),
        ("mistral", "MistralForQuestionAnswering"),
        ("mobilebert", "MobileBertForQuestionAnswering"),
        ("mpnet", "MPNetForQuestionAnswering"),
        ("megatron-bert", "MegatronBertForQuestionAnswering"),
        ("markuplm", "MarkupLMForQuestionAnswering"),
        ("mistral", "MistralForQuestionAnswering"),
        ("nystromformer", "NystromformerForQuestionAnswering"),
        ("opt", "OPTForQuestionAnswering"),
        ("qwen2", "Qwen2ForQuestionAnswering"),
        ("rembert", "RemBertForQuestionAnswering"),
        ("roformer", "RoFormerForQuestionAnswering"),
        ("roc_bert", "RoCBertForQuestionAnswering"),
        ("roberta", "RobertaForQuestionAnswering"),
        ("roberta-prelayernorm", "RobertaPreLayerNormForQuestionAnswering"),
        ("squeezebert", "SqueezeBertForQuestionAnswering"),
        ("t5", "T5ForQuestionAnswering"),
        ("mixtral", "MixtralForQuestionAnswering"),
        ("nemotron", "NemotronForQuestionAnswering"),
        ("mpt", "MptForQuestionAnswering"),
        ("canine", "CanineForQuestionAnswering"),
        ("umt5", "UMT5ForQuestionAnswering"),
        ("xlm", "XLMForSequenceClassification"),
        ("xlm-roberta", "XLMRobertaForQuestionAnswering"),
        ("gpt_neox", "GPTNeoXForQuestionAnswering"),
        ("xlm-roberta-xl", "XLMRobertaXLForQuestionAnswering"),
        ("xlnet", "XLNetForQuestionAnsweringSimple"),
        ("xmod", "XmodForQuestionAnswering"),
        ("yoso", "YosoForQuestionAnswering"),
        ("gptj", "GPTJForQuestionAnswering"),
    ]
)

MODEL_FOR_TABLE_QUESTION_ANSWERING_MAPPING_NAMES = OrderedDict(
    [
        # Model for Table Question Answering mapping
        ("tapas", "TapasForQuestionAnswering"),
    ]
)

MODEL_FOR_VISUAL_QUESTION_ANSWERING_MAPPING_NAMES = OrderedDict(
    [
        ("blip", "BlipForQuestionAnswering"),
        ("blip-2", "Blip2ForConditionalGeneration"),
        ("vilt", "ViltForQuestionAnswering"),
    ]
)

MODEL_FOR_DOCUMENT_QUESTION_ANSWERING_MAPPING_NAMES = OrderedDict(
    [
        ("qwen2_moe", "Qwen2MoeForQuestionAnswering"),
    ]
)

MODEL_FOR_TOKEN_CLASSIFICATION_MAPPING_NAMES = OrderedDict(
    [
        # Model for Token Classification mapping
        ("albert", "AlbertForTokenClassification"),
        ("bloom", "BloomForTokenClassification"),
        ("bert", "BertForTokenClassification"),
        ("camembert", "CamembertForTokenClassification"),
        ("canine", "CanineForTokenClassification"),
        ("convbert", "ConvBertForTokenClassification"),
        ("deberta", "DebertaForTokenClassification"),
        ("deberta-v2", "DebertaV2ForTokenClassification"),
        ("diffllama", "DiffLlamaForTokenClassification"),
        ("distilbert", "DistilBertForTokenClassification"),
        ("esm", "EsmForTokenClassification"),
        ("starcoder2", "Starcoder2ForTokenClassification"),
        ("fnet", "FNetForTokenClassification"),
        ("funnel", "FunnelForTokenClassification"),
        ("falcon", "FalconForTokenClassification"),
        ("gpt_neo", "GPTNeoForTokenClassification"),
        ("electra", "ElectraForTokenClassification"),
        ("glm", "GlmForTokenClassification"),
        ("helium", "HeliumForTokenClassification"),
        ("ibert", "IBertForTokenClassification"),
        ("lilt", "LiltForTokenClassification"),
        ("longformer", "LongformerForTokenClassification"),
        ("luke", "LukeForTokenClassification"),
        ("mistral", "MistralForTokenClassification"),
        ("mobilebert", "MobileBertForTokenClassification"),
        ("mpnet", "MPNetForTokenClassification"),
        ("mt5", "MT5ForTokenClassification"),
        ("persimmon", "PersimmonForTokenClassification"),
        ("megatron-bert", "MegatronBertForTokenClassification"),
        ("mixtral", "MixtralForTokenClassification"),
        ("nemotron", "NemotronForTokenClassification"),
        ("markuplm", "MarkupLMForTokenClassification"),
        ("mpt", "MptForTokenClassification"),
        ("nystromformer", "NystromformerForTokenClassification"),
        ("phi", "PhiForTokenClassification"),
        ("phi3", "Phi3ForTokenClassification"),
        ("qwen2", "Qwen2ForTokenClassification"),
        ("rembert", "RemBertForTokenClassification"),
        ("roberta", "RobertaForTokenClassification"),
        ("roc_bert", "RoCBertForTokenClassification"),
        ("qwen2_moe", "Qwen2MoeForTokenClassification"),
        ("roberta", "RobertaForTokenClassification"),
        ("roberta-prelayernorm", "RobertaPreLayerNormForTokenClassification"),
        ("rembert", "RemBertForTokenClassification"),
        ("roformer", "RoFormerForTokenClassification"),
        ("squeezebert", "SqueezeBertForTokenClassification"),
        ("convbert", "ConvBertForTokenClassification"),
        ("canine", "CanineForTokenClassification"),
        ("stablelm", "StableLmForTokenClassification"),
        ("t5", "T5ForTokenClassification"),
        ("umt5", "UMT5ForTokenClassification"),
        ("xlm", "XLMForTokenClassification"),
        ("xlm-roberta", "XLMRobertaForTokenClassification"),
        ("gpt_neox", "GPTNeoXForTokenClassification"),
        ("xlm-roberta-xl", "XLMRobertaXLForTokenClassification"),
        ("xlnet", "XLNetForTokenClassification"),
        ("xmod", "XmodForTokenClassification"),
        ("yoso", "YosoForTokenClassification"),
    ]
)

MODEL_FOR_MULTIPLE_CHOICE_MAPPING_NAMES = OrderedDict(
    [
        # Model for Multiple Choice mapping
        ("camembert", "CamembertForMultipleChoice"),
        ("albert", "AlbertForMultipleChoice"),
        ("convbert", "ConvBertForMultipleChoice"),
        ("canine", "CanineForMultipleChoice"),
        ("bert", "BertForMultipleChoice"),
        ("electra", "ElectraForMultipleChoice"),
        ("deberta-v2", "DebertaV2ForMultipleChoice"),
        ("distilbert", "DistilBertForMultipleChoice"),
        ("fnet", "FNetForMultipleChoice"),
        ("funnel", "FunnelForMultipleChoice"),
        ("ibert", "IBertForMultipleChoice"),
        ("longformer", "LongformerForMultipleChoice"),
        ("luke", "LukeForMultipleChoice"),
        ("megatron-bert", "MegatronBertForMultipleChoice"),
        ("mobilebert", "MobileBertForMultipleChoice"),
        ("mpnet", "MPNetForMultipleChoice"),
        ("nystromformer", "NystromformerForMultipleChoice"),
        ("rembert", "RemBertForMultipleChoice"),
        ("roberta", "RobertaForMultipleChoice"),
        ("xlm", "XLMForMultipleChoice"),
        ("roformer", "RoFormerForMultipleChoice"),
        ("roc_bert", "RoCBertForMultipleChoice"),
        ("roberta-prelayernorm", "RobertaPreLayerNormForMultipleChoice"),
        ("squeezebert", "SqueezeBertForMultipleChoice"),
        ("xlm-roberta", "XLMRobertaForMultipleChoice"),
        ("xlm-roberta-xl", "XLMRobertaXLForMultipleChoice"),
        ("xlnet", "XLNetForMultipleChoice"),
        ("xmod", "XmodForMultipleChoice"),
        ("yoso", "YosoForMultipleChoice"),
    ]
)

MODEL_FOR_NEXT_SENTENCE_PREDICTION_MAPPING_NAMES = OrderedDict(
    [
        ("bert", "BertForNextSentencePrediction"),
        ("fnet", "FNetForNextSentencePrediction"),
        ("megatron-bert", "MegatronBertForNextSentencePrediction"),
        ("mobilebert", "MobileBertForNextSentencePrediction"),
    ]
)

MODEL_FOR_AUDIO_CLASSIFICATION_MAPPING_NAMES = OrderedDict(
    [
        ("unispeech", "UniSpeechForSequenceClassification"),
        ("unispeech-sat", "UniSpeechSatForSequenceClassification"),
        ("sew", "SEWForSequenceClassification"),
        ("sew-d", "SEWDForSequenceClassification"),
        ("wav2vec2", "Wav2Vec2ForSequenceClassification"),
        ("whisper", "WhisperForAudioClassification"),
    ]
)

MODEL_FOR_CTC_MAPPING_NAMES = OrderedDict(
    [
        ("unispeech", "UniSpeechForCTC"),
        ("unispeech-sat", "UniSpeechSatForCTC"),
        ("sew", "SEWForCTC"),
        ("sew-d", "SEWDForCTC"),
        ("wav2vec2", "Wav2Vec2ForCTC"),
    ]
)

MODEL_FOR_AUDIO_FRAME_CLASSIFICATION_MAPPING_NAMES = OrderedDict(
    [
        ("unispeech-sat", "UniSpeechSatForAudioFrameClassification"),
        ("wav2vec2", "Wav2Vec2ForAudioFrameClassification"),
    ]
)

MODEL_FOR_AUDIO_XVECTOR_MAPPING_NAMES = OrderedDict(
    [
        ("unispeech-sat", "UniSpeechSatForXVector"),
        ("wav2vec2", "Wav2Vec2ForXVector"),
    ]
)

MODEL_FOR_TEXT_TO_SPECTROGRAM_MAPPING_NAMES = OrderedDict(
    [
        # Model for Text-To-Spectrogram mapping
        ("fastspeech2_conformer", "FastSpeech2ConformerModel"),
        ("speecht5", "SpeechT5ForTextToSpeech"),
    ]
)

MODEL_FOR_TEXT_TO_WAVEFORM_MAPPING_NAMES = OrderedDict(
    [  
        ("fastspeech2_conformer", "FastSpeech2ConformerWithHifiGan"),
        ("seamless_m4t", "SeamlessM4TForTextToSpeech"),
        ("seamless_m4t_v2", "SeamlessM4Tv2ForTextToSpeech"),
    ]
)

MODEL_FOR_ZERO_SHOT_IMAGE_CLASSIFICATION_MAPPING_NAMES = OrderedDict(
    [
        # Model for Zero Shot Image Classification mapping
        ("align", "AlignModel"),
        ("altclip", "AltCLIPModel"),
        ("blip", "BlipModel"),
        ("blip-2", "Blip2ForImageTextRetrieval"),
        ("chinese_clip", "ChineseCLIPModel"),
        ("clipseg", "CLIPSegModel"),
        ("siglip", "SiglipModel"),
    ]
)

MODEL_FOR_BACKBONE_MAPPING_NAMES = OrderedDict(
    [
        # Backbone mapping
        ("beit", "BeitBackbone"),
        ("convnext", "ConvNextBackbone"),
        ("convnextv2", "ConvNextV2Backbone"),
        ("dinov2", "Dinov2Backbone"),
        ("dinov2_with_registers", "Dinov2WithRegistersBackbone"),
        ("focalnet", "FocalNetBackbone"),
        ("hiera", "HieraBackbone"),
        ("maskformer-swin", "MaskFormerSwinBackbone"),
        ("pvt_v2", "PvtV2Backbone"),
        ("resnet", "ResNetBackbone"),
        ("swin", "SwinBackbone"),
        ("swinv2", "Swinv2Backbone"),
        ("textnet", "TextNetBackbone"),
        ("vitdet", "VitDetBackbone"),
        ("vitpose_backbone", "VitPoseBackbone"),
    ]
)

MODEL_FOR_MASK_GENERATION_MAPPING_NAMES = OrderedDict(
    [
        ("sam", "SamModel"),
    ]
)


MODEL_FOR_KEYPOINT_DETECTION_MAPPING_NAMES = OrderedDict()


MODEL_FOR_TEXT_ENCODING_MAPPING_NAMES = OrderedDict(
    [
        ("albert", "AlbertModel"),
        ("bert", "BertModel"),
        ("deberta", "DebertaModel"),
        ("deberta-v2", "DebertaV2Model"),
        ("distilbert", "DistilBertModel"),
        ("electra", "ElectraModel"),
        ("emu3", "Emu3TextModel"),
        ("ibert", "IBertModel"),
        ("longformer", "LongformerModel"),
        ("mllama", "MllamaTextModel"),
        ("mobilebert", "MobileBertModel"),
        ("mt5", "MT5EncoderModel"),
        ("nystromformer", "NystromformerModel"),
        ("rembert", "RemBertModel"),
        ("roformer", "RoFormerModel"),
        ("roc_bert", "RoCBertModel"),
        ("roberta", "RobertaModel"),
        ("roberta-prelayernorm", "RobertaPreLayerNormModel"),
        ("squeezebert", "SqueezeBertModel"),
        ("t5", "T5EncoderModel"),
        ("umt5", "UMT5EncoderModel"),
        ("xlm", "XLMModel"),
        ("xlm-roberta", "XLMRobertaModel"),
        ("xlm-roberta-xl", "XLMRobertaXLModel"),
    ]
)

MODEL_FOR_TIME_SERIES_CLASSIFICATION_MAPPING_NAMES = OrderedDict()

MODEL_FOR_TIME_SERIES_REGRESSION_MAPPING_NAMES = OrderedDict()

MODEL_FOR_IMAGE_TO_IMAGE_MAPPING_NAMES = OrderedDict(
    [
        ("swin2sr", "Swin2SRForImageSuperResolution"),
    ]
)


if version.parse(transformers.__version__) >= version.parse("4.51.0"):
    MODEL_MAPPING_NAMES.update({"qwen3_moe": "Qwen3MoeModel"})
    MODEL_FOR_CAUSAL_LM_MAPPING_NAMES.update({"qwen3_moe": "Qwen3MoeForCausalLM"})
    MODEL_MAPPING_NAMES.update({"qwen3": "Qwen3Model"})
    MODEL_FOR_CAUSAL_LM_MAPPING_NAMES.update({"qwen3": "Qwen3ForCausalLM"})
    MODEL_FOR_SEQUENCE_CLASSIFICATION_MAPPING_NAMES.update({"qwen3_moe": "Qwen3MoeForSequenceClassification"})
    MODEL_FOR_SEQUENCE_CLASSIFICATION_MAPPING_NAMES.update({"qwen3": "Qwen3ForSequenceClassification"})
    MODEL_FOR_QUESTION_ANSWERING_MAPPING_NAMES.update({"qwen3_moe": "Qwen3MoeForQuestionAnswering"})
    MODEL_FOR_QUESTION_ANSWERING_MAPPING_NAMES.update({"qwen3": "Qwen3ForQuestionAnswering"})
    MODEL_FOR_TOKEN_CLASSIFICATION_MAPPING_NAMES.update({"qwen3_moe": "Qwen3MoeForTokenClassification"})
    MODEL_FOR_TOKEN_CLASSIFICATION_MAPPING_NAMES.update({"qwen3": "Qwen3ForTokenClassification"})

if version.parse(transformers.__version__) >= version.parse("4.51.3"):
    MODEL_MAPPING_NAMES.update({"glm4": "Glm4Model"})
    MODEL_FOR_CAUSAL_LM_MAPPING_NAMES.update({"glm4": "Glm4ForCausalLM"})
    MODEL_FOR_SEQUENCE_CLASSIFICATION_MAPPING_NAMES.update({"glm4": "Glm4ForSequenceClassification"})
    MODEL_FOR_TOKEN_CLASSIFICATION_MAPPING_NAMES.update({"glm4": "Glm4ForTokenClassification"})

if version.parse(transformers.__version__) >= version.parse("4.53.0"):
    MODEL_MAPPING_NAMES.update({"minimax": "MiniMaxModel", "vjepa2": "VJEPA2Model"})
    MODEL_FOR_CAUSAL_LM_MAPPING_NAMES.update({"minimax": "MiniMaxForCausalLM"})
    MODEL_FOR_VIDEO_CLASSIFICATION_MAPPING_NAMES.update({"vjepa2": "VJEPA2ForVideoClassification"})
    MODEL_FOR_SEQUENCE_CLASSIFICATION_MAPPING_NAMES.update({"minimax": "MiniMaxForSequenceClassification"})
    MODEL_FOR_QUESTION_ANSWERING_MAPPING_NAMES.update({"minimax": "MiniMaxForQuestionAnswering"})
    MODEL_FOR_TOKEN_CLASSIFICATION_MAPPING_NAMES.update({"minimax": "MiniMaxForTokenClassification"})

MODEL_MAPPING = _LazyAutoMapping(CONFIG_MAPPING_NAMES, MODEL_MAPPING_NAMES)
MODEL_FOR_PRETRAINING_MAPPING = _LazyAutoMapping(CONFIG_MAPPING_NAMES, MODEL_FOR_PRETRAINING_MAPPING_NAMES)
MODEL_WITH_LM_HEAD_MAPPING = _LazyAutoMapping(CONFIG_MAPPING_NAMES, MODEL_WITH_LM_HEAD_MAPPING_NAMES)
MODEL_FOR_CAUSAL_LM_MAPPING = _LazyAutoMapping(CONFIG_MAPPING_NAMES, MODEL_FOR_CAUSAL_LM_MAPPING_NAMES)
MODEL_FOR_CAUSAL_IMAGE_MODELING_MAPPING = _LazyAutoMapping(
    CONFIG_MAPPING_NAMES, MODEL_FOR_CAUSAL_IMAGE_MODELING_MAPPING_NAMES
)
MODEL_FOR_IMAGE_CLASSIFICATION_MAPPING = _LazyAutoMapping(
    CONFIG_MAPPING_NAMES, MODEL_FOR_IMAGE_CLASSIFICATION_MAPPING_NAMES
)
MODEL_FOR_ZERO_SHOT_IMAGE_CLASSIFICATION_MAPPING = _LazyAutoMapping(
    CONFIG_MAPPING_NAMES, MODEL_FOR_ZERO_SHOT_IMAGE_CLASSIFICATION_MAPPING_NAMES
)
MODEL_FOR_IMAGE_SEGMENTATION_MAPPING = _LazyAutoMapping(
    CONFIG_MAPPING_NAMES, MODEL_FOR_IMAGE_SEGMENTATION_MAPPING_NAMES
)
MODEL_FOR_SEMANTIC_SEGMENTATION_MAPPING = _LazyAutoMapping(
    CONFIG_MAPPING_NAMES, MODEL_FOR_SEMANTIC_SEGMENTATION_MAPPING_NAMES
)
MODEL_FOR_INSTANCE_SEGMENTATION_MAPPING = _LazyAutoMapping(
    CONFIG_MAPPING_NAMES, MODEL_FOR_INSTANCE_SEGMENTATION_MAPPING_NAMES
)
MODEL_FOR_UNIVERSAL_SEGMENTATION_MAPPING = _LazyAutoMapping(
    CONFIG_MAPPING_NAMES, MODEL_FOR_UNIVERSAL_SEGMENTATION_MAPPING_NAMES
)
MODEL_FOR_VIDEO_CLASSIFICATION_MAPPING = _LazyAutoMapping(
    CONFIG_MAPPING_NAMES, MODEL_FOR_VIDEO_CLASSIFICATION_MAPPING_NAMES
)
MODEL_FOR_VISION_2_SEQ_MAPPING = _LazyAutoMapping(CONFIG_MAPPING_NAMES, MODEL_FOR_VISION_2_SEQ_MAPPING_NAMES)
MODEL_FOR_IMAGE_TEXT_TO_TEXT_MAPPING = _LazyAutoMapping(
    CONFIG_MAPPING_NAMES, MODEL_FOR_IMAGE_TEXT_TO_TEXT_MAPPING_NAMES
)
MODEL_FOR_RETRIEVAL_MAPPING = _LazyAutoMapping(CONFIG_MAPPING_NAMES, MODEL_FOR_RETRIEVAL_MAPPING_NAMES)
MODEL_FOR_VISUAL_QUESTION_ANSWERING_MAPPING = _LazyAutoMapping(
    CONFIG_MAPPING_NAMES, MODEL_FOR_VISUAL_QUESTION_ANSWERING_MAPPING_NAMES
)
MODEL_FOR_DOCUMENT_QUESTION_ANSWERING_MAPPING = _LazyAutoMapping(
    CONFIG_MAPPING_NAMES, MODEL_FOR_DOCUMENT_QUESTION_ANSWERING_MAPPING_NAMES
)
MODEL_FOR_MASKED_LM_MAPPING = _LazyAutoMapping(CONFIG_MAPPING_NAMES, MODEL_FOR_MASKED_LM_MAPPING_NAMES)
MODEL_FOR_IMAGE_MAPPING = _LazyAutoMapping(CONFIG_MAPPING_NAMES, MODEL_FOR_IMAGE_MAPPING_NAMES)
MODEL_FOR_MASKED_IMAGE_MODELING_MAPPING = _LazyAutoMapping(
    CONFIG_MAPPING_NAMES, MODEL_FOR_MASKED_IMAGE_MODELING_MAPPING_NAMES
)
MODEL_FOR_OBJECT_DETECTION_MAPPING = _LazyAutoMapping(CONFIG_MAPPING_NAMES, MODEL_FOR_OBJECT_DETECTION_MAPPING_NAMES)
MODEL_FOR_ZERO_SHOT_OBJECT_DETECTION_MAPPING = _LazyAutoMapping(
    CONFIG_MAPPING_NAMES, MODEL_FOR_ZERO_SHOT_OBJECT_DETECTION_MAPPING_NAMES
)
MODEL_FOR_DEPTH_ESTIMATION_MAPPING = _LazyAutoMapping(CONFIG_MAPPING_NAMES, MODEL_FOR_DEPTH_ESTIMATION_MAPPING_NAMES)
MODEL_FOR_SEQ_TO_SEQ_CAUSAL_LM_MAPPING = _LazyAutoMapping(
    CONFIG_MAPPING_NAMES, MODEL_FOR_SEQ_TO_SEQ_CAUSAL_LM_MAPPING_NAMES
)
MODEL_FOR_SEQUENCE_CLASSIFICATION_MAPPING = _LazyAutoMapping(
    CONFIG_MAPPING_NAMES, MODEL_FOR_SEQUENCE_CLASSIFICATION_MAPPING_NAMES
)
MODEL_FOR_QUESTION_ANSWERING_MAPPING = _LazyAutoMapping(
    CONFIG_MAPPING_NAMES, MODEL_FOR_QUESTION_ANSWERING_MAPPING_NAMES
)
MODEL_FOR_TABLE_QUESTION_ANSWERING_MAPPING = _LazyAutoMapping(
    CONFIG_MAPPING_NAMES, MODEL_FOR_TABLE_QUESTION_ANSWERING_MAPPING_NAMES
)
MODEL_FOR_TOKEN_CLASSIFICATION_MAPPING = _LazyAutoMapping(
    CONFIG_MAPPING_NAMES, MODEL_FOR_TOKEN_CLASSIFICATION_MAPPING_NAMES
)
MODEL_FOR_MULTIPLE_CHOICE_MAPPING = _LazyAutoMapping(CONFIG_MAPPING_NAMES, MODEL_FOR_MULTIPLE_CHOICE_MAPPING_NAMES)
MODEL_FOR_NEXT_SENTENCE_PREDICTION_MAPPING = _LazyAutoMapping(
    CONFIG_MAPPING_NAMES, MODEL_FOR_NEXT_SENTENCE_PREDICTION_MAPPING_NAMES
)
MODEL_FOR_AUDIO_CLASSIFICATION_MAPPING = _LazyAutoMapping(
    CONFIG_MAPPING_NAMES, MODEL_FOR_AUDIO_CLASSIFICATION_MAPPING_NAMES
)
MODEL_FOR_CTC_MAPPING = _LazyAutoMapping(CONFIG_MAPPING_NAMES, MODEL_FOR_CTC_MAPPING_NAMES)
MODEL_FOR_SPEECH_SEQ_2_SEQ_MAPPING = _LazyAutoMapping(CONFIG_MAPPING_NAMES, MODEL_FOR_SPEECH_SEQ_2_SEQ_MAPPING_NAMES)
MODEL_FOR_AUDIO_FRAME_CLASSIFICATION_MAPPING = _LazyAutoMapping(
    CONFIG_MAPPING_NAMES, MODEL_FOR_AUDIO_FRAME_CLASSIFICATION_MAPPING_NAMES
)
MODEL_FOR_AUDIO_XVECTOR_MAPPING = _LazyAutoMapping(CONFIG_MAPPING_NAMES, MODEL_FOR_AUDIO_XVECTOR_MAPPING_NAMES)

MODEL_FOR_TEXT_TO_SPECTROGRAM_MAPPING = _LazyAutoMapping(
    CONFIG_MAPPING_NAMES, MODEL_FOR_TEXT_TO_SPECTROGRAM_MAPPING_NAMES
)

MODEL_FOR_TEXT_TO_WAVEFORM_MAPPING = _LazyAutoMapping(CONFIG_MAPPING_NAMES, MODEL_FOR_TEXT_TO_WAVEFORM_MAPPING_NAMES)

MODEL_FOR_BACKBONE_MAPPING = _LazyAutoMapping(CONFIG_MAPPING_NAMES, MODEL_FOR_BACKBONE_MAPPING_NAMES)

MODEL_FOR_MASK_GENERATION_MAPPING = _LazyAutoMapping(CONFIG_MAPPING_NAMES, MODEL_FOR_MASK_GENERATION_MAPPING_NAMES)

MODEL_FOR_KEYPOINT_DETECTION_MAPPING = _LazyAutoMapping(
    CONFIG_MAPPING_NAMES, MODEL_FOR_KEYPOINT_DETECTION_MAPPING_NAMES
)

MODEL_FOR_TEXT_ENCODING_MAPPING = _LazyAutoMapping(CONFIG_MAPPING_NAMES, MODEL_FOR_TEXT_ENCODING_MAPPING_NAMES)

MODEL_FOR_TIME_SERIES_CLASSIFICATION_MAPPING = _LazyAutoMapping(
    CONFIG_MAPPING_NAMES, MODEL_FOR_TIME_SERIES_CLASSIFICATION_MAPPING_NAMES
)

MODEL_FOR_TIME_SERIES_REGRESSION_MAPPING = _LazyAutoMapping(
    CONFIG_MAPPING_NAMES, MODEL_FOR_TIME_SERIES_REGRESSION_MAPPING_NAMES
)

MODEL_FOR_IMAGE_TO_IMAGE_MAPPING = _LazyAutoMapping(CONFIG_MAPPING_NAMES, MODEL_FOR_IMAGE_TO_IMAGE_MAPPING_NAMES)


class AutoModelForMaskGeneration(_BaseAutoModelClass):
    _model_mapping = MODEL_FOR_MASK_GENERATION_MAPPING


class AutoModelForKeypointDetection(_BaseAutoModelClass):
    _model_mapping = MODEL_FOR_KEYPOINT_DETECTION_MAPPING


class AutoModelForTextEncoding(_BaseAutoModelClass):
    _model_mapping = MODEL_FOR_TEXT_ENCODING_MAPPING


class AutoModelForImageToImage(_BaseAutoModelClass):
    _model_mapping = MODEL_FOR_IMAGE_TO_IMAGE_MAPPING


class AutoModel(_BaseAutoModelClass):
    _model_mapping = MODEL_MAPPING


AutoModel = auto_class_update(AutoModel)


class AutoModelForPreTraining(_BaseAutoModelClass):
    _model_mapping = MODEL_FOR_PRETRAINING_MAPPING


AutoModelForPreTraining = auto_class_update(AutoModelForPreTraining, head_doc="pretraining")


# Private on purpose, the public class will add the deprecation warnings.
class _AutoModelWithLMHead(_BaseAutoModelClass):
    _model_mapping = MODEL_WITH_LM_HEAD_MAPPING


_AutoModelWithLMHead = auto_class_update(_AutoModelWithLMHead, head_doc="language modeling")


class AutoModelForCausalLM(_BaseAutoModelClass):
    _model_mapping = MODEL_FOR_CAUSAL_LM_MAPPING


AutoModelForCausalLM = auto_class_update(AutoModelForCausalLM, head_doc="causal language modeling")


class AutoModelForMaskedLM(_BaseAutoModelClass):
    _model_mapping = MODEL_FOR_MASKED_LM_MAPPING


AutoModelForMaskedLM = auto_class_update(AutoModelForMaskedLM, head_doc="masked language modeling")


class AutoModelForSeq2SeqLM(_BaseAutoModelClass):
    _model_mapping = MODEL_FOR_SEQ_TO_SEQ_CAUSAL_LM_MAPPING


AutoModelForSeq2SeqLM = auto_class_update(
    AutoModelForSeq2SeqLM,
    head_doc="sequence-to-sequence language modeling",
    checkpoint_for_example="google-t5/t5-base",
)


class AutoModelForSequenceClassification(_BaseAutoModelClass):
    _model_mapping = MODEL_FOR_SEQUENCE_CLASSIFICATION_MAPPING


AutoModelForSequenceClassification = auto_class_update(
    AutoModelForSequenceClassification, head_doc="sequence classification"
)


class AutoModelForQuestionAnswering(_BaseAutoModelClass):
    _model_mapping = MODEL_FOR_QUESTION_ANSWERING_MAPPING


AutoModelForQuestionAnswering = auto_class_update(AutoModelForQuestionAnswering, head_doc="question answering")


class AutoModelForTableQuestionAnswering(_BaseAutoModelClass):
    _model_mapping = MODEL_FOR_TABLE_QUESTION_ANSWERING_MAPPING


AutoModelForTableQuestionAnswering = auto_class_update(
    AutoModelForTableQuestionAnswering,
    head_doc="table question answering",
    checkpoint_for_example="google/tapas-base-finetuned-wtq",
)


class AutoModelForVisualQuestionAnswering(_BaseAutoModelClass):
    _model_mapping = MODEL_FOR_VISUAL_QUESTION_ANSWERING_MAPPING


AutoModelForVisualQuestionAnswering = auto_class_update(
    AutoModelForVisualQuestionAnswering,
    head_doc="visual question answering",
    checkpoint_for_example="dandelin/vilt-b32-finetuned-vqa",
)


class AutoModelForDocumentQuestionAnswering(_BaseAutoModelClass):
    _model_mapping = MODEL_FOR_DOCUMENT_QUESTION_ANSWERING_MAPPING


AutoModelForDocumentQuestionAnswering = auto_class_update(
    AutoModelForDocumentQuestionAnswering,
    head_doc="document question answering",
    checkpoint_for_example='impira/layoutlm-document-qa", revision="52e01b3',
)


class AutoModelForTokenClassification(_BaseAutoModelClass):
    _model_mapping = MODEL_FOR_TOKEN_CLASSIFICATION_MAPPING


AutoModelForTokenClassification = auto_class_update(AutoModelForTokenClassification, head_doc="token classification")


class AutoModelForMultipleChoice(_BaseAutoModelClass):
    _model_mapping = MODEL_FOR_MULTIPLE_CHOICE_MAPPING


AutoModelForMultipleChoice = auto_class_update(AutoModelForMultipleChoice, head_doc="multiple choice")


class AutoModelForNextSentencePrediction(_BaseAutoModelClass):
    _model_mapping = MODEL_FOR_NEXT_SENTENCE_PREDICTION_MAPPING


AutoModelForNextSentencePrediction = auto_class_update(
    AutoModelForNextSentencePrediction, head_doc="next sentence prediction"
)


class AutoModelForImageClassification(_BaseAutoModelClass):
    _model_mapping = MODEL_FOR_IMAGE_CLASSIFICATION_MAPPING


AutoModelForImageClassification = auto_class_update(AutoModelForImageClassification, head_doc="image classification")


class AutoModelForZeroShotImageClassification(_BaseAutoModelClass):
    _model_mapping = MODEL_FOR_ZERO_SHOT_IMAGE_CLASSIFICATION_MAPPING


AutoModelForZeroShotImageClassification = auto_class_update(
    AutoModelForZeroShotImageClassification, head_doc="zero-shot image classification"
)


class AutoModelForImageSegmentation(_BaseAutoModelClass):
    _model_mapping = MODEL_FOR_IMAGE_SEGMENTATION_MAPPING


AutoModelForImageSegmentation = auto_class_update(AutoModelForImageSegmentation, head_doc="image segmentation")


class AutoModelForSemanticSegmentation(_BaseAutoModelClass):
    _model_mapping = MODEL_FOR_SEMANTIC_SEGMENTATION_MAPPING


AutoModelForSemanticSegmentation = auto_class_update(AutoModelForSemanticSegmentation, head_doc="semantic segmentation")


class AutoModelForUniversalSegmentation(_BaseAutoModelClass):
    _model_mapping = MODEL_FOR_UNIVERSAL_SEGMENTATION_MAPPING


AutoModelForUniversalSegmentation = auto_class_update(
    AutoModelForUniversalSegmentation, head_doc="universal image segmentation"
)


class AutoModelForInstanceSegmentation(_BaseAutoModelClass):
    _model_mapping = MODEL_FOR_INSTANCE_SEGMENTATION_MAPPING


AutoModelForInstanceSegmentation = auto_class_update(AutoModelForInstanceSegmentation, head_doc="instance segmentation")


class AutoModelForObjectDetection(_BaseAutoModelClass):
    _model_mapping = MODEL_FOR_OBJECT_DETECTION_MAPPING


AutoModelForObjectDetection = auto_class_update(AutoModelForObjectDetection, head_doc="object detection")


class AutoModelForZeroShotObjectDetection(_BaseAutoModelClass):
    _model_mapping = MODEL_FOR_ZERO_SHOT_OBJECT_DETECTION_MAPPING


AutoModelForZeroShotObjectDetection = auto_class_update(
    AutoModelForZeroShotObjectDetection, head_doc="zero-shot object detection"
)


class AutoModelForDepthEstimation(_BaseAutoModelClass):
    _model_mapping = MODEL_FOR_DEPTH_ESTIMATION_MAPPING


AutoModelForDepthEstimation = auto_class_update(AutoModelForDepthEstimation, head_doc="depth estimation")


class AutoModelForVideoClassification(_BaseAutoModelClass):
    _model_mapping = MODEL_FOR_VIDEO_CLASSIFICATION_MAPPING


AutoModelForVideoClassification = auto_class_update(AutoModelForVideoClassification, head_doc="video classification")


class AutoModelForVision2Seq(_BaseAutoModelClass):
    _model_mapping = MODEL_FOR_VISION_2_SEQ_MAPPING


AutoModelForVision2Seq = auto_class_update(AutoModelForVision2Seq, head_doc="vision-to-text modeling")


class AutoModelForImageTextToText(_BaseAutoModelClass):
    _model_mapping = MODEL_FOR_IMAGE_TEXT_TO_TEXT_MAPPING


AutoModelForImageTextToText = auto_class_update(AutoModelForImageTextToText, head_doc="image-text-to-text modeling")


class AutoModelForAudioClassification(_BaseAutoModelClass):
    _model_mapping = MODEL_FOR_AUDIO_CLASSIFICATION_MAPPING


AutoModelForAudioClassification = auto_class_update(AutoModelForAudioClassification, head_doc="audio classification")


class AutoModelForCTC(_BaseAutoModelClass):
    _model_mapping = MODEL_FOR_CTC_MAPPING


AutoModelForCTC = auto_class_update(AutoModelForCTC, head_doc="connectionist temporal classification")


class AutoModelForSpeechSeq2Seq(_BaseAutoModelClass):
    _model_mapping = MODEL_FOR_SPEECH_SEQ_2_SEQ_MAPPING


AutoModelForSpeechSeq2Seq = auto_class_update(
    AutoModelForSpeechSeq2Seq, head_doc="sequence-to-sequence speech-to-text modeling"
)


class AutoModelForAudioFrameClassification(_BaseAutoModelClass):
    _model_mapping = MODEL_FOR_AUDIO_FRAME_CLASSIFICATION_MAPPING


AutoModelForAudioFrameClassification = auto_class_update(
    AutoModelForAudioFrameClassification, head_doc="audio frame (token) classification"
)


class AutoModelForAudioXVector(_BaseAutoModelClass):
    _model_mapping = MODEL_FOR_AUDIO_XVECTOR_MAPPING


class AutoModelForTextToSpectrogram(_BaseAutoModelClass):
    _model_mapping = MODEL_FOR_TEXT_TO_SPECTROGRAM_MAPPING


class AutoModelForTextToWaveform(_BaseAutoModelClass):
    _model_mapping = MODEL_FOR_TEXT_TO_WAVEFORM_MAPPING


class AutoBackbone(_BaseAutoBackboneClass):
    _model_mapping = MODEL_FOR_BACKBONE_MAPPING


AutoModelForAudioXVector = auto_class_update(AutoModelForAudioXVector, head_doc="audio retrieval via x-vector")


class AutoModelForMaskedImageModeling(_BaseAutoModelClass):
    _model_mapping = MODEL_FOR_MASKED_IMAGE_MODELING_MAPPING


AutoModelForMaskedImageModeling = auto_class_update(AutoModelForMaskedImageModeling, head_doc="masked image modeling")


class AutoModelWithLMHead(_AutoModelWithLMHead):
    @classmethod
    def from_config(cls, config):
        warnings.warn(
            "The class `AutoModelWithLMHead` is deprecated and will be removed in a future version. Please use "
            "`AutoModelForCausalLM` for causal language models, `AutoModelForMaskedLM` for masked language models and "
            "`AutoModelForSeq2SeqLM` for encoder-decoder models.",
            FutureWarning,
        )
        return super().from_config(config)

    @classmethod
    def from_pretrained(cls, pretrained_model_name_or_path, *model_args, **kwargs):
        warnings.warn(
            "The class `AutoModelWithLMHead` is deprecated and will be removed in a future version. Please use "
            "`AutoModelForCausalLM` for causal language models, `AutoModelForMaskedLM` for masked language models and "
            "`AutoModelForSeq2SeqLM` for encoder-decoder models.",
            FutureWarning,
        )
        return super().from_pretrained(pretrained_model_name_or_path, *model_args, **kwargs)<|MERGE_RESOLUTION|>--- conflicted
+++ resolved
@@ -111,11 +111,8 @@
         ("granite", "GraniteModel"),
         ("granitemoe", "GraniteMoeModel"),
         ("granitemoeshared", "GraniteMoeSharedModel"),
-<<<<<<< HEAD
         ("oneformer", "OneFormerModel"),
-=======
         ("groupvit", "GroupViTModel"),
->>>>>>> 540e0e77
         ("helium", "HeliumModel"),
         ("grounding-dino", "GroundingDinoModel"),
         ("hiera", "HieraModel"),
