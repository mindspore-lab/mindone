# coding=utf-8
# Copyright 2018 The HuggingFace Inc. team.
#
# This code is adapted from https://github.com/huggingface/transformers
# with modifications to run transformers on mindspore.
#
# Licensed under the Apache License, Version 2.0 (the "License");
# you may not use this file except in compliance with the License.
# You may obtain a copy of the License at
#
#     http://www.apache.org/licenses/LICENSE-2.0
#
# Unless required by applicable law or agreed to in writing, software
# distributed under the License is distributed on an "AS IS" BASIS,
# WITHOUT WARRANTIES OR CONDITIONS OF ANY KIND, either express or implied.
# See the License for the specific language governing permissions and
# limitations under the License.
"""Auto Model class."""

import warnings
from collections import OrderedDict

import transformers
from packaging import version
from transformers.utils import logging

from .auto_factory import _BaseAutoBackboneClass, _BaseAutoModelClass, _LazyAutoMapping, auto_class_update
from .configuration_auto import CONFIG_MAPPING_NAMES

logger = logging.get_logger(__name__)

MODEL_MAPPING_NAMES = OrderedDict(
    [
        # Base model mapping
        ("albert", "AlbertModel"),
        ("aria", "AriaForConditionalGeneration"),
        ("aria_text", "AriaTextModel"),
        ("bert", "BertModel"),
        ("bart", "BartModel"),
        ("camembert", "CamembertModel"),
        ("mvp", "MvpModel"),
        ("convbert", "ConvBertModel"),
        ("bit", "BitModel"),
        ("blip", "BlipModel"),
        ("blip-2", "Blip2Model"),
        ("starcoder2", "Starcoder2Model"),
        ("canine", "CanineModel"),
        ("chameleon", "ChameleonModel"),
        ("clap", "ClapModel"),
        ("clip", "CLIPModel"),
        ("clip_text_model", "CLIPTextModel"),
        ("clip_vision_model", "CLIPVisionModel"),
        ("convnext", "ConvNextModel"),
        ("convnextv2", "ConvNextV2Model"),
        ("deberta", "DebertaModel"),
        ("opt", "OPTModel"),
        ("deberta-v2", "DebertaV2Model"),
        ("detr", "DetrModel"),
        ("dinov2", "Dinov2Model"),
        ("dpt", "DPTModel"),
        ("gemma", "GemmaModel"),
        ("m2m_100", "M2M100Model"),
        ("gemma2", "Gemma2Model"),
        ("persimmon", "PersimmonModel"),
        ("glm", "GlmModel"),
        ("glpn", "GLPNModel"),
        ("gpt2", "GPT2Model"),
        ("opt", "OPTModel"),
        ("granite", "GraniteModel"),
        ("granitemoe", "GraniteMoeModel"),
        ("granitemoeshared", "GraniteMoeSharedModel"),
        ("qwen2_audio_encoder", "Qwen2AudioEncoder"),
        ("qwen2_audio_encoder", "Qwen2AudioEncoder"),
        ("recurrent_gemma", "RecurrentGemmaModel"),
        ("gemma3_text", "Gemma3TextModel"),
        ("qwen2_audio_encoder", "Qwen2AudioEncoder"),
        ("siglip", "SiglipModel"),
        ("helium", "HeliumModel"),
        ("hiera", "HieraModel"),
        ("hubert", "HubertModel"),
        ("idefics", "IdeficsModel"),
        ("idefics2", "Idefics2Model"),
        ("idefics3", "Idefics3Model"),
        ("idefics3_vision", "Idefics3VisionTransformer"),
        ("ijepa", "IJepaModel"),
        ("imagegpt", "ImageGPTModel"),
        ("led", "LEDModel"),
        ("levit", "LevitModel"),
        ("llama", "LlamaModel"),
        ("mistral", "MistralModel"),
        ("mobilebert", "MobileBertModel"),
        ("mpt", "MptModel"),
        ("mt5", "MT5Model"),
        ("megatron-bert", "MegatronBertModel"),
        ("mixtral", "MixtralModel"),
        ("owlvit", "OwlViTModel"),
        ("phi", "PhiModel"),
        ("phi3", "Phi3Model"),
        ("qwen2", "Qwen2Model"),
        ("qwen2_5_vl", "Qwen2_5_VLModel"),
        ("qwen2_audio_encoder", "Qwen2AudioEncoder"),
        ("qwen2_vl", "Qwen2VLModel"),
        ("roberta", "RobertaModel"),
        ("rembert", "RemBertModel"),
        ("resnet", "ResNetModel"),
        ("segformer", "SegformerModel"),
        ("siglip", "SiglipModel"),
        ("siglip_vision_model", "SiglipVisionModel"),
        ("smolvlm", "SmolVLMModel"),
        ("smolvlm_vision", "SmolVLMVisionTransformer"),
        ("speecht5", "SpeechT5Model"),
        ("swin2sr", "Swin2SRModel"),
        ("t5", "T5Model"),
        ("umt5", "UMT5Model"),
        ("vilt", "ViltModel"),
        ("vit", "ViTModel"),
        ("wav2vec2", "Wav2Vec2Model"),
        ("whisper", "WhisperModel"),
        ("xlm-roberta", "XLMRobertaModel"),
        ("xlm-roberta-xl", "XLMRobertaXLModel"),
        ("yolos", "YolosModel"),
        ("cohere2", "Cohere2Model"),
    ]
)

MODEL_FOR_PRETRAINING_MAPPING_NAMES = OrderedDict(
    [
        # Model for pre-training mapping
        ("albert", "AlbertForPreTraining"),
        ("bart", "BartForConditionalGeneration"),
        ("camembert", "CamembertForMaskedLM"),
        ("mvp", "MvpForConditionalGeneration"),
        ("bert", "BertForPreTraining"),
        ("gpt2", "GPT2LMHeadModel"),
        ("gemma3", "Gemma3ForConditionalGeneration"),
        ("hiera", "HieraForPreTraining"),
        ("hubert", "HubertForPreTraining"),
        ("idefics", "IdeficsForVisionText2Text"),
        ("idefics2", "Idefics2ForConditionalGeneration"),
        ("idefics3", "Idefics3ForConditionalGeneration"),
        ("llava", "LlavaForConditionalGeneration"),
        ("llava_next", "LlavaNextForConditionalGeneration"),
        ("llava_next_video", "LlavaNextVideoForConditionalGeneration"),
        ("llava_onevision", "LlavaOnevisionForConditionalGeneration"),
        ("mobilebert", "MobileBertForPreTraining"),
        ("qwen2_audio", "Qwen2AudioForConditionalGeneration"),
        ("roberta", "RobertaForMaskedLM"),
        ("megatron-bert", "MegatronBertForPreTraining"),
        ("mpt", "MptForCausalLM"),
        ("paligemma", "PaliGemmaForConditionalGeneration"),
        ("t5", "T5ForConditionalGeneration"),
        ("video_llava", "VideoLlavaForConditionalGeneration"),
        ("vipllava", "VipLlavaForConditionalGeneration"),
        ("wav2vec2", "Wav2Vec2ForPreTraining"),
        ("xlm-roberta", "XLMRobertaForMaskedLM"),
        ("xlm-roberta-xl", "XLMRobertaXLForMaskedLM"),
    ]
)

MODEL_WITH_LM_HEAD_MAPPING_NAMES = OrderedDict(
    [
        # Model with LM heads mapping
        ("albert", "AlbertForMaskedLM"),
        ("mvp", "MvpForConditionalGeneration"),
        ("bart", "BartForConditionalGeneration"),
        ("m2m_100", "M2M100ForConditionalGeneration"),
        ("bert", "BertForMaskedLM"),
        ("deberta", "DebertaForMaskedLM"),
        ("deberta-v2", "DebertaV2ForMaskedLM"),
        ("convbert", "ConvBertForMaskedLM"),
        ("gpt2", "GPT2LMHeadModel"),
        ("led", "LEDForConditionalGeneration"),
        ("camembert", "CamembertForMaskedLM"),
        ("roberta", "RobertaForMaskedLM"),
        ("megatron-bert", "MegatronBertForCausalLM"),
        ("mobilebert", "MobileBertForMaskedLM"),
        ("mpt", "MptForCausalLM"),
        ("rembert", "RemBertForMaskedLM"),
        ("t5", "T5ForConditionalGeneration"),
        ("wav2vec2", "Wav2Vec2ForMaskedLM"),
        ("whisper", "WhisperForConditionalGeneration"),
        ("xlm-roberta", "XLMRobertaForMaskedLM"),
        ("xlm-roberta-xl", "XLMRobertaXLForMaskedLM"),
    ]
)

MODEL_FOR_CAUSAL_LM_MAPPING_NAMES = OrderedDict(
    [
        # Model for Causal LM mapping
        ("aria_text", "AriaTextForCausalLM"),
        ("bart", "BartForCausalLM"),
        ("camembert", "CamembertForCausalLM"),
        ("mvp", "MvpForCausalLM"),
        ("opt", "OPTForCausalLM"),
        ("bert", "BertLMHeadModel"),
        ("bert-generation", "BertGenerationDecoder"),
        ("gemma", "GemmaForCausalLM"),
        ("gemma2", "Gemma2ForCausalLM"),
        ("starcoder2", "Starcoder2ForCausalLM"),
        ("gemma3", "Gemma3ForCausalLM"),
        ("gemma3_text", "Gemma3ForCausalLM"),
        ("granite", "GraniteForCausalLM"),
        ("glm", "GlmForCausalLM"),
        ("gpt2", "GPT2LMHeadModel"),
        ("persimmon", "PersimmonForCausalLM"),
        ("fuyu", "FuyuForCausalLM"),
        ("granitemoe", "GraniteMoeForCausalLM"),
        ("granitemoeshared", "GraniteMoeSharedForCausalLM"),
        ("llama", "LlamaForCausalLM"),
        ("opt", "OPTForCausalLM"),
        ("megatron-bert", "MegatronBertForCausalLM"),
        ("mistral", "MistralForCausalLM"),
        ("mpt", "MptForCausalLM"),
        ("phi", "PhiForCausalLM"),
        ("phi3", "Phi3ForCausalLM"),
        ("mixtral", "MixtralForCausalLM"),
        ("qwen2", "Qwen2ForCausalLM"),
        ("roberta", "RobertaForCausalLM"),
        ("recurrent_gemma", "RecurrentGemmaForCausalLM"),
        ("rembert", "RemBertForCausalLM"),
        ("whisper", "WhisperForCausalLM"),
        ("xlm-roberta", "XLMRobertaForCausalLM"),
        ("xlm-roberta-xl", "XLMRobertaXLForCausalLM"),
        ("cohere2", "Cohere2ForCausalLM"),
    ]
)

MODEL_FOR_IMAGE_MAPPING_NAMES = OrderedDict(
    [
        # Model for Image mapping
        ("bit", "BitModel"),
        ("convnext", "ConvNextModel"),
        ("convnextv2", "ConvNextV2Model"),
        ("detr", "DetrModel"),
        ("dinov2", "Dinov2Model"),
        ("dpt", "DPTModel"),
        ("glpn", "GLPNModel"),
        ("hiera", "HieraModel"),
        ("hubert", "HubertModel"),
        ("ijepa", "IJepaModel"),
        ("imagegpt", "ImageGPTModel"),
        ("levit", "LevitModel"),
        ("segformer", "SegformerModel"),
        ("siglip_vision_model", "SiglipVisionModel"),
        ("swin2sr", "Swin2SRModel"),
        ("vit", "ViTModel"),
        ("yolos", "YolosModel"),
    ]
)

MODEL_FOR_MASKED_IMAGE_MODELING_MAPPING_NAMES = OrderedDict(
    [
        ("vit", "ViTForMaskedImageModeling"),
    ]
)


MODEL_FOR_CAUSAL_IMAGE_MODELING_MAPPING_NAMES = OrderedDict(
    [
        ("imagegpt", "ImageGPTForCausalImageModeling"),
    ]
)

MODEL_FOR_IMAGE_CLASSIFICATION_MAPPING_NAMES = OrderedDict(
    [
        # Model for Image Classification mapping
        ("bit", "BitForImageClassification"),
        ("clip", "CLIPForImageClassification"),
        ("convnext", "ConvNextForImageClassification"),
        ("convnextv2", "ConvNextV2ForImageClassification"),
        ("dinov2", "Dinov2ForImageClassification"),
        ("hiera", "HieraForImageClassification"),
        ("ijepa", "IJepaForImageClassification"),
        ("imagegpt", "ImageGPTForImageClassification"),
        (
            "levit",
            ("LevitForImageClassification", "LevitForImageClassificationWithTeacher"),
        ),
        ("resnet", "ResNetForImageClassification"),
        ("segformer", "SegformerForImageClassification"),
        ("siglip", "SiglipForImageClassification"),
        ("vit", "ViTForImageClassification"),
    ]
)

MODEL_FOR_IMAGE_SEGMENTATION_MAPPING_NAMES = OrderedDict(
    [
        # Do not add new models here, this class will be deprecated in the future.
        # Model for Image Segmentation mapping
        ("detr", "DetrForSegmentation"),
    ]
)

MODEL_FOR_SEMANTIC_SEGMENTATION_MAPPING_NAMES = OrderedDict(
    [
        # Model for Semantic Segmentation mapping
        ("beit", "BeitForSemanticSegmentation"),
        ("data2vec-vision", "Data2VecVisionForSemanticSegmentation"),
        ("dpt", "DPTForSemanticSegmentation"),
        ("mobilenet_v2", "MobileNetV2ForSemanticSegmentation"),
        ("mobilevit", "MobileViTForSemanticSegmentation"),
        ("mobilevitv2", "MobileViTV2ForSemanticSegmentation"),
        ("segformer", "SegformerForSemanticSegmentation"),
        ("upernet", "UperNetForSemanticSegmentation"),
    ]
)

MODEL_FOR_INSTANCE_SEGMENTATION_MAPPING_NAMES = OrderedDict()

MODEL_FOR_UNIVERSAL_SEGMENTATION_MAPPING_NAMES = OrderedDict(
    [
        # Model for Universal Segmentation mapping
        ("detr", "DetrForSegmentation"),
        ("mask2former", "Mask2FormerForUniversalSegmentation"),
        ("maskformer", "MaskFormerForInstanceSegmentation"),
        ("oneformer", "OneFormerForUniversalSegmentation"),
    ]
)

MODEL_FOR_VIDEO_CLASSIFICATION_MAPPING_NAMES = OrderedDict()

MODEL_FOR_VISION_2_SEQ_MAPPING_NAMES = OrderedDict(
    [
        ("blip", "BlipForConditionalGeneration"),
        ("blip-2", "Blip2ForConditionalGeneration"),
        ("chameleon", "ChameleonForConditionalGeneration"),
        ("idefics2", "Idefics2ForConditionalGeneration"),
        ("idefics3", "Idefics3ForConditionalGeneration"),
        ("llava", "LlavaForConditionalGeneration"),
        ("llava_next", "LlavaNextForConditionalGeneration"),
        ("llava_next_video", "LlavaNextVideoForConditionalGeneration"),
        ("llava_onevision", "LlavaOnevisionForConditionalGeneration"),
        ("paligemma", "PaliGemmaForConditionalGeneration"),
        ("qwen2_5_vl", "Qwen2_5_VLForConditionalGeneration"),
        ("qwen2_vl", "Qwen2VLForConditionalGeneration"),
<<<<<<< HEAD
        ("video_llava", "VideoLlavaForConditionalGeneration"),
        ("vipllava", "VipLlavaForConditionalGeneration"),
=======
        ("vision-encoder-decoder", "VisionEncoderDecoderModel"),
>>>>>>> 165b4dfa
    ]
)
MODEL_FOR_RETRIEVAL_MAPPING_NAMES = OrderedDict(
    [
        # ("colpali", "ColPaliForRetrieval"),
    ]
)
MODEL_FOR_IMAGE_TEXT_TO_TEXT_MAPPING_NAMES = OrderedDict(
    [
        ("aria", "AriaForConditionalGeneration"),
        ("blip", "BlipForConditionalGeneration"),
        ("blip-2", "Blip2ForConditionalGeneration"),
        ("chameleon", "ChameleonForConditionalGeneration"),
        ("gemma3", "Gemma3ForConditionalGeneration"),
        ("chameleon", "ChameleonForConditionalGeneration"),
        ("idefics", "IdeficsForVisionText2Text"),
        ("idefics2", "Idefics2ForConditionalGeneration"),
        ("idefics3", "Idefics3ForConditionalGeneration"),
        ("fuyu", "FuyuForCausalLM"),
        ("llava", "LlavaForConditionalGeneration"),
        ("llava_next", "LlavaNextForConditionalGeneration"),
        ("llava_onevision", "LlavaOnevisionForConditionalGeneration"),
        ("paligemma", "PaliGemmaForConditionalGeneration"),
        ("qwen2_5_vl", "Qwen2_5_VLForConditionalGeneration"),
        ("qwen2_vl", "Qwen2VLForConditionalGeneration"),
        ("smolvlm", "SmolVLMForConditionalGeneration"),
<<<<<<< HEAD
        ("vipllava", "VipLlavaForConditionalGeneration"),
=======
        ("vision-encoder-decoder", "VisionEncoderDecoderModel"),
>>>>>>> 165b4dfa
    ]
)

MODEL_FOR_MASKED_LM_MAPPING_NAMES = OrderedDict(
    [
        # Model for Masked LM mapping
        ("mvp", "MvpForConditionalGeneration"),
        ("albert", "AlbertForMaskedLM"),
        ("bart", "BartForConditionalGeneration"),
        ("convbert", "ConvBertForMaskedLM"),
        ("bert", "BertForMaskedLM"),
        ("roberta", "RobertaForMaskedLM"),
        ("camembert", "CamembertForMaskedLM"),
        ("deberta", "DebertaForMaskedLM"),
        ("deberta-v2", "DebertaV2ForMaskedLM"),
        ("mobilebert", "MobileBertForMaskedLM"),
        ("rembert", "RemBertForMaskedLM"),
        ("wav2vec2", "Wav2Vec2ForMaskedLM"),
        ("xlm-roberta", "XLMRobertaForMaskedLM"),
        ("xlm-roberta-xl", "XLMRobertaXLForMaskedLM"),
    ]
)

MODEL_FOR_OBJECT_DETECTION_MAPPING_NAMES = OrderedDict(
    [
        # Model for Object Detection mapping
        ("conditional_detr", "ConditionalDetrForObjectDetection"),
        ("deformable_detr", "DeformableDetrForObjectDetection"),
        ("deta", "DetaForObjectDetection"),
        ("detr", "DetrForObjectDetection"),
        ("rt_detr", "RTDetrForObjectDetection"),
        ("table-transformer", "TableTransformerForObjectDetection"),
        ("yolos", "YolosForObjectDetection"),
    ]
)

MODEL_FOR_ZERO_SHOT_OBJECT_DETECTION_MAPPING_NAMES = OrderedDict(
    [
        # Model for Zero Shot Object Detection mapping
        ("grounding-dino", "GroundingDinoForObjectDetection"),
        ("omdet-turbo", "OmDetTurboForObjectDetection"),
        ("owlv2", "Owlv2ForObjectDetection"),
        ("owlvit", "OwlViTForObjectDetection"),
    ]
)

MODEL_FOR_DEPTH_ESTIMATION_MAPPING_NAMES = OrderedDict(
    [
        # Model for depth estimation mapping
        ("depth_anything", "DepthAnythingForDepthEstimation"),
        ("dpt", "DPTForDepthEstimation"),
        ("glpn", "GLPNForDepthEstimation"),
        ("zoedepth", "ZoeDepthForDepthEstimation"),
    ]
)
MODEL_FOR_SEQ_TO_SEQ_CAUSAL_LM_MAPPING_NAMES = OrderedDict(
    [
        # Model for Seq2Seq Causal LM mapping
        ("bart", "BartForConditionalGeneration"),
        ("led", "LEDForConditionalGeneration"),
        ("m2m_100", "M2M100ForConditionalGeneration"),
        ("mvp", "MvpForConditionalGeneration"),
        ("mt5", "MT5ForConditionalGeneration"),
        ("qwen2_audio", "Qwen2AudioForConditionalGeneration"),
        ("t5", "T5ForConditionalGeneration"),
        ("umt5", "UMT5ForConditionalGeneration"),
    ]
)

MODEL_FOR_SPEECH_SEQ_2_SEQ_MAPPING_NAMES = OrderedDict(
    [
        ("speecht5", "SpeechT5ForSpeechToText"),
        ("whisper", "WhisperForConditionalGeneration"),
    ]
)

MODEL_FOR_SEQUENCE_CLASSIFICATION_MAPPING_NAMES = OrderedDict(
    [
        # Model for Sequence Classification mapping
        ("albert", "AlbertForSequenceClassification"),
        ("bart", "BartForSequenceClassification"),
        ("camembert", "CamembertForSequenceClassification"),
        ("opt", "OPTForSequenceClassification"),
        ("bert", "BertForSequenceClassification"),
        ("mvp", "MvpForSequenceClassification"),
        ("roberta", "RobertaForSequenceClassification"),
        ("deberta", "DebertaForSequenceClassification"),
        ("deberta-v2", "DebertaV2ForSequenceClassification"),
        ("gemma", "GemmaForSequenceClassification"),
        ("gemma2", "Gemma2ForSequenceClassification"),
        ("glm", "GlmForSequenceClassification"),
        ("helium", "HeliumForSequenceClassification"),
        ("hubert", "HubertForSequenceClassification"),
        ("led", "LEDForSequenceClassification"),
        ("starcoder2", "Starcoder2ForSequenceClassification"),
        ("canine", "CanineForSequenceClassification"),
        ("llama", "LlamaForSequenceClassification"),
        ("opt", "OPTForSequenceClassification"),
        ("persimmon", "PersimmonForSequenceClassification"),
        ("mobilebert", "MobileBertForSequenceClassification"),
        ("convbert", "ConvBertForSequenceClassification"),
        ("mt5", "MT5ForSequenceClassification"),
        ("megatron-bert", "MegatronBertForSequenceClassification"),
        ("mistral", "MistralForSequenceClassification"),
        ("mixtral", "MixtralForSequenceClassification"),
        ("mpt", "MptForSequenceClassification"),
        ("phi", "PhiForSequenceClassification"),
        ("phi3", "Phi3ForSequenceClassification"),
        ("qwen2", "Qwen2ForSequenceClassification"),
        ("rembert", "RemBertForSequenceClassification"),
        ("t5", "T5ForSequenceClassification"),
        ("umt5", "UMT5ForSequenceClassification"),
        ("xlm-roberta-xl", "XLMRobertaXLForSequenceClassification"),
    ]
)

MODEL_FOR_QUESTION_ANSWERING_MAPPING_NAMES = OrderedDict(
    [
        # Model for Question Answering mapping
        ("albert", "AlbertForQuestionAnswering"),
        ("bart", "BartForQuestionAnswering"),
        ("opt", "OPTForQuestionAnswering"),
        ("bert", "BertForQuestionAnswering"),
        ("camembert", "CamembertForQuestionAnswering"),
        ("mvp", "MvpForQuestionAnswering"),
        ("roberta", "RobertaForQuestionAnswering"),
        ("deberta", "DebertaForQuestionAnswering"),
        ("deberta-v2", "DebertaV2ForQuestionAnswering"),
        ("led", "LEDForQuestionAnswering"),
        ("convbert", "ConvBertForQuestionAnswering"),
        ("llama", "LlamaForQuestionAnswering"),
        ("mistral", "MistralForQuestionAnswering"),
        ("mobilebert", "MobileBertForQuestionAnswering"),
        ("megatron-bert", "MegatronBertForQuestionAnswering"),
        ("mistral", "MistralForQuestionAnswering"),
        ("opt", "OPTForQuestionAnswering"),
        ("qwen2", "Qwen2ForQuestionAnswering"),
        ("rembert", "RemBertForQuestionAnswering"),
        ("t5", "T5ForQuestionAnswering"),
        ("mixtral", "MixtralForQuestionAnswering"),
        ("mpt", "MptForQuestionAnswering"),
        ("canine", "CanineForQuestionAnswering"),
        ("umt5", "UMT5ForQuestionAnswering"),
        ("xlm-roberta", "XLMRobertaForQuestionAnswering"),
        ("xlm-roberta-xl", "XLMRobertaXLForQuestionAnswering"),
    ]
)

MODEL_FOR_TABLE_QUESTION_ANSWERING_MAPPING_NAMES = OrderedDict(
    [
        ("blip-2", "Blip2ForConditionalGeneration"),
    ]
)

MODEL_FOR_VISUAL_QUESTION_ANSWERING_MAPPING_NAMES = OrderedDict(
    [
        ("blip", "BlipForQuestionAnswering"),
        ("vilt", "ViltForQuestionAnswering"),
    ]
)

MODEL_FOR_DOCUMENT_QUESTION_ANSWERING_MAPPING_NAMES = OrderedDict()

MODEL_FOR_TOKEN_CLASSIFICATION_MAPPING_NAMES = OrderedDict(
    [
        # Model for Token Classification mapping
        ("albert", "AlbertForTokenClassification"),
        ("bert", "BertForTokenClassification"),
        ("camembert", "CamembertForTokenClassification"),
        ("deberta", "DebertaForTokenClassification"),
        ("deberta-v2", "DebertaV2ForTokenClassification"),
        ("starcoder2", "Starcoder2ForTokenClassification"),
        ("glm", "GlmForTokenClassification"),
        ("helium", "HeliumForTokenClassification"),
        ("mistral", "MistralForTokenClassification"),
        ("mobilebert", "MobileBertForTokenClassification"),
        ("mt5", "MT5ForTokenClassification"),
        ("persimmon", "PersimmonForTokenClassification"),
        ("megatron-bert", "MegatronBertForTokenClassification"),
        ("mixtral", "MixtralForTokenClassification"),
        ("mpt", "MptForTokenClassification"),
        ("phi", "PhiForTokenClassification"),
        ("phi3", "Phi3ForTokenClassification"),
        ("qwen2", "Qwen2ForTokenClassification"),
        ("roberta", "RobertaForTokenClassification"),
        ("rembert", "RemBertForTokenClassification"),
        ("convbert", "ConvBertForTokenClassification"),
        ("canine", "CanineForTokenClassification"),
        ("t5", "T5ForTokenClassification"),
        ("umt5", "UMT5ForTokenClassification"),
        ("xlm-roberta", "XLMRobertaForTokenClassification"),
        ("xlm-roberta-xl", "XLMRobertaXLForTokenClassification"),
    ]
)

MODEL_FOR_MULTIPLE_CHOICE_MAPPING_NAMES = OrderedDict(
    [
        # Model for Multiple Choice mapping
        ("camembert", "CamembertForMultipleChoice"),
        ("albert", "AlbertForMultipleChoice"),
        ("convbert", "ConvBertForMultipleChoice"),
        ("canine", "CanineForMultipleChoice"),
        ("bert", "BertForMultipleChoice"),
        ("roberta", "RobertaForMultipleChoice"),
        ("deberta-v2", "DebertaV2ForMultipleChoice"),
        ("megatron-bert", "MegatronBertForMultipleChoice"),
        ("mobilebert", "MobileBertForMultipleChoice"),
        ("rembert", "RemBertForMultipleChoice"),
        ("xlm-roberta", "XLMRobertaForMultipleChoice"),
        ("xlm-roberta-xl", "XLMRobertaXLForMultipleChoice"),
    ]
)

MODEL_FOR_NEXT_SENTENCE_PREDICTION_MAPPING_NAMES = OrderedDict(
    [
        ("bert", "BertForNextSentencePrediction"),
        ("megatron-bert", "MegatronBertForNextSentencePrediction"),
        ("mobilebert", "MobileBertForNextSentencePrediction"),
    ]
)

MODEL_FOR_AUDIO_CLASSIFICATION_MAPPING_NAMES = OrderedDict(
    [
        ("wav2vec2", "Wav2Vec2ForSequenceClassification"),
        ("whisper", "WhisperForAudioClassification"),
    ]
)

MODEL_FOR_CTC_MAPPING_NAMES = OrderedDict(
    [
        ("wav2vec2", "Wav2Vec2ForCTC"),
    ]
)

MODEL_FOR_AUDIO_FRAME_CLASSIFICATION_MAPPING_NAMES = OrderedDict(
    [
        ("wav2vec2", "Wav2Vec2ForAudioFrameClassification"),
    ]
)

MODEL_FOR_AUDIO_XVECTOR_MAPPING_NAMES = OrderedDict(
    [
        ("wav2vec2", "Wav2Vec2ForXVector"),
    ]
)

MODEL_FOR_TEXT_TO_SPECTROGRAM_MAPPING_NAMES = OrderedDict(
    [
        ("siglip", "SiglipModel"),
        ("speecht5", "SpeechT5ForTextToSpeech"),
    ]
)

MODEL_FOR_TEXT_TO_WAVEFORM_MAPPING_NAMES = OrderedDict()

MODEL_FOR_ZERO_SHOT_IMAGE_CLASSIFICATION_MAPPING_NAMES = OrderedDict(
    [
        # Model for Zero Shot Image Classification mapping
        ("blip", "BlipModel"),
        ("siglip", "SiglipModel"),
        ("blip-2", "Blip2ForImageTextRetrieval"),
    ]
)

MODEL_FOR_BACKBONE_MAPPING_NAMES = OrderedDict(
    [
        ("convnext", "ConvNextBackbone"),
        ("convnextv2", "ConvNextV2Backbone"),
        ("dinov2", "Dinov2Backbone"),
        ("hiera", "HieraBackbone"),
        ("swin", "SwinBackbone"),
    ]
)

MODEL_FOR_MASK_GENERATION_MAPPING_NAMES = OrderedDict()


MODEL_FOR_KEYPOINT_DETECTION_MAPPING_NAMES = OrderedDict()


MODEL_FOR_TEXT_ENCODING_MAPPING_NAMES = OrderedDict(
    [
        ("albert", "AlbertModel"),
        ("bert", "BertModel"),
        ("roberta", "RobertaModel"),
        ("deberta", "DebertaModel"),
        ("deberta-v2", "DebertaV2Model"),
        ("mobilebert", "MobileBertModel"),
        ("mt5", "MT5EncoderModel"),
        ("rembert", "RemBertModel"),
        ("t5", "T5EncoderModel"),
        ("umt5", "UMT5EncoderModel"),
        ("xlm-roberta", "XLMRobertaModel"),
        ("xlm-roberta-xl", "XLMRobertaXLModel"),
    ]
)

MODEL_FOR_TIME_SERIES_CLASSIFICATION_MAPPING_NAMES = OrderedDict()

MODEL_FOR_TIME_SERIES_REGRESSION_MAPPING_NAMES = OrderedDict()

MODEL_FOR_IMAGE_TO_IMAGE_MAPPING_NAMES = OrderedDict(
    [
        ("swin2sr", "Swin2SRForImageSuperResolution"),
    ]
)


if version.parse(transformers.__version__) >= version.parse("4.51.0"):
    MODEL_FOR_CAUSAL_LM_MAPPING_NAMES.update({"qwen3": "Qwen3Model"})
    MODEL_FOR_CAUSAL_LM_MAPPING_NAMES.update({"qwen3": "Qwen3ForCausalLM"})
    MODEL_FOR_SEQUENCE_CLASSIFICATION_MAPPING_NAMES.update({"qwen3": "Qwen3ForSequenceClassification"})
    MODEL_FOR_QUESTION_ANSWERING_MAPPING_NAMES.update({"qwen3": "Qwen3ForQuestionAnswering"})
    MODEL_FOR_TOKEN_CLASSIFICATION_MAPPING_NAMES.update({"qwen3": "Qwen3ForTokenClassification"})

if version.parse(transformers.__version__) >= version.parse("4.51.3"):
    MODEL_MAPPING_NAMES.update({"glm4": "Glm4Model"})
    MODEL_FOR_CAUSAL_LM_MAPPING_NAMES.update({"glm4": "Glm4ForCausalLM"})
    MODEL_FOR_SEQUENCE_CLASSIFICATION_MAPPING_NAMES.update({"glm4": "Glm4ForSequenceClassification"})
    MODEL_FOR_TOKEN_CLASSIFICATION_MAPPING_NAMES.update({"glm4": "Glm4ForTokenClassification"})

if version.parse(transformers.__version__) >= version.parse("4.53.0"):
    MODEL_MAPPING_NAMES.update({"minimax": "MiniMaxModel", "vjepa2": "VJEPA2Model"})
    MODEL_FOR_CAUSAL_LM_MAPPING_NAMES.update({"minimax": "MiniMaxForCausalLM"})
    MODEL_FOR_VIDEO_CLASSIFICATION_MAPPING_NAMES.update({"vjepa2": "VJEPA2ForVideoClassification"})
    MODEL_FOR_SEQUENCE_CLASSIFICATION_MAPPING_NAMES.update({"minimax": "MiniMaxForSequenceClassification"})
    MODEL_FOR_QUESTION_ANSWERING_MAPPING_NAMES.update({"minimax": "MiniMaxForQuestionAnswering"})
    MODEL_FOR_TOKEN_CLASSIFICATION_MAPPING_NAMES.update({"minimax": "MiniMaxForTokenClassification"})

MODEL_MAPPING = _LazyAutoMapping(CONFIG_MAPPING_NAMES, MODEL_MAPPING_NAMES)
MODEL_FOR_PRETRAINING_MAPPING = _LazyAutoMapping(CONFIG_MAPPING_NAMES, MODEL_FOR_PRETRAINING_MAPPING_NAMES)
MODEL_WITH_LM_HEAD_MAPPING = _LazyAutoMapping(CONFIG_MAPPING_NAMES, MODEL_WITH_LM_HEAD_MAPPING_NAMES)
MODEL_FOR_CAUSAL_LM_MAPPING = _LazyAutoMapping(CONFIG_MAPPING_NAMES, MODEL_FOR_CAUSAL_LM_MAPPING_NAMES)
MODEL_FOR_CAUSAL_IMAGE_MODELING_MAPPING = _LazyAutoMapping(
    CONFIG_MAPPING_NAMES, MODEL_FOR_CAUSAL_IMAGE_MODELING_MAPPING_NAMES
)
MODEL_FOR_IMAGE_CLASSIFICATION_MAPPING = _LazyAutoMapping(
    CONFIG_MAPPING_NAMES, MODEL_FOR_IMAGE_CLASSIFICATION_MAPPING_NAMES
)
MODEL_FOR_ZERO_SHOT_IMAGE_CLASSIFICATION_MAPPING = _LazyAutoMapping(
    CONFIG_MAPPING_NAMES, MODEL_FOR_ZERO_SHOT_IMAGE_CLASSIFICATION_MAPPING_NAMES
)
MODEL_FOR_IMAGE_SEGMENTATION_MAPPING = _LazyAutoMapping(
    CONFIG_MAPPING_NAMES, MODEL_FOR_IMAGE_SEGMENTATION_MAPPING_NAMES
)
MODEL_FOR_SEMANTIC_SEGMENTATION_MAPPING = _LazyAutoMapping(
    CONFIG_MAPPING_NAMES, MODEL_FOR_SEMANTIC_SEGMENTATION_MAPPING_NAMES
)
MODEL_FOR_INSTANCE_SEGMENTATION_MAPPING = _LazyAutoMapping(
    CONFIG_MAPPING_NAMES, MODEL_FOR_INSTANCE_SEGMENTATION_MAPPING_NAMES
)
MODEL_FOR_UNIVERSAL_SEGMENTATION_MAPPING = _LazyAutoMapping(
    CONFIG_MAPPING_NAMES, MODEL_FOR_UNIVERSAL_SEGMENTATION_MAPPING_NAMES
)
MODEL_FOR_VIDEO_CLASSIFICATION_MAPPING = _LazyAutoMapping(
    CONFIG_MAPPING_NAMES, MODEL_FOR_VIDEO_CLASSIFICATION_MAPPING_NAMES
)
MODEL_FOR_VISION_2_SEQ_MAPPING = _LazyAutoMapping(CONFIG_MAPPING_NAMES, MODEL_FOR_VISION_2_SEQ_MAPPING_NAMES)
MODEL_FOR_IMAGE_TEXT_TO_TEXT_MAPPING = _LazyAutoMapping(
    CONFIG_MAPPING_NAMES, MODEL_FOR_IMAGE_TEXT_TO_TEXT_MAPPING_NAMES
)
MODEL_FOR_RETRIEVAL_MAPPING = _LazyAutoMapping(CONFIG_MAPPING_NAMES, MODEL_FOR_RETRIEVAL_MAPPING_NAMES)
MODEL_FOR_VISUAL_QUESTION_ANSWERING_MAPPING = _LazyAutoMapping(
    CONFIG_MAPPING_NAMES, MODEL_FOR_VISUAL_QUESTION_ANSWERING_MAPPING_NAMES
)
MODEL_FOR_DOCUMENT_QUESTION_ANSWERING_MAPPING = _LazyAutoMapping(
    CONFIG_MAPPING_NAMES, MODEL_FOR_DOCUMENT_QUESTION_ANSWERING_MAPPING_NAMES
)
MODEL_FOR_MASKED_LM_MAPPING = _LazyAutoMapping(CONFIG_MAPPING_NAMES, MODEL_FOR_MASKED_LM_MAPPING_NAMES)
MODEL_FOR_IMAGE_MAPPING = _LazyAutoMapping(CONFIG_MAPPING_NAMES, MODEL_FOR_IMAGE_MAPPING_NAMES)
MODEL_FOR_MASKED_IMAGE_MODELING_MAPPING = _LazyAutoMapping(
    CONFIG_MAPPING_NAMES, MODEL_FOR_MASKED_IMAGE_MODELING_MAPPING_NAMES
)
MODEL_FOR_OBJECT_DETECTION_MAPPING = _LazyAutoMapping(CONFIG_MAPPING_NAMES, MODEL_FOR_OBJECT_DETECTION_MAPPING_NAMES)
MODEL_FOR_ZERO_SHOT_OBJECT_DETECTION_MAPPING = _LazyAutoMapping(
    CONFIG_MAPPING_NAMES, MODEL_FOR_ZERO_SHOT_OBJECT_DETECTION_MAPPING_NAMES
)
MODEL_FOR_DEPTH_ESTIMATION_MAPPING = _LazyAutoMapping(CONFIG_MAPPING_NAMES, MODEL_FOR_DEPTH_ESTIMATION_MAPPING_NAMES)
MODEL_FOR_SEQ_TO_SEQ_CAUSAL_LM_MAPPING = _LazyAutoMapping(
    CONFIG_MAPPING_NAMES, MODEL_FOR_SEQ_TO_SEQ_CAUSAL_LM_MAPPING_NAMES
)
MODEL_FOR_SEQUENCE_CLASSIFICATION_MAPPING = _LazyAutoMapping(
    CONFIG_MAPPING_NAMES, MODEL_FOR_SEQUENCE_CLASSIFICATION_MAPPING_NAMES
)
MODEL_FOR_QUESTION_ANSWERING_MAPPING = _LazyAutoMapping(
    CONFIG_MAPPING_NAMES, MODEL_FOR_QUESTION_ANSWERING_MAPPING_NAMES
)
MODEL_FOR_TABLE_QUESTION_ANSWERING_MAPPING = _LazyAutoMapping(
    CONFIG_MAPPING_NAMES, MODEL_FOR_TABLE_QUESTION_ANSWERING_MAPPING_NAMES
)
MODEL_FOR_TOKEN_CLASSIFICATION_MAPPING = _LazyAutoMapping(
    CONFIG_MAPPING_NAMES, MODEL_FOR_TOKEN_CLASSIFICATION_MAPPING_NAMES
)
MODEL_FOR_MULTIPLE_CHOICE_MAPPING = _LazyAutoMapping(CONFIG_MAPPING_NAMES, MODEL_FOR_MULTIPLE_CHOICE_MAPPING_NAMES)
MODEL_FOR_NEXT_SENTENCE_PREDICTION_MAPPING = _LazyAutoMapping(
    CONFIG_MAPPING_NAMES, MODEL_FOR_NEXT_SENTENCE_PREDICTION_MAPPING_NAMES
)
MODEL_FOR_AUDIO_CLASSIFICATION_MAPPING = _LazyAutoMapping(
    CONFIG_MAPPING_NAMES, MODEL_FOR_AUDIO_CLASSIFICATION_MAPPING_NAMES
)
MODEL_FOR_CTC_MAPPING = _LazyAutoMapping(CONFIG_MAPPING_NAMES, MODEL_FOR_CTC_MAPPING_NAMES)
MODEL_FOR_SPEECH_SEQ_2_SEQ_MAPPING = _LazyAutoMapping(CONFIG_MAPPING_NAMES, MODEL_FOR_SPEECH_SEQ_2_SEQ_MAPPING_NAMES)
MODEL_FOR_AUDIO_FRAME_CLASSIFICATION_MAPPING = _LazyAutoMapping(
    CONFIG_MAPPING_NAMES, MODEL_FOR_AUDIO_FRAME_CLASSIFICATION_MAPPING_NAMES
)
MODEL_FOR_AUDIO_XVECTOR_MAPPING = _LazyAutoMapping(CONFIG_MAPPING_NAMES, MODEL_FOR_AUDIO_XVECTOR_MAPPING_NAMES)

MODEL_FOR_TEXT_TO_SPECTROGRAM_MAPPING = _LazyAutoMapping(
    CONFIG_MAPPING_NAMES, MODEL_FOR_TEXT_TO_SPECTROGRAM_MAPPING_NAMES
)

MODEL_FOR_TEXT_TO_WAVEFORM_MAPPING = _LazyAutoMapping(CONFIG_MAPPING_NAMES, MODEL_FOR_TEXT_TO_WAVEFORM_MAPPING_NAMES)

MODEL_FOR_BACKBONE_MAPPING = _LazyAutoMapping(CONFIG_MAPPING_NAMES, MODEL_FOR_BACKBONE_MAPPING_NAMES)

MODEL_FOR_MASK_GENERATION_MAPPING = _LazyAutoMapping(CONFIG_MAPPING_NAMES, MODEL_FOR_MASK_GENERATION_MAPPING_NAMES)

MODEL_FOR_KEYPOINT_DETECTION_MAPPING = _LazyAutoMapping(
    CONFIG_MAPPING_NAMES, MODEL_FOR_KEYPOINT_DETECTION_MAPPING_NAMES
)

MODEL_FOR_TEXT_ENCODING_MAPPING = _LazyAutoMapping(CONFIG_MAPPING_NAMES, MODEL_FOR_TEXT_ENCODING_MAPPING_NAMES)

MODEL_FOR_TIME_SERIES_CLASSIFICATION_MAPPING = _LazyAutoMapping(
    CONFIG_MAPPING_NAMES, MODEL_FOR_TIME_SERIES_CLASSIFICATION_MAPPING_NAMES
)

MODEL_FOR_TIME_SERIES_REGRESSION_MAPPING = _LazyAutoMapping(
    CONFIG_MAPPING_NAMES, MODEL_FOR_TIME_SERIES_REGRESSION_MAPPING_NAMES
)

MODEL_FOR_IMAGE_TO_IMAGE_MAPPING = _LazyAutoMapping(CONFIG_MAPPING_NAMES, MODEL_FOR_IMAGE_TO_IMAGE_MAPPING_NAMES)


class AutoModelForMaskGeneration(_BaseAutoModelClass):
    _model_mapping = MODEL_FOR_MASK_GENERATION_MAPPING


class AutoModelForKeypointDetection(_BaseAutoModelClass):
    _model_mapping = MODEL_FOR_KEYPOINT_DETECTION_MAPPING


class AutoModelForTextEncoding(_BaseAutoModelClass):
    _model_mapping = MODEL_FOR_TEXT_ENCODING_MAPPING


class AutoModelForImageToImage(_BaseAutoModelClass):
    _model_mapping = MODEL_FOR_IMAGE_TO_IMAGE_MAPPING


class AutoModel(_BaseAutoModelClass):
    _model_mapping = MODEL_MAPPING


AutoModel = auto_class_update(AutoModel)


class AutoModelForPreTraining(_BaseAutoModelClass):
    _model_mapping = MODEL_FOR_PRETRAINING_MAPPING


AutoModelForPreTraining = auto_class_update(AutoModelForPreTraining, head_doc="pretraining")


# Private on purpose, the public class will add the deprecation warnings.
class _AutoModelWithLMHead(_BaseAutoModelClass):
    _model_mapping = MODEL_WITH_LM_HEAD_MAPPING


_AutoModelWithLMHead = auto_class_update(_AutoModelWithLMHead, head_doc="language modeling")


class AutoModelForCausalLM(_BaseAutoModelClass):
    _model_mapping = MODEL_FOR_CAUSAL_LM_MAPPING


AutoModelForCausalLM = auto_class_update(AutoModelForCausalLM, head_doc="causal language modeling")


class AutoModelForMaskedLM(_BaseAutoModelClass):
    _model_mapping = MODEL_FOR_MASKED_LM_MAPPING


AutoModelForMaskedLM = auto_class_update(AutoModelForMaskedLM, head_doc="masked language modeling")


class AutoModelForSeq2SeqLM(_BaseAutoModelClass):
    _model_mapping = MODEL_FOR_SEQ_TO_SEQ_CAUSAL_LM_MAPPING


AutoModelForSeq2SeqLM = auto_class_update(
    AutoModelForSeq2SeqLM,
    head_doc="sequence-to-sequence language modeling",
    checkpoint_for_example="google-t5/t5-base",
)


class AutoModelForSequenceClassification(_BaseAutoModelClass):
    _model_mapping = MODEL_FOR_SEQUENCE_CLASSIFICATION_MAPPING


AutoModelForSequenceClassification = auto_class_update(
    AutoModelForSequenceClassification, head_doc="sequence classification"
)


class AutoModelForQuestionAnswering(_BaseAutoModelClass):
    _model_mapping = MODEL_FOR_QUESTION_ANSWERING_MAPPING


AutoModelForQuestionAnswering = auto_class_update(AutoModelForQuestionAnswering, head_doc="question answering")


class AutoModelForTableQuestionAnswering(_BaseAutoModelClass):
    _model_mapping = MODEL_FOR_TABLE_QUESTION_ANSWERING_MAPPING


AutoModelForTableQuestionAnswering = auto_class_update(
    AutoModelForTableQuestionAnswering,
    head_doc="table question answering",
    checkpoint_for_example="google/tapas-base-finetuned-wtq",
)


class AutoModelForVisualQuestionAnswering(_BaseAutoModelClass):
    _model_mapping = MODEL_FOR_VISUAL_QUESTION_ANSWERING_MAPPING


AutoModelForVisualQuestionAnswering = auto_class_update(
    AutoModelForVisualQuestionAnswering,
    head_doc="visual question answering",
    checkpoint_for_example="dandelin/vilt-b32-finetuned-vqa",
)


class AutoModelForDocumentQuestionAnswering(_BaseAutoModelClass):
    _model_mapping = MODEL_FOR_DOCUMENT_QUESTION_ANSWERING_MAPPING


AutoModelForDocumentQuestionAnswering = auto_class_update(
    AutoModelForDocumentQuestionAnswering,
    head_doc="document question answering",
    checkpoint_for_example='impira/layoutlm-document-qa", revision="52e01b3',
)


class AutoModelForTokenClassification(_BaseAutoModelClass):
    _model_mapping = MODEL_FOR_TOKEN_CLASSIFICATION_MAPPING


AutoModelForTokenClassification = auto_class_update(AutoModelForTokenClassification, head_doc="token classification")


class AutoModelForMultipleChoice(_BaseAutoModelClass):
    _model_mapping = MODEL_FOR_MULTIPLE_CHOICE_MAPPING


AutoModelForMultipleChoice = auto_class_update(AutoModelForMultipleChoice, head_doc="multiple choice")


class AutoModelForNextSentencePrediction(_BaseAutoModelClass):
    _model_mapping = MODEL_FOR_NEXT_SENTENCE_PREDICTION_MAPPING


AutoModelForNextSentencePrediction = auto_class_update(
    AutoModelForNextSentencePrediction, head_doc="next sentence prediction"
)


class AutoModelForImageClassification(_BaseAutoModelClass):
    _model_mapping = MODEL_FOR_IMAGE_CLASSIFICATION_MAPPING


AutoModelForImageClassification = auto_class_update(AutoModelForImageClassification, head_doc="image classification")


class AutoModelForZeroShotImageClassification(_BaseAutoModelClass):
    _model_mapping = MODEL_FOR_ZERO_SHOT_IMAGE_CLASSIFICATION_MAPPING


AutoModelForZeroShotImageClassification = auto_class_update(
    AutoModelForZeroShotImageClassification, head_doc="zero-shot image classification"
)


class AutoModelForImageSegmentation(_BaseAutoModelClass):
    _model_mapping = MODEL_FOR_IMAGE_SEGMENTATION_MAPPING


AutoModelForImageSegmentation = auto_class_update(AutoModelForImageSegmentation, head_doc="image segmentation")


class AutoModelForSemanticSegmentation(_BaseAutoModelClass):
    _model_mapping = MODEL_FOR_SEMANTIC_SEGMENTATION_MAPPING


AutoModelForSemanticSegmentation = auto_class_update(AutoModelForSemanticSegmentation, head_doc="semantic segmentation")


class AutoModelForUniversalSegmentation(_BaseAutoModelClass):
    _model_mapping = MODEL_FOR_UNIVERSAL_SEGMENTATION_MAPPING


AutoModelForUniversalSegmentation = auto_class_update(
    AutoModelForUniversalSegmentation, head_doc="universal image segmentation"
)


class AutoModelForInstanceSegmentation(_BaseAutoModelClass):
    _model_mapping = MODEL_FOR_INSTANCE_SEGMENTATION_MAPPING


AutoModelForInstanceSegmentation = auto_class_update(AutoModelForInstanceSegmentation, head_doc="instance segmentation")


class AutoModelForObjectDetection(_BaseAutoModelClass):
    _model_mapping = MODEL_FOR_OBJECT_DETECTION_MAPPING


AutoModelForObjectDetection = auto_class_update(AutoModelForObjectDetection, head_doc="object detection")


class AutoModelForZeroShotObjectDetection(_BaseAutoModelClass):
    _model_mapping = MODEL_FOR_ZERO_SHOT_OBJECT_DETECTION_MAPPING


AutoModelForZeroShotObjectDetection = auto_class_update(
    AutoModelForZeroShotObjectDetection, head_doc="zero-shot object detection"
)


class AutoModelForDepthEstimation(_BaseAutoModelClass):
    _model_mapping = MODEL_FOR_DEPTH_ESTIMATION_MAPPING


AutoModelForDepthEstimation = auto_class_update(AutoModelForDepthEstimation, head_doc="depth estimation")


class AutoModelForVideoClassification(_BaseAutoModelClass):
    _model_mapping = MODEL_FOR_VIDEO_CLASSIFICATION_MAPPING


AutoModelForVideoClassification = auto_class_update(AutoModelForVideoClassification, head_doc="video classification")


class AutoModelForVision2Seq(_BaseAutoModelClass):
    _model_mapping = MODEL_FOR_VISION_2_SEQ_MAPPING


AutoModelForVision2Seq = auto_class_update(AutoModelForVision2Seq, head_doc="vision-to-text modeling")


class AutoModelForImageTextToText(_BaseAutoModelClass):
    _model_mapping = MODEL_FOR_IMAGE_TEXT_TO_TEXT_MAPPING


AutoModelForImageTextToText = auto_class_update(AutoModelForImageTextToText, head_doc="image-text-to-text modeling")


class AutoModelForAudioClassification(_BaseAutoModelClass):
    _model_mapping = MODEL_FOR_AUDIO_CLASSIFICATION_MAPPING


AutoModelForAudioClassification = auto_class_update(AutoModelForAudioClassification, head_doc="audio classification")


class AutoModelForCTC(_BaseAutoModelClass):
    _model_mapping = MODEL_FOR_CTC_MAPPING


AutoModelForCTC = auto_class_update(AutoModelForCTC, head_doc="connectionist temporal classification")


class AutoModelForSpeechSeq2Seq(_BaseAutoModelClass):
    _model_mapping = MODEL_FOR_SPEECH_SEQ_2_SEQ_MAPPING


AutoModelForSpeechSeq2Seq = auto_class_update(
    AutoModelForSpeechSeq2Seq, head_doc="sequence-to-sequence speech-to-text modeling"
)


class AutoModelForAudioFrameClassification(_BaseAutoModelClass):
    _model_mapping = MODEL_FOR_AUDIO_FRAME_CLASSIFICATION_MAPPING


AutoModelForAudioFrameClassification = auto_class_update(
    AutoModelForAudioFrameClassification, head_doc="audio frame (token) classification"
)


class AutoModelForAudioXVector(_BaseAutoModelClass):
    _model_mapping = MODEL_FOR_AUDIO_XVECTOR_MAPPING


class AutoModelForTextToSpectrogram(_BaseAutoModelClass):
    _model_mapping = MODEL_FOR_TEXT_TO_SPECTROGRAM_MAPPING


class AutoModelForTextToWaveform(_BaseAutoModelClass):
    _model_mapping = MODEL_FOR_TEXT_TO_WAVEFORM_MAPPING


class AutoBackbone(_BaseAutoBackboneClass):
    _model_mapping = MODEL_FOR_BACKBONE_MAPPING


AutoModelForAudioXVector = auto_class_update(AutoModelForAudioXVector, head_doc="audio retrieval via x-vector")


class AutoModelForMaskedImageModeling(_BaseAutoModelClass):
    _model_mapping = MODEL_FOR_MASKED_IMAGE_MODELING_MAPPING


AutoModelForMaskedImageModeling = auto_class_update(AutoModelForMaskedImageModeling, head_doc="masked image modeling")


class AutoModelWithLMHead(_AutoModelWithLMHead):
    @classmethod
    def from_config(cls, config):
        warnings.warn(
            "The class `AutoModelWithLMHead` is deprecated and will be removed in a future version. Please use "
            "`AutoModelForCausalLM` for causal language models, `AutoModelForMaskedLM` for masked language models and "
            "`AutoModelForSeq2SeqLM` for encoder-decoder models.",
            FutureWarning,
        )
        return super().from_config(config)

    @classmethod
    def from_pretrained(cls, pretrained_model_name_or_path, *model_args, **kwargs):
        warnings.warn(
            "The class `AutoModelWithLMHead` is deprecated and will be removed in a future version. Please use "
            "`AutoModelForCausalLM` for causal language models, `AutoModelForMaskedLM` for masked language models and "
            "`AutoModelForSeq2SeqLM` for encoder-decoder models.",
            FutureWarning,
        )
        return super().from_pretrained(pretrained_model_name_or_path, *model_args, **kwargs)<|MERGE_RESOLUTION|>--- conflicted
+++ resolved
@@ -333,12 +333,9 @@
         ("paligemma", "PaliGemmaForConditionalGeneration"),
         ("qwen2_5_vl", "Qwen2_5_VLForConditionalGeneration"),
         ("qwen2_vl", "Qwen2VLForConditionalGeneration"),
-<<<<<<< HEAD
         ("video_llava", "VideoLlavaForConditionalGeneration"),
         ("vipllava", "VipLlavaForConditionalGeneration"),
-=======
         ("vision-encoder-decoder", "VisionEncoderDecoderModel"),
->>>>>>> 165b4dfa
     ]
 )
 MODEL_FOR_RETRIEVAL_MAPPING_NAMES = OrderedDict(
@@ -365,11 +362,8 @@
         ("qwen2_5_vl", "Qwen2_5_VLForConditionalGeneration"),
         ("qwen2_vl", "Qwen2VLForConditionalGeneration"),
         ("smolvlm", "SmolVLMForConditionalGeneration"),
-<<<<<<< HEAD
         ("vipllava", "VipLlavaForConditionalGeneration"),
-=======
         ("vision-encoder-decoder", "VisionEncoderDecoderModel"),
->>>>>>> 165b4dfa
     ]
 )
 
