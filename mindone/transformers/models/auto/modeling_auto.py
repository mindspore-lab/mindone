--- conflicted
+++ resolved
@@ -97,13 +97,10 @@
         ("nystromformer", "NystromformerModel"),
         ("opt", "OPTModel"),
         ("owlvit", "OwlViTModel"),
-<<<<<<< HEAD
-        ("plbart", "PLBartModel"),
-=======
         ("persimmon", "PersimmonModel"),
->>>>>>> 7cb0b4ac
         ("phi", "PhiModel"),
         ("phi3", "Phi3Model"),
+        ("plbart", "PLBartModel"),
         ("qwen2", "Qwen2Model"),
         ("qwen2_5_vl", "Qwen2_5_VLModel"),
         ("qwen2_audio_encoder", "Qwen2AudioEncoder"),
