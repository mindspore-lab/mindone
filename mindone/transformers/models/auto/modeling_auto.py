--- conflicted
+++ resolved
@@ -256,12 +256,9 @@
         # Model for Image Classification mapping
         ("bit", "BitForImageClassification"),
         ("clip", "CLIPForImageClassification"),
-<<<<<<< HEAD
         ("convnext", "ConvNextForImageClassification"),
         ("convnextv2", "ConvNextV2ForImageClassification"),
-=======
         ("dinov2", "Dinov2ForImageClassification"),
->>>>>>> 15fa614e
         ("hiera", "HieraForImageClassification"),
         ("ijepa", "IJepaForImageClassification"),
         ("imagegpt", "ImageGPTForImageClassification"),
@@ -610,12 +607,9 @@
 
 MODEL_FOR_BACKBONE_MAPPING_NAMES = OrderedDict(
     [
-<<<<<<< HEAD
         ("convnext", "ConvNextBackbone"),
         ("convnextv2", "ConvNextV2Backbone"),
-=======
         ("dinov2", "Dinov2Backbone"),
->>>>>>> 15fa614e
         ("hiera", "HieraBackbone"),
         ("swin", "SwinBackbone"),
     ]
