--- conflicted
+++ resolved
@@ -392,11 +392,8 @@
         ("camembert", "CamembertForSequenceClassification"),
         ("opt", "OPTForSequenceClassification"),
         ("bert", "BertForSequenceClassification"),
-<<<<<<< HEAD
         ("ctrl", "CTRLForSequenceClassification"),
-=======
         ("mvp", "MvpForSequenceClassification"),
->>>>>>> fc997b65
         ("roberta", "RobertaForSequenceClassification"),
         ("deberta", "DebertaForSequenceClassification"),
         ("deberta-v2", "DebertaV2ForSequenceClassification"),
