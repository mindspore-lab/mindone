--- conflicted
+++ resolved
@@ -324,15 +324,12 @@
         ("whisper", "WhisperForCausalLM"),
         ("xlm-roberta", "XLMRobertaForCausalLM"),
         ("xlm-roberta-xl", "XLMRobertaXLForCausalLM"),
-<<<<<<< HEAD
         ("gpt_bigcode", "GPTBigCodeForCausalLM"),
         ("gpt_neox", "GPTNeoXForCausalLM"),
         ("gpt_neox_japanese", "GPTNeoXJapaneseForCausalLM"),
         ("gptj", "GPTJForCausalLM"),
         ("cohere2", "Cohere2ForCausalLM"),
-=======
         ("zamba", "ZambaForCausalLM"),
->>>>>>> af148459
     ]
 )
 
@@ -630,12 +627,9 @@
         ("qwen2", "Qwen2ForSequenceClassification"),
         ("rembert", "RemBertForSequenceClassification"),
         ("t5", "T5ForSequenceClassification"),
-<<<<<<< HEAD
         ("gpt_bigcode", "GPTBigCodeForSequenceClassification"),
         ("gptj", "GPTJForSequenceClassification"),
-=======
         ("tapas", "TapasForSequenceClassification"),
->>>>>>> af148459
         ("umt5", "UMT5ForSequenceClassification"),
         ("gpt_neox", "SequenceClassification"),
         ("xlm-roberta-xl", "XLMRobertaXLForSequenceClassification"),
