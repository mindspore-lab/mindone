# coding=utf-8
# Copyright 2018 The HuggingFace Inc. team.
#
# Licensed under the Apache License, Version 2.0 (the "License");
# you may not use this file except in compliance with the License.
# You may obtain a copy of the License at
#
#     http://www.apache.org/licenses/LICENSE-2.0
#
# Unless required by applicable law or agreed to in writing, software
# distributed under the License is distributed on an "AS IS" BASIS,
# WITHOUT WARRANTIES OR CONDITIONS OF ANY KIND, either express or implied.
# See the License for the specific language governing permissions and
# limitations under the License.
"""Auto Model class."""

import warnings
from collections import OrderedDict

from transformers.utils import logging

from .auto_factory import _BaseAutoBackboneClass, _BaseAutoModelClass, _LazyAutoMapping, auto_class_update
from .configuration_auto import CONFIG_MAPPING_NAMES

logger = logging.get_logger(__name__)

MODEL_MAPPING_NAMES = OrderedDict(
    [
        # Base model mapping
        ("albert", "AlbertModel"),
        ("bert", "BertModel"),
        ("bart", "BartModel"),
        ("bit", "BitModel"),
        ("blip-2", "Blip2Model"),
        ("chameleon", "ChameleonModel"),
        ("clap", "ClapModel"),
        ("clip", "CLIPModel"),
        ("clip_text_model", "CLIPTextModel"),
        ("clip_vision_model", "CLIPVisionModel"),
        ("deberta-v2", "DebertaV2Model"),
        ("dpt", "DPTModel"),
        ("gemma", "GemmaModel"),
        ("gemma2", "Gemma2Model"),
        ("glm", "GlmModel"),
        ("glpn", "GLPNModel"),
        ("gpt2", "GPT2Model"),
<<<<<<< HEAD
        ("granitemoe", "GraniteMoeModel"),
        ("granitemoeshared", "GraniteMoeSharedModel"),
=======
        ("qwen2_audio_encoder", "Qwen2AudioEncoder"),
        ("gemma3_text", "Gemma3TextModel"),
        ("siglip", "SiglipModel"),
>>>>>>> 1a2dc782
        ("hiera", "HieraModel"),
        ("ijepa", "IJepaModel"),
        ("imagegpt", "ImageGPTModel"),
        ("levit", "LevitModel"),
        ("llama", "LlamaModel"),
        ("mobilebert", "MobileBertModel"),
        ("mt5", "MT5Model"),
        ("mixtral", "MixtralModel"),
        ("phi3", "Phi3Model"),
        ("qwen2", "Qwen2Model"),
        ("qwen2_5_vl", "Qwen2_5_VLModel"),
        ("qwen2_audio_encoder", "Qwen2AudioEncoder"),
        ("qwen2_vl", "Qwen2VLModel"),
        ("qwen3", "Qwen3Model"),
        ("siglip", "SiglipModel"),
        ("siglip_vision_model", "SiglipVisionModel"),
        ("speecht5", "SpeechT5Model"),
        ("t5", "T5Model"),
        ("umt5", "UMT5Model"),
        ("wav2vec2", "Wav2Vec2Model"),
        ("whisper", "WhisperModel"),
        ("xlm-roberta", "XLMRobertaModel"),
    ]
)

MODEL_FOR_PRETRAINING_MAPPING_NAMES = OrderedDict(
    [
        # Model for pre-training mapping
        ("albert", "AlbertForPreTraining"),
        ("bart", "BartForConditionalGeneration"),
        ("bert", "BertForPreTraining"),
        ("gpt2", "GPT2LMHeadModel"),
        ("gemma3", "Gemma3ForConditionalGeneration"),
        ("hiera", "HieraForPreTraining"),
        ("llava", "LlavaForConditionalGeneration"),
        ("mobilebert", "MobileBertForPreTraining"),
        ("qwen2_audio", "Qwen2AudioForConditionalGeneration"),
        ("t5", "T5ForConditionalGeneration"),
        ("wav2vec2", "Wav2Vec2ForPreTraining"),
        ("xlm-roberta", "XLMRobertaForMaskedLM"),
        ("xlm-roberta-xl", "XLMRobertaXLForMaskedLM"),
    ]
)

MODEL_WITH_LM_HEAD_MAPPING_NAMES = OrderedDict(
    [
        # Model with LM heads mapping
        ("albert", "AlbertForMaskedLM"),
        ("bart", "BartForConditionalGeneration"),
        ("bert", "BertForMaskedLM"),
        ("deberta-v2", "DebertaV2ForMaskedLM"),
        ("gpt2", "GPT2LMHeadModel"),
        ("mobilebert", "MobileBertForMaskedLM"),
        ("t5", "T5ForConditionalGeneration"),
        ("wav2vec2", "Wav2Vec2ForMaskedLM"),
        ("whisper", "WhisperForConditionalGeneration"),
        ("xlm-roberta", "XLMRobertaForMaskedLM"),
        ("xlm-roberta-xl", "XLMRobertaXLForMaskedLM"),
    ]
)

MODEL_FOR_CAUSAL_LM_MAPPING_NAMES = OrderedDict(
    [
        # Model for Causal LM mapping
        ("bart", "BartForCausalLM"),
        ("bert", "BertLMHeadModel"),
        ("bert-generation", "BertGenerationDecoder"),
        ("gemma", "GemmaForCausalLM"),
        ("gemma2", "Gemma2ForCausalLM"),
        ("gemma3", "Gemma3ForCausalLM"),
        ("gemma3_text", "Gemma3ForCausalLM"),
        ("glm", "GlmForCausalLM"),
        ("gpt2", "GPT2LMHeadModel"),
        ("granitemoe", "GraniteMoeForCausalLM"),
        ("granitemoeshared", "GraniteMoeSharedForCausalLM"),
        ("llama", "LlamaForCausalLM"),
        ("phi3", "Phi3ForCausalLM"),
        ("mixtral", "MixtralForCausalLM"),
        ("qwen2", "Qwen2ForCausalLM"),
        ("qwen3", "Qwen3ForCausalLM"),
        ("whisper", "WhisperForCausalLM"),
        ("xlm-roberta", "XLMRobertaForCausalLM"),
        ("xlm-roberta-xl", "XLMRobertaXLForCausalLM"),
    ]
)

MODEL_FOR_IMAGE_MAPPING_NAMES = OrderedDict(
    [
        # Model for Image mapping
        ("bit", "BitModel"),
        ("siglip_vision_model", "SiglipVisionModel"),
        ("dpt", "DPTModel"),
        ("glpn", "GLPNModel"),
        ("hiera", "HieraModel"),
        ("ijepa", "IJepaModel"),
        ("imagegpt", "ImageGPTModel"),
        ("levit", "LevitModel"),
    ]
)

MODEL_FOR_MASKED_IMAGE_MODELING_MAPPING_NAMES = OrderedDict()


MODEL_FOR_CAUSAL_IMAGE_MODELING_MAPPING_NAMES = OrderedDict(
    [
        ("imagegpt", "ImageGPTForCausalImageModeling"),
    ]
)

MODEL_FOR_IMAGE_CLASSIFICATION_MAPPING_NAMES = OrderedDict(
    [
        # Model for Image Classification mapping
        ("bit", "BitForImageClassification"),
        ("clip", "CLIPForImageClassification"),
        ("hiera", "HieraForImageClassification"),
        ("ijepa", "IJepaForImageClassification"),
        ("imagegpt", "ImageGPTForImageClassification"),
        (
            "levit",
            ("LevitForImageClassification", "LevitForImageClassificationWithTeacher"),
        ),
        ("siglip", "SiglipForImageClassification"),
    ]
)

MODEL_FOR_IMAGE_SEGMENTATION_MAPPING_NAMES = OrderedDict()

MODEL_FOR_SEMANTIC_SEGMENTATION_MAPPING_NAMES = OrderedDict()

MODEL_FOR_INSTANCE_SEGMENTATION_MAPPING_NAMES = OrderedDict()

MODEL_FOR_UNIVERSAL_SEGMENTATION_MAPPING_NAMES = OrderedDict()

MODEL_FOR_VIDEO_CLASSIFICATION_MAPPING_NAMES = OrderedDict()

MODEL_FOR_VISION_2_SEQ_MAPPING_NAMES = OrderedDict(
    [
        ("blip", "BlipForConditionalGeneration"),
        ("blip-2", "Blip2ForConditionalGeneration"),
        ("chameleon", "ChameleonForConditionalGeneration"),
        ("llava", "LlavaForConditionalGeneration"),
        ("qwen2_5_vl", "Qwen2_5_VLForConditionalGeneration"),
        ("qwen2_vl", "Qwen2VLForConditionalGeneration"),
    ]
)

MODEL_FOR_IMAGE_TEXT_TO_TEXT_MAPPING_NAMES = OrderedDict(
    [
        ("blip", "BlipForConditionalGeneration"),
        ("blip-2", "Blip2ForConditionalGeneration"),
        ("gemma3", "Gemma3ForConditionalGeneration"),
        ("chameleon", "ChameleonForConditionalGeneration"),
        ("llava", "LlavaForConditionalGeneration"),
        ("qwen2_5_vl", "Qwen2_5_VLForConditionalGeneration"),
        ("qwen2_vl", "Qwen2VLForConditionalGeneration"),
    ]
)

MODEL_FOR_MASKED_LM_MAPPING_NAMES = OrderedDict(
    [
        # Model for Masked LM mapping
        ("albert", "AlbertForMaskedLM"),
        ("bart", "BartForConditionalGeneration"),
        ("bert", "BertForMaskedLM"),
        ("deberta-v2", "DebertaV2ForMaskedLM"),
        ("mobilebert", "MobileBertForMaskedLM"),
        ("wav2vec2", "Wav2Vec2ForMaskedLM"),
        ("xlm-roberta", "XLMRobertaForMaskedLM"),
        ("xlm-roberta-xl", "XLMRobertaXLForMaskedLM"),
    ]
)

MODEL_FOR_OBJECT_DETECTION_MAPPING_NAMES = OrderedDict(
    [
        # Model for Object Detection mapping
        ("conditional_detr", "ConditionalDetrForObjectDetection"),
        ("deformable_detr", "DeformableDetrForObjectDetection"),
        ("deta", "DetaForObjectDetection"),
        ("detr", "DetrForObjectDetection"),
        ("rt_detr", "RTDetrForObjectDetection"),
        ("table-transformer", "TableTransformerForObjectDetection"),
        ("yolos", "YolosForObjectDetection"),
    ]
)

MODEL_FOR_ZERO_SHOT_OBJECT_DETECTION_MAPPING_NAMES = OrderedDict(
    [
        # Model for Zero Shot Object Detection mapping
        ("grounding-dino", "GroundingDinoForObjectDetection"),
        ("omdet-turbo", "OmDetTurboForObjectDetection"),
        ("owlv2", "Owlv2ForObjectDetection"),
        ("owlvit", "OwlViTForObjectDetection"),
    ]
)

MODEL_FOR_DEPTH_ESTIMATION_MAPPING_NAMES = OrderedDict(
    [
        # Model for depth estimation mapping
        ("depth_anything", "DepthAnythingForDepthEstimation"),
        ("dpt", "DPTForDepthEstimation"),
        ("glpn", "GLPNForDepthEstimation"),
        ("zoedepth", "ZoeDepthForDepthEstimation"),
    ]
)
MODEL_FOR_SEQ_TO_SEQ_CAUSAL_LM_MAPPING_NAMES = OrderedDict(
    [
        # Model for Seq2Seq Causal LM mapping
        ("bart", "BartForConditionalGeneration"),
        ("mt5", "MT5ForConditionalGeneration"),
        ("qwen2_audio", "Qwen2AudioForConditionalGeneration"),
        ("t5", "T5ForConditionalGeneration"),
        ("umt5", "UMT5ForConditionalGeneration"),
    ]
)

MODEL_FOR_SPEECH_SEQ_2_SEQ_MAPPING_NAMES = OrderedDict(
    [
        ("speecht5", "SpeechT5ForSpeechToText"),
        ("whisper", "WhisperForConditionalGeneration"),
    ]
)

MODEL_FOR_SEQUENCE_CLASSIFICATION_MAPPING_NAMES = OrderedDict(
    [
        # Model for Sequence Classification mapping
        ("albert", "AlbertForSequenceClassification"),
        ("bart", "BartForSequenceClassification"),
        ("bert", "BertForSequenceClassification"),
        ("deberta-v2", "DebertaV2ForSequenceClassification"),
        ("gemma", "GemmaForSequenceClassification"),
        ("gemma2", "Gemma2ForSequenceClassification"),
        ("glm", "GlmForSequenceClassification"),
        ("llama", "LlamaForSequenceClassification"),
        ("mobilebert", "MobileBertForSequenceClassification"),
        ("mt5", "MT5ForSequenceClassification"),
        ("mixtral", "MixtralForSequenceClassification"),
        ("phi3", "Phi3ForSequenceClassification"),
        ("qwen2", "Qwen2ForSequenceClassification"),
        ("qwen3", "Qwen3ForSequenceClassification"),
        ("t5", "T5ForSequenceClassification"),
        ("umt5", "UMT5ForSequenceClassification"),
    ]
)

MODEL_FOR_QUESTION_ANSWERING_MAPPING_NAMES = OrderedDict(
    [
        # Model for Question Answering mapping
        ("albert", "AlbertForQuestionAnswering"),
        ("bart", "BartForQuestionAnswering"),
        ("bert", "BertForQuestionAnswering"),
        ("deberta-v2", "DebertaV2ForQuestionAnswering"),
        ("llama", "LlamaForQuestionAnswering"),
        ("mobilebert", "MobileBertForQuestionAnswering"),
        ("qwen2", "Qwen2ForQuestionAnswering"),
        ("qwen3", "Qwen3ForQuestionAnswering"),
        ("t5", "T5ForQuestionAnswering"),
        ("mixtral", "MixtralForQuestionAnswering"),
        ("umt5", "UMT5ForQuestionAnswering"),
        ("xlm-roberta", "XLMRobertaForQuestionAnswering"),
    ]
)

MODEL_FOR_TABLE_QUESTION_ANSWERING_MAPPING_NAMES = OrderedDict()

MODEL_FOR_VISUAL_QUESTION_ANSWERING_MAPPING_NAMES = OrderedDict()

MODEL_FOR_DOCUMENT_QUESTION_ANSWERING_MAPPING_NAMES = OrderedDict()

MODEL_FOR_TOKEN_CLASSIFICATION_MAPPING_NAMES = OrderedDict(
    [
        # Model for Token Classification mapping
        ("albert", "AlbertForTokenClassification"),
        ("bert", "BertForTokenClassification"),
        ("deberta-v2", "DebertaV2ForTokenClassification"),
        ("glm", "GlmForTokenClassification"),
        ("mobilebert", "MobileBertForTokenClassification"),
        ("mt5", "MT5ForTokenClassification"),
        ("mixtral", "MixtralForTokenClassification"),
        ("phi3", "Phi3ForTokenClassification"),
        ("qwen2", "Qwen2ForTokenClassification"),
        ("qwen3", "Qwen3ForTokenClassification"),
        ("t5", "T5ForTokenClassification"),
        ("umt5", "UMT5ForTokenClassification"),
        ("xlm-roberta", "XLMRobertaForTokenClassification"),
    ]
)

MODEL_FOR_MULTIPLE_CHOICE_MAPPING_NAMES = OrderedDict(
    [
        # Model for Multiple Choice mapping
        ("albert", "AlbertForMultipleChoice"),
        ("bert", "BertForMultipleChoice"),
        ("deberta-v2", "DebertaV2ForMultipleChoice"),
        ("mobilebert", "MobileBertForMultipleChoice"),
        ("xlm-roberta", "XLMRobertaForMultipleChoice"),
    ]
)

MODEL_FOR_NEXT_SENTENCE_PREDICTION_MAPPING_NAMES = OrderedDict(
    [
        ("bert", "BertForNextSentencePrediction"),
        ("mobilebert", "MobileBertForNextSentencePrediction"),
    ]
)

MODEL_FOR_AUDIO_CLASSIFICATION_MAPPING_NAMES = OrderedDict(
    [
        ("wav2vec2", "Wav2Vec2ForSequenceClassification"),
        ("whisper", "WhisperForAudioClassification"),
    ]
)

MODEL_FOR_CTC_MAPPING_NAMES = OrderedDict(
    [
        ("wav2vec2", "Wav2Vec2ForCTC"),
    ]
)

MODEL_FOR_AUDIO_FRAME_CLASSIFICATION_MAPPING_NAMES = OrderedDict(
    [
        ("wav2vec2", "Wav2Vec2ForAudioFrameClassification"),
    ]
)

MODEL_FOR_AUDIO_XVECTOR_MAPPING_NAMES = OrderedDict(
    [
        ("wav2vec2", "Wav2Vec2ForXVector"),
    ]
)

MODEL_FOR_TEXT_TO_SPECTROGRAM_MAPPING_NAMES = OrderedDict(
    [
        ("siglip", "SiglipModel"),
        ("speecht5", "SpeechT5ForTextToSpeech"),
    ]
)

MODEL_FOR_TEXT_TO_WAVEFORM_MAPPING_NAMES = OrderedDict()

MODEL_FOR_ZERO_SHOT_IMAGE_CLASSIFICATION_MAPPING_NAMES = OrderedDict(
    [
        ("siglip", "SiglipModel"),
    ]
)

MODEL_FOR_BACKBONE_MAPPING_NAMES = OrderedDict(
    [
        ("hiera", "HieraBackbone"),
    ]
)

MODEL_FOR_MASK_GENERATION_MAPPING_NAMES = OrderedDict()


MODEL_FOR_KEYPOINT_DETECTION_MAPPING_NAMES = OrderedDict()


MODEL_FOR_TEXT_ENCODING_MAPPING_NAMES = OrderedDict(
    [
        ("albert", "AlbertModel"),
        ("bert", "BertModel"),
        ("deberta-v2", "DebertaV2Model"),
        ("mobilebert", "MobileBertModel"),
        ("mt5", "MT5EncoderModel"),
        ("t5", "T5EncoderModel"),
        ("umt5", "UMT5EncoderModel"),
        ("xlm-roberta", "XLMRobertaModel"),
    ]
)

MODEL_FOR_TIME_SERIES_CLASSIFICATION_MAPPING_NAMES = OrderedDict()

MODEL_FOR_TIME_SERIES_REGRESSION_MAPPING_NAMES = OrderedDict()

MODEL_FOR_IMAGE_TO_IMAGE_MAPPING_NAMES = OrderedDict()

MODEL_MAPPING = _LazyAutoMapping(CONFIG_MAPPING_NAMES, MODEL_MAPPING_NAMES)
MODEL_FOR_PRETRAINING_MAPPING = _LazyAutoMapping(CONFIG_MAPPING_NAMES, MODEL_FOR_PRETRAINING_MAPPING_NAMES)
MODEL_WITH_LM_HEAD_MAPPING = _LazyAutoMapping(CONFIG_MAPPING_NAMES, MODEL_WITH_LM_HEAD_MAPPING_NAMES)
MODEL_FOR_CAUSAL_LM_MAPPING = _LazyAutoMapping(CONFIG_MAPPING_NAMES, MODEL_FOR_CAUSAL_LM_MAPPING_NAMES)
MODEL_FOR_CAUSAL_IMAGE_MODELING_MAPPING = _LazyAutoMapping(
    CONFIG_MAPPING_NAMES, MODEL_FOR_CAUSAL_IMAGE_MODELING_MAPPING_NAMES
)
MODEL_FOR_IMAGE_CLASSIFICATION_MAPPING = _LazyAutoMapping(
    CONFIG_MAPPING_NAMES, MODEL_FOR_IMAGE_CLASSIFICATION_MAPPING_NAMES
)
MODEL_FOR_ZERO_SHOT_IMAGE_CLASSIFICATION_MAPPING = _LazyAutoMapping(
    CONFIG_MAPPING_NAMES, MODEL_FOR_ZERO_SHOT_IMAGE_CLASSIFICATION_MAPPING_NAMES
)
MODEL_FOR_IMAGE_SEGMENTATION_MAPPING = _LazyAutoMapping(
    CONFIG_MAPPING_NAMES, MODEL_FOR_IMAGE_SEGMENTATION_MAPPING_NAMES
)
MODEL_FOR_SEMANTIC_SEGMENTATION_MAPPING = _LazyAutoMapping(
    CONFIG_MAPPING_NAMES, MODEL_FOR_SEMANTIC_SEGMENTATION_MAPPING_NAMES
)
MODEL_FOR_INSTANCE_SEGMENTATION_MAPPING = _LazyAutoMapping(
    CONFIG_MAPPING_NAMES, MODEL_FOR_INSTANCE_SEGMENTATION_MAPPING_NAMES
)
MODEL_FOR_UNIVERSAL_SEGMENTATION_MAPPING = _LazyAutoMapping(
    CONFIG_MAPPING_NAMES, MODEL_FOR_UNIVERSAL_SEGMENTATION_MAPPING_NAMES
)
MODEL_FOR_VIDEO_CLASSIFICATION_MAPPING = _LazyAutoMapping(
    CONFIG_MAPPING_NAMES, MODEL_FOR_VIDEO_CLASSIFICATION_MAPPING_NAMES
)
MODEL_FOR_VISION_2_SEQ_MAPPING = _LazyAutoMapping(CONFIG_MAPPING_NAMES, MODEL_FOR_VISION_2_SEQ_MAPPING_NAMES)
MODEL_FOR_IMAGE_TEXT_TO_TEXT_MAPPING = _LazyAutoMapping(
    CONFIG_MAPPING_NAMES, MODEL_FOR_IMAGE_TEXT_TO_TEXT_MAPPING_NAMES
)
MODEL_FOR_VISUAL_QUESTION_ANSWERING_MAPPING = _LazyAutoMapping(
    CONFIG_MAPPING_NAMES, MODEL_FOR_VISUAL_QUESTION_ANSWERING_MAPPING_NAMES
)
MODEL_FOR_DOCUMENT_QUESTION_ANSWERING_MAPPING = _LazyAutoMapping(
    CONFIG_MAPPING_NAMES, MODEL_FOR_DOCUMENT_QUESTION_ANSWERING_MAPPING_NAMES
)
MODEL_FOR_MASKED_LM_MAPPING = _LazyAutoMapping(CONFIG_MAPPING_NAMES, MODEL_FOR_MASKED_LM_MAPPING_NAMES)
MODEL_FOR_IMAGE_MAPPING = _LazyAutoMapping(CONFIG_MAPPING_NAMES, MODEL_FOR_IMAGE_MAPPING_NAMES)
MODEL_FOR_MASKED_IMAGE_MODELING_MAPPING = _LazyAutoMapping(
    CONFIG_MAPPING_NAMES, MODEL_FOR_MASKED_IMAGE_MODELING_MAPPING_NAMES
)
MODEL_FOR_OBJECT_DETECTION_MAPPING = _LazyAutoMapping(CONFIG_MAPPING_NAMES, MODEL_FOR_OBJECT_DETECTION_MAPPING_NAMES)
MODEL_FOR_ZERO_SHOT_OBJECT_DETECTION_MAPPING = _LazyAutoMapping(
    CONFIG_MAPPING_NAMES, MODEL_FOR_ZERO_SHOT_OBJECT_DETECTION_MAPPING_NAMES
)
MODEL_FOR_DEPTH_ESTIMATION_MAPPING = _LazyAutoMapping(CONFIG_MAPPING_NAMES, MODEL_FOR_DEPTH_ESTIMATION_MAPPING_NAMES)
MODEL_FOR_SEQ_TO_SEQ_CAUSAL_LM_MAPPING = _LazyAutoMapping(
    CONFIG_MAPPING_NAMES, MODEL_FOR_SEQ_TO_SEQ_CAUSAL_LM_MAPPING_NAMES
)
MODEL_FOR_SEQUENCE_CLASSIFICATION_MAPPING = _LazyAutoMapping(
    CONFIG_MAPPING_NAMES, MODEL_FOR_SEQUENCE_CLASSIFICATION_MAPPING_NAMES
)
MODEL_FOR_QUESTION_ANSWERING_MAPPING = _LazyAutoMapping(
    CONFIG_MAPPING_NAMES, MODEL_FOR_QUESTION_ANSWERING_MAPPING_NAMES
)
MODEL_FOR_TABLE_QUESTION_ANSWERING_MAPPING = _LazyAutoMapping(
    CONFIG_MAPPING_NAMES, MODEL_FOR_TABLE_QUESTION_ANSWERING_MAPPING_NAMES
)
MODEL_FOR_TOKEN_CLASSIFICATION_MAPPING = _LazyAutoMapping(
    CONFIG_MAPPING_NAMES, MODEL_FOR_TOKEN_CLASSIFICATION_MAPPING_NAMES
)
MODEL_FOR_MULTIPLE_CHOICE_MAPPING = _LazyAutoMapping(CONFIG_MAPPING_NAMES, MODEL_FOR_MULTIPLE_CHOICE_MAPPING_NAMES)
MODEL_FOR_NEXT_SENTENCE_PREDICTION_MAPPING = _LazyAutoMapping(
    CONFIG_MAPPING_NAMES, MODEL_FOR_NEXT_SENTENCE_PREDICTION_MAPPING_NAMES
)
MODEL_FOR_AUDIO_CLASSIFICATION_MAPPING = _LazyAutoMapping(
    CONFIG_MAPPING_NAMES, MODEL_FOR_AUDIO_CLASSIFICATION_MAPPING_NAMES
)
MODEL_FOR_CTC_MAPPING = _LazyAutoMapping(CONFIG_MAPPING_NAMES, MODEL_FOR_CTC_MAPPING_NAMES)
MODEL_FOR_SPEECH_SEQ_2_SEQ_MAPPING = _LazyAutoMapping(CONFIG_MAPPING_NAMES, MODEL_FOR_SPEECH_SEQ_2_SEQ_MAPPING_NAMES)
MODEL_FOR_AUDIO_FRAME_CLASSIFICATION_MAPPING = _LazyAutoMapping(
    CONFIG_MAPPING_NAMES, MODEL_FOR_AUDIO_FRAME_CLASSIFICATION_MAPPING_NAMES
)
MODEL_FOR_AUDIO_XVECTOR_MAPPING = _LazyAutoMapping(CONFIG_MAPPING_NAMES, MODEL_FOR_AUDIO_XVECTOR_MAPPING_NAMES)

MODEL_FOR_TEXT_TO_SPECTROGRAM_MAPPING = _LazyAutoMapping(
    CONFIG_MAPPING_NAMES, MODEL_FOR_TEXT_TO_SPECTROGRAM_MAPPING_NAMES
)

MODEL_FOR_TEXT_TO_WAVEFORM_MAPPING = _LazyAutoMapping(CONFIG_MAPPING_NAMES, MODEL_FOR_TEXT_TO_WAVEFORM_MAPPING_NAMES)

MODEL_FOR_BACKBONE_MAPPING = _LazyAutoMapping(CONFIG_MAPPING_NAMES, MODEL_FOR_BACKBONE_MAPPING_NAMES)

MODEL_FOR_MASK_GENERATION_MAPPING = _LazyAutoMapping(CONFIG_MAPPING_NAMES, MODEL_FOR_MASK_GENERATION_MAPPING_NAMES)

MODEL_FOR_KEYPOINT_DETECTION_MAPPING = _LazyAutoMapping(
    CONFIG_MAPPING_NAMES, MODEL_FOR_KEYPOINT_DETECTION_MAPPING_NAMES
)

MODEL_FOR_TEXT_ENCODING_MAPPING = _LazyAutoMapping(CONFIG_MAPPING_NAMES, MODEL_FOR_TEXT_ENCODING_MAPPING_NAMES)

MODEL_FOR_TIME_SERIES_CLASSIFICATION_MAPPING = _LazyAutoMapping(
    CONFIG_MAPPING_NAMES, MODEL_FOR_TIME_SERIES_CLASSIFICATION_MAPPING_NAMES
)

MODEL_FOR_TIME_SERIES_REGRESSION_MAPPING = _LazyAutoMapping(
    CONFIG_MAPPING_NAMES, MODEL_FOR_TIME_SERIES_REGRESSION_MAPPING_NAMES
)

MODEL_FOR_IMAGE_TO_IMAGE_MAPPING = _LazyAutoMapping(CONFIG_MAPPING_NAMES, MODEL_FOR_IMAGE_TO_IMAGE_MAPPING_NAMES)


class AutoModelForMaskGeneration(_BaseAutoModelClass):
    _model_mapping = MODEL_FOR_MASK_GENERATION_MAPPING


class AutoModelForKeypointDetection(_BaseAutoModelClass):
    _model_mapping = MODEL_FOR_KEYPOINT_DETECTION_MAPPING


class AutoModelForTextEncoding(_BaseAutoModelClass):
    _model_mapping = MODEL_FOR_TEXT_ENCODING_MAPPING


class AutoModelForImageToImage(_BaseAutoModelClass):
    _model_mapping = MODEL_FOR_IMAGE_TO_IMAGE_MAPPING


class AutoModel(_BaseAutoModelClass):
    _model_mapping = MODEL_MAPPING


AutoModel = auto_class_update(AutoModel)


class AutoModelForPreTraining(_BaseAutoModelClass):
    _model_mapping = MODEL_FOR_PRETRAINING_MAPPING


AutoModelForPreTraining = auto_class_update(AutoModelForPreTraining, head_doc="pretraining")


# Private on purpose, the public class will add the deprecation warnings.
class _AutoModelWithLMHead(_BaseAutoModelClass):
    _model_mapping = MODEL_WITH_LM_HEAD_MAPPING


_AutoModelWithLMHead = auto_class_update(_AutoModelWithLMHead, head_doc="language modeling")


class AutoModelForCausalLM(_BaseAutoModelClass):
    _model_mapping = MODEL_FOR_CAUSAL_LM_MAPPING


AutoModelForCausalLM = auto_class_update(AutoModelForCausalLM, head_doc="causal language modeling")


class AutoModelForMaskedLM(_BaseAutoModelClass):
    _model_mapping = MODEL_FOR_MASKED_LM_MAPPING


AutoModelForMaskedLM = auto_class_update(AutoModelForMaskedLM, head_doc="masked language modeling")


class AutoModelForSeq2SeqLM(_BaseAutoModelClass):
    _model_mapping = MODEL_FOR_SEQ_TO_SEQ_CAUSAL_LM_MAPPING


AutoModelForSeq2SeqLM = auto_class_update(
    AutoModelForSeq2SeqLM,
    head_doc="sequence-to-sequence language modeling",
    checkpoint_for_example="google-t5/t5-base",
)


class AutoModelForSequenceClassification(_BaseAutoModelClass):
    _model_mapping = MODEL_FOR_SEQUENCE_CLASSIFICATION_MAPPING


AutoModelForSequenceClassification = auto_class_update(
    AutoModelForSequenceClassification, head_doc="sequence classification"
)


class AutoModelForQuestionAnswering(_BaseAutoModelClass):
    _model_mapping = MODEL_FOR_QUESTION_ANSWERING_MAPPING


AutoModelForQuestionAnswering = auto_class_update(AutoModelForQuestionAnswering, head_doc="question answering")


class AutoModelForTableQuestionAnswering(_BaseAutoModelClass):
    _model_mapping = MODEL_FOR_TABLE_QUESTION_ANSWERING_MAPPING


AutoModelForTableQuestionAnswering = auto_class_update(
    AutoModelForTableQuestionAnswering,
    head_doc="table question answering",
    checkpoint_for_example="google/tapas-base-finetuned-wtq",
)


class AutoModelForVisualQuestionAnswering(_BaseAutoModelClass):
    _model_mapping = MODEL_FOR_VISUAL_QUESTION_ANSWERING_MAPPING


AutoModelForVisualQuestionAnswering = auto_class_update(
    AutoModelForVisualQuestionAnswering,
    head_doc="visual question answering",
    checkpoint_for_example="dandelin/vilt-b32-finetuned-vqa",
)


class AutoModelForDocumentQuestionAnswering(_BaseAutoModelClass):
    _model_mapping = MODEL_FOR_DOCUMENT_QUESTION_ANSWERING_MAPPING


AutoModelForDocumentQuestionAnswering = auto_class_update(
    AutoModelForDocumentQuestionAnswering,
    head_doc="document question answering",
    checkpoint_for_example='impira/layoutlm-document-qa", revision="52e01b3',
)


class AutoModelForTokenClassification(_BaseAutoModelClass):
    _model_mapping = MODEL_FOR_TOKEN_CLASSIFICATION_MAPPING


AutoModelForTokenClassification = auto_class_update(AutoModelForTokenClassification, head_doc="token classification")


class AutoModelForMultipleChoice(_BaseAutoModelClass):
    _model_mapping = MODEL_FOR_MULTIPLE_CHOICE_MAPPING


AutoModelForMultipleChoice = auto_class_update(AutoModelForMultipleChoice, head_doc="multiple choice")


class AutoModelForNextSentencePrediction(_BaseAutoModelClass):
    _model_mapping = MODEL_FOR_NEXT_SENTENCE_PREDICTION_MAPPING


AutoModelForNextSentencePrediction = auto_class_update(
    AutoModelForNextSentencePrediction, head_doc="next sentence prediction"
)


class AutoModelForImageClassification(_BaseAutoModelClass):
    _model_mapping = MODEL_FOR_IMAGE_CLASSIFICATION_MAPPING


AutoModelForImageClassification = auto_class_update(AutoModelForImageClassification, head_doc="image classification")


class AutoModelForZeroShotImageClassification(_BaseAutoModelClass):
    _model_mapping = MODEL_FOR_ZERO_SHOT_IMAGE_CLASSIFICATION_MAPPING


AutoModelForZeroShotImageClassification = auto_class_update(
    AutoModelForZeroShotImageClassification, head_doc="zero-shot image classification"
)


class AutoModelForImageSegmentation(_BaseAutoModelClass):
    _model_mapping = MODEL_FOR_IMAGE_SEGMENTATION_MAPPING


AutoModelForImageSegmentation = auto_class_update(AutoModelForImageSegmentation, head_doc="image segmentation")


class AutoModelForSemanticSegmentation(_BaseAutoModelClass):
    _model_mapping = MODEL_FOR_SEMANTIC_SEGMENTATION_MAPPING


AutoModelForSemanticSegmentation = auto_class_update(AutoModelForSemanticSegmentation, head_doc="semantic segmentation")


class AutoModelForUniversalSegmentation(_BaseAutoModelClass):
    _model_mapping = MODEL_FOR_UNIVERSAL_SEGMENTATION_MAPPING


AutoModelForUniversalSegmentation = auto_class_update(
    AutoModelForUniversalSegmentation, head_doc="universal image segmentation"
)


class AutoModelForInstanceSegmentation(_BaseAutoModelClass):
    _model_mapping = MODEL_FOR_INSTANCE_SEGMENTATION_MAPPING


AutoModelForInstanceSegmentation = auto_class_update(AutoModelForInstanceSegmentation, head_doc="instance segmentation")


class AutoModelForObjectDetection(_BaseAutoModelClass):
    _model_mapping = MODEL_FOR_OBJECT_DETECTION_MAPPING


AutoModelForObjectDetection = auto_class_update(AutoModelForObjectDetection, head_doc="object detection")


class AutoModelForZeroShotObjectDetection(_BaseAutoModelClass):
    _model_mapping = MODEL_FOR_ZERO_SHOT_OBJECT_DETECTION_MAPPING


AutoModelForZeroShotObjectDetection = auto_class_update(
    AutoModelForZeroShotObjectDetection, head_doc="zero-shot object detection"
)


class AutoModelForDepthEstimation(_BaseAutoModelClass):
    _model_mapping = MODEL_FOR_DEPTH_ESTIMATION_MAPPING


AutoModelForDepthEstimation = auto_class_update(AutoModelForDepthEstimation, head_doc="depth estimation")


class AutoModelForVideoClassification(_BaseAutoModelClass):
    _model_mapping = MODEL_FOR_VIDEO_CLASSIFICATION_MAPPING


AutoModelForVideoClassification = auto_class_update(AutoModelForVideoClassification, head_doc="video classification")


class AutoModelForVision2Seq(_BaseAutoModelClass):
    _model_mapping = MODEL_FOR_VISION_2_SEQ_MAPPING


AutoModelForVision2Seq = auto_class_update(AutoModelForVision2Seq, head_doc="vision-to-text modeling")


class AutoModelForImageTextToText(_BaseAutoModelClass):
    _model_mapping = MODEL_FOR_IMAGE_TEXT_TO_TEXT_MAPPING


AutoModelForImageTextToText = auto_class_update(AutoModelForImageTextToText, head_doc="image-text-to-text modeling")


class AutoModelForAudioClassification(_BaseAutoModelClass):
    _model_mapping = MODEL_FOR_AUDIO_CLASSIFICATION_MAPPING


AutoModelForAudioClassification = auto_class_update(AutoModelForAudioClassification, head_doc="audio classification")


class AutoModelForCTC(_BaseAutoModelClass):
    _model_mapping = MODEL_FOR_CTC_MAPPING


AutoModelForCTC = auto_class_update(AutoModelForCTC, head_doc="connectionist temporal classification")


class AutoModelForSpeechSeq2Seq(_BaseAutoModelClass):
    _model_mapping = MODEL_FOR_SPEECH_SEQ_2_SEQ_MAPPING


AutoModelForSpeechSeq2Seq = auto_class_update(
    AutoModelForSpeechSeq2Seq, head_doc="sequence-to-sequence speech-to-text modeling"
)


class AutoModelForAudioFrameClassification(_BaseAutoModelClass):
    _model_mapping = MODEL_FOR_AUDIO_FRAME_CLASSIFICATION_MAPPING


AutoModelForAudioFrameClassification = auto_class_update(
    AutoModelForAudioFrameClassification, head_doc="audio frame (token) classification"
)


class AutoModelForAudioXVector(_BaseAutoModelClass):
    _model_mapping = MODEL_FOR_AUDIO_XVECTOR_MAPPING


class AutoModelForTextToSpectrogram(_BaseAutoModelClass):
    _model_mapping = MODEL_FOR_TEXT_TO_SPECTROGRAM_MAPPING


class AutoModelForTextToWaveform(_BaseAutoModelClass):
    _model_mapping = MODEL_FOR_TEXT_TO_WAVEFORM_MAPPING


class AutoBackbone(_BaseAutoBackboneClass):
    _model_mapping = MODEL_FOR_BACKBONE_MAPPING


AutoModelForAudioXVector = auto_class_update(AutoModelForAudioXVector, head_doc="audio retrieval via x-vector")


class AutoModelForMaskedImageModeling(_BaseAutoModelClass):
    _model_mapping = MODEL_FOR_MASKED_IMAGE_MODELING_MAPPING


AutoModelForMaskedImageModeling = auto_class_update(AutoModelForMaskedImageModeling, head_doc="masked image modeling")


class AutoModelWithLMHead(_AutoModelWithLMHead):
    @classmethod
    def from_config(cls, config):
        warnings.warn(
            "The class `AutoModelWithLMHead` is deprecated and will be removed in a future version. Please use "
            "`AutoModelForCausalLM` for causal language models, `AutoModelForMaskedLM` for masked language models and "
            "`AutoModelForSeq2SeqLM` for encoder-decoder models.",
            FutureWarning,
        )
        return super().from_config(config)

    @classmethod
    def from_pretrained(cls, pretrained_model_name_or_path, *model_args, **kwargs):
        warnings.warn(
            "The class `AutoModelWithLMHead` is deprecated and will be removed in a future version. Please use "
            "`AutoModelForCausalLM` for causal language models, `AutoModelForMaskedLM` for masked language models and "
            "`AutoModelForSeq2SeqLM` for encoder-decoder models.",
            FutureWarning,
        )
        return super().from_pretrained(pretrained_model_name_or_path, *model_args, **kwargs)<|MERGE_RESOLUTION|>--- conflicted
+++ resolved
@@ -44,14 +44,11 @@
         ("glm", "GlmModel"),
         ("glpn", "GLPNModel"),
         ("gpt2", "GPT2Model"),
-<<<<<<< HEAD
         ("granitemoe", "GraniteMoeModel"),
         ("granitemoeshared", "GraniteMoeSharedModel"),
-=======
+        ("gemma3_text", "Gemma3TextModel"),
         ("qwen2_audio_encoder", "Qwen2AudioEncoder"),
-        ("gemma3_text", "Gemma3TextModel"),
         ("siglip", "SiglipModel"),
->>>>>>> 1a2dc782
         ("hiera", "HieraModel"),
         ("ijepa", "IJepaModel"),
         ("imagegpt", "ImageGPTModel"),
