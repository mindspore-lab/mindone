# coding=utf-8
# Copyright 2018 The HuggingFace Inc. team.
#
# This code is adapted from https://github.com/huggingface/transformers
# with modifications to run transformers on mindspore.
#
# Licensed under the Apache License, Version 2.0 (the "License");
# you may not use this file except in compliance with the License.
# You may obtain a copy of the License at
#
#     http://www.apache.org/licenses/LICENSE-2.0
#
# Unless required by applicable law or agreed to in writing, software
# distributed under the License is distributed on an "AS IS" BASIS,
# WITHOUT WARRANTIES OR CONDITIONS OF ANY KIND, either express or implied.
# See the License for the specific language governing permissions and
# limitations under the License.
"""Auto Model class."""

import warnings
from collections import OrderedDict

import transformers
from packaging import version
from transformers.utils import logging

from .auto_factory import _BaseAutoBackboneClass, _BaseAutoModelClass, _LazyAutoMapping, auto_class_update
from .configuration_auto import CONFIG_MAPPING_NAMES

logger = logging.get_logger(__name__)

MODEL_MAPPING_NAMES = OrderedDict(
    [
        # Base model mapping
        ("albert", "AlbertModel"),
        ("align", "AlignModel"),
        ("aria", "AriaForConditionalGeneration"),
        ("aria_text", "AriaTextModel"),
        ("bamba", "BambaModel"),
        ("bert", "BertModel"),
        ("bert-generation", "BertGenerationEncoder"),
        ("bart", "BartModel"),
        ("bert", "BertModel"),
        ("bit", "BitModel"),
        ("blenderbot", "BlenderbotModel"),
        ("blenderbot-small", "BlenderbotSmallModel"),
        ("blip", "BlipModel"),
        ("blip-2", "Blip2Model"),
        ("camembert", "CamembertModel"),
        ("canine", "CanineModel"),
        ("chameleon", "ChameleonModel"),
        ("chinese_clip", "ChineseCLIPModel"),
        ("chinese_clip_vision_model", "ChineseCLIPVisionModel"),
        ("clap", "ClapModel"),
        ("clip", "CLIPModel"),
        ("clip_text_model", "CLIPTextModel"),
        ("clip_vision_model", "CLIPVisionModel"),
        ("clipseg", "CLIPSegModel"),
        ("clvp", "ClvpModelForConditionalGeneration"),
        ("cohere2", "Cohere2Model"),
        ("convbert", "ConvBertModel"),
        ("convnext", "ConvNextModel"),
        ("convnextv2", "ConvNextV2Model"),
        ("ctrl", "CTRLModel"),
<<<<<<< HEAD
        ("cvt", "CvtModel"),
=======
        ("data2vec-audio", "Data2VecAudioModel"),
        ("data2vec-text", "Data2VecTextModel"),
        ("data2vec-vision", "Data2VecVisionModel"),
>>>>>>> f2090f22
        ("deberta", "DebertaModel"),
        ("deberta-v2", "DebertaV2Model"),
        ("deit", "DeiTModel"),
        ("detr", "DetrModel"),
        ("dinov2", "Dinov2Model"),
        ("distilbert", "DistilBertModel"),
        ("dpr", "DPRQuestionEncoder"),
        ("dpt", "DPTModel"),
        ("fastspeech2_conformer", "FastSpeech2ConformerModel"),
        ("funnel", ("FunnelModel", "FunnelBaseModel")),
        ("gemma", "GemmaModel"),
        ("gemma2", "Gemma2Model"),
        ("gemma3_text", "Gemma3TextModel"),
        ("glm", "GlmModel"),
        ("glpn", "GLPNModel"),
        ("gpt2", "GPT2Model"),
        ("granite", "GraniteModel"),
        ("granitemoe", "GraniteMoeModel"),
        ("granitemoeshared", "GraniteMoeSharedModel"),
        ("helium", "HeliumModel"),
        ("grounding-dino", "GroundingDinoModel"),
        ("hiera", "HieraModel"),
        ("hubert", "HubertModel"),
        ("ibert", "IBertModel"),
        ("idefics", "IdeficsModel"),
        ("idefics2", "Idefics2Model"),
        ("idefics3", "Idefics3Model"),
        ("idefics3_vision", "Idefics3VisionTransformer"),
        ("ijepa", "IJepaModel"),
        ("imagegpt", "ImageGPTModel"),
        ("led", "LEDModel"),
        ("levit", "LevitModel"),
        ("llama", "LlamaModel"),
        ("m2m_100", "M2M100Model"),
        ("mamba", "MambaModel"),
        ("mamba2", "Mamba2Model"),
        ("megatron-bert", "MegatronBertModel"),
        ("mistral", "MistralModel"),
        ("mixtral", "MixtralModel"),
        ("mobilebert", "MobileBertModel"),
        ("mpt", "MptModel"),
        ("mt5", "MT5Model"),
        ("mvp", "MvpModel"),
        ("nystromformer", "NystromformerModel"),
        ("opt", "OPTModel"),
        ("owlvit", "OwlViTModel"),
        ("persimmon", "PersimmonModel"),
        ("phi", "PhiModel"),
        ("phi3", "Phi3Model"),
        ("pixtral", "PixtralVisionModel"),
        ("poolformer", "PoolFormerModel"),
        ("qwen2", "Qwen2Model"),
        ("qwen2_5_vl", "Qwen2_5_VLModel"),
        ("qwen2_audio_encoder", "Qwen2AudioEncoder"),
        ("qwen2_vl", "Qwen2VLModel"),
        ("recurrent_gemma", "RecurrentGemmaModel"),
        ("rembert", "RemBertModel"),
        ("resnet", "ResNetModel"),
        ("roberta", "RobertaModel"),
        ("rwkv", "RwkvModel"),
        ("sam", "SamModel"),
        ("seamless_m4t_v2", "SeamlessM4Tv2Model"),
        ("segformer", "SegformerModel"),
        ("siglip", "SiglipModel"),
        ("siglip_vision_model", "SiglipVisionModel"),
        ("smolvlm", "SmolVLMModel"),
        ("smolvlm_vision", "SmolVLMVisionTransformer"),
        ("speecht5", "SpeechT5Model"),
        ("starcoder2", "Starcoder2Model"),
        ("swin2sr", "Swin2SRModel"),
        ("t5", "T5Model"),
        ("tapas", "TapasModel"),
        ("umt5", "UMT5Model"),
        ("vilt", "ViltModel"),
        ("vit", "ViTModel"),
        ("wav2vec2", "Wav2Vec2Model"),
        ("whisper", "WhisperModel"),
        ("xlm-roberta", "XLMRobertaModel"),
        ("xlm-roberta-xl", "XLMRobertaXLModel"),
        ("yolos", "YolosModel"),
        ("zamba", "ZambaModel"),
        ("zamba2", "Zamba2Model"),
    ]
)

MODEL_FOR_PRETRAINING_MAPPING_NAMES = OrderedDict(
    [
        # Model for pre-training mapping
        ("albert", "AlbertForPreTraining"),
        ("bart", "BartForConditionalGeneration"),
        ("bert", "BertForPreTraining"),
        ("camembert", "CamembertForMaskedLM"),
        ("colpali", "ColPaliForRetrieval"),
        ("ctrl", "CTRLLMHeadModel"),
        ("data2vec-text", "Data2VecTextForMaskedLM"),
        ("distilbert", "DistilBertForMaskedLM"),
        ("funnel", "FunnelForPreTraining"),
        ("gpt2", "GPT2LMHeadModel"),
        ("mamba", "MambaForCausalLM"),
        ("mamba2", "Mamba2ForCausalLM"),
        ("gemma3", "Gemma3ForConditionalGeneration"),
        ("hiera", "HieraForPreTraining"),
        ("hubert", "HubertForPreTraining"),
        ("ibert", "IBertForMaskedLM"),
        ("idefics", "IdeficsForVisionText2Text"),
        ("idefics2", "Idefics2ForConditionalGeneration"),
        ("idefics3", "Idefics3ForConditionalGeneration"),
        ("llava", "LlavaForConditionalGeneration"),
        ("llava_next", "LlavaNextForConditionalGeneration"),
        ("llava_next_video", "LlavaNextVideoForConditionalGeneration"),
        ("llava_onevision", "LlavaOnevisionForConditionalGeneration"),
        ("megatron-bert", "MegatronBertForPreTraining"),
        ("mistral3", "Mistral3ForConditionalGeneration"),
        ("mllama", "MllamaForConditionalGeneration"),
        ("mobilebert", "MobileBertForPreTraining"),
        ("mpt", "MptForCausalLM"),
        ("mvp", "MvpForConditionalGeneration"),
        ("paligemma", "PaliGemmaForConditionalGeneration"),
        ("qwen2_audio", "Qwen2AudioForConditionalGeneration"),
        ("roberta", "RobertaForMaskedLM"),
        ("rwkv", "RwkvForCausalLM"),
        ("t5", "T5ForConditionalGeneration"),
        ("tapas", "TapasForMaskedLM"),
        ("video_llava", "VideoLlavaForConditionalGeneration"),
        ("vipllava", "VipLlavaForConditionalGeneration"),
        ("wav2vec2", "Wav2Vec2ForPreTraining"),
        ("xlm-roberta", "XLMRobertaForMaskedLM"),
        ("xlm-roberta-xl", "XLMRobertaXLForMaskedLM"),
    ]
)

MODEL_WITH_LM_HEAD_MAPPING_NAMES = OrderedDict(
    [
        # Model with LM heads mapping
        ("albert", "AlbertForMaskedLM"),
        ("mvp", "MvpForConditionalGeneration"),
        ("bart", "BartForConditionalGeneration"),
        ("m2m_100", "M2M100ForConditionalGeneration"),
        ("bert", "BertForMaskedLM"),
        ("blenderbot-small", "BlenderbotSmallForConditionalGeneration"),
        ("camembert", "CamembertForMaskedLM"),
        ("convbert", "ConvBertForMaskedLM"),
        ("ctrl", "CTRLLMHeadModel"),
        ("data2vec-text", "Data2VecTextForMaskedLM"),
        ("deberta", "DebertaForMaskedLM"),
        ("deberta-v2", "DebertaV2ForMaskedLM"),
        ("distilbert", "DistilBertForMaskedLM"),
        ("funnel", "FunnelForMaskedLM"),
        ("gpt2", "GPT2LMHeadModel"),
        ("ibert", "IBertForMaskedLM"),
        ("led", "LEDForConditionalGeneration"),
        ("roberta", "RobertaForMaskedLM"),
        ("mamba", "MambaForCausalLM"),
        ("mamba2", "Mamba2ForCausalLM"),
        ("megatron-bert", "MegatronBertForCausalLM"),
        ("mobilebert", "MobileBertForMaskedLM"),
        ("mpt", "MptForCausalLM"),
        ("nystromformer", "NystromformerForMaskedLM"),
        ("pop2piano", "Pop2PianoForConditionalGeneration"),
        ("rembert", "RemBertForMaskedLM"),
        ("rwkv", "RwkvForCausalLM"),
        ("t5", "T5ForConditionalGeneration"),
        ("tapas", "TapasForMaskedLM"),
        ("wav2vec2", "Wav2Vec2ForMaskedLM"),
        ("whisper", "WhisperForConditionalGeneration"),
        ("xlm-roberta", "XLMRobertaForMaskedLM"),
        ("xlm-roberta-xl", "XLMRobertaXLForMaskedLM"),
    ]
)

MODEL_FOR_CAUSAL_LM_MAPPING_NAMES = OrderedDict(
    [
        # Model for Causal LM mapping
        ("aria_text", "AriaTextForCausalLM"),
        ("bamba", "BambaForCausalLM"),
        ("bart", "BartForCausalLM"),
        ("camembert", "CamembertForCausalLM"),
        ("mvp", "MvpForCausalLM"),
        ("opt", "OPTForCausalLM"),
        ("bert", "BertLMHeadModel"),
        ("blenderbot", "BlenderbotForCausalLM"),
        ("blenderbot-small", "BlenderbotSmallForCausalLM"),
        ("bert-generation", "BertGenerationDecoder"),
        ("ctrl", "CTRLLMHeadModel"),
        ("data2vec-text", "Data2VecTextForCausalLM"),
        ("gemma", "GemmaForCausalLM"),
        ("gemma2", "Gemma2ForCausalLM"),
        ("starcoder2", "Starcoder2ForCausalLM"),
        ("gemma3", "Gemma3ForCausalLM"),
        ("gemma3_text", "Gemma3ForCausalLM"),
        ("granite", "GraniteForCausalLM"),
        ("glm", "GlmForCausalLM"),
        ("gpt2", "GPT2LMHeadModel"),
        ("persimmon", "PersimmonForCausalLM"),
        ("fuyu", "FuyuForCausalLM"),
        ("granitemoe", "GraniteMoeForCausalLM"),
        ("granitemoeshared", "GraniteMoeSharedForCausalLM"),
        ("llama", "LlamaForCausalLM"),
        ("mamba", "MambaForCausalLM"),
        ("mamba2", "Mamba2ForCausalLM"),
        ("opt", "OPTForCausalLM"),
        ("megatron-bert", "MegatronBertForCausalLM"),
        ("mistral", "MistralForCausalLM"),
        ("mllama", "MllamaForCausalLM"),
        ("mpt", "MptForCausalLM"),
        ("phi", "PhiForCausalLM"),
        ("phi3", "Phi3ForCausalLM"),
        ("mixtral", "MixtralForCausalLM"),
        ("qwen2", "Qwen2ForCausalLM"),
        ("roberta", "RobertaForCausalLM"),
        ("recurrent_gemma", "RecurrentGemmaForCausalLM"),
        ("rembert", "RemBertForCausalLM"),
        ("rwkv", "RwkvForCausalLM"),
        ("whisper", "WhisperForCausalLM"),
        ("xlm-roberta", "XLMRobertaForCausalLM"),
        ("xlm-roberta-xl", "XLMRobertaXLForCausalLM"),
        ("cohere2", "Cohere2ForCausalLM"),
        ("zamba", "ZambaForCausalLM"),
    ]
)

MODEL_FOR_IMAGE_MAPPING_NAMES = OrderedDict(
    [
        # Model for Image mapping
        ("bit", "BitModel"),
        ("convnext", "ConvNextModel"),
        ("convnextv2", "ConvNextV2Model"),
        ("data2vec-vision", "Data2VecVisionModel"),
        ("deit", "DeiTModel"),
        ("detr", "DetrModel"),
        ("dinov2", "Dinov2Model"),
        ("dpt", "DPTModel"),
        ("glpn", "GLPNModel"),
        ("hiera", "HieraModel"),
        ("hubert", "HubertModel"),
        ("ijepa", "IJepaModel"),
        ("imagegpt", "ImageGPTModel"),
        ("levit", "LevitModel"),
        ("poolformer", "PoolFormerModel"),
        ("mllama", "MllamaVisionModel"),
        ("resnet", "ResNetModel"),
        ("segformer", "SegformerModel"),
        ("siglip_vision_model", "SiglipVisionModel"),
        ("swin2sr", "Swin2SRModel"),
        ("vit", "ViTModel"),
        ("yolos", "YolosModel"),
        ("zamba2", "Zamba2ForCausalLM"),
    ]
)

MODEL_FOR_MASKED_IMAGE_MODELING_MAPPING_NAMES = OrderedDict(
    [
        ("deit", "DeiTForMaskedImageModeling"),
        ("vit", "ViTForMaskedImageModeling"),
    ]
)


MODEL_FOR_CAUSAL_IMAGE_MODELING_MAPPING_NAMES = OrderedDict(
    [
        ("imagegpt", "ImageGPTForCausalImageModeling"),
    ]
)

MODEL_FOR_IMAGE_CLASSIFICATION_MAPPING_NAMES = OrderedDict(
    [
        # Model for Image Classification mapping
        ("bit", "BitForImageClassification"),
        ("clip", "CLIPForImageClassification"),
        ("convnext", "ConvNextForImageClassification"),
        ("convnextv2", "ConvNextV2ForImageClassification"),
<<<<<<< HEAD
        ("cvt", "CvtForImageClassification"),
=======
        ("data2vec-vision", "Data2VecVisionForImageClassification"),
>>>>>>> f2090f22
        (
            "deit",
            ("DeiTForImageClassification", "DeiTForImageClassificationWithTeacher"),
        ),
        ("dinov2", "Dinov2ForImageClassification"),
        ("hiera", "HieraForImageClassification"),
        ("ijepa", "IJepaForImageClassification"),
        ("imagegpt", "ImageGPTForImageClassification"),
        (
            "levit",
            ("LevitForImageClassification", "LevitForImageClassificationWithTeacher"),
        ),
        ("poolformer", "PoolFormerForImageClassification"),
        ("resnet", "ResNetForImageClassification"),
        ("segformer", "SegformerForImageClassification"),
        ("siglip", "SiglipForImageClassification"),
        ("vit", "ViTForImageClassification"),
    ]
)

MODEL_FOR_IMAGE_SEGMENTATION_MAPPING_NAMES = OrderedDict(
    [
        # Do not add new models here, this class will be deprecated in the future.
        # Model for Image Segmentation mapping
        ("detr", "DetrForSegmentation"),
    ]
)

MODEL_FOR_SEMANTIC_SEGMENTATION_MAPPING_NAMES = OrderedDict(
    [
        # Model for Semantic Segmentation mapping
        ("beit", "BeitForSemanticSegmentation"),
        ("data2vec-vision", "Data2VecVisionForSemanticSegmentation"),
        ("dpt", "DPTForSemanticSegmentation"),
        ("mobilenet_v2", "MobileNetV2ForSemanticSegmentation"),
        ("mobilevit", "MobileViTForSemanticSegmentation"),
        ("mobilevitv2", "MobileViTV2ForSemanticSegmentation"),
        ("segformer", "SegformerForSemanticSegmentation"),
        ("upernet", "UperNetForSemanticSegmentation"),
    ]
)

MODEL_FOR_INSTANCE_SEGMENTATION_MAPPING_NAMES = OrderedDict()

MODEL_FOR_UNIVERSAL_SEGMENTATION_MAPPING_NAMES = OrderedDict(
    [
        # Model for Universal Segmentation mapping
        ("detr", "DetrForSegmentation"),
        ("mask2former", "Mask2FormerForUniversalSegmentation"),
        ("maskformer", "MaskFormerForInstanceSegmentation"),
        ("oneformer", "OneFormerForUniversalSegmentation"),
    ]
)

MODEL_FOR_VIDEO_CLASSIFICATION_MAPPING_NAMES = OrderedDict()

MODEL_FOR_VISION_2_SEQ_MAPPING_NAMES = OrderedDict(
    [
        ("blip", "BlipForConditionalGeneration"),
        ("blip-2", "Blip2ForConditionalGeneration"),
        ("chameleon", "ChameleonForConditionalGeneration"),
        ("idefics2", "Idefics2ForConditionalGeneration"),
        ("idefics3", "Idefics3ForConditionalGeneration"),
        ("llava", "LlavaForConditionalGeneration"),
        ("llava_next", "LlavaNextForConditionalGeneration"),
        ("llava_next_video", "LlavaNextVideoForConditionalGeneration"),
        ("llava_onevision", "LlavaOnevisionForConditionalGeneration"),
        ("mistral3", "Mistral3ForConditionalGeneration"),
        ("mllama", "MllamaForConditionalGeneration"),
        ("paligemma", "PaliGemmaForConditionalGeneration"),
        ("qwen2_5_vl", "Qwen2_5_VLForConditionalGeneration"),
        ("qwen2_vl", "Qwen2VLForConditionalGeneration"),
        ("video_llava", "VideoLlavaForConditionalGeneration"),
        ("vipllava", "VipLlavaForConditionalGeneration"),
        ("vision-encoder-decoder", "VisionEncoderDecoderModel"),
    ]
)
MODEL_FOR_RETRIEVAL_MAPPING_NAMES = OrderedDict(
    [
        ("colpali", "ColPaliForRetrieval"),
    ]
)
MODEL_FOR_IMAGE_TEXT_TO_TEXT_MAPPING_NAMES = OrderedDict(
    [
        ("aria", "AriaForConditionalGeneration"),
        ("blip", "BlipForConditionalGeneration"),
        ("blip-2", "Blip2ForConditionalGeneration"),
        ("chameleon", "ChameleonForConditionalGeneration"),
        ("gemma3", "Gemma3ForConditionalGeneration"),
        ("chameleon", "ChameleonForConditionalGeneration"),
        ("idefics", "IdeficsForVisionText2Text"),
        ("idefics2", "Idefics2ForConditionalGeneration"),
        ("idefics3", "Idefics3ForConditionalGeneration"),
        ("fuyu", "FuyuForCausalLM"),
        ("llava", "LlavaForConditionalGeneration"),
        ("llava_next", "LlavaNextForConditionalGeneration"),
        ("llava_onevision", "LlavaOnevisionForConditionalGeneration"),
        ("mistral3", "Mistral3ForConditionalGeneration"),
        ("mllama", "MllamaForConditionalGeneration"),
        ("paligemma", "PaliGemmaForConditionalGeneration"),
        ("qwen2_5_vl", "Qwen2_5_VLForConditionalGeneration"),
        ("qwen2_vl", "Qwen2VLForConditionalGeneration"),
        ("smolvlm", "SmolVLMForConditionalGeneration"),
        ("vipllava", "VipLlavaForConditionalGeneration"),
        ("vision-encoder-decoder", "VisionEncoderDecoderModel"),
    ]
)

MODEL_FOR_MASKED_LM_MAPPING_NAMES = OrderedDict(
    [
        # Model for Masked LM mapping
        ("albert", "AlbertForMaskedLM"),
        ("bart", "BartForConditionalGeneration"),
        ("bert", "BertForMaskedLM"),
        ("camembert", "CamembertForMaskedLM"),
        ("convbert", "ConvBertForMaskedLM"),
        ("data2vec-text", "Data2VecTextForMaskedLM"),
        ("deberta", "DebertaForMaskedLM"),
        ("deberta-v2", "DebertaV2ForMaskedLM"),
        ("distilbert", "DistilBertForMaskedLM"),
        ("funnel", "FunnelForMaskedLM"),
        ("ibert", "IBertForMaskedLM"),
        ("mobilebert", "MobileBertForMaskedLM"),
        ("mvp", "MvpForConditionalGeneration"),
        ("nystromformer", "NystromformerForMaskedLM"),
        ("rembert", "RemBertForMaskedLM"),
        ("roberta", "RobertaForMaskedLM"),
        ("tapas", "TapasForMaskedLM"),
        ("wav2vec2", "Wav2Vec2ForMaskedLM"),
        ("xlm-roberta", "XLMRobertaForMaskedLM"),
        ("xlm-roberta-xl", "XLMRobertaXLForMaskedLM"),
    ]
)

MODEL_FOR_OBJECT_DETECTION_MAPPING_NAMES = OrderedDict(
    [
        # Model for Object Detection mapping
        ("deformable_detr", "DeformableDetrForObjectDetection"),
        ("deta", "DetaForObjectDetection"),
        ("detr", "DetrForObjectDetection"),
        ("rt_detr", "RTDetrForObjectDetection"),
        ("table-transformer", "TableTransformerForObjectDetection"),
        ("yolos", "YolosForObjectDetection"),
    ]
)

MODEL_FOR_ZERO_SHOT_OBJECT_DETECTION_MAPPING_NAMES = OrderedDict(
    [
        # Model for Zero Shot Object Detection mapping
        ("grounding-dino", "GroundingDinoForObjectDetection"),
        ("omdet-turbo", "OmDetTurboForObjectDetection"),
        ("owlv2", "Owlv2ForObjectDetection"),
        ("owlvit", "OwlViTForObjectDetection"),
    ]
)

MODEL_FOR_DEPTH_ESTIMATION_MAPPING_NAMES = OrderedDict(
    [
        # Model for depth estimation mapping
        ("depth_anything", "DepthAnythingForDepthEstimation"),
        ("dpt", "DPTForDepthEstimation"),
        ("glpn", "GLPNForDepthEstimation"),
        ("zoedepth", "ZoeDepthForDepthEstimation"),
    ]
)
MODEL_FOR_SEQ_TO_SEQ_CAUSAL_LM_MAPPING_NAMES = OrderedDict(
    [
        # Model for Seq2Seq Causal LM mapping
        ("bart", "BartForConditionalGeneration"),
        ("blenderbot", "BlenderbotForConditionalGeneration"),
        ("blenderbot-small", "BlenderbotSmallForConditionalGeneration"),
        ("led", "LEDForConditionalGeneration"),
        ("m2m_100", "M2M100ForConditionalGeneration"),
        ("mvp", "MvpForConditionalGeneration"),
        ("mt5", "MT5ForConditionalGeneration"),
        ("qwen2_audio", "Qwen2AudioForConditionalGeneration"),
        ("seamless_m4t_v2", "SeamlessM4Tv2ForTextToText"),
        ("t5", "T5ForConditionalGeneration"),
        ("umt5", "UMT5ForConditionalGeneration"),
    ]
)

MODEL_FOR_SPEECH_SEQ_2_SEQ_MAPPING_NAMES = OrderedDict(
    [
        ("pop2piano", "Pop2PianoForConditionalGeneration"),
        ("seamless_m4t_v2", "SeamlessM4Tv2ForSpeechToText"),
        ("speecht5", "SpeechT5ForSpeechToText"),
        ("whisper", "WhisperForConditionalGeneration"),
    ]
)

MODEL_FOR_SEQUENCE_CLASSIFICATION_MAPPING_NAMES = OrderedDict(
    [
        # Model for Sequence Classification mapping
        ("albert", "AlbertForSequenceClassification"),
        ("bart", "BartForSequenceClassification"),
        ("camembert", "CamembertForSequenceClassification"),
        ("opt", "OPTForSequenceClassification"),
        ("bert", "BertForSequenceClassification"),
        ("ctrl", "CTRLForSequenceClassification"),
        ("mvp", "MvpForSequenceClassification"),
        ("roberta", "RobertaForSequenceClassification"),
        ("deberta", "DebertaForSequenceClassification"),
        ("deberta-v2", "DebertaV2ForSequenceClassification"),
        ("distilbert", "DistilBertForSequenceClassification"),
        ("funnel", "FunnelForSequenceClassification"),
        ("gemma", "GemmaForSequenceClassification"),
        ("gemma2", "Gemma2ForSequenceClassification"),
        ("glm", "GlmForSequenceClassification"),
        ("helium", "HeliumForSequenceClassification"),
        ("hubert", "HubertForSequenceClassification"),
        ("ibert", "IBertForSequenceClassification"),
        ("led", "LEDForSequenceClassification"),
        ("starcoder2", "Starcoder2ForSequenceClassification"),
        ("canine", "CanineForSequenceClassification"),
        ("llama", "LlamaForSequenceClassification"),
        ("opt", "OPTForSequenceClassification"),
        ("persimmon", "PersimmonForSequenceClassification"),
        ("mobilebert", "MobileBertForSequenceClassification"),
        ("convbert", "ConvBertForSequenceClassification"),
        ("mt5", "MT5ForSequenceClassification"),
        ("megatron-bert", "MegatronBertForSequenceClassification"),
        ("mistral", "MistralForSequenceClassification"),
        ("mixtral", "MixtralForSequenceClassification"),
        ("mpt", "MptForSequenceClassification"),
        ("nystromformer", "NystromformerForSequenceClassification"),
        ("phi", "PhiForSequenceClassification"),
        ("phi3", "Phi3ForSequenceClassification"),
        ("qwen2", "Qwen2ForSequenceClassification"),
        ("rembert", "RemBertForSequenceClassification"),
        ("t5", "T5ForSequenceClassification"),
        ("tapas", "TapasForSequenceClassification"),
        ("umt5", "UMT5ForSequenceClassification"),
        ("xlm-roberta-xl", "XLMRobertaXLForSequenceClassification"),
        ("zamba", "ZambaForSequenceClassification"),
        ("zamba2", "Zamba2ForSequenceClassification"),
    ]
)

MODEL_FOR_QUESTION_ANSWERING_MAPPING_NAMES = OrderedDict(
    [
        # Model for Question Answering mapping
        ("albert", "AlbertForQuestionAnswering"),
        ("bart", "BartForQuestionAnswering"),
        ("opt", "OPTForQuestionAnswering"),
        ("bert", "BertForQuestionAnswering"),
        ("camembert", "CamembertForQuestionAnswering"),
        ("mvp", "MvpForQuestionAnswering"),
        ("roberta", "RobertaForQuestionAnswering"),
        ("deberta", "DebertaForQuestionAnswering"),
        ("deberta-v2", "DebertaV2ForQuestionAnswering"),
        ("distilbert", "DistilBertForQuestionAnswering"),
        ("funnel", "FunnelForQuestionAnswering"),
        ("ibert", "IBertForQuestionAnswering"),
        ("led", "LEDForQuestionAnswering"),
        ("convbert", "ConvBertForQuestionAnswering"),
        ("llama", "LlamaForQuestionAnswering"),
        ("mistral", "MistralForQuestionAnswering"),
        ("mobilebert", "MobileBertForQuestionAnswering"),
        ("megatron-bert", "MegatronBertForQuestionAnswering"),
        ("mistral", "MistralForQuestionAnswering"),
        ("nystromformer", "NystromformerForQuestionAnswering"),
        ("opt", "OPTForQuestionAnswering"),
        ("qwen2", "Qwen2ForQuestionAnswering"),
        ("rembert", "RemBertForQuestionAnswering"),
        ("t5", "T5ForQuestionAnswering"),
        ("mixtral", "MixtralForQuestionAnswering"),
        ("mpt", "MptForQuestionAnswering"),
        ("canine", "CanineForQuestionAnswering"),
        ("umt5", "UMT5ForQuestionAnswering"),
        ("xlm-roberta", "XLMRobertaForQuestionAnswering"),
        ("xlm-roberta-xl", "XLMRobertaXLForQuestionAnswering"),
    ]
)

MODEL_FOR_TABLE_QUESTION_ANSWERING_MAPPING_NAMES = OrderedDict(
    [
        # Model for Table Question Answering mapping
        ("tapas", "TapasForQuestionAnswering"),
    ]
)

MODEL_FOR_VISUAL_QUESTION_ANSWERING_MAPPING_NAMES = OrderedDict(
    [
        ("blip", "BlipForQuestionAnswering"),
        ("blip-2", "Blip2ForConditionalGeneration"),
        ("vilt", "ViltForQuestionAnswering"),
    ]
)

MODEL_FOR_DOCUMENT_QUESTION_ANSWERING_MAPPING_NAMES = OrderedDict()

MODEL_FOR_TOKEN_CLASSIFICATION_MAPPING_NAMES = OrderedDict(
    [
        # Model for Token Classification mapping
        ("albert", "AlbertForTokenClassification"),
        ("bert", "BertForTokenClassification"),
        ("camembert", "CamembertForTokenClassification"),
        ("deberta", "DebertaForTokenClassification"),
        ("deberta-v2", "DebertaV2ForTokenClassification"),
        ("distilbert", "DistilBertForTokenClassification"),
        ("starcoder2", "Starcoder2ForTokenClassification"),
        ("funnel", "FunnelForTokenClassification"),
        ("glm", "GlmForTokenClassification"),
        ("helium", "HeliumForTokenClassification"),
        ("ibert", "IBertForTokenClassification"),
        ("mistral", "MistralForTokenClassification"),
        ("mobilebert", "MobileBertForTokenClassification"),
        ("mt5", "MT5ForTokenClassification"),
        ("persimmon", "PersimmonForTokenClassification"),
        ("megatron-bert", "MegatronBertForTokenClassification"),
        ("mixtral", "MixtralForTokenClassification"),
        ("mpt", "MptForTokenClassification"),
        ("nystromformer", "NystromformerForTokenClassification"),
        ("phi", "PhiForTokenClassification"),
        ("phi3", "Phi3ForTokenClassification"),
        ("qwen2", "Qwen2ForTokenClassification"),
        ("roberta", "RobertaForTokenClassification"),
        ("rembert", "RemBertForTokenClassification"),
        ("convbert", "ConvBertForTokenClassification"),
        ("canine", "CanineForTokenClassification"),
        ("t5", "T5ForTokenClassification"),
        ("umt5", "UMT5ForTokenClassification"),
        ("xlm-roberta", "XLMRobertaForTokenClassification"),
        ("xlm-roberta-xl", "XLMRobertaXLForTokenClassification"),
    ]
)

MODEL_FOR_MULTIPLE_CHOICE_MAPPING_NAMES = OrderedDict(
    [
        # Model for Multiple Choice mapping
        ("camembert", "CamembertForMultipleChoice"),
        ("albert", "AlbertForMultipleChoice"),
        ("convbert", "ConvBertForMultipleChoice"),
        ("canine", "CanineForMultipleChoice"),
        ("bert", "BertForMultipleChoice"),
        ("deberta-v2", "DebertaV2ForMultipleChoice"),
        ("distilbert", "DistilBertForMultipleChoice"),
        ("funnel", "FunnelForMultipleChoice"),
        ("ibert", "IBertForMultipleChoice"),
        ("megatron-bert", "MegatronBertForMultipleChoice"),
        ("mobilebert", "MobileBertForMultipleChoice"),
        ("nystromformer", "NystromformerForMultipleChoice"),
        ("rembert", "RemBertForMultipleChoice"),
        ("roberta", "RobertaForMultipleChoice"),
        ("xlm-roberta", "XLMRobertaForMultipleChoice"),
        ("xlm-roberta-xl", "XLMRobertaXLForMultipleChoice"),
    ]
)

MODEL_FOR_NEXT_SENTENCE_PREDICTION_MAPPING_NAMES = OrderedDict(
    [
        ("bert", "BertForNextSentencePrediction"),
        ("megatron-bert", "MegatronBertForNextSentencePrediction"),
        ("mobilebert", "MobileBertForNextSentencePrediction"),
    ]
)

MODEL_FOR_AUDIO_CLASSIFICATION_MAPPING_NAMES = OrderedDict(
    [
        ("wav2vec2", "Wav2Vec2ForSequenceClassification"),
        ("whisper", "WhisperForAudioClassification"),
    ]
)

MODEL_FOR_CTC_MAPPING_NAMES = OrderedDict(
    [
        ("wav2vec2", "Wav2Vec2ForCTC"),
    ]
)

MODEL_FOR_AUDIO_FRAME_CLASSIFICATION_MAPPING_NAMES = OrderedDict(
    [
        ("wav2vec2", "Wav2Vec2ForAudioFrameClassification"),
    ]
)

MODEL_FOR_AUDIO_XVECTOR_MAPPING_NAMES = OrderedDict(
    [
        ("wav2vec2", "Wav2Vec2ForXVector"),
    ]
)

MODEL_FOR_TEXT_TO_SPECTROGRAM_MAPPING_NAMES = OrderedDict(
    [
        # Model for Text-To-Spectrogram mapping
        ("fastspeech2_conformer", "FastSpeech2ConformerModel"),
        ("speecht5", "SpeechT5ForTextToSpeech"),
    ]
)

MODEL_FOR_TEXT_TO_WAVEFORM_MAPPING_NAMES = OrderedDict(
    [
        # Model for Text-To-Waveform mapping
        ("fastspeech2_conformer", "FastSpeech2ConformerWithHifiGan"),
        ("seamless_m4t_v2", "SeamlessM4Tv2ForTextToSpeech"),
    ]
)

MODEL_FOR_ZERO_SHOT_IMAGE_CLASSIFICATION_MAPPING_NAMES = OrderedDict(
    [
        # Model for Zero Shot Image Classification mapping
        ("align", "AlignModel"),
        ("blip", "BlipModel"),
        ("blip-2", "Blip2ForImageTextRetrieval"),
        ("chinese_clip", "ChineseCLIPModel"),
        ("clipseg", "CLIPSegModel"),
        ("siglip", "SiglipModel"),
    ]
)

MODEL_FOR_BACKBONE_MAPPING_NAMES = OrderedDict(
    [
        ("convnext", "ConvNextBackbone"),
        ("convnextv2", "ConvNextV2Backbone"),
        ("dinov2", "Dinov2Backbone"),
        ("hiera", "HieraBackbone"),
        ("resnet", "ResNetBackbone"),
        ("swin", "SwinBackbone"),
    ]
)

MODEL_FOR_MASK_GENERATION_MAPPING_NAMES = OrderedDict(
    [
        ("sam", "SamModel"),
    ]
)


MODEL_FOR_KEYPOINT_DETECTION_MAPPING_NAMES = OrderedDict()


MODEL_FOR_TEXT_ENCODING_MAPPING_NAMES = OrderedDict(
    [
        ("albert", "AlbertModel"),
        ("bert", "BertModel"),
        ("roberta", "RobertaModel"),
        ("deberta", "DebertaModel"),
        ("deberta-v2", "DebertaV2Model"),
        ("distilbert", "DistilBertModel"),
        ("ibert", "IBertModel"),
        ("mllama", "MllamaTextModel"),
        ("mobilebert", "MobileBertModel"),
        ("mt5", "MT5EncoderModel"),
        ("nystromformer", "NystromformerModel"),
        ("rembert", "RemBertModel"),
        ("t5", "T5EncoderModel"),
        ("umt5", "UMT5EncoderModel"),
        ("xlm-roberta", "XLMRobertaModel"),
        ("xlm-roberta-xl", "XLMRobertaXLModel"),
    ]
)

MODEL_FOR_TIME_SERIES_CLASSIFICATION_MAPPING_NAMES = OrderedDict()

MODEL_FOR_TIME_SERIES_REGRESSION_MAPPING_NAMES = OrderedDict()

MODEL_FOR_IMAGE_TO_IMAGE_MAPPING_NAMES = OrderedDict(
    [
        ("swin2sr", "Swin2SRForImageSuperResolution"),
    ]
)


if version.parse(transformers.__version__) >= version.parse("4.51.0"):
    MODEL_FOR_CAUSAL_LM_MAPPING_NAMES.update({"qwen3": "Qwen3Model"})
    MODEL_FOR_CAUSAL_LM_MAPPING_NAMES.update({"qwen3": "Qwen3ForCausalLM"})
    MODEL_FOR_SEQUENCE_CLASSIFICATION_MAPPING_NAMES.update({"qwen3": "Qwen3ForSequenceClassification"})
    MODEL_FOR_QUESTION_ANSWERING_MAPPING_NAMES.update({"qwen3": "Qwen3ForQuestionAnswering"})
    MODEL_FOR_TOKEN_CLASSIFICATION_MAPPING_NAMES.update({"qwen3": "Qwen3ForTokenClassification"})

if version.parse(transformers.__version__) >= version.parse("4.51.3"):
    MODEL_MAPPING_NAMES.update({"glm4": "Glm4Model"})
    MODEL_FOR_CAUSAL_LM_MAPPING_NAMES.update({"glm4": "Glm4ForCausalLM"})
    MODEL_FOR_SEQUENCE_CLASSIFICATION_MAPPING_NAMES.update({"glm4": "Glm4ForSequenceClassification"})
    MODEL_FOR_TOKEN_CLASSIFICATION_MAPPING_NAMES.update({"glm4": "Glm4ForTokenClassification"})

if version.parse(transformers.__version__) >= version.parse("4.53.0"):
    MODEL_MAPPING_NAMES.update({"minimax": "MiniMaxModel", "vjepa2": "VJEPA2Model"})
    MODEL_FOR_CAUSAL_LM_MAPPING_NAMES.update({"minimax": "MiniMaxForCausalLM"})
    MODEL_FOR_VIDEO_CLASSIFICATION_MAPPING_NAMES.update({"vjepa2": "VJEPA2ForVideoClassification"})
    MODEL_FOR_SEQUENCE_CLASSIFICATION_MAPPING_NAMES.update({"minimax": "MiniMaxForSequenceClassification"})
    MODEL_FOR_QUESTION_ANSWERING_MAPPING_NAMES.update({"minimax": "MiniMaxForQuestionAnswering"})
    MODEL_FOR_TOKEN_CLASSIFICATION_MAPPING_NAMES.update({"minimax": "MiniMaxForTokenClassification"})

MODEL_MAPPING = _LazyAutoMapping(CONFIG_MAPPING_NAMES, MODEL_MAPPING_NAMES)
MODEL_FOR_PRETRAINING_MAPPING = _LazyAutoMapping(CONFIG_MAPPING_NAMES, MODEL_FOR_PRETRAINING_MAPPING_NAMES)
MODEL_WITH_LM_HEAD_MAPPING = _LazyAutoMapping(CONFIG_MAPPING_NAMES, MODEL_WITH_LM_HEAD_MAPPING_NAMES)
MODEL_FOR_CAUSAL_LM_MAPPING = _LazyAutoMapping(CONFIG_MAPPING_NAMES, MODEL_FOR_CAUSAL_LM_MAPPING_NAMES)
MODEL_FOR_CAUSAL_IMAGE_MODELING_MAPPING = _LazyAutoMapping(
    CONFIG_MAPPING_NAMES, MODEL_FOR_CAUSAL_IMAGE_MODELING_MAPPING_NAMES
)
MODEL_FOR_IMAGE_CLASSIFICATION_MAPPING = _LazyAutoMapping(
    CONFIG_MAPPING_NAMES, MODEL_FOR_IMAGE_CLASSIFICATION_MAPPING_NAMES
)
MODEL_FOR_ZERO_SHOT_IMAGE_CLASSIFICATION_MAPPING = _LazyAutoMapping(
    CONFIG_MAPPING_NAMES, MODEL_FOR_ZERO_SHOT_IMAGE_CLASSIFICATION_MAPPING_NAMES
)
MODEL_FOR_IMAGE_SEGMENTATION_MAPPING = _LazyAutoMapping(
    CONFIG_MAPPING_NAMES, MODEL_FOR_IMAGE_SEGMENTATION_MAPPING_NAMES
)
MODEL_FOR_SEMANTIC_SEGMENTATION_MAPPING = _LazyAutoMapping(
    CONFIG_MAPPING_NAMES, MODEL_FOR_SEMANTIC_SEGMENTATION_MAPPING_NAMES
)
MODEL_FOR_INSTANCE_SEGMENTATION_MAPPING = _LazyAutoMapping(
    CONFIG_MAPPING_NAMES, MODEL_FOR_INSTANCE_SEGMENTATION_MAPPING_NAMES
)
MODEL_FOR_UNIVERSAL_SEGMENTATION_MAPPING = _LazyAutoMapping(
    CONFIG_MAPPING_NAMES, MODEL_FOR_UNIVERSAL_SEGMENTATION_MAPPING_NAMES
)
MODEL_FOR_VIDEO_CLASSIFICATION_MAPPING = _LazyAutoMapping(
    CONFIG_MAPPING_NAMES, MODEL_FOR_VIDEO_CLASSIFICATION_MAPPING_NAMES
)
MODEL_FOR_VISION_2_SEQ_MAPPING = _LazyAutoMapping(CONFIG_MAPPING_NAMES, MODEL_FOR_VISION_2_SEQ_MAPPING_NAMES)
MODEL_FOR_IMAGE_TEXT_TO_TEXT_MAPPING = _LazyAutoMapping(
    CONFIG_MAPPING_NAMES, MODEL_FOR_IMAGE_TEXT_TO_TEXT_MAPPING_NAMES
)
MODEL_FOR_RETRIEVAL_MAPPING = _LazyAutoMapping(CONFIG_MAPPING_NAMES, MODEL_FOR_RETRIEVAL_MAPPING_NAMES)
MODEL_FOR_VISUAL_QUESTION_ANSWERING_MAPPING = _LazyAutoMapping(
    CONFIG_MAPPING_NAMES, MODEL_FOR_VISUAL_QUESTION_ANSWERING_MAPPING_NAMES
)
MODEL_FOR_DOCUMENT_QUESTION_ANSWERING_MAPPING = _LazyAutoMapping(
    CONFIG_MAPPING_NAMES, MODEL_FOR_DOCUMENT_QUESTION_ANSWERING_MAPPING_NAMES
)
MODEL_FOR_MASKED_LM_MAPPING = _LazyAutoMapping(CONFIG_MAPPING_NAMES, MODEL_FOR_MASKED_LM_MAPPING_NAMES)
MODEL_FOR_IMAGE_MAPPING = _LazyAutoMapping(CONFIG_MAPPING_NAMES, MODEL_FOR_IMAGE_MAPPING_NAMES)
MODEL_FOR_MASKED_IMAGE_MODELING_MAPPING = _LazyAutoMapping(
    CONFIG_MAPPING_NAMES, MODEL_FOR_MASKED_IMAGE_MODELING_MAPPING_NAMES
)
MODEL_FOR_OBJECT_DETECTION_MAPPING = _LazyAutoMapping(CONFIG_MAPPING_NAMES, MODEL_FOR_OBJECT_DETECTION_MAPPING_NAMES)
MODEL_FOR_ZERO_SHOT_OBJECT_DETECTION_MAPPING = _LazyAutoMapping(
    CONFIG_MAPPING_NAMES, MODEL_FOR_ZERO_SHOT_OBJECT_DETECTION_MAPPING_NAMES
)
MODEL_FOR_DEPTH_ESTIMATION_MAPPING = _LazyAutoMapping(CONFIG_MAPPING_NAMES, MODEL_FOR_DEPTH_ESTIMATION_MAPPING_NAMES)
MODEL_FOR_SEQ_TO_SEQ_CAUSAL_LM_MAPPING = _LazyAutoMapping(
    CONFIG_MAPPING_NAMES, MODEL_FOR_SEQ_TO_SEQ_CAUSAL_LM_MAPPING_NAMES
)
MODEL_FOR_SEQUENCE_CLASSIFICATION_MAPPING = _LazyAutoMapping(
    CONFIG_MAPPING_NAMES, MODEL_FOR_SEQUENCE_CLASSIFICATION_MAPPING_NAMES
)
MODEL_FOR_QUESTION_ANSWERING_MAPPING = _LazyAutoMapping(
    CONFIG_MAPPING_NAMES, MODEL_FOR_QUESTION_ANSWERING_MAPPING_NAMES
)
MODEL_FOR_TABLE_QUESTION_ANSWERING_MAPPING = _LazyAutoMapping(
    CONFIG_MAPPING_NAMES, MODEL_FOR_TABLE_QUESTION_ANSWERING_MAPPING_NAMES
)
MODEL_FOR_TOKEN_CLASSIFICATION_MAPPING = _LazyAutoMapping(
    CONFIG_MAPPING_NAMES, MODEL_FOR_TOKEN_CLASSIFICATION_MAPPING_NAMES
)
MODEL_FOR_MULTIPLE_CHOICE_MAPPING = _LazyAutoMapping(CONFIG_MAPPING_NAMES, MODEL_FOR_MULTIPLE_CHOICE_MAPPING_NAMES)
MODEL_FOR_NEXT_SENTENCE_PREDICTION_MAPPING = _LazyAutoMapping(
    CONFIG_MAPPING_NAMES, MODEL_FOR_NEXT_SENTENCE_PREDICTION_MAPPING_NAMES
)
MODEL_FOR_AUDIO_CLASSIFICATION_MAPPING = _LazyAutoMapping(
    CONFIG_MAPPING_NAMES, MODEL_FOR_AUDIO_CLASSIFICATION_MAPPING_NAMES
)
MODEL_FOR_CTC_MAPPING = _LazyAutoMapping(CONFIG_MAPPING_NAMES, MODEL_FOR_CTC_MAPPING_NAMES)
MODEL_FOR_SPEECH_SEQ_2_SEQ_MAPPING = _LazyAutoMapping(CONFIG_MAPPING_NAMES, MODEL_FOR_SPEECH_SEQ_2_SEQ_MAPPING_NAMES)
MODEL_FOR_AUDIO_FRAME_CLASSIFICATION_MAPPING = _LazyAutoMapping(
    CONFIG_MAPPING_NAMES, MODEL_FOR_AUDIO_FRAME_CLASSIFICATION_MAPPING_NAMES
)
MODEL_FOR_AUDIO_XVECTOR_MAPPING = _LazyAutoMapping(CONFIG_MAPPING_NAMES, MODEL_FOR_AUDIO_XVECTOR_MAPPING_NAMES)

MODEL_FOR_TEXT_TO_SPECTROGRAM_MAPPING = _LazyAutoMapping(
    CONFIG_MAPPING_NAMES, MODEL_FOR_TEXT_TO_SPECTROGRAM_MAPPING_NAMES
)

MODEL_FOR_TEXT_TO_WAVEFORM_MAPPING = _LazyAutoMapping(CONFIG_MAPPING_NAMES, MODEL_FOR_TEXT_TO_WAVEFORM_MAPPING_NAMES)

MODEL_FOR_BACKBONE_MAPPING = _LazyAutoMapping(CONFIG_MAPPING_NAMES, MODEL_FOR_BACKBONE_MAPPING_NAMES)

MODEL_FOR_MASK_GENERATION_MAPPING = _LazyAutoMapping(CONFIG_MAPPING_NAMES, MODEL_FOR_MASK_GENERATION_MAPPING_NAMES)

MODEL_FOR_KEYPOINT_DETECTION_MAPPING = _LazyAutoMapping(
    CONFIG_MAPPING_NAMES, MODEL_FOR_KEYPOINT_DETECTION_MAPPING_NAMES
)

MODEL_FOR_TEXT_ENCODING_MAPPING = _LazyAutoMapping(CONFIG_MAPPING_NAMES, MODEL_FOR_TEXT_ENCODING_MAPPING_NAMES)

MODEL_FOR_TIME_SERIES_CLASSIFICATION_MAPPING = _LazyAutoMapping(
    CONFIG_MAPPING_NAMES, MODEL_FOR_TIME_SERIES_CLASSIFICATION_MAPPING_NAMES
)

MODEL_FOR_TIME_SERIES_REGRESSION_MAPPING = _LazyAutoMapping(
    CONFIG_MAPPING_NAMES, MODEL_FOR_TIME_SERIES_REGRESSION_MAPPING_NAMES
)

MODEL_FOR_IMAGE_TO_IMAGE_MAPPING = _LazyAutoMapping(CONFIG_MAPPING_NAMES, MODEL_FOR_IMAGE_TO_IMAGE_MAPPING_NAMES)


class AutoModelForMaskGeneration(_BaseAutoModelClass):
    _model_mapping = MODEL_FOR_MASK_GENERATION_MAPPING


class AutoModelForKeypointDetection(_BaseAutoModelClass):
    _model_mapping = MODEL_FOR_KEYPOINT_DETECTION_MAPPING


class AutoModelForTextEncoding(_BaseAutoModelClass):
    _model_mapping = MODEL_FOR_TEXT_ENCODING_MAPPING


class AutoModelForImageToImage(_BaseAutoModelClass):
    _model_mapping = MODEL_FOR_IMAGE_TO_IMAGE_MAPPING


class AutoModel(_BaseAutoModelClass):
    _model_mapping = MODEL_MAPPING


AutoModel = auto_class_update(AutoModel)


class AutoModelForPreTraining(_BaseAutoModelClass):
    _model_mapping = MODEL_FOR_PRETRAINING_MAPPING


AutoModelForPreTraining = auto_class_update(AutoModelForPreTraining, head_doc="pretraining")


# Private on purpose, the public class will add the deprecation warnings.
class _AutoModelWithLMHead(_BaseAutoModelClass):
    _model_mapping = MODEL_WITH_LM_HEAD_MAPPING


_AutoModelWithLMHead = auto_class_update(_AutoModelWithLMHead, head_doc="language modeling")


class AutoModelForCausalLM(_BaseAutoModelClass):
    _model_mapping = MODEL_FOR_CAUSAL_LM_MAPPING


AutoModelForCausalLM = auto_class_update(AutoModelForCausalLM, head_doc="causal language modeling")


class AutoModelForMaskedLM(_BaseAutoModelClass):
    _model_mapping = MODEL_FOR_MASKED_LM_MAPPING


AutoModelForMaskedLM = auto_class_update(AutoModelForMaskedLM, head_doc="masked language modeling")


class AutoModelForSeq2SeqLM(_BaseAutoModelClass):
    _model_mapping = MODEL_FOR_SEQ_TO_SEQ_CAUSAL_LM_MAPPING


AutoModelForSeq2SeqLM = auto_class_update(
    AutoModelForSeq2SeqLM,
    head_doc="sequence-to-sequence language modeling",
    checkpoint_for_example="google-t5/t5-base",
)


class AutoModelForSequenceClassification(_BaseAutoModelClass):
    _model_mapping = MODEL_FOR_SEQUENCE_CLASSIFICATION_MAPPING


AutoModelForSequenceClassification = auto_class_update(
    AutoModelForSequenceClassification, head_doc="sequence classification"
)


class AutoModelForQuestionAnswering(_BaseAutoModelClass):
    _model_mapping = MODEL_FOR_QUESTION_ANSWERING_MAPPING


AutoModelForQuestionAnswering = auto_class_update(AutoModelForQuestionAnswering, head_doc="question answering")


class AutoModelForTableQuestionAnswering(_BaseAutoModelClass):
    _model_mapping = MODEL_FOR_TABLE_QUESTION_ANSWERING_MAPPING


AutoModelForTableQuestionAnswering = auto_class_update(
    AutoModelForTableQuestionAnswering,
    head_doc="table question answering",
    checkpoint_for_example="google/tapas-base-finetuned-wtq",
)


class AutoModelForVisualQuestionAnswering(_BaseAutoModelClass):
    _model_mapping = MODEL_FOR_VISUAL_QUESTION_ANSWERING_MAPPING


AutoModelForVisualQuestionAnswering = auto_class_update(
    AutoModelForVisualQuestionAnswering,
    head_doc="visual question answering",
    checkpoint_for_example="dandelin/vilt-b32-finetuned-vqa",
)


class AutoModelForDocumentQuestionAnswering(_BaseAutoModelClass):
    _model_mapping = MODEL_FOR_DOCUMENT_QUESTION_ANSWERING_MAPPING


AutoModelForDocumentQuestionAnswering = auto_class_update(
    AutoModelForDocumentQuestionAnswering,
    head_doc="document question answering",
    checkpoint_for_example='impira/layoutlm-document-qa", revision="52e01b3',
)


class AutoModelForTokenClassification(_BaseAutoModelClass):
    _model_mapping = MODEL_FOR_TOKEN_CLASSIFICATION_MAPPING


AutoModelForTokenClassification = auto_class_update(AutoModelForTokenClassification, head_doc="token classification")


class AutoModelForMultipleChoice(_BaseAutoModelClass):
    _model_mapping = MODEL_FOR_MULTIPLE_CHOICE_MAPPING


AutoModelForMultipleChoice = auto_class_update(AutoModelForMultipleChoice, head_doc="multiple choice")


class AutoModelForNextSentencePrediction(_BaseAutoModelClass):
    _model_mapping = MODEL_FOR_NEXT_SENTENCE_PREDICTION_MAPPING


AutoModelForNextSentencePrediction = auto_class_update(
    AutoModelForNextSentencePrediction, head_doc="next sentence prediction"
)


class AutoModelForImageClassification(_BaseAutoModelClass):
    _model_mapping = MODEL_FOR_IMAGE_CLASSIFICATION_MAPPING


AutoModelForImageClassification = auto_class_update(AutoModelForImageClassification, head_doc="image classification")


class AutoModelForZeroShotImageClassification(_BaseAutoModelClass):
    _model_mapping = MODEL_FOR_ZERO_SHOT_IMAGE_CLASSIFICATION_MAPPING


AutoModelForZeroShotImageClassification = auto_class_update(
    AutoModelForZeroShotImageClassification, head_doc="zero-shot image classification"
)


class AutoModelForImageSegmentation(_BaseAutoModelClass):
    _model_mapping = MODEL_FOR_IMAGE_SEGMENTATION_MAPPING


AutoModelForImageSegmentation = auto_class_update(AutoModelForImageSegmentation, head_doc="image segmentation")


class AutoModelForSemanticSegmentation(_BaseAutoModelClass):
    _model_mapping = MODEL_FOR_SEMANTIC_SEGMENTATION_MAPPING


AutoModelForSemanticSegmentation = auto_class_update(AutoModelForSemanticSegmentation, head_doc="semantic segmentation")


class AutoModelForUniversalSegmentation(_BaseAutoModelClass):
    _model_mapping = MODEL_FOR_UNIVERSAL_SEGMENTATION_MAPPING


AutoModelForUniversalSegmentation = auto_class_update(
    AutoModelForUniversalSegmentation, head_doc="universal image segmentation"
)


class AutoModelForInstanceSegmentation(_BaseAutoModelClass):
    _model_mapping = MODEL_FOR_INSTANCE_SEGMENTATION_MAPPING


AutoModelForInstanceSegmentation = auto_class_update(AutoModelForInstanceSegmentation, head_doc="instance segmentation")


class AutoModelForObjectDetection(_BaseAutoModelClass):
    _model_mapping = MODEL_FOR_OBJECT_DETECTION_MAPPING


AutoModelForObjectDetection = auto_class_update(AutoModelForObjectDetection, head_doc="object detection")


class AutoModelForZeroShotObjectDetection(_BaseAutoModelClass):
    _model_mapping = MODEL_FOR_ZERO_SHOT_OBJECT_DETECTION_MAPPING


AutoModelForZeroShotObjectDetection = auto_class_update(
    AutoModelForZeroShotObjectDetection, head_doc="zero-shot object detection"
)


class AutoModelForDepthEstimation(_BaseAutoModelClass):
    _model_mapping = MODEL_FOR_DEPTH_ESTIMATION_MAPPING


AutoModelForDepthEstimation = auto_class_update(AutoModelForDepthEstimation, head_doc="depth estimation")


class AutoModelForVideoClassification(_BaseAutoModelClass):
    _model_mapping = MODEL_FOR_VIDEO_CLASSIFICATION_MAPPING


AutoModelForVideoClassification = auto_class_update(AutoModelForVideoClassification, head_doc="video classification")


class AutoModelForVision2Seq(_BaseAutoModelClass):
    _model_mapping = MODEL_FOR_VISION_2_SEQ_MAPPING


AutoModelForVision2Seq = auto_class_update(AutoModelForVision2Seq, head_doc="vision-to-text modeling")


class AutoModelForImageTextToText(_BaseAutoModelClass):
    _model_mapping = MODEL_FOR_IMAGE_TEXT_TO_TEXT_MAPPING


AutoModelForImageTextToText = auto_class_update(AutoModelForImageTextToText, head_doc="image-text-to-text modeling")


class AutoModelForAudioClassification(_BaseAutoModelClass):
    _model_mapping = MODEL_FOR_AUDIO_CLASSIFICATION_MAPPING


AutoModelForAudioClassification = auto_class_update(AutoModelForAudioClassification, head_doc="audio classification")


class AutoModelForCTC(_BaseAutoModelClass):
    _model_mapping = MODEL_FOR_CTC_MAPPING


AutoModelForCTC = auto_class_update(AutoModelForCTC, head_doc="connectionist temporal classification")


class AutoModelForSpeechSeq2Seq(_BaseAutoModelClass):
    _model_mapping = MODEL_FOR_SPEECH_SEQ_2_SEQ_MAPPING


AutoModelForSpeechSeq2Seq = auto_class_update(
    AutoModelForSpeechSeq2Seq, head_doc="sequence-to-sequence speech-to-text modeling"
)


class AutoModelForAudioFrameClassification(_BaseAutoModelClass):
    _model_mapping = MODEL_FOR_AUDIO_FRAME_CLASSIFICATION_MAPPING


AutoModelForAudioFrameClassification = auto_class_update(
    AutoModelForAudioFrameClassification, head_doc="audio frame (token) classification"
)


class AutoModelForAudioXVector(_BaseAutoModelClass):
    _model_mapping = MODEL_FOR_AUDIO_XVECTOR_MAPPING


class AutoModelForTextToSpectrogram(_BaseAutoModelClass):
    _model_mapping = MODEL_FOR_TEXT_TO_SPECTROGRAM_MAPPING


class AutoModelForTextToWaveform(_BaseAutoModelClass):
    _model_mapping = MODEL_FOR_TEXT_TO_WAVEFORM_MAPPING


class AutoBackbone(_BaseAutoBackboneClass):
    _model_mapping = MODEL_FOR_BACKBONE_MAPPING


AutoModelForAudioXVector = auto_class_update(AutoModelForAudioXVector, head_doc="audio retrieval via x-vector")


class AutoModelForMaskedImageModeling(_BaseAutoModelClass):
    _model_mapping = MODEL_FOR_MASKED_IMAGE_MODELING_MAPPING


AutoModelForMaskedImageModeling = auto_class_update(AutoModelForMaskedImageModeling, head_doc="masked image modeling")


class AutoModelWithLMHead(_AutoModelWithLMHead):
    @classmethod
    def from_config(cls, config):
        warnings.warn(
            "The class `AutoModelWithLMHead` is deprecated and will be removed in a future version. Please use "
            "`AutoModelForCausalLM` for causal language models, `AutoModelForMaskedLM` for masked language models and "
            "`AutoModelForSeq2SeqLM` for encoder-decoder models.",
            FutureWarning,
        )
        return super().from_config(config)

    @classmethod
    def from_pretrained(cls, pretrained_model_name_or_path, *model_args, **kwargs):
        warnings.warn(
            "The class `AutoModelWithLMHead` is deprecated and will be removed in a future version. Please use "
            "`AutoModelForCausalLM` for causal language models, `AutoModelForMaskedLM` for masked language models and "
            "`AutoModelForSeq2SeqLM` for encoder-decoder models.",
            FutureWarning,
        )
        return super().from_pretrained(pretrained_model_name_or_path, *model_args, **kwargs)<|MERGE_RESOLUTION|>--- conflicted
+++ resolved
@@ -62,13 +62,10 @@
         ("convnext", "ConvNextModel"),
         ("convnextv2", "ConvNextV2Model"),
         ("ctrl", "CTRLModel"),
-<<<<<<< HEAD
         ("cvt", "CvtModel"),
-=======
         ("data2vec-audio", "Data2VecAudioModel"),
         ("data2vec-text", "Data2VecTextModel"),
         ("data2vec-vision", "Data2VecVisionModel"),
->>>>>>> f2090f22
         ("deberta", "DebertaModel"),
         ("deberta-v2", "DebertaV2Model"),
         ("deit", "DeiTModel"),
@@ -340,11 +337,8 @@
         ("clip", "CLIPForImageClassification"),
         ("convnext", "ConvNextForImageClassification"),
         ("convnextv2", "ConvNextV2ForImageClassification"),
-<<<<<<< HEAD
         ("cvt", "CvtForImageClassification"),
-=======
         ("data2vec-vision", "Data2VecVisionForImageClassification"),
->>>>>>> f2090f22
         (
             "deit",
             ("DeiTForImageClassification", "DeiTForImageClassificationWithTeacher"),
