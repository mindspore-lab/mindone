--- conflicted
+++ resolved
@@ -673,11 +673,8 @@
         ("blip", "BlipModel"),
         ("siglip", "SiglipModel"),
         ("blip-2", "Blip2ForImageTextRetrieval"),
-<<<<<<< HEAD
         ("chinese_clip", "ChineseCLIPModel"),
-=======
         ("clipseg", "CLIPSegModel"),
->>>>>>> 7cb0b4ac
     ]
 )
 
