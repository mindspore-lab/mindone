# coding=utf-8
# Copyright 2018 The HuggingFace Inc. team.
#
# This code is adapted from https://github.com/huggingface/transformers
# with modifications to run transformers on mindspore.
#
# Licensed under the Apache License, Version 2.0 (the "License");
# you may not use this file except in compliance with the License.
# You may obtain a copy of the License at
#
#     http://www.apache.org/licenses/LICENSE-2.0
#
# Unless required by applicable law or agreed to in writing, software
# distributed under the License is distributed on an "AS IS" BASIS,
# WITHOUT WARRANTIES OR CONDITIONS OF ANY KIND, either express or implied.
# See the License for the specific language governing permissions and
# limitations under the License.
"""Auto Model class."""

import warnings
from collections import OrderedDict

import transformers
from packaging import version
from transformers.utils import logging

from .auto_factory import _BaseAutoBackboneClass, _BaseAutoModelClass, _LazyAutoMapping, auto_class_update
from .configuration_auto import CONFIG_MAPPING_NAMES

logger = logging.get_logger(__name__)

MODEL_MAPPING_NAMES = OrderedDict(
    [
        # Base model mapping
        ("albert", "AlbertModel"),
        ("align", "AlignModel"),
        ("altclip", "AltCLIPModel"),
        ("aria", "AriaForConditionalGeneration"),
        ("aria_text", "AriaTextModel"),
        ("bamba", "BambaModel"),
        ("bert", "BertModel"),
        ("bert-generation", "BertGenerationEncoder"),
        ("bart", "BartModel"),
        ("camembert", "CamembertModel"),
        ("mvp", "MvpModel"),
        ("nllb-moe", "NllbMoeModel"),
        ("convbert", "ConvBertModel"),
        ("bert", "BertModel"),
        ("bit", "BitModel"),
        ("blenderbot", "BlenderbotModel"),
        ("blenderbot-small", "BlenderbotSmallModel"),
        ("blip", "BlipModel"),
        ("blip-2", "Blip2Model"),
        ("bloom", "BloomModel"),
        ("camembert", "CamembertModel"),
        ("canine", "CanineModel"),
        ("chameleon", "ChameleonModel"),
        ("chinese_clip", "ChineseCLIPModel"),
        ("chinese_clip_vision_model", "ChineseCLIPVisionModel"),
        ("clap", "ClapModel"),
        ("clip", "CLIPModel"),
        ("clip_text_model", "CLIPTextModel"),
        ("clip_vision_model", "CLIPVisionModel"),
        ("clipseg", "CLIPSegModel"),
        ("clvp", "ClvpModelForConditionalGeneration"),
        ("codegen", "CodeGenModel"),
        ("cohere2", "Cohere2Model"),
        ("convbert", "ConvBertModel"),
        ("convnext", "ConvNextModel"),
        ("convnextv2", "ConvNextV2Model"),
        ("ctrl", "CTRLModel"),
        ("cvt", "CvtModel"),
        ("dac", "DacModel"),
        ("data2vec-audio", "Data2VecAudioModel"),
        ("data2vec-text", "Data2VecTextModel"),
        ("data2vec-vision", "Data2VecVisionModel"),
        ("deberta", "DebertaModel"),
        ("deberta-v2", "DebertaV2Model"),
        ("deit", "DeiTModel"),
        ("depth_pro", "DepthProModel"),
        ("detr", "DetrModel"),
        ("diffllama", "DiffLlamaModel"),
        ("dinov2", "Dinov2Model"),
        ("distilbert", "DistilBertModel"),
        ("dpr", "DPRQuestionEncoder"),
        ("dpt", "DPTModel"),
        ("efficientnet", "EfficientNetModel"),
        ("electra", "ElectraModel"),
        ("encodec", "EncodecModel"),
        ("falcon", "FalconModel"),
        ("fastspeech2_conformer", "FastSpeech2ConformerModel"),
        ("fnet", "FNetModel"),
        ("fsmt", "FSMTModel"),
        ("funnel", ("FunnelModel", "FunnelBaseModel")),
        ("gemma", "GemmaModel"),
        ("gemma2", "Gemma2Model"),
        ("gemma3_text", "Gemma3TextModel"),
        ("git", "GitModel"),
        ("glm", "GlmModel"),
        ("glpn", "GLPNModel"),
        ("got_ocr2", "GotOcr2ForConditionalGeneration"),
        ("gpt_neo", "GPTNeoModel"),
        ("gpt2", "GPT2Model"),
        ("granite", "GraniteModel"),
        ("granitemoe", "GraniteMoeModel"),
        ("granitemoeshared", "GraniteMoeSharedModel"),
        ("groupvit", "GroupViTModel"),
        ("helium", "HeliumModel"),
        ("grounding-dino", "GroundingDinoModel"),
        ("hiera", "HieraModel"),
        ("hubert", "HubertModel"),
        ("ibert", "IBertModel"),
        ("idefics", "IdeficsModel"),
        ("idefics2", "Idefics2Model"),
        ("idefics3", "Idefics3Model"),
        ("idefics3_vision", "Idefics3VisionTransformer"),
        ("ijepa", "IJepaModel"),
        ("imagegpt", "ImageGPTModel"),
        ("jetmoe", "JetMoeModel"),
        ("kosmos-2", "Kosmos2Model"),
        ("led", "LEDModel"),
        ("levit", "LevitModel"),
        ("lilt", "LiltModel"),
        ("llama", "LlamaModel"),
        ("longformer", "LongformerModel"),
        ("longt5", "LongT5Model"),
        ("luke", "LukeModel"),
        ("m2m_100", "M2M100Model"),
        ("marian", "MarianModel"),
        ("mamba", "MambaModel"),
        ("mamba2", "Mamba2Model"),
        ("markuplm", "MarkupLMModel"),
        ("mbart", "MBartModel"),
        ("megatron-bert", "MegatronBertModel"),
        ("mgp-str", "MgpstrForSceneTextRecognition"),
        ("mimi", "MimiModel"),
        ("mistral", "MistralModel"),
        ("mixtral", "MixtralModel"),
        ("mobilebert", "MobileBertModel"),
        ("moonshine", "MoonshineModel"),
        ("moshi", "MoshiModel"),
        ("mpnet", "MPNetModel"),
        ("mpt", "MptModel"),
        ("mt5", "MT5Model"),
        ("mvp", "MvpModel"),
        ("nemotron", "NemotronModel"),
        ("nystromformer", "NystromformerModel"),
        ("olmoe", "OlmoeModel"),
        ("opt", "OPTModel"),
        ("owlv2", "Owlv2Model"),
        ("owlvit", "OwlViTModel"),
        ("pegasus", "PegasusModel"),
        ("pegasus_x", "PegasusXModel"),
        ("persimmon", "PersimmonModel"),
        ("olmo", "OlmoModel"),
        ("olmo2", "Olmo2Model"),
        ("phi", "PhiModel"),
        ("phi3", "Phi3Model"),
        ("pixtral", "PixtralVisionModel"),
        ("poolformer", "PoolFormerModel"),
        ("prophetnet", "ProphetNetModel"),
        ("qwen2", "Qwen2Model"),
        ("qwen2_5_vl", "Qwen2_5_VLModel"),
        ("qwen2_audio_encoder", "Qwen2AudioEncoder"),
        ("qwen2_vl", "Qwen2VLModel"),
        ("recurrent_gemma", "RecurrentGemmaModel"),
        ("rembert", "RemBertModel"),
        ("resnet", "ResNetModel"),
        ("roberta", "RobertaModel"),
        ("rwkv", "RwkvModel"),
        ("sam", "SamModel"),
        ("seamless_m4t_v2", "SeamlessM4Tv2Model"),
        ("segformer", "SegformerModel"),
        ("sew", "SEWModel"),
        ("sew-d", "SEWDModel"),
        ("siglip", "SiglipModel"),
        ("siglip2", "Siglip2Model"),
        ("siglip_vision_model", "SiglipVisionModel"),
        ("smolvlm", "SmolVLMModel"),
        ("smolvlm_vision", "SmolVLMVisionTransformer"),
        ("speech_to_text", "Speech2TextModel"),
        ("speecht5", "SpeechT5Model"),
        ("squeezebert", "SqueezeBertModel"),
        ("stablelm", "StableLmModel"),
        ("starcoder2", "Starcoder2Model"),
        ("swin2sr", "Swin2SRModel"),
        ("swinv2", "Swinv2Model"),
        ("t5", "T5Model"),
        ("table-transformer", "TableTransformerModel"),
        ("tapas", "TapasModel"),
        ("timesformer", "TimesformerModel"),
        ("tvp", "TvpModel"),
        ("umt5", "UMT5Model"),
        ("unispeech", "UniSpeechModel"),
        ("unispeech-sat", "UniSpeechSatModel"),
        ("univnet", "UnivNetModel"),
        ("vilt", "ViltModel"),
        ("visual_bert", "VisualBertModel"),
        ("vit", "ViTModel"),
        ("vit_msn", "ViTMSNModel"),
        ("vitdet", "VitDetModel"),
        ("vivit", "VivitModel"),
        ("wav2vec2", "Wav2Vec2Model"),
        ("whisper", "WhisperModel"),
        ("xclip", "XCLIPModel"),
        ("xlm-roberta", "XLMRobertaModel"),
        ("gpt_bigcode", "GPTBigCodeModel"),
        ("gpt_neox", "GPTNeoXModel"),
        ("gptj", "GPTJModel"),
        ("xlm-roberta-xl", "XLMRobertaXLModel"),
        ("mobilenet_v1", "MobileNetV1Model"),
        ("mobilenet_v2", "MobileNetV2Model"),
        ("gpt_neox_japanese", "GPTNeoXJapaneseModel"),
        ("yolos", "YolosModel"),
        ("zamba", "ZambaModel"),
        ("zamba2", "Zamba2Model"),
    ]
)

MODEL_FOR_PRETRAINING_MAPPING_NAMES = OrderedDict(
    [
        # Model for pre-training mapping
        ("albert", "AlbertForPreTraining"),
        ("bart", "BartForConditionalGeneration"),
        ("bert", "BertForPreTraining"),
        ("bloom", "BloomForCausalLM"),
        ("camembert", "CamembertForMaskedLM"),
        ("colpali", "ColPaliForRetrieval"),
        ("ctrl", "CTRLLMHeadModel"),
        ("data2vec-text", "Data2VecTextForMaskedLM"),
        ("distilbert", "DistilBertForMaskedLM"),
        ("fnet", "FNetForPreTraining"),
        ("electra", "ElectraForPreTraining"),
        ("fsmt", "FSMTForConditionalGeneration"),
        ("funnel", "FunnelForPreTraining"),
        ("gpt2", "GPT2LMHeadModel"),
        ("mamba", "MambaForCausalLM"),
        ("mamba2", "Mamba2ForCausalLM"),
        ("mbart", "MBartForConditionalGeneration"),
        ("gemma3", "Gemma3ForConditionalGeneration"),
        ("hiera", "HieraForPreTraining"),
        ("hubert", "HubertForPreTraining"),
        ("ibert", "IBertForMaskedLM"),
        ("idefics", "IdeficsForVisionText2Text"),
        ("idefics2", "Idefics2ForConditionalGeneration"),
        ("idefics3", "Idefics3ForConditionalGeneration"),
        ("llava", "LlavaForConditionalGeneration"),
        ("llava_next", "LlavaNextForConditionalGeneration"),
        ("llava_next_video", "LlavaNextVideoForConditionalGeneration"),
        ("llava_onevision", "LlavaOnevisionForConditionalGeneration"),
        ("longformer", "LongformerForMaskedLM"),
        ("luke", "LukeForMaskedLM"),
        ("mobilebert", "MobileBertForPreTraining"),
        ("qwen2_audio", "Qwen2AudioForConditionalGeneration"),
        ("roberta", "RobertaForMaskedLM"),
        ("megatron-bert", "MegatronBertForPreTraining"),
        ("mistral3", "Mistral3ForConditionalGeneration"),
        ("mllama", "MllamaForConditionalGeneration"),
        ("mobilebert", "MobileBertForPreTraining"),
        ("mpnet", "MPNetForMaskedLM"),
        ("mpt", "MptForCausalLM"),
        ("nllb-moe", "NllbMoeForConditionalGeneration"),
        ("mvp", "MvpForConditionalGeneration"),
        ("paligemma", "PaliGemmaForConditionalGeneration"),
        ("qwen2_audio", "Qwen2AudioForConditionalGeneration"),
        ("roberta", "RobertaForMaskedLM"),
        ("rwkv", "RwkvForCausalLM"),
        ("squeezebert", "SqueezeBertForMaskedLM"),
        ("t5", "T5ForConditionalGeneration"),
        ("tapas", "TapasForMaskedLM"),
        ("unispeech", "UniSpeechForPreTraining"),
        ("unispeec-sat", "UniSpeechSatForPreTraining"),
        ("video_llava", "VideoLlavaForConditionalGeneration"),
        ("vipllava", "VipLlavaForConditionalGeneration"),
        ("visual_bert", "VisualBertForPreTraining"),
        ("wav2vec2", "Wav2Vec2ForPreTraining"),
        ("xlm-roberta", "XLMRobertaForMaskedLM"),
        ("xlm-roberta-xl", "XLMRobertaXLForMaskedLM"),
        ("gpt_neox_japanese", "GPTNeoXJapanesePreTrainedModel"),
    ]
)

MODEL_WITH_LM_HEAD_MAPPING_NAMES = OrderedDict(
    [
        # Model with LM heads mapping
        ("albert", "AlbertForMaskedLM"),
        ("mvp", "MvpForConditionalGeneration"),
        ("bart", "BartForConditionalGeneration"),
        ("bloom", "BloomForCausalLM"),
        ("bert", "BertForMaskedLM"),
        ("blenderbot-small", "BlenderbotSmallForConditionalGeneration"),
        ("camembert", "CamembertForMaskedLM"),
        ("convbert", "ConvBertForMaskedLM"),
        ("codegen", "CodeGenForCausalLM"),
        ("ctrl", "CTRLLMHeadModel"),
        ("data2vec-text", "Data2VecTextForMaskedLM"),
        ("deberta", "DebertaForMaskedLM"),
        ("deberta-v2", "DebertaV2ForMaskedLM"),
        ("distilbert", "DistilBertForMaskedLM"),
        ("fnet", "FNetForMaskedLM"),
        ("electra", "ElectraForMaskedLM"),
        ("encoder-decoder", "EncoderDecoderModel"),
        ("fsmt", "FSMTForConditionalGeneration"),
        ("funnel", "FunnelForMaskedLM"),
        ("git", "GitForCausalLM"),
        ("gpt_neo", "GPTNeoForCausalLM"),
        ("gpt2", "GPT2LMHeadModel"),
        ("ibert", "IBertForMaskedLM"),
        ("led", "LEDForConditionalGeneration"),
        ("longformer", "LongformerForMaskedLM"),
        ("longt5", "LongT5ForConditionalGeneration"),
        ("luke", "LukeForMaskedLM"),
        ("camembert", "CamembertForMaskedLM"),
        ("roberta", "RobertaForMaskedLM"),
        ("marian", "MarianMTModel"),
        ("mamba", "MambaForCausalLM"),
        ("mamba2", "Mamba2ForCausalLM"),
        ("mbart", "MBartForConditionalGeneration"),
        ("m2m_100", "M2M100ForConditionalGeneration"),
        ("megatron-bert", "MegatronBertForCausalLM"),
        ("mobilebert", "MobileBertForMaskedLM"),
        ("moonshine", "MoonshineForConditionalGeneration"),
        ("mpnet", "MPNetForMaskedLM"),
        ("mpt", "MptForCausalLM"),
        ("nllb-moe", "NllbMoeForConditionalGeneration"),
        ("nystromformer", "NystromformerForMaskedLM"),
        ("pegasus_x", "PegasusXForConditionalGeneration"),
        ("pop2piano", "Pop2PianoForConditionalGeneration"),
        ("rembert", "RemBertForMaskedLM"),
        ("rwkv", "RwkvForCausalLM"),
        ("speech_to_text", "Speech2TextForConditionalGeneration"),
        ("squeezebert", "SqueezeBertForMaskedLM"),
        ("t5", "T5ForConditionalGeneration"),
        ("tapas", "TapasForMaskedLM"),
        ("wav2vec2", "Wav2Vec2ForMaskedLM"),
        ("whisper", "WhisperForConditionalGeneration"),
        ("xlm-roberta", "XLMRobertaForMaskedLM"),
        ("xlm-roberta-xl", "XLMRobertaXLForMaskedLM"),
    ]
)

MODEL_FOR_CAUSAL_LM_MAPPING_NAMES = OrderedDict(
    [
        # Model for Causal LM mapping
        ("aria_text", "AriaTextForCausalLM"),
        ("bamba", "BambaForCausalLM"),
        ("bart", "BartForCausalLM"),
        ("bert", "BertLMHeadModel"),
        ("bert-generation", "BertGenerationDecoder"),
        ("blenderbot", "BlenderbotForCausalLM"),
        ("blenderbot-small", "BlenderbotSmallForCausalLM"),
        ("bloom", "BloomForCausalLM"),
        ("camembert", "CamembertForCausalLM"),
        ("cohere2", "Cohere2ForCausalLM"),
        ("ctrl", "CTRLLMHeadModel"),
        ("data2vec-text", "Data2VecTextForCausalLM"),
        ("diffllama", "DiffLlamaForCausalLM"),
        ("emu3", "Emu3ForCausalLM"),
        ("falcon", "FalconForCausalLM"),
        ("fuyu", "FuyuForCausalLM"),
        ("codegen", "CodeGenForCausalLM"),
        ("gemma", "GemmaForCausalLM"),
        ("gemma2", "Gemma2ForCausalLM"),
        ("gemma3", "Gemma3ForCausalLM"),
        ("gemma3_text", "Gemma3ForCausalLM"),
        ("git", "GitForCausalLM"),
        ("glm", "GlmForCausalLM"),
        ("got_ocr2", "GotOcr2ForConditionalGeneration"),
        ("gpt_neo", "GPTNeoForCausalLM"),
        ("gpt2", "GPT2LMHeadModel"),
        ("granite", "GraniteForCausalLM"),
        ("jetmoe", "JetMoeForCausalLM"),
        ("persimmon", "PersimmonForCausalLM"),
        ("fuyu", "FuyuForCausalLM"),
        ("granitemoe", "GraniteMoeForCausalLM"),
        ("granitemoeshared", "GraniteMoeSharedForCausalLM"),
        ("llama", "LlamaForCausalLM"),
        ("mamba", "MambaForCausalLM"),
        ("mamba2", "Mamba2ForCausalLM"),
        ("mbart", "MBartForCausalLM"),
        ("megatron-bert", "MegatronBertForCausalLM"),
        ("marian", "MarianForCausalLM"),
        ("mistral", "MistralForCausalLM"),
        ("mixtral", "MixtralForCausalLM"),
        ("mllama", "MllamaForCausalLM"),
        ("moshi", "MoshiForCausalLM"),
        ("mpt", "MptForCausalLM"),
        ("mvp", "MvpForCausalLM"),
        ("nemotron", "NemotronForCausalLM"),
        ("opt", "OPTForCausalLM"),
        ("persimmon", "PersimmonForCausalLM"),
        ("olmo", "OlmoForCausalLM"),
        ("olmo2", "Olmo2ForCausalLM"),
        ("olmoe", "OlmoeForCausalLM"),
        ("phi", "PhiForCausalLM"),
        ("phi3", "Phi3ForCausalLM"),
        ("prophetnet", "ProphetNetForCausalLM"),
        ("pegasus", "PegasusForCausalLM"),
        ("qwen2", "Qwen2ForCausalLM"),
        ("recurrent_gemma", "RecurrentGemmaForCausalLM"),
        ("rembert", "RemBertForCausalLM"),
        ("roberta", "RobertaForCausalLM"),
        ("rwkv", "RwkvForCausalLM"),
        ("stablelm", "StableLmForCausalLM"),
        ("starcoder2", "Starcoder2ForCausalLM"),
        ("trocr", "TrOCRForCausalLM"),
        ("whisper", "WhisperForCausalLM"),
        ("xlm-roberta", "XLMRobertaForCausalLM"),
        ("xlm-roberta-xl", "XLMRobertaXLForCausalLM"),
        ("gpt_bigcode", "GPTBigCodeForCausalLM"),
        ("gpt_neox", "GPTNeoXForCausalLM"),
        ("gpt_neox_japanese", "GPTNeoXJapaneseForCausalLM"),
        ("gptj", "GPTJForCausalLM"),
        ("cohere2", "Cohere2ForCausalLM"),
        ("zamba", "ZambaForCausalLM"),
    ]
)

MODEL_FOR_IMAGE_MAPPING_NAMES = OrderedDict(
    [
        # Model for Image mapping
        ("bit", "BitModel"),
        ("convnext", "ConvNextModel"),
        ("convnextv2", "ConvNextV2Model"),
        ("data2vec-vision", "Data2VecVisionModel"),
        ("deit", "DeiTModel"),
        ("detr", "DetrModel"),
        ("depth_pro", "DepthProModel"),
        ("dinov2", "Dinov2Model"),
        ("dpt", "DPTModel"),
        ("efficientnet", "EfficientNetModel"),
        ("glpn", "GLPNModel"),
        ("hiera", "HieraModel"),
        ("hubert", "HubertModel"),
        ("ijepa", "IJepaModel"),
        ("imagegpt", "ImageGPTModel"),
        ("levit", "LevitModel"),
        ("poolformer", "PoolFormerModel"),
        ("mllama", "MllamaVisionModel"),
        ("resnet", "ResNetModel"),
        ("segformer", "SegformerModel"),
        ("siglip_vision_model", "SiglipVisionModel"),
        ("swin2sr", "Swin2SRModel"),
        ("swinv2", "Swinv2Model"),
        ("table-transformer", "TableTransformerModel"),
        ("timesformer", "TimesformerModel"),
        ("vit", "ViTModel"),
        ("vit_msn", "ViTMSNModel"),
        ("vitdet", "VitDetModel"),
        ("vivit", "VivitModel"),
        ("yolos", "YolosModel"),
        ("zamba2", "Zamba2ForCausalLM"),
    ]
)

MODEL_FOR_MASKED_IMAGE_MODELING_MAPPING_NAMES = OrderedDict(
    [
        ("deit", "DeiTForMaskedImageModeling"),
        ("swinv2", "Swinv2ForMaskedImageModeling"),
        ("vit", "ViTForMaskedImageModeling"),
    ]
)


MODEL_FOR_CAUSAL_IMAGE_MODELING_MAPPING_NAMES = OrderedDict(
    [
        ("imagegpt", "ImageGPTForCausalImageModeling"),
    ]
)

MODEL_FOR_IMAGE_CLASSIFICATION_MAPPING_NAMES = OrderedDict(
    [
        # Model for Image Classification mapping
        ("bit", "BitForImageClassification"),
        ("clip", "CLIPForImageClassification"),
        ("convnext", "ConvNextForImageClassification"),
        ("convnextv2", "ConvNextV2ForImageClassification"),
        ("cvt", "CvtForImageClassification"),
        ("data2vec-vision", "Data2VecVisionForImageClassification"),
        (
            "deit",
            ("DeiTForImageClassification", "DeiTForImageClassificationWithTeacher"),
        ),
        ("dinov2", "Dinov2ForImageClassification"),
        ("efficientnet", "EfficientNetForImageClassification"),
        ("hiera", "HieraForImageClassification"),
        ("ijepa", "IJepaForImageClassification"),
        ("imagegpt", "ImageGPTForImageClassification"),
        (
            "levit",
            ("LevitForImageClassification", "LevitForImageClassificationWithTeacher"),
        ),
        ("poolformer", "PoolFormerForImageClassification"),
        ("resnet", "ResNetForImageClassification"),
        ("segformer", "SegformerForImageClassification"),
        ("siglip", "SiglipForImageClassification"),
        ("siglip2", "Siglip2ForImageClassification"),
        ("swinv2", "Swinv2ForImageClassification"),
        ("mobilenet_v1", "MobileNetV1ForImageClassification"),
        ("mobilenet_v2", "MobileNetV2ForImageClassification"),
        ("vit", "ViTForImageClassification"),
        ("vit_msn", "ViTMSNForImageClassification"),
    ]
)

MODEL_FOR_IMAGE_SEGMENTATION_MAPPING_NAMES = OrderedDict(
    [
        # Do not add new models here, this class will be deprecated in the future.
        # Model for Image Segmentation mapping
        ("detr", "DetrForSegmentation"),
    ]
)

MODEL_FOR_SEMANTIC_SEGMENTATION_MAPPING_NAMES = OrderedDict(
    [
        # Model for Semantic Segmentation mapping
        ("beit", "BeitForSemanticSegmentation"),
        ("data2vec-vision", "Data2VecVisionForSemanticSegmentation"),
        ("dpt", "DPTForSemanticSegmentation"),
        ("mobilenet_v2", "MobileNetV2ForSemanticSegmentation"),
        ("mobilevit", "MobileViTForSemanticSegmentation"),
        ("mobilevitv2", "MobileViTV2ForSemanticSegmentation"),
        ("segformer", "SegformerForSemanticSegmentation"),
        ("upernet", "UperNetForSemanticSegmentation"),
    ]
)

MODEL_FOR_INSTANCE_SEGMENTATION_MAPPING_NAMES = OrderedDict()

MODEL_FOR_UNIVERSAL_SEGMENTATION_MAPPING_NAMES = OrderedDict(
    [
        # Model for Universal Segmentation mapping
        ("detr", "DetrForSegmentation"),
        ("mask2former", "Mask2FormerForUniversalSegmentation"),
        ("maskformer", "MaskFormerForInstanceSegmentation"),
        ("oneformer", "OneFormerForUniversalSegmentation"),
    ]
)

MODEL_FOR_VIDEO_CLASSIFICATION_MAPPING_NAMES = OrderedDict(
    [
        ("timesformer", "TimesformerForVideoClassification"),
        ("vivit", "VivitForVideoClassification"),
    ]
)

MODEL_FOR_VISION_2_SEQ_MAPPING_NAMES = OrderedDict(
    [
        ("blip", "BlipForConditionalGeneration"),
        ("blip-2", "Blip2ForConditionalGeneration"),
        ("chameleon", "ChameleonForConditionalGeneration"),
        ("git", "GitForCausalLM"),
        ("idefics2", "Idefics2ForConditionalGeneration"),
        ("idefics3", "Idefics3ForConditionalGeneration"),
        ("instructblip", "InstructBlipForConditionalGeneration"),
        ("instructblipvideo", "InstructBlipVideoForConditionalGeneration"),
        ("kosmos-2", "Kosmos2ForConditionalGeneration"),
        ("llava", "LlavaForConditionalGeneration"),
        ("llava_next", "LlavaNextForConditionalGeneration"),
        ("llava_next_video", "LlavaNextVideoForConditionalGeneration"),
        ("llava_onevision", "LlavaOnevisionForConditionalGeneration"),
        ("mistral3", "Mistral3ForConditionalGeneration"),
        ("mllama", "MllamaForConditionalGeneration"),
        ("paligemma", "PaliGemmaForConditionalGeneration"),
        ("prophetnet", "ProphetNetForConditionalGeneration"),
        ("pix2struct", "Pix2StructForConditionalGeneration"),
        ("qwen2_5_vl", "Qwen2_5_VLForConditionalGeneration"),
        ("qwen2_vl", "Qwen2VLForConditionalGeneration"),
        ("video_llava", "VideoLlavaForConditionalGeneration"),
        ("vipllava", "VipLlavaForConditionalGeneration"),
        ("vision-encoder-decoder", "VisionEncoderDecoderModel"),
    ]
)
MODEL_FOR_RETRIEVAL_MAPPING_NAMES = OrderedDict(
    [
        ("colpali", "ColPaliForRetrieval"),
    ]
)
MODEL_FOR_IMAGE_TEXT_TO_TEXT_MAPPING_NAMES = OrderedDict(
    [
        ("aria", "AriaForConditionalGeneration"),
        ("blip", "BlipForConditionalGeneration"),
        ("blip-2", "Blip2ForConditionalGeneration"),
        ("chameleon", "ChameleonForConditionalGeneration"),
        ("gemma3", "Gemma3ForConditionalGeneration"),
        ("got_ocr2", "GotOcr2ForConditionalGeneration"),
        ("chameleon", "ChameleonForConditionalGeneration"),
        ("emu3", "Emu3ForConditionalGeneration"),
        ("idefics", "IdeficsForVisionText2Text"),
        ("idefics2", "Idefics2ForConditionalGeneration"),
        ("idefics3", "Idefics3ForConditionalGeneration"),
        ("instructblip", "InstructBlipForConditionalGeneration"),
        ("kosmos-2", "Kosmos2ForConditionalGeneration"),
        ("fuyu", "FuyuForCausalLM"),
        ("git", "GitForCausalLM"),
        ("llava", "LlavaForConditionalGeneration"),
        ("llava_next", "LlavaNextForConditionalGeneration"),
        ("llava_onevision", "LlavaOnevisionForConditionalGeneration"),
        ("mistral3", "Mistral3ForConditionalGeneration"),
        ("mllama", "MllamaForConditionalGeneration"),
        ("paligemma", "PaliGemmaForConditionalGeneration"),
        ("pix2struct", "Pix2StructForConditionalGeneration"),
        ("qwen2_5_vl", "Qwen2_5_VLForConditionalGeneration"),
        ("qwen2_vl", "Qwen2VLForConditionalGeneration"),
        ("smolvlm", "SmolVLMForConditionalGeneration"),
        ("vipllava", "VipLlavaForConditionalGeneration"),
        ("vision-encoder-decoder", "VisionEncoderDecoderModel"),
    ]
)

MODEL_FOR_MASKED_LM_MAPPING_NAMES = OrderedDict(
    [
        # Model for Masked LM mapping
        ("albert", "AlbertForMaskedLM"),
        ("bart", "BartForConditionalGeneration"),
        ("bert", "BertForMaskedLM"),
        ("camembert", "CamembertForMaskedLM"),
        ("convbert", "ConvBertForMaskedLM"),
        ("data2vec-text", "Data2VecTextForMaskedLM"),
        ("deberta", "DebertaForMaskedLM"),
        ("deberta-v2", "DebertaV2ForMaskedLM"),
        ("distilbert", "DistilBertForMaskedLM"),
        ("fnet", "FNetForMaskedLM"),
        ("funnel", "FunnelForMaskedLM"),
        ("ibert", "IBertForMaskedLM"),
        ("longformer", "LongformerForMaskedLM"),
        ("luke", "LukeForMaskedLM"),
        ("mobilebert", "MobileBertForMaskedLM"),
        ("mpnet", "MPNetForMaskedLM"),
        ("mvp", "MvpForConditionalGeneration"),
        ("nystromformer", "NystromformerForMaskedLM"),
        ("rembert", "RemBertForMaskedLM"),
        ("roberta", "RobertaForMaskedLM"),
        ("squeezebert", "SqueezeBertForMaskedLM"),
        ("tapas", "TapasForMaskedLM"),
        ("wav2vec2", "Wav2Vec2ForMaskedLM"),
        ("xlm-roberta", "XLMRobertaForMaskedLM"),
        ("xlm-roberta-xl", "XLMRobertaXLForMaskedLM"),
    ]
)

MODEL_FOR_OBJECT_DETECTION_MAPPING_NAMES = OrderedDict(
    [
        # Model for Object Detection mapping
        ("deformable_detr", "DeformableDetrForObjectDetection"),
        ("deta", "DetaForObjectDetection"),
        ("detr", "DetrForObjectDetection"),
        ("rt_detr", "RTDetrForObjectDetection"),
        ("table-transformer", "TableTransformerForObjectDetection"),
        ("yolos", "YolosForObjectDetection"),
    ]
)

MODEL_FOR_ZERO_SHOT_OBJECT_DETECTION_MAPPING_NAMES = OrderedDict(
    [
        # Model for Zero Shot Object Detection mapping
        ("grounding-dino", "GroundingDinoForObjectDetection"),
        ("omdet-turbo", "OmDetTurboForObjectDetection"),
        ("owlv2", "Owlv2ForObjectDetection"),
        ("owlvit", "OwlViTForObjectDetection"),
        ("siglip2", "Siglip2Model"),
    ]
)

MODEL_FOR_DEPTH_ESTIMATION_MAPPING_NAMES = OrderedDict(
    [
        # Model for depth estimation mapping
        ("depth_anything", "DepthAnythingForDepthEstimation"),
        ("depth_pro", "DepthProForDepthEstimation"),
        ("dpt", "DPTForDepthEstimation"),
        ("glpn", "GLPNForDepthEstimation"),
        ("prompt_depth_anything", "PromptDepthAnythingForDepthEstimation"),
        ("zoedepth", "ZoeDepthForDepthEstimation"),
    ]
)
MODEL_FOR_SEQ_TO_SEQ_CAUSAL_LM_MAPPING_NAMES = OrderedDict(
    [
        # Model for Seq2Seq Causal LM mapping
        ("bart", "BartForConditionalGeneration"),
        ("blenderbot", "BlenderbotForConditionalGeneration"),
        ("blenderbot-small", "BlenderbotSmallForConditionalGeneration"),
        ("encoder-decoder", "EncoderDecoderModel"),
        ("fsmt", "FSMTForConditionalGeneration"),
        ("led", "LEDForConditionalGeneration"),
        ("longt5", "LongT5ForConditionalGeneration"),
        ("m2m_100", "M2M100ForConditionalGeneration"),
        ("mvp", "MvpForConditionalGeneration"),
        ("nllb-moe", "NllbMoeForConditionalGeneration"),
        ("mt5", "MT5ForConditionalGeneration"),
        ("marian", "MarianMTModel"),
        ("pegasus", "PegasusForConditionalGeneration"),
        ("pegasus_x", "PegasusXForConditionalGeneration"),
        ("qwen2_audio", "Qwen2AudioForConditionalGeneration"),
        ("seamless_m4t_v2", "SeamlessM4Tv2ForTextToText"),
        ("squeezebert", "SqueezeBertForSequenceClassification"),
        ("t5", "T5ForConditionalGeneration"),
        ("umt5", "UMT5ForConditionalGeneration"),
    ]
)

MODEL_FOR_SPEECH_SEQ_2_SEQ_MAPPING_NAMES = OrderedDict(
    [
        ("moonshine", "MoonshineForConditionalGeneration"),
        ("pop2piano", "Pop2PianoForConditionalGeneration"),
        ("seamless_m4t_v2", "SeamlessM4Tv2ForSpeechToText"),
        ("speech-encoder-decoder", "SpeechEncoderDecoderModel"),
        ("speech_to_text", "Speech2TextForConditionalGeneration"),
        ("speecht5", "SpeechT5ForSpeechToText"),
        ("whisper", "WhisperForConditionalGeneration"),
    ]
)

MODEL_FOR_SEQUENCE_CLASSIFICATION_MAPPING_NAMES = OrderedDict(
    [
        # Model for Sequence Classification mapping
        ("albert", "AlbertForSequenceClassification"),
        ("bart", "BartForSequenceClassification"),
        ("bloom", "BloomForSequenceClassification"),
        ("camembert", "CamembertForSequenceClassification"),
        ("electra", "ElectraForSequenceClassification"),
        ("opt", "OPTForSequenceClassification"),
        ("bert", "BertForSequenceClassification"),
        ("ctrl", "CTRLForSequenceClassification"),
        ("mvp", "MvpForSequenceClassification"),
        ("roberta", "RobertaForSequenceClassification"),
        ("deberta", "DebertaForSequenceClassification"),
        ("deberta-v2", "DebertaV2ForSequenceClassification"),
        ("diffllama", "DiffLlamaForSequenceClassification"),
        ("distilbert", "DistilBertForSequenceClassification"),
        ("falcon", "FalconForSequenceClassification"),
        ("funnel", "FunnelForSequenceClassification"),
        ("fnet", "FNetForSequenceClassification"),
        ("gemma", "GemmaForSequenceClassification"),
        ("gemma2", "Gemma2ForSequenceClassification"),
        ("glm", "GlmForSequenceClassification"),
        ("gpt_neo", "GPTNeoForSequenceClassification"),
        ("jetmoe", "JetMoeForSequenceClassification"),
        ("helium", "HeliumForSequenceClassification"),
        ("hubert", "HubertForSequenceClassification"),
        ("ibert", "IBertForSequenceClassification"),
        ("led", "LEDForSequenceClassification"),
        ("luke", "LukeForSequenceClassification"),
        ("starcoder2", "Starcoder2ForSequenceClassification"),
        ("canine", "CanineForSequenceClassification"),
        ("lilt", "LiltForSequenceClassification"),
        ("llama", "LlamaForSequenceClassification"),
        ("longformer", "LongformerForSequenceClassification"),
        ("opt", "OPTForSequenceClassification"),
        ("persimmon", "PersimmonForSequenceClassification"),
        ("mbart", "MBartForSequenceClassification"),
        ("mobilebert", "MobileBertForSequenceClassification"),
        ("mpnet", "MPNetForSequenceClassification"),
        ("convbert", "ConvBertForSequenceClassification"),
        ("mt5", "MT5ForSequenceClassification"),
        ("megatron-bert", "MegatronBertForSequenceClassification"),
        ("markuplm", "MarkupLMForSequenceClassification"),
        ("mistral", "MistralForSequenceClassification"),
        ("mixtral", "MixtralForSequenceClassification"),
        ("nemotron", "NemotronForSequenceClassification"),
        ("mpt", "MptForSequenceClassification"),
        ("nystromformer", "NystromformerForSequenceClassification"),
        ("phi", "PhiForSequenceClassification"),
        ("phi3", "Phi3ForSequenceClassification"),
        ("qwen2", "Qwen2ForSequenceClassification"),
        ("rembert", "RemBertForSequenceClassification"),
        ("stablelm", "StableLmForSequenceClassification"),
        ("t5", "T5ForSequenceClassification"),
        ("gpt_bigcode", "GPTBigCodeForSequenceClassification"),
        ("gptj", "GPTJForSequenceClassification"),
        ("tapas", "TapasForSequenceClassification"),
        ("umt5", "UMT5ForSequenceClassification"),
        ("gpt_neox", "SequenceClassification"),
        ("xlm-roberta-xl", "XLMRobertaXLForSequenceClassification"),
        ("zamba", "ZambaForSequenceClassification"),
        ("zamba2", "Zamba2ForSequenceClassification"),
    ]
)

MODEL_FOR_QUESTION_ANSWERING_MAPPING_NAMES = OrderedDict(
    [
        # Model for Question Answering mapping
        ("albert", "AlbertForQuestionAnswering"),
        ("bart", "BartForQuestionAnswering"),
        ("mbart", "MBartForQuestionAnswering"),
        ("bloom", "BloomForQuestionAnswering"),
        ("opt", "OPTForQuestionAnswering"),
        ("bert", "BertForQuestionAnswering"),
        ("camembert", "CamembertForQuestionAnswering"),
        ("electra", "ElectraForQuestionAnswering"),
        ("mvp", "MvpForQuestionAnswering"),
        ("roberta", "RobertaForQuestionAnswering"),
        ("deberta", "DebertaForQuestionAnswering"),
        ("deberta-v2", "DebertaV2ForQuestionAnswering"),
        ("diffllama", "DiffLlamaForQuestionAnswering"),
        ("distilbert", "DistilBertForQuestionAnswering"),
        ("fnet", "FNetForQuestionAnswering"),
        ("falcon", "FalconForQuestionAnswering"),
        ("funnel", "FunnelForQuestionAnswering"),
        ("gpt_neo", "GPTNeoForQuestionAnswering"),
        ("ibert", "IBertForQuestionAnswering"),
        ("led", "LEDForQuestionAnswering"),
        ("lilt", "LiltForQuestionAnswering"),
        ("luke", "LukeForQuestionAnswering"),
        ("convbert", "ConvBertForQuestionAnswering"),
        ("llama", "LlamaForQuestionAnswering"),
        ("longformer", "LongformerForQuestionAnswering"),
        ("mistral", "MistralForQuestionAnswering"),
        ("mobilebert", "MobileBertForQuestionAnswering"),
        ("mpnet", "MPNetForQuestionAnswering"),
        ("megatron-bert", "MegatronBertForQuestionAnswering"),
        ("markuplm", "MarkupLMForQuestionAnswering"),
        ("mistral", "MistralForQuestionAnswering"),
        ("nystromformer", "NystromformerForQuestionAnswering"),
        ("opt", "OPTForQuestionAnswering"),
        ("qwen2", "Qwen2ForQuestionAnswering"),
        ("rembert", "RemBertForQuestionAnswering"),
        ("squeezebert", "SqueezeBertForQuestionAnswering"),
        ("t5", "T5ForQuestionAnswering"),
        ("mixtral", "MixtralForQuestionAnswering"),
        ("nemotron", "NemotronForQuestionAnswering"),
        ("mpt", "MptForQuestionAnswering"),
        ("canine", "CanineForQuestionAnswering"),
        ("umt5", "UMT5ForQuestionAnswering"),
        ("xlm-roberta", "XLMRobertaForQuestionAnswering"),
        ("gpt_neox", "GPTNeoXForQuestionAnswering"),
        ("xlm-roberta-xl", "XLMRobertaXLForQuestionAnswering"),
        ("gptj", "GPTJForQuestionAnswering"),
    ]
)

MODEL_FOR_TABLE_QUESTION_ANSWERING_MAPPING_NAMES = OrderedDict(
    [
        # Model for Table Question Answering mapping
        ("tapas", "TapasForQuestionAnswering"),
    ]
)

MODEL_FOR_VISUAL_QUESTION_ANSWERING_MAPPING_NAMES = OrderedDict(
    [
        ("blip", "BlipForQuestionAnswering"),
        ("blip-2", "Blip2ForConditionalGeneration"),
        ("vilt", "ViltForQuestionAnswering"),
    ]
)

MODEL_FOR_DOCUMENT_QUESTION_ANSWERING_MAPPING_NAMES = OrderedDict()

MODEL_FOR_TOKEN_CLASSIFICATION_MAPPING_NAMES = OrderedDict(
    [
        # Model for Token Classification mapping
        ("albert", "AlbertForTokenClassification"),
        ("bloom", "BloomForTokenClassification"),
        ("bert", "BertForTokenClassification"),
        ("camembert", "CamembertForTokenClassification"),
        ("canine", "CanineForTokenClassification"),
        ("convbert", "ConvBertForTokenClassification"),
        ("deberta", "DebertaForTokenClassification"),
        ("deberta-v2", "DebertaV2ForTokenClassification"),
        ("diffllama", "DiffLlamaForTokenClassification"),
        ("distilbert", "DistilBertForTokenClassification"),
        ("starcoder2", "Starcoder2ForTokenClassification"),
        ("fnet", "FNetForTokenClassification"),
        ("funnel", "FunnelForTokenClassification"),
        ("falcon", "FalconForTokenClassification"),
        ("gpt_neo", "GPTNeoForTokenClassification"),
        ("electra", "ElectraForTokenClassification"),
        ("glm", "GlmForTokenClassification"),
        ("helium", "HeliumForTokenClassification"),
        ("ibert", "IBertForTokenClassification"),
        ("lilt", "LiltForTokenClassification"),
        ("longformer", "LongformerForTokenClassification"),
        ("luke", "LukeForTokenClassification"),
        ("mistral", "MistralForTokenClassification"),
        ("mobilebert", "MobileBertForTokenClassification"),
        ("mpnet", "MPNetForTokenClassification"),
        ("mt5", "MT5ForTokenClassification"),
        ("persimmon", "PersimmonForTokenClassification"),
        ("megatron-bert", "MegatronBertForTokenClassification"),
        ("mixtral", "MixtralForTokenClassification"),
<<<<<<< HEAD
        ("nemotron", "NemotronForTokenClassification"),
=======
        ("markuplm", "MarkupLMForTokenClassification"),
>>>>>>> a1a71d47
        ("mpt", "MptForTokenClassification"),
        ("nystromformer", "NystromformerForTokenClassification"),
        ("phi", "PhiForTokenClassification"),
        ("phi3", "Phi3ForTokenClassification"),
        ("qwen2", "Qwen2ForTokenClassification"),
        ("roberta", "RobertaForTokenClassification"),
        ("rembert", "RemBertForTokenClassification"),
        ("squeezebert", "SqueezeBertForTokenClassification"),
        ("convbert", "ConvBertForTokenClassification"),
        ("canine", "CanineForTokenClassification"),
        ("stablelm", "StableLmForTokenClassification"),
        ("t5", "T5ForTokenClassification"),
        ("umt5", "UMT5ForTokenClassification"),
        ("xlm-roberta", "XLMRobertaForTokenClassification"),
        ("gpt_neox", "GPTNeoXForTokenClassification"),
        ("xlm-roberta-xl", "XLMRobertaXLForTokenClassification"),
    ]
)

MODEL_FOR_MULTIPLE_CHOICE_MAPPING_NAMES = OrderedDict(
    [
        # Model for Multiple Choice mapping
        ("camembert", "CamembertForMultipleChoice"),
        ("albert", "AlbertForMultipleChoice"),
        ("convbert", "ConvBertForMultipleChoice"),
        ("canine", "CanineForMultipleChoice"),
        ("bert", "BertForMultipleChoice"),
        ("electra", "ElectraForMultipleChoice"),
        ("deberta-v2", "DebertaV2ForMultipleChoice"),
        ("distilbert", "DistilBertForMultipleChoice"),
        ("fnet", "FNetForMultipleChoice"),
        ("funnel", "FunnelForMultipleChoice"),
        ("ibert", "IBertForMultipleChoice"),
        ("longformer", "LongformerForMultipleChoice"),
        ("luke", "LukeForMultipleChoice"),
        ("megatron-bert", "MegatronBertForMultipleChoice"),
        ("mobilebert", "MobileBertForMultipleChoice"),
        ("mpnet", "MPNetForMultipleChoice"),
        ("nystromformer", "NystromformerForMultipleChoice"),
        ("rembert", "RemBertForMultipleChoice"),
        ("roberta", "RobertaForMultipleChoice"),
        ("squeezebert", "SqueezeBertForMultipleChoice"),
        ("xlm-roberta", "XLMRobertaForMultipleChoice"),
        ("xlm-roberta-xl", "XLMRobertaXLForMultipleChoice"),
    ]
)

MODEL_FOR_NEXT_SENTENCE_PREDICTION_MAPPING_NAMES = OrderedDict(
    [
        ("bert", "BertForNextSentencePrediction"),
        ("fnet", "FNetForNextSentencePrediction"),
        ("megatron-bert", "MegatronBertForNextSentencePrediction"),
        ("mobilebert", "MobileBertForNextSentencePrediction"),
    ]
)

MODEL_FOR_AUDIO_CLASSIFICATION_MAPPING_NAMES = OrderedDict(
    [
        ("unispeech", "UniSpeechForSequenceClassification"),
        ("unispeech-sat", "UniSpeechSatForSequenceClassification"),
        ("sew", "SEWForSequenceClassification"),
        ("sew-d", "SEWDForSequenceClassification"),
        ("wav2vec2", "Wav2Vec2ForSequenceClassification"),
        ("whisper", "WhisperForAudioClassification"),
    ]
)

MODEL_FOR_CTC_MAPPING_NAMES = OrderedDict(
    [
        ("unispeech", "UniSpeechForCTC"),
        ("unispeech-sat", "UniSpeechSatForCTC"),
        ("sew", "SEWForCTC"),
        ("sew-d", "SEWDForCTC"),
        ("wav2vec2", "Wav2Vec2ForCTC"),
    ]
)

MODEL_FOR_AUDIO_FRAME_CLASSIFICATION_MAPPING_NAMES = OrderedDict(
    [
        ("unispeech-sat", "UniSpeechSatForAudioFrameClassification"),
        ("wav2vec2", "Wav2Vec2ForAudioFrameClassification"),
    ]
)

MODEL_FOR_AUDIO_XVECTOR_MAPPING_NAMES = OrderedDict(
    [
        ("unispeech-sat", "UniSpeechSatForXVector"),
        ("wav2vec2", "Wav2Vec2ForXVector"),
    ]
)

MODEL_FOR_TEXT_TO_SPECTROGRAM_MAPPING_NAMES = OrderedDict(
    [
        # Model for Text-To-Spectrogram mapping
        ("fastspeech2_conformer", "FastSpeech2ConformerModel"),
        ("speecht5", "SpeechT5ForTextToSpeech"),
    ]
)

MODEL_FOR_TEXT_TO_WAVEFORM_MAPPING_NAMES = OrderedDict(
    [
        # Model for Text-To-Waveform mapping
        ("fastspeech2_conformer", "FastSpeech2ConformerWithHifiGan"),
        ("seamless_m4t_v2", "SeamlessM4Tv2ForTextToSpeech"),
    ]
)

MODEL_FOR_ZERO_SHOT_IMAGE_CLASSIFICATION_MAPPING_NAMES = OrderedDict(
    [
        # Model for Zero Shot Image Classification mapping
        ("align", "AlignModel"),
        ("altclip", "AltCLIPModel"),
        ("blip", "BlipModel"),
        ("blip-2", "Blip2ForImageTextRetrieval"),
        ("chinese_clip", "ChineseCLIPModel"),
        ("clipseg", "CLIPSegModel"),
        ("siglip", "SiglipModel"),
    ]
)

MODEL_FOR_BACKBONE_MAPPING_NAMES = OrderedDict(
    [
        ("convnext", "ConvNextBackbone"),
        ("convnextv2", "ConvNextV2Backbone"),
        ("dinov2", "Dinov2Backbone"),
        ("hiera", "HieraBackbone"),
        ("resnet", "ResNetBackbone"),
        ("swin", "SwinBackbone"),
        ("swinv2", "Swinv2Backbone"),
        ("vitdet", "VitDetBackbone"),
        ("vitpose_backbone", "VitPoseBackbone"),
    ]
)

MODEL_FOR_MASK_GENERATION_MAPPING_NAMES = OrderedDict(
    [
        ("sam", "SamModel"),
    ]
)


MODEL_FOR_KEYPOINT_DETECTION_MAPPING_NAMES = OrderedDict()


MODEL_FOR_TEXT_ENCODING_MAPPING_NAMES = OrderedDict(
    [
        ("albert", "AlbertModel"),
        ("bert", "BertModel"),
        ("electra", "ElectraModel"),
        ("roberta", "RobertaModel"),
        ("deberta", "DebertaModel"),
        ("deberta-v2", "DebertaV2Model"),
        ("distilbert", "DistilBertModel"),
        ("emu3", "Emu3TextModel"),
        ("ibert", "IBertModel"),
        ("longformer", "LongformerModel"),
        ("mllama", "MllamaTextModel"),
        ("mobilebert", "MobileBertModel"),
        ("mt5", "MT5EncoderModel"),
        ("nystromformer", "NystromformerModel"),
        ("rembert", "RemBertModel"),
        ("squeezebert", "SqueezeBertModel"),
        ("t5", "T5EncoderModel"),
        ("umt5", "UMT5EncoderModel"),
        ("xlm-roberta", "XLMRobertaModel"),
        ("xlm-roberta-xl", "XLMRobertaXLModel"),
    ]
)

MODEL_FOR_TIME_SERIES_CLASSIFICATION_MAPPING_NAMES = OrderedDict()

MODEL_FOR_TIME_SERIES_REGRESSION_MAPPING_NAMES = OrderedDict()

MODEL_FOR_IMAGE_TO_IMAGE_MAPPING_NAMES = OrderedDict(
    [
        ("swin2sr", "Swin2SRForImageSuperResolution"),
    ]
)


if version.parse(transformers.__version__) >= version.parse("4.51.0"):
    MODEL_MAPPING_NAMES.update({"qwen3": "Qwen3Model"})
    MODEL_FOR_CAUSAL_LM_MAPPING_NAMES.update({"qwen3": "Qwen3ForCausalLM"})
    MODEL_FOR_SEQUENCE_CLASSIFICATION_MAPPING_NAMES.update({"qwen3": "Qwen3ForSequenceClassification"})
    MODEL_FOR_QUESTION_ANSWERING_MAPPING_NAMES.update({"qwen3": "Qwen3ForQuestionAnswering"})
    MODEL_FOR_TOKEN_CLASSIFICATION_MAPPING_NAMES.update({"qwen3": "Qwen3ForTokenClassification"})

if version.parse(transformers.__version__) >= version.parse("4.51.3"):
    MODEL_MAPPING_NAMES.update({"glm4": "Glm4Model"})
    MODEL_FOR_CAUSAL_LM_MAPPING_NAMES.update({"glm4": "Glm4ForCausalLM"})
    MODEL_FOR_SEQUENCE_CLASSIFICATION_MAPPING_NAMES.update({"glm4": "Glm4ForSequenceClassification"})
    MODEL_FOR_TOKEN_CLASSIFICATION_MAPPING_NAMES.update({"glm4": "Glm4ForTokenClassification"})

if version.parse(transformers.__version__) >= version.parse("4.53.0"):
    MODEL_MAPPING_NAMES.update({"minimax": "MiniMaxModel", "vjepa2": "VJEPA2Model"})
    MODEL_FOR_CAUSAL_LM_MAPPING_NAMES.update({"minimax": "MiniMaxForCausalLM"})
    MODEL_FOR_VIDEO_CLASSIFICATION_MAPPING_NAMES.update({"vjepa2": "VJEPA2ForVideoClassification"})
    MODEL_FOR_SEQUENCE_CLASSIFICATION_MAPPING_NAMES.update({"minimax": "MiniMaxForSequenceClassification"})
    MODEL_FOR_QUESTION_ANSWERING_MAPPING_NAMES.update({"minimax": "MiniMaxForQuestionAnswering"})
    MODEL_FOR_TOKEN_CLASSIFICATION_MAPPING_NAMES.update({"minimax": "MiniMaxForTokenClassification"})

MODEL_MAPPING = _LazyAutoMapping(CONFIG_MAPPING_NAMES, MODEL_MAPPING_NAMES)
MODEL_FOR_PRETRAINING_MAPPING = _LazyAutoMapping(CONFIG_MAPPING_NAMES, MODEL_FOR_PRETRAINING_MAPPING_NAMES)
MODEL_WITH_LM_HEAD_MAPPING = _LazyAutoMapping(CONFIG_MAPPING_NAMES, MODEL_WITH_LM_HEAD_MAPPING_NAMES)
MODEL_FOR_CAUSAL_LM_MAPPING = _LazyAutoMapping(CONFIG_MAPPING_NAMES, MODEL_FOR_CAUSAL_LM_MAPPING_NAMES)
MODEL_FOR_CAUSAL_IMAGE_MODELING_MAPPING = _LazyAutoMapping(
    CONFIG_MAPPING_NAMES, MODEL_FOR_CAUSAL_IMAGE_MODELING_MAPPING_NAMES
)
MODEL_FOR_IMAGE_CLASSIFICATION_MAPPING = _LazyAutoMapping(
    CONFIG_MAPPING_NAMES, MODEL_FOR_IMAGE_CLASSIFICATION_MAPPING_NAMES
)
MODEL_FOR_ZERO_SHOT_IMAGE_CLASSIFICATION_MAPPING = _LazyAutoMapping(
    CONFIG_MAPPING_NAMES, MODEL_FOR_ZERO_SHOT_IMAGE_CLASSIFICATION_MAPPING_NAMES
)
MODEL_FOR_IMAGE_SEGMENTATION_MAPPING = _LazyAutoMapping(
    CONFIG_MAPPING_NAMES, MODEL_FOR_IMAGE_SEGMENTATION_MAPPING_NAMES
)
MODEL_FOR_SEMANTIC_SEGMENTATION_MAPPING = _LazyAutoMapping(
    CONFIG_MAPPING_NAMES, MODEL_FOR_SEMANTIC_SEGMENTATION_MAPPING_NAMES
)
MODEL_FOR_INSTANCE_SEGMENTATION_MAPPING = _LazyAutoMapping(
    CONFIG_MAPPING_NAMES, MODEL_FOR_INSTANCE_SEGMENTATION_MAPPING_NAMES
)
MODEL_FOR_UNIVERSAL_SEGMENTATION_MAPPING = _LazyAutoMapping(
    CONFIG_MAPPING_NAMES, MODEL_FOR_UNIVERSAL_SEGMENTATION_MAPPING_NAMES
)
MODEL_FOR_VIDEO_CLASSIFICATION_MAPPING = _LazyAutoMapping(
    CONFIG_MAPPING_NAMES, MODEL_FOR_VIDEO_CLASSIFICATION_MAPPING_NAMES
)
MODEL_FOR_VISION_2_SEQ_MAPPING = _LazyAutoMapping(CONFIG_MAPPING_NAMES, MODEL_FOR_VISION_2_SEQ_MAPPING_NAMES)
MODEL_FOR_IMAGE_TEXT_TO_TEXT_MAPPING = _LazyAutoMapping(
    CONFIG_MAPPING_NAMES, MODEL_FOR_IMAGE_TEXT_TO_TEXT_MAPPING_NAMES
)
MODEL_FOR_RETRIEVAL_MAPPING = _LazyAutoMapping(CONFIG_MAPPING_NAMES, MODEL_FOR_RETRIEVAL_MAPPING_NAMES)
MODEL_FOR_VISUAL_QUESTION_ANSWERING_MAPPING = _LazyAutoMapping(
    CONFIG_MAPPING_NAMES, MODEL_FOR_VISUAL_QUESTION_ANSWERING_MAPPING_NAMES
)
MODEL_FOR_DOCUMENT_QUESTION_ANSWERING_MAPPING = _LazyAutoMapping(
    CONFIG_MAPPING_NAMES, MODEL_FOR_DOCUMENT_QUESTION_ANSWERING_MAPPING_NAMES
)
MODEL_FOR_MASKED_LM_MAPPING = _LazyAutoMapping(CONFIG_MAPPING_NAMES, MODEL_FOR_MASKED_LM_MAPPING_NAMES)
MODEL_FOR_IMAGE_MAPPING = _LazyAutoMapping(CONFIG_MAPPING_NAMES, MODEL_FOR_IMAGE_MAPPING_NAMES)
MODEL_FOR_MASKED_IMAGE_MODELING_MAPPING = _LazyAutoMapping(
    CONFIG_MAPPING_NAMES, MODEL_FOR_MASKED_IMAGE_MODELING_MAPPING_NAMES
)
MODEL_FOR_OBJECT_DETECTION_MAPPING = _LazyAutoMapping(CONFIG_MAPPING_NAMES, MODEL_FOR_OBJECT_DETECTION_MAPPING_NAMES)
MODEL_FOR_ZERO_SHOT_OBJECT_DETECTION_MAPPING = _LazyAutoMapping(
    CONFIG_MAPPING_NAMES, MODEL_FOR_ZERO_SHOT_OBJECT_DETECTION_MAPPING_NAMES
)
MODEL_FOR_DEPTH_ESTIMATION_MAPPING = _LazyAutoMapping(CONFIG_MAPPING_NAMES, MODEL_FOR_DEPTH_ESTIMATION_MAPPING_NAMES)
MODEL_FOR_SEQ_TO_SEQ_CAUSAL_LM_MAPPING = _LazyAutoMapping(
    CONFIG_MAPPING_NAMES, MODEL_FOR_SEQ_TO_SEQ_CAUSAL_LM_MAPPING_NAMES
)
MODEL_FOR_SEQUENCE_CLASSIFICATION_MAPPING = _LazyAutoMapping(
    CONFIG_MAPPING_NAMES, MODEL_FOR_SEQUENCE_CLASSIFICATION_MAPPING_NAMES
)
MODEL_FOR_QUESTION_ANSWERING_MAPPING = _LazyAutoMapping(
    CONFIG_MAPPING_NAMES, MODEL_FOR_QUESTION_ANSWERING_MAPPING_NAMES
)
MODEL_FOR_TABLE_QUESTION_ANSWERING_MAPPING = _LazyAutoMapping(
    CONFIG_MAPPING_NAMES, MODEL_FOR_TABLE_QUESTION_ANSWERING_MAPPING_NAMES
)
MODEL_FOR_TOKEN_CLASSIFICATION_MAPPING = _LazyAutoMapping(
    CONFIG_MAPPING_NAMES, MODEL_FOR_TOKEN_CLASSIFICATION_MAPPING_NAMES
)
MODEL_FOR_MULTIPLE_CHOICE_MAPPING = _LazyAutoMapping(CONFIG_MAPPING_NAMES, MODEL_FOR_MULTIPLE_CHOICE_MAPPING_NAMES)
MODEL_FOR_NEXT_SENTENCE_PREDICTION_MAPPING = _LazyAutoMapping(
    CONFIG_MAPPING_NAMES, MODEL_FOR_NEXT_SENTENCE_PREDICTION_MAPPING_NAMES
)
MODEL_FOR_AUDIO_CLASSIFICATION_MAPPING = _LazyAutoMapping(
    CONFIG_MAPPING_NAMES, MODEL_FOR_AUDIO_CLASSIFICATION_MAPPING_NAMES
)
MODEL_FOR_CTC_MAPPING = _LazyAutoMapping(CONFIG_MAPPING_NAMES, MODEL_FOR_CTC_MAPPING_NAMES)
MODEL_FOR_SPEECH_SEQ_2_SEQ_MAPPING = _LazyAutoMapping(CONFIG_MAPPING_NAMES, MODEL_FOR_SPEECH_SEQ_2_SEQ_MAPPING_NAMES)
MODEL_FOR_AUDIO_FRAME_CLASSIFICATION_MAPPING = _LazyAutoMapping(
    CONFIG_MAPPING_NAMES, MODEL_FOR_AUDIO_FRAME_CLASSIFICATION_MAPPING_NAMES
)
MODEL_FOR_AUDIO_XVECTOR_MAPPING = _LazyAutoMapping(CONFIG_MAPPING_NAMES, MODEL_FOR_AUDIO_XVECTOR_MAPPING_NAMES)

MODEL_FOR_TEXT_TO_SPECTROGRAM_MAPPING = _LazyAutoMapping(
    CONFIG_MAPPING_NAMES, MODEL_FOR_TEXT_TO_SPECTROGRAM_MAPPING_NAMES
)

MODEL_FOR_TEXT_TO_WAVEFORM_MAPPING = _LazyAutoMapping(CONFIG_MAPPING_NAMES, MODEL_FOR_TEXT_TO_WAVEFORM_MAPPING_NAMES)

MODEL_FOR_BACKBONE_MAPPING = _LazyAutoMapping(CONFIG_MAPPING_NAMES, MODEL_FOR_BACKBONE_MAPPING_NAMES)

MODEL_FOR_MASK_GENERATION_MAPPING = _LazyAutoMapping(CONFIG_MAPPING_NAMES, MODEL_FOR_MASK_GENERATION_MAPPING_NAMES)

MODEL_FOR_KEYPOINT_DETECTION_MAPPING = _LazyAutoMapping(
    CONFIG_MAPPING_NAMES, MODEL_FOR_KEYPOINT_DETECTION_MAPPING_NAMES
)

MODEL_FOR_TEXT_ENCODING_MAPPING = _LazyAutoMapping(CONFIG_MAPPING_NAMES, MODEL_FOR_TEXT_ENCODING_MAPPING_NAMES)

MODEL_FOR_TIME_SERIES_CLASSIFICATION_MAPPING = _LazyAutoMapping(
    CONFIG_MAPPING_NAMES, MODEL_FOR_TIME_SERIES_CLASSIFICATION_MAPPING_NAMES
)

MODEL_FOR_TIME_SERIES_REGRESSION_MAPPING = _LazyAutoMapping(
    CONFIG_MAPPING_NAMES, MODEL_FOR_TIME_SERIES_REGRESSION_MAPPING_NAMES
)

MODEL_FOR_IMAGE_TO_IMAGE_MAPPING = _LazyAutoMapping(CONFIG_MAPPING_NAMES, MODEL_FOR_IMAGE_TO_IMAGE_MAPPING_NAMES)


class AutoModelForMaskGeneration(_BaseAutoModelClass):
    _model_mapping = MODEL_FOR_MASK_GENERATION_MAPPING


class AutoModelForKeypointDetection(_BaseAutoModelClass):
    _model_mapping = MODEL_FOR_KEYPOINT_DETECTION_MAPPING


class AutoModelForTextEncoding(_BaseAutoModelClass):
    _model_mapping = MODEL_FOR_TEXT_ENCODING_MAPPING


class AutoModelForImageToImage(_BaseAutoModelClass):
    _model_mapping = MODEL_FOR_IMAGE_TO_IMAGE_MAPPING


class AutoModel(_BaseAutoModelClass):
    _model_mapping = MODEL_MAPPING


AutoModel = auto_class_update(AutoModel)


class AutoModelForPreTraining(_BaseAutoModelClass):
    _model_mapping = MODEL_FOR_PRETRAINING_MAPPING


AutoModelForPreTraining = auto_class_update(AutoModelForPreTraining, head_doc="pretraining")


# Private on purpose, the public class will add the deprecation warnings.
class _AutoModelWithLMHead(_BaseAutoModelClass):
    _model_mapping = MODEL_WITH_LM_HEAD_MAPPING


_AutoModelWithLMHead = auto_class_update(_AutoModelWithLMHead, head_doc="language modeling")


class AutoModelForCausalLM(_BaseAutoModelClass):
    _model_mapping = MODEL_FOR_CAUSAL_LM_MAPPING


AutoModelForCausalLM = auto_class_update(AutoModelForCausalLM, head_doc="causal language modeling")


class AutoModelForMaskedLM(_BaseAutoModelClass):
    _model_mapping = MODEL_FOR_MASKED_LM_MAPPING


AutoModelForMaskedLM = auto_class_update(AutoModelForMaskedLM, head_doc="masked language modeling")


class AutoModelForSeq2SeqLM(_BaseAutoModelClass):
    _model_mapping = MODEL_FOR_SEQ_TO_SEQ_CAUSAL_LM_MAPPING


AutoModelForSeq2SeqLM = auto_class_update(
    AutoModelForSeq2SeqLM,
    head_doc="sequence-to-sequence language modeling",
    checkpoint_for_example="google-t5/t5-base",
)


class AutoModelForSequenceClassification(_BaseAutoModelClass):
    _model_mapping = MODEL_FOR_SEQUENCE_CLASSIFICATION_MAPPING


AutoModelForSequenceClassification = auto_class_update(
    AutoModelForSequenceClassification, head_doc="sequence classification"
)


class AutoModelForQuestionAnswering(_BaseAutoModelClass):
    _model_mapping = MODEL_FOR_QUESTION_ANSWERING_MAPPING


AutoModelForQuestionAnswering = auto_class_update(AutoModelForQuestionAnswering, head_doc="question answering")


class AutoModelForTableQuestionAnswering(_BaseAutoModelClass):
    _model_mapping = MODEL_FOR_TABLE_QUESTION_ANSWERING_MAPPING


AutoModelForTableQuestionAnswering = auto_class_update(
    AutoModelForTableQuestionAnswering,
    head_doc="table question answering",
    checkpoint_for_example="google/tapas-base-finetuned-wtq",
)


class AutoModelForVisualQuestionAnswering(_BaseAutoModelClass):
    _model_mapping = MODEL_FOR_VISUAL_QUESTION_ANSWERING_MAPPING


AutoModelForVisualQuestionAnswering = auto_class_update(
    AutoModelForVisualQuestionAnswering,
    head_doc="visual question answering",
    checkpoint_for_example="dandelin/vilt-b32-finetuned-vqa",
)


class AutoModelForDocumentQuestionAnswering(_BaseAutoModelClass):
    _model_mapping = MODEL_FOR_DOCUMENT_QUESTION_ANSWERING_MAPPING


AutoModelForDocumentQuestionAnswering = auto_class_update(
    AutoModelForDocumentQuestionAnswering,
    head_doc="document question answering",
    checkpoint_for_example='impira/layoutlm-document-qa", revision="52e01b3',
)


class AutoModelForTokenClassification(_BaseAutoModelClass):
    _model_mapping = MODEL_FOR_TOKEN_CLASSIFICATION_MAPPING


AutoModelForTokenClassification = auto_class_update(AutoModelForTokenClassification, head_doc="token classification")


class AutoModelForMultipleChoice(_BaseAutoModelClass):
    _model_mapping = MODEL_FOR_MULTIPLE_CHOICE_MAPPING


AutoModelForMultipleChoice = auto_class_update(AutoModelForMultipleChoice, head_doc="multiple choice")


class AutoModelForNextSentencePrediction(_BaseAutoModelClass):
    _model_mapping = MODEL_FOR_NEXT_SENTENCE_PREDICTION_MAPPING


AutoModelForNextSentencePrediction = auto_class_update(
    AutoModelForNextSentencePrediction, head_doc="next sentence prediction"
)


class AutoModelForImageClassification(_BaseAutoModelClass):
    _model_mapping = MODEL_FOR_IMAGE_CLASSIFICATION_MAPPING


AutoModelForImageClassification = auto_class_update(AutoModelForImageClassification, head_doc="image classification")


class AutoModelForZeroShotImageClassification(_BaseAutoModelClass):
    _model_mapping = MODEL_FOR_ZERO_SHOT_IMAGE_CLASSIFICATION_MAPPING


AutoModelForZeroShotImageClassification = auto_class_update(
    AutoModelForZeroShotImageClassification, head_doc="zero-shot image classification"
)


class AutoModelForImageSegmentation(_BaseAutoModelClass):
    _model_mapping = MODEL_FOR_IMAGE_SEGMENTATION_MAPPING


AutoModelForImageSegmentation = auto_class_update(AutoModelForImageSegmentation, head_doc="image segmentation")


class AutoModelForSemanticSegmentation(_BaseAutoModelClass):
    _model_mapping = MODEL_FOR_SEMANTIC_SEGMENTATION_MAPPING


AutoModelForSemanticSegmentation = auto_class_update(AutoModelForSemanticSegmentation, head_doc="semantic segmentation")


class AutoModelForUniversalSegmentation(_BaseAutoModelClass):
    _model_mapping = MODEL_FOR_UNIVERSAL_SEGMENTATION_MAPPING


AutoModelForUniversalSegmentation = auto_class_update(
    AutoModelForUniversalSegmentation, head_doc="universal image segmentation"
)


class AutoModelForInstanceSegmentation(_BaseAutoModelClass):
    _model_mapping = MODEL_FOR_INSTANCE_SEGMENTATION_MAPPING


AutoModelForInstanceSegmentation = auto_class_update(AutoModelForInstanceSegmentation, head_doc="instance segmentation")


class AutoModelForObjectDetection(_BaseAutoModelClass):
    _model_mapping = MODEL_FOR_OBJECT_DETECTION_MAPPING


AutoModelForObjectDetection = auto_class_update(AutoModelForObjectDetection, head_doc="object detection")


class AutoModelForZeroShotObjectDetection(_BaseAutoModelClass):
    _model_mapping = MODEL_FOR_ZERO_SHOT_OBJECT_DETECTION_MAPPING


AutoModelForZeroShotObjectDetection = auto_class_update(
    AutoModelForZeroShotObjectDetection, head_doc="zero-shot object detection"
)


class AutoModelForDepthEstimation(_BaseAutoModelClass):
    _model_mapping = MODEL_FOR_DEPTH_ESTIMATION_MAPPING


AutoModelForDepthEstimation = auto_class_update(AutoModelForDepthEstimation, head_doc="depth estimation")


class AutoModelForVideoClassification(_BaseAutoModelClass):
    _model_mapping = MODEL_FOR_VIDEO_CLASSIFICATION_MAPPING


AutoModelForVideoClassification = auto_class_update(AutoModelForVideoClassification, head_doc="video classification")


class AutoModelForVision2Seq(_BaseAutoModelClass):
    _model_mapping = MODEL_FOR_VISION_2_SEQ_MAPPING


AutoModelForVision2Seq = auto_class_update(AutoModelForVision2Seq, head_doc="vision-to-text modeling")


class AutoModelForImageTextToText(_BaseAutoModelClass):
    _model_mapping = MODEL_FOR_IMAGE_TEXT_TO_TEXT_MAPPING


AutoModelForImageTextToText = auto_class_update(AutoModelForImageTextToText, head_doc="image-text-to-text modeling")


class AutoModelForAudioClassification(_BaseAutoModelClass):
    _model_mapping = MODEL_FOR_AUDIO_CLASSIFICATION_MAPPING


AutoModelForAudioClassification = auto_class_update(AutoModelForAudioClassification, head_doc="audio classification")


class AutoModelForCTC(_BaseAutoModelClass):
    _model_mapping = MODEL_FOR_CTC_MAPPING


AutoModelForCTC = auto_class_update(AutoModelForCTC, head_doc="connectionist temporal classification")


class AutoModelForSpeechSeq2Seq(_BaseAutoModelClass):
    _model_mapping = MODEL_FOR_SPEECH_SEQ_2_SEQ_MAPPING


AutoModelForSpeechSeq2Seq = auto_class_update(
    AutoModelForSpeechSeq2Seq, head_doc="sequence-to-sequence speech-to-text modeling"
)


class AutoModelForAudioFrameClassification(_BaseAutoModelClass):
    _model_mapping = MODEL_FOR_AUDIO_FRAME_CLASSIFICATION_MAPPING


AutoModelForAudioFrameClassification = auto_class_update(
    AutoModelForAudioFrameClassification, head_doc="audio frame (token) classification"
)


class AutoModelForAudioXVector(_BaseAutoModelClass):
    _model_mapping = MODEL_FOR_AUDIO_XVECTOR_MAPPING


class AutoModelForTextToSpectrogram(_BaseAutoModelClass):
    _model_mapping = MODEL_FOR_TEXT_TO_SPECTROGRAM_MAPPING


class AutoModelForTextToWaveform(_BaseAutoModelClass):
    _model_mapping = MODEL_FOR_TEXT_TO_WAVEFORM_MAPPING


class AutoBackbone(_BaseAutoBackboneClass):
    _model_mapping = MODEL_FOR_BACKBONE_MAPPING


AutoModelForAudioXVector = auto_class_update(AutoModelForAudioXVector, head_doc="audio retrieval via x-vector")


class AutoModelForMaskedImageModeling(_BaseAutoModelClass):
    _model_mapping = MODEL_FOR_MASKED_IMAGE_MODELING_MAPPING


AutoModelForMaskedImageModeling = auto_class_update(AutoModelForMaskedImageModeling, head_doc="masked image modeling")


class AutoModelWithLMHead(_AutoModelWithLMHead):
    @classmethod
    def from_config(cls, config):
        warnings.warn(
            "The class `AutoModelWithLMHead` is deprecated and will be removed in a future version. Please use "
            "`AutoModelForCausalLM` for causal language models, `AutoModelForMaskedLM` for masked language models and "
            "`AutoModelForSeq2SeqLM` for encoder-decoder models.",
            FutureWarning,
        )
        return super().from_config(config)

    @classmethod
    def from_pretrained(cls, pretrained_model_name_or_path, *model_args, **kwargs):
        warnings.warn(
            "The class `AutoModelWithLMHead` is deprecated and will be removed in a future version. Please use "
            "`AutoModelForCausalLM` for causal language models, `AutoModelForMaskedLM` for masked language models and "
            "`AutoModelForSeq2SeqLM` for encoder-decoder models.",
            FutureWarning,
        )
        return super().from_pretrained(pretrained_model_name_or_path, *model_args, **kwargs)<|MERGE_RESOLUTION|>--- conflicted
+++ resolved
@@ -877,11 +877,8 @@
         ("persimmon", "PersimmonForTokenClassification"),
         ("megatron-bert", "MegatronBertForTokenClassification"),
         ("mixtral", "MixtralForTokenClassification"),
-<<<<<<< HEAD
         ("nemotron", "NemotronForTokenClassification"),
-=======
         ("markuplm", "MarkupLMForTokenClassification"),
->>>>>>> a1a71d47
         ("mpt", "MptForTokenClassification"),
         ("nystromformer", "NystromformerForTokenClassification"),
         ("phi", "PhiForTokenClassification"),
