# coding=utf-8
# Copyright 2018 The HuggingFace Inc. team.
#
# Licensed under the Apache License, Version 2.0 (the "License");
# you may not use this file except in compliance with the License.
# You may obtain a copy of the License at
#
#     http://www.apache.org/licenses/LICENSE-2.0
#
# Unless required by applicable law or agreed to in writing, software
# distributed under the License is distributed on an "AS IS" BASIS,
# WITHOUT WARRANTIES OR CONDITIONS OF ANY KIND, either express or implied.
# See the License for the specific language governing permissions and
# limitations under the License.
"""Auto Model class."""

import warnings
from collections import OrderedDict

from transformers.utils import logging

from .auto_factory import _BaseAutoBackboneClass, _BaseAutoModelClass, _LazyAutoMapping, auto_class_update
from .configuration_auto import CONFIG_MAPPING_NAMES

logger = logging.get_logger(__name__)

MODEL_MAPPING_NAMES = OrderedDict(
    [
        # Base model mapping
        ("albert", "AlbertModel"),
        ("bert", "BertModel"),
        ("bart", "BartModel"),
        ("bit", "BitModel"),
        ("blip-2", "Blip2Model"),
        ("chameleon", "ChameleonModel"),
        ("clap", "ClapModel"),
        ("clip", "CLIPModel"),
        ("clip_text_model", "CLIPTextModel"),
        ("clip_vision_model", "CLIPVisionModel"),
        ("deberta", "DebertaModel"),
        ("deberta-v2", "DebertaV2Model"),
        ("dpt", "DPTModel"),
        ("gemma", "GemmaModel"),
        ("gemma2", "Gemma2Model"),
        ("glm", "GlmModel"),
        ("glpn", "GLPNModel"),
        ("gpt2", "GPT2Model"),
        ("qwen2_audio_encoder", "Qwen2AudioEncoder"),
        ("recurrent_gemma", "RecurrentGemmaModel"),
        ("gemma3_text", "Gemma3TextModel"),
        ("siglip", "SiglipModel"),
        ("hiera", "HieraModel"),
        ("ijepa", "IJepaModel"),
        ("imagegpt", "ImageGPTModel"),
        ("levit", "LevitModel"),
        ("llama", "LlamaModel"),
        ("mobilebert", "MobileBertModel"),
        ("mt5", "MT5Model"),
        ("mixtral", "MixtralModel"),
        ("phi3", "Phi3Model"),
        ("qwen2", "Qwen2Model"),
        ("qwen2_5_vl", "Qwen2_5_VLModel"),
        ("qwen2_audio_encoder", "Qwen2AudioEncoder"),
        ("qwen2_vl", "Qwen2VLModel"),
        ("qwen3", "Qwen3Model"),
<<<<<<< HEAD
        ("roberta", "RobertaModel"),
=======
        ("rembert", "RemBertModel"),
>>>>>>> 7126752f
        ("siglip", "SiglipModel"),
        ("siglip_vision_model", "SiglipVisionModel"),
        ("speecht5", "SpeechT5Model"),
        ("t5", "T5Model"),
        ("umt5", "UMT5Model"),
        ("wav2vec2", "Wav2Vec2Model"),
        ("whisper", "WhisperModel"),
        ("xlm-roberta", "XLMRobertaModel"),
        ("xlm-roberta-xl", "XLMRobertaXLModel"),
    ]
)

MODEL_FOR_PRETRAINING_MAPPING_NAMES = OrderedDict(
    [
        # Model for pre-training mapping
        ("albert", "AlbertForPreTraining"),
        ("bart", "BartForConditionalGeneration"),
        ("bert", "BertForPreTraining"),
        ("gpt2", "GPT2LMHeadModel"),
        ("gemma3", "Gemma3ForConditionalGeneration"),
        ("hiera", "HieraForPreTraining"),
        ("llava", "LlavaForConditionalGeneration"),
        ("mobilebert", "MobileBertForPreTraining"),
        ("qwen2_audio", "Qwen2AudioForConditionalGeneration"),
        ("roberta", "RobertaForMaskedLM"),
        ("t5", "T5ForConditionalGeneration"),
        ("wav2vec2", "Wav2Vec2ForPreTraining"),
        ("xlm-roberta", "XLMRobertaForMaskedLM"),
        ("xlm-roberta-xl", "XLMRobertaXLForMaskedLM"),
    ]
)

MODEL_WITH_LM_HEAD_MAPPING_NAMES = OrderedDict(
    [
        # Model with LM heads mapping
        ("albert", "AlbertForMaskedLM"),
        ("bart", "BartForConditionalGeneration"),
        ("bert", "BertForMaskedLM"),
        ("deberta", "DebertaForMaskedLM"),
        ("deberta-v2", "DebertaV2ForMaskedLM"),
        ("gpt2", "GPT2LMHeadModel"),
        ("roberta", "RobertaForMaskedLM"),
        ("mobilebert", "MobileBertForMaskedLM"),
        ("rembert", "RemBertForMaskedLM"),
        ("t5", "T5ForConditionalGeneration"),
        ("wav2vec2", "Wav2Vec2ForMaskedLM"),
        ("whisper", "WhisperForConditionalGeneration"),
        ("xlm-roberta", "XLMRobertaForMaskedLM"),
        ("xlm-roberta-xl", "XLMRobertaXLForMaskedLM"),
    ]
)

MODEL_FOR_CAUSAL_LM_MAPPING_NAMES = OrderedDict(
    [
        # Model for Causal LM mapping
        ("bart", "BartForCausalLM"),
        ("bert", "BertLMHeadModel"),
        ("bert-generation", "BertGenerationDecoder"),
        ("gemma", "GemmaForCausalLM"),
        ("gemma2", "Gemma2ForCausalLM"),
        ("gemma3", "Gemma3ForCausalLM"),
        ("gemma3_text", "Gemma3ForCausalLM"),
        ("glm", "GlmForCausalLM"),
        ("gpt2", "GPT2LMHeadModel"),
        ("llama", "LlamaForCausalLM"),
        ("phi3", "Phi3ForCausalLM"),
        ("mixtral", "MixtralForCausalLM"),
        ("qwen2", "Qwen2ForCausalLM"),
        ("qwen3", "Qwen3ForCausalLM"),
<<<<<<< HEAD
        ("roberta", "RobertaForCausalLM"),
=======
        ("recurrent_gemma", "RecurrentGemmaForCausalLM"),
        ("rembert", "RemBertForCausalLM"),
>>>>>>> 7126752f
        ("whisper", "WhisperForCausalLM"),
        ("xlm-roberta", "XLMRobertaForCausalLM"),
        ("xlm-roberta-xl", "XLMRobertaXLForCausalLM"),
    ]
)

MODEL_FOR_IMAGE_MAPPING_NAMES = OrderedDict(
    [
        # Model for Image mapping
        ("bit", "BitModel"),
        ("siglip_vision_model", "SiglipVisionModel"),
        ("dpt", "DPTModel"),
        ("glpn", "GLPNModel"),
        ("hiera", "HieraModel"),
        ("ijepa", "IJepaModel"),
        ("imagegpt", "ImageGPTModel"),
        ("levit", "LevitModel"),
    ]
)

MODEL_FOR_MASKED_IMAGE_MODELING_MAPPING_NAMES = OrderedDict()


MODEL_FOR_CAUSAL_IMAGE_MODELING_MAPPING_NAMES = OrderedDict(
    [
        ("imagegpt", "ImageGPTForCausalImageModeling"),
    ]
)

MODEL_FOR_IMAGE_CLASSIFICATION_MAPPING_NAMES = OrderedDict(
    [
        # Model for Image Classification mapping
        ("bit", "BitForImageClassification"),
        ("clip", "CLIPForImageClassification"),
        ("hiera", "HieraForImageClassification"),
        ("ijepa", "IJepaForImageClassification"),
        ("imagegpt", "ImageGPTForImageClassification"),
        (
            "levit",
            ("LevitForImageClassification", "LevitForImageClassificationWithTeacher"),
        ),
        ("siglip", "SiglipForImageClassification"),
    ]
)

MODEL_FOR_IMAGE_SEGMENTATION_MAPPING_NAMES = OrderedDict()

MODEL_FOR_SEMANTIC_SEGMENTATION_MAPPING_NAMES = OrderedDict()

MODEL_FOR_INSTANCE_SEGMENTATION_MAPPING_NAMES = OrderedDict()

MODEL_FOR_UNIVERSAL_SEGMENTATION_MAPPING_NAMES = OrderedDict()

MODEL_FOR_VIDEO_CLASSIFICATION_MAPPING_NAMES = OrderedDict()

MODEL_FOR_VISION_2_SEQ_MAPPING_NAMES = OrderedDict(
    [
        ("blip", "BlipForConditionalGeneration"),
        ("blip-2", "Blip2ForConditionalGeneration"),
        ("chameleon", "ChameleonForConditionalGeneration"),
        ("llava", "LlavaForConditionalGeneration"),
        ("qwen2_5_vl", "Qwen2_5_VLForConditionalGeneration"),
        ("qwen2_vl", "Qwen2VLForConditionalGeneration"),
    ]
)

MODEL_FOR_IMAGE_TEXT_TO_TEXT_MAPPING_NAMES = OrderedDict(
    [
        ("blip", "BlipForConditionalGeneration"),
        ("blip-2", "Blip2ForConditionalGeneration"),
        ("gemma3", "Gemma3ForConditionalGeneration"),
        ("chameleon", "ChameleonForConditionalGeneration"),
        ("llava", "LlavaForConditionalGeneration"),
        ("qwen2_5_vl", "Qwen2_5_VLForConditionalGeneration"),
        ("qwen2_vl", "Qwen2VLForConditionalGeneration"),
    ]
)

MODEL_FOR_MASKED_LM_MAPPING_NAMES = OrderedDict(
    [
        # Model for Masked LM mapping
        ("albert", "AlbertForMaskedLM"),
        ("bart", "BartForConditionalGeneration"),
        ("bert", "BertForMaskedLM"),
<<<<<<< HEAD
        ("roberta", "RobertaForMaskedLM"),
=======
        ("deberta", "DebertaForMaskedLM"),
>>>>>>> 7126752f
        ("deberta-v2", "DebertaV2ForMaskedLM"),
        ("mobilebert", "MobileBertForMaskedLM"),
        ("rembert", "RemBertForMaskedLM"),
        ("wav2vec2", "Wav2Vec2ForMaskedLM"),
        ("xlm-roberta", "XLMRobertaForMaskedLM"),
        ("xlm-roberta-xl", "XLMRobertaXLForMaskedLM"),
    ]
)

MODEL_FOR_OBJECT_DETECTION_MAPPING_NAMES = OrderedDict(
    [
        # Model for Object Detection mapping
        ("conditional_detr", "ConditionalDetrForObjectDetection"),
        ("deformable_detr", "DeformableDetrForObjectDetection"),
        ("deta", "DetaForObjectDetection"),
        ("detr", "DetrForObjectDetection"),
        ("rt_detr", "RTDetrForObjectDetection"),
        ("table-transformer", "TableTransformerForObjectDetection"),
        ("yolos", "YolosForObjectDetection"),
    ]
)

MODEL_FOR_ZERO_SHOT_OBJECT_DETECTION_MAPPING_NAMES = OrderedDict(
    [
        # Model for Zero Shot Object Detection mapping
        ("grounding-dino", "GroundingDinoForObjectDetection"),
        ("omdet-turbo", "OmDetTurboForObjectDetection"),
        ("owlv2", "Owlv2ForObjectDetection"),
        ("owlvit", "OwlViTForObjectDetection"),
    ]
)

MODEL_FOR_DEPTH_ESTIMATION_MAPPING_NAMES = OrderedDict(
    [
        # Model for depth estimation mapping
        ("depth_anything", "DepthAnythingForDepthEstimation"),
        ("dpt", "DPTForDepthEstimation"),
        ("glpn", "GLPNForDepthEstimation"),
        ("zoedepth", "ZoeDepthForDepthEstimation"),
    ]
)
MODEL_FOR_SEQ_TO_SEQ_CAUSAL_LM_MAPPING_NAMES = OrderedDict(
    [
        # Model for Seq2Seq Causal LM mapping
        ("bart", "BartForConditionalGeneration"),
        ("mt5", "MT5ForConditionalGeneration"),
        ("qwen2_audio", "Qwen2AudioForConditionalGeneration"),
        ("t5", "T5ForConditionalGeneration"),
        ("umt5", "UMT5ForConditionalGeneration"),
    ]
)

MODEL_FOR_SPEECH_SEQ_2_SEQ_MAPPING_NAMES = OrderedDict(
    [
        ("speecht5", "SpeechT5ForSpeechToText"),
        ("whisper", "WhisperForConditionalGeneration"),
    ]
)

MODEL_FOR_SEQUENCE_CLASSIFICATION_MAPPING_NAMES = OrderedDict(
    [
        # Model for Sequence Classification mapping
        ("albert", "AlbertForSequenceClassification"),
        ("bart", "BartForSequenceClassification"),
        ("bert", "BertForSequenceClassification"),
<<<<<<< HEAD
        ("roberta", "RobertaForSequenceClassification"),
=======
        ("deberta", "DebertaForSequenceClassification"),
>>>>>>> 7126752f
        ("deberta-v2", "DebertaV2ForSequenceClassification"),
        ("gemma", "GemmaForSequenceClassification"),
        ("gemma2", "Gemma2ForSequenceClassification"),
        ("glm", "GlmForSequenceClassification"),
        ("llama", "LlamaForSequenceClassification"),
        ("mobilebert", "MobileBertForSequenceClassification"),
        ("mt5", "MT5ForSequenceClassification"),
        ("mixtral", "MixtralForSequenceClassification"),
        ("phi3", "Phi3ForSequenceClassification"),
        ("qwen2", "Qwen2ForSequenceClassification"),
        ("qwen3", "Qwen3ForSequenceClassification"),
        ("rembert", "RemBertForSequenceClassification"),
        ("t5", "T5ForSequenceClassification"),
        ("umt5", "UMT5ForSequenceClassification"),
        ("xlm-roberta-xl", "XLMRobertaXLForSequenceClassification"),
    ]
)

MODEL_FOR_QUESTION_ANSWERING_MAPPING_NAMES = OrderedDict(
    [
        # Model for Question Answering mapping
        ("albert", "AlbertForQuestionAnswering"),
        ("bart", "BartForQuestionAnswering"),
        ("bert", "BertForQuestionAnswering"),
<<<<<<< HEAD
        ("roberta", "RobertaForQuestionAnswering"),
=======
        ("deberta", "DebertaForQuestionAnswering"),
>>>>>>> 7126752f
        ("deberta-v2", "DebertaV2ForQuestionAnswering"),
        ("llama", "LlamaForQuestionAnswering"),
        ("mobilebert", "MobileBertForQuestionAnswering"),
        ("qwen2", "Qwen2ForQuestionAnswering"),
        ("qwen3", "Qwen3ForQuestionAnswering"),
        ("rembert", "RemBertForQuestionAnswering"),
        ("t5", "T5ForQuestionAnswering"),
        ("mixtral", "MixtralForQuestionAnswering"),
        ("umt5", "UMT5ForQuestionAnswering"),
        ("xlm-roberta", "XLMRobertaForQuestionAnswering"),
        ("xlm-roberta-xl", "XLMRobertaXLForQuestionAnswering"),
    ]
)

MODEL_FOR_TABLE_QUESTION_ANSWERING_MAPPING_NAMES = OrderedDict()

MODEL_FOR_VISUAL_QUESTION_ANSWERING_MAPPING_NAMES = OrderedDict()

MODEL_FOR_DOCUMENT_QUESTION_ANSWERING_MAPPING_NAMES = OrderedDict()

MODEL_FOR_TOKEN_CLASSIFICATION_MAPPING_NAMES = OrderedDict(
    [
        # Model for Token Classification mapping
        ("albert", "AlbertForTokenClassification"),
        ("bert", "BertForTokenClassification"),
        ("deberta", "DebertaForTokenClassification"),
        ("deberta-v2", "DebertaV2ForTokenClassification"),
        ("glm", "GlmForTokenClassification"),
        ("mobilebert", "MobileBertForTokenClassification"),
        ("mt5", "MT5ForTokenClassification"),
        ("mixtral", "MixtralForTokenClassification"),
        ("phi3", "Phi3ForTokenClassification"),
        ("qwen2", "Qwen2ForTokenClassification"),
        ("qwen3", "Qwen3ForTokenClassification"),
<<<<<<< HEAD
        ("roberta", "RobertaForTokenClassification"),
=======
        ("rembert", "RemBertForTokenClassification"),
>>>>>>> 7126752f
        ("t5", "T5ForTokenClassification"),
        ("umt5", "UMT5ForTokenClassification"),
        ("xlm-roberta", "XLMRobertaForTokenClassification"),
        ("xlm-roberta-xl", "XLMRobertaXLForTokenClassification"),
    ]
)

MODEL_FOR_MULTIPLE_CHOICE_MAPPING_NAMES = OrderedDict(
    [
        # Model for Multiple Choice mapping
        ("albert", "AlbertForMultipleChoice"),
        ("bert", "BertForMultipleChoice"),
        ("roberta", "RobertaForMultipleChoice"),
        ("deberta-v2", "DebertaV2ForMultipleChoice"),
        ("mobilebert", "MobileBertForMultipleChoice"),
        ("rembert", "RemBertForMultipleChoice"),
        ("xlm-roberta", "XLMRobertaForMultipleChoice"),
        ("xlm-roberta-xl", "XLMRobertaXLForMultipleChoice"),
    ]
)

MODEL_FOR_NEXT_SENTENCE_PREDICTION_MAPPING_NAMES = OrderedDict(
    [
        ("bert", "BertForNextSentencePrediction"),
        ("mobilebert", "MobileBertForNextSentencePrediction"),
    ]
)

MODEL_FOR_AUDIO_CLASSIFICATION_MAPPING_NAMES = OrderedDict(
    [
        ("wav2vec2", "Wav2Vec2ForSequenceClassification"),
        ("whisper", "WhisperForAudioClassification"),
    ]
)

MODEL_FOR_CTC_MAPPING_NAMES = OrderedDict(
    [
        ("wav2vec2", "Wav2Vec2ForCTC"),
    ]
)

MODEL_FOR_AUDIO_FRAME_CLASSIFICATION_MAPPING_NAMES = OrderedDict(
    [
        ("wav2vec2", "Wav2Vec2ForAudioFrameClassification"),
    ]
)

MODEL_FOR_AUDIO_XVECTOR_MAPPING_NAMES = OrderedDict(
    [
        ("wav2vec2", "Wav2Vec2ForXVector"),
    ]
)

MODEL_FOR_TEXT_TO_SPECTROGRAM_MAPPING_NAMES = OrderedDict(
    [
        ("siglip", "SiglipModel"),
        ("speecht5", "SpeechT5ForTextToSpeech"),
    ]
)

MODEL_FOR_TEXT_TO_WAVEFORM_MAPPING_NAMES = OrderedDict()

MODEL_FOR_ZERO_SHOT_IMAGE_CLASSIFICATION_MAPPING_NAMES = OrderedDict(
    [
        ("siglip", "SiglipModel"),
    ]
)

MODEL_FOR_BACKBONE_MAPPING_NAMES = OrderedDict(
    [
        ("hiera", "HieraBackbone"),
    ]
)

MODEL_FOR_MASK_GENERATION_MAPPING_NAMES = OrderedDict()


MODEL_FOR_KEYPOINT_DETECTION_MAPPING_NAMES = OrderedDict()


MODEL_FOR_TEXT_ENCODING_MAPPING_NAMES = OrderedDict(
    [
        ("albert", "AlbertModel"),
        ("bert", "BertModel"),
<<<<<<< HEAD
        ("roberta", "RobertaModel"),
=======
        ("deberta", "DebertaModel"),
>>>>>>> 7126752f
        ("deberta-v2", "DebertaV2Model"),
        ("mobilebert", "MobileBertModel"),
        ("mt5", "MT5EncoderModel"),
        ("rembert", "RemBertModel"),
        ("t5", "T5EncoderModel"),
        ("umt5", "UMT5EncoderModel"),
        ("xlm-roberta", "XLMRobertaModel"),
        ("xlm-roberta-xl", "XLMRobertaXLModel"),
    ]
)

MODEL_FOR_TIME_SERIES_CLASSIFICATION_MAPPING_NAMES = OrderedDict()

MODEL_FOR_TIME_SERIES_REGRESSION_MAPPING_NAMES = OrderedDict()

MODEL_FOR_IMAGE_TO_IMAGE_MAPPING_NAMES = OrderedDict()

MODEL_MAPPING = _LazyAutoMapping(CONFIG_MAPPING_NAMES, MODEL_MAPPING_NAMES)
MODEL_FOR_PRETRAINING_MAPPING = _LazyAutoMapping(CONFIG_MAPPING_NAMES, MODEL_FOR_PRETRAINING_MAPPING_NAMES)
MODEL_WITH_LM_HEAD_MAPPING = _LazyAutoMapping(CONFIG_MAPPING_NAMES, MODEL_WITH_LM_HEAD_MAPPING_NAMES)
MODEL_FOR_CAUSAL_LM_MAPPING = _LazyAutoMapping(CONFIG_MAPPING_NAMES, MODEL_FOR_CAUSAL_LM_MAPPING_NAMES)
MODEL_FOR_CAUSAL_IMAGE_MODELING_MAPPING = _LazyAutoMapping(
    CONFIG_MAPPING_NAMES, MODEL_FOR_CAUSAL_IMAGE_MODELING_MAPPING_NAMES
)
MODEL_FOR_IMAGE_CLASSIFICATION_MAPPING = _LazyAutoMapping(
    CONFIG_MAPPING_NAMES, MODEL_FOR_IMAGE_CLASSIFICATION_MAPPING_NAMES
)
MODEL_FOR_ZERO_SHOT_IMAGE_CLASSIFICATION_MAPPING = _LazyAutoMapping(
    CONFIG_MAPPING_NAMES, MODEL_FOR_ZERO_SHOT_IMAGE_CLASSIFICATION_MAPPING_NAMES
)
MODEL_FOR_IMAGE_SEGMENTATION_MAPPING = _LazyAutoMapping(
    CONFIG_MAPPING_NAMES, MODEL_FOR_IMAGE_SEGMENTATION_MAPPING_NAMES
)
MODEL_FOR_SEMANTIC_SEGMENTATION_MAPPING = _LazyAutoMapping(
    CONFIG_MAPPING_NAMES, MODEL_FOR_SEMANTIC_SEGMENTATION_MAPPING_NAMES
)
MODEL_FOR_INSTANCE_SEGMENTATION_MAPPING = _LazyAutoMapping(
    CONFIG_MAPPING_NAMES, MODEL_FOR_INSTANCE_SEGMENTATION_MAPPING_NAMES
)
MODEL_FOR_UNIVERSAL_SEGMENTATION_MAPPING = _LazyAutoMapping(
    CONFIG_MAPPING_NAMES, MODEL_FOR_UNIVERSAL_SEGMENTATION_MAPPING_NAMES
)
MODEL_FOR_VIDEO_CLASSIFICATION_MAPPING = _LazyAutoMapping(
    CONFIG_MAPPING_NAMES, MODEL_FOR_VIDEO_CLASSIFICATION_MAPPING_NAMES
)
MODEL_FOR_VISION_2_SEQ_MAPPING = _LazyAutoMapping(CONFIG_MAPPING_NAMES, MODEL_FOR_VISION_2_SEQ_MAPPING_NAMES)
MODEL_FOR_IMAGE_TEXT_TO_TEXT_MAPPING = _LazyAutoMapping(
    CONFIG_MAPPING_NAMES, MODEL_FOR_IMAGE_TEXT_TO_TEXT_MAPPING_NAMES
)
MODEL_FOR_VISUAL_QUESTION_ANSWERING_MAPPING = _LazyAutoMapping(
    CONFIG_MAPPING_NAMES, MODEL_FOR_VISUAL_QUESTION_ANSWERING_MAPPING_NAMES
)
MODEL_FOR_DOCUMENT_QUESTION_ANSWERING_MAPPING = _LazyAutoMapping(
    CONFIG_MAPPING_NAMES, MODEL_FOR_DOCUMENT_QUESTION_ANSWERING_MAPPING_NAMES
)
MODEL_FOR_MASKED_LM_MAPPING = _LazyAutoMapping(CONFIG_MAPPING_NAMES, MODEL_FOR_MASKED_LM_MAPPING_NAMES)
MODEL_FOR_IMAGE_MAPPING = _LazyAutoMapping(CONFIG_MAPPING_NAMES, MODEL_FOR_IMAGE_MAPPING_NAMES)
MODEL_FOR_MASKED_IMAGE_MODELING_MAPPING = _LazyAutoMapping(
    CONFIG_MAPPING_NAMES, MODEL_FOR_MASKED_IMAGE_MODELING_MAPPING_NAMES
)
MODEL_FOR_OBJECT_DETECTION_MAPPING = _LazyAutoMapping(CONFIG_MAPPING_NAMES, MODEL_FOR_OBJECT_DETECTION_MAPPING_NAMES)
MODEL_FOR_ZERO_SHOT_OBJECT_DETECTION_MAPPING = _LazyAutoMapping(
    CONFIG_MAPPING_NAMES, MODEL_FOR_ZERO_SHOT_OBJECT_DETECTION_MAPPING_NAMES
)
MODEL_FOR_DEPTH_ESTIMATION_MAPPING = _LazyAutoMapping(CONFIG_MAPPING_NAMES, MODEL_FOR_DEPTH_ESTIMATION_MAPPING_NAMES)
MODEL_FOR_SEQ_TO_SEQ_CAUSAL_LM_MAPPING = _LazyAutoMapping(
    CONFIG_MAPPING_NAMES, MODEL_FOR_SEQ_TO_SEQ_CAUSAL_LM_MAPPING_NAMES
)
MODEL_FOR_SEQUENCE_CLASSIFICATION_MAPPING = _LazyAutoMapping(
    CONFIG_MAPPING_NAMES, MODEL_FOR_SEQUENCE_CLASSIFICATION_MAPPING_NAMES
)
MODEL_FOR_QUESTION_ANSWERING_MAPPING = _LazyAutoMapping(
    CONFIG_MAPPING_NAMES, MODEL_FOR_QUESTION_ANSWERING_MAPPING_NAMES
)
MODEL_FOR_TABLE_QUESTION_ANSWERING_MAPPING = _LazyAutoMapping(
    CONFIG_MAPPING_NAMES, MODEL_FOR_TABLE_QUESTION_ANSWERING_MAPPING_NAMES
)
MODEL_FOR_TOKEN_CLASSIFICATION_MAPPING = _LazyAutoMapping(
    CONFIG_MAPPING_NAMES, MODEL_FOR_TOKEN_CLASSIFICATION_MAPPING_NAMES
)
MODEL_FOR_MULTIPLE_CHOICE_MAPPING = _LazyAutoMapping(CONFIG_MAPPING_NAMES, MODEL_FOR_MULTIPLE_CHOICE_MAPPING_NAMES)
MODEL_FOR_NEXT_SENTENCE_PREDICTION_MAPPING = _LazyAutoMapping(
    CONFIG_MAPPING_NAMES, MODEL_FOR_NEXT_SENTENCE_PREDICTION_MAPPING_NAMES
)
MODEL_FOR_AUDIO_CLASSIFICATION_MAPPING = _LazyAutoMapping(
    CONFIG_MAPPING_NAMES, MODEL_FOR_AUDIO_CLASSIFICATION_MAPPING_NAMES
)
MODEL_FOR_CTC_MAPPING = _LazyAutoMapping(CONFIG_MAPPING_NAMES, MODEL_FOR_CTC_MAPPING_NAMES)
MODEL_FOR_SPEECH_SEQ_2_SEQ_MAPPING = _LazyAutoMapping(CONFIG_MAPPING_NAMES, MODEL_FOR_SPEECH_SEQ_2_SEQ_MAPPING_NAMES)
MODEL_FOR_AUDIO_FRAME_CLASSIFICATION_MAPPING = _LazyAutoMapping(
    CONFIG_MAPPING_NAMES, MODEL_FOR_AUDIO_FRAME_CLASSIFICATION_MAPPING_NAMES
)
MODEL_FOR_AUDIO_XVECTOR_MAPPING = _LazyAutoMapping(CONFIG_MAPPING_NAMES, MODEL_FOR_AUDIO_XVECTOR_MAPPING_NAMES)

MODEL_FOR_TEXT_TO_SPECTROGRAM_MAPPING = _LazyAutoMapping(
    CONFIG_MAPPING_NAMES, MODEL_FOR_TEXT_TO_SPECTROGRAM_MAPPING_NAMES
)

MODEL_FOR_TEXT_TO_WAVEFORM_MAPPING = _LazyAutoMapping(CONFIG_MAPPING_NAMES, MODEL_FOR_TEXT_TO_WAVEFORM_MAPPING_NAMES)

MODEL_FOR_BACKBONE_MAPPING = _LazyAutoMapping(CONFIG_MAPPING_NAMES, MODEL_FOR_BACKBONE_MAPPING_NAMES)

MODEL_FOR_MASK_GENERATION_MAPPING = _LazyAutoMapping(CONFIG_MAPPING_NAMES, MODEL_FOR_MASK_GENERATION_MAPPING_NAMES)

MODEL_FOR_KEYPOINT_DETECTION_MAPPING = _LazyAutoMapping(
    CONFIG_MAPPING_NAMES, MODEL_FOR_KEYPOINT_DETECTION_MAPPING_NAMES
)

MODEL_FOR_TEXT_ENCODING_MAPPING = _LazyAutoMapping(CONFIG_MAPPING_NAMES, MODEL_FOR_TEXT_ENCODING_MAPPING_NAMES)

MODEL_FOR_TIME_SERIES_CLASSIFICATION_MAPPING = _LazyAutoMapping(
    CONFIG_MAPPING_NAMES, MODEL_FOR_TIME_SERIES_CLASSIFICATION_MAPPING_NAMES
)

MODEL_FOR_TIME_SERIES_REGRESSION_MAPPING = _LazyAutoMapping(
    CONFIG_MAPPING_NAMES, MODEL_FOR_TIME_SERIES_REGRESSION_MAPPING_NAMES
)

MODEL_FOR_IMAGE_TO_IMAGE_MAPPING = _LazyAutoMapping(CONFIG_MAPPING_NAMES, MODEL_FOR_IMAGE_TO_IMAGE_MAPPING_NAMES)


class AutoModelForMaskGeneration(_BaseAutoModelClass):
    _model_mapping = MODEL_FOR_MASK_GENERATION_MAPPING


class AutoModelForKeypointDetection(_BaseAutoModelClass):
    _model_mapping = MODEL_FOR_KEYPOINT_DETECTION_MAPPING


class AutoModelForTextEncoding(_BaseAutoModelClass):
    _model_mapping = MODEL_FOR_TEXT_ENCODING_MAPPING


class AutoModelForImageToImage(_BaseAutoModelClass):
    _model_mapping = MODEL_FOR_IMAGE_TO_IMAGE_MAPPING


class AutoModel(_BaseAutoModelClass):
    _model_mapping = MODEL_MAPPING


AutoModel = auto_class_update(AutoModel)


class AutoModelForPreTraining(_BaseAutoModelClass):
    _model_mapping = MODEL_FOR_PRETRAINING_MAPPING


AutoModelForPreTraining = auto_class_update(AutoModelForPreTraining, head_doc="pretraining")


# Private on purpose, the public class will add the deprecation warnings.
class _AutoModelWithLMHead(_BaseAutoModelClass):
    _model_mapping = MODEL_WITH_LM_HEAD_MAPPING


_AutoModelWithLMHead = auto_class_update(_AutoModelWithLMHead, head_doc="language modeling")


class AutoModelForCausalLM(_BaseAutoModelClass):
    _model_mapping = MODEL_FOR_CAUSAL_LM_MAPPING


AutoModelForCausalLM = auto_class_update(AutoModelForCausalLM, head_doc="causal language modeling")


class AutoModelForMaskedLM(_BaseAutoModelClass):
    _model_mapping = MODEL_FOR_MASKED_LM_MAPPING


AutoModelForMaskedLM = auto_class_update(AutoModelForMaskedLM, head_doc="masked language modeling")


class AutoModelForSeq2SeqLM(_BaseAutoModelClass):
    _model_mapping = MODEL_FOR_SEQ_TO_SEQ_CAUSAL_LM_MAPPING


AutoModelForSeq2SeqLM = auto_class_update(
    AutoModelForSeq2SeqLM,
    head_doc="sequence-to-sequence language modeling",
    checkpoint_for_example="google-t5/t5-base",
)


class AutoModelForSequenceClassification(_BaseAutoModelClass):
    _model_mapping = MODEL_FOR_SEQUENCE_CLASSIFICATION_MAPPING


AutoModelForSequenceClassification = auto_class_update(
    AutoModelForSequenceClassification, head_doc="sequence classification"
)


class AutoModelForQuestionAnswering(_BaseAutoModelClass):
    _model_mapping = MODEL_FOR_QUESTION_ANSWERING_MAPPING


AutoModelForQuestionAnswering = auto_class_update(AutoModelForQuestionAnswering, head_doc="question answering")


class AutoModelForTableQuestionAnswering(_BaseAutoModelClass):
    _model_mapping = MODEL_FOR_TABLE_QUESTION_ANSWERING_MAPPING


AutoModelForTableQuestionAnswering = auto_class_update(
    AutoModelForTableQuestionAnswering,
    head_doc="table question answering",
    checkpoint_for_example="google/tapas-base-finetuned-wtq",
)


class AutoModelForVisualQuestionAnswering(_BaseAutoModelClass):
    _model_mapping = MODEL_FOR_VISUAL_QUESTION_ANSWERING_MAPPING


AutoModelForVisualQuestionAnswering = auto_class_update(
    AutoModelForVisualQuestionAnswering,
    head_doc="visual question answering",
    checkpoint_for_example="dandelin/vilt-b32-finetuned-vqa",
)


class AutoModelForDocumentQuestionAnswering(_BaseAutoModelClass):
    _model_mapping = MODEL_FOR_DOCUMENT_QUESTION_ANSWERING_MAPPING


AutoModelForDocumentQuestionAnswering = auto_class_update(
    AutoModelForDocumentQuestionAnswering,
    head_doc="document question answering",
    checkpoint_for_example='impira/layoutlm-document-qa", revision="52e01b3',
)


class AutoModelForTokenClassification(_BaseAutoModelClass):
    _model_mapping = MODEL_FOR_TOKEN_CLASSIFICATION_MAPPING


AutoModelForTokenClassification = auto_class_update(AutoModelForTokenClassification, head_doc="token classification")


class AutoModelForMultipleChoice(_BaseAutoModelClass):
    _model_mapping = MODEL_FOR_MULTIPLE_CHOICE_MAPPING


AutoModelForMultipleChoice = auto_class_update(AutoModelForMultipleChoice, head_doc="multiple choice")


class AutoModelForNextSentencePrediction(_BaseAutoModelClass):
    _model_mapping = MODEL_FOR_NEXT_SENTENCE_PREDICTION_MAPPING


AutoModelForNextSentencePrediction = auto_class_update(
    AutoModelForNextSentencePrediction, head_doc="next sentence prediction"
)


class AutoModelForImageClassification(_BaseAutoModelClass):
    _model_mapping = MODEL_FOR_IMAGE_CLASSIFICATION_MAPPING


AutoModelForImageClassification = auto_class_update(AutoModelForImageClassification, head_doc="image classification")


class AutoModelForZeroShotImageClassification(_BaseAutoModelClass):
    _model_mapping = MODEL_FOR_ZERO_SHOT_IMAGE_CLASSIFICATION_MAPPING


AutoModelForZeroShotImageClassification = auto_class_update(
    AutoModelForZeroShotImageClassification, head_doc="zero-shot image classification"
)


class AutoModelForImageSegmentation(_BaseAutoModelClass):
    _model_mapping = MODEL_FOR_IMAGE_SEGMENTATION_MAPPING


AutoModelForImageSegmentation = auto_class_update(AutoModelForImageSegmentation, head_doc="image segmentation")


class AutoModelForSemanticSegmentation(_BaseAutoModelClass):
    _model_mapping = MODEL_FOR_SEMANTIC_SEGMENTATION_MAPPING


AutoModelForSemanticSegmentation = auto_class_update(AutoModelForSemanticSegmentation, head_doc="semantic segmentation")


class AutoModelForUniversalSegmentation(_BaseAutoModelClass):
    _model_mapping = MODEL_FOR_UNIVERSAL_SEGMENTATION_MAPPING


AutoModelForUniversalSegmentation = auto_class_update(
    AutoModelForUniversalSegmentation, head_doc="universal image segmentation"
)


class AutoModelForInstanceSegmentation(_BaseAutoModelClass):
    _model_mapping = MODEL_FOR_INSTANCE_SEGMENTATION_MAPPING


AutoModelForInstanceSegmentation = auto_class_update(AutoModelForInstanceSegmentation, head_doc="instance segmentation")


class AutoModelForObjectDetection(_BaseAutoModelClass):
    _model_mapping = MODEL_FOR_OBJECT_DETECTION_MAPPING


AutoModelForObjectDetection = auto_class_update(AutoModelForObjectDetection, head_doc="object detection")


class AutoModelForZeroShotObjectDetection(_BaseAutoModelClass):
    _model_mapping = MODEL_FOR_ZERO_SHOT_OBJECT_DETECTION_MAPPING


AutoModelForZeroShotObjectDetection = auto_class_update(
    AutoModelForZeroShotObjectDetection, head_doc="zero-shot object detection"
)


class AutoModelForDepthEstimation(_BaseAutoModelClass):
    _model_mapping = MODEL_FOR_DEPTH_ESTIMATION_MAPPING


AutoModelForDepthEstimation = auto_class_update(AutoModelForDepthEstimation, head_doc="depth estimation")


class AutoModelForVideoClassification(_BaseAutoModelClass):
    _model_mapping = MODEL_FOR_VIDEO_CLASSIFICATION_MAPPING


AutoModelForVideoClassification = auto_class_update(AutoModelForVideoClassification, head_doc="video classification")


class AutoModelForVision2Seq(_BaseAutoModelClass):
    _model_mapping = MODEL_FOR_VISION_2_SEQ_MAPPING


AutoModelForVision2Seq = auto_class_update(AutoModelForVision2Seq, head_doc="vision-to-text modeling")


class AutoModelForImageTextToText(_BaseAutoModelClass):
    _model_mapping = MODEL_FOR_IMAGE_TEXT_TO_TEXT_MAPPING


AutoModelForImageTextToText = auto_class_update(AutoModelForImageTextToText, head_doc="image-text-to-text modeling")


class AutoModelForAudioClassification(_BaseAutoModelClass):
    _model_mapping = MODEL_FOR_AUDIO_CLASSIFICATION_MAPPING


AutoModelForAudioClassification = auto_class_update(AutoModelForAudioClassification, head_doc="audio classification")


class AutoModelForCTC(_BaseAutoModelClass):
    _model_mapping = MODEL_FOR_CTC_MAPPING


AutoModelForCTC = auto_class_update(AutoModelForCTC, head_doc="connectionist temporal classification")


class AutoModelForSpeechSeq2Seq(_BaseAutoModelClass):
    _model_mapping = MODEL_FOR_SPEECH_SEQ_2_SEQ_MAPPING


AutoModelForSpeechSeq2Seq = auto_class_update(
    AutoModelForSpeechSeq2Seq, head_doc="sequence-to-sequence speech-to-text modeling"
)


class AutoModelForAudioFrameClassification(_BaseAutoModelClass):
    _model_mapping = MODEL_FOR_AUDIO_FRAME_CLASSIFICATION_MAPPING


AutoModelForAudioFrameClassification = auto_class_update(
    AutoModelForAudioFrameClassification, head_doc="audio frame (token) classification"
)


class AutoModelForAudioXVector(_BaseAutoModelClass):
    _model_mapping = MODEL_FOR_AUDIO_XVECTOR_MAPPING


class AutoModelForTextToSpectrogram(_BaseAutoModelClass):
    _model_mapping = MODEL_FOR_TEXT_TO_SPECTROGRAM_MAPPING


class AutoModelForTextToWaveform(_BaseAutoModelClass):
    _model_mapping = MODEL_FOR_TEXT_TO_WAVEFORM_MAPPING


class AutoBackbone(_BaseAutoBackboneClass):
    _model_mapping = MODEL_FOR_BACKBONE_MAPPING


AutoModelForAudioXVector = auto_class_update(AutoModelForAudioXVector, head_doc="audio retrieval via x-vector")


class AutoModelForMaskedImageModeling(_BaseAutoModelClass):
    _model_mapping = MODEL_FOR_MASKED_IMAGE_MODELING_MAPPING


AutoModelForMaskedImageModeling = auto_class_update(AutoModelForMaskedImageModeling, head_doc="masked image modeling")


class AutoModelWithLMHead(_AutoModelWithLMHead):
    @classmethod
    def from_config(cls, config):
        warnings.warn(
            "The class `AutoModelWithLMHead` is deprecated and will be removed in a future version. Please use "
            "`AutoModelForCausalLM` for causal language models, `AutoModelForMaskedLM` for masked language models and "
            "`AutoModelForSeq2SeqLM` for encoder-decoder models.",
            FutureWarning,
        )
        return super().from_config(config)

    @classmethod
    def from_pretrained(cls, pretrained_model_name_or_path, *model_args, **kwargs):
        warnings.warn(
            "The class `AutoModelWithLMHead` is deprecated and will be removed in a future version. Please use "
            "`AutoModelForCausalLM` for causal language models, `AutoModelForMaskedLM` for masked language models and "
            "`AutoModelForSeq2SeqLM` for encoder-decoder models.",
            FutureWarning,
        )
        return super().from_pretrained(pretrained_model_name_or_path, *model_args, **kwargs)<|MERGE_RESOLUTION|>--- conflicted
+++ resolved
@@ -63,11 +63,8 @@
         ("qwen2_audio_encoder", "Qwen2AudioEncoder"),
         ("qwen2_vl", "Qwen2VLModel"),
         ("qwen3", "Qwen3Model"),
-<<<<<<< HEAD
         ("roberta", "RobertaModel"),
-=======
         ("rembert", "RemBertModel"),
->>>>>>> 7126752f
         ("siglip", "SiglipModel"),
         ("siglip_vision_model", "SiglipVisionModel"),
         ("speecht5", "SpeechT5Model"),
@@ -137,12 +134,9 @@
         ("mixtral", "MixtralForCausalLM"),
         ("qwen2", "Qwen2ForCausalLM"),
         ("qwen3", "Qwen3ForCausalLM"),
-<<<<<<< HEAD
         ("roberta", "RobertaForCausalLM"),
-=======
         ("recurrent_gemma", "RecurrentGemmaForCausalLM"),
         ("rembert", "RemBertForCausalLM"),
->>>>>>> 7126752f
         ("whisper", "WhisperForCausalLM"),
         ("xlm-roberta", "XLMRobertaForCausalLM"),
         ("xlm-roberta-xl", "XLMRobertaXLForCausalLM"),
@@ -227,11 +221,8 @@
         ("albert", "AlbertForMaskedLM"),
         ("bart", "BartForConditionalGeneration"),
         ("bert", "BertForMaskedLM"),
-<<<<<<< HEAD
         ("roberta", "RobertaForMaskedLM"),
-=======
         ("deberta", "DebertaForMaskedLM"),
->>>>>>> 7126752f
         ("deberta-v2", "DebertaV2ForMaskedLM"),
         ("mobilebert", "MobileBertForMaskedLM"),
         ("rembert", "RemBertForMaskedLM"),
@@ -297,11 +288,8 @@
         ("albert", "AlbertForSequenceClassification"),
         ("bart", "BartForSequenceClassification"),
         ("bert", "BertForSequenceClassification"),
-<<<<<<< HEAD
         ("roberta", "RobertaForSequenceClassification"),
-=======
         ("deberta", "DebertaForSequenceClassification"),
->>>>>>> 7126752f
         ("deberta-v2", "DebertaV2ForSequenceClassification"),
         ("gemma", "GemmaForSequenceClassification"),
         ("gemma2", "Gemma2ForSequenceClassification"),
@@ -326,11 +314,8 @@
         ("albert", "AlbertForQuestionAnswering"),
         ("bart", "BartForQuestionAnswering"),
         ("bert", "BertForQuestionAnswering"),
-<<<<<<< HEAD
         ("roberta", "RobertaForQuestionAnswering"),
-=======
         ("deberta", "DebertaForQuestionAnswering"),
->>>>>>> 7126752f
         ("deberta-v2", "DebertaV2ForQuestionAnswering"),
         ("llama", "LlamaForQuestionAnswering"),
         ("mobilebert", "MobileBertForQuestionAnswering"),
@@ -365,11 +350,8 @@
         ("phi3", "Phi3ForTokenClassification"),
         ("qwen2", "Qwen2ForTokenClassification"),
         ("qwen3", "Qwen3ForTokenClassification"),
-<<<<<<< HEAD
         ("roberta", "RobertaForTokenClassification"),
-=======
         ("rembert", "RemBertForTokenClassification"),
->>>>>>> 7126752f
         ("t5", "T5ForTokenClassification"),
         ("umt5", "UMT5ForTokenClassification"),
         ("xlm-roberta", "XLMRobertaForTokenClassification"),
@@ -454,11 +436,8 @@
     [
         ("albert", "AlbertModel"),
         ("bert", "BertModel"),
-<<<<<<< HEAD
         ("roberta", "RobertaModel"),
-=======
         ("deberta", "DebertaModel"),
->>>>>>> 7126752f
         ("deberta-v2", "DebertaV2Model"),
         ("mobilebert", "MobileBertModel"),
         ("mt5", "MT5EncoderModel"),
