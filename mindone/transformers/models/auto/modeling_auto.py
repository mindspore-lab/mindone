--- conflicted
+++ resolved
@@ -90,11 +90,8 @@
         ("albert", "AlbertForMaskedLM"),
         ("bert", "BertForMaskedLM"),
         ("gpt2", "GPT2LMHeadModel"),
-<<<<<<< HEAD
         ("roberta", "RobertaForMaskedLM"),
-=======
         ("mobilebert", "MobileBertForMaskedLM"),
->>>>>>> 087210c9
         ("t5", "T5ForConditionalGeneration"),
         ("wav2vec2", "Wav2Vec2ForMaskedLM"),
         ("whisper", "WhisperForConditionalGeneration"),
@@ -198,11 +195,8 @@
         # Model for Masked LM mapping
         ("albert", "AlbertForMaskedLM"),
         ("bert", "BertForMaskedLM"),
-<<<<<<< HEAD
         ("roberta", "RobertaForMaskedLM"),
-=======
         ("mobilebert", "MobileBertForMaskedLM"),
->>>>>>> 087210c9
         ("wav2vec2", "Wav2Vec2ForMaskedLM"),
         ("xlm-roberta", "XLMRobertaForMaskedLM"),
         ("xlm-roberta-xl", "XLMRobertaXLForMaskedLM"),
@@ -323,11 +317,8 @@
         # Model for Multiple Choice mapping
         ("albert", "AlbertForMultipleChoice"),
         ("bert", "BertForMultipleChoice"),
-<<<<<<< HEAD
         ("roberta", "RobertaForMultipleChoice"),
-=======
         ("mobilebert", "MobileBertForMultipleChoice"),
->>>>>>> 087210c9
         ("xlm-roberta", "XLMRobertaForMultipleChoice"),
     ]
 )
@@ -394,11 +385,8 @@
     [
         ("albert", "AlbertModel"),
         ("bert", "BertModel"),
-<<<<<<< HEAD
         ("roberta", "RobertaModel"),
-=======
         ("mobilebert", "MobileBertModel"),
->>>>>>> 087210c9
         ("mt5", "MT5EncoderModel"),
         ("t5", "T5EncoderModel"),
         ("umt5", "UMT5EncoderModel"),
