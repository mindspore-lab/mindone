--- conflicted
+++ resolved
@@ -37,11 +37,8 @@
         ("clip", "CLIPModel"),
         ("clip_text_model", "CLIPTextModel"),
         ("clip_vision_model", "CLIPVisionModel"),
-<<<<<<< HEAD
         ("deberta", "DebertaModel"),
-=======
         ("deberta-v2", "DebertaV2Model"),
->>>>>>> 008fbf6d
         ("dpt", "DPTModel"),
         ("gemma", "GemmaModel"),
         ("gemma2", "Gemma2Model"),
@@ -104,11 +101,8 @@
         ("albert", "AlbertForMaskedLM"),
         ("bart", "BartForConditionalGeneration"),
         ("bert", "BertForMaskedLM"),
-<<<<<<< HEAD
         ("deberta", "DebertaForMaskedLM"),
-=======
         ("deberta-v2", "DebertaV2ForMaskedLM"),
->>>>>>> 008fbf6d
         ("gpt2", "GPT2LMHeadModel"),
         ("mobilebert", "MobileBertForMaskedLM"),
         ("rembert", "RemBertForMaskedLM"),
@@ -223,11 +217,8 @@
         ("albert", "AlbertForMaskedLM"),
         ("bart", "BartForConditionalGeneration"),
         ("bert", "BertForMaskedLM"),
-<<<<<<< HEAD
         ("deberta", "DebertaForMaskedLM"),
-=======
         ("deberta-v2", "DebertaV2ForMaskedLM"),
->>>>>>> 008fbf6d
         ("mobilebert", "MobileBertForMaskedLM"),
         ("rembert", "RemBertForMaskedLM"),
         ("wav2vec2", "Wav2Vec2ForMaskedLM"),
@@ -292,11 +283,8 @@
         ("albert", "AlbertForSequenceClassification"),
         ("bart", "BartForSequenceClassification"),
         ("bert", "BertForSequenceClassification"),
-<<<<<<< HEAD
         ("deberta", "DebertaForSequenceClassification"),
-=======
         ("deberta-v2", "DebertaV2ForSequenceClassification"),
->>>>>>> 008fbf6d
         ("gemma", "GemmaForSequenceClassification"),
         ("gemma2", "Gemma2ForSequenceClassification"),
         ("glm", "GlmForSequenceClassification"),
@@ -320,11 +308,8 @@
         ("albert", "AlbertForQuestionAnswering"),
         ("bart", "BartForQuestionAnswering"),
         ("bert", "BertForQuestionAnswering"),
-<<<<<<< HEAD
         ("deberta", "DebertaForQuestionAnswering"),
-=======
         ("deberta-v2", "DebertaV2ForQuestionAnswering"),
->>>>>>> 008fbf6d
         ("llama", "LlamaForQuestionAnswering"),
         ("mobilebert", "MobileBertForQuestionAnswering"),
         ("qwen2", "Qwen2ForQuestionAnswering"),
@@ -349,11 +334,8 @@
         # Model for Token Classification mapping
         ("albert", "AlbertForTokenClassification"),
         ("bert", "BertForTokenClassification"),
-<<<<<<< HEAD
         ("deberta", "DebertaForTokenClassification"),
-=======
         ("deberta-v2", "DebertaV2ForTokenClassification"),
->>>>>>> 008fbf6d
         ("glm", "GlmForTokenClassification"),
         ("mobilebert", "MobileBertForTokenClassification"),
         ("mt5", "MT5ForTokenClassification"),
@@ -445,11 +427,8 @@
     [
         ("albert", "AlbertModel"),
         ("bert", "BertModel"),
-<<<<<<< HEAD
         ("deberta", "DebertaModel"),
-=======
         ("deberta-v2", "DebertaV2Model"),
->>>>>>> 008fbf6d
         ("mobilebert", "MobileBertModel"),
         ("mt5", "MT5EncoderModel"),
         ("rembert", "RemBertModel"),
