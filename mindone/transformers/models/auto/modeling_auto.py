--- conflicted
+++ resolved
@@ -123,12 +123,8 @@
         ("xlm-roberta", "XLMRobertaModel"),
         ("xlm-roberta-xl", "XLMRobertaXLModel"),
         ("yolos", "YolosModel"),
-<<<<<<< HEAD
-=======
+        ("zamba", "ZambaModel"),
         ("zamba2", "Zamba2Model"),
-        ("cohere2", "Cohere2Model"),
->>>>>>> 2dd4e65d
-        ("zamba", "ZambaModel"),
     ]
 )
 
