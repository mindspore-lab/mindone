--- conflicted
+++ resolved
@@ -73,13 +73,10 @@
         ("distilbert", "DistilBertModel"),
         ("dpr", "DPRQuestionEncoder"),
         ("dpt", "DPTModel"),
-<<<<<<< HEAD
+        ("encodec", "EncodecModel"),
         ("esm", "EsmModel"),
-=======
-        ("encodec", "EncodecModel"),
         ("fastspeech2_conformer", "FastSpeech2ConformerModel"),
         ("funnel", ("FunnelModel", "FunnelBaseModel")),
->>>>>>> 6b61af9f
         ("gemma", "GemmaModel"),
         ("gemma2", "Gemma2Model"),
         ("gemma3_text", "Gemma3TextModel"),
@@ -234,13 +231,9 @@
         ("data2vec-text", "Data2VecTextForMaskedLM"),
         ("deberta", "DebertaForMaskedLM"),
         ("deberta-v2", "DebertaV2ForMaskedLM"),
-<<<<<<< HEAD
+        ("distilbert", "DistilBertForMaskedLM"),
         ("esm", "EsmForMaskedLM"),
-        ("convbert", "ConvBertForMaskedLM"),
-=======
-        ("distilbert", "DistilBertForMaskedLM"),
         ("funnel", "FunnelForMaskedLM"),
->>>>>>> 6b61af9f
         ("gpt2", "GPT2LMHeadModel"),
         ("ibert", "IBertForMaskedLM"),
         ("led", "LEDForConditionalGeneration"),
@@ -492,12 +485,9 @@
         ("data2vec-text", "Data2VecTextForMaskedLM"),
         ("deberta", "DebertaForMaskedLM"),
         ("deberta-v2", "DebertaV2ForMaskedLM"),
-<<<<<<< HEAD
+        ("distilbert", "DistilBertForMaskedLM"),
         ("esm", "EsmForMaskedLM"),
-=======
-        ("distilbert", "DistilBertForMaskedLM"),
         ("funnel", "FunnelForMaskedLM"),
->>>>>>> 6b61af9f
         ("ibert", "IBertForMaskedLM"),
         ("mobilebert", "MobileBertForMaskedLM"),
         ("mvp", "MvpForConditionalGeneration"),
@@ -585,12 +575,9 @@
         ("roberta", "RobertaForSequenceClassification"),
         ("deberta", "DebertaForSequenceClassification"),
         ("deberta-v2", "DebertaV2ForSequenceClassification"),
-<<<<<<< HEAD
+        ("distilbert", "DistilBertForSequenceClassification"),
         ("esm", "EsmForSequenceClassification"),
-=======
-        ("distilbert", "DistilBertForSequenceClassification"),
         ("funnel", "FunnelForSequenceClassification"),
->>>>>>> 6b61af9f
         ("gemma", "GemmaForSequenceClassification"),
         ("gemma2", "Gemma2ForSequenceClassification"),
         ("glm", "GlmForSequenceClassification"),
@@ -689,11 +676,8 @@
         ("camembert", "CamembertForTokenClassification"),
         ("deberta", "DebertaForTokenClassification"),
         ("deberta-v2", "DebertaV2ForTokenClassification"),
-<<<<<<< HEAD
+        ("distilbert", "DistilBertForTokenClassification"),
         ("esm", "EsmForTokenClassification"),
-=======
-        ("distilbert", "DistilBertForTokenClassification"),
->>>>>>> 6b61af9f
         ("starcoder2", "Starcoder2ForTokenClassification"),
         ("funnel", "FunnelForTokenClassification"),
         ("glm", "GlmForTokenClassification"),
