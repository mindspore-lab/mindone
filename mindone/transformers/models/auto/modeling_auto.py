--- conflicted
+++ resolved
@@ -64,11 +64,8 @@
         ("mt5", "MT5Model"),
         ("megatron-bert", "MegatronBertModel"),
         ("mixtral", "MixtralModel"),
-<<<<<<< HEAD
         ("nemotron", "NemotronModel"),
-=======
         ("phi", "PhiModel"),
->>>>>>> 96b37dc2
         ("phi3", "Phi3Model"),
         ("qwen2", "Qwen2Model"),
         ("qwen2_5_vl", "Qwen2_5_VLModel"),
@@ -323,11 +320,8 @@
         ("mt5", "MT5ForSequenceClassification"),
         ("megatron-bert", "MegatronBertForSequenceClassification"),
         ("mixtral", "MixtralForSequenceClassification"),
-<<<<<<< HEAD
         ("nemotron", "NemotronForSequenceClassification"),
-=======
         ("phi", "PhiForSequenceClassification"),
->>>>>>> 96b37dc2
         ("phi3", "Phi3ForSequenceClassification"),
         ("qwen2", "Qwen2ForSequenceClassification"),
         ("qwen3", "Qwen3ForSequenceClassification"),
@@ -381,11 +375,8 @@
         ("persimmon", "PersimmonForTokenClassification"),
         ("megatron-bert", "MegatronBertForTokenClassification"),
         ("mixtral", "MixtralForTokenClassification"),
-<<<<<<< HEAD
         ("nemotron", "NemotronForTokenClassification"),
-=======
         ("phi", "PhiForTokenClassification"),
->>>>>>> 96b37dc2
         ("phi3", "Phi3ForTokenClassification"),
         ("qwen2", "Qwen2ForTokenClassification"),
         ("qwen3", "Qwen3ForTokenClassification"),
