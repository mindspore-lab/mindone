# coding=utf-8
# Copyright 2018 The HuggingFace Inc. team.
#
# This code is adapted from https://github.com/huggingface/transformers
# with modifications to run transformers on mindspore.
#
# Licensed under the Apache License, Version 2.0 (the "License");
# you may not use this file except in compliance with the License.
# You may obtain a copy of the License at
#
#     http://www.apache.org/licenses/LICENSE-2.0
#
# Unless required by applicable law or agreed to in writing, software
# distributed under the License is distributed on an "AS IS" BASIS,
# WITHOUT WARRANTIES OR CONDITIONS OF ANY KIND, either express or implied.
# See the License for the specific language governing permissions and
# limitations under the License.
"""Auto Model class."""

import warnings
from collections import OrderedDict

import transformers
from packaging import version
from transformers.utils import logging

from .auto_factory import _BaseAutoBackboneClass, _BaseAutoModelClass, _LazyAutoMapping, auto_class_update
from .configuration_auto import CONFIG_MAPPING_NAMES

logger = logging.get_logger(__name__)

MODEL_MAPPING_NAMES = OrderedDict(
    [
        # Base model mapping
        ("albert", "AlbertModel"),
        ("aria", "AriaForConditionalGeneration"),
        ("aria_text", "AriaTextModel"),
        ("bert", "BertModel"),
        ("bart", "BartModel"),
        ("camembert", "CamembertModel"),
        ("mvp", "MvpModel"),
        ("convbert", "ConvBertModel"),
        ("bit", "BitModel"),
        ("blip", "BlipModel"),
        ("blip-2", "Blip2Model"),
        ("starcoder2", "Starcoder2Model"),
        ("canine", "CanineModel"),
        ("chameleon", "ChameleonModel"),
        ("clap", "ClapModel"),
        ("clip", "CLIPModel"),
        ("clip_text_model", "CLIPTextModel"),
        ("clip_vision_model", "CLIPVisionModel"),
        ("deberta", "DebertaModel"),
        ("opt", "OPTModel"),
        ("deberta-v2", "DebertaV2Model"),
        ("dpt", "DPTModel"),
        ("gemma", "GemmaModel"),
        ("m2m_100", "M2M100Model"),
        ("gemma2", "Gemma2Model"),
        ("persimmon", "PersimmonModel"),
        ("glm", "GlmModel"),
        ("glpn", "GLPNModel"),
        ("gpt2", "GPT2Model"),
        ("granite", "GraniteModel"),
        ("granitemoe", "GraniteMoeModel"),
        ("granitemoeshared", "GraniteMoeSharedModel"),
        ("qwen2_audio_encoder", "Qwen2AudioEncoder"),
        ("qwen2_audio_encoder", "Qwen2AudioEncoder"),
        ("recurrent_gemma", "RecurrentGemmaModel"),
        ("gemma3_text", "Gemma3TextModel"),
        ("qwen2_audio_encoder", "Qwen2AudioEncoder"),
        ("siglip", "SiglipModel"),
        ("helium", "HeliumModel"),
        ("hiera", "HieraModel"),
        ("hubert", "HubertModel"),
        ("idefics", "IdeficsModel"),
        ("idefics2", "Idefics2Model"),
        ("idefics3", "Idefics3Model"),
        ("idefics3_vision", "Idefics3VisionTransformer"),
        ("ijepa", "IJepaModel"),
        ("imagegpt", "ImageGPTModel"),
        ("led", "LEDModel"),
        ("levit", "LevitModel"),
        ("llama", "LlamaModel"),
        ("mistral", "MistralModel"),
        ("mobilebert", "MobileBertModel"),
        ("mpt", "MptModel"),
        ("mt5", "MT5Model"),
        ("megatron-bert", "MegatronBertModel"),
        ("mixtral", "MixtralModel"),
        ("phi", "PhiModel"),
        ("phi3", "Phi3Model"),
        ("qwen2", "Qwen2Model"),
        ("qwen2_5_vl", "Qwen2_5_VLModel"),
        ("qwen2_audio_encoder", "Qwen2AudioEncoder"),
        ("qwen2_vl", "Qwen2VLModel"),
        ("roberta", "RobertaModel"),
        ("rembert", "RemBertModel"),
        ("siglip", "SiglipModel"),
        ("siglip_vision_model", "SiglipVisionModel"),
        ("smolvlm", "SmolVLMModel"),
        ("smolvlm_vision", "SmolVLMVisionTransformer"),
        ("speecht5", "SpeechT5Model"),
        ("t5", "T5Model"),
        ("umt5", "UMT5Model"),
        ("vit", "ViTModel"),
        ("wav2vec2", "Wav2Vec2Model"),
        ("whisper", "WhisperModel"),
        ("xlm-roberta", "XLMRobertaModel"),
        ("xlm-roberta-xl", "XLMRobertaXLModel"),
        ("cohere2", "Cohere2Model"),
    ]
)

MODEL_FOR_PRETRAINING_MAPPING_NAMES = OrderedDict(
    [
        # Model for pre-training mapping
        ("albert", "AlbertForPreTraining"),
        ("bart", "BartForConditionalGeneration"),
        ("camembert", "CamembertForMaskedLM"),
        ("mvp", "MvpForConditionalGeneration"),
        ("bert", "BertForPreTraining"),
        ("gpt2", "GPT2LMHeadModel"),
        ("gemma3", "Gemma3ForConditionalGeneration"),
        ("hiera", "HieraForPreTraining"),
        ("hubert", "HubertForPreTraining"),
        ("idefics", "IdeficsForVisionText2Text"),
        ("idefics2", "Idefics2ForConditionalGeneration"),
        ("idefics3", "Idefics3ForConditionalGeneration"),
        ("llava", "LlavaForConditionalGeneration"),
        ("llava_next", "LlavaNextForConditionalGeneration"),
        ("llava_next_video", "LlavaNextVideoForConditionalGeneration"),
        ("llava_onevision", "LlavaOnevisionForConditionalGeneration"),
        ("mobilebert", "MobileBertForPreTraining"),
        ("qwen2_audio", "Qwen2AudioForConditionalGeneration"),
        ("roberta", "RobertaForMaskedLM"),
        ("megatron-bert", "MegatronBertForPreTraining"),
        ("mpt", "MptForCausalLM"),
        ("paligemma", "PaliGemmaForConditionalGeneration"),
        ("t5", "T5ForConditionalGeneration"),
        ("wav2vec2", "Wav2Vec2ForPreTraining"),
        ("xlm-roberta", "XLMRobertaForMaskedLM"),
        ("xlm-roberta-xl", "XLMRobertaXLForMaskedLM"),
    ]
)

MODEL_WITH_LM_HEAD_MAPPING_NAMES = OrderedDict(
    [
        # Model with LM heads mapping
        ("albert", "AlbertForMaskedLM"),
        ("mvp", "MvpForConditionalGeneration"),
        ("bart", "BartForConditionalGeneration"),
        ("m2m_100", "M2M100ForConditionalGeneration"),
        ("bert", "BertForMaskedLM"),
        ("deberta", "DebertaForMaskedLM"),
        ("deberta-v2", "DebertaV2ForMaskedLM"),
        ("convbert", "ConvBertForMaskedLM"),
        ("gpt2", "GPT2LMHeadModel"),
        ("led", "LEDForConditionalGeneration"),
        ("camembert", "CamembertForMaskedLM"),
        ("roberta", "RobertaForMaskedLM"),
        ("megatron-bert", "MegatronBertForCausalLM"),
        ("mobilebert", "MobileBertForMaskedLM"),
        ("mpt", "MptForCausalLM"),
        ("rembert", "RemBertForMaskedLM"),
        ("t5", "T5ForConditionalGeneration"),
        ("wav2vec2", "Wav2Vec2ForMaskedLM"),
        ("whisper", "WhisperForConditionalGeneration"),
        ("xlm-roberta", "XLMRobertaForMaskedLM"),
        ("xlm-roberta-xl", "XLMRobertaXLForMaskedLM"),
    ]
)

MODEL_FOR_CAUSAL_LM_MAPPING_NAMES = OrderedDict(
    [
        # Model for Causal LM mapping
        ("aria_text", "AriaTextForCausalLM"),
        ("bart", "BartForCausalLM"),
        ("camembert", "CamembertForCausalLM"),
        ("mvp", "MvpForCausalLM"),
        ("opt", "OPTForCausalLM"),
        ("bert", "BertLMHeadModel"),
        ("bert-generation", "BertGenerationDecoder"),
        ("gemma", "GemmaForCausalLM"),
        ("gemma2", "Gemma2ForCausalLM"),
        ("starcoder2", "Starcoder2ForCausalLM"),
        ("gemma3", "Gemma3ForCausalLM"),
        ("gemma3_text", "Gemma3ForCausalLM"),
        ("granite", "GraniteForCausalLM"),
        ("glm", "GlmForCausalLM"),
        ("gpt2", "GPT2LMHeadModel"),
        ("persimmon", "PersimmonForCausalLM"),
        ("fuyu", "FuyuForCausalLM"),
        ("granitemoe", "GraniteMoeForCausalLM"),
        ("granitemoeshared", "GraniteMoeSharedForCausalLM"),
        ("llama", "LlamaForCausalLM"),
        ("megatron-bert", "MegatronBertForCausalLM"),
        ("mistral", "MistralForCausalLM"),
        ("mpt", "MptForCausalLM"),
        ("phi", "PhiForCausalLM"),
        ("phi3", "Phi3ForCausalLM"),
        ("mixtral", "MixtralForCausalLM"),
        ("qwen2", "Qwen2ForCausalLM"),
        ("roberta", "RobertaForCausalLM"),
        ("recurrent_gemma", "RecurrentGemmaForCausalLM"),
        ("rembert", "RemBertForCausalLM"),
        ("whisper", "WhisperForCausalLM"),
        ("xlm-roberta", "XLMRobertaForCausalLM"),
        ("xlm-roberta-xl", "XLMRobertaXLForCausalLM"),
        ("cohere2", "Cohere2ForCausalLM"),
    ]
)

MODEL_FOR_IMAGE_MAPPING_NAMES = OrderedDict(
    [
        # Model for Image mapping
        ("bit", "BitModel"),
        ("siglip_vision_model", "SiglipVisionModel"),
        ("dpt", "DPTModel"),
        ("glpn", "GLPNModel"),
        ("hiera", "HieraModel"),
        ("hubert", "HubertModel"),
        ("ijepa", "IJepaModel"),
        ("imagegpt", "ImageGPTModel"),
        ("levit", "LevitModel"),
<<<<<<< HEAD
        ("vit", "ViTModel"),
=======
        ("siglip_vision_model", "SiglipVisionModel"),
>>>>>>> 0f57e51b
    ]
)

MODEL_FOR_MASKED_IMAGE_MODELING_MAPPING_NAMES = OrderedDict(
    [
        ("vit", "ViTForMaskedImageModeling"),
    ]
)


MODEL_FOR_CAUSAL_IMAGE_MODELING_MAPPING_NAMES = OrderedDict(
    [
        ("imagegpt", "ImageGPTForCausalImageModeling"),
    ]
)

MODEL_FOR_IMAGE_CLASSIFICATION_MAPPING_NAMES = OrderedDict(
    [
        # Model for Image Classification mapping
        ("bit", "BitForImageClassification"),
        ("clip", "CLIPForImageClassification"),
        ("hiera", "HieraForImageClassification"),
        ("ijepa", "IJepaForImageClassification"),
        ("imagegpt", "ImageGPTForImageClassification"),
        (
            "levit",
            ("LevitForImageClassification", "LevitForImageClassificationWithTeacher"),
        ),
        ("siglip", "SiglipForImageClassification"),
        ("vit", "ViTForImageClassification"),
    ]
)

MODEL_FOR_IMAGE_SEGMENTATION_MAPPING_NAMES = OrderedDict()

MODEL_FOR_SEMANTIC_SEGMENTATION_MAPPING_NAMES = OrderedDict()

MODEL_FOR_INSTANCE_SEGMENTATION_MAPPING_NAMES = OrderedDict()

MODEL_FOR_UNIVERSAL_SEGMENTATION_MAPPING_NAMES = OrderedDict()

MODEL_FOR_VIDEO_CLASSIFICATION_MAPPING_NAMES = OrderedDict()

MODEL_FOR_VISION_2_SEQ_MAPPING_NAMES = OrderedDict(
    [
        ("blip", "BlipForConditionalGeneration"),
        ("blip-2", "Blip2ForConditionalGeneration"),
        ("chameleon", "ChameleonForConditionalGeneration"),
        ("idefics2", "Idefics2ForConditionalGeneration"),
        ("idefics3", "Idefics3ForConditionalGeneration"),
        ("llava", "LlavaForConditionalGeneration"),
        ("llava_next", "LlavaNextForConditionalGeneration"),
        ("llava_next_video", "LlavaNextVideoForConditionalGeneration"),
        ("llava_onevision", "LlavaOnevisionForConditionalGeneration"),
        ("paligemma", "PaliGemmaForConditionalGeneration"),
        ("qwen2_5_vl", "Qwen2_5_VLForConditionalGeneration"),
        ("qwen2_vl", "Qwen2VLForConditionalGeneration"),
    ]
)

MODEL_FOR_IMAGE_TEXT_TO_TEXT_MAPPING_NAMES = OrderedDict(
    [
        ("aria", "AriaForConditionalGeneration"),
        ("blip", "BlipForConditionalGeneration"),
        ("blip-2", "Blip2ForConditionalGeneration"),
        ("chameleon", "ChameleonForConditionalGeneration"),
        ("gemma3", "Gemma3ForConditionalGeneration"),
        ("chameleon", "ChameleonForConditionalGeneration"),
        ("idefics", "IdeficsForVisionText2Text"),
        ("idefics2", "Idefics2ForConditionalGeneration"),
        ("idefics3", "Idefics3ForConditionalGeneration"),
        ("fuyu", "FuyuForCausalLM"),
        ("llava", "LlavaForConditionalGeneration"),
        ("llava_next", "LlavaNextForConditionalGeneration"),
        ("llava_onevision", "LlavaOnevisionForConditionalGeneration"),
        ("paligemma", "PaliGemmaForConditionalGeneration"),
        ("qwen2_5_vl", "Qwen2_5_VLForConditionalGeneration"),
        ("qwen2_vl", "Qwen2VLForConditionalGeneration"),
        ("smolvlm", "SmolVLMForConditionalGeneration"),
    ]
)

MODEL_FOR_MASKED_LM_MAPPING_NAMES = OrderedDict(
    [
        # Model for Masked LM mapping
        ("mvp", "MvpForConditionalGeneration"),
        ("albert", "AlbertForMaskedLM"),
        ("bart", "BartForConditionalGeneration"),
        ("convbert", "ConvBertForMaskedLM"),
        ("bert", "BertForMaskedLM"),
        ("roberta", "RobertaForMaskedLM"),
        ("camembert", "CamembertForMaskedLM"),
        ("deberta", "DebertaForMaskedLM"),
        ("deberta-v2", "DebertaV2ForMaskedLM"),
        ("mobilebert", "MobileBertForMaskedLM"),
        ("rembert", "RemBertForMaskedLM"),
        ("wav2vec2", "Wav2Vec2ForMaskedLM"),
        ("xlm-roberta", "XLMRobertaForMaskedLM"),
        ("xlm-roberta-xl", "XLMRobertaXLForMaskedLM"),
    ]
)

MODEL_FOR_OBJECT_DETECTION_MAPPING_NAMES = OrderedDict(
    [
        # Model for Object Detection mapping
        ("conditional_detr", "ConditionalDetrForObjectDetection"),
        ("deformable_detr", "DeformableDetrForObjectDetection"),
        ("deta", "DetaForObjectDetection"),
        ("detr", "DetrForObjectDetection"),
        ("rt_detr", "RTDetrForObjectDetection"),
        ("table-transformer", "TableTransformerForObjectDetection"),
        ("yolos", "YolosForObjectDetection"),
    ]
)

MODEL_FOR_ZERO_SHOT_OBJECT_DETECTION_MAPPING_NAMES = OrderedDict(
    [
        # Model for Zero Shot Object Detection mapping
        ("grounding-dino", "GroundingDinoForObjectDetection"),
        ("omdet-turbo", "OmDetTurboForObjectDetection"),
        ("owlv2", "Owlv2ForObjectDetection"),
        ("owlvit", "OwlViTForObjectDetection"),
    ]
)

MODEL_FOR_DEPTH_ESTIMATION_MAPPING_NAMES = OrderedDict(
    [
        # Model for depth estimation mapping
        ("depth_anything", "DepthAnythingForDepthEstimation"),
        ("dpt", "DPTForDepthEstimation"),
        ("glpn", "GLPNForDepthEstimation"),
        ("zoedepth", "ZoeDepthForDepthEstimation"),
    ]
)
MODEL_FOR_SEQ_TO_SEQ_CAUSAL_LM_MAPPING_NAMES = OrderedDict(
    [
        # Model for Seq2Seq Causal LM mapping
        ("bart", "BartForConditionalGeneration"),
        ("led", "LEDForConditionalGeneration"),
        ("m2m_100", "M2M100ForConditionalGeneration"),
        ("mvp", "MvpForConditionalGeneration"),
        ("mt5", "MT5ForConditionalGeneration"),
        ("qwen2_audio", "Qwen2AudioForConditionalGeneration"),
        ("t5", "T5ForConditionalGeneration"),
        ("umt5", "UMT5ForConditionalGeneration"),
    ]
)

MODEL_FOR_SPEECH_SEQ_2_SEQ_MAPPING_NAMES = OrderedDict(
    [
        ("speecht5", "SpeechT5ForSpeechToText"),
        ("whisper", "WhisperForConditionalGeneration"),
    ]
)

MODEL_FOR_SEQUENCE_CLASSIFICATION_MAPPING_NAMES = OrderedDict(
    [
        # Model for Sequence Classification mapping
        ("albert", "AlbertForSequenceClassification"),
        ("bart", "BartForSequenceClassification"),
        ("camembert", "CamembertForSequenceClassification"),
        ("opt", "OPTForSequenceClassification"),
        ("bert", "BertForSequenceClassification"),
        ("mvp", "MvpForSequenceClassification"),
        ("roberta", "RobertaForSequenceClassification"),
        ("deberta", "DebertaForSequenceClassification"),
        ("deberta-v2", "DebertaV2ForSequenceClassification"),
        ("gemma", "GemmaForSequenceClassification"),
        ("gemma2", "Gemma2ForSequenceClassification"),
        ("glm", "GlmForSequenceClassification"),
        ("helium", "HeliumForSequenceClassification"),
        ("hubert", "HubertForSequenceClassification"),
        ("led", "LEDForSequenceClassification"),
        ("starcoder2", "Starcoder2ForSequenceClassification"),
        ("canine", "CanineForSequenceClassification"),
        ("llama", "LlamaForSequenceClassification"),
        ("persimmon", "PersimmonForSequenceClassification"),
        ("mobilebert", "MobileBertForSequenceClassification"),
        ("convbert", "ConvBertForSequenceClassification"),
        ("mt5", "MT5ForSequenceClassification"),
        ("megatron-bert", "MegatronBertForSequenceClassification"),
        ("mistral", "MistralForSequenceClassification"),
        ("mixtral", "MixtralForSequenceClassification"),
        ("mpt", "MptForSequenceClassification"),
        ("phi", "PhiForSequenceClassification"),
        ("phi3", "Phi3ForSequenceClassification"),
        ("qwen2", "Qwen2ForSequenceClassification"),
        ("rembert", "RemBertForSequenceClassification"),
        ("t5", "T5ForSequenceClassification"),
        ("umt5", "UMT5ForSequenceClassification"),
        ("xlm-roberta-xl", "XLMRobertaXLForSequenceClassification"),
    ]
)

MODEL_FOR_QUESTION_ANSWERING_MAPPING_NAMES = OrderedDict(
    [
        # Model for Question Answering mapping
        ("albert", "AlbertForQuestionAnswering"),
        ("bart", "BartForQuestionAnswering"),
        ("opt", "OPTForQuestionAnswering"),
        ("bert", "BertForQuestionAnswering"),
        ("camembert", "CamembertForQuestionAnswering"),
        ("mvp", "MvpForQuestionAnswering"),
        ("roberta", "RobertaForQuestionAnswering"),
        ("deberta", "DebertaForQuestionAnswering"),
        ("deberta-v2", "DebertaV2ForQuestionAnswering"),
        ("led", "LEDForQuestionAnswering"),
        ("convbert", "ConvBertForQuestionAnswering"),
        ("llama", "LlamaForQuestionAnswering"),
        ("mistral", "MistralForQuestionAnswering"),
        ("mobilebert", "MobileBertForQuestionAnswering"),
        ("megatron-bert", "MegatronBertForQuestionAnswering"),
        ("mistral", "MistralForQuestionAnswering"),
        ("qwen2", "Qwen2ForQuestionAnswering"),
        ("rembert", "RemBertForQuestionAnswering"),
        ("t5", "T5ForQuestionAnswering"),
        ("mixtral", "MixtralForQuestionAnswering"),
        ("mpt", "MptForQuestionAnswering"),
        ("canine", "CanineForQuestionAnswering"),
        ("umt5", "UMT5ForQuestionAnswering"),
        ("xlm-roberta", "XLMRobertaForQuestionAnswering"),
        ("xlm-roberta-xl", "XLMRobertaXLForQuestionAnswering"),
    ]
)

MODEL_FOR_TABLE_QUESTION_ANSWERING_MAPPING_NAMES = OrderedDict()

MODEL_FOR_VISUAL_QUESTION_ANSWERING_MAPPING_NAMES = OrderedDict(
    [
        ("blip", "BlipForQuestionAnswering"),
    ]
)

MODEL_FOR_DOCUMENT_QUESTION_ANSWERING_MAPPING_NAMES = OrderedDict()

MODEL_FOR_TOKEN_CLASSIFICATION_MAPPING_NAMES = OrderedDict(
    [
        # Model for Token Classification mapping
        ("albert", "AlbertForTokenClassification"),
        ("bert", "BertForTokenClassification"),
        ("camembert", "CamembertForTokenClassification"),
        ("deberta", "DebertaForTokenClassification"),
        ("deberta-v2", "DebertaV2ForTokenClassification"),
        ("starcoder2", "Starcoder2ForTokenClassification"),
        ("glm", "GlmForTokenClassification"),
        ("helium", "HeliumForTokenClassification"),
        ("mistral", "MistralForTokenClassification"),
        ("mobilebert", "MobileBertForTokenClassification"),
        ("mt5", "MT5ForTokenClassification"),
        ("persimmon", "PersimmonForTokenClassification"),
        ("megatron-bert", "MegatronBertForTokenClassification"),
        ("mixtral", "MixtralForTokenClassification"),
        ("mpt", "MptForTokenClassification"),
        ("phi", "PhiForTokenClassification"),
        ("phi3", "Phi3ForTokenClassification"),
        ("qwen2", "Qwen2ForTokenClassification"),
        ("roberta", "RobertaForTokenClassification"),
        ("rembert", "RemBertForTokenClassification"),
        ("convbert", "ConvBertForTokenClassification"),
        ("canine", "CanineForTokenClassification"),
        ("t5", "T5ForTokenClassification"),
        ("umt5", "UMT5ForTokenClassification"),
        ("xlm-roberta", "XLMRobertaForTokenClassification"),
        ("xlm-roberta-xl", "XLMRobertaXLForTokenClassification"),
    ]
)

MODEL_FOR_MULTIPLE_CHOICE_MAPPING_NAMES = OrderedDict(
    [
        # Model for Multiple Choice mapping
        ("camembert", "CamembertForMultipleChoice"),
        ("albert", "AlbertForMultipleChoice"),
        ("convbert", "ConvBertForMultipleChoice"),
        ("canine", "CanineForMultipleChoice"),
        ("bert", "BertForMultipleChoice"),
        ("roberta", "RobertaForMultipleChoice"),
        ("deberta-v2", "DebertaV2ForMultipleChoice"),
        ("megatron-bert", "MegatronBertForMultipleChoice"),
        ("mobilebert", "MobileBertForMultipleChoice"),
        ("rembert", "RemBertForMultipleChoice"),
        ("xlm-roberta", "XLMRobertaForMultipleChoice"),
        ("xlm-roberta-xl", "XLMRobertaXLForMultipleChoice"),
    ]
)

MODEL_FOR_NEXT_SENTENCE_PREDICTION_MAPPING_NAMES = OrderedDict(
    [
        ("bert", "BertForNextSentencePrediction"),
        ("megatron-bert", "MegatronBertForNextSentencePrediction"),
        ("mobilebert", "MobileBertForNextSentencePrediction"),
    ]
)

MODEL_FOR_AUDIO_CLASSIFICATION_MAPPING_NAMES = OrderedDict(
    [
        ("wav2vec2", "Wav2Vec2ForSequenceClassification"),
        ("whisper", "WhisperForAudioClassification"),
    ]
)

MODEL_FOR_CTC_MAPPING_NAMES = OrderedDict(
    [
        ("wav2vec2", "Wav2Vec2ForCTC"),
    ]
)

MODEL_FOR_AUDIO_FRAME_CLASSIFICATION_MAPPING_NAMES = OrderedDict(
    [
        ("wav2vec2", "Wav2Vec2ForAudioFrameClassification"),
    ]
)

MODEL_FOR_AUDIO_XVECTOR_MAPPING_NAMES = OrderedDict(
    [
        ("wav2vec2", "Wav2Vec2ForXVector"),
    ]
)

MODEL_FOR_TEXT_TO_SPECTROGRAM_MAPPING_NAMES = OrderedDict(
    [
        ("siglip", "SiglipModel"),
        ("speecht5", "SpeechT5ForTextToSpeech"),
    ]
)

MODEL_FOR_TEXT_TO_WAVEFORM_MAPPING_NAMES = OrderedDict()

MODEL_FOR_ZERO_SHOT_IMAGE_CLASSIFICATION_MAPPING_NAMES = OrderedDict(
    [
        # Model for Zero Shot Image Classification mapping
        ("blip", "BlipModel"),
        ("siglip", "SiglipModel"),
    ]
)

MODEL_FOR_BACKBONE_MAPPING_NAMES = OrderedDict(
    [
        ("hiera", "HieraBackbone"),
    ]
)

MODEL_FOR_MASK_GENERATION_MAPPING_NAMES = OrderedDict()


MODEL_FOR_KEYPOINT_DETECTION_MAPPING_NAMES = OrderedDict()


MODEL_FOR_TEXT_ENCODING_MAPPING_NAMES = OrderedDict(
    [
        ("albert", "AlbertModel"),
        ("bert", "BertModel"),
        ("roberta", "RobertaModel"),
        ("deberta", "DebertaModel"),
        ("deberta-v2", "DebertaV2Model"),
        ("mobilebert", "MobileBertModel"),
        ("mt5", "MT5EncoderModel"),
        ("rembert", "RemBertModel"),
        ("t5", "T5EncoderModel"),
        ("umt5", "UMT5EncoderModel"),
        ("xlm-roberta", "XLMRobertaModel"),
        ("xlm-roberta-xl", "XLMRobertaXLModel"),
    ]
)

MODEL_FOR_TIME_SERIES_CLASSIFICATION_MAPPING_NAMES = OrderedDict()

MODEL_FOR_TIME_SERIES_REGRESSION_MAPPING_NAMES = OrderedDict()

MODEL_FOR_IMAGE_TO_IMAGE_MAPPING_NAMES = OrderedDict()


if version.parse(transformers.__version__) >= version.parse("4.51.0"):
    MODEL_FOR_CAUSAL_LM_MAPPING_NAMES.update({"qwen3": "Qwen3Model"})
    MODEL_FOR_CAUSAL_LM_MAPPING_NAMES.update({"qwen3": "Qwen3ForCausalLM"})
    MODEL_FOR_SEQUENCE_CLASSIFICATION_MAPPING_NAMES.update({"qwen3": "Qwen3ForSequenceClassification"})
    MODEL_FOR_QUESTION_ANSWERING_MAPPING_NAMES.update({"qwen3": "Qwen3ForQuestionAnswering"})
    MODEL_FOR_TOKEN_CLASSIFICATION_MAPPING_NAMES.update({"qwen3": "Qwen3ForTokenClassification"})

if version.parse(transformers.__version__) >= version.parse("4.51.3"):
    MODEL_MAPPING_NAMES.update({"glm4": "Glm4Model"})
    MODEL_FOR_CAUSAL_LM_MAPPING_NAMES.update({"glm4": "Glm4ForCausalLM"})
    MODEL_FOR_SEQUENCE_CLASSIFICATION_MAPPING_NAMES.update({"glm4": "Glm4ForSequenceClassification"})
    MODEL_FOR_TOKEN_CLASSIFICATION_MAPPING_NAMES.update({"glm4": "Glm4ForTokenClassification"})

if version.parse(transformers.__version__) >= version.parse("4.53.0"):
    MODEL_MAPPING_NAMES.update({"minimax": "MiniMaxModel", "vjepa2": "VJEPA2Model"})
    MODEL_FOR_CAUSAL_LM_MAPPING_NAMES.update({"minimax": "MiniMaxForCausalLM"})
    MODEL_FOR_VIDEO_CLASSIFICATION_MAPPING_NAMES.update({"vjepa2": "VJEPA2ForVideoClassification"})
    MODEL_FOR_SEQUENCE_CLASSIFICATION_MAPPING_NAMES.update({"minimax": "MiniMaxForSequenceClassification"})
    MODEL_FOR_QUESTION_ANSWERING_MAPPING_NAMES.update({"minimax": "MiniMaxForQuestionAnswering"})
    MODEL_FOR_TOKEN_CLASSIFICATION_MAPPING_NAMES.update({"minimax": "MiniMaxForTokenClassification"})

MODEL_MAPPING = _LazyAutoMapping(CONFIG_MAPPING_NAMES, MODEL_MAPPING_NAMES)
MODEL_FOR_PRETRAINING_MAPPING = _LazyAutoMapping(CONFIG_MAPPING_NAMES, MODEL_FOR_PRETRAINING_MAPPING_NAMES)
MODEL_WITH_LM_HEAD_MAPPING = _LazyAutoMapping(CONFIG_MAPPING_NAMES, MODEL_WITH_LM_HEAD_MAPPING_NAMES)
MODEL_FOR_CAUSAL_LM_MAPPING = _LazyAutoMapping(CONFIG_MAPPING_NAMES, MODEL_FOR_CAUSAL_LM_MAPPING_NAMES)
MODEL_FOR_CAUSAL_IMAGE_MODELING_MAPPING = _LazyAutoMapping(
    CONFIG_MAPPING_NAMES, MODEL_FOR_CAUSAL_IMAGE_MODELING_MAPPING_NAMES
)
MODEL_FOR_IMAGE_CLASSIFICATION_MAPPING = _LazyAutoMapping(
    CONFIG_MAPPING_NAMES, MODEL_FOR_IMAGE_CLASSIFICATION_MAPPING_NAMES
)
MODEL_FOR_ZERO_SHOT_IMAGE_CLASSIFICATION_MAPPING = _LazyAutoMapping(
    CONFIG_MAPPING_NAMES, MODEL_FOR_ZERO_SHOT_IMAGE_CLASSIFICATION_MAPPING_NAMES
)
MODEL_FOR_IMAGE_SEGMENTATION_MAPPING = _LazyAutoMapping(
    CONFIG_MAPPING_NAMES, MODEL_FOR_IMAGE_SEGMENTATION_MAPPING_NAMES
)
MODEL_FOR_SEMANTIC_SEGMENTATION_MAPPING = _LazyAutoMapping(
    CONFIG_MAPPING_NAMES, MODEL_FOR_SEMANTIC_SEGMENTATION_MAPPING_NAMES
)
MODEL_FOR_INSTANCE_SEGMENTATION_MAPPING = _LazyAutoMapping(
    CONFIG_MAPPING_NAMES, MODEL_FOR_INSTANCE_SEGMENTATION_MAPPING_NAMES
)
MODEL_FOR_UNIVERSAL_SEGMENTATION_MAPPING = _LazyAutoMapping(
    CONFIG_MAPPING_NAMES, MODEL_FOR_UNIVERSAL_SEGMENTATION_MAPPING_NAMES
)
MODEL_FOR_VIDEO_CLASSIFICATION_MAPPING = _LazyAutoMapping(
    CONFIG_MAPPING_NAMES, MODEL_FOR_VIDEO_CLASSIFICATION_MAPPING_NAMES
)
MODEL_FOR_VISION_2_SEQ_MAPPING = _LazyAutoMapping(CONFIG_MAPPING_NAMES, MODEL_FOR_VISION_2_SEQ_MAPPING_NAMES)
MODEL_FOR_IMAGE_TEXT_TO_TEXT_MAPPING = _LazyAutoMapping(
    CONFIG_MAPPING_NAMES, MODEL_FOR_IMAGE_TEXT_TO_TEXT_MAPPING_NAMES
)
MODEL_FOR_VISUAL_QUESTION_ANSWERING_MAPPING = _LazyAutoMapping(
    CONFIG_MAPPING_NAMES, MODEL_FOR_VISUAL_QUESTION_ANSWERING_MAPPING_NAMES
)
MODEL_FOR_DOCUMENT_QUESTION_ANSWERING_MAPPING = _LazyAutoMapping(
    CONFIG_MAPPING_NAMES, MODEL_FOR_DOCUMENT_QUESTION_ANSWERING_MAPPING_NAMES
)
MODEL_FOR_MASKED_LM_MAPPING = _LazyAutoMapping(CONFIG_MAPPING_NAMES, MODEL_FOR_MASKED_LM_MAPPING_NAMES)
MODEL_FOR_IMAGE_MAPPING = _LazyAutoMapping(CONFIG_MAPPING_NAMES, MODEL_FOR_IMAGE_MAPPING_NAMES)
MODEL_FOR_MASKED_IMAGE_MODELING_MAPPING = _LazyAutoMapping(
    CONFIG_MAPPING_NAMES, MODEL_FOR_MASKED_IMAGE_MODELING_MAPPING_NAMES
)
MODEL_FOR_OBJECT_DETECTION_MAPPING = _LazyAutoMapping(CONFIG_MAPPING_NAMES, MODEL_FOR_OBJECT_DETECTION_MAPPING_NAMES)
MODEL_FOR_ZERO_SHOT_OBJECT_DETECTION_MAPPING = _LazyAutoMapping(
    CONFIG_MAPPING_NAMES, MODEL_FOR_ZERO_SHOT_OBJECT_DETECTION_MAPPING_NAMES
)
MODEL_FOR_DEPTH_ESTIMATION_MAPPING = _LazyAutoMapping(CONFIG_MAPPING_NAMES, MODEL_FOR_DEPTH_ESTIMATION_MAPPING_NAMES)
MODEL_FOR_SEQ_TO_SEQ_CAUSAL_LM_MAPPING = _LazyAutoMapping(
    CONFIG_MAPPING_NAMES, MODEL_FOR_SEQ_TO_SEQ_CAUSAL_LM_MAPPING_NAMES
)
MODEL_FOR_SEQUENCE_CLASSIFICATION_MAPPING = _LazyAutoMapping(
    CONFIG_MAPPING_NAMES, MODEL_FOR_SEQUENCE_CLASSIFICATION_MAPPING_NAMES
)
MODEL_FOR_QUESTION_ANSWERING_MAPPING = _LazyAutoMapping(
    CONFIG_MAPPING_NAMES, MODEL_FOR_QUESTION_ANSWERING_MAPPING_NAMES
)
MODEL_FOR_TABLE_QUESTION_ANSWERING_MAPPING = _LazyAutoMapping(
    CONFIG_MAPPING_NAMES, MODEL_FOR_TABLE_QUESTION_ANSWERING_MAPPING_NAMES
)
MODEL_FOR_TOKEN_CLASSIFICATION_MAPPING = _LazyAutoMapping(
    CONFIG_MAPPING_NAMES, MODEL_FOR_TOKEN_CLASSIFICATION_MAPPING_NAMES
)
MODEL_FOR_MULTIPLE_CHOICE_MAPPING = _LazyAutoMapping(CONFIG_MAPPING_NAMES, MODEL_FOR_MULTIPLE_CHOICE_MAPPING_NAMES)
MODEL_FOR_NEXT_SENTENCE_PREDICTION_MAPPING = _LazyAutoMapping(
    CONFIG_MAPPING_NAMES, MODEL_FOR_NEXT_SENTENCE_PREDICTION_MAPPING_NAMES
)
MODEL_FOR_AUDIO_CLASSIFICATION_MAPPING = _LazyAutoMapping(
    CONFIG_MAPPING_NAMES, MODEL_FOR_AUDIO_CLASSIFICATION_MAPPING_NAMES
)
MODEL_FOR_CTC_MAPPING = _LazyAutoMapping(CONFIG_MAPPING_NAMES, MODEL_FOR_CTC_MAPPING_NAMES)
MODEL_FOR_SPEECH_SEQ_2_SEQ_MAPPING = _LazyAutoMapping(CONFIG_MAPPING_NAMES, MODEL_FOR_SPEECH_SEQ_2_SEQ_MAPPING_NAMES)
MODEL_FOR_AUDIO_FRAME_CLASSIFICATION_MAPPING = _LazyAutoMapping(
    CONFIG_MAPPING_NAMES, MODEL_FOR_AUDIO_FRAME_CLASSIFICATION_MAPPING_NAMES
)
MODEL_FOR_AUDIO_XVECTOR_MAPPING = _LazyAutoMapping(CONFIG_MAPPING_NAMES, MODEL_FOR_AUDIO_XVECTOR_MAPPING_NAMES)

MODEL_FOR_TEXT_TO_SPECTROGRAM_MAPPING = _LazyAutoMapping(
    CONFIG_MAPPING_NAMES, MODEL_FOR_TEXT_TO_SPECTROGRAM_MAPPING_NAMES
)

MODEL_FOR_TEXT_TO_WAVEFORM_MAPPING = _LazyAutoMapping(CONFIG_MAPPING_NAMES, MODEL_FOR_TEXT_TO_WAVEFORM_MAPPING_NAMES)

MODEL_FOR_BACKBONE_MAPPING = _LazyAutoMapping(CONFIG_MAPPING_NAMES, MODEL_FOR_BACKBONE_MAPPING_NAMES)

MODEL_FOR_MASK_GENERATION_MAPPING = _LazyAutoMapping(CONFIG_MAPPING_NAMES, MODEL_FOR_MASK_GENERATION_MAPPING_NAMES)

MODEL_FOR_KEYPOINT_DETECTION_MAPPING = _LazyAutoMapping(
    CONFIG_MAPPING_NAMES, MODEL_FOR_KEYPOINT_DETECTION_MAPPING_NAMES
)

MODEL_FOR_TEXT_ENCODING_MAPPING = _LazyAutoMapping(CONFIG_MAPPING_NAMES, MODEL_FOR_TEXT_ENCODING_MAPPING_NAMES)

MODEL_FOR_TIME_SERIES_CLASSIFICATION_MAPPING = _LazyAutoMapping(
    CONFIG_MAPPING_NAMES, MODEL_FOR_TIME_SERIES_CLASSIFICATION_MAPPING_NAMES
)

MODEL_FOR_TIME_SERIES_REGRESSION_MAPPING = _LazyAutoMapping(
    CONFIG_MAPPING_NAMES, MODEL_FOR_TIME_SERIES_REGRESSION_MAPPING_NAMES
)

MODEL_FOR_IMAGE_TO_IMAGE_MAPPING = _LazyAutoMapping(CONFIG_MAPPING_NAMES, MODEL_FOR_IMAGE_TO_IMAGE_MAPPING_NAMES)


class AutoModelForMaskGeneration(_BaseAutoModelClass):
    _model_mapping = MODEL_FOR_MASK_GENERATION_MAPPING


class AutoModelForKeypointDetection(_BaseAutoModelClass):
    _model_mapping = MODEL_FOR_KEYPOINT_DETECTION_MAPPING


class AutoModelForTextEncoding(_BaseAutoModelClass):
    _model_mapping = MODEL_FOR_TEXT_ENCODING_MAPPING


class AutoModelForImageToImage(_BaseAutoModelClass):
    _model_mapping = MODEL_FOR_IMAGE_TO_IMAGE_MAPPING


class AutoModel(_BaseAutoModelClass):
    _model_mapping = MODEL_MAPPING


AutoModel = auto_class_update(AutoModel)


class AutoModelForPreTraining(_BaseAutoModelClass):
    _model_mapping = MODEL_FOR_PRETRAINING_MAPPING


AutoModelForPreTraining = auto_class_update(AutoModelForPreTraining, head_doc="pretraining")


# Private on purpose, the public class will add the deprecation warnings.
class _AutoModelWithLMHead(_BaseAutoModelClass):
    _model_mapping = MODEL_WITH_LM_HEAD_MAPPING


_AutoModelWithLMHead = auto_class_update(_AutoModelWithLMHead, head_doc="language modeling")


class AutoModelForCausalLM(_BaseAutoModelClass):
    _model_mapping = MODEL_FOR_CAUSAL_LM_MAPPING


AutoModelForCausalLM = auto_class_update(AutoModelForCausalLM, head_doc="causal language modeling")


class AutoModelForMaskedLM(_BaseAutoModelClass):
    _model_mapping = MODEL_FOR_MASKED_LM_MAPPING


AutoModelForMaskedLM = auto_class_update(AutoModelForMaskedLM, head_doc="masked language modeling")


class AutoModelForSeq2SeqLM(_BaseAutoModelClass):
    _model_mapping = MODEL_FOR_SEQ_TO_SEQ_CAUSAL_LM_MAPPING


AutoModelForSeq2SeqLM = auto_class_update(
    AutoModelForSeq2SeqLM,
    head_doc="sequence-to-sequence language modeling",
    checkpoint_for_example="google-t5/t5-base",
)


class AutoModelForSequenceClassification(_BaseAutoModelClass):
    _model_mapping = MODEL_FOR_SEQUENCE_CLASSIFICATION_MAPPING


AutoModelForSequenceClassification = auto_class_update(
    AutoModelForSequenceClassification, head_doc="sequence classification"
)


class AutoModelForQuestionAnswering(_BaseAutoModelClass):
    _model_mapping = MODEL_FOR_QUESTION_ANSWERING_MAPPING


AutoModelForQuestionAnswering = auto_class_update(AutoModelForQuestionAnswering, head_doc="question answering")


class AutoModelForTableQuestionAnswering(_BaseAutoModelClass):
    _model_mapping = MODEL_FOR_TABLE_QUESTION_ANSWERING_MAPPING


AutoModelForTableQuestionAnswering = auto_class_update(
    AutoModelForTableQuestionAnswering,
    head_doc="table question answering",
    checkpoint_for_example="google/tapas-base-finetuned-wtq",
)


class AutoModelForVisualQuestionAnswering(_BaseAutoModelClass):
    _model_mapping = MODEL_FOR_VISUAL_QUESTION_ANSWERING_MAPPING


AutoModelForVisualQuestionAnswering = auto_class_update(
    AutoModelForVisualQuestionAnswering,
    head_doc="visual question answering",
    checkpoint_for_example="dandelin/vilt-b32-finetuned-vqa",
)


class AutoModelForDocumentQuestionAnswering(_BaseAutoModelClass):
    _model_mapping = MODEL_FOR_DOCUMENT_QUESTION_ANSWERING_MAPPING


AutoModelForDocumentQuestionAnswering = auto_class_update(
    AutoModelForDocumentQuestionAnswering,
    head_doc="document question answering",
    checkpoint_for_example='impira/layoutlm-document-qa", revision="52e01b3',
)


class AutoModelForTokenClassification(_BaseAutoModelClass):
    _model_mapping = MODEL_FOR_TOKEN_CLASSIFICATION_MAPPING


AutoModelForTokenClassification = auto_class_update(AutoModelForTokenClassification, head_doc="token classification")


class AutoModelForMultipleChoice(_BaseAutoModelClass):
    _model_mapping = MODEL_FOR_MULTIPLE_CHOICE_MAPPING


AutoModelForMultipleChoice = auto_class_update(AutoModelForMultipleChoice, head_doc="multiple choice")


class AutoModelForNextSentencePrediction(_BaseAutoModelClass):
    _model_mapping = MODEL_FOR_NEXT_SENTENCE_PREDICTION_MAPPING


AutoModelForNextSentencePrediction = auto_class_update(
    AutoModelForNextSentencePrediction, head_doc="next sentence prediction"
)


class AutoModelForImageClassification(_BaseAutoModelClass):
    _model_mapping = MODEL_FOR_IMAGE_CLASSIFICATION_MAPPING


AutoModelForImageClassification = auto_class_update(AutoModelForImageClassification, head_doc="image classification")


class AutoModelForZeroShotImageClassification(_BaseAutoModelClass):
    _model_mapping = MODEL_FOR_ZERO_SHOT_IMAGE_CLASSIFICATION_MAPPING


AutoModelForZeroShotImageClassification = auto_class_update(
    AutoModelForZeroShotImageClassification, head_doc="zero-shot image classification"
)


class AutoModelForImageSegmentation(_BaseAutoModelClass):
    _model_mapping = MODEL_FOR_IMAGE_SEGMENTATION_MAPPING


AutoModelForImageSegmentation = auto_class_update(AutoModelForImageSegmentation, head_doc="image segmentation")


class AutoModelForSemanticSegmentation(_BaseAutoModelClass):
    _model_mapping = MODEL_FOR_SEMANTIC_SEGMENTATION_MAPPING


AutoModelForSemanticSegmentation = auto_class_update(AutoModelForSemanticSegmentation, head_doc="semantic segmentation")


class AutoModelForUniversalSegmentation(_BaseAutoModelClass):
    _model_mapping = MODEL_FOR_UNIVERSAL_SEGMENTATION_MAPPING


AutoModelForUniversalSegmentation = auto_class_update(
    AutoModelForUniversalSegmentation, head_doc="universal image segmentation"
)


class AutoModelForInstanceSegmentation(_BaseAutoModelClass):
    _model_mapping = MODEL_FOR_INSTANCE_SEGMENTATION_MAPPING


AutoModelForInstanceSegmentation = auto_class_update(AutoModelForInstanceSegmentation, head_doc="instance segmentation")


class AutoModelForObjectDetection(_BaseAutoModelClass):
    _model_mapping = MODEL_FOR_OBJECT_DETECTION_MAPPING


AutoModelForObjectDetection = auto_class_update(AutoModelForObjectDetection, head_doc="object detection")


class AutoModelForZeroShotObjectDetection(_BaseAutoModelClass):
    _model_mapping = MODEL_FOR_ZERO_SHOT_OBJECT_DETECTION_MAPPING


AutoModelForZeroShotObjectDetection = auto_class_update(
    AutoModelForZeroShotObjectDetection, head_doc="zero-shot object detection"
)


class AutoModelForDepthEstimation(_BaseAutoModelClass):
    _model_mapping = MODEL_FOR_DEPTH_ESTIMATION_MAPPING


AutoModelForDepthEstimation = auto_class_update(AutoModelForDepthEstimation, head_doc="depth estimation")


class AutoModelForVideoClassification(_BaseAutoModelClass):
    _model_mapping = MODEL_FOR_VIDEO_CLASSIFICATION_MAPPING


AutoModelForVideoClassification = auto_class_update(AutoModelForVideoClassification, head_doc="video classification")


class AutoModelForVision2Seq(_BaseAutoModelClass):
    _model_mapping = MODEL_FOR_VISION_2_SEQ_MAPPING


AutoModelForVision2Seq = auto_class_update(AutoModelForVision2Seq, head_doc="vision-to-text modeling")


class AutoModelForImageTextToText(_BaseAutoModelClass):
    _model_mapping = MODEL_FOR_IMAGE_TEXT_TO_TEXT_MAPPING


AutoModelForImageTextToText = auto_class_update(AutoModelForImageTextToText, head_doc="image-text-to-text modeling")


class AutoModelForAudioClassification(_BaseAutoModelClass):
    _model_mapping = MODEL_FOR_AUDIO_CLASSIFICATION_MAPPING


AutoModelForAudioClassification = auto_class_update(AutoModelForAudioClassification, head_doc="audio classification")


class AutoModelForCTC(_BaseAutoModelClass):
    _model_mapping = MODEL_FOR_CTC_MAPPING


AutoModelForCTC = auto_class_update(AutoModelForCTC, head_doc="connectionist temporal classification")


class AutoModelForSpeechSeq2Seq(_BaseAutoModelClass):
    _model_mapping = MODEL_FOR_SPEECH_SEQ_2_SEQ_MAPPING


AutoModelForSpeechSeq2Seq = auto_class_update(
    AutoModelForSpeechSeq2Seq, head_doc="sequence-to-sequence speech-to-text modeling"
)


class AutoModelForAudioFrameClassification(_BaseAutoModelClass):
    _model_mapping = MODEL_FOR_AUDIO_FRAME_CLASSIFICATION_MAPPING


AutoModelForAudioFrameClassification = auto_class_update(
    AutoModelForAudioFrameClassification, head_doc="audio frame (token) classification"
)


class AutoModelForAudioXVector(_BaseAutoModelClass):
    _model_mapping = MODEL_FOR_AUDIO_XVECTOR_MAPPING


class AutoModelForTextToSpectrogram(_BaseAutoModelClass):
    _model_mapping = MODEL_FOR_TEXT_TO_SPECTROGRAM_MAPPING


class AutoModelForTextToWaveform(_BaseAutoModelClass):
    _model_mapping = MODEL_FOR_TEXT_TO_WAVEFORM_MAPPING


class AutoBackbone(_BaseAutoBackboneClass):
    _model_mapping = MODEL_FOR_BACKBONE_MAPPING


AutoModelForAudioXVector = auto_class_update(AutoModelForAudioXVector, head_doc="audio retrieval via x-vector")


class AutoModelForMaskedImageModeling(_BaseAutoModelClass):
    _model_mapping = MODEL_FOR_MASKED_IMAGE_MODELING_MAPPING


AutoModelForMaskedImageModeling = auto_class_update(AutoModelForMaskedImageModeling, head_doc="masked image modeling")


class AutoModelWithLMHead(_AutoModelWithLMHead):
    @classmethod
    def from_config(cls, config):
        warnings.warn(
            "The class `AutoModelWithLMHead` is deprecated and will be removed in a future version. Please use "
            "`AutoModelForCausalLM` for causal language models, `AutoModelForMaskedLM` for masked language models and "
            "`AutoModelForSeq2SeqLM` for encoder-decoder models.",
            FutureWarning,
        )
        return super().from_config(config)

    @classmethod
    def from_pretrained(cls, pretrained_model_name_or_path, *model_args, **kwargs):
        warnings.warn(
            "The class `AutoModelWithLMHead` is deprecated and will be removed in a future version. Please use "
            "`AutoModelForCausalLM` for causal language models, `AutoModelForMaskedLM` for masked language models and "
            "`AutoModelForSeq2SeqLM` for encoder-decoder models.",
            FutureWarning,
        )
        return super().from_pretrained(pretrained_model_name_or_path, *model_args, **kwargs)<|MERGE_RESOLUTION|>--- conflicted
+++ resolved
@@ -223,11 +223,8 @@
         ("ijepa", "IJepaModel"),
         ("imagegpt", "ImageGPTModel"),
         ("levit", "LevitModel"),
-<<<<<<< HEAD
+        ("siglip_vision_model", "SiglipVisionModel"),
         ("vit", "ViTModel"),
-=======
-        ("siglip_vision_model", "SiglipVisionModel"),
->>>>>>> 0f57e51b
     ]
 )
 
