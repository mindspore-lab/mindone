# coding=utf-8
# Copyright 2018 The HuggingFace Inc. team.
#
# This code is adapted from https://github.com/huggingface/transformers
# with modifications to run transformers on mindspore.
#
# Licensed under the Apache License, Version 2.0 (the "License");
# you may not use this file except in compliance with the License.
# You may obtain a copy of the License at
#
#     http://www.apache.org/licenses/LICENSE-2.0
#
# Unless required by applicable law or agreed to in writing, software
# distributed under the License is distributed on an "AS IS" BASIS,
# WITHOUT WARRANTIES OR CONDITIONS OF ANY KIND, either express or implied.
# See the License for the specific language governing permissions and
# limitations under the License.
"""Auto Model class."""

import warnings
from collections import OrderedDict

import transformers
from packaging import version
from transformers.utils import logging

from .auto_factory import _BaseAutoBackboneClass, _BaseAutoModelClass, _LazyAutoMapping, auto_class_update
from .configuration_auto import CONFIG_MAPPING_NAMES

logger = logging.get_logger(__name__)

MODEL_MAPPING_NAMES = OrderedDict(
    [
        # Base model mapping
        ("albert", "AlbertModel"),
        ("aria", "AriaForConditionalGeneration"),
        ("aria_text", "AriaTextModel"),
        ("bert", "BertModel"),
        ("bart", "BartModel"),
        ("camembert", "CamembertModel"),
        ("mvp", "MvpModel"),
        ("convbert", "ConvBertModel"),
        ("bit", "BitModel"),
        ("blip", "BlipModel"),
        ("blip-2", "Blip2Model"),
        ("starcoder2", "Starcoder2Model"),
        ("canine", "CanineModel"),
        ("chameleon", "ChameleonModel"),
        ("clap", "ClapModel"),
        ("clip", "CLIPModel"),
        ("clip_text_model", "CLIPTextModel"),
        ("clip_vision_model", "CLIPVisionModel"),
        ("deberta", "DebertaModel"),
        ("opt", "OPTModel"),
        ("deberta-v2", "DebertaV2Model"),
<<<<<<< HEAD
        ("dinov2", "Dinov2Model"),
=======
        ("detr", "DetrModel"),
>>>>>>> 9e1be135
        ("dpt", "DPTModel"),
        ("gemma", "GemmaModel"),
        ("m2m_100", "M2M100Model"),
        ("gemma2", "Gemma2Model"),
        ("persimmon", "PersimmonModel"),
        ("glm", "GlmModel"),
        ("glpn", "GLPNModel"),
        ("gpt2", "GPT2Model"),
        ("granite", "GraniteModel"),
        ("granitemoe", "GraniteMoeModel"),
        ("granitemoeshared", "GraniteMoeSharedModel"),
        ("qwen2_audio_encoder", "Qwen2AudioEncoder"),
        ("qwen2_audio_encoder", "Qwen2AudioEncoder"),
        ("recurrent_gemma", "RecurrentGemmaModel"),
        ("gemma3_text", "Gemma3TextModel"),
        ("qwen2_audio_encoder", "Qwen2AudioEncoder"),
        ("siglip", "SiglipModel"),
        ("helium", "HeliumModel"),
        ("hiera", "HieraModel"),
        ("hubert", "HubertModel"),
        ("idefics", "IdeficsModel"),
        ("idefics2", "Idefics2Model"),
        ("idefics3", "Idefics3Model"),
        ("idefics3_vision", "Idefics3VisionTransformer"),
        ("ijepa", "IJepaModel"),
        ("imagegpt", "ImageGPTModel"),
        ("led", "LEDModel"),
        ("levit", "LevitModel"),
        ("llama", "LlamaModel"),
        ("mistral", "MistralModel"),
        ("mobilebert", "MobileBertModel"),
        ("mpt", "MptModel"),
        ("mt5", "MT5Model"),
        ("megatron-bert", "MegatronBertModel"),
        ("mixtral", "MixtralModel"),
        ("phi", "PhiModel"),
        ("phi3", "Phi3Model"),
        ("qwen2", "Qwen2Model"),
        ("qwen2_5_vl", "Qwen2_5_VLModel"),
        ("qwen2_audio_encoder", "Qwen2AudioEncoder"),
        ("qwen2_vl", "Qwen2VLModel"),
        ("roberta", "RobertaModel"),
        ("rembert", "RemBertModel"),
        ("resnet", "ResNetModel"),
        ("segformer", "SegformerModel"),
        ("siglip", "SiglipModel"),
        ("siglip_vision_model", "SiglipVisionModel"),
        ("smolvlm", "SmolVLMModel"),
        ("smolvlm_vision", "SmolVLMVisionTransformer"),
        ("speecht5", "SpeechT5Model"),
        ("t5", "T5Model"),
        ("umt5", "UMT5Model"),
        ("vit", "ViTModel"),
        ("wav2vec2", "Wav2Vec2Model"),
        ("whisper", "WhisperModel"),
        ("xlm-roberta", "XLMRobertaModel"),
        ("xlm-roberta-xl", "XLMRobertaXLModel"),
        ("cohere2", "Cohere2Model"),
    ]
)

MODEL_FOR_PRETRAINING_MAPPING_NAMES = OrderedDict(
    [
        # Model for pre-training mapping
        ("albert", "AlbertForPreTraining"),
        ("bart", "BartForConditionalGeneration"),
        ("camembert", "CamembertForMaskedLM"),
        ("mvp", "MvpForConditionalGeneration"),
        ("bert", "BertForPreTraining"),
        ("gpt2", "GPT2LMHeadModel"),
        ("gemma3", "Gemma3ForConditionalGeneration"),
        ("hiera", "HieraForPreTraining"),
        ("hubert", "HubertForPreTraining"),
        ("idefics", "IdeficsForVisionText2Text"),
        ("idefics2", "Idefics2ForConditionalGeneration"),
        ("idefics3", "Idefics3ForConditionalGeneration"),
        ("llava", "LlavaForConditionalGeneration"),
        ("llava_next", "LlavaNextForConditionalGeneration"),
        ("llava_next_video", "LlavaNextVideoForConditionalGeneration"),
        ("llava_onevision", "LlavaOnevisionForConditionalGeneration"),
        ("mobilebert", "MobileBertForPreTraining"),
        ("qwen2_audio", "Qwen2AudioForConditionalGeneration"),
        ("roberta", "RobertaForMaskedLM"),
        ("megatron-bert", "MegatronBertForPreTraining"),
        ("mpt", "MptForCausalLM"),
        ("paligemma", "PaliGemmaForConditionalGeneration"),
        ("t5", "T5ForConditionalGeneration"),
        ("wav2vec2", "Wav2Vec2ForPreTraining"),
        ("xlm-roberta", "XLMRobertaForMaskedLM"),
        ("xlm-roberta-xl", "XLMRobertaXLForMaskedLM"),
    ]
)

MODEL_WITH_LM_HEAD_MAPPING_NAMES = OrderedDict(
    [
        # Model with LM heads mapping
        ("albert", "AlbertForMaskedLM"),
        ("mvp", "MvpForConditionalGeneration"),
        ("bart", "BartForConditionalGeneration"),
        ("m2m_100", "M2M100ForConditionalGeneration"),
        ("bert", "BertForMaskedLM"),
        ("deberta", "DebertaForMaskedLM"),
        ("deberta-v2", "DebertaV2ForMaskedLM"),
        ("convbert", "ConvBertForMaskedLM"),
        ("gpt2", "GPT2LMHeadModel"),
        ("led", "LEDForConditionalGeneration"),
        ("camembert", "CamembertForMaskedLM"),
        ("roberta", "RobertaForMaskedLM"),
        ("megatron-bert", "MegatronBertForCausalLM"),
        ("mobilebert", "MobileBertForMaskedLM"),
        ("mpt", "MptForCausalLM"),
        ("rembert", "RemBertForMaskedLM"),
        ("t5", "T5ForConditionalGeneration"),
        ("wav2vec2", "Wav2Vec2ForMaskedLM"),
        ("whisper", "WhisperForConditionalGeneration"),
        ("xlm-roberta", "XLMRobertaForMaskedLM"),
        ("xlm-roberta-xl", "XLMRobertaXLForMaskedLM"),
    ]
)

MODEL_FOR_CAUSAL_LM_MAPPING_NAMES = OrderedDict(
    [
        # Model for Causal LM mapping
        ("aria_text", "AriaTextForCausalLM"),
        ("bart", "BartForCausalLM"),
        ("camembert", "CamembertForCausalLM"),
        ("mvp", "MvpForCausalLM"),
        ("opt", "OPTForCausalLM"),
        ("bert", "BertLMHeadModel"),
        ("bert-generation", "BertGenerationDecoder"),
        ("gemma", "GemmaForCausalLM"),
        ("gemma2", "Gemma2ForCausalLM"),
        ("starcoder2", "Starcoder2ForCausalLM"),
        ("gemma3", "Gemma3ForCausalLM"),
        ("gemma3_text", "Gemma3ForCausalLM"),
        ("granite", "GraniteForCausalLM"),
        ("glm", "GlmForCausalLM"),
        ("gpt2", "GPT2LMHeadModel"),
        ("persimmon", "PersimmonForCausalLM"),
        ("fuyu", "FuyuForCausalLM"),
        ("granitemoe", "GraniteMoeForCausalLM"),
        ("granitemoeshared", "GraniteMoeSharedForCausalLM"),
        ("llama", "LlamaForCausalLM"),
        ("megatron-bert", "MegatronBertForCausalLM"),
        ("mistral", "MistralForCausalLM"),
        ("mpt", "MptForCausalLM"),
        ("phi", "PhiForCausalLM"),
        ("phi3", "Phi3ForCausalLM"),
        ("mixtral", "MixtralForCausalLM"),
        ("qwen2", "Qwen2ForCausalLM"),
        ("roberta", "RobertaForCausalLM"),
        ("recurrent_gemma", "RecurrentGemmaForCausalLM"),
        ("rembert", "RemBertForCausalLM"),
        ("whisper", "WhisperForCausalLM"),
        ("xlm-roberta", "XLMRobertaForCausalLM"),
        ("xlm-roberta-xl", "XLMRobertaXLForCausalLM"),
        ("cohere2", "Cohere2ForCausalLM"),
    ]
)

MODEL_FOR_IMAGE_MAPPING_NAMES = OrderedDict(
    [
        # Model for Image mapping
        ("bit", "BitModel"),
<<<<<<< HEAD
        ("siglip_vision_model", "SiglipVisionModel"),
        ("dinov2", "Dinov2Model"),
=======
        ("detr", "DetrModel"),
>>>>>>> 9e1be135
        ("dpt", "DPTModel"),
        ("glpn", "GLPNModel"),
        ("hiera", "HieraModel"),
        ("hubert", "HubertModel"),
        ("ijepa", "IJepaModel"),
        ("imagegpt", "ImageGPTModel"),
        ("levit", "LevitModel"),
        ("segformer", "SegformerModel"),
        ("siglip_vision_model", "SiglipVisionModel"),
        ("vit", "ViTModel"),
    ]
)

MODEL_FOR_MASKED_IMAGE_MODELING_MAPPING_NAMES = OrderedDict(
    [
        ("vit", "ViTForMaskedImageModeling"),
    ]
)


MODEL_FOR_CAUSAL_IMAGE_MODELING_MAPPING_NAMES = OrderedDict(
    [
        ("imagegpt", "ImageGPTForCausalImageModeling"),
    ]
)

MODEL_FOR_IMAGE_CLASSIFICATION_MAPPING_NAMES = OrderedDict(
    [
        # Model for Image Classification mapping
        ("bit", "BitForImageClassification"),
        ("clip", "CLIPForImageClassification"),
        ("dinov2", "Dinov2ForImageClassification"),
        ("hiera", "HieraForImageClassification"),
        ("ijepa", "IJepaForImageClassification"),
        ("imagegpt", "ImageGPTForImageClassification"),
        (
            "levit",
            ("LevitForImageClassification", "LevitForImageClassificationWithTeacher"),
        ),
        ("resnet", "ResNetForImageClassification"),
        ("segformer", "SegformerForImageClassification"),
        ("siglip", "SiglipForImageClassification"),
        ("vit", "ViTForImageClassification"),
    ]
)

MODEL_FOR_IMAGE_SEGMENTATION_MAPPING_NAMES = OrderedDict(
    [
        # Do not add new models here, this class will be deprecated in the future.
        # Model for Image Segmentation mapping
        ("detr", "DetrForSegmentation"),
    ]
)

MODEL_FOR_SEMANTIC_SEGMENTATION_MAPPING_NAMES = OrderedDict(
    [
        # Model for Semantic Segmentation mapping
        ("beit", "BeitForSemanticSegmentation"),
        ("data2vec-vision", "Data2VecVisionForSemanticSegmentation"),
        ("dpt", "DPTForSemanticSegmentation"),
        ("mobilenet_v2", "MobileNetV2ForSemanticSegmentation"),
        ("mobilevit", "MobileViTForSemanticSegmentation"),
        ("mobilevitv2", "MobileViTV2ForSemanticSegmentation"),
        ("segformer", "SegformerForSemanticSegmentation"),
        ("upernet", "UperNetForSemanticSegmentation"),
    ]
)

MODEL_FOR_INSTANCE_SEGMENTATION_MAPPING_NAMES = OrderedDict()

MODEL_FOR_UNIVERSAL_SEGMENTATION_MAPPING_NAMES = OrderedDict(
    [
        # Model for Universal Segmentation mapping
        ("detr", "DetrForSegmentation"),
        ("mask2former", "Mask2FormerForUniversalSegmentation"),
        ("maskformer", "MaskFormerForInstanceSegmentation"),
        ("oneformer", "OneFormerForUniversalSegmentation"),
    ]
)

MODEL_FOR_VIDEO_CLASSIFICATION_MAPPING_NAMES = OrderedDict()

MODEL_FOR_VISION_2_SEQ_MAPPING_NAMES = OrderedDict(
    [
        ("blip", "BlipForConditionalGeneration"),
        ("blip-2", "Blip2ForConditionalGeneration"),
        ("chameleon", "ChameleonForConditionalGeneration"),
        ("idefics2", "Idefics2ForConditionalGeneration"),
        ("idefics3", "Idefics3ForConditionalGeneration"),
        ("llava", "LlavaForConditionalGeneration"),
        ("llava_next", "LlavaNextForConditionalGeneration"),
        ("llava_next_video", "LlavaNextVideoForConditionalGeneration"),
        ("llava_onevision", "LlavaOnevisionForConditionalGeneration"),
        ("paligemma", "PaliGemmaForConditionalGeneration"),
        ("qwen2_5_vl", "Qwen2_5_VLForConditionalGeneration"),
        ("qwen2_vl", "Qwen2VLForConditionalGeneration"),
    ]
)
MODEL_FOR_RETRIEVAL_MAPPING_NAMES = OrderedDict(
    [
        # ("colpali", "ColPaliForRetrieval"),
    ]
)
MODEL_FOR_IMAGE_TEXT_TO_TEXT_MAPPING_NAMES = OrderedDict(
    [
        ("aria", "AriaForConditionalGeneration"),
        ("blip", "BlipForConditionalGeneration"),
        ("blip-2", "Blip2ForConditionalGeneration"),
        ("chameleon", "ChameleonForConditionalGeneration"),
        ("gemma3", "Gemma3ForConditionalGeneration"),
        ("chameleon", "ChameleonForConditionalGeneration"),
        ("idefics", "IdeficsForVisionText2Text"),
        ("idefics2", "Idefics2ForConditionalGeneration"),
        ("idefics3", "Idefics3ForConditionalGeneration"),
        ("fuyu", "FuyuForCausalLM"),
        ("llava", "LlavaForConditionalGeneration"),
        ("llava_next", "LlavaNextForConditionalGeneration"),
        ("llava_onevision", "LlavaOnevisionForConditionalGeneration"),
        ("paligemma", "PaliGemmaForConditionalGeneration"),
        ("qwen2_5_vl", "Qwen2_5_VLForConditionalGeneration"),
        ("qwen2_vl", "Qwen2VLForConditionalGeneration"),
        ("smolvlm", "SmolVLMForConditionalGeneration"),
    ]
)

MODEL_FOR_MASKED_LM_MAPPING_NAMES = OrderedDict(
    [
        # Model for Masked LM mapping
        ("mvp", "MvpForConditionalGeneration"),
        ("albert", "AlbertForMaskedLM"),
        ("bart", "BartForConditionalGeneration"),
        ("convbert", "ConvBertForMaskedLM"),
        ("bert", "BertForMaskedLM"),
        ("roberta", "RobertaForMaskedLM"),
        ("camembert", "CamembertForMaskedLM"),
        ("deberta", "DebertaForMaskedLM"),
        ("deberta-v2", "DebertaV2ForMaskedLM"),
        ("mobilebert", "MobileBertForMaskedLM"),
        ("rembert", "RemBertForMaskedLM"),
        ("wav2vec2", "Wav2Vec2ForMaskedLM"),
        ("xlm-roberta", "XLMRobertaForMaskedLM"),
        ("xlm-roberta-xl", "XLMRobertaXLForMaskedLM"),
    ]
)

MODEL_FOR_OBJECT_DETECTION_MAPPING_NAMES = OrderedDict(
    [
        # Model for Object Detection mapping
        ("conditional_detr", "ConditionalDetrForObjectDetection"),
        ("deformable_detr", "DeformableDetrForObjectDetection"),
        ("deta", "DetaForObjectDetection"),
        ("detr", "DetrForObjectDetection"),
        ("rt_detr", "RTDetrForObjectDetection"),
        ("table-transformer", "TableTransformerForObjectDetection"),
        ("yolos", "YolosForObjectDetection"),
    ]
)

MODEL_FOR_ZERO_SHOT_OBJECT_DETECTION_MAPPING_NAMES = OrderedDict(
    [
        # Model for Zero Shot Object Detection mapping
        ("grounding-dino", "GroundingDinoForObjectDetection"),
        ("omdet-turbo", "OmDetTurboForObjectDetection"),
        ("owlv2", "Owlv2ForObjectDetection"),
        ("owlvit", "OwlViTForObjectDetection"),
    ]
)

MODEL_FOR_DEPTH_ESTIMATION_MAPPING_NAMES = OrderedDict(
    [
        # Model for depth estimation mapping
        ("depth_anything", "DepthAnythingForDepthEstimation"),
        ("dpt", "DPTForDepthEstimation"),
        ("glpn", "GLPNForDepthEstimation"),
        ("zoedepth", "ZoeDepthForDepthEstimation"),
    ]
)
MODEL_FOR_SEQ_TO_SEQ_CAUSAL_LM_MAPPING_NAMES = OrderedDict(
    [
        # Model for Seq2Seq Causal LM mapping
        ("bart", "BartForConditionalGeneration"),
        ("led", "LEDForConditionalGeneration"),
        ("m2m_100", "M2M100ForConditionalGeneration"),
        ("mvp", "MvpForConditionalGeneration"),
        ("mt5", "MT5ForConditionalGeneration"),
        ("qwen2_audio", "Qwen2AudioForConditionalGeneration"),
        ("t5", "T5ForConditionalGeneration"),
        ("umt5", "UMT5ForConditionalGeneration"),
    ]
)

MODEL_FOR_SPEECH_SEQ_2_SEQ_MAPPING_NAMES = OrderedDict(
    [
        ("speecht5", "SpeechT5ForSpeechToText"),
        ("whisper", "WhisperForConditionalGeneration"),
    ]
)

MODEL_FOR_SEQUENCE_CLASSIFICATION_MAPPING_NAMES = OrderedDict(
    [
        # Model for Sequence Classification mapping
        ("albert", "AlbertForSequenceClassification"),
        ("bart", "BartForSequenceClassification"),
        ("camembert", "CamembertForSequenceClassification"),
        ("opt", "OPTForSequenceClassification"),
        ("bert", "BertForSequenceClassification"),
        ("mvp", "MvpForSequenceClassification"),
        ("roberta", "RobertaForSequenceClassification"),
        ("deberta", "DebertaForSequenceClassification"),
        ("deberta-v2", "DebertaV2ForSequenceClassification"),
        ("gemma", "GemmaForSequenceClassification"),
        ("gemma2", "Gemma2ForSequenceClassification"),
        ("glm", "GlmForSequenceClassification"),
        ("helium", "HeliumForSequenceClassification"),
        ("hubert", "HubertForSequenceClassification"),
        ("led", "LEDForSequenceClassification"),
        ("starcoder2", "Starcoder2ForSequenceClassification"),
        ("canine", "CanineForSequenceClassification"),
        ("llama", "LlamaForSequenceClassification"),
        ("persimmon", "PersimmonForSequenceClassification"),
        ("mobilebert", "MobileBertForSequenceClassification"),
        ("convbert", "ConvBertForSequenceClassification"),
        ("mt5", "MT5ForSequenceClassification"),
        ("megatron-bert", "MegatronBertForSequenceClassification"),
        ("mistral", "MistralForSequenceClassification"),
        ("mixtral", "MixtralForSequenceClassification"),
        ("mpt", "MptForSequenceClassification"),
        ("phi", "PhiForSequenceClassification"),
        ("phi3", "Phi3ForSequenceClassification"),
        ("qwen2", "Qwen2ForSequenceClassification"),
        ("rembert", "RemBertForSequenceClassification"),
        ("t5", "T5ForSequenceClassification"),
        ("umt5", "UMT5ForSequenceClassification"),
        ("xlm-roberta-xl", "XLMRobertaXLForSequenceClassification"),
    ]
)

MODEL_FOR_QUESTION_ANSWERING_MAPPING_NAMES = OrderedDict(
    [
        # Model for Question Answering mapping
        ("albert", "AlbertForQuestionAnswering"),
        ("bart", "BartForQuestionAnswering"),
        ("opt", "OPTForQuestionAnswering"),
        ("bert", "BertForQuestionAnswering"),
        ("camembert", "CamembertForQuestionAnswering"),
        ("mvp", "MvpForQuestionAnswering"),
        ("roberta", "RobertaForQuestionAnswering"),
        ("deberta", "DebertaForQuestionAnswering"),
        ("deberta-v2", "DebertaV2ForQuestionAnswering"),
        ("led", "LEDForQuestionAnswering"),
        ("convbert", "ConvBertForQuestionAnswering"),
        ("llama", "LlamaForQuestionAnswering"),
        ("mistral", "MistralForQuestionAnswering"),
        ("mobilebert", "MobileBertForQuestionAnswering"),
        ("megatron-bert", "MegatronBertForQuestionAnswering"),
        ("mistral", "MistralForQuestionAnswering"),
        ("qwen2", "Qwen2ForQuestionAnswering"),
        ("rembert", "RemBertForQuestionAnswering"),
        ("t5", "T5ForQuestionAnswering"),
        ("mixtral", "MixtralForQuestionAnswering"),
        ("mpt", "MptForQuestionAnswering"),
        ("canine", "CanineForQuestionAnswering"),
        ("umt5", "UMT5ForQuestionAnswering"),
        ("xlm-roberta", "XLMRobertaForQuestionAnswering"),
        ("xlm-roberta-xl", "XLMRobertaXLForQuestionAnswering"),
    ]
)

MODEL_FOR_TABLE_QUESTION_ANSWERING_MAPPING_NAMES = OrderedDict()

MODEL_FOR_VISUAL_QUESTION_ANSWERING_MAPPING_NAMES = OrderedDict(
    [
        ("blip", "BlipForQuestionAnswering"),
    ]
)

MODEL_FOR_DOCUMENT_QUESTION_ANSWERING_MAPPING_NAMES = OrderedDict()

MODEL_FOR_TOKEN_CLASSIFICATION_MAPPING_NAMES = OrderedDict(
    [
        # Model for Token Classification mapping
        ("albert", "AlbertForTokenClassification"),
        ("bert", "BertForTokenClassification"),
        ("camembert", "CamembertForTokenClassification"),
        ("deberta", "DebertaForTokenClassification"),
        ("deberta-v2", "DebertaV2ForTokenClassification"),
        ("starcoder2", "Starcoder2ForTokenClassification"),
        ("glm", "GlmForTokenClassification"),
        ("helium", "HeliumForTokenClassification"),
        ("mistral", "MistralForTokenClassification"),
        ("mobilebert", "MobileBertForTokenClassification"),
        ("mt5", "MT5ForTokenClassification"),
        ("persimmon", "PersimmonForTokenClassification"),
        ("megatron-bert", "MegatronBertForTokenClassification"),
        ("mixtral", "MixtralForTokenClassification"),
        ("mpt", "MptForTokenClassification"),
        ("phi", "PhiForTokenClassification"),
        ("phi3", "Phi3ForTokenClassification"),
        ("qwen2", "Qwen2ForTokenClassification"),
        ("roberta", "RobertaForTokenClassification"),
        ("rembert", "RemBertForTokenClassification"),
        ("convbert", "ConvBertForTokenClassification"),
        ("canine", "CanineForTokenClassification"),
        ("t5", "T5ForTokenClassification"),
        ("umt5", "UMT5ForTokenClassification"),
        ("xlm-roberta", "XLMRobertaForTokenClassification"),
        ("xlm-roberta-xl", "XLMRobertaXLForTokenClassification"),
    ]
)

MODEL_FOR_MULTIPLE_CHOICE_MAPPING_NAMES = OrderedDict(
    [
        # Model for Multiple Choice mapping
        ("camembert", "CamembertForMultipleChoice"),
        ("albert", "AlbertForMultipleChoice"),
        ("convbert", "ConvBertForMultipleChoice"),
        ("canine", "CanineForMultipleChoice"),
        ("bert", "BertForMultipleChoice"),
        ("roberta", "RobertaForMultipleChoice"),
        ("deberta-v2", "DebertaV2ForMultipleChoice"),
        ("megatron-bert", "MegatronBertForMultipleChoice"),
        ("mobilebert", "MobileBertForMultipleChoice"),
        ("rembert", "RemBertForMultipleChoice"),
        ("xlm-roberta", "XLMRobertaForMultipleChoice"),
        ("xlm-roberta-xl", "XLMRobertaXLForMultipleChoice"),
    ]
)

MODEL_FOR_NEXT_SENTENCE_PREDICTION_MAPPING_NAMES = OrderedDict(
    [
        ("bert", "BertForNextSentencePrediction"),
        ("megatron-bert", "MegatronBertForNextSentencePrediction"),
        ("mobilebert", "MobileBertForNextSentencePrediction"),
    ]
)

MODEL_FOR_AUDIO_CLASSIFICATION_MAPPING_NAMES = OrderedDict(
    [
        ("wav2vec2", "Wav2Vec2ForSequenceClassification"),
        ("whisper", "WhisperForAudioClassification"),
    ]
)

MODEL_FOR_CTC_MAPPING_NAMES = OrderedDict(
    [
        ("wav2vec2", "Wav2Vec2ForCTC"),
    ]
)

MODEL_FOR_AUDIO_FRAME_CLASSIFICATION_MAPPING_NAMES = OrderedDict(
    [
        ("wav2vec2", "Wav2Vec2ForAudioFrameClassification"),
    ]
)

MODEL_FOR_AUDIO_XVECTOR_MAPPING_NAMES = OrderedDict(
    [
        ("wav2vec2", "Wav2Vec2ForXVector"),
    ]
)

MODEL_FOR_TEXT_TO_SPECTROGRAM_MAPPING_NAMES = OrderedDict(
    [
        ("siglip", "SiglipModel"),
        ("speecht5", "SpeechT5ForTextToSpeech"),
    ]
)

MODEL_FOR_TEXT_TO_WAVEFORM_MAPPING_NAMES = OrderedDict()

MODEL_FOR_ZERO_SHOT_IMAGE_CLASSIFICATION_MAPPING_NAMES = OrderedDict(
    [
        # Model for Zero Shot Image Classification mapping
        ("blip", "BlipModel"),
        ("siglip", "SiglipModel"),
    ]
)

MODEL_FOR_BACKBONE_MAPPING_NAMES = OrderedDict(
    [
        ("dinov2", "Dinov2Backbone"),
        ("hiera", "HieraBackbone"),
        ("swin", "SwinBackbone"),
    ]
)

MODEL_FOR_MASK_GENERATION_MAPPING_NAMES = OrderedDict()


MODEL_FOR_KEYPOINT_DETECTION_MAPPING_NAMES = OrderedDict()


MODEL_FOR_TEXT_ENCODING_MAPPING_NAMES = OrderedDict(
    [
        ("albert", "AlbertModel"),
        ("bert", "BertModel"),
        ("roberta", "RobertaModel"),
        ("deberta", "DebertaModel"),
        ("deberta-v2", "DebertaV2Model"),
        ("mobilebert", "MobileBertModel"),
        ("mt5", "MT5EncoderModel"),
        ("rembert", "RemBertModel"),
        ("t5", "T5EncoderModel"),
        ("umt5", "UMT5EncoderModel"),
        ("xlm-roberta", "XLMRobertaModel"),
        ("xlm-roberta-xl", "XLMRobertaXLModel"),
    ]
)

MODEL_FOR_TIME_SERIES_CLASSIFICATION_MAPPING_NAMES = OrderedDict()

MODEL_FOR_TIME_SERIES_REGRESSION_MAPPING_NAMES = OrderedDict()

MODEL_FOR_IMAGE_TO_IMAGE_MAPPING_NAMES = OrderedDict()


if version.parse(transformers.__version__) >= version.parse("4.51.0"):
    MODEL_FOR_CAUSAL_LM_MAPPING_NAMES.update({"qwen3": "Qwen3Model"})
    MODEL_FOR_CAUSAL_LM_MAPPING_NAMES.update({"qwen3": "Qwen3ForCausalLM"})
    MODEL_FOR_SEQUENCE_CLASSIFICATION_MAPPING_NAMES.update({"qwen3": "Qwen3ForSequenceClassification"})
    MODEL_FOR_QUESTION_ANSWERING_MAPPING_NAMES.update({"qwen3": "Qwen3ForQuestionAnswering"})
    MODEL_FOR_TOKEN_CLASSIFICATION_MAPPING_NAMES.update({"qwen3": "Qwen3ForTokenClassification"})

if version.parse(transformers.__version__) >= version.parse("4.51.3"):
    MODEL_MAPPING_NAMES.update({"glm4": "Glm4Model"})
    MODEL_FOR_CAUSAL_LM_MAPPING_NAMES.update({"glm4": "Glm4ForCausalLM"})
    MODEL_FOR_SEQUENCE_CLASSIFICATION_MAPPING_NAMES.update({"glm4": "Glm4ForSequenceClassification"})
    MODEL_FOR_TOKEN_CLASSIFICATION_MAPPING_NAMES.update({"glm4": "Glm4ForTokenClassification"})

if version.parse(transformers.__version__) >= version.parse("4.53.0"):
    MODEL_MAPPING_NAMES.update({"minimax": "MiniMaxModel", "vjepa2": "VJEPA2Model"})
    MODEL_FOR_CAUSAL_LM_MAPPING_NAMES.update({"minimax": "MiniMaxForCausalLM"})
    MODEL_FOR_VIDEO_CLASSIFICATION_MAPPING_NAMES.update({"vjepa2": "VJEPA2ForVideoClassification"})
    MODEL_FOR_SEQUENCE_CLASSIFICATION_MAPPING_NAMES.update({"minimax": "MiniMaxForSequenceClassification"})
    MODEL_FOR_QUESTION_ANSWERING_MAPPING_NAMES.update({"minimax": "MiniMaxForQuestionAnswering"})
    MODEL_FOR_TOKEN_CLASSIFICATION_MAPPING_NAMES.update({"minimax": "MiniMaxForTokenClassification"})

MODEL_MAPPING = _LazyAutoMapping(CONFIG_MAPPING_NAMES, MODEL_MAPPING_NAMES)
MODEL_FOR_PRETRAINING_MAPPING = _LazyAutoMapping(CONFIG_MAPPING_NAMES, MODEL_FOR_PRETRAINING_MAPPING_NAMES)
MODEL_WITH_LM_HEAD_MAPPING = _LazyAutoMapping(CONFIG_MAPPING_NAMES, MODEL_WITH_LM_HEAD_MAPPING_NAMES)
MODEL_FOR_CAUSAL_LM_MAPPING = _LazyAutoMapping(CONFIG_MAPPING_NAMES, MODEL_FOR_CAUSAL_LM_MAPPING_NAMES)
MODEL_FOR_CAUSAL_IMAGE_MODELING_MAPPING = _LazyAutoMapping(
    CONFIG_MAPPING_NAMES, MODEL_FOR_CAUSAL_IMAGE_MODELING_MAPPING_NAMES
)
MODEL_FOR_IMAGE_CLASSIFICATION_MAPPING = _LazyAutoMapping(
    CONFIG_MAPPING_NAMES, MODEL_FOR_IMAGE_CLASSIFICATION_MAPPING_NAMES
)
MODEL_FOR_ZERO_SHOT_IMAGE_CLASSIFICATION_MAPPING = _LazyAutoMapping(
    CONFIG_MAPPING_NAMES, MODEL_FOR_ZERO_SHOT_IMAGE_CLASSIFICATION_MAPPING_NAMES
)
MODEL_FOR_IMAGE_SEGMENTATION_MAPPING = _LazyAutoMapping(
    CONFIG_MAPPING_NAMES, MODEL_FOR_IMAGE_SEGMENTATION_MAPPING_NAMES
)
MODEL_FOR_SEMANTIC_SEGMENTATION_MAPPING = _LazyAutoMapping(
    CONFIG_MAPPING_NAMES, MODEL_FOR_SEMANTIC_SEGMENTATION_MAPPING_NAMES
)
MODEL_FOR_INSTANCE_SEGMENTATION_MAPPING = _LazyAutoMapping(
    CONFIG_MAPPING_NAMES, MODEL_FOR_INSTANCE_SEGMENTATION_MAPPING_NAMES
)
MODEL_FOR_UNIVERSAL_SEGMENTATION_MAPPING = _LazyAutoMapping(
    CONFIG_MAPPING_NAMES, MODEL_FOR_UNIVERSAL_SEGMENTATION_MAPPING_NAMES
)
MODEL_FOR_VIDEO_CLASSIFICATION_MAPPING = _LazyAutoMapping(
    CONFIG_MAPPING_NAMES, MODEL_FOR_VIDEO_CLASSIFICATION_MAPPING_NAMES
)
MODEL_FOR_VISION_2_SEQ_MAPPING = _LazyAutoMapping(CONFIG_MAPPING_NAMES, MODEL_FOR_VISION_2_SEQ_MAPPING_NAMES)
MODEL_FOR_IMAGE_TEXT_TO_TEXT_MAPPING = _LazyAutoMapping(
    CONFIG_MAPPING_NAMES, MODEL_FOR_IMAGE_TEXT_TO_TEXT_MAPPING_NAMES
)
MODEL_FOR_RETRIEVAL_MAPPING = _LazyAutoMapping(CONFIG_MAPPING_NAMES, MODEL_FOR_RETRIEVAL_MAPPING_NAMES)
MODEL_FOR_VISUAL_QUESTION_ANSWERING_MAPPING = _LazyAutoMapping(
    CONFIG_MAPPING_NAMES, MODEL_FOR_VISUAL_QUESTION_ANSWERING_MAPPING_NAMES
)
MODEL_FOR_DOCUMENT_QUESTION_ANSWERING_MAPPING = _LazyAutoMapping(
    CONFIG_MAPPING_NAMES, MODEL_FOR_DOCUMENT_QUESTION_ANSWERING_MAPPING_NAMES
)
MODEL_FOR_MASKED_LM_MAPPING = _LazyAutoMapping(CONFIG_MAPPING_NAMES, MODEL_FOR_MASKED_LM_MAPPING_NAMES)
MODEL_FOR_IMAGE_MAPPING = _LazyAutoMapping(CONFIG_MAPPING_NAMES, MODEL_FOR_IMAGE_MAPPING_NAMES)
MODEL_FOR_MASKED_IMAGE_MODELING_MAPPING = _LazyAutoMapping(
    CONFIG_MAPPING_NAMES, MODEL_FOR_MASKED_IMAGE_MODELING_MAPPING_NAMES
)
MODEL_FOR_OBJECT_DETECTION_MAPPING = _LazyAutoMapping(CONFIG_MAPPING_NAMES, MODEL_FOR_OBJECT_DETECTION_MAPPING_NAMES)
MODEL_FOR_ZERO_SHOT_OBJECT_DETECTION_MAPPING = _LazyAutoMapping(
    CONFIG_MAPPING_NAMES, MODEL_FOR_ZERO_SHOT_OBJECT_DETECTION_MAPPING_NAMES
)
MODEL_FOR_DEPTH_ESTIMATION_MAPPING = _LazyAutoMapping(CONFIG_MAPPING_NAMES, MODEL_FOR_DEPTH_ESTIMATION_MAPPING_NAMES)
MODEL_FOR_SEQ_TO_SEQ_CAUSAL_LM_MAPPING = _LazyAutoMapping(
    CONFIG_MAPPING_NAMES, MODEL_FOR_SEQ_TO_SEQ_CAUSAL_LM_MAPPING_NAMES
)
MODEL_FOR_SEQUENCE_CLASSIFICATION_MAPPING = _LazyAutoMapping(
    CONFIG_MAPPING_NAMES, MODEL_FOR_SEQUENCE_CLASSIFICATION_MAPPING_NAMES
)
MODEL_FOR_QUESTION_ANSWERING_MAPPING = _LazyAutoMapping(
    CONFIG_MAPPING_NAMES, MODEL_FOR_QUESTION_ANSWERING_MAPPING_NAMES
)
MODEL_FOR_TABLE_QUESTION_ANSWERING_MAPPING = _LazyAutoMapping(
    CONFIG_MAPPING_NAMES, MODEL_FOR_TABLE_QUESTION_ANSWERING_MAPPING_NAMES
)
MODEL_FOR_TOKEN_CLASSIFICATION_MAPPING = _LazyAutoMapping(
    CONFIG_MAPPING_NAMES, MODEL_FOR_TOKEN_CLASSIFICATION_MAPPING_NAMES
)
MODEL_FOR_MULTIPLE_CHOICE_MAPPING = _LazyAutoMapping(CONFIG_MAPPING_NAMES, MODEL_FOR_MULTIPLE_CHOICE_MAPPING_NAMES)
MODEL_FOR_NEXT_SENTENCE_PREDICTION_MAPPING = _LazyAutoMapping(
    CONFIG_MAPPING_NAMES, MODEL_FOR_NEXT_SENTENCE_PREDICTION_MAPPING_NAMES
)
MODEL_FOR_AUDIO_CLASSIFICATION_MAPPING = _LazyAutoMapping(
    CONFIG_MAPPING_NAMES, MODEL_FOR_AUDIO_CLASSIFICATION_MAPPING_NAMES
)
MODEL_FOR_CTC_MAPPING = _LazyAutoMapping(CONFIG_MAPPING_NAMES, MODEL_FOR_CTC_MAPPING_NAMES)
MODEL_FOR_SPEECH_SEQ_2_SEQ_MAPPING = _LazyAutoMapping(CONFIG_MAPPING_NAMES, MODEL_FOR_SPEECH_SEQ_2_SEQ_MAPPING_NAMES)
MODEL_FOR_AUDIO_FRAME_CLASSIFICATION_MAPPING = _LazyAutoMapping(
    CONFIG_MAPPING_NAMES, MODEL_FOR_AUDIO_FRAME_CLASSIFICATION_MAPPING_NAMES
)
MODEL_FOR_AUDIO_XVECTOR_MAPPING = _LazyAutoMapping(CONFIG_MAPPING_NAMES, MODEL_FOR_AUDIO_XVECTOR_MAPPING_NAMES)

MODEL_FOR_TEXT_TO_SPECTROGRAM_MAPPING = _LazyAutoMapping(
    CONFIG_MAPPING_NAMES, MODEL_FOR_TEXT_TO_SPECTROGRAM_MAPPING_NAMES
)

MODEL_FOR_TEXT_TO_WAVEFORM_MAPPING = _LazyAutoMapping(CONFIG_MAPPING_NAMES, MODEL_FOR_TEXT_TO_WAVEFORM_MAPPING_NAMES)

MODEL_FOR_BACKBONE_MAPPING = _LazyAutoMapping(CONFIG_MAPPING_NAMES, MODEL_FOR_BACKBONE_MAPPING_NAMES)

MODEL_FOR_MASK_GENERATION_MAPPING = _LazyAutoMapping(CONFIG_MAPPING_NAMES, MODEL_FOR_MASK_GENERATION_MAPPING_NAMES)

MODEL_FOR_KEYPOINT_DETECTION_MAPPING = _LazyAutoMapping(
    CONFIG_MAPPING_NAMES, MODEL_FOR_KEYPOINT_DETECTION_MAPPING_NAMES
)

MODEL_FOR_TEXT_ENCODING_MAPPING = _LazyAutoMapping(CONFIG_MAPPING_NAMES, MODEL_FOR_TEXT_ENCODING_MAPPING_NAMES)

MODEL_FOR_TIME_SERIES_CLASSIFICATION_MAPPING = _LazyAutoMapping(
    CONFIG_MAPPING_NAMES, MODEL_FOR_TIME_SERIES_CLASSIFICATION_MAPPING_NAMES
)

MODEL_FOR_TIME_SERIES_REGRESSION_MAPPING = _LazyAutoMapping(
    CONFIG_MAPPING_NAMES, MODEL_FOR_TIME_SERIES_REGRESSION_MAPPING_NAMES
)

MODEL_FOR_IMAGE_TO_IMAGE_MAPPING = _LazyAutoMapping(CONFIG_MAPPING_NAMES, MODEL_FOR_IMAGE_TO_IMAGE_MAPPING_NAMES)


class AutoModelForMaskGeneration(_BaseAutoModelClass):
    _model_mapping = MODEL_FOR_MASK_GENERATION_MAPPING


class AutoModelForKeypointDetection(_BaseAutoModelClass):
    _model_mapping = MODEL_FOR_KEYPOINT_DETECTION_MAPPING


class AutoModelForTextEncoding(_BaseAutoModelClass):
    _model_mapping = MODEL_FOR_TEXT_ENCODING_MAPPING


class AutoModelForImageToImage(_BaseAutoModelClass):
    _model_mapping = MODEL_FOR_IMAGE_TO_IMAGE_MAPPING


class AutoModel(_BaseAutoModelClass):
    _model_mapping = MODEL_MAPPING


AutoModel = auto_class_update(AutoModel)


class AutoModelForPreTraining(_BaseAutoModelClass):
    _model_mapping = MODEL_FOR_PRETRAINING_MAPPING


AutoModelForPreTraining = auto_class_update(AutoModelForPreTraining, head_doc="pretraining")


# Private on purpose, the public class will add the deprecation warnings.
class _AutoModelWithLMHead(_BaseAutoModelClass):
    _model_mapping = MODEL_WITH_LM_HEAD_MAPPING


_AutoModelWithLMHead = auto_class_update(_AutoModelWithLMHead, head_doc="language modeling")


class AutoModelForCausalLM(_BaseAutoModelClass):
    _model_mapping = MODEL_FOR_CAUSAL_LM_MAPPING


AutoModelForCausalLM = auto_class_update(AutoModelForCausalLM, head_doc="causal language modeling")


class AutoModelForMaskedLM(_BaseAutoModelClass):
    _model_mapping = MODEL_FOR_MASKED_LM_MAPPING


AutoModelForMaskedLM = auto_class_update(AutoModelForMaskedLM, head_doc="masked language modeling")


class AutoModelForSeq2SeqLM(_BaseAutoModelClass):
    _model_mapping = MODEL_FOR_SEQ_TO_SEQ_CAUSAL_LM_MAPPING


AutoModelForSeq2SeqLM = auto_class_update(
    AutoModelForSeq2SeqLM,
    head_doc="sequence-to-sequence language modeling",
    checkpoint_for_example="google-t5/t5-base",
)


class AutoModelForSequenceClassification(_BaseAutoModelClass):
    _model_mapping = MODEL_FOR_SEQUENCE_CLASSIFICATION_MAPPING


AutoModelForSequenceClassification = auto_class_update(
    AutoModelForSequenceClassification, head_doc="sequence classification"
)


class AutoModelForQuestionAnswering(_BaseAutoModelClass):
    _model_mapping = MODEL_FOR_QUESTION_ANSWERING_MAPPING


AutoModelForQuestionAnswering = auto_class_update(AutoModelForQuestionAnswering, head_doc="question answering")


class AutoModelForTableQuestionAnswering(_BaseAutoModelClass):
    _model_mapping = MODEL_FOR_TABLE_QUESTION_ANSWERING_MAPPING


AutoModelForTableQuestionAnswering = auto_class_update(
    AutoModelForTableQuestionAnswering,
    head_doc="table question answering",
    checkpoint_for_example="google/tapas-base-finetuned-wtq",
)


class AutoModelForVisualQuestionAnswering(_BaseAutoModelClass):
    _model_mapping = MODEL_FOR_VISUAL_QUESTION_ANSWERING_MAPPING


AutoModelForVisualQuestionAnswering = auto_class_update(
    AutoModelForVisualQuestionAnswering,
    head_doc="visual question answering",
    checkpoint_for_example="dandelin/vilt-b32-finetuned-vqa",
)


class AutoModelForDocumentQuestionAnswering(_BaseAutoModelClass):
    _model_mapping = MODEL_FOR_DOCUMENT_QUESTION_ANSWERING_MAPPING


AutoModelForDocumentQuestionAnswering = auto_class_update(
    AutoModelForDocumentQuestionAnswering,
    head_doc="document question answering",
    checkpoint_for_example='impira/layoutlm-document-qa", revision="52e01b3',
)


class AutoModelForTokenClassification(_BaseAutoModelClass):
    _model_mapping = MODEL_FOR_TOKEN_CLASSIFICATION_MAPPING


AutoModelForTokenClassification = auto_class_update(AutoModelForTokenClassification, head_doc="token classification")


class AutoModelForMultipleChoice(_BaseAutoModelClass):
    _model_mapping = MODEL_FOR_MULTIPLE_CHOICE_MAPPING


AutoModelForMultipleChoice = auto_class_update(AutoModelForMultipleChoice, head_doc="multiple choice")


class AutoModelForNextSentencePrediction(_BaseAutoModelClass):
    _model_mapping = MODEL_FOR_NEXT_SENTENCE_PREDICTION_MAPPING


AutoModelForNextSentencePrediction = auto_class_update(
    AutoModelForNextSentencePrediction, head_doc="next sentence prediction"
)


class AutoModelForImageClassification(_BaseAutoModelClass):
    _model_mapping = MODEL_FOR_IMAGE_CLASSIFICATION_MAPPING


AutoModelForImageClassification = auto_class_update(AutoModelForImageClassification, head_doc="image classification")


class AutoModelForZeroShotImageClassification(_BaseAutoModelClass):
    _model_mapping = MODEL_FOR_ZERO_SHOT_IMAGE_CLASSIFICATION_MAPPING


AutoModelForZeroShotImageClassification = auto_class_update(
    AutoModelForZeroShotImageClassification, head_doc="zero-shot image classification"
)


class AutoModelForImageSegmentation(_BaseAutoModelClass):
    _model_mapping = MODEL_FOR_IMAGE_SEGMENTATION_MAPPING


AutoModelForImageSegmentation = auto_class_update(AutoModelForImageSegmentation, head_doc="image segmentation")


class AutoModelForSemanticSegmentation(_BaseAutoModelClass):
    _model_mapping = MODEL_FOR_SEMANTIC_SEGMENTATION_MAPPING


AutoModelForSemanticSegmentation = auto_class_update(AutoModelForSemanticSegmentation, head_doc="semantic segmentation")


class AutoModelForUniversalSegmentation(_BaseAutoModelClass):
    _model_mapping = MODEL_FOR_UNIVERSAL_SEGMENTATION_MAPPING


AutoModelForUniversalSegmentation = auto_class_update(
    AutoModelForUniversalSegmentation, head_doc="universal image segmentation"
)


class AutoModelForInstanceSegmentation(_BaseAutoModelClass):
    _model_mapping = MODEL_FOR_INSTANCE_SEGMENTATION_MAPPING


AutoModelForInstanceSegmentation = auto_class_update(AutoModelForInstanceSegmentation, head_doc="instance segmentation")


class AutoModelForObjectDetection(_BaseAutoModelClass):
    _model_mapping = MODEL_FOR_OBJECT_DETECTION_MAPPING


AutoModelForObjectDetection = auto_class_update(AutoModelForObjectDetection, head_doc="object detection")


class AutoModelForZeroShotObjectDetection(_BaseAutoModelClass):
    _model_mapping = MODEL_FOR_ZERO_SHOT_OBJECT_DETECTION_MAPPING


AutoModelForZeroShotObjectDetection = auto_class_update(
    AutoModelForZeroShotObjectDetection, head_doc="zero-shot object detection"
)


class AutoModelForDepthEstimation(_BaseAutoModelClass):
    _model_mapping = MODEL_FOR_DEPTH_ESTIMATION_MAPPING


AutoModelForDepthEstimation = auto_class_update(AutoModelForDepthEstimation, head_doc="depth estimation")


class AutoModelForVideoClassification(_BaseAutoModelClass):
    _model_mapping = MODEL_FOR_VIDEO_CLASSIFICATION_MAPPING


AutoModelForVideoClassification = auto_class_update(AutoModelForVideoClassification, head_doc="video classification")


class AutoModelForVision2Seq(_BaseAutoModelClass):
    _model_mapping = MODEL_FOR_VISION_2_SEQ_MAPPING


AutoModelForVision2Seq = auto_class_update(AutoModelForVision2Seq, head_doc="vision-to-text modeling")


class AutoModelForImageTextToText(_BaseAutoModelClass):
    _model_mapping = MODEL_FOR_IMAGE_TEXT_TO_TEXT_MAPPING


AutoModelForImageTextToText = auto_class_update(AutoModelForImageTextToText, head_doc="image-text-to-text modeling")


class AutoModelForAudioClassification(_BaseAutoModelClass):
    _model_mapping = MODEL_FOR_AUDIO_CLASSIFICATION_MAPPING


AutoModelForAudioClassification = auto_class_update(AutoModelForAudioClassification, head_doc="audio classification")


class AutoModelForCTC(_BaseAutoModelClass):
    _model_mapping = MODEL_FOR_CTC_MAPPING


AutoModelForCTC = auto_class_update(AutoModelForCTC, head_doc="connectionist temporal classification")


class AutoModelForSpeechSeq2Seq(_BaseAutoModelClass):
    _model_mapping = MODEL_FOR_SPEECH_SEQ_2_SEQ_MAPPING


AutoModelForSpeechSeq2Seq = auto_class_update(
    AutoModelForSpeechSeq2Seq, head_doc="sequence-to-sequence speech-to-text modeling"
)


class AutoModelForAudioFrameClassification(_BaseAutoModelClass):
    _model_mapping = MODEL_FOR_AUDIO_FRAME_CLASSIFICATION_MAPPING


AutoModelForAudioFrameClassification = auto_class_update(
    AutoModelForAudioFrameClassification, head_doc="audio frame (token) classification"
)


class AutoModelForAudioXVector(_BaseAutoModelClass):
    _model_mapping = MODEL_FOR_AUDIO_XVECTOR_MAPPING


class AutoModelForTextToSpectrogram(_BaseAutoModelClass):
    _model_mapping = MODEL_FOR_TEXT_TO_SPECTROGRAM_MAPPING


class AutoModelForTextToWaveform(_BaseAutoModelClass):
    _model_mapping = MODEL_FOR_TEXT_TO_WAVEFORM_MAPPING


class AutoBackbone(_BaseAutoBackboneClass):
    _model_mapping = MODEL_FOR_BACKBONE_MAPPING


AutoModelForAudioXVector = auto_class_update(AutoModelForAudioXVector, head_doc="audio retrieval via x-vector")


class AutoModelForMaskedImageModeling(_BaseAutoModelClass):
    _model_mapping = MODEL_FOR_MASKED_IMAGE_MODELING_MAPPING


AutoModelForMaskedImageModeling = auto_class_update(AutoModelForMaskedImageModeling, head_doc="masked image modeling")


class AutoModelWithLMHead(_AutoModelWithLMHead):
    @classmethod
    def from_config(cls, config):
        warnings.warn(
            "The class `AutoModelWithLMHead` is deprecated and will be removed in a future version. Please use "
            "`AutoModelForCausalLM` for causal language models, `AutoModelForMaskedLM` for masked language models and "
            "`AutoModelForSeq2SeqLM` for encoder-decoder models.",
            FutureWarning,
        )
        return super().from_config(config)

    @classmethod
    def from_pretrained(cls, pretrained_model_name_or_path, *model_args, **kwargs):
        warnings.warn(
            "The class `AutoModelWithLMHead` is deprecated and will be removed in a future version. Please use "
            "`AutoModelForCausalLM` for causal language models, `AutoModelForMaskedLM` for masked language models and "
            "`AutoModelForSeq2SeqLM` for encoder-decoder models.",
            FutureWarning,
        )
        return super().from_pretrained(pretrained_model_name_or_path, *model_args, **kwargs)<|MERGE_RESOLUTION|>--- conflicted
+++ resolved
@@ -53,11 +53,8 @@
         ("deberta", "DebertaModel"),
         ("opt", "OPTModel"),
         ("deberta-v2", "DebertaV2Model"),
-<<<<<<< HEAD
+        ("detr", "DetrModel"),
         ("dinov2", "Dinov2Model"),
-=======
-        ("detr", "DetrModel"),
->>>>>>> 9e1be135
         ("dpt", "DPTModel"),
         ("gemma", "GemmaModel"),
         ("m2m_100", "M2M100Model"),
@@ -222,12 +219,8 @@
     [
         # Model for Image mapping
         ("bit", "BitModel"),
-<<<<<<< HEAD
-        ("siglip_vision_model", "SiglipVisionModel"),
+        ("detr", "DetrModel"),
         ("dinov2", "Dinov2Model"),
-=======
-        ("detr", "DetrModel"),
->>>>>>> 9e1be135
         ("dpt", "DPTModel"),
         ("glpn", "GLPNModel"),
         ("hiera", "HieraModel"),
