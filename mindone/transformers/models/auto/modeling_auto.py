--- conflicted
+++ resolved
@@ -115,11 +115,8 @@
         ("whisper", "WhisperModel"),
         ("xlm-roberta", "XLMRobertaModel"),
         ("xlm-roberta-xl", "XLMRobertaXLModel"),
-<<<<<<< HEAD
         ("mobilenet_v1", "MobileNetV1Model"),
         ("mobilenet_v2", "MobileNetV2Model"),
-=======
->>>>>>> 28f3b18a
         ("yolos", "YolosModel"),
         ("cohere2", "Cohere2Model"),
     ]
@@ -277,11 +274,8 @@
         ("resnet", "ResNetForImageClassification"),
         ("segformer", "SegformerForImageClassification"),
         ("siglip", "SiglipForImageClassification"),
-<<<<<<< HEAD
         ("mobilenet_v1", "MobileNetV1ForImageClassification"),
         ("mobilenet_v2", "MobileNetV2ForImageClassification"),
-=======
->>>>>>> 28f3b18a
         ("vit", "ViTForImageClassification"),
     ]
 )
