--- conflicted
+++ resolved
@@ -102,12 +102,9 @@
         ("lilt", "LiltModel"),
         ("llama", "LlamaModel"),
         ("m2m_100", "M2M100Model"),
-<<<<<<< HEAD
         ("marian", "MarianModel"),
-=======
         ("mamba", "MambaModel"),
         ("mamba2", "Mamba2Model"),
->>>>>>> 6b61af9f
         ("megatron-bert", "MegatronBertModel"),
         ("mimi", "MimiModel"),
         ("mistral", "MistralModel"),
@@ -240,15 +237,12 @@
         ("ibert", "IBertForMaskedLM"),
         ("led", "LEDForConditionalGeneration"),
         ("roberta", "RobertaForMaskedLM"),
+        ("marian", "MarianMTModel"),
         ("mamba", "MambaForCausalLM"),
         ("mamba2", "Mamba2ForCausalLM"),
         ("megatron-bert", "MegatronBertForCausalLM"),
         ("mobilebert", "MobileBertForMaskedLM"),
-<<<<<<< HEAD
-        ("marian", "MarianMTModel"),
-=======
         ("moonshine", "MoonshineForConditionalGeneration"),
->>>>>>> 6b61af9f
         ("mpt", "MptForCausalLM"),
         ("nystromformer", "NystromformerForMaskedLM"),
         ("pop2piano", "Pop2PianoForConditionalGeneration"),
