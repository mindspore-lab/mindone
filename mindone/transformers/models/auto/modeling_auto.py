--- conflicted
+++ resolved
@@ -496,16 +496,13 @@
         ("granite", "GraniteForCausalLM"),
         ("granitemoe", "GraniteMoeForCausalLM"),
         ("granitemoeshared", "GraniteMoeSharedForCausalLM"),
-<<<<<<< HEAD
-        ("janus", "JanusForConditionalGeneration"),
-=======
         ("helium", "HeliumForCausalLM"),
         ("hunyuan_v1_dense", "HunYuanDenseV1ForCausalLM"),
         ("hunyuan_v1_moe", "HunYuanMoEV1ForCausalLM"),
->>>>>>> 68f89ed6
+        ("jamba", "JambaForCausalLM"),
+        ("janus", "JanusForConditionalGeneration"),
         ("jetmoe", "JetMoeForCausalLM"),
         ("layoutlm", "LayoutLMForMaskedLM"),
-        ("jamba", "JambaForCausalLM"),
         ("llama", "LlamaForCausalLM"),
         ("mamba", "MambaForCausalLM"),
         ("mamba2", "Mamba2ForCausalLM"),
