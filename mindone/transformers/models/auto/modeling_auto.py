--- conflicted
+++ resolved
@@ -190,11 +190,8 @@
         # Model for Masked LM mapping
         ("albert", "AlbertForMaskedLM"),
         ("bert", "BertForMaskedLM"),
-<<<<<<< HEAD
         ("deberta-v2", "DebertaV2ForMaskedLM"),
-=======
         ("wav2vec2", "Wav2Vec2ForMaskedLM"),
->>>>>>> a6beaab0
         ("xlm-roberta", "XLMRobertaForMaskedLM"),
         ("xlm-roberta-xl", "XLMRobertaXLForMaskedLM"),
     ]
@@ -294,11 +291,8 @@
         # Model for Token Classification mapping
         ("albert", "AlbertForTokenClassification"),
         ("bert", "BertForTokenClassification"),
-<<<<<<< HEAD
         ("deberta-v2", "DebertaV2ForTokenClassification"),
-=======
         ("glm", "GlmForTokenClassification"),
->>>>>>> a6beaab0
         ("mt5", "MT5ForTokenClassification"),
         ("phi3", "Phi3ForTokenClassification"),
         ("qwen2", "Qwen2ForTokenClassification"),
