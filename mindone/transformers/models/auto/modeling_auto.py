# coding=utf-8
# Copyright 2018 The HuggingFace Inc. team.
#
# This code is adapted from https://github.com/huggingface/transformers
# with modifications to run transformers on mindspore.
#
# Licensed under the Apache License, Version 2.0 (the "License");
# you may not use this file except in compliance with the License.
# You may obtain a copy of the License at
#
#     http://www.apache.org/licenses/LICENSE-2.0
#
# Unless required by applicable law or agreed to in writing, software
# distributed under the License is distributed on an "AS IS" BASIS,
# WITHOUT WARRANTIES OR CONDITIONS OF ANY KIND, either express or implied.
# See the License for the specific language governing permissions and
# limitations under the License.
"""Auto Model class."""

import warnings
from collections import OrderedDict

import transformers
from packaging import version
from transformers.utils import logging

from .auto_factory import _BaseAutoBackboneClass, _BaseAutoModelClass, _LazyAutoMapping, auto_class_update
from .configuration_auto import CONFIG_MAPPING_NAMES

logger = logging.get_logger(__name__)

MODEL_MAPPING_NAMES = OrderedDict(
    [
        # Base model mapping
        ("albert", "AlbertModel"),
        ("aria", "AriaForConditionalGeneration"),
        ("aria_text", "AriaTextModel"),
        ("bert", "BertModel"),
        ("bart", "BartModel"),
        ("camembert", "CamembertModel"),
        ("mvp", "MvpModel"),
        ("convbert", "ConvBertModel"),
        ("bit", "BitModel"),
        ("blip", "BlipModel"),
        ("blip-2", "Blip2Model"),
        ("starcoder2", "Starcoder2Model"),
        ("canine", "CanineModel"),
        ("chameleon", "ChameleonModel"),
        ("chinese_clip", "ChineseCLIPModel"),
        ("chinese_clip_vision_model", "ChineseCLIPVisionModel"),
        ("clap", "ClapModel"),
        ("clip", "CLIPModel"),
        ("clip_text_model", "CLIPTextModel"),
        ("clip_vision_model", "CLIPVisionModel"),
        ("convnext", "ConvNextModel"),
        ("convnextv2", "ConvNextV2Model"),
        ("cvt", "CvtModel"),
        ("deberta", "DebertaModel"),
        ("opt", "OPTModel"),
        ("deberta-v2", "DebertaV2Model"),
        ("detr", "DetrModel"),
        ("dinov2", "Dinov2Model"),
        ("dpt", "DPTModel"),
        ("gemma", "GemmaModel"),
        ("m2m_100", "M2M100Model"),
        ("gemma2", "Gemma2Model"),
        ("persimmon", "PersimmonModel"),
        ("glm", "GlmModel"),
        ("glpn", "GLPNModel"),
        ("gpt2", "GPT2Model"),
        ("opt", "OPTModel"),
        ("granite", "GraniteModel"),
        ("granitemoe", "GraniteMoeModel"),
        ("granitemoeshared", "GraniteMoeSharedModel"),
        ("qwen2_audio_encoder", "Qwen2AudioEncoder"),
        ("qwen2_audio_encoder", "Qwen2AudioEncoder"),
        ("recurrent_gemma", "RecurrentGemmaModel"),
        ("gemma3_text", "Gemma3TextModel"),
        ("qwen2_audio_encoder", "Qwen2AudioEncoder"),
        ("siglip", "SiglipModel"),
        ("helium", "HeliumModel"),
        ("hiera", "HieraModel"),
        ("hubert", "HubertModel"),
        ("idefics", "IdeficsModel"),
        ("idefics2", "Idefics2Model"),
        ("idefics3", "Idefics3Model"),
        ("idefics3_vision", "Idefics3VisionTransformer"),
        ("ijepa", "IJepaModel"),
        ("imagegpt", "ImageGPTModel"),
        ("led", "LEDModel"),
        ("levit", "LevitModel"),
        ("llama", "LlamaModel"),
        ("mistral", "MistralModel"),
        ("mobilebert", "MobileBertModel"),
        ("mpt", "MptModel"),
        ("mt5", "MT5Model"),
        ("megatron-bert", "MegatronBertModel"),
        ("mixtral", "MixtralModel"),
        ("owlvit", "OwlViTModel"),
        ("phi", "PhiModel"),
        ("phi3", "Phi3Model"),
        ("qwen2", "Qwen2Model"),
        ("qwen2_5_vl", "Qwen2_5_VLModel"),
        ("qwen2_audio_encoder", "Qwen2AudioEncoder"),
        ("qwen2_vl", "Qwen2VLModel"),
        ("roberta", "RobertaModel"),
        ("rembert", "RemBertModel"),
        ("resnet", "ResNetModel"),
        ("segformer", "SegformerModel"),
        ("siglip", "SiglipModel"),
        ("siglip_vision_model", "SiglipVisionModel"),
        ("smolvlm", "SmolVLMModel"),
        ("smolvlm_vision", "SmolVLMVisionTransformer"),
        ("speecht5", "SpeechT5Model"),
        ("swin2sr", "Swin2SRModel"),
        ("t5", "T5Model"),
        ("umt5", "UMT5Model"),
        ("vilt", "ViltModel"),
        ("vit", "ViTModel"),
        ("wav2vec2", "Wav2Vec2Model"),
        ("whisper", "WhisperModel"),
        ("xlm-roberta", "XLMRobertaModel"),
        ("xlm-roberta-xl", "XLMRobertaXLModel"),
        ("yolos", "YolosModel"),
        ("cohere2", "Cohere2Model"),
    ]
)

MODEL_FOR_PRETRAINING_MAPPING_NAMES = OrderedDict(
    [
        # Model for pre-training mapping
        ("albert", "AlbertForPreTraining"),
        ("bart", "BartForConditionalGeneration"),
        ("camembert", "CamembertForMaskedLM"),
        ("mvp", "MvpForConditionalGeneration"),
        ("bert", "BertForPreTraining"),
        ("gpt2", "GPT2LMHeadModel"),
        ("gemma3", "Gemma3ForConditionalGeneration"),
        ("hiera", "HieraForPreTraining"),
        ("hubert", "HubertForPreTraining"),
        ("idefics", "IdeficsForVisionText2Text"),
        ("idefics2", "Idefics2ForConditionalGeneration"),
        ("idefics3", "Idefics3ForConditionalGeneration"),
        ("llava", "LlavaForConditionalGeneration"),
        ("llava_next", "LlavaNextForConditionalGeneration"),
        ("llava_next_video", "LlavaNextVideoForConditionalGeneration"),
        ("llava_onevision", "LlavaOnevisionForConditionalGeneration"),
        ("mobilebert", "MobileBertForPreTraining"),
        ("qwen2_audio", "Qwen2AudioForConditionalGeneration"),
        ("roberta", "RobertaForMaskedLM"),
        ("megatron-bert", "MegatronBertForPreTraining"),
        ("mpt", "MptForCausalLM"),
        ("paligemma", "PaliGemmaForConditionalGeneration"),
        ("t5", "T5ForConditionalGeneration"),
        ("wav2vec2", "Wav2Vec2ForPreTraining"),
        ("xlm-roberta", "XLMRobertaForMaskedLM"),
        ("xlm-roberta-xl", "XLMRobertaXLForMaskedLM"),
    ]
)

MODEL_WITH_LM_HEAD_MAPPING_NAMES = OrderedDict(
    [
        # Model with LM heads mapping
        ("albert", "AlbertForMaskedLM"),
        ("mvp", "MvpForConditionalGeneration"),
        ("bart", "BartForConditionalGeneration"),
        ("m2m_100", "M2M100ForConditionalGeneration"),
        ("bert", "BertForMaskedLM"),
        ("deberta", "DebertaForMaskedLM"),
        ("deberta-v2", "DebertaV2ForMaskedLM"),
        ("convbert", "ConvBertForMaskedLM"),
        ("gpt2", "GPT2LMHeadModel"),
        ("led", "LEDForConditionalGeneration"),
        ("camembert", "CamembertForMaskedLM"),
        ("roberta", "RobertaForMaskedLM"),
        ("megatron-bert", "MegatronBertForCausalLM"),
        ("mobilebert", "MobileBertForMaskedLM"),
        ("mpt", "MptForCausalLM"),
        ("rembert", "RemBertForMaskedLM"),
        ("t5", "T5ForConditionalGeneration"),
        ("wav2vec2", "Wav2Vec2ForMaskedLM"),
        ("whisper", "WhisperForConditionalGeneration"),
        ("xlm-roberta", "XLMRobertaForMaskedLM"),
        ("xlm-roberta-xl", "XLMRobertaXLForMaskedLM"),
    ]
)

MODEL_FOR_CAUSAL_LM_MAPPING_NAMES = OrderedDict(
    [
        # Model for Causal LM mapping
        ("aria_text", "AriaTextForCausalLM"),
        ("bart", "BartForCausalLM"),
        ("camembert", "CamembertForCausalLM"),
        ("mvp", "MvpForCausalLM"),
        ("opt", "OPTForCausalLM"),
        ("bert", "BertLMHeadModel"),
        ("bert-generation", "BertGenerationDecoder"),
        ("gemma", "GemmaForCausalLM"),
        ("gemma2", "Gemma2ForCausalLM"),
        ("starcoder2", "Starcoder2ForCausalLM"),
        ("gemma3", "Gemma3ForCausalLM"),
        ("gemma3_text", "Gemma3ForCausalLM"),
        ("granite", "GraniteForCausalLM"),
        ("glm", "GlmForCausalLM"),
        ("gpt2", "GPT2LMHeadModel"),
        ("persimmon", "PersimmonForCausalLM"),
        ("fuyu", "FuyuForCausalLM"),
        ("granitemoe", "GraniteMoeForCausalLM"),
        ("granitemoeshared", "GraniteMoeSharedForCausalLM"),
        ("llama", "LlamaForCausalLM"),
        ("opt", "OPTForCausalLM"),
        ("megatron-bert", "MegatronBertForCausalLM"),
        ("mistral", "MistralForCausalLM"),
        ("mpt", "MptForCausalLM"),
        ("phi", "PhiForCausalLM"),
        ("phi3", "Phi3ForCausalLM"),
        ("mixtral", "MixtralForCausalLM"),
        ("qwen2", "Qwen2ForCausalLM"),
        ("roberta", "RobertaForCausalLM"),
        ("recurrent_gemma", "RecurrentGemmaForCausalLM"),
        ("rembert", "RemBertForCausalLM"),
        ("whisper", "WhisperForCausalLM"),
        ("xlm-roberta", "XLMRobertaForCausalLM"),
        ("xlm-roberta-xl", "XLMRobertaXLForCausalLM"),
        ("cohere2", "Cohere2ForCausalLM"),
    ]
)

MODEL_FOR_IMAGE_MAPPING_NAMES = OrderedDict(
    [
        # Model for Image mapping
        ("bit", "BitModel"),
        ("convnext", "ConvNextModel"),
        ("convnextv2", "ConvNextV2Model"),
        ("detr", "DetrModel"),
        ("dinov2", "Dinov2Model"),
        ("dpt", "DPTModel"),
        ("glpn", "GLPNModel"),
        ("hiera", "HieraModel"),
        ("hubert", "HubertModel"),
        ("ijepa", "IJepaModel"),
        ("imagegpt", "ImageGPTModel"),
        ("levit", "LevitModel"),
        ("segformer", "SegformerModel"),
        ("siglip_vision_model", "SiglipVisionModel"),
        ("swin2sr", "Swin2SRModel"),
        ("vit", "ViTModel"),
        ("yolos", "YolosModel"),
    ]
)

MODEL_FOR_MASKED_IMAGE_MODELING_MAPPING_NAMES = OrderedDict(
    [
        ("vit", "ViTForMaskedImageModeling"),
    ]
)


MODEL_FOR_CAUSAL_IMAGE_MODELING_MAPPING_NAMES = OrderedDict(
    [
        ("imagegpt", "ImageGPTForCausalImageModeling"),
    ]
)

MODEL_FOR_IMAGE_CLASSIFICATION_MAPPING_NAMES = OrderedDict(
    [
        # Model for Image Classification mapping
        ("bit", "BitForImageClassification"),
        ("clip", "CLIPForImageClassification"),
        ("convnext", "ConvNextForImageClassification"),
        ("convnextv2", "ConvNextV2ForImageClassification"),
        ("dinov2", "Dinov2ForImageClassification"),
        ("cvt", "CvtForImageClassification"),
        ("hiera", "HieraForImageClassification"),
        ("ijepa", "IJepaForImageClassification"),
        ("imagegpt", "ImageGPTForImageClassification"),
        (
            "levit",
            ("LevitForImageClassification", "LevitForImageClassificationWithTeacher"),
        ),
        ("resnet", "ResNetForImageClassification"),
        ("segformer", "SegformerForImageClassification"),
        ("siglip", "SiglipForImageClassification"),
        ("vit", "ViTForImageClassification"),
    ]
)

MODEL_FOR_IMAGE_SEGMENTATION_MAPPING_NAMES = OrderedDict(
    [
        # Do not add new models here, this class will be deprecated in the future.
        # Model for Image Segmentation mapping
        ("detr", "DetrForSegmentation"),
    ]
)

MODEL_FOR_SEMANTIC_SEGMENTATION_MAPPING_NAMES = OrderedDict(
    [
        # Model for Semantic Segmentation mapping
        ("beit", "BeitForSemanticSegmentation"),
        ("data2vec-vision", "Data2VecVisionForSemanticSegmentation"),
        ("dpt", "DPTForSemanticSegmentation"),
        ("mobilenet_v2", "MobileNetV2ForSemanticSegmentation"),
        ("mobilevit", "MobileViTForSemanticSegmentation"),
        ("mobilevitv2", "MobileViTV2ForSemanticSegmentation"),
        ("segformer", "SegformerForSemanticSegmentation"),
        ("upernet", "UperNetForSemanticSegmentation"),
    ]
)

MODEL_FOR_INSTANCE_SEGMENTATION_MAPPING_NAMES = OrderedDict()

MODEL_FOR_UNIVERSAL_SEGMENTATION_MAPPING_NAMES = OrderedDict(
    [
        # Model for Universal Segmentation mapping
        ("detr", "DetrForSegmentation"),
        ("mask2former", "Mask2FormerForUniversalSegmentation"),
        ("maskformer", "MaskFormerForInstanceSegmentation"),
        ("oneformer", "OneFormerForUniversalSegmentation"),
    ]
)

MODEL_FOR_VIDEO_CLASSIFICATION_MAPPING_NAMES = OrderedDict()

MODEL_FOR_VISION_2_SEQ_MAPPING_NAMES = OrderedDict(
    [
        ("blip", "BlipForConditionalGeneration"),
        ("blip-2", "Blip2ForConditionalGeneration"),
        ("chameleon", "ChameleonForConditionalGeneration"),
        ("idefics2", "Idefics2ForConditionalGeneration"),
        ("idefics3", "Idefics3ForConditionalGeneration"),
        ("llava", "LlavaForConditionalGeneration"),
        ("llava_next", "LlavaNextForConditionalGeneration"),
        ("llava_next_video", "LlavaNextVideoForConditionalGeneration"),
        ("llava_onevision", "LlavaOnevisionForConditionalGeneration"),
        ("paligemma", "PaliGemmaForConditionalGeneration"),
        ("qwen2_5_vl", "Qwen2_5_VLForConditionalGeneration"),
        ("qwen2_vl", "Qwen2VLForConditionalGeneration"),
        ("vision-encoder-decoder", "VisionEncoderDecoderModel"),
    ]
)
MODEL_FOR_RETRIEVAL_MAPPING_NAMES = OrderedDict(
    [
        # ("colpali", "ColPaliForRetrieval"),
    ]
)
MODEL_FOR_IMAGE_TEXT_TO_TEXT_MAPPING_NAMES = OrderedDict(
    [
        ("aria", "AriaForConditionalGeneration"),
        ("blip", "BlipForConditionalGeneration"),
        ("blip-2", "Blip2ForConditionalGeneration"),
        ("chameleon", "ChameleonForConditionalGeneration"),
        ("gemma3", "Gemma3ForConditionalGeneration"),
        ("chameleon", "ChameleonForConditionalGeneration"),
        ("idefics", "IdeficsForVisionText2Text"),
        ("idefics2", "Idefics2ForConditionalGeneration"),
        ("idefics3", "Idefics3ForConditionalGeneration"),
        ("fuyu", "FuyuForCausalLM"),
        ("llava", "LlavaForConditionalGeneration"),
        ("llava_next", "LlavaNextForConditionalGeneration"),
        ("llava_onevision", "LlavaOnevisionForConditionalGeneration"),
        ("paligemma", "PaliGemmaForConditionalGeneration"),
        ("qwen2_5_vl", "Qwen2_5_VLForConditionalGeneration"),
        ("qwen2_vl", "Qwen2VLForConditionalGeneration"),
        ("smolvlm", "SmolVLMForConditionalGeneration"),
        ("vision-encoder-decoder", "VisionEncoderDecoderModel"),
    ]
)

MODEL_FOR_MASKED_LM_MAPPING_NAMES = OrderedDict(
    [
        # Model for Masked LM mapping
        ("mvp", "MvpForConditionalGeneration"),
        ("albert", "AlbertForMaskedLM"),
        ("bart", "BartForConditionalGeneration"),
        ("convbert", "ConvBertForMaskedLM"),
        ("bert", "BertForMaskedLM"),
        ("roberta", "RobertaForMaskedLM"),
        ("camembert", "CamembertForMaskedLM"),
        ("deberta", "DebertaForMaskedLM"),
        ("deberta-v2", "DebertaV2ForMaskedLM"),
        ("mobilebert", "MobileBertForMaskedLM"),
        ("rembert", "RemBertForMaskedLM"),
        ("wav2vec2", "Wav2Vec2ForMaskedLM"),
        ("xlm-roberta", "XLMRobertaForMaskedLM"),
        ("xlm-roberta-xl", "XLMRobertaXLForMaskedLM"),
    ]
)

MODEL_FOR_OBJECT_DETECTION_MAPPING_NAMES = OrderedDict(
    [
        # Model for Object Detection mapping
        ("conditional_detr", "ConditionalDetrForObjectDetection"),
        ("deformable_detr", "DeformableDetrForObjectDetection"),
        ("deta", "DetaForObjectDetection"),
        ("detr", "DetrForObjectDetection"),
        ("rt_detr", "RTDetrForObjectDetection"),
        ("table-transformer", "TableTransformerForObjectDetection"),
        ("yolos", "YolosForObjectDetection"),
    ]
)

MODEL_FOR_ZERO_SHOT_OBJECT_DETECTION_MAPPING_NAMES = OrderedDict(
    [
        # Model for Zero Shot Object Detection mapping
        ("grounding-dino", "GroundingDinoForObjectDetection"),
        ("omdet-turbo", "OmDetTurboForObjectDetection"),
        ("owlv2", "Owlv2ForObjectDetection"),
        ("owlvit", "OwlViTForObjectDetection"),
    ]
)

MODEL_FOR_DEPTH_ESTIMATION_MAPPING_NAMES = OrderedDict(
    [
        # Model for depth estimation mapping
        ("depth_anything", "DepthAnythingForDepthEstimation"),
        ("dpt", "DPTForDepthEstimation"),
        ("glpn", "GLPNForDepthEstimation"),
        ("zoedepth", "ZoeDepthForDepthEstimation"),
    ]
)
MODEL_FOR_SEQ_TO_SEQ_CAUSAL_LM_MAPPING_NAMES = OrderedDict(
    [
        # Model for Seq2Seq Causal LM mapping
        ("bart", "BartForConditionalGeneration"),
        ("led", "LEDForConditionalGeneration"),
        ("m2m_100", "M2M100ForConditionalGeneration"),
        ("mvp", "MvpForConditionalGeneration"),
        ("mt5", "MT5ForConditionalGeneration"),
        ("qwen2_audio", "Qwen2AudioForConditionalGeneration"),
        ("t5", "T5ForConditionalGeneration"),
        ("umt5", "UMT5ForConditionalGeneration"),
    ]
)

MODEL_FOR_SPEECH_SEQ_2_SEQ_MAPPING_NAMES = OrderedDict(
    [
        ("speecht5", "SpeechT5ForSpeechToText"),
        ("whisper", "WhisperForConditionalGeneration"),
    ]
)

MODEL_FOR_SEQUENCE_CLASSIFICATION_MAPPING_NAMES = OrderedDict(
    [
        # Model for Sequence Classification mapping
        ("albert", "AlbertForSequenceClassification"),
        ("bart", "BartForSequenceClassification"),
        ("camembert", "CamembertForSequenceClassification"),
        ("opt", "OPTForSequenceClassification"),
        ("bert", "BertForSequenceClassification"),
        ("mvp", "MvpForSequenceClassification"),
        ("roberta", "RobertaForSequenceClassification"),
        ("deberta", "DebertaForSequenceClassification"),
        ("deberta-v2", "DebertaV2ForSequenceClassification"),
        ("gemma", "GemmaForSequenceClassification"),
        ("gemma2", "Gemma2ForSequenceClassification"),
        ("glm", "GlmForSequenceClassification"),
        ("helium", "HeliumForSequenceClassification"),
        ("hubert", "HubertForSequenceClassification"),
        ("led", "LEDForSequenceClassification"),
        ("starcoder2", "Starcoder2ForSequenceClassification"),
        ("canine", "CanineForSequenceClassification"),
        ("llama", "LlamaForSequenceClassification"),
        ("opt", "OPTForSequenceClassification"),
        ("persimmon", "PersimmonForSequenceClassification"),
        ("mobilebert", "MobileBertForSequenceClassification"),
        ("convbert", "ConvBertForSequenceClassification"),
        ("mt5", "MT5ForSequenceClassification"),
        ("megatron-bert", "MegatronBertForSequenceClassification"),
        ("mistral", "MistralForSequenceClassification"),
        ("mixtral", "MixtralForSequenceClassification"),
        ("mpt", "MptForSequenceClassification"),
        ("phi", "PhiForSequenceClassification"),
        ("phi3", "Phi3ForSequenceClassification"),
        ("qwen2", "Qwen2ForSequenceClassification"),
        ("rembert", "RemBertForSequenceClassification"),
        ("t5", "T5ForSequenceClassification"),
        ("umt5", "UMT5ForSequenceClassification"),
        ("xlm-roberta-xl", "XLMRobertaXLForSequenceClassification"),
    ]
)

MODEL_FOR_QUESTION_ANSWERING_MAPPING_NAMES = OrderedDict(
    [
        # Model for Question Answering mapping
        ("albert", "AlbertForQuestionAnswering"),
        ("bart", "BartForQuestionAnswering"),
        ("opt", "OPTForQuestionAnswering"),
        ("bert", "BertForQuestionAnswering"),
        ("camembert", "CamembertForQuestionAnswering"),
        ("mvp", "MvpForQuestionAnswering"),
        ("roberta", "RobertaForQuestionAnswering"),
        ("deberta", "DebertaForQuestionAnswering"),
        ("deberta-v2", "DebertaV2ForQuestionAnswering"),
        ("led", "LEDForQuestionAnswering"),
        ("convbert", "ConvBertForQuestionAnswering"),
        ("llama", "LlamaForQuestionAnswering"),
        ("mistral", "MistralForQuestionAnswering"),
        ("mobilebert", "MobileBertForQuestionAnswering"),
        ("megatron-bert", "MegatronBertForQuestionAnswering"),
        ("mistral", "MistralForQuestionAnswering"),
        ("opt", "OPTForQuestionAnswering"),
        ("qwen2", "Qwen2ForQuestionAnswering"),
        ("rembert", "RemBertForQuestionAnswering"),
        ("t5", "T5ForQuestionAnswering"),
        ("mixtral", "MixtralForQuestionAnswering"),
        ("mpt", "MptForQuestionAnswering"),
        ("canine", "CanineForQuestionAnswering"),
        ("umt5", "UMT5ForQuestionAnswering"),
        ("xlm-roberta", "XLMRobertaForQuestionAnswering"),
        ("xlm-roberta-xl", "XLMRobertaXLForQuestionAnswering"),
    ]
)

MODEL_FOR_TABLE_QUESTION_ANSWERING_MAPPING_NAMES = OrderedDict(
    [
        ("blip-2", "Blip2ForConditionalGeneration"),
    ]
)

MODEL_FOR_VISUAL_QUESTION_ANSWERING_MAPPING_NAMES = OrderedDict(
    [
        ("blip", "BlipForQuestionAnswering"),
        ("vilt", "ViltForQuestionAnswering"),
    ]
)

MODEL_FOR_DOCUMENT_QUESTION_ANSWERING_MAPPING_NAMES = OrderedDict()

MODEL_FOR_TOKEN_CLASSIFICATION_MAPPING_NAMES = OrderedDict(
    [
        # Model for Token Classification mapping
        ("albert", "AlbertForTokenClassification"),
        ("bert", "BertForTokenClassification"),
        ("camembert", "CamembertForTokenClassification"),
        ("deberta", "DebertaForTokenClassification"),
        ("deberta-v2", "DebertaV2ForTokenClassification"),
        ("starcoder2", "Starcoder2ForTokenClassification"),
        ("glm", "GlmForTokenClassification"),
        ("helium", "HeliumForTokenClassification"),
        ("mistral", "MistralForTokenClassification"),
        ("mobilebert", "MobileBertForTokenClassification"),
        ("mt5", "MT5ForTokenClassification"),
        ("persimmon", "PersimmonForTokenClassification"),
        ("megatron-bert", "MegatronBertForTokenClassification"),
        ("mixtral", "MixtralForTokenClassification"),
        ("mpt", "MptForTokenClassification"),
        ("phi", "PhiForTokenClassification"),
        ("phi3", "Phi3ForTokenClassification"),
        ("qwen2", "Qwen2ForTokenClassification"),
        ("roberta", "RobertaForTokenClassification"),
        ("rembert", "RemBertForTokenClassification"),
        ("convbert", "ConvBertForTokenClassification"),
        ("canine", "CanineForTokenClassification"),
        ("t5", "T5ForTokenClassification"),
        ("umt5", "UMT5ForTokenClassification"),
        ("xlm-roberta", "XLMRobertaForTokenClassification"),
        ("xlm-roberta-xl", "XLMRobertaXLForTokenClassification"),
    ]
)

MODEL_FOR_MULTIPLE_CHOICE_MAPPING_NAMES = OrderedDict(
    [
        # Model for Multiple Choice mapping
        ("camembert", "CamembertForMultipleChoice"),
        ("albert", "AlbertForMultipleChoice"),
        ("convbert", "ConvBertForMultipleChoice"),
        ("canine", "CanineForMultipleChoice"),
        ("bert", "BertForMultipleChoice"),
        ("roberta", "RobertaForMultipleChoice"),
        ("deberta-v2", "DebertaV2ForMultipleChoice"),
        ("megatron-bert", "MegatronBertForMultipleChoice"),
        ("mobilebert", "MobileBertForMultipleChoice"),
        ("rembert", "RemBertForMultipleChoice"),
        ("xlm-roberta", "XLMRobertaForMultipleChoice"),
        ("xlm-roberta-xl", "XLMRobertaXLForMultipleChoice"),
    ]
)

MODEL_FOR_NEXT_SENTENCE_PREDICTION_MAPPING_NAMES = OrderedDict(
    [
        ("bert", "BertForNextSentencePrediction"),
        ("megatron-bert", "MegatronBertForNextSentencePrediction"),
        ("mobilebert", "MobileBertForNextSentencePrediction"),
    ]
)

MODEL_FOR_AUDIO_CLASSIFICATION_MAPPING_NAMES = OrderedDict(
    [
        ("wav2vec2", "Wav2Vec2ForSequenceClassification"),
        ("whisper", "WhisperForAudioClassification"),
    ]
)

MODEL_FOR_CTC_MAPPING_NAMES = OrderedDict(
    [
        ("wav2vec2", "Wav2Vec2ForCTC"),
    ]
)

MODEL_FOR_AUDIO_FRAME_CLASSIFICATION_MAPPING_NAMES = OrderedDict(
    [
        ("wav2vec2", "Wav2Vec2ForAudioFrameClassification"),
    ]
)

MODEL_FOR_AUDIO_XVECTOR_MAPPING_NAMES = OrderedDict(
    [
        ("wav2vec2", "Wav2Vec2ForXVector"),
    ]
)

MODEL_FOR_TEXT_TO_SPECTROGRAM_MAPPING_NAMES = OrderedDict(
    [
        ("siglip", "SiglipModel"),
        ("speecht5", "SpeechT5ForTextToSpeech"),
    ]
)

MODEL_FOR_TEXT_TO_WAVEFORM_MAPPING_NAMES = OrderedDict()

MODEL_FOR_ZERO_SHOT_IMAGE_CLASSIFICATION_MAPPING_NAMES = OrderedDict(
    [
        # Model for Zero Shot Image Classification mapping
        ("blip", "BlipModel"),
        ("siglip", "SiglipModel"),
<<<<<<< HEAD
        ("chinese_clip", "ChineseCLIPModel"),
=======
        ("blip-2", "Blip2ForImageTextRetrieval"),
>>>>>>> 165b4dfa
    ]
)

MODEL_FOR_BACKBONE_MAPPING_NAMES = OrderedDict(
    [
        ("convnext", "ConvNextBackbone"),
        ("convnextv2", "ConvNextV2Backbone"),
        ("dinov2", "Dinov2Backbone"),
        ("hiera", "HieraBackbone"),
        ("swin", "SwinBackbone"),
    ]
)

MODEL_FOR_MASK_GENERATION_MAPPING_NAMES = OrderedDict()


MODEL_FOR_KEYPOINT_DETECTION_MAPPING_NAMES = OrderedDict()


MODEL_FOR_TEXT_ENCODING_MAPPING_NAMES = OrderedDict(
    [
        ("albert", "AlbertModel"),
        ("bert", "BertModel"),
        ("roberta", "RobertaModel"),
        ("deberta", "DebertaModel"),
        ("deberta-v2", "DebertaV2Model"),
        ("mobilebert", "MobileBertModel"),
        ("mt5", "MT5EncoderModel"),
        ("rembert", "RemBertModel"),
        ("t5", "T5EncoderModel"),
        ("umt5", "UMT5EncoderModel"),
        ("xlm-roberta", "XLMRobertaModel"),
        ("xlm-roberta-xl", "XLMRobertaXLModel"),
    ]
)

MODEL_FOR_TIME_SERIES_CLASSIFICATION_MAPPING_NAMES = OrderedDict()

MODEL_FOR_TIME_SERIES_REGRESSION_MAPPING_NAMES = OrderedDict()

MODEL_FOR_IMAGE_TO_IMAGE_MAPPING_NAMES = OrderedDict(
    [
        ("swin2sr", "Swin2SRForImageSuperResolution"),
    ]
)


if version.parse(transformers.__version__) >= version.parse("4.51.0"):
    MODEL_FOR_CAUSAL_LM_MAPPING_NAMES.update({"qwen3": "Qwen3Model"})
    MODEL_FOR_CAUSAL_LM_MAPPING_NAMES.update({"qwen3": "Qwen3ForCausalLM"})
    MODEL_FOR_SEQUENCE_CLASSIFICATION_MAPPING_NAMES.update({"qwen3": "Qwen3ForSequenceClassification"})
    MODEL_FOR_QUESTION_ANSWERING_MAPPING_NAMES.update({"qwen3": "Qwen3ForQuestionAnswering"})
    MODEL_FOR_TOKEN_CLASSIFICATION_MAPPING_NAMES.update({"qwen3": "Qwen3ForTokenClassification"})

if version.parse(transformers.__version__) >= version.parse("4.51.3"):
    MODEL_MAPPING_NAMES.update({"glm4": "Glm4Model"})
    MODEL_FOR_CAUSAL_LM_MAPPING_NAMES.update({"glm4": "Glm4ForCausalLM"})
    MODEL_FOR_SEQUENCE_CLASSIFICATION_MAPPING_NAMES.update({"glm4": "Glm4ForSequenceClassification"})
    MODEL_FOR_TOKEN_CLASSIFICATION_MAPPING_NAMES.update({"glm4": "Glm4ForTokenClassification"})

if version.parse(transformers.__version__) >= version.parse("4.53.0"):
    MODEL_MAPPING_NAMES.update({"minimax": "MiniMaxModel", "vjepa2": "VJEPA2Model"})
    MODEL_FOR_CAUSAL_LM_MAPPING_NAMES.update({"minimax": "MiniMaxForCausalLM"})
    MODEL_FOR_VIDEO_CLASSIFICATION_MAPPING_NAMES.update({"vjepa2": "VJEPA2ForVideoClassification"})
    MODEL_FOR_SEQUENCE_CLASSIFICATION_MAPPING_NAMES.update({"minimax": "MiniMaxForSequenceClassification"})
    MODEL_FOR_QUESTION_ANSWERING_MAPPING_NAMES.update({"minimax": "MiniMaxForQuestionAnswering"})
    MODEL_FOR_TOKEN_CLASSIFICATION_MAPPING_NAMES.update({"minimax": "MiniMaxForTokenClassification"})

MODEL_MAPPING = _LazyAutoMapping(CONFIG_MAPPING_NAMES, MODEL_MAPPING_NAMES)
MODEL_FOR_PRETRAINING_MAPPING = _LazyAutoMapping(CONFIG_MAPPING_NAMES, MODEL_FOR_PRETRAINING_MAPPING_NAMES)
MODEL_WITH_LM_HEAD_MAPPING = _LazyAutoMapping(CONFIG_MAPPING_NAMES, MODEL_WITH_LM_HEAD_MAPPING_NAMES)
MODEL_FOR_CAUSAL_LM_MAPPING = _LazyAutoMapping(CONFIG_MAPPING_NAMES, MODEL_FOR_CAUSAL_LM_MAPPING_NAMES)
MODEL_FOR_CAUSAL_IMAGE_MODELING_MAPPING = _LazyAutoMapping(
    CONFIG_MAPPING_NAMES, MODEL_FOR_CAUSAL_IMAGE_MODELING_MAPPING_NAMES
)
MODEL_FOR_IMAGE_CLASSIFICATION_MAPPING = _LazyAutoMapping(
    CONFIG_MAPPING_NAMES, MODEL_FOR_IMAGE_CLASSIFICATION_MAPPING_NAMES
)
MODEL_FOR_ZERO_SHOT_IMAGE_CLASSIFICATION_MAPPING = _LazyAutoMapping(
    CONFIG_MAPPING_NAMES, MODEL_FOR_ZERO_SHOT_IMAGE_CLASSIFICATION_MAPPING_NAMES
)
MODEL_FOR_IMAGE_SEGMENTATION_MAPPING = _LazyAutoMapping(
    CONFIG_MAPPING_NAMES, MODEL_FOR_IMAGE_SEGMENTATION_MAPPING_NAMES
)
MODEL_FOR_SEMANTIC_SEGMENTATION_MAPPING = _LazyAutoMapping(
    CONFIG_MAPPING_NAMES, MODEL_FOR_SEMANTIC_SEGMENTATION_MAPPING_NAMES
)
MODEL_FOR_INSTANCE_SEGMENTATION_MAPPING = _LazyAutoMapping(
    CONFIG_MAPPING_NAMES, MODEL_FOR_INSTANCE_SEGMENTATION_MAPPING_NAMES
)
MODEL_FOR_UNIVERSAL_SEGMENTATION_MAPPING = _LazyAutoMapping(
    CONFIG_MAPPING_NAMES, MODEL_FOR_UNIVERSAL_SEGMENTATION_MAPPING_NAMES
)
MODEL_FOR_VIDEO_CLASSIFICATION_MAPPING = _LazyAutoMapping(
    CONFIG_MAPPING_NAMES, MODEL_FOR_VIDEO_CLASSIFICATION_MAPPING_NAMES
)
MODEL_FOR_VISION_2_SEQ_MAPPING = _LazyAutoMapping(CONFIG_MAPPING_NAMES, MODEL_FOR_VISION_2_SEQ_MAPPING_NAMES)
MODEL_FOR_IMAGE_TEXT_TO_TEXT_MAPPING = _LazyAutoMapping(
    CONFIG_MAPPING_NAMES, MODEL_FOR_IMAGE_TEXT_TO_TEXT_MAPPING_NAMES
)
MODEL_FOR_RETRIEVAL_MAPPING = _LazyAutoMapping(CONFIG_MAPPING_NAMES, MODEL_FOR_RETRIEVAL_MAPPING_NAMES)
MODEL_FOR_VISUAL_QUESTION_ANSWERING_MAPPING = _LazyAutoMapping(
    CONFIG_MAPPING_NAMES, MODEL_FOR_VISUAL_QUESTION_ANSWERING_MAPPING_NAMES
)
MODEL_FOR_DOCUMENT_QUESTION_ANSWERING_MAPPING = _LazyAutoMapping(
    CONFIG_MAPPING_NAMES, MODEL_FOR_DOCUMENT_QUESTION_ANSWERING_MAPPING_NAMES
)
MODEL_FOR_MASKED_LM_MAPPING = _LazyAutoMapping(CONFIG_MAPPING_NAMES, MODEL_FOR_MASKED_LM_MAPPING_NAMES)
MODEL_FOR_IMAGE_MAPPING = _LazyAutoMapping(CONFIG_MAPPING_NAMES, MODEL_FOR_IMAGE_MAPPING_NAMES)
MODEL_FOR_MASKED_IMAGE_MODELING_MAPPING = _LazyAutoMapping(
    CONFIG_MAPPING_NAMES, MODEL_FOR_MASKED_IMAGE_MODELING_MAPPING_NAMES
)
MODEL_FOR_OBJECT_DETECTION_MAPPING = _LazyAutoMapping(CONFIG_MAPPING_NAMES, MODEL_FOR_OBJECT_DETECTION_MAPPING_NAMES)
MODEL_FOR_ZERO_SHOT_OBJECT_DETECTION_MAPPING = _LazyAutoMapping(
    CONFIG_MAPPING_NAMES, MODEL_FOR_ZERO_SHOT_OBJECT_DETECTION_MAPPING_NAMES
)
MODEL_FOR_DEPTH_ESTIMATION_MAPPING = _LazyAutoMapping(CONFIG_MAPPING_NAMES, MODEL_FOR_DEPTH_ESTIMATION_MAPPING_NAMES)
MODEL_FOR_SEQ_TO_SEQ_CAUSAL_LM_MAPPING = _LazyAutoMapping(
    CONFIG_MAPPING_NAMES, MODEL_FOR_SEQ_TO_SEQ_CAUSAL_LM_MAPPING_NAMES
)
MODEL_FOR_SEQUENCE_CLASSIFICATION_MAPPING = _LazyAutoMapping(
    CONFIG_MAPPING_NAMES, MODEL_FOR_SEQUENCE_CLASSIFICATION_MAPPING_NAMES
)
MODEL_FOR_QUESTION_ANSWERING_MAPPING = _LazyAutoMapping(
    CONFIG_MAPPING_NAMES, MODEL_FOR_QUESTION_ANSWERING_MAPPING_NAMES
)
MODEL_FOR_TABLE_QUESTION_ANSWERING_MAPPING = _LazyAutoMapping(
    CONFIG_MAPPING_NAMES, MODEL_FOR_TABLE_QUESTION_ANSWERING_MAPPING_NAMES
)
MODEL_FOR_TOKEN_CLASSIFICATION_MAPPING = _LazyAutoMapping(
    CONFIG_MAPPING_NAMES, MODEL_FOR_TOKEN_CLASSIFICATION_MAPPING_NAMES
)
MODEL_FOR_MULTIPLE_CHOICE_MAPPING = _LazyAutoMapping(CONFIG_MAPPING_NAMES, MODEL_FOR_MULTIPLE_CHOICE_MAPPING_NAMES)
MODEL_FOR_NEXT_SENTENCE_PREDICTION_MAPPING = _LazyAutoMapping(
    CONFIG_MAPPING_NAMES, MODEL_FOR_NEXT_SENTENCE_PREDICTION_MAPPING_NAMES
)
MODEL_FOR_AUDIO_CLASSIFICATION_MAPPING = _LazyAutoMapping(
    CONFIG_MAPPING_NAMES, MODEL_FOR_AUDIO_CLASSIFICATION_MAPPING_NAMES
)
MODEL_FOR_CTC_MAPPING = _LazyAutoMapping(CONFIG_MAPPING_NAMES, MODEL_FOR_CTC_MAPPING_NAMES)
MODEL_FOR_SPEECH_SEQ_2_SEQ_MAPPING = _LazyAutoMapping(CONFIG_MAPPING_NAMES, MODEL_FOR_SPEECH_SEQ_2_SEQ_MAPPING_NAMES)
MODEL_FOR_AUDIO_FRAME_CLASSIFICATION_MAPPING = _LazyAutoMapping(
    CONFIG_MAPPING_NAMES, MODEL_FOR_AUDIO_FRAME_CLASSIFICATION_MAPPING_NAMES
)
MODEL_FOR_AUDIO_XVECTOR_MAPPING = _LazyAutoMapping(CONFIG_MAPPING_NAMES, MODEL_FOR_AUDIO_XVECTOR_MAPPING_NAMES)

MODEL_FOR_TEXT_TO_SPECTROGRAM_MAPPING = _LazyAutoMapping(
    CONFIG_MAPPING_NAMES, MODEL_FOR_TEXT_TO_SPECTROGRAM_MAPPING_NAMES
)

MODEL_FOR_TEXT_TO_WAVEFORM_MAPPING = _LazyAutoMapping(CONFIG_MAPPING_NAMES, MODEL_FOR_TEXT_TO_WAVEFORM_MAPPING_NAMES)

MODEL_FOR_BACKBONE_MAPPING = _LazyAutoMapping(CONFIG_MAPPING_NAMES, MODEL_FOR_BACKBONE_MAPPING_NAMES)

MODEL_FOR_MASK_GENERATION_MAPPING = _LazyAutoMapping(CONFIG_MAPPING_NAMES, MODEL_FOR_MASK_GENERATION_MAPPING_NAMES)

MODEL_FOR_KEYPOINT_DETECTION_MAPPING = _LazyAutoMapping(
    CONFIG_MAPPING_NAMES, MODEL_FOR_KEYPOINT_DETECTION_MAPPING_NAMES
)

MODEL_FOR_TEXT_ENCODING_MAPPING = _LazyAutoMapping(CONFIG_MAPPING_NAMES, MODEL_FOR_TEXT_ENCODING_MAPPING_NAMES)

MODEL_FOR_TIME_SERIES_CLASSIFICATION_MAPPING = _LazyAutoMapping(
    CONFIG_MAPPING_NAMES, MODEL_FOR_TIME_SERIES_CLASSIFICATION_MAPPING_NAMES
)

MODEL_FOR_TIME_SERIES_REGRESSION_MAPPING = _LazyAutoMapping(
    CONFIG_MAPPING_NAMES, MODEL_FOR_TIME_SERIES_REGRESSION_MAPPING_NAMES
)

MODEL_FOR_IMAGE_TO_IMAGE_MAPPING = _LazyAutoMapping(CONFIG_MAPPING_NAMES, MODEL_FOR_IMAGE_TO_IMAGE_MAPPING_NAMES)


class AutoModelForMaskGeneration(_BaseAutoModelClass):
    _model_mapping = MODEL_FOR_MASK_GENERATION_MAPPING


class AutoModelForKeypointDetection(_BaseAutoModelClass):
    _model_mapping = MODEL_FOR_KEYPOINT_DETECTION_MAPPING


class AutoModelForTextEncoding(_BaseAutoModelClass):
    _model_mapping = MODEL_FOR_TEXT_ENCODING_MAPPING


class AutoModelForImageToImage(_BaseAutoModelClass):
    _model_mapping = MODEL_FOR_IMAGE_TO_IMAGE_MAPPING


class AutoModel(_BaseAutoModelClass):
    _model_mapping = MODEL_MAPPING


AutoModel = auto_class_update(AutoModel)


class AutoModelForPreTraining(_BaseAutoModelClass):
    _model_mapping = MODEL_FOR_PRETRAINING_MAPPING


AutoModelForPreTraining = auto_class_update(AutoModelForPreTraining, head_doc="pretraining")


# Private on purpose, the public class will add the deprecation warnings.
class _AutoModelWithLMHead(_BaseAutoModelClass):
    _model_mapping = MODEL_WITH_LM_HEAD_MAPPING


_AutoModelWithLMHead = auto_class_update(_AutoModelWithLMHead, head_doc="language modeling")


class AutoModelForCausalLM(_BaseAutoModelClass):
    _model_mapping = MODEL_FOR_CAUSAL_LM_MAPPING


AutoModelForCausalLM = auto_class_update(AutoModelForCausalLM, head_doc="causal language modeling")


class AutoModelForMaskedLM(_BaseAutoModelClass):
    _model_mapping = MODEL_FOR_MASKED_LM_MAPPING


AutoModelForMaskedLM = auto_class_update(AutoModelForMaskedLM, head_doc="masked language modeling")


class AutoModelForSeq2SeqLM(_BaseAutoModelClass):
    _model_mapping = MODEL_FOR_SEQ_TO_SEQ_CAUSAL_LM_MAPPING


AutoModelForSeq2SeqLM = auto_class_update(
    AutoModelForSeq2SeqLM,
    head_doc="sequence-to-sequence language modeling",
    checkpoint_for_example="google-t5/t5-base",
)


class AutoModelForSequenceClassification(_BaseAutoModelClass):
    _model_mapping = MODEL_FOR_SEQUENCE_CLASSIFICATION_MAPPING


AutoModelForSequenceClassification = auto_class_update(
    AutoModelForSequenceClassification, head_doc="sequence classification"
)


class AutoModelForQuestionAnswering(_BaseAutoModelClass):
    _model_mapping = MODEL_FOR_QUESTION_ANSWERING_MAPPING


AutoModelForQuestionAnswering = auto_class_update(AutoModelForQuestionAnswering, head_doc="question answering")


class AutoModelForTableQuestionAnswering(_BaseAutoModelClass):
    _model_mapping = MODEL_FOR_TABLE_QUESTION_ANSWERING_MAPPING


AutoModelForTableQuestionAnswering = auto_class_update(
    AutoModelForTableQuestionAnswering,
    head_doc="table question answering",
    checkpoint_for_example="google/tapas-base-finetuned-wtq",
)


class AutoModelForVisualQuestionAnswering(_BaseAutoModelClass):
    _model_mapping = MODEL_FOR_VISUAL_QUESTION_ANSWERING_MAPPING


AutoModelForVisualQuestionAnswering = auto_class_update(
    AutoModelForVisualQuestionAnswering,
    head_doc="visual question answering",
    checkpoint_for_example="dandelin/vilt-b32-finetuned-vqa",
)


class AutoModelForDocumentQuestionAnswering(_BaseAutoModelClass):
    _model_mapping = MODEL_FOR_DOCUMENT_QUESTION_ANSWERING_MAPPING


AutoModelForDocumentQuestionAnswering = auto_class_update(
    AutoModelForDocumentQuestionAnswering,
    head_doc="document question answering",
    checkpoint_for_example='impira/layoutlm-document-qa", revision="52e01b3',
)


class AutoModelForTokenClassification(_BaseAutoModelClass):
    _model_mapping = MODEL_FOR_TOKEN_CLASSIFICATION_MAPPING


AutoModelForTokenClassification = auto_class_update(AutoModelForTokenClassification, head_doc="token classification")


class AutoModelForMultipleChoice(_BaseAutoModelClass):
    _model_mapping = MODEL_FOR_MULTIPLE_CHOICE_MAPPING


AutoModelForMultipleChoice = auto_class_update(AutoModelForMultipleChoice, head_doc="multiple choice")


class AutoModelForNextSentencePrediction(_BaseAutoModelClass):
    _model_mapping = MODEL_FOR_NEXT_SENTENCE_PREDICTION_MAPPING


AutoModelForNextSentencePrediction = auto_class_update(
    AutoModelForNextSentencePrediction, head_doc="next sentence prediction"
)


class AutoModelForImageClassification(_BaseAutoModelClass):
    _model_mapping = MODEL_FOR_IMAGE_CLASSIFICATION_MAPPING


AutoModelForImageClassification = auto_class_update(AutoModelForImageClassification, head_doc="image classification")


class AutoModelForZeroShotImageClassification(_BaseAutoModelClass):
    _model_mapping = MODEL_FOR_ZERO_SHOT_IMAGE_CLASSIFICATION_MAPPING


AutoModelForZeroShotImageClassification = auto_class_update(
    AutoModelForZeroShotImageClassification, head_doc="zero-shot image classification"
)


class AutoModelForImageSegmentation(_BaseAutoModelClass):
    _model_mapping = MODEL_FOR_IMAGE_SEGMENTATION_MAPPING


AutoModelForImageSegmentation = auto_class_update(AutoModelForImageSegmentation, head_doc="image segmentation")


class AutoModelForSemanticSegmentation(_BaseAutoModelClass):
    _model_mapping = MODEL_FOR_SEMANTIC_SEGMENTATION_MAPPING


AutoModelForSemanticSegmentation = auto_class_update(AutoModelForSemanticSegmentation, head_doc="semantic segmentation")


class AutoModelForUniversalSegmentation(_BaseAutoModelClass):
    _model_mapping = MODEL_FOR_UNIVERSAL_SEGMENTATION_MAPPING


AutoModelForUniversalSegmentation = auto_class_update(
    AutoModelForUniversalSegmentation, head_doc="universal image segmentation"
)


class AutoModelForInstanceSegmentation(_BaseAutoModelClass):
    _model_mapping = MODEL_FOR_INSTANCE_SEGMENTATION_MAPPING


AutoModelForInstanceSegmentation = auto_class_update(AutoModelForInstanceSegmentation, head_doc="instance segmentation")


class AutoModelForObjectDetection(_BaseAutoModelClass):
    _model_mapping = MODEL_FOR_OBJECT_DETECTION_MAPPING


AutoModelForObjectDetection = auto_class_update(AutoModelForObjectDetection, head_doc="object detection")


class AutoModelForZeroShotObjectDetection(_BaseAutoModelClass):
    _model_mapping = MODEL_FOR_ZERO_SHOT_OBJECT_DETECTION_MAPPING


AutoModelForZeroShotObjectDetection = auto_class_update(
    AutoModelForZeroShotObjectDetection, head_doc="zero-shot object detection"
)


class AutoModelForDepthEstimation(_BaseAutoModelClass):
    _model_mapping = MODEL_FOR_DEPTH_ESTIMATION_MAPPING


AutoModelForDepthEstimation = auto_class_update(AutoModelForDepthEstimation, head_doc="depth estimation")


class AutoModelForVideoClassification(_BaseAutoModelClass):
    _model_mapping = MODEL_FOR_VIDEO_CLASSIFICATION_MAPPING


AutoModelForVideoClassification = auto_class_update(AutoModelForVideoClassification, head_doc="video classification")


class AutoModelForVision2Seq(_BaseAutoModelClass):
    _model_mapping = MODEL_FOR_VISION_2_SEQ_MAPPING


AutoModelForVision2Seq = auto_class_update(AutoModelForVision2Seq, head_doc="vision-to-text modeling")


class AutoModelForImageTextToText(_BaseAutoModelClass):
    _model_mapping = MODEL_FOR_IMAGE_TEXT_TO_TEXT_MAPPING


AutoModelForImageTextToText = auto_class_update(AutoModelForImageTextToText, head_doc="image-text-to-text modeling")


class AutoModelForAudioClassification(_BaseAutoModelClass):
    _model_mapping = MODEL_FOR_AUDIO_CLASSIFICATION_MAPPING


AutoModelForAudioClassification = auto_class_update(AutoModelForAudioClassification, head_doc="audio classification")


class AutoModelForCTC(_BaseAutoModelClass):
    _model_mapping = MODEL_FOR_CTC_MAPPING


AutoModelForCTC = auto_class_update(AutoModelForCTC, head_doc="connectionist temporal classification")


class AutoModelForSpeechSeq2Seq(_BaseAutoModelClass):
    _model_mapping = MODEL_FOR_SPEECH_SEQ_2_SEQ_MAPPING


AutoModelForSpeechSeq2Seq = auto_class_update(
    AutoModelForSpeechSeq2Seq, head_doc="sequence-to-sequence speech-to-text modeling"
)


class AutoModelForAudioFrameClassification(_BaseAutoModelClass):
    _model_mapping = MODEL_FOR_AUDIO_FRAME_CLASSIFICATION_MAPPING


AutoModelForAudioFrameClassification = auto_class_update(
    AutoModelForAudioFrameClassification, head_doc="audio frame (token) classification"
)


class AutoModelForAudioXVector(_BaseAutoModelClass):
    _model_mapping = MODEL_FOR_AUDIO_XVECTOR_MAPPING


class AutoModelForTextToSpectrogram(_BaseAutoModelClass):
    _model_mapping = MODEL_FOR_TEXT_TO_SPECTROGRAM_MAPPING


class AutoModelForTextToWaveform(_BaseAutoModelClass):
    _model_mapping = MODEL_FOR_TEXT_TO_WAVEFORM_MAPPING


class AutoBackbone(_BaseAutoBackboneClass):
    _model_mapping = MODEL_FOR_BACKBONE_MAPPING


AutoModelForAudioXVector = auto_class_update(AutoModelForAudioXVector, head_doc="audio retrieval via x-vector")


class AutoModelForMaskedImageModeling(_BaseAutoModelClass):
    _model_mapping = MODEL_FOR_MASKED_IMAGE_MODELING_MAPPING


AutoModelForMaskedImageModeling = auto_class_update(AutoModelForMaskedImageModeling, head_doc="masked image modeling")


class AutoModelWithLMHead(_AutoModelWithLMHead):
    @classmethod
    def from_config(cls, config):
        warnings.warn(
            "The class `AutoModelWithLMHead` is deprecated and will be removed in a future version. Please use "
            "`AutoModelForCausalLM` for causal language models, `AutoModelForMaskedLM` for masked language models and "
            "`AutoModelForSeq2SeqLM` for encoder-decoder models.",
            FutureWarning,
        )
        return super().from_config(config)

    @classmethod
    def from_pretrained(cls, pretrained_model_name_or_path, *model_args, **kwargs):
        warnings.warn(
            "The class `AutoModelWithLMHead` is deprecated and will be removed in a future version. Please use "
            "`AutoModelForCausalLM` for causal language models, `AutoModelForMaskedLM` for masked language models and "
            "`AutoModelForSeq2SeqLM` for encoder-decoder models.",
            FutureWarning,
        )
        return super().from_pretrained(pretrained_model_name_or_path, *model_args, **kwargs)<|MERGE_RESOLUTION|>--- conflicted
+++ resolved
@@ -623,11 +623,8 @@
         # Model for Zero Shot Image Classification mapping
         ("blip", "BlipModel"),
         ("siglip", "SiglipModel"),
-<<<<<<< HEAD
+        ("blip-2", "Blip2ForImageTextRetrieval"),
         ("chinese_clip", "ChineseCLIPModel"),
-=======
-        ("blip-2", "Blip2ForImageTextRetrieval"),
->>>>>>> 165b4dfa
     ]
 )
 
