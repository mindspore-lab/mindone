# coding=utf-8
# Copyright 2018 The HuggingFace Inc. team.
#
# This code is adapted from https://github.com/huggingface/transformers
# with modifications to run transformers on mindspore.
#
# Licensed under the Apache License, Version 2.0 (the "License");
# you may not use this file except in compliance with the License.
# You may obtain a copy of the License at
#
#     http://www.apache.org/licenses/LICENSE-2.0
#
# Unless required by applicable law or agreed to in writing, software
# distributed under the License is distributed on an "AS IS" BASIS,
# WITHOUT WARRANTIES OR CONDITIONS OF ANY KIND, either express or implied.
# See the License for the specific language governing permissions and
# limitations under the License.
"""Auto Model class."""

import warnings
from collections import OrderedDict

import transformers
from packaging import version
from transformers.utils import logging

from .auto_factory import _BaseAutoBackboneClass, _BaseAutoModelClass, _LazyAutoMapping, auto_class_update
from .configuration_auto import CONFIG_MAPPING_NAMES

logger = logging.get_logger(__name__)

MODEL_MAPPING_NAMES = OrderedDict(
    [
        # Base model mapping
        ("albert", "AlbertModel"),
        ("align", "AlignModel"),
        ("altclip", "AltCLIPModel"),
        ("aria", "AriaForConditionalGeneration"),
        ("aria_text", "AriaTextModel"),
        ("bamba", "BambaModel"),
        ("bert", "BertModel"),
        ("bert-generation", "BertGenerationEncoder"),
        ("bart", "BartModel"),
        ("bert", "BertModel"),
        ("bit", "BitModel"),
        ("blenderbot", "BlenderbotModel"),
        ("blenderbot-small", "BlenderbotSmallModel"),
        ("blip", "BlipModel"),
        ("blip-2", "Blip2Model"),
        ("bloom", "BloomModel"),
        ("camembert", "CamembertModel"),
        ("canine", "CanineModel"),
        ("chameleon", "ChameleonModel"),
        ("clap", "ClapModel"),
        ("clip", "CLIPModel"),
        ("clip_text_model", "CLIPTextModel"),
        ("clip_vision_model", "CLIPVisionModel"),
        ("clipseg", "CLIPSegModel"),
        ("clvp", "ClvpModelForConditionalGeneration"),
        ("codegen", "CodeGenModel"),
        ("cohere2", "Cohere2Model"),
        ("convbert", "ConvBertModel"),
        ("convnext", "ConvNextModel"),
        ("convnextv2", "ConvNextV2Model"),
        ("ctrl", "CTRLModel"),
        ("dac", "DacModel"),
        ("data2vec-audio", "Data2VecAudioModel"),
        ("data2vec-text", "Data2VecTextModel"),
        ("data2vec-vision", "Data2VecVisionModel"),
        ("deberta", "DebertaModel"),
        ("deberta-v2", "DebertaV2Model"),
        ("deit", "DeiTModel"),
        ("depth_pro", "DepthProModel"),
        ("detr", "DetrModel"),
        ("dinov2", "Dinov2Model"),
        ("distilbert", "DistilBertModel"),
        ("dpr", "DPRQuestionEncoder"),
        ("dpt", "DPTModel"),
<<<<<<< HEAD
        ("efficientnet", "EfficientNetModel"),
=======
        ("electra", "ElectraModel"),
        ("encodec", "EncodecModel"),
        ("falcon", "FalconModel"),
>>>>>>> 882ddb16
        ("fastspeech2_conformer", "FastSpeech2ConformerModel"),
        ("fsmt", "FSMTModel"),
        ("funnel", ("FunnelModel", "FunnelBaseModel")),
        ("gemma", "GemmaModel"),
        ("gemma2", "Gemma2Model"),
        ("gemma3_text", "Gemma3TextModel"),
        ("git", "GitModel"),
        ("glm", "GlmModel"),
        ("glpn", "GLPNModel"),
        ("got_ocr2", "GotOcr2ForConditionalGeneration"),
        ("gpt_neo", "GPTNeoModel"),
        ("gpt2", "GPT2Model"),
        ("granite", "GraniteModel"),
        ("granitemoe", "GraniteMoeModel"),
        ("granitemoeshared", "GraniteMoeSharedModel"),
        ("helium", "HeliumModel"),
        ("grounding-dino", "GroundingDinoModel"),
        ("hiera", "HieraModel"),
        ("hubert", "HubertModel"),
        ("ibert", "IBertModel"),
        ("idefics", "IdeficsModel"),
        ("idefics2", "Idefics2Model"),
        ("idefics3", "Idefics3Model"),
        ("idefics3_vision", "Idefics3VisionTransformer"),
        ("ijepa", "IJepaModel"),
        ("imagegpt", "ImageGPTModel"),
        ("jetmoe", "JetMoeModel"),
        ("kosmos-2", "Kosmos2Model"),
        ("led", "LEDModel"),
        ("levit", "LevitModel"),
        ("lilt", "LiltModel"),
        ("llama", "LlamaModel"),
        ("luke", "LukeModel"),
        ("m2m_100", "M2M100Model"),
        ("mamba", "MambaModel"),
        ("mamba2", "Mamba2Model"),
        ("megatron-bert", "MegatronBertModel"),
        ("mgp-str", "MgpstrForSceneTextRecognition"),
        ("mimi", "MimiModel"),
        ("mistral", "MistralModel"),
        ("mixtral", "MixtralModel"),
        ("mobilebert", "MobileBertModel"),
        ("moonshine", "MoonshineModel"),
        ("moshi", "MoshiModel"),
        ("mpnet", "MPNetModel"),
        ("mpt", "MptModel"),
        ("mt5", "MT5Model"),
        ("mvp", "MvpModel"),
        ("nystromformer", "NystromformerModel"),
        ("opt", "OPTModel"),
        ("owlv2", "Owlv2Model"),
        ("owlvit", "OwlViTModel"),
        ("pegasus", "PegasusModel"),
        ("pegasus_x", "PegasusXModel"),
        ("persimmon", "PersimmonModel"),
        ("olmo", "OlmoModel"),
        ("olmo2", "Olmo2Model"),
        ("phi", "PhiModel"),
        ("phi3", "Phi3Model"),
        ("pixtral", "PixtralVisionModel"),
        ("poolformer", "PoolFormerModel"),
        ("prophetnet", "ProphetNetModel"),
        ("qwen2", "Qwen2Model"),
        ("qwen2_5_vl", "Qwen2_5_VLModel"),
        ("qwen2_audio_encoder", "Qwen2AudioEncoder"),
        ("qwen2_vl", "Qwen2VLModel"),
        ("recurrent_gemma", "RecurrentGemmaModel"),
        ("rembert", "RemBertModel"),
        ("resnet", "ResNetModel"),
        ("roberta", "RobertaModel"),
        ("rwkv", "RwkvModel"),
        ("sam", "SamModel"),
        ("seamless_m4t_v2", "SeamlessM4Tv2Model"),
        ("segformer", "SegformerModel"),
        ("sew", "SEWModel"),
        ("sew-d", "SEWDModel"),
        ("siglip", "SiglipModel"),
        ("siglip2", "Siglip2Model"),
        ("siglip_vision_model", "SiglipVisionModel"),
        ("smolvlm", "SmolVLMModel"),
        ("smolvlm_vision", "SmolVLMVisionTransformer"),
        ("speech_to_text", "Speech2TextModel"),
        ("speecht5", "SpeechT5Model"),
        ("squeezebert", "SqueezeBertModel"),
        ("stablelm", "StableLmModel"),
        ("starcoder2", "Starcoder2Model"),
        ("swin2sr", "Swin2SRModel"),
        ("t5", "T5Model"),
        ("tapas", "TapasModel"),
        ("tvp", "TvpModel"),
        ("umt5", "UMT5Model"),
        ("unispeech", "UniSpeechModel"),
        ("unispeech-sat", "UniSpeechSatModel"),
        ("univnet", "UnivNetModel"),
        ("vilt", "ViltModel"),
        ("visual_bert", "VisualBertModel"),
        ("vit", "ViTModel"),
        ("vit_msn", "ViTMSNModel"),
        ("vitdet", "VitDetModel"),
        ("wav2vec2", "Wav2Vec2Model"),
        ("whisper", "WhisperModel"),
        ("xclip", "XCLIPModel"),
        ("xlm-roberta", "XLMRobertaModel"),
        ("xlm-roberta-xl", "XLMRobertaXLModel"),
        ("yolos", "YolosModel"),
        ("zamba", "ZambaModel"),
        ("zamba2", "Zamba2Model"),
    ]
)

MODEL_FOR_PRETRAINING_MAPPING_NAMES = OrderedDict(
    [
        # Model for pre-training mapping
        ("albert", "AlbertForPreTraining"),
        ("bart", "BartForConditionalGeneration"),
        ("bert", "BertForPreTraining"),
        ("bloom", "BloomForCausalLM"),
        ("camembert", "CamembertForMaskedLM"),
        ("colpali", "ColPaliForRetrieval"),
        ("ctrl", "CTRLLMHeadModel"),
        ("data2vec-text", "Data2VecTextForMaskedLM"),
        ("distilbert", "DistilBertForMaskedLM"),
        ("electra", "ElectraForPreTraining"),
        ("fsmt", "FSMTForConditionalGeneration"),
        ("funnel", "FunnelForPreTraining"),
        ("gpt2", "GPT2LMHeadModel"),
        ("mamba", "MambaForCausalLM"),
        ("mamba2", "Mamba2ForCausalLM"),
        ("gemma3", "Gemma3ForConditionalGeneration"),
        ("hiera", "HieraForPreTraining"),
        ("hubert", "HubertForPreTraining"),
        ("ibert", "IBertForMaskedLM"),
        ("idefics", "IdeficsForVisionText2Text"),
        ("idefics2", "Idefics2ForConditionalGeneration"),
        ("idefics3", "Idefics3ForConditionalGeneration"),
        ("llava", "LlavaForConditionalGeneration"),
        ("llava_next", "LlavaNextForConditionalGeneration"),
        ("llava_next_video", "LlavaNextVideoForConditionalGeneration"),
        ("llava_onevision", "LlavaOnevisionForConditionalGeneration"),
        ("luke", "LukeForMaskedLM"),
        ("megatron-bert", "MegatronBertForPreTraining"),
        ("mistral3", "Mistral3ForConditionalGeneration"),
        ("mllama", "MllamaForConditionalGeneration"),
        ("mobilebert", "MobileBertForPreTraining"),
        ("mpnet", "MPNetForMaskedLM"),
        ("mpt", "MptForCausalLM"),
        ("mvp", "MvpForConditionalGeneration"),
        ("paligemma", "PaliGemmaForConditionalGeneration"),
        ("qwen2_audio", "Qwen2AudioForConditionalGeneration"),
        ("roberta", "RobertaForMaskedLM"),
        ("rwkv", "RwkvForCausalLM"),
        ("squeezebert", "SqueezeBertForMaskedLM"),
        ("t5", "T5ForConditionalGeneration"),
        ("tapas", "TapasForMaskedLM"),
        ("unispeech", "UniSpeechForPreTraining"),
        ("unispeec-sat", "UniSpeechSatForPreTraining"),
        ("video_llava", "VideoLlavaForConditionalGeneration"),
        ("vipllava", "VipLlavaForConditionalGeneration"),
        ("visual_bert", "VisualBertForPreTraining"),
        ("wav2vec2", "Wav2Vec2ForPreTraining"),
        ("xlm-roberta", "XLMRobertaForMaskedLM"),
        ("xlm-roberta-xl", "XLMRobertaXLForMaskedLM"),
    ]
)

MODEL_WITH_LM_HEAD_MAPPING_NAMES = OrderedDict(
    [
        # Model with LM heads mapping
        ("albert", "AlbertForMaskedLM"),
        ("mvp", "MvpForConditionalGeneration"),
        ("bart", "BartForConditionalGeneration"),
        ("bloom", "BloomForCausalLM"),
        ("bert", "BertForMaskedLM"),
        ("blenderbot-small", "BlenderbotSmallForConditionalGeneration"),
        ("camembert", "CamembertForMaskedLM"),
        ("convbert", "ConvBertForMaskedLM"),
        ("codegen", "CodeGenForCausalLM"),
        ("ctrl", "CTRLLMHeadModel"),
        ("data2vec-text", "Data2VecTextForMaskedLM"),
        ("deberta", "DebertaForMaskedLM"),
        ("deberta-v2", "DebertaV2ForMaskedLM"),
        ("distilbert", "DistilBertForMaskedLM"),
        ("electra", "ElectraForMaskedLM"),
        ("fsmt", "FSMTForConditionalGeneration"),
        ("funnel", "FunnelForMaskedLM"),
        ("git", "GitForCausalLM"),
        ("gpt_neo", "GPTNeoForCausalLM"),
        ("gpt2", "GPT2LMHeadModel"),
        ("ibert", "IBertForMaskedLM"),
        ("led", "LEDForConditionalGeneration"),
        ("luke", "LukeForMaskedLM"),
        ("roberta", "RobertaForMaskedLM"),
        ("mamba", "MambaForCausalLM"),
        ("mamba2", "Mamba2ForCausalLM"),
        ("m2m_100", "M2M100ForConditionalGeneration"),
        ("megatron-bert", "MegatronBertForCausalLM"),
        ("mobilebert", "MobileBertForMaskedLM"),
        ("moonshine", "MoonshineForConditionalGeneration"),
        ("mpnet", "MPNetForMaskedLM"),
        ("mpt", "MptForCausalLM"),
        ("nystromformer", "NystromformerForMaskedLM"),
        ("pegasus_x", "PegasusXForConditionalGeneration"),
        ("pop2piano", "Pop2PianoForConditionalGeneration"),
        ("rembert", "RemBertForMaskedLM"),
        ("rwkv", "RwkvForCausalLM"),
        ("speech_to_text", "Speech2TextForConditionalGeneration"),
        ("squeezebert", "SqueezeBertForMaskedLM"),
        ("t5", "T5ForConditionalGeneration"),
        ("tapas", "TapasForMaskedLM"),
        ("wav2vec2", "Wav2Vec2ForMaskedLM"),
        ("whisper", "WhisperForConditionalGeneration"),
        ("xlm-roberta", "XLMRobertaForMaskedLM"),
        ("xlm-roberta-xl", "XLMRobertaXLForMaskedLM"),
    ]
)

MODEL_FOR_CAUSAL_LM_MAPPING_NAMES = OrderedDict(
    [
        # Model for Causal LM mapping
        ("aria_text", "AriaTextForCausalLM"),
        ("bamba", "BambaForCausalLM"),
        ("bart", "BartForCausalLM"),
        ("bert", "BertLMHeadModel"),
        ("bert-generation", "BertGenerationDecoder"),
        ("blenderbot", "BlenderbotForCausalLM"),
        ("blenderbot-small", "BlenderbotSmallForCausalLM"),
        ("bloom", "BloomForCausalLM"),
        ("camembert", "CamembertForCausalLM"),
        ("cohere2", "Cohere2ForCausalLM"),
        ("ctrl", "CTRLLMHeadModel"),
        ("data2vec-text", "Data2VecTextForCausalLM"),
        ("emu3", "Emu3ForCausalLM"),
        ("falcon", "FalconForCausalLM"),
        ("fuyu", "FuyuForCausalLM"),
        ("codegen", "CodeGenForCausalLM"),
        ("gemma", "GemmaForCausalLM"),
        ("gemma2", "Gemma2ForCausalLM"),
        ("gemma3", "Gemma3ForCausalLM"),
        ("gemma3_text", "Gemma3ForCausalLM"),
        ("git", "GitForCausalLM"),
        ("glm", "GlmForCausalLM"),
        ("got_ocr2", "GotOcr2ForConditionalGeneration"),
        ("gpt_neo", "GPTNeoForCausalLM"),
        ("gpt2", "GPT2LMHeadModel"),
        ("granite", "GraniteForCausalLM"),
        ("jetmoe", "JetMoeForCausalLM"),
        ("persimmon", "PersimmonForCausalLM"),
        ("fuyu", "FuyuForCausalLM"),
        ("granitemoe", "GraniteMoeForCausalLM"),
        ("granitemoeshared", "GraniteMoeSharedForCausalLM"),
        ("llama", "LlamaForCausalLM"),
        ("mamba", "MambaForCausalLM"),
        ("mamba2", "Mamba2ForCausalLM"),
        ("megatron-bert", "MegatronBertForCausalLM"),
        ("mistral", "MistralForCausalLM"),
        ("mixtral", "MixtralForCausalLM"),
        ("mllama", "MllamaForCausalLM"),
        ("moshi", "MoshiForCausalLM"),
        ("mpt", "MptForCausalLM"),
        ("mvp", "MvpForCausalLM"),
        ("opt", "OPTForCausalLM"),
        ("persimmon", "PersimmonForCausalLM"),
        ("olmo", "OlmoForCausalLM"),
        ("olmo2", "Olmo2ForCausalLM"),
        ("phi", "PhiForCausalLM"),
        ("phi3", "Phi3ForCausalLM"),
        ("prophetnet", "ProphetNetForCausalLM"),
        ("pegasus", "PegasusForCausalLM"),
        ("qwen2", "Qwen2ForCausalLM"),
        ("recurrent_gemma", "RecurrentGemmaForCausalLM"),
        ("rembert", "RemBertForCausalLM"),
        ("roberta", "RobertaForCausalLM"),
        ("rwkv", "RwkvForCausalLM"),
        ("stablelm", "StableLmForCausalLM"),
        ("starcoder2", "Starcoder2ForCausalLM"),
        ("trocr", "TrOCRForCausalLM"),
        ("whisper", "WhisperForCausalLM"),
        ("xlm-roberta", "XLMRobertaForCausalLM"),
        ("xlm-roberta-xl", "XLMRobertaXLForCausalLM"),
        ("zamba", "ZambaForCausalLM"),
    ]
)

MODEL_FOR_IMAGE_MAPPING_NAMES = OrderedDict(
    [
        # Model for Image mapping
        ("bit", "BitModel"),
        ("convnext", "ConvNextModel"),
        ("convnextv2", "ConvNextV2Model"),
        ("data2vec-vision", "Data2VecVisionModel"),
        ("deit", "DeiTModel"),
        ("detr", "DetrModel"),
        ("depth_pro", "DepthProModel"),
        ("dinov2", "Dinov2Model"),
        ("dpt", "DPTModel"),
        ("efficientnet", "EfficientNetModel"),
        ("glpn", "GLPNModel"),
        ("hiera", "HieraModel"),
        ("hubert", "HubertModel"),
        ("ijepa", "IJepaModel"),
        ("imagegpt", "ImageGPTModel"),
        ("levit", "LevitModel"),
        ("poolformer", "PoolFormerModel"),
        ("mllama", "MllamaVisionModel"),
        ("resnet", "ResNetModel"),
        ("segformer", "SegformerModel"),
        ("siglip_vision_model", "SiglipVisionModel"),
        ("swin2sr", "Swin2SRModel"),
        ("vit", "ViTModel"),
        ("vit_msn", "ViTMSNModel"),
        ("vitdet", "VitDetModel"),
        ("yolos", "YolosModel"),
        ("zamba2", "Zamba2ForCausalLM"),
    ]
)

MODEL_FOR_MASKED_IMAGE_MODELING_MAPPING_NAMES = OrderedDict(
    [
        ("deit", "DeiTForMaskedImageModeling"),
        ("vit", "ViTForMaskedImageModeling"),
    ]
)


MODEL_FOR_CAUSAL_IMAGE_MODELING_MAPPING_NAMES = OrderedDict(
    [
        ("imagegpt", "ImageGPTForCausalImageModeling"),
    ]
)

MODEL_FOR_IMAGE_CLASSIFICATION_MAPPING_NAMES = OrderedDict(
    [
        # Model for Image Classification mapping
        ("bit", "BitForImageClassification"),
        ("clip", "CLIPForImageClassification"),
        ("convnext", "ConvNextForImageClassification"),
        ("convnextv2", "ConvNextV2ForImageClassification"),
        ("data2vec-vision", "Data2VecVisionForImageClassification"),
        (
            "deit",
            ("DeiTForImageClassification", "DeiTForImageClassificationWithTeacher"),
        ),
        ("dinov2", "Dinov2ForImageClassification"),
        ("efficientnet", "EfficientNetForImageClassification"),
        ("hiera", "HieraForImageClassification"),
        ("ijepa", "IJepaForImageClassification"),
        ("imagegpt", "ImageGPTForImageClassification"),
        (
            "levit",
            ("LevitForImageClassification", "LevitForImageClassificationWithTeacher"),
        ),
        ("poolformer", "PoolFormerForImageClassification"),
        ("resnet", "ResNetForImageClassification"),
        ("segformer", "SegformerForImageClassification"),
        ("siglip", "SiglipForImageClassification"),
        ("siglip2", "Siglip2ForImageClassification"),
        ("vit", "ViTForImageClassification"),
        ("vit_msn", "ViTMSNForImageClassification"),
    ]
)

MODEL_FOR_IMAGE_SEGMENTATION_MAPPING_NAMES = OrderedDict(
    [
        # Do not add new models here, this class will be deprecated in the future.
        # Model for Image Segmentation mapping
        ("detr", "DetrForSegmentation"),
    ]
)

MODEL_FOR_SEMANTIC_SEGMENTATION_MAPPING_NAMES = OrderedDict(
    [
        # Model for Semantic Segmentation mapping
        ("beit", "BeitForSemanticSegmentation"),
        ("data2vec-vision", "Data2VecVisionForSemanticSegmentation"),
        ("dpt", "DPTForSemanticSegmentation"),
        ("mobilenet_v2", "MobileNetV2ForSemanticSegmentation"),
        ("mobilevit", "MobileViTForSemanticSegmentation"),
        ("mobilevitv2", "MobileViTV2ForSemanticSegmentation"),
        ("segformer", "SegformerForSemanticSegmentation"),
        ("upernet", "UperNetForSemanticSegmentation"),
    ]
)

MODEL_FOR_INSTANCE_SEGMENTATION_MAPPING_NAMES = OrderedDict()

MODEL_FOR_UNIVERSAL_SEGMENTATION_MAPPING_NAMES = OrderedDict(
    [
        # Model for Universal Segmentation mapping
        ("detr", "DetrForSegmentation"),
        ("mask2former", "Mask2FormerForUniversalSegmentation"),
        ("maskformer", "MaskFormerForInstanceSegmentation"),
        ("oneformer", "OneFormerForUniversalSegmentation"),
    ]
)

MODEL_FOR_VIDEO_CLASSIFICATION_MAPPING_NAMES = OrderedDict()

MODEL_FOR_VISION_2_SEQ_MAPPING_NAMES = OrderedDict(
    [
        ("blip", "BlipForConditionalGeneration"),
        ("blip-2", "Blip2ForConditionalGeneration"),
        ("chameleon", "ChameleonForConditionalGeneration"),
        ("git", "GitForCausalLM"),
        ("idefics2", "Idefics2ForConditionalGeneration"),
        ("idefics3", "Idefics3ForConditionalGeneration"),
        ("instructblip", "InstructBlipForConditionalGeneration"),
        ("instructblipvideo", "InstructBlipVideoForConditionalGeneration"),
        ("kosmos-2", "Kosmos2ForConditionalGeneration"),
        ("llava", "LlavaForConditionalGeneration"),
        ("llava_next", "LlavaNextForConditionalGeneration"),
        ("llava_next_video", "LlavaNextVideoForConditionalGeneration"),
        ("llava_onevision", "LlavaOnevisionForConditionalGeneration"),
        ("mistral3", "Mistral3ForConditionalGeneration"),
        ("mllama", "MllamaForConditionalGeneration"),
        ("paligemma", "PaliGemmaForConditionalGeneration"),
        ("prophetnet", "ProphetNetForConditionalGeneration"),
        ("pix2struct", "Pix2StructForConditionalGeneration"),
        ("qwen2_5_vl", "Qwen2_5_VLForConditionalGeneration"),
        ("qwen2_vl", "Qwen2VLForConditionalGeneration"),
        ("video_llava", "VideoLlavaForConditionalGeneration"),
        ("vipllava", "VipLlavaForConditionalGeneration"),
        ("vision-encoder-decoder", "VisionEncoderDecoderModel"),
    ]
)
MODEL_FOR_RETRIEVAL_MAPPING_NAMES = OrderedDict(
    [
        ("colpali", "ColPaliForRetrieval"),
    ]
)
MODEL_FOR_IMAGE_TEXT_TO_TEXT_MAPPING_NAMES = OrderedDict(
    [
        ("aria", "AriaForConditionalGeneration"),
        ("blip", "BlipForConditionalGeneration"),
        ("blip-2", "Blip2ForConditionalGeneration"),
        ("chameleon", "ChameleonForConditionalGeneration"),
        ("gemma3", "Gemma3ForConditionalGeneration"),
        ("got_ocr2", "GotOcr2ForConditionalGeneration"),
        ("chameleon", "ChameleonForConditionalGeneration"),
        ("emu3", "Emu3ForConditionalGeneration"),
        ("idefics", "IdeficsForVisionText2Text"),
        ("idefics2", "Idefics2ForConditionalGeneration"),
        ("idefics3", "Idefics3ForConditionalGeneration"),
        ("instructblip", "InstructBlipForConditionalGeneration"),
        ("kosmos-2", "Kosmos2ForConditionalGeneration"),
        ("fuyu", "FuyuForCausalLM"),
        ("git", "GitForCausalLM"),
        ("llava", "LlavaForConditionalGeneration"),
        ("llava_next", "LlavaNextForConditionalGeneration"),
        ("llava_onevision", "LlavaOnevisionForConditionalGeneration"),
        ("mistral3", "Mistral3ForConditionalGeneration"),
        ("mllama", "MllamaForConditionalGeneration"),
        ("paligemma", "PaliGemmaForConditionalGeneration"),
        ("pix2struct", "Pix2StructForConditionalGeneration"),
        ("qwen2_5_vl", "Qwen2_5_VLForConditionalGeneration"),
        ("qwen2_vl", "Qwen2VLForConditionalGeneration"),
        ("smolvlm", "SmolVLMForConditionalGeneration"),
        ("vipllava", "VipLlavaForConditionalGeneration"),
        ("vision-encoder-decoder", "VisionEncoderDecoderModel"),
    ]
)

MODEL_FOR_MASKED_LM_MAPPING_NAMES = OrderedDict(
    [
        # Model for Masked LM mapping
        ("albert", "AlbertForMaskedLM"),
        ("bart", "BartForConditionalGeneration"),
        ("bert", "BertForMaskedLM"),
        ("camembert", "CamembertForMaskedLM"),
        ("convbert", "ConvBertForMaskedLM"),
        ("data2vec-text", "Data2VecTextForMaskedLM"),
        ("deberta", "DebertaForMaskedLM"),
        ("deberta-v2", "DebertaV2ForMaskedLM"),
        ("distilbert", "DistilBertForMaskedLM"),
        ("electra", "ElectraForMaskedLM"),
        ("funnel", "FunnelForMaskedLM"),
        ("ibert", "IBertForMaskedLM"),
        ("luke", "LukeForMaskedLM"),
        ("mobilebert", "MobileBertForMaskedLM"),
        ("mpnet", "MPNetForMaskedLM"),
        ("mvp", "MvpForConditionalGeneration"),
        ("nystromformer", "NystromformerForMaskedLM"),
        ("rembert", "RemBertForMaskedLM"),
        ("roberta", "RobertaForMaskedLM"),
        ("squeezebert", "SqueezeBertForMaskedLM"),
        ("tapas", "TapasForMaskedLM"),
        ("wav2vec2", "Wav2Vec2ForMaskedLM"),
        ("xlm-roberta", "XLMRobertaForMaskedLM"),
        ("xlm-roberta-xl", "XLMRobertaXLForMaskedLM"),
    ]
)

MODEL_FOR_OBJECT_DETECTION_MAPPING_NAMES = OrderedDict(
    [
        # Model for Object Detection mapping
        ("deformable_detr", "DeformableDetrForObjectDetection"),
        ("deta", "DetaForObjectDetection"),
        ("detr", "DetrForObjectDetection"),
        ("rt_detr", "RTDetrForObjectDetection"),
        ("table-transformer", "TableTransformerForObjectDetection"),
        ("yolos", "YolosForObjectDetection"),
    ]
)

MODEL_FOR_ZERO_SHOT_OBJECT_DETECTION_MAPPING_NAMES = OrderedDict(
    [
        # Model for Zero Shot Object Detection mapping
        ("grounding-dino", "GroundingDinoForObjectDetection"),
        ("omdet-turbo", "OmDetTurboForObjectDetection"),
        ("owlv2", "Owlv2ForObjectDetection"),
        ("owlvit", "OwlViTForObjectDetection"),
        ("siglip2", "Siglip2Model"),
    ]
)

MODEL_FOR_DEPTH_ESTIMATION_MAPPING_NAMES = OrderedDict(
    [
        # Model for depth estimation mapping
        ("depth_anything", "DepthAnythingForDepthEstimation"),
        ("depth_pro", "DepthProForDepthEstimation"),
        ("dpt", "DPTForDepthEstimation"),
        ("glpn", "GLPNForDepthEstimation"),
        ("zoedepth", "ZoeDepthForDepthEstimation"),
    ]
)
MODEL_FOR_SEQ_TO_SEQ_CAUSAL_LM_MAPPING_NAMES = OrderedDict(
    [
        # Model for Seq2Seq Causal LM mapping
        ("bart", "BartForConditionalGeneration"),
        ("blenderbot", "BlenderbotForConditionalGeneration"),
        ("blenderbot-small", "BlenderbotSmallForConditionalGeneration"),
        ("fsmt", "FSMTForConditionalGeneration"),
        ("led", "LEDForConditionalGeneration"),
        ("m2m_100", "M2M100ForConditionalGeneration"),
        ("mvp", "MvpForConditionalGeneration"),
        ("mt5", "MT5ForConditionalGeneration"),
        ("pegasus", "PegasusForConditionalGeneration"),
        ("pegasus_x", "PegasusXForConditionalGeneration"),
        ("qwen2_audio", "Qwen2AudioForConditionalGeneration"),
        ("seamless_m4t_v2", "SeamlessM4Tv2ForTextToText"),
        ("squeezebert", "SqueezeBertForSequenceClassification"),
        ("t5", "T5ForConditionalGeneration"),
        ("umt5", "UMT5ForConditionalGeneration"),
    ]
)

MODEL_FOR_SPEECH_SEQ_2_SEQ_MAPPING_NAMES = OrderedDict(
    [
        ("moonshine", "MoonshineForConditionalGeneration"),
        ("pop2piano", "Pop2PianoForConditionalGeneration"),
        ("seamless_m4t_v2", "SeamlessM4Tv2ForSpeechToText"),
        ("speech-encoder-decoder", "SpeechEncoderDecoderModel"),
        ("speech_to_text", "Speech2TextForConditionalGeneration"),
        ("speecht5", "SpeechT5ForSpeechToText"),
        ("whisper", "WhisperForConditionalGeneration"),
    ]
)

MODEL_FOR_SEQUENCE_CLASSIFICATION_MAPPING_NAMES = OrderedDict(
    [
        # Model for Sequence Classification mapping
        ("albert", "AlbertForSequenceClassification"),
        ("bart", "BartForSequenceClassification"),
        ("bloom", "BloomForSequenceClassification"),
        ("camembert", "CamembertForSequenceClassification"),
        ("electra", "ElectraForSequenceClassification"),
        ("opt", "OPTForSequenceClassification"),
        ("bert", "BertForSequenceClassification"),
        ("ctrl", "CTRLForSequenceClassification"),
        ("mvp", "MvpForSequenceClassification"),
        ("roberta", "RobertaForSequenceClassification"),
        ("deberta", "DebertaForSequenceClassification"),
        ("deberta-v2", "DebertaV2ForSequenceClassification"),
        ("distilbert", "DistilBertForSequenceClassification"),
        ("falcon", "FalconForSequenceClassification"),
        ("funnel", "FunnelForSequenceClassification"),
        ("gemma", "GemmaForSequenceClassification"),
        ("gemma2", "Gemma2ForSequenceClassification"),
        ("glm", "GlmForSequenceClassification"),
        ("gpt_neo", "GPTNeoForSequenceClassification"),
        ("jetmoe", "JetMoeForSequenceClassification"),
        ("helium", "HeliumForSequenceClassification"),
        ("hubert", "HubertForSequenceClassification"),
        ("ibert", "IBertForSequenceClassification"),
        ("led", "LEDForSequenceClassification"),
        ("luke", "LukeForSequenceClassification"),
        ("starcoder2", "Starcoder2ForSequenceClassification"),
        ("canine", "CanineForSequenceClassification"),
        ("lilt", "LiltForSequenceClassification"),
        ("llama", "LlamaForSequenceClassification"),
        ("opt", "OPTForSequenceClassification"),
        ("persimmon", "PersimmonForSequenceClassification"),
        ("mobilebert", "MobileBertForSequenceClassification"),
        ("mpnet", "MPNetForSequenceClassification"),
        ("convbert", "ConvBertForSequenceClassification"),
        ("mt5", "MT5ForSequenceClassification"),
        ("megatron-bert", "MegatronBertForSequenceClassification"),
        ("mistral", "MistralForSequenceClassification"),
        ("mixtral", "MixtralForSequenceClassification"),
        ("mpt", "MptForSequenceClassification"),
        ("nystromformer", "NystromformerForSequenceClassification"),
        ("phi", "PhiForSequenceClassification"),
        ("phi3", "Phi3ForSequenceClassification"),
        ("qwen2", "Qwen2ForSequenceClassification"),
        ("rembert", "RemBertForSequenceClassification"),
        ("stablelm", "StableLmForSequenceClassification"),
        ("t5", "T5ForSequenceClassification"),
        ("tapas", "TapasForSequenceClassification"),
        ("umt5", "UMT5ForSequenceClassification"),
        ("xlm-roberta-xl", "XLMRobertaXLForSequenceClassification"),
        ("zamba", "ZambaForSequenceClassification"),
        ("zamba2", "Zamba2ForSequenceClassification"),
    ]
)

MODEL_FOR_QUESTION_ANSWERING_MAPPING_NAMES = OrderedDict(
    [
        # Model for Question Answering mapping
        ("albert", "AlbertForQuestionAnswering"),
        ("bart", "BartForQuestionAnswering"),
        ("bloom", "BloomForQuestionAnswering"),
        ("opt", "OPTForQuestionAnswering"),
        ("bert", "BertForQuestionAnswering"),
        ("camembert", "CamembertForQuestionAnswering"),
        ("electra", "ElectraForQuestionAnswering"),
        ("mvp", "MvpForQuestionAnswering"),
        ("roberta", "RobertaForQuestionAnswering"),
        ("deberta", "DebertaForQuestionAnswering"),
        ("deberta-v2", "DebertaV2ForQuestionAnswering"),
        ("distilbert", "DistilBertForQuestionAnswering"),
        ("falcon", "FalconForQuestionAnswering"),
        ("funnel", "FunnelForQuestionAnswering"),
        ("gpt_neo", "GPTNeoForQuestionAnswering"),
        ("ibert", "IBertForQuestionAnswering"),
        ("led", "LEDForQuestionAnswering"),
        ("lilt", "LiltForQuestionAnswering"),
        ("luke", "LukeForQuestionAnswering"),
        ("convbert", "ConvBertForQuestionAnswering"),
        ("llama", "LlamaForQuestionAnswering"),
        ("mistral", "MistralForQuestionAnswering"),
        ("mobilebert", "MobileBertForQuestionAnswering"),
        ("mpnet", "MPNetForQuestionAnswering"),
        ("megatron-bert", "MegatronBertForQuestionAnswering"),
        ("mistral", "MistralForQuestionAnswering"),
        ("nystromformer", "NystromformerForQuestionAnswering"),
        ("opt", "OPTForQuestionAnswering"),
        ("qwen2", "Qwen2ForQuestionAnswering"),
        ("rembert", "RemBertForQuestionAnswering"),
        ("squeezebert", "SqueezeBertForQuestionAnswering"),
        ("t5", "T5ForQuestionAnswering"),
        ("mixtral", "MixtralForQuestionAnswering"),
        ("mpt", "MptForQuestionAnswering"),
        ("canine", "CanineForQuestionAnswering"),
        ("umt5", "UMT5ForQuestionAnswering"),
        ("xlm-roberta", "XLMRobertaForQuestionAnswering"),
        ("xlm-roberta-xl", "XLMRobertaXLForQuestionAnswering"),
    ]
)

MODEL_FOR_TABLE_QUESTION_ANSWERING_MAPPING_NAMES = OrderedDict(
    [
        # Model for Table Question Answering mapping
        ("tapas", "TapasForQuestionAnswering"),
    ]
)

MODEL_FOR_VISUAL_QUESTION_ANSWERING_MAPPING_NAMES = OrderedDict(
    [
        ("blip", "BlipForQuestionAnswering"),
        ("blip-2", "Blip2ForConditionalGeneration"),
        ("vilt", "ViltForQuestionAnswering"),
    ]
)

MODEL_FOR_DOCUMENT_QUESTION_ANSWERING_MAPPING_NAMES = OrderedDict()

MODEL_FOR_TOKEN_CLASSIFICATION_MAPPING_NAMES = OrderedDict(
    [
        # Model for Token Classification mapping
        ("albert", "AlbertForTokenClassification"),
        ("bloom", "BloomForTokenClassification"),
        ("bert", "BertForTokenClassification"),
        ("camembert", "CamembertForTokenClassification"),
        ("canine", "CanineForTokenClassification"),
        ("convbert", "ConvBertForTokenClassification"),
        ("deberta", "DebertaForTokenClassification"),
        ("deberta-v2", "DebertaV2ForTokenClassification"),
        ("distilbert", "DistilBertForTokenClassification"),
        ("starcoder2", "Starcoder2ForTokenClassification"),
        ("funnel", "FunnelForTokenClassification"),
        ("falcon", "FalconForTokenClassification"),
        ("gpt_neo", "GPTNeoForTokenClassification"),
        ("electra", "ElectraForTokenClassification"),
        ("glm", "GlmForTokenClassification"),
        ("helium", "HeliumForTokenClassification"),
        ("ibert", "IBertForTokenClassification"),
        ("lilt", "LiltForTokenClassification"),
        ("luke", "LukeForTokenClassification"),
        ("mistral", "MistralForTokenClassification"),
        ("mobilebert", "MobileBertForTokenClassification"),
        ("mpnet", "MPNetForTokenClassification"),
        ("mt5", "MT5ForTokenClassification"),
        ("persimmon", "PersimmonForTokenClassification"),
        ("megatron-bert", "MegatronBertForTokenClassification"),
        ("mixtral", "MixtralForTokenClassification"),
        ("mpt", "MptForTokenClassification"),
        ("nystromformer", "NystromformerForTokenClassification"),
        ("phi", "PhiForTokenClassification"),
        ("phi3", "Phi3ForTokenClassification"),
        ("qwen2", "Qwen2ForTokenClassification"),
        ("roberta", "RobertaForTokenClassification"),
        ("rembert", "RemBertForTokenClassification"),
        ("squeezebert", "SqueezeBertForTokenClassification"),
        ("convbert", "ConvBertForTokenClassification"),
        ("canine", "CanineForTokenClassification"),
        ("stablelm", "StableLmForTokenClassification"),
        ("t5", "T5ForTokenClassification"),
        ("umt5", "UMT5ForTokenClassification"),
        ("xlm-roberta", "XLMRobertaForTokenClassification"),
        ("xlm-roberta-xl", "XLMRobertaXLForTokenClassification"),
    ]
)

MODEL_FOR_MULTIPLE_CHOICE_MAPPING_NAMES = OrderedDict(
    [
        # Model for Multiple Choice mapping
        ("camembert", "CamembertForMultipleChoice"),
        ("albert", "AlbertForMultipleChoice"),
        ("convbert", "ConvBertForMultipleChoice"),
        ("canine", "CanineForMultipleChoice"),
        ("bert", "BertForMultipleChoice"),
        ("electra", "ElectraForMultipleChoice"),
        ("deberta-v2", "DebertaV2ForMultipleChoice"),
        ("distilbert", "DistilBertForMultipleChoice"),
        ("funnel", "FunnelForMultipleChoice"),
        ("ibert", "IBertForMultipleChoice"),
        ("luke", "LukeForMultipleChoice"),
        ("megatron-bert", "MegatronBertForMultipleChoice"),
        ("mobilebert", "MobileBertForMultipleChoice"),
        ("mpnet", "MPNetForMultipleChoice"),
        ("nystromformer", "NystromformerForMultipleChoice"),
        ("rembert", "RemBertForMultipleChoice"),
        ("roberta", "RobertaForMultipleChoice"),
        ("squeezebert", "SqueezeBertForMultipleChoice"),
        ("xlm-roberta", "XLMRobertaForMultipleChoice"),
        ("xlm-roberta-xl", "XLMRobertaXLForMultipleChoice"),
    ]
)

MODEL_FOR_NEXT_SENTENCE_PREDICTION_MAPPING_NAMES = OrderedDict(
    [
        ("bert", "BertForNextSentencePrediction"),
        ("megatron-bert", "MegatronBertForNextSentencePrediction"),
        ("mobilebert", "MobileBertForNextSentencePrediction"),
    ]
)

MODEL_FOR_AUDIO_CLASSIFICATION_MAPPING_NAMES = OrderedDict(
    [
        ("unispeech", "UniSpeechForSequenceClassification"),
        ("unispeech-sat", "UniSpeechSatForSequenceClassification"),
        ("sew", "SEWForSequenceClassification"),
        ("sew-d", "SEWDForSequenceClassification"),
        ("wav2vec2", "Wav2Vec2ForSequenceClassification"),
        ("whisper", "WhisperForAudioClassification"),
    ]
)

MODEL_FOR_CTC_MAPPING_NAMES = OrderedDict(
    [
        ("unispeech", "UniSpeechForCTC"),
        ("unispeech-sat", "UniSpeechSatForCTC"),
        ("sew", "SEWForCTC"),
        ("sew-d", "SEWDForCTC"),
        ("wav2vec2", "Wav2Vec2ForCTC"),
    ]
)

MODEL_FOR_AUDIO_FRAME_CLASSIFICATION_MAPPING_NAMES = OrderedDict(
    [
        ("unispeech-sat", "UniSpeechSatForAudioFrameClassification"),
        ("wav2vec2", "Wav2Vec2ForAudioFrameClassification"),
    ]
)

MODEL_FOR_AUDIO_XVECTOR_MAPPING_NAMES = OrderedDict(
    [
        ("unispeech-sat", "UniSpeechSatForXVector"),
        ("wav2vec2", "Wav2Vec2ForXVector"),
    ]
)

MODEL_FOR_TEXT_TO_SPECTROGRAM_MAPPING_NAMES = OrderedDict(
    [
        # Model for Text-To-Spectrogram mapping
        ("fastspeech2_conformer", "FastSpeech2ConformerModel"),
        ("speecht5", "SpeechT5ForTextToSpeech"),
    ]
)

MODEL_FOR_TEXT_TO_WAVEFORM_MAPPING_NAMES = OrderedDict(
    [
        # Model for Text-To-Waveform mapping
        ("fastspeech2_conformer", "FastSpeech2ConformerWithHifiGan"),
        ("seamless_m4t_v2", "SeamlessM4Tv2ForTextToSpeech"),
    ]
)

MODEL_FOR_ZERO_SHOT_IMAGE_CLASSIFICATION_MAPPING_NAMES = OrderedDict(
    [
        # Model for Zero Shot Image Classification mapping
        ("align", "AlignModel"),
        ("altclip", "AltCLIPModel"),
        ("blip", "BlipModel"),
        ("blip-2", "Blip2ForImageTextRetrieval"),
        ("clipseg", "CLIPSegModel"),
        ("siglip", "SiglipModel"),
    ]
)

MODEL_FOR_BACKBONE_MAPPING_NAMES = OrderedDict(
    [
        ("convnext", "ConvNextBackbone"),
        ("convnextv2", "ConvNextV2Backbone"),
        ("dinov2", "Dinov2Backbone"),
        ("hiera", "HieraBackbone"),
        ("resnet", "ResNetBackbone"),
        ("swin", "SwinBackbone"),
        ("vitdet", "VitDetBackbone"),
        ("vitpose_backbone", "VitPoseBackbone"),
    ]
)

MODEL_FOR_MASK_GENERATION_MAPPING_NAMES = OrderedDict(
    [
        ("sam", "SamModel"),
    ]
)


MODEL_FOR_KEYPOINT_DETECTION_MAPPING_NAMES = OrderedDict()


MODEL_FOR_TEXT_ENCODING_MAPPING_NAMES = OrderedDict(
    [
        ("albert", "AlbertModel"),
        ("bert", "BertModel"),
        ("electra", "ElectraModel"),
        ("roberta", "RobertaModel"),
        ("deberta", "DebertaModel"),
        ("deberta-v2", "DebertaV2Model"),
        ("distilbert", "DistilBertModel"),
        ("emu3", "Emu3TextModel"),
        ("ibert", "IBertModel"),
        ("mllama", "MllamaTextModel"),
        ("mobilebert", "MobileBertModel"),
        ("mt5", "MT5EncoderModel"),
        ("nystromformer", "NystromformerModel"),
        ("rembert", "RemBertModel"),
        ("squeezebert", "SqueezeBertModel"),
        ("t5", "T5EncoderModel"),
        ("umt5", "UMT5EncoderModel"),
        ("xlm-roberta", "XLMRobertaModel"),
        ("xlm-roberta-xl", "XLMRobertaXLModel"),
    ]
)

MODEL_FOR_TIME_SERIES_CLASSIFICATION_MAPPING_NAMES = OrderedDict()

MODEL_FOR_TIME_SERIES_REGRESSION_MAPPING_NAMES = OrderedDict()

MODEL_FOR_IMAGE_TO_IMAGE_MAPPING_NAMES = OrderedDict(
    [
        ("swin2sr", "Swin2SRForImageSuperResolution"),
    ]
)


if version.parse(transformers.__version__) >= version.parse("4.51.0"):
    MODEL_MAPPING_NAMES.update({"qwen3": "Qwen3Model"})
    MODEL_FOR_CAUSAL_LM_MAPPING_NAMES.update({"qwen3": "Qwen3ForCausalLM"})
    MODEL_FOR_SEQUENCE_CLASSIFICATION_MAPPING_NAMES.update({"qwen3": "Qwen3ForSequenceClassification"})
    MODEL_FOR_QUESTION_ANSWERING_MAPPING_NAMES.update({"qwen3": "Qwen3ForQuestionAnswering"})
    MODEL_FOR_TOKEN_CLASSIFICATION_MAPPING_NAMES.update({"qwen3": "Qwen3ForTokenClassification"})

if version.parse(transformers.__version__) >= version.parse("4.51.3"):
    MODEL_MAPPING_NAMES.update({"glm4": "Glm4Model"})
    MODEL_FOR_CAUSAL_LM_MAPPING_NAMES.update({"glm4": "Glm4ForCausalLM"})
    MODEL_FOR_SEQUENCE_CLASSIFICATION_MAPPING_NAMES.update({"glm4": "Glm4ForSequenceClassification"})
    MODEL_FOR_TOKEN_CLASSIFICATION_MAPPING_NAMES.update({"glm4": "Glm4ForTokenClassification"})

if version.parse(transformers.__version__) >= version.parse("4.53.0"):
    MODEL_MAPPING_NAMES.update({"minimax": "MiniMaxModel", "vjepa2": "VJEPA2Model"})
    MODEL_FOR_CAUSAL_LM_MAPPING_NAMES.update({"minimax": "MiniMaxForCausalLM"})
    MODEL_FOR_VIDEO_CLASSIFICATION_MAPPING_NAMES.update({"vjepa2": "VJEPA2ForVideoClassification"})
    MODEL_FOR_SEQUENCE_CLASSIFICATION_MAPPING_NAMES.update({"minimax": "MiniMaxForSequenceClassification"})
    MODEL_FOR_QUESTION_ANSWERING_MAPPING_NAMES.update({"minimax": "MiniMaxForQuestionAnswering"})
    MODEL_FOR_TOKEN_CLASSIFICATION_MAPPING_NAMES.update({"minimax": "MiniMaxForTokenClassification"})

MODEL_MAPPING = _LazyAutoMapping(CONFIG_MAPPING_NAMES, MODEL_MAPPING_NAMES)
MODEL_FOR_PRETRAINING_MAPPING = _LazyAutoMapping(CONFIG_MAPPING_NAMES, MODEL_FOR_PRETRAINING_MAPPING_NAMES)
MODEL_WITH_LM_HEAD_MAPPING = _LazyAutoMapping(CONFIG_MAPPING_NAMES, MODEL_WITH_LM_HEAD_MAPPING_NAMES)
MODEL_FOR_CAUSAL_LM_MAPPING = _LazyAutoMapping(CONFIG_MAPPING_NAMES, MODEL_FOR_CAUSAL_LM_MAPPING_NAMES)
MODEL_FOR_CAUSAL_IMAGE_MODELING_MAPPING = _LazyAutoMapping(
    CONFIG_MAPPING_NAMES, MODEL_FOR_CAUSAL_IMAGE_MODELING_MAPPING_NAMES
)
MODEL_FOR_IMAGE_CLASSIFICATION_MAPPING = _LazyAutoMapping(
    CONFIG_MAPPING_NAMES, MODEL_FOR_IMAGE_CLASSIFICATION_MAPPING_NAMES
)
MODEL_FOR_ZERO_SHOT_IMAGE_CLASSIFICATION_MAPPING = _LazyAutoMapping(
    CONFIG_MAPPING_NAMES, MODEL_FOR_ZERO_SHOT_IMAGE_CLASSIFICATION_MAPPING_NAMES
)
MODEL_FOR_IMAGE_SEGMENTATION_MAPPING = _LazyAutoMapping(
    CONFIG_MAPPING_NAMES, MODEL_FOR_IMAGE_SEGMENTATION_MAPPING_NAMES
)
MODEL_FOR_SEMANTIC_SEGMENTATION_MAPPING = _LazyAutoMapping(
    CONFIG_MAPPING_NAMES, MODEL_FOR_SEMANTIC_SEGMENTATION_MAPPING_NAMES
)
MODEL_FOR_INSTANCE_SEGMENTATION_MAPPING = _LazyAutoMapping(
    CONFIG_MAPPING_NAMES, MODEL_FOR_INSTANCE_SEGMENTATION_MAPPING_NAMES
)
MODEL_FOR_UNIVERSAL_SEGMENTATION_MAPPING = _LazyAutoMapping(
    CONFIG_MAPPING_NAMES, MODEL_FOR_UNIVERSAL_SEGMENTATION_MAPPING_NAMES
)
MODEL_FOR_VIDEO_CLASSIFICATION_MAPPING = _LazyAutoMapping(
    CONFIG_MAPPING_NAMES, MODEL_FOR_VIDEO_CLASSIFICATION_MAPPING_NAMES
)
MODEL_FOR_VISION_2_SEQ_MAPPING = _LazyAutoMapping(CONFIG_MAPPING_NAMES, MODEL_FOR_VISION_2_SEQ_MAPPING_NAMES)
MODEL_FOR_IMAGE_TEXT_TO_TEXT_MAPPING = _LazyAutoMapping(
    CONFIG_MAPPING_NAMES, MODEL_FOR_IMAGE_TEXT_TO_TEXT_MAPPING_NAMES
)
MODEL_FOR_RETRIEVAL_MAPPING = _LazyAutoMapping(CONFIG_MAPPING_NAMES, MODEL_FOR_RETRIEVAL_MAPPING_NAMES)
MODEL_FOR_VISUAL_QUESTION_ANSWERING_MAPPING = _LazyAutoMapping(
    CONFIG_MAPPING_NAMES, MODEL_FOR_VISUAL_QUESTION_ANSWERING_MAPPING_NAMES
)
MODEL_FOR_DOCUMENT_QUESTION_ANSWERING_MAPPING = _LazyAutoMapping(
    CONFIG_MAPPING_NAMES, MODEL_FOR_DOCUMENT_QUESTION_ANSWERING_MAPPING_NAMES
)
MODEL_FOR_MASKED_LM_MAPPING = _LazyAutoMapping(CONFIG_MAPPING_NAMES, MODEL_FOR_MASKED_LM_MAPPING_NAMES)
MODEL_FOR_IMAGE_MAPPING = _LazyAutoMapping(CONFIG_MAPPING_NAMES, MODEL_FOR_IMAGE_MAPPING_NAMES)
MODEL_FOR_MASKED_IMAGE_MODELING_MAPPING = _LazyAutoMapping(
    CONFIG_MAPPING_NAMES, MODEL_FOR_MASKED_IMAGE_MODELING_MAPPING_NAMES
)
MODEL_FOR_OBJECT_DETECTION_MAPPING = _LazyAutoMapping(CONFIG_MAPPING_NAMES, MODEL_FOR_OBJECT_DETECTION_MAPPING_NAMES)
MODEL_FOR_ZERO_SHOT_OBJECT_DETECTION_MAPPING = _LazyAutoMapping(
    CONFIG_MAPPING_NAMES, MODEL_FOR_ZERO_SHOT_OBJECT_DETECTION_MAPPING_NAMES
)
MODEL_FOR_DEPTH_ESTIMATION_MAPPING = _LazyAutoMapping(CONFIG_MAPPING_NAMES, MODEL_FOR_DEPTH_ESTIMATION_MAPPING_NAMES)
MODEL_FOR_SEQ_TO_SEQ_CAUSAL_LM_MAPPING = _LazyAutoMapping(
    CONFIG_MAPPING_NAMES, MODEL_FOR_SEQ_TO_SEQ_CAUSAL_LM_MAPPING_NAMES
)
MODEL_FOR_SEQUENCE_CLASSIFICATION_MAPPING = _LazyAutoMapping(
    CONFIG_MAPPING_NAMES, MODEL_FOR_SEQUENCE_CLASSIFICATION_MAPPING_NAMES
)
MODEL_FOR_QUESTION_ANSWERING_MAPPING = _LazyAutoMapping(
    CONFIG_MAPPING_NAMES, MODEL_FOR_QUESTION_ANSWERING_MAPPING_NAMES
)
MODEL_FOR_TABLE_QUESTION_ANSWERING_MAPPING = _LazyAutoMapping(
    CONFIG_MAPPING_NAMES, MODEL_FOR_TABLE_QUESTION_ANSWERING_MAPPING_NAMES
)
MODEL_FOR_TOKEN_CLASSIFICATION_MAPPING = _LazyAutoMapping(
    CONFIG_MAPPING_NAMES, MODEL_FOR_TOKEN_CLASSIFICATION_MAPPING_NAMES
)
MODEL_FOR_MULTIPLE_CHOICE_MAPPING = _LazyAutoMapping(CONFIG_MAPPING_NAMES, MODEL_FOR_MULTIPLE_CHOICE_MAPPING_NAMES)
MODEL_FOR_NEXT_SENTENCE_PREDICTION_MAPPING = _LazyAutoMapping(
    CONFIG_MAPPING_NAMES, MODEL_FOR_NEXT_SENTENCE_PREDICTION_MAPPING_NAMES
)
MODEL_FOR_AUDIO_CLASSIFICATION_MAPPING = _LazyAutoMapping(
    CONFIG_MAPPING_NAMES, MODEL_FOR_AUDIO_CLASSIFICATION_MAPPING_NAMES
)
MODEL_FOR_CTC_MAPPING = _LazyAutoMapping(CONFIG_MAPPING_NAMES, MODEL_FOR_CTC_MAPPING_NAMES)
MODEL_FOR_SPEECH_SEQ_2_SEQ_MAPPING = _LazyAutoMapping(CONFIG_MAPPING_NAMES, MODEL_FOR_SPEECH_SEQ_2_SEQ_MAPPING_NAMES)
MODEL_FOR_AUDIO_FRAME_CLASSIFICATION_MAPPING = _LazyAutoMapping(
    CONFIG_MAPPING_NAMES, MODEL_FOR_AUDIO_FRAME_CLASSIFICATION_MAPPING_NAMES
)
MODEL_FOR_AUDIO_XVECTOR_MAPPING = _LazyAutoMapping(CONFIG_MAPPING_NAMES, MODEL_FOR_AUDIO_XVECTOR_MAPPING_NAMES)

MODEL_FOR_TEXT_TO_SPECTROGRAM_MAPPING = _LazyAutoMapping(
    CONFIG_MAPPING_NAMES, MODEL_FOR_TEXT_TO_SPECTROGRAM_MAPPING_NAMES
)

MODEL_FOR_TEXT_TO_WAVEFORM_MAPPING = _LazyAutoMapping(CONFIG_MAPPING_NAMES, MODEL_FOR_TEXT_TO_WAVEFORM_MAPPING_NAMES)

MODEL_FOR_BACKBONE_MAPPING = _LazyAutoMapping(CONFIG_MAPPING_NAMES, MODEL_FOR_BACKBONE_MAPPING_NAMES)

MODEL_FOR_MASK_GENERATION_MAPPING = _LazyAutoMapping(CONFIG_MAPPING_NAMES, MODEL_FOR_MASK_GENERATION_MAPPING_NAMES)

MODEL_FOR_KEYPOINT_DETECTION_MAPPING = _LazyAutoMapping(
    CONFIG_MAPPING_NAMES, MODEL_FOR_KEYPOINT_DETECTION_MAPPING_NAMES
)

MODEL_FOR_TEXT_ENCODING_MAPPING = _LazyAutoMapping(CONFIG_MAPPING_NAMES, MODEL_FOR_TEXT_ENCODING_MAPPING_NAMES)

MODEL_FOR_TIME_SERIES_CLASSIFICATION_MAPPING = _LazyAutoMapping(
    CONFIG_MAPPING_NAMES, MODEL_FOR_TIME_SERIES_CLASSIFICATION_MAPPING_NAMES
)

MODEL_FOR_TIME_SERIES_REGRESSION_MAPPING = _LazyAutoMapping(
    CONFIG_MAPPING_NAMES, MODEL_FOR_TIME_SERIES_REGRESSION_MAPPING_NAMES
)

MODEL_FOR_IMAGE_TO_IMAGE_MAPPING = _LazyAutoMapping(CONFIG_MAPPING_NAMES, MODEL_FOR_IMAGE_TO_IMAGE_MAPPING_NAMES)


class AutoModelForMaskGeneration(_BaseAutoModelClass):
    _model_mapping = MODEL_FOR_MASK_GENERATION_MAPPING


class AutoModelForKeypointDetection(_BaseAutoModelClass):
    _model_mapping = MODEL_FOR_KEYPOINT_DETECTION_MAPPING


class AutoModelForTextEncoding(_BaseAutoModelClass):
    _model_mapping = MODEL_FOR_TEXT_ENCODING_MAPPING


class AutoModelForImageToImage(_BaseAutoModelClass):
    _model_mapping = MODEL_FOR_IMAGE_TO_IMAGE_MAPPING


class AutoModel(_BaseAutoModelClass):
    _model_mapping = MODEL_MAPPING


AutoModel = auto_class_update(AutoModel)


class AutoModelForPreTraining(_BaseAutoModelClass):
    _model_mapping = MODEL_FOR_PRETRAINING_MAPPING


AutoModelForPreTraining = auto_class_update(AutoModelForPreTraining, head_doc="pretraining")


# Private on purpose, the public class will add the deprecation warnings.
class _AutoModelWithLMHead(_BaseAutoModelClass):
    _model_mapping = MODEL_WITH_LM_HEAD_MAPPING


_AutoModelWithLMHead = auto_class_update(_AutoModelWithLMHead, head_doc="language modeling")


class AutoModelForCausalLM(_BaseAutoModelClass):
    _model_mapping = MODEL_FOR_CAUSAL_LM_MAPPING


AutoModelForCausalLM = auto_class_update(AutoModelForCausalLM, head_doc="causal language modeling")


class AutoModelForMaskedLM(_BaseAutoModelClass):
    _model_mapping = MODEL_FOR_MASKED_LM_MAPPING


AutoModelForMaskedLM = auto_class_update(AutoModelForMaskedLM, head_doc="masked language modeling")


class AutoModelForSeq2SeqLM(_BaseAutoModelClass):
    _model_mapping = MODEL_FOR_SEQ_TO_SEQ_CAUSAL_LM_MAPPING


AutoModelForSeq2SeqLM = auto_class_update(
    AutoModelForSeq2SeqLM,
    head_doc="sequence-to-sequence language modeling",
    checkpoint_for_example="google-t5/t5-base",
)


class AutoModelForSequenceClassification(_BaseAutoModelClass):
    _model_mapping = MODEL_FOR_SEQUENCE_CLASSIFICATION_MAPPING


AutoModelForSequenceClassification = auto_class_update(
    AutoModelForSequenceClassification, head_doc="sequence classification"
)


class AutoModelForQuestionAnswering(_BaseAutoModelClass):
    _model_mapping = MODEL_FOR_QUESTION_ANSWERING_MAPPING


AutoModelForQuestionAnswering = auto_class_update(AutoModelForQuestionAnswering, head_doc="question answering")


class AutoModelForTableQuestionAnswering(_BaseAutoModelClass):
    _model_mapping = MODEL_FOR_TABLE_QUESTION_ANSWERING_MAPPING


AutoModelForTableQuestionAnswering = auto_class_update(
    AutoModelForTableQuestionAnswering,
    head_doc="table question answering",
    checkpoint_for_example="google/tapas-base-finetuned-wtq",
)


class AutoModelForVisualQuestionAnswering(_BaseAutoModelClass):
    _model_mapping = MODEL_FOR_VISUAL_QUESTION_ANSWERING_MAPPING


AutoModelForVisualQuestionAnswering = auto_class_update(
    AutoModelForVisualQuestionAnswering,
    head_doc="visual question answering",
    checkpoint_for_example="dandelin/vilt-b32-finetuned-vqa",
)


class AutoModelForDocumentQuestionAnswering(_BaseAutoModelClass):
    _model_mapping = MODEL_FOR_DOCUMENT_QUESTION_ANSWERING_MAPPING


AutoModelForDocumentQuestionAnswering = auto_class_update(
    AutoModelForDocumentQuestionAnswering,
    head_doc="document question answering",
    checkpoint_for_example='impira/layoutlm-document-qa", revision="52e01b3',
)


class AutoModelForTokenClassification(_BaseAutoModelClass):
    _model_mapping = MODEL_FOR_TOKEN_CLASSIFICATION_MAPPING


AutoModelForTokenClassification = auto_class_update(AutoModelForTokenClassification, head_doc="token classification")


class AutoModelForMultipleChoice(_BaseAutoModelClass):
    _model_mapping = MODEL_FOR_MULTIPLE_CHOICE_MAPPING


AutoModelForMultipleChoice = auto_class_update(AutoModelForMultipleChoice, head_doc="multiple choice")


class AutoModelForNextSentencePrediction(_BaseAutoModelClass):
    _model_mapping = MODEL_FOR_NEXT_SENTENCE_PREDICTION_MAPPING


AutoModelForNextSentencePrediction = auto_class_update(
    AutoModelForNextSentencePrediction, head_doc="next sentence prediction"
)


class AutoModelForImageClassification(_BaseAutoModelClass):
    _model_mapping = MODEL_FOR_IMAGE_CLASSIFICATION_MAPPING


AutoModelForImageClassification = auto_class_update(AutoModelForImageClassification, head_doc="image classification")


class AutoModelForZeroShotImageClassification(_BaseAutoModelClass):
    _model_mapping = MODEL_FOR_ZERO_SHOT_IMAGE_CLASSIFICATION_MAPPING


AutoModelForZeroShotImageClassification = auto_class_update(
    AutoModelForZeroShotImageClassification, head_doc="zero-shot image classification"
)


class AutoModelForImageSegmentation(_BaseAutoModelClass):
    _model_mapping = MODEL_FOR_IMAGE_SEGMENTATION_MAPPING


AutoModelForImageSegmentation = auto_class_update(AutoModelForImageSegmentation, head_doc="image segmentation")


class AutoModelForSemanticSegmentation(_BaseAutoModelClass):
    _model_mapping = MODEL_FOR_SEMANTIC_SEGMENTATION_MAPPING


AutoModelForSemanticSegmentation = auto_class_update(AutoModelForSemanticSegmentation, head_doc="semantic segmentation")


class AutoModelForUniversalSegmentation(_BaseAutoModelClass):
    _model_mapping = MODEL_FOR_UNIVERSAL_SEGMENTATION_MAPPING


AutoModelForUniversalSegmentation = auto_class_update(
    AutoModelForUniversalSegmentation, head_doc="universal image segmentation"
)


class AutoModelForInstanceSegmentation(_BaseAutoModelClass):
    _model_mapping = MODEL_FOR_INSTANCE_SEGMENTATION_MAPPING


AutoModelForInstanceSegmentation = auto_class_update(AutoModelForInstanceSegmentation, head_doc="instance segmentation")


class AutoModelForObjectDetection(_BaseAutoModelClass):
    _model_mapping = MODEL_FOR_OBJECT_DETECTION_MAPPING


AutoModelForObjectDetection = auto_class_update(AutoModelForObjectDetection, head_doc="object detection")


class AutoModelForZeroShotObjectDetection(_BaseAutoModelClass):
    _model_mapping = MODEL_FOR_ZERO_SHOT_OBJECT_DETECTION_MAPPING


AutoModelForZeroShotObjectDetection = auto_class_update(
    AutoModelForZeroShotObjectDetection, head_doc="zero-shot object detection"
)


class AutoModelForDepthEstimation(_BaseAutoModelClass):
    _model_mapping = MODEL_FOR_DEPTH_ESTIMATION_MAPPING


AutoModelForDepthEstimation = auto_class_update(AutoModelForDepthEstimation, head_doc="depth estimation")


class AutoModelForVideoClassification(_BaseAutoModelClass):
    _model_mapping = MODEL_FOR_VIDEO_CLASSIFICATION_MAPPING


AutoModelForVideoClassification = auto_class_update(AutoModelForVideoClassification, head_doc="video classification")


class AutoModelForVision2Seq(_BaseAutoModelClass):
    _model_mapping = MODEL_FOR_VISION_2_SEQ_MAPPING


AutoModelForVision2Seq = auto_class_update(AutoModelForVision2Seq, head_doc="vision-to-text modeling")


class AutoModelForImageTextToText(_BaseAutoModelClass):
    _model_mapping = MODEL_FOR_IMAGE_TEXT_TO_TEXT_MAPPING


AutoModelForImageTextToText = auto_class_update(AutoModelForImageTextToText, head_doc="image-text-to-text modeling")


class AutoModelForAudioClassification(_BaseAutoModelClass):
    _model_mapping = MODEL_FOR_AUDIO_CLASSIFICATION_MAPPING


AutoModelForAudioClassification = auto_class_update(AutoModelForAudioClassification, head_doc="audio classification")


class AutoModelForCTC(_BaseAutoModelClass):
    _model_mapping = MODEL_FOR_CTC_MAPPING


AutoModelForCTC = auto_class_update(AutoModelForCTC, head_doc="connectionist temporal classification")


class AutoModelForSpeechSeq2Seq(_BaseAutoModelClass):
    _model_mapping = MODEL_FOR_SPEECH_SEQ_2_SEQ_MAPPING


AutoModelForSpeechSeq2Seq = auto_class_update(
    AutoModelForSpeechSeq2Seq, head_doc="sequence-to-sequence speech-to-text modeling"
)


class AutoModelForAudioFrameClassification(_BaseAutoModelClass):
    _model_mapping = MODEL_FOR_AUDIO_FRAME_CLASSIFICATION_MAPPING


AutoModelForAudioFrameClassification = auto_class_update(
    AutoModelForAudioFrameClassification, head_doc="audio frame (token) classification"
)


class AutoModelForAudioXVector(_BaseAutoModelClass):
    _model_mapping = MODEL_FOR_AUDIO_XVECTOR_MAPPING


class AutoModelForTextToSpectrogram(_BaseAutoModelClass):
    _model_mapping = MODEL_FOR_TEXT_TO_SPECTROGRAM_MAPPING


class AutoModelForTextToWaveform(_BaseAutoModelClass):
    _model_mapping = MODEL_FOR_TEXT_TO_WAVEFORM_MAPPING


class AutoBackbone(_BaseAutoBackboneClass):
    _model_mapping = MODEL_FOR_BACKBONE_MAPPING


AutoModelForAudioXVector = auto_class_update(AutoModelForAudioXVector, head_doc="audio retrieval via x-vector")


class AutoModelForMaskedImageModeling(_BaseAutoModelClass):
    _model_mapping = MODEL_FOR_MASKED_IMAGE_MODELING_MAPPING


AutoModelForMaskedImageModeling = auto_class_update(AutoModelForMaskedImageModeling, head_doc="masked image modeling")


class AutoModelWithLMHead(_AutoModelWithLMHead):
    @classmethod
    def from_config(cls, config):
        warnings.warn(
            "The class `AutoModelWithLMHead` is deprecated and will be removed in a future version. Please use "
            "`AutoModelForCausalLM` for causal language models, `AutoModelForMaskedLM` for masked language models and "
            "`AutoModelForSeq2SeqLM` for encoder-decoder models.",
            FutureWarning,
        )
        return super().from_config(config)

    @classmethod
    def from_pretrained(cls, pretrained_model_name_or_path, *model_args, **kwargs):
        warnings.warn(
            "The class `AutoModelWithLMHead` is deprecated and will be removed in a future version. Please use "
            "`AutoModelForCausalLM` for causal language models, `AutoModelForMaskedLM` for masked language models and "
            "`AutoModelForSeq2SeqLM` for encoder-decoder models.",
            FutureWarning,
        )
        return super().from_pretrained(pretrained_model_name_or_path, *model_args, **kwargs)<|MERGE_RESOLUTION|>--- conflicted
+++ resolved
@@ -76,13 +76,10 @@
         ("distilbert", "DistilBertModel"),
         ("dpr", "DPRQuestionEncoder"),
         ("dpt", "DPTModel"),
-<<<<<<< HEAD
         ("efficientnet", "EfficientNetModel"),
-=======
         ("electra", "ElectraModel"),
         ("encodec", "EncodecModel"),
         ("falcon", "FalconModel"),
->>>>>>> 882ddb16
         ("fastspeech2_conformer", "FastSpeech2ConformerModel"),
         ("fsmt", "FSMTModel"),
         ("funnel", ("FunnelModel", "FunnelBaseModel")),
