# coding=utf-8
# Copyright 2018 The HuggingFace Inc. team.
#
# This code is adapted from https://github.com/huggingface/transformers
# with modifications to run transformers on mindspore.
#
# Licensed under the Apache License, Version 2.0 (the "License");
# you may not use this file except in compliance with the License.
# You may obtain a copy of the License at
#
#     http://www.apache.org/licenses/LICENSE-2.0
#
# Unless required by applicable law or agreed to in writing, software
# distributed under the License is distributed on an "AS IS" BASIS,
# WITHOUT WARRANTIES OR CONDITIONS OF ANY KIND, either express or implied.
# See the License for the specific language governing permissions and
# limitations under the License.
"""Auto Model class."""

import warnings
from collections import OrderedDict

import transformers
from packaging import version
from transformers.utils import logging

from .auto_factory import _BaseAutoBackboneClass, _BaseAutoModelClass, _LazyAutoMapping, auto_class_update
from .configuration_auto import CONFIG_MAPPING_NAMES

logger = logging.get_logger(__name__)

MODEL_MAPPING_NAMES = OrderedDict(
    [
        # Base model mapping
        ("albert", "AlbertModel"),
        ("align", "AlignModel"),
        ("aria", "AriaForConditionalGeneration"),
        ("aria_text", "AriaTextModel"),
        ("bamba", "BambaModel"),
        ("bart", "BartModel"),
        ("bert", "BertModel"),
        ("bit", "BitModel"),
        ("blenderbot", "BlenderbotModel"),
        ("blenderbot-small", "BlenderbotSmallModel"),
        ("blip", "BlipModel"),
        ("blip-2", "Blip2Model"),
<<<<<<< HEAD
        ("bloom", "BloomModel"),
        ("starcoder2", "Starcoder2Model"),
=======
        ("camembert", "CamembertModel"),
>>>>>>> 7cb0b4ac
        ("canine", "CanineModel"),
        ("chameleon", "ChameleonModel"),
        ("clap", "ClapModel"),
        ("clip", "CLIPModel"),
        ("clip_text_model", "CLIPTextModel"),
        ("clip_vision_model", "CLIPVisionModel"),
        ("clipseg", "CLIPSegModel"),
        ("clvp", "ClvpModelForConditionalGeneration"),
        ("cohere2", "Cohere2Model"),
        ("convbert", "ConvBertModel"),
        ("convnext", "ConvNextModel"),
        ("convnextv2", "ConvNextV2Model"),
        ("deberta", "DebertaModel"),
        ("deberta-v2", "DebertaV2Model"),
        ("detr", "DetrModel"),
        ("dinov2", "Dinov2Model"),
        ("dpr", "DPRQuestionEncoder"),
        ("dpt", "DPTModel"),
        ("gemma", "GemmaModel"),
        ("gemma2", "Gemma2Model"),
        ("gemma3_text", "Gemma3TextModel"),
        ("glm", "GlmModel"),
        ("glpn", "GLPNModel"),
        ("gpt2", "GPT2Model"),
        ("granite", "GraniteModel"),
        ("granitemoe", "GraniteMoeModel"),
        ("granitemoeshared", "GraniteMoeSharedModel"),
        ("helium", "HeliumModel"),
        ("grounding-dino", "GroundingDinoModel"),
        ("hiera", "HieraModel"),
        ("hubert", "HubertModel"),
        ("ibert", "IBertModel"),
        ("idefics", "IdeficsModel"),
        ("idefics2", "Idefics2Model"),
        ("idefics3", "Idefics3Model"),
        ("idefics3_vision", "Idefics3VisionTransformer"),
        ("ijepa", "IJepaModel"),
        ("imagegpt", "ImageGPTModel"),
        ("led", "LEDModel"),
        ("levit", "LevitModel"),
        ("llama", "LlamaModel"),
        ("m2m_100", "M2M100Model"),
        ("megatron-bert", "MegatronBertModel"),
        ("mistral", "MistralModel"),
        ("mixtral", "MixtralModel"),
        ("mobilebert", "MobileBertModel"),
        ("mpt", "MptModel"),
        ("mt5", "MT5Model"),
        ("mvp", "MvpModel"),
        ("nystromformer", "NystromformerModel"),
        ("opt", "OPTModel"),
        ("owlvit", "OwlViTModel"),
        ("persimmon", "PersimmonModel"),
        ("phi", "PhiModel"),
        ("phi3", "Phi3Model"),
        ("qwen2", "Qwen2Model"),
        ("qwen2_5_vl", "Qwen2_5_VLModel"),
        ("qwen2_audio_encoder", "Qwen2AudioEncoder"),
        ("qwen2_vl", "Qwen2VLModel"),
        ("recurrent_gemma", "RecurrentGemmaModel"),
        ("rembert", "RemBertModel"),
        ("resnet", "ResNetModel"),
        ("roberta", "RobertaModel"),
        ("rwkv", "RwkvModel"),
        ("sam", "SamModel"),
        ("segformer", "SegformerModel"),
        ("siglip", "SiglipModel"),
        ("siglip_vision_model", "SiglipVisionModel"),
        ("smolvlm", "SmolVLMModel"),
        ("smolvlm_vision", "SmolVLMVisionTransformer"),
        ("speecht5", "SpeechT5Model"),
        ("starcoder2", "Starcoder2Model"),
        ("swin2sr", "Swin2SRModel"),
        ("t5", "T5Model"),
        ("tapas", "TapasModel"),
        ("umt5", "UMT5Model"),
        ("vilt", "ViltModel"),
        ("vit", "ViTModel"),
        ("wav2vec2", "Wav2Vec2Model"),
        ("whisper", "WhisperModel"),
        ("xlm-roberta", "XLMRobertaModel"),
        ("xlm-roberta-xl", "XLMRobertaXLModel"),
        ("yolos", "YolosModel"),
        ("zamba", "ZambaModel"),
        ("zamba2", "Zamba2Model"),
    ]
)

MODEL_FOR_PRETRAINING_MAPPING_NAMES = OrderedDict(
    [
        # Model for pre-training mapping
        ("albert", "AlbertForPreTraining"),
        ("bart", "BartForConditionalGeneration"),
        ("bert", "BertForPreTraining"),
<<<<<<< HEAD
        ("bloom", "BloomForCausalLM"),
=======
        ("camembert", "CamembertForMaskedLM"),
        ("colpali", "ColPaliForRetrieval"),
>>>>>>> 7cb0b4ac
        ("gpt2", "GPT2LMHeadModel"),
        ("gemma3", "Gemma3ForConditionalGeneration"),
        ("hiera", "HieraForPreTraining"),
        ("hubert", "HubertForPreTraining"),
        ("ibert", "IBertForMaskedLM"),
        ("idefics", "IdeficsForVisionText2Text"),
        ("idefics2", "Idefics2ForConditionalGeneration"),
        ("idefics3", "Idefics3ForConditionalGeneration"),
        ("llava", "LlavaForConditionalGeneration"),
        ("llava_next", "LlavaNextForConditionalGeneration"),
        ("llava_next_video", "LlavaNextVideoForConditionalGeneration"),
        ("llava_onevision", "LlavaOnevisionForConditionalGeneration"),
        ("megatron-bert", "MegatronBertForPreTraining"),
        ("mobilebert", "MobileBertForPreTraining"),
        ("mpt", "MptForCausalLM"),
        ("mvp", "MvpForConditionalGeneration"),
        ("paligemma", "PaliGemmaForConditionalGeneration"),
        ("qwen2_audio", "Qwen2AudioForConditionalGeneration"),
        ("roberta", "RobertaForMaskedLM"),
        ("rwkv", "RwkvForCausalLM"),
        ("t5", "T5ForConditionalGeneration"),
        ("tapas", "TapasForMaskedLM"),
        ("video_llava", "VideoLlavaForConditionalGeneration"),
        ("vipllava", "VipLlavaForConditionalGeneration"),
        ("wav2vec2", "Wav2Vec2ForPreTraining"),
        ("xlm-roberta", "XLMRobertaForMaskedLM"),
        ("xlm-roberta-xl", "XLMRobertaXLForMaskedLM"),
    ]
)

MODEL_WITH_LM_HEAD_MAPPING_NAMES = OrderedDict(
    [
        # Model with LM heads mapping
        ("albert", "AlbertForMaskedLM"),
        ("mvp", "MvpForConditionalGeneration"),
        ("bart", "BartForConditionalGeneration"),
        ("bloom", "BloomForCausalLM"),
        ("m2m_100", "M2M100ForConditionalGeneration"),
        ("bert", "BertForMaskedLM"),
        ("blenderbot-small", "BlenderbotSmallForConditionalGeneration"),
        ("deberta", "DebertaForMaskedLM"),
        ("deberta-v2", "DebertaV2ForMaskedLM"),
        ("convbert", "ConvBertForMaskedLM"),
        ("gpt2", "GPT2LMHeadModel"),
        ("ibert", "IBertForMaskedLM"),
        ("led", "LEDForConditionalGeneration"),
        ("camembert", "CamembertForMaskedLM"),
        ("roberta", "RobertaForMaskedLM"),
        ("megatron-bert", "MegatronBertForCausalLM"),
        ("mobilebert", "MobileBertForMaskedLM"),
        ("mpt", "MptForCausalLM"),
        ("nystromformer", "NystromformerForMaskedLM"),
        ("rembert", "RemBertForMaskedLM"),
        ("rwkv", "RwkvForCausalLM"),
        ("t5", "T5ForConditionalGeneration"),
        ("tapas", "TapasForMaskedLM"),
        ("wav2vec2", "Wav2Vec2ForMaskedLM"),
        ("whisper", "WhisperForConditionalGeneration"),
        ("xlm-roberta", "XLMRobertaForMaskedLM"),
        ("xlm-roberta-xl", "XLMRobertaXLForMaskedLM"),
    ]
)

MODEL_FOR_CAUSAL_LM_MAPPING_NAMES = OrderedDict(
    [
        # Model for Causal LM mapping
        ("aria_text", "AriaTextForCausalLM"),
        ("bamba", "BambaForCausalLM"),
        ("bart", "BartForCausalLM"),
        ("camembert", "CamembertForCausalLM"),
        ("mvp", "MvpForCausalLM"),
        ("opt", "OPTForCausalLM"),
        ("bert", "BertLMHeadModel"),
        ("blenderbot", "BlenderbotForCausalLM"),
        ("blenderbot-small", "BlenderbotSmallForCausalLM"),
        ("bert-generation", "BertGenerationDecoder"),
        ("bloom", "BloomForCausalLM"),
        ("gemma", "GemmaForCausalLM"),
        ("gemma2", "Gemma2ForCausalLM"),
        ("starcoder2", "Starcoder2ForCausalLM"),
        ("gemma3", "Gemma3ForCausalLM"),
        ("gemma3_text", "Gemma3ForCausalLM"),
        ("granite", "GraniteForCausalLM"),
        ("glm", "GlmForCausalLM"),
        ("gpt2", "GPT2LMHeadModel"),
        ("persimmon", "PersimmonForCausalLM"),
        ("fuyu", "FuyuForCausalLM"),
        ("granitemoe", "GraniteMoeForCausalLM"),
        ("granitemoeshared", "GraniteMoeSharedForCausalLM"),
        ("llama", "LlamaForCausalLM"),
        ("opt", "OPTForCausalLM"),
        ("megatron-bert", "MegatronBertForCausalLM"),
        ("mistral", "MistralForCausalLM"),
        ("mpt", "MptForCausalLM"),
        ("phi", "PhiForCausalLM"),
        ("phi3", "Phi3ForCausalLM"),
        ("mixtral", "MixtralForCausalLM"),
        ("qwen2", "Qwen2ForCausalLM"),
        ("roberta", "RobertaForCausalLM"),
        ("recurrent_gemma", "RecurrentGemmaForCausalLM"),
        ("rembert", "RemBertForCausalLM"),
        ("rwkv", "RwkvForCausalLM"),
        ("whisper", "WhisperForCausalLM"),
        ("xlm-roberta", "XLMRobertaForCausalLM"),
        ("xlm-roberta-xl", "XLMRobertaXLForCausalLM"),
        ("cohere2", "Cohere2ForCausalLM"),
        ("zamba", "ZambaForCausalLM"),
    ]
)

MODEL_FOR_IMAGE_MAPPING_NAMES = OrderedDict(
    [
        # Model for Image mapping
        ("bit", "BitModel"),
        ("convnext", "ConvNextModel"),
        ("convnextv2", "ConvNextV2Model"),
        ("detr", "DetrModel"),
        ("dinov2", "Dinov2Model"),
        ("dpt", "DPTModel"),
        ("glpn", "GLPNModel"),
        ("hiera", "HieraModel"),
        ("hubert", "HubertModel"),
        ("ijepa", "IJepaModel"),
        ("imagegpt", "ImageGPTModel"),
        ("levit", "LevitModel"),
        ("segformer", "SegformerModel"),
        ("siglip_vision_model", "SiglipVisionModel"),
        ("swin2sr", "Swin2SRModel"),
        ("vit", "ViTModel"),
        ("yolos", "YolosModel"),
        ("zamba2", "Zamba2ForCausalLM"),
    ]
)

MODEL_FOR_MASKED_IMAGE_MODELING_MAPPING_NAMES = OrderedDict(
    [
        ("vit", "ViTForMaskedImageModeling"),
    ]
)


MODEL_FOR_CAUSAL_IMAGE_MODELING_MAPPING_NAMES = OrderedDict(
    [
        ("imagegpt", "ImageGPTForCausalImageModeling"),
    ]
)

MODEL_FOR_IMAGE_CLASSIFICATION_MAPPING_NAMES = OrderedDict(
    [
        # Model for Image Classification mapping
        ("bit", "BitForImageClassification"),
        ("clip", "CLIPForImageClassification"),
        ("convnext", "ConvNextForImageClassification"),
        ("convnextv2", "ConvNextV2ForImageClassification"),
        ("dinov2", "Dinov2ForImageClassification"),
        ("hiera", "HieraForImageClassification"),
        ("ijepa", "IJepaForImageClassification"),
        ("imagegpt", "ImageGPTForImageClassification"),
        (
            "levit",
            ("LevitForImageClassification", "LevitForImageClassificationWithTeacher"),
        ),
        ("resnet", "ResNetForImageClassification"),
        ("segformer", "SegformerForImageClassification"),
        ("siglip", "SiglipForImageClassification"),
        ("vit", "ViTForImageClassification"),
    ]
)

MODEL_FOR_IMAGE_SEGMENTATION_MAPPING_NAMES = OrderedDict(
    [
        # Do not add new models here, this class will be deprecated in the future.
        # Model for Image Segmentation mapping
        ("detr", "DetrForSegmentation"),
    ]
)

MODEL_FOR_SEMANTIC_SEGMENTATION_MAPPING_NAMES = OrderedDict(
    [
        # Model for Semantic Segmentation mapping
        ("beit", "BeitForSemanticSegmentation"),
        ("data2vec-vision", "Data2VecVisionForSemanticSegmentation"),
        ("dpt", "DPTForSemanticSegmentation"),
        ("mobilenet_v2", "MobileNetV2ForSemanticSegmentation"),
        ("mobilevit", "MobileViTForSemanticSegmentation"),
        ("mobilevitv2", "MobileViTV2ForSemanticSegmentation"),
        ("segformer", "SegformerForSemanticSegmentation"),
        ("upernet", "UperNetForSemanticSegmentation"),
    ]
)

MODEL_FOR_INSTANCE_SEGMENTATION_MAPPING_NAMES = OrderedDict()

MODEL_FOR_UNIVERSAL_SEGMENTATION_MAPPING_NAMES = OrderedDict(
    [
        # Model for Universal Segmentation mapping
        ("detr", "DetrForSegmentation"),
        ("mask2former", "Mask2FormerForUniversalSegmentation"),
        ("maskformer", "MaskFormerForInstanceSegmentation"),
        ("oneformer", "OneFormerForUniversalSegmentation"),
    ]
)

MODEL_FOR_VIDEO_CLASSIFICATION_MAPPING_NAMES = OrderedDict()

MODEL_FOR_VISION_2_SEQ_MAPPING_NAMES = OrderedDict(
    [
        ("blip", "BlipForConditionalGeneration"),
        ("blip-2", "Blip2ForConditionalGeneration"),
        ("chameleon", "ChameleonForConditionalGeneration"),
        ("idefics2", "Idefics2ForConditionalGeneration"),
        ("idefics3", "Idefics3ForConditionalGeneration"),
        ("llava", "LlavaForConditionalGeneration"),
        ("llava_next", "LlavaNextForConditionalGeneration"),
        ("llava_next_video", "LlavaNextVideoForConditionalGeneration"),
        ("llava_onevision", "LlavaOnevisionForConditionalGeneration"),
        ("paligemma", "PaliGemmaForConditionalGeneration"),
        ("qwen2_5_vl", "Qwen2_5_VLForConditionalGeneration"),
        ("qwen2_vl", "Qwen2VLForConditionalGeneration"),
        ("video_llava", "VideoLlavaForConditionalGeneration"),
        ("vipllava", "VipLlavaForConditionalGeneration"),
        ("vision-encoder-decoder", "VisionEncoderDecoderModel"),
    ]
)
MODEL_FOR_RETRIEVAL_MAPPING_NAMES = OrderedDict(
    [
        ("colpali", "ColPaliForRetrieval"),
    ]
)
MODEL_FOR_IMAGE_TEXT_TO_TEXT_MAPPING_NAMES = OrderedDict(
    [
        ("aria", "AriaForConditionalGeneration"),
        ("blip", "BlipForConditionalGeneration"),
        ("blip-2", "Blip2ForConditionalGeneration"),
        ("chameleon", "ChameleonForConditionalGeneration"),
        ("gemma3", "Gemma3ForConditionalGeneration"),
        ("chameleon", "ChameleonForConditionalGeneration"),
        ("idefics", "IdeficsForVisionText2Text"),
        ("idefics2", "Idefics2ForConditionalGeneration"),
        ("idefics3", "Idefics3ForConditionalGeneration"),
        ("fuyu", "FuyuForCausalLM"),
        ("llava", "LlavaForConditionalGeneration"),
        ("llava_next", "LlavaNextForConditionalGeneration"),
        ("llava_onevision", "LlavaOnevisionForConditionalGeneration"),
        ("paligemma", "PaliGemmaForConditionalGeneration"),
        ("qwen2_5_vl", "Qwen2_5_VLForConditionalGeneration"),
        ("qwen2_vl", "Qwen2VLForConditionalGeneration"),
        ("smolvlm", "SmolVLMForConditionalGeneration"),
        ("vipllava", "VipLlavaForConditionalGeneration"),
        ("vision-encoder-decoder", "VisionEncoderDecoderModel"),
    ]
)

MODEL_FOR_MASKED_LM_MAPPING_NAMES = OrderedDict(
    [
        # Model for Masked LM mapping
        ("mvp", "MvpForConditionalGeneration"),
        ("albert", "AlbertForMaskedLM"),
        ("bart", "BartForConditionalGeneration"),
        ("convbert", "ConvBertForMaskedLM"),
        ("bert", "BertForMaskedLM"),
        ("roberta", "RobertaForMaskedLM"),
        ("camembert", "CamembertForMaskedLM"),
        ("deberta", "DebertaForMaskedLM"),
        ("deberta-v2", "DebertaV2ForMaskedLM"),
        ("ibert", "IBertForMaskedLM"),
        ("mobilebert", "MobileBertForMaskedLM"),
        ("nystromformer", "NystromformerForMaskedLM"),
        ("rembert", "RemBertForMaskedLM"),
        ("tapas", "TapasForMaskedLM"),
        ("wav2vec2", "Wav2Vec2ForMaskedLM"),
        ("xlm-roberta", "XLMRobertaForMaskedLM"),
        ("xlm-roberta-xl", "XLMRobertaXLForMaskedLM"),
    ]
)

MODEL_FOR_OBJECT_DETECTION_MAPPING_NAMES = OrderedDict(
    [
        # Model for Object Detection mapping
        ("conditional_detr", "ConditionalDetrForObjectDetection"),
        ("deformable_detr", "DeformableDetrForObjectDetection"),
        ("deta", "DetaForObjectDetection"),
        ("detr", "DetrForObjectDetection"),
        ("rt_detr", "RTDetrForObjectDetection"),
        ("table-transformer", "TableTransformerForObjectDetection"),
        ("yolos", "YolosForObjectDetection"),
    ]
)

MODEL_FOR_ZERO_SHOT_OBJECT_DETECTION_MAPPING_NAMES = OrderedDict(
    [
        # Model for Zero Shot Object Detection mapping
        ("grounding-dino", "GroundingDinoForObjectDetection"),
        ("omdet-turbo", "OmDetTurboForObjectDetection"),
        ("owlv2", "Owlv2ForObjectDetection"),
        ("owlvit", "OwlViTForObjectDetection"),
    ]
)

MODEL_FOR_DEPTH_ESTIMATION_MAPPING_NAMES = OrderedDict(
    [
        # Model for depth estimation mapping
        ("depth_anything", "DepthAnythingForDepthEstimation"),
        ("dpt", "DPTForDepthEstimation"),
        ("glpn", "GLPNForDepthEstimation"),
        ("zoedepth", "ZoeDepthForDepthEstimation"),
    ]
)
MODEL_FOR_SEQ_TO_SEQ_CAUSAL_LM_MAPPING_NAMES = OrderedDict(
    [
        # Model for Seq2Seq Causal LM mapping
        ("bart", "BartForConditionalGeneration"),
        ("blenderbot", "BlenderbotForConditionalGeneration"),
        ("blenderbot-small", "BlenderbotSmallForConditionalGeneration"),
        ("led", "LEDForConditionalGeneration"),
        ("m2m_100", "M2M100ForConditionalGeneration"),
        ("mvp", "MvpForConditionalGeneration"),
        ("mt5", "MT5ForConditionalGeneration"),
        ("qwen2_audio", "Qwen2AudioForConditionalGeneration"),
        ("t5", "T5ForConditionalGeneration"),
        ("umt5", "UMT5ForConditionalGeneration"),
    ]
)

MODEL_FOR_SPEECH_SEQ_2_SEQ_MAPPING_NAMES = OrderedDict(
    [
        ("speecht5", "SpeechT5ForSpeechToText"),
        ("whisper", "WhisperForConditionalGeneration"),
    ]
)

MODEL_FOR_SEQUENCE_CLASSIFICATION_MAPPING_NAMES = OrderedDict(
    [
        # Model for Sequence Classification mapping
        ("albert", "AlbertForSequenceClassification"),
        ("bart", "BartForSequenceClassification"),
        ("bloom", "BloomForSequenceClassification"),
        ("camembert", "CamembertForSequenceClassification"),
        ("opt", "OPTForSequenceClassification"),
        ("bert", "BertForSequenceClassification"),
        ("mvp", "MvpForSequenceClassification"),
        ("roberta", "RobertaForSequenceClassification"),
        ("deberta", "DebertaForSequenceClassification"),
        ("deberta-v2", "DebertaV2ForSequenceClassification"),
        ("gemma", "GemmaForSequenceClassification"),
        ("gemma2", "Gemma2ForSequenceClassification"),
        ("glm", "GlmForSequenceClassification"),
        ("helium", "HeliumForSequenceClassification"),
        ("hubert", "HubertForSequenceClassification"),
        ("ibert", "IBertForSequenceClassification"),
        ("led", "LEDForSequenceClassification"),
        ("starcoder2", "Starcoder2ForSequenceClassification"),
        ("canine", "CanineForSequenceClassification"),
        ("llama", "LlamaForSequenceClassification"),
        ("opt", "OPTForSequenceClassification"),
        ("persimmon", "PersimmonForSequenceClassification"),
        ("mobilebert", "MobileBertForSequenceClassification"),
        ("convbert", "ConvBertForSequenceClassification"),
        ("mt5", "MT5ForSequenceClassification"),
        ("megatron-bert", "MegatronBertForSequenceClassification"),
        ("mistral", "MistralForSequenceClassification"),
        ("mixtral", "MixtralForSequenceClassification"),
        ("mpt", "MptForSequenceClassification"),
        ("nystromformer", "NystromformerForSequenceClassification"),
        ("phi", "PhiForSequenceClassification"),
        ("phi3", "Phi3ForSequenceClassification"),
        ("qwen2", "Qwen2ForSequenceClassification"),
        ("rembert", "RemBertForSequenceClassification"),
        ("t5", "T5ForSequenceClassification"),
        ("tapas", "TapasForSequenceClassification"),
        ("umt5", "UMT5ForSequenceClassification"),
        ("xlm-roberta-xl", "XLMRobertaXLForSequenceClassification"),
        ("zamba", "ZambaForSequenceClassification"),
        ("zamba2", "Zamba2ForSequenceClassification"),
    ]
)

MODEL_FOR_QUESTION_ANSWERING_MAPPING_NAMES = OrderedDict(
    [
        # Model for Question Answering mapping
        ("albert", "AlbertForQuestionAnswering"),
        ("bart", "BartForQuestionAnswering"),
        ("bloom", "BloomForQuestionAnswering"),
        ("opt", "OPTForQuestionAnswering"),
        ("bert", "BertForQuestionAnswering"),
        ("camembert", "CamembertForQuestionAnswering"),
        ("mvp", "MvpForQuestionAnswering"),
        ("roberta", "RobertaForQuestionAnswering"),
        ("deberta", "DebertaForQuestionAnswering"),
        ("deberta-v2", "DebertaV2ForQuestionAnswering"),
        ("ibert", "IBertForQuestionAnswering"),
        ("led", "LEDForQuestionAnswering"),
        ("convbert", "ConvBertForQuestionAnswering"),
        ("llama", "LlamaForQuestionAnswering"),
        ("mistral", "MistralForQuestionAnswering"),
        ("mobilebert", "MobileBertForQuestionAnswering"),
        ("megatron-bert", "MegatronBertForQuestionAnswering"),
        ("mistral", "MistralForQuestionAnswering"),
        ("nystromformer", "NystromformerForQuestionAnswering"),
        ("opt", "OPTForQuestionAnswering"),
        ("qwen2", "Qwen2ForQuestionAnswering"),
        ("rembert", "RemBertForQuestionAnswering"),
        ("t5", "T5ForQuestionAnswering"),
        ("mixtral", "MixtralForQuestionAnswering"),
        ("mpt", "MptForQuestionAnswering"),
        ("canine", "CanineForQuestionAnswering"),
        ("umt5", "UMT5ForQuestionAnswering"),
        ("xlm-roberta", "XLMRobertaForQuestionAnswering"),
        ("xlm-roberta-xl", "XLMRobertaXLForQuestionAnswering"),
    ]
)

MODEL_FOR_TABLE_QUESTION_ANSWERING_MAPPING_NAMES = OrderedDict(
    [
        # Model for Table Question Answering mapping
        ("tapas", "TapasForQuestionAnswering"),
    ]
)

MODEL_FOR_VISUAL_QUESTION_ANSWERING_MAPPING_NAMES = OrderedDict(
    [
        ("blip", "BlipForQuestionAnswering"),
        ("blip-2", "Blip2ForConditionalGeneration"),
        ("vilt", "ViltForQuestionAnswering"),
    ]
)

MODEL_FOR_DOCUMENT_QUESTION_ANSWERING_MAPPING_NAMES = OrderedDict()

MODEL_FOR_TOKEN_CLASSIFICATION_MAPPING_NAMES = OrderedDict(
    [
        # Model for Token Classification mapping
        ("albert", "AlbertForTokenClassification"),
        ("bloom", "BloomForTokenClassification"),
        ("bert", "BertForTokenClassification"),
        ("camembert", "CamembertForTokenClassification"),
        ("deberta", "DebertaForTokenClassification"),
        ("deberta-v2", "DebertaV2ForTokenClassification"),
        ("starcoder2", "Starcoder2ForTokenClassification"),
        ("glm", "GlmForTokenClassification"),
        ("helium", "HeliumForTokenClassification"),
        ("ibert", "IBertForTokenClassification"),
        ("mistral", "MistralForTokenClassification"),
        ("mobilebert", "MobileBertForTokenClassification"),
        ("mt5", "MT5ForTokenClassification"),
        ("persimmon", "PersimmonForTokenClassification"),
        ("megatron-bert", "MegatronBertForTokenClassification"),
        ("mixtral", "MixtralForTokenClassification"),
        ("mpt", "MptForTokenClassification"),
        ("nystromformer", "NystromformerForTokenClassification"),
        ("phi", "PhiForTokenClassification"),
        ("phi3", "Phi3ForTokenClassification"),
        ("qwen2", "Qwen2ForTokenClassification"),
        ("roberta", "RobertaForTokenClassification"),
        ("rembert", "RemBertForTokenClassification"),
        ("convbert", "ConvBertForTokenClassification"),
        ("canine", "CanineForTokenClassification"),
        ("t5", "T5ForTokenClassification"),
        ("umt5", "UMT5ForTokenClassification"),
        ("xlm-roberta", "XLMRobertaForTokenClassification"),
        ("xlm-roberta-xl", "XLMRobertaXLForTokenClassification"),
    ]
)

MODEL_FOR_MULTIPLE_CHOICE_MAPPING_NAMES = OrderedDict(
    [
        # Model for Multiple Choice mapping
        ("camembert", "CamembertForMultipleChoice"),
        ("albert", "AlbertForMultipleChoice"),
        ("convbert", "ConvBertForMultipleChoice"),
        ("canine", "CanineForMultipleChoice"),
        ("bert", "BertForMultipleChoice"),
        ("deberta-v2", "DebertaV2ForMultipleChoice"),
        ("ibert", "IBertForMultipleChoice"),
        ("megatron-bert", "MegatronBertForMultipleChoice"),
        ("mobilebert", "MobileBertForMultipleChoice"),
        ("nystromformer", "NystromformerForMultipleChoice"),
        ("rembert", "RemBertForMultipleChoice"),
        ("roberta", "RobertaForMultipleChoice"),
        ("xlm-roberta", "XLMRobertaForMultipleChoice"),
        ("xlm-roberta-xl", "XLMRobertaXLForMultipleChoice"),
    ]
)

MODEL_FOR_NEXT_SENTENCE_PREDICTION_MAPPING_NAMES = OrderedDict(
    [
        ("bert", "BertForNextSentencePrediction"),
        ("megatron-bert", "MegatronBertForNextSentencePrediction"),
        ("mobilebert", "MobileBertForNextSentencePrediction"),
    ]
)

MODEL_FOR_AUDIO_CLASSIFICATION_MAPPING_NAMES = OrderedDict(
    [
        ("wav2vec2", "Wav2Vec2ForSequenceClassification"),
        ("whisper", "WhisperForAudioClassification"),
    ]
)

MODEL_FOR_CTC_MAPPING_NAMES = OrderedDict(
    [
        ("wav2vec2", "Wav2Vec2ForCTC"),
    ]
)

MODEL_FOR_AUDIO_FRAME_CLASSIFICATION_MAPPING_NAMES = OrderedDict(
    [
        ("wav2vec2", "Wav2Vec2ForAudioFrameClassification"),
    ]
)

MODEL_FOR_AUDIO_XVECTOR_MAPPING_NAMES = OrderedDict(
    [
        ("wav2vec2", "Wav2Vec2ForXVector"),
    ]
)

MODEL_FOR_TEXT_TO_SPECTROGRAM_MAPPING_NAMES = OrderedDict(
    [
        ("siglip", "SiglipModel"),
        ("speecht5", "SpeechT5ForTextToSpeech"),
    ]
)

MODEL_FOR_TEXT_TO_WAVEFORM_MAPPING_NAMES = OrderedDict()

MODEL_FOR_ZERO_SHOT_IMAGE_CLASSIFICATION_MAPPING_NAMES = OrderedDict(
    [
        # Model for Zero Shot Image Classification mapping
        ("align", "AlignModel"),
        ("blip", "BlipModel"),
        ("siglip", "SiglipModel"),
        ("blip-2", "Blip2ForImageTextRetrieval"),
        ("clipseg", "CLIPSegModel"),
    ]
)

MODEL_FOR_BACKBONE_MAPPING_NAMES = OrderedDict(
    [
        ("convnext", "ConvNextBackbone"),
        ("convnextv2", "ConvNextV2Backbone"),
        ("dinov2", "Dinov2Backbone"),
        ("hiera", "HieraBackbone"),
        ("swin", "SwinBackbone"),
    ]
)

MODEL_FOR_MASK_GENERATION_MAPPING_NAMES = OrderedDict(
    [
        ("sam", "SamModel"),
    ]
)


MODEL_FOR_KEYPOINT_DETECTION_MAPPING_NAMES = OrderedDict()


MODEL_FOR_TEXT_ENCODING_MAPPING_NAMES = OrderedDict(
    [
        ("albert", "AlbertModel"),
        ("bert", "BertModel"),
        ("roberta", "RobertaModel"),
        ("deberta", "DebertaModel"),
        ("deberta-v2", "DebertaV2Model"),
        ("ibert", "IBertModel"),
        ("mobilebert", "MobileBertModel"),
        ("mt5", "MT5EncoderModel"),
        ("nystromformer", "NystromformerModel"),
        ("rembert", "RemBertModel"),
        ("t5", "T5EncoderModel"),
        ("umt5", "UMT5EncoderModel"),
        ("xlm-roberta", "XLMRobertaModel"),
        ("xlm-roberta-xl", "XLMRobertaXLModel"),
    ]
)

MODEL_FOR_TIME_SERIES_CLASSIFICATION_MAPPING_NAMES = OrderedDict()

MODEL_FOR_TIME_SERIES_REGRESSION_MAPPING_NAMES = OrderedDict()

MODEL_FOR_IMAGE_TO_IMAGE_MAPPING_NAMES = OrderedDict(
    [
        ("swin2sr", "Swin2SRForImageSuperResolution"),
    ]
)


if version.parse(transformers.__version__) >= version.parse("4.51.0"):
    MODEL_FOR_CAUSAL_LM_MAPPING_NAMES.update({"qwen3": "Qwen3Model"})
    MODEL_FOR_CAUSAL_LM_MAPPING_NAMES.update({"qwen3": "Qwen3ForCausalLM"})
    MODEL_FOR_SEQUENCE_CLASSIFICATION_MAPPING_NAMES.update({"qwen3": "Qwen3ForSequenceClassification"})
    MODEL_FOR_QUESTION_ANSWERING_MAPPING_NAMES.update({"qwen3": "Qwen3ForQuestionAnswering"})
    MODEL_FOR_TOKEN_CLASSIFICATION_MAPPING_NAMES.update({"qwen3": "Qwen3ForTokenClassification"})

if version.parse(transformers.__version__) >= version.parse("4.51.3"):
    MODEL_MAPPING_NAMES.update({"glm4": "Glm4Model"})
    MODEL_FOR_CAUSAL_LM_MAPPING_NAMES.update({"glm4": "Glm4ForCausalLM"})
    MODEL_FOR_SEQUENCE_CLASSIFICATION_MAPPING_NAMES.update({"glm4": "Glm4ForSequenceClassification"})
    MODEL_FOR_TOKEN_CLASSIFICATION_MAPPING_NAMES.update({"glm4": "Glm4ForTokenClassification"})

if version.parse(transformers.__version__) >= version.parse("4.53.0"):
    MODEL_MAPPING_NAMES.update({"minimax": "MiniMaxModel", "vjepa2": "VJEPA2Model"})
    MODEL_FOR_CAUSAL_LM_MAPPING_NAMES.update({"minimax": "MiniMaxForCausalLM"})
    MODEL_FOR_VIDEO_CLASSIFICATION_MAPPING_NAMES.update({"vjepa2": "VJEPA2ForVideoClassification"})
    MODEL_FOR_SEQUENCE_CLASSIFICATION_MAPPING_NAMES.update({"minimax": "MiniMaxForSequenceClassification"})
    MODEL_FOR_QUESTION_ANSWERING_MAPPING_NAMES.update({"minimax": "MiniMaxForQuestionAnswering"})
    MODEL_FOR_TOKEN_CLASSIFICATION_MAPPING_NAMES.update({"minimax": "MiniMaxForTokenClassification"})

MODEL_MAPPING = _LazyAutoMapping(CONFIG_MAPPING_NAMES, MODEL_MAPPING_NAMES)
MODEL_FOR_PRETRAINING_MAPPING = _LazyAutoMapping(CONFIG_MAPPING_NAMES, MODEL_FOR_PRETRAINING_MAPPING_NAMES)
MODEL_WITH_LM_HEAD_MAPPING = _LazyAutoMapping(CONFIG_MAPPING_NAMES, MODEL_WITH_LM_HEAD_MAPPING_NAMES)
MODEL_FOR_CAUSAL_LM_MAPPING = _LazyAutoMapping(CONFIG_MAPPING_NAMES, MODEL_FOR_CAUSAL_LM_MAPPING_NAMES)
MODEL_FOR_CAUSAL_IMAGE_MODELING_MAPPING = _LazyAutoMapping(
    CONFIG_MAPPING_NAMES, MODEL_FOR_CAUSAL_IMAGE_MODELING_MAPPING_NAMES
)
MODEL_FOR_IMAGE_CLASSIFICATION_MAPPING = _LazyAutoMapping(
    CONFIG_MAPPING_NAMES, MODEL_FOR_IMAGE_CLASSIFICATION_MAPPING_NAMES
)
MODEL_FOR_ZERO_SHOT_IMAGE_CLASSIFICATION_MAPPING = _LazyAutoMapping(
    CONFIG_MAPPING_NAMES, MODEL_FOR_ZERO_SHOT_IMAGE_CLASSIFICATION_MAPPING_NAMES
)
MODEL_FOR_IMAGE_SEGMENTATION_MAPPING = _LazyAutoMapping(
    CONFIG_MAPPING_NAMES, MODEL_FOR_IMAGE_SEGMENTATION_MAPPING_NAMES
)
MODEL_FOR_SEMANTIC_SEGMENTATION_MAPPING = _LazyAutoMapping(
    CONFIG_MAPPING_NAMES, MODEL_FOR_SEMANTIC_SEGMENTATION_MAPPING_NAMES
)
MODEL_FOR_INSTANCE_SEGMENTATION_MAPPING = _LazyAutoMapping(
    CONFIG_MAPPING_NAMES, MODEL_FOR_INSTANCE_SEGMENTATION_MAPPING_NAMES
)
MODEL_FOR_UNIVERSAL_SEGMENTATION_MAPPING = _LazyAutoMapping(
    CONFIG_MAPPING_NAMES, MODEL_FOR_UNIVERSAL_SEGMENTATION_MAPPING_NAMES
)
MODEL_FOR_VIDEO_CLASSIFICATION_MAPPING = _LazyAutoMapping(
    CONFIG_MAPPING_NAMES, MODEL_FOR_VIDEO_CLASSIFICATION_MAPPING_NAMES
)
MODEL_FOR_VISION_2_SEQ_MAPPING = _LazyAutoMapping(CONFIG_MAPPING_NAMES, MODEL_FOR_VISION_2_SEQ_MAPPING_NAMES)
MODEL_FOR_IMAGE_TEXT_TO_TEXT_MAPPING = _LazyAutoMapping(
    CONFIG_MAPPING_NAMES, MODEL_FOR_IMAGE_TEXT_TO_TEXT_MAPPING_NAMES
)
MODEL_FOR_RETRIEVAL_MAPPING = _LazyAutoMapping(CONFIG_MAPPING_NAMES, MODEL_FOR_RETRIEVAL_MAPPING_NAMES)
MODEL_FOR_VISUAL_QUESTION_ANSWERING_MAPPING = _LazyAutoMapping(
    CONFIG_MAPPING_NAMES, MODEL_FOR_VISUAL_QUESTION_ANSWERING_MAPPING_NAMES
)
MODEL_FOR_DOCUMENT_QUESTION_ANSWERING_MAPPING = _LazyAutoMapping(
    CONFIG_MAPPING_NAMES, MODEL_FOR_DOCUMENT_QUESTION_ANSWERING_MAPPING_NAMES
)
MODEL_FOR_MASKED_LM_MAPPING = _LazyAutoMapping(CONFIG_MAPPING_NAMES, MODEL_FOR_MASKED_LM_MAPPING_NAMES)
MODEL_FOR_IMAGE_MAPPING = _LazyAutoMapping(CONFIG_MAPPING_NAMES, MODEL_FOR_IMAGE_MAPPING_NAMES)
MODEL_FOR_MASKED_IMAGE_MODELING_MAPPING = _LazyAutoMapping(
    CONFIG_MAPPING_NAMES, MODEL_FOR_MASKED_IMAGE_MODELING_MAPPING_NAMES
)
MODEL_FOR_OBJECT_DETECTION_MAPPING = _LazyAutoMapping(CONFIG_MAPPING_NAMES, MODEL_FOR_OBJECT_DETECTION_MAPPING_NAMES)
MODEL_FOR_ZERO_SHOT_OBJECT_DETECTION_MAPPING = _LazyAutoMapping(
    CONFIG_MAPPING_NAMES, MODEL_FOR_ZERO_SHOT_OBJECT_DETECTION_MAPPING_NAMES
)
MODEL_FOR_DEPTH_ESTIMATION_MAPPING = _LazyAutoMapping(CONFIG_MAPPING_NAMES, MODEL_FOR_DEPTH_ESTIMATION_MAPPING_NAMES)
MODEL_FOR_SEQ_TO_SEQ_CAUSAL_LM_MAPPING = _LazyAutoMapping(
    CONFIG_MAPPING_NAMES, MODEL_FOR_SEQ_TO_SEQ_CAUSAL_LM_MAPPING_NAMES
)
MODEL_FOR_SEQUENCE_CLASSIFICATION_MAPPING = _LazyAutoMapping(
    CONFIG_MAPPING_NAMES, MODEL_FOR_SEQUENCE_CLASSIFICATION_MAPPING_NAMES
)
MODEL_FOR_QUESTION_ANSWERING_MAPPING = _LazyAutoMapping(
    CONFIG_MAPPING_NAMES, MODEL_FOR_QUESTION_ANSWERING_MAPPING_NAMES
)
MODEL_FOR_TABLE_QUESTION_ANSWERING_MAPPING = _LazyAutoMapping(
    CONFIG_MAPPING_NAMES, MODEL_FOR_TABLE_QUESTION_ANSWERING_MAPPING_NAMES
)
MODEL_FOR_TOKEN_CLASSIFICATION_MAPPING = _LazyAutoMapping(
    CONFIG_MAPPING_NAMES, MODEL_FOR_TOKEN_CLASSIFICATION_MAPPING_NAMES
)
MODEL_FOR_MULTIPLE_CHOICE_MAPPING = _LazyAutoMapping(CONFIG_MAPPING_NAMES, MODEL_FOR_MULTIPLE_CHOICE_MAPPING_NAMES)
MODEL_FOR_NEXT_SENTENCE_PREDICTION_MAPPING = _LazyAutoMapping(
    CONFIG_MAPPING_NAMES, MODEL_FOR_NEXT_SENTENCE_PREDICTION_MAPPING_NAMES
)
MODEL_FOR_AUDIO_CLASSIFICATION_MAPPING = _LazyAutoMapping(
    CONFIG_MAPPING_NAMES, MODEL_FOR_AUDIO_CLASSIFICATION_MAPPING_NAMES
)
MODEL_FOR_CTC_MAPPING = _LazyAutoMapping(CONFIG_MAPPING_NAMES, MODEL_FOR_CTC_MAPPING_NAMES)
MODEL_FOR_SPEECH_SEQ_2_SEQ_MAPPING = _LazyAutoMapping(CONFIG_MAPPING_NAMES, MODEL_FOR_SPEECH_SEQ_2_SEQ_MAPPING_NAMES)
MODEL_FOR_AUDIO_FRAME_CLASSIFICATION_MAPPING = _LazyAutoMapping(
    CONFIG_MAPPING_NAMES, MODEL_FOR_AUDIO_FRAME_CLASSIFICATION_MAPPING_NAMES
)
MODEL_FOR_AUDIO_XVECTOR_MAPPING = _LazyAutoMapping(CONFIG_MAPPING_NAMES, MODEL_FOR_AUDIO_XVECTOR_MAPPING_NAMES)

MODEL_FOR_TEXT_TO_SPECTROGRAM_MAPPING = _LazyAutoMapping(
    CONFIG_MAPPING_NAMES, MODEL_FOR_TEXT_TO_SPECTROGRAM_MAPPING_NAMES
)

MODEL_FOR_TEXT_TO_WAVEFORM_MAPPING = _LazyAutoMapping(CONFIG_MAPPING_NAMES, MODEL_FOR_TEXT_TO_WAVEFORM_MAPPING_NAMES)

MODEL_FOR_BACKBONE_MAPPING = _LazyAutoMapping(CONFIG_MAPPING_NAMES, MODEL_FOR_BACKBONE_MAPPING_NAMES)

MODEL_FOR_MASK_GENERATION_MAPPING = _LazyAutoMapping(CONFIG_MAPPING_NAMES, MODEL_FOR_MASK_GENERATION_MAPPING_NAMES)

MODEL_FOR_KEYPOINT_DETECTION_MAPPING = _LazyAutoMapping(
    CONFIG_MAPPING_NAMES, MODEL_FOR_KEYPOINT_DETECTION_MAPPING_NAMES
)

MODEL_FOR_TEXT_ENCODING_MAPPING = _LazyAutoMapping(CONFIG_MAPPING_NAMES, MODEL_FOR_TEXT_ENCODING_MAPPING_NAMES)

MODEL_FOR_TIME_SERIES_CLASSIFICATION_MAPPING = _LazyAutoMapping(
    CONFIG_MAPPING_NAMES, MODEL_FOR_TIME_SERIES_CLASSIFICATION_MAPPING_NAMES
)

MODEL_FOR_TIME_SERIES_REGRESSION_MAPPING = _LazyAutoMapping(
    CONFIG_MAPPING_NAMES, MODEL_FOR_TIME_SERIES_REGRESSION_MAPPING_NAMES
)

MODEL_FOR_IMAGE_TO_IMAGE_MAPPING = _LazyAutoMapping(CONFIG_MAPPING_NAMES, MODEL_FOR_IMAGE_TO_IMAGE_MAPPING_NAMES)


class AutoModelForMaskGeneration(_BaseAutoModelClass):
    _model_mapping = MODEL_FOR_MASK_GENERATION_MAPPING


class AutoModelForKeypointDetection(_BaseAutoModelClass):
    _model_mapping = MODEL_FOR_KEYPOINT_DETECTION_MAPPING


class AutoModelForTextEncoding(_BaseAutoModelClass):
    _model_mapping = MODEL_FOR_TEXT_ENCODING_MAPPING


class AutoModelForImageToImage(_BaseAutoModelClass):
    _model_mapping = MODEL_FOR_IMAGE_TO_IMAGE_MAPPING


class AutoModel(_BaseAutoModelClass):
    _model_mapping = MODEL_MAPPING


AutoModel = auto_class_update(AutoModel)


class AutoModelForPreTraining(_BaseAutoModelClass):
    _model_mapping = MODEL_FOR_PRETRAINING_MAPPING


AutoModelForPreTraining = auto_class_update(AutoModelForPreTraining, head_doc="pretraining")


# Private on purpose, the public class will add the deprecation warnings.
class _AutoModelWithLMHead(_BaseAutoModelClass):
    _model_mapping = MODEL_WITH_LM_HEAD_MAPPING


_AutoModelWithLMHead = auto_class_update(_AutoModelWithLMHead, head_doc="language modeling")


class AutoModelForCausalLM(_BaseAutoModelClass):
    _model_mapping = MODEL_FOR_CAUSAL_LM_MAPPING


AutoModelForCausalLM = auto_class_update(AutoModelForCausalLM, head_doc="causal language modeling")


class AutoModelForMaskedLM(_BaseAutoModelClass):
    _model_mapping = MODEL_FOR_MASKED_LM_MAPPING


AutoModelForMaskedLM = auto_class_update(AutoModelForMaskedLM, head_doc="masked language modeling")


class AutoModelForSeq2SeqLM(_BaseAutoModelClass):
    _model_mapping = MODEL_FOR_SEQ_TO_SEQ_CAUSAL_LM_MAPPING


AutoModelForSeq2SeqLM = auto_class_update(
    AutoModelForSeq2SeqLM,
    head_doc="sequence-to-sequence language modeling",
    checkpoint_for_example="google-t5/t5-base",
)


class AutoModelForSequenceClassification(_BaseAutoModelClass):
    _model_mapping = MODEL_FOR_SEQUENCE_CLASSIFICATION_MAPPING


AutoModelForSequenceClassification = auto_class_update(
    AutoModelForSequenceClassification, head_doc="sequence classification"
)


class AutoModelForQuestionAnswering(_BaseAutoModelClass):
    _model_mapping = MODEL_FOR_QUESTION_ANSWERING_MAPPING


AutoModelForQuestionAnswering = auto_class_update(AutoModelForQuestionAnswering, head_doc="question answering")


class AutoModelForTableQuestionAnswering(_BaseAutoModelClass):
    _model_mapping = MODEL_FOR_TABLE_QUESTION_ANSWERING_MAPPING


AutoModelForTableQuestionAnswering = auto_class_update(
    AutoModelForTableQuestionAnswering,
    head_doc="table question answering",
    checkpoint_for_example="google/tapas-base-finetuned-wtq",
)


class AutoModelForVisualQuestionAnswering(_BaseAutoModelClass):
    _model_mapping = MODEL_FOR_VISUAL_QUESTION_ANSWERING_MAPPING


AutoModelForVisualQuestionAnswering = auto_class_update(
    AutoModelForVisualQuestionAnswering,
    head_doc="visual question answering",
    checkpoint_for_example="dandelin/vilt-b32-finetuned-vqa",
)


class AutoModelForDocumentQuestionAnswering(_BaseAutoModelClass):
    _model_mapping = MODEL_FOR_DOCUMENT_QUESTION_ANSWERING_MAPPING


AutoModelForDocumentQuestionAnswering = auto_class_update(
    AutoModelForDocumentQuestionAnswering,
    head_doc="document question answering",
    checkpoint_for_example='impira/layoutlm-document-qa", revision="52e01b3',
)


class AutoModelForTokenClassification(_BaseAutoModelClass):
    _model_mapping = MODEL_FOR_TOKEN_CLASSIFICATION_MAPPING


AutoModelForTokenClassification = auto_class_update(AutoModelForTokenClassification, head_doc="token classification")


class AutoModelForMultipleChoice(_BaseAutoModelClass):
    _model_mapping = MODEL_FOR_MULTIPLE_CHOICE_MAPPING


AutoModelForMultipleChoice = auto_class_update(AutoModelForMultipleChoice, head_doc="multiple choice")


class AutoModelForNextSentencePrediction(_BaseAutoModelClass):
    _model_mapping = MODEL_FOR_NEXT_SENTENCE_PREDICTION_MAPPING


AutoModelForNextSentencePrediction = auto_class_update(
    AutoModelForNextSentencePrediction, head_doc="next sentence prediction"
)


class AutoModelForImageClassification(_BaseAutoModelClass):
    _model_mapping = MODEL_FOR_IMAGE_CLASSIFICATION_MAPPING


AutoModelForImageClassification = auto_class_update(AutoModelForImageClassification, head_doc="image classification")


class AutoModelForZeroShotImageClassification(_BaseAutoModelClass):
    _model_mapping = MODEL_FOR_ZERO_SHOT_IMAGE_CLASSIFICATION_MAPPING


AutoModelForZeroShotImageClassification = auto_class_update(
    AutoModelForZeroShotImageClassification, head_doc="zero-shot image classification"
)


class AutoModelForImageSegmentation(_BaseAutoModelClass):
    _model_mapping = MODEL_FOR_IMAGE_SEGMENTATION_MAPPING


AutoModelForImageSegmentation = auto_class_update(AutoModelForImageSegmentation, head_doc="image segmentation")


class AutoModelForSemanticSegmentation(_BaseAutoModelClass):
    _model_mapping = MODEL_FOR_SEMANTIC_SEGMENTATION_MAPPING


AutoModelForSemanticSegmentation = auto_class_update(AutoModelForSemanticSegmentation, head_doc="semantic segmentation")


class AutoModelForUniversalSegmentation(_BaseAutoModelClass):
    _model_mapping = MODEL_FOR_UNIVERSAL_SEGMENTATION_MAPPING


AutoModelForUniversalSegmentation = auto_class_update(
    AutoModelForUniversalSegmentation, head_doc="universal image segmentation"
)


class AutoModelForInstanceSegmentation(_BaseAutoModelClass):
    _model_mapping = MODEL_FOR_INSTANCE_SEGMENTATION_MAPPING


AutoModelForInstanceSegmentation = auto_class_update(AutoModelForInstanceSegmentation, head_doc="instance segmentation")


class AutoModelForObjectDetection(_BaseAutoModelClass):
    _model_mapping = MODEL_FOR_OBJECT_DETECTION_MAPPING


AutoModelForObjectDetection = auto_class_update(AutoModelForObjectDetection, head_doc="object detection")


class AutoModelForZeroShotObjectDetection(_BaseAutoModelClass):
    _model_mapping = MODEL_FOR_ZERO_SHOT_OBJECT_DETECTION_MAPPING


AutoModelForZeroShotObjectDetection = auto_class_update(
    AutoModelForZeroShotObjectDetection, head_doc="zero-shot object detection"
)


class AutoModelForDepthEstimation(_BaseAutoModelClass):
    _model_mapping = MODEL_FOR_DEPTH_ESTIMATION_MAPPING


AutoModelForDepthEstimation = auto_class_update(AutoModelForDepthEstimation, head_doc="depth estimation")


class AutoModelForVideoClassification(_BaseAutoModelClass):
    _model_mapping = MODEL_FOR_VIDEO_CLASSIFICATION_MAPPING


AutoModelForVideoClassification = auto_class_update(AutoModelForVideoClassification, head_doc="video classification")


class AutoModelForVision2Seq(_BaseAutoModelClass):
    _model_mapping = MODEL_FOR_VISION_2_SEQ_MAPPING


AutoModelForVision2Seq = auto_class_update(AutoModelForVision2Seq, head_doc="vision-to-text modeling")


class AutoModelForImageTextToText(_BaseAutoModelClass):
    _model_mapping = MODEL_FOR_IMAGE_TEXT_TO_TEXT_MAPPING


AutoModelForImageTextToText = auto_class_update(AutoModelForImageTextToText, head_doc="image-text-to-text modeling")


class AutoModelForAudioClassification(_BaseAutoModelClass):
    _model_mapping = MODEL_FOR_AUDIO_CLASSIFICATION_MAPPING


AutoModelForAudioClassification = auto_class_update(AutoModelForAudioClassification, head_doc="audio classification")


class AutoModelForCTC(_BaseAutoModelClass):
    _model_mapping = MODEL_FOR_CTC_MAPPING


AutoModelForCTC = auto_class_update(AutoModelForCTC, head_doc="connectionist temporal classification")


class AutoModelForSpeechSeq2Seq(_BaseAutoModelClass):
    _model_mapping = MODEL_FOR_SPEECH_SEQ_2_SEQ_MAPPING


AutoModelForSpeechSeq2Seq = auto_class_update(
    AutoModelForSpeechSeq2Seq, head_doc="sequence-to-sequence speech-to-text modeling"
)


class AutoModelForAudioFrameClassification(_BaseAutoModelClass):
    _model_mapping = MODEL_FOR_AUDIO_FRAME_CLASSIFICATION_MAPPING


AutoModelForAudioFrameClassification = auto_class_update(
    AutoModelForAudioFrameClassification, head_doc="audio frame (token) classification"
)


class AutoModelForAudioXVector(_BaseAutoModelClass):
    _model_mapping = MODEL_FOR_AUDIO_XVECTOR_MAPPING


class AutoModelForTextToSpectrogram(_BaseAutoModelClass):
    _model_mapping = MODEL_FOR_TEXT_TO_SPECTROGRAM_MAPPING


class AutoModelForTextToWaveform(_BaseAutoModelClass):
    _model_mapping = MODEL_FOR_TEXT_TO_WAVEFORM_MAPPING


class AutoBackbone(_BaseAutoBackboneClass):
    _model_mapping = MODEL_FOR_BACKBONE_MAPPING


AutoModelForAudioXVector = auto_class_update(AutoModelForAudioXVector, head_doc="audio retrieval via x-vector")


class AutoModelForMaskedImageModeling(_BaseAutoModelClass):
    _model_mapping = MODEL_FOR_MASKED_IMAGE_MODELING_MAPPING


AutoModelForMaskedImageModeling = auto_class_update(AutoModelForMaskedImageModeling, head_doc="masked image modeling")


class AutoModelWithLMHead(_AutoModelWithLMHead):
    @classmethod
    def from_config(cls, config):
        warnings.warn(
            "The class `AutoModelWithLMHead` is deprecated and will be removed in a future version. Please use "
            "`AutoModelForCausalLM` for causal language models, `AutoModelForMaskedLM` for masked language models and "
            "`AutoModelForSeq2SeqLM` for encoder-decoder models.",
            FutureWarning,
        )
        return super().from_config(config)

    @classmethod
    def from_pretrained(cls, pretrained_model_name_or_path, *model_args, **kwargs):
        warnings.warn(
            "The class `AutoModelWithLMHead` is deprecated and will be removed in a future version. Please use "
            "`AutoModelForCausalLM` for causal language models, `AutoModelForMaskedLM` for masked language models and "
            "`AutoModelForSeq2SeqLM` for encoder-decoder models.",
            FutureWarning,
        )
        return super().from_pretrained(pretrained_model_name_or_path, *model_args, **kwargs)<|MERGE_RESOLUTION|>--- conflicted
+++ resolved
@@ -44,12 +44,8 @@
         ("blenderbot-small", "BlenderbotSmallModel"),
         ("blip", "BlipModel"),
         ("blip-2", "Blip2Model"),
-<<<<<<< HEAD
         ("bloom", "BloomModel"),
-        ("starcoder2", "Starcoder2Model"),
-=======
         ("camembert", "CamembertModel"),
->>>>>>> 7cb0b4ac
         ("canine", "CanineModel"),
         ("chameleon", "ChameleonModel"),
         ("clap", "ClapModel"),
@@ -144,12 +140,9 @@
         ("albert", "AlbertForPreTraining"),
         ("bart", "BartForConditionalGeneration"),
         ("bert", "BertForPreTraining"),
-<<<<<<< HEAD
         ("bloom", "BloomForCausalLM"),
-=======
         ("camembert", "CamembertForMaskedLM"),
         ("colpali", "ColPaliForRetrieval"),
->>>>>>> 7cb0b4ac
         ("gpt2", "GPT2LMHeadModel"),
         ("gemma3", "Gemma3ForConditionalGeneration"),
         ("hiera", "HieraForPreTraining"),
