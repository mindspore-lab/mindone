--- conflicted
+++ resolved
@@ -498,18 +498,15 @@
         ("ijepa", "IJepaModel"),
         ("imagegpt", "ImageGPTModel"),
         ("levit", "LevitModel"),
-<<<<<<< HEAD
         ("mobilevit", "MobileViTModel"),
         ("mobilevitv2", "MobileViTV2Model"),
         ("mllama", "MllamaVisionModel"),
         ("poolformer", "PoolFormerModel"),
-=======
         ("poolformer", "PoolFormerModel"),
         ("pvt", "PvtModel"),
         ("mllama", "MllamaVisionModel"),
         ("poolformer", "PoolFormerModel"),
         ("regnet", "RegNetModel"),
->>>>>>> c067fc5a
         ("resnet", "ResNetModel"),
         ("segformer", "SegformerModel"),
         ("seggpt", "SegGptModel"),
@@ -570,10 +567,8 @@
             "levit",
             ("LevitForImageClassification", "LevitForImageClassificationWithTeacher"),
         ),
-<<<<<<< HEAD
         ("mobilevit", "MobileViTForImageClassification"),
         ("mobilevitv2", "MobileViTV2ForImageClassification"),
-=======
         (
             "perceiver",
             (
@@ -582,7 +577,6 @@
                 "PerceiverForImageClassificationConvProcessing",
             ),
         ),
->>>>>>> c067fc5a
         ("poolformer", "PoolFormerForImageClassification"),
         ("pvt", "PvtForImageClassification"),
         ("pvt_v2", "PvtV2ForImageClassification"),
