--- conflicted
+++ resolved
@@ -97,14 +97,11 @@
         ("idefics3_vision", "Idefics3VisionTransformer"),
         ("ijepa", "IJepaModel"),
         ("imagegpt", "ImageGPTModel"),
+        ("layoutlm", "LayoutLMModel"),
+        ("layoutlmv3", "LayoutLMv3Model"),
         ("led", "LEDModel"),
         ("levit", "LevitModel"),
-<<<<<<< HEAD
-        ("layoutlm", "LayoutLMModel"),
-        ("layoutlmv3", "LayoutLMv3Model"),
-=======
         ("lilt", "LiltModel"),
->>>>>>> 6b61af9f
         ("llama", "LlamaModel"),
         ("m2m_100", "M2M100Model"),
         ("mamba", "MambaModel"),
@@ -240,17 +237,14 @@
         ("funnel", "FunnelForMaskedLM"),
         ("gpt2", "GPT2LMHeadModel"),
         ("ibert", "IBertForMaskedLM"),
+        ("layoutlm", "LayoutLMForMaskedLM"),
         ("led", "LEDForConditionalGeneration"),
         ("roberta", "RobertaForMaskedLM"),
         ("mamba", "MambaForCausalLM"),
         ("mamba2", "Mamba2ForCausalLM"),
         ("megatron-bert", "MegatronBertForCausalLM"),
         ("mobilebert", "MobileBertForMaskedLM"),
-<<<<<<< HEAD
-        ("layoutlm", "LayoutLMForMaskedLM"),
-=======
         ("moonshine", "MoonshineForConditionalGeneration"),
->>>>>>> 6b61af9f
         ("mpt", "MptForCausalLM"),
         ("nystromformer", "NystromformerForMaskedLM"),
         ("pop2piano", "Pop2PianoForConditionalGeneration"),
@@ -626,14 +620,11 @@
         # Model for Question Answering mapping
         ("albert", "AlbertForQuestionAnswering"),
         ("bart", "BartForQuestionAnswering"),
-<<<<<<< HEAD
-        ("convbert", "ConvBertForQuestionAnswering"),
-=======
         ("bloom", "BloomForQuestionAnswering"),
->>>>>>> 6b61af9f
         ("opt", "OPTForQuestionAnswering"),
         ("bert", "BertForQuestionAnswering"),
         ("camembert", "CamembertForQuestionAnswering"),
+        ("convbert", "ConvBertForQuestionAnswering"),
         ("mvp", "MvpForQuestionAnswering"),
         ("roberta", "RobertaForQuestionAnswering"),
         ("deberta", "DebertaForQuestionAnswering"),
@@ -643,11 +634,7 @@
         ("ibert", "IBertForQuestionAnswering"),
         ("layoutlmv3", "LayoutLMv3ForQuestionAnswering"),
         ("led", "LEDForQuestionAnswering"),
-<<<<<<< HEAD
-=======
         ("lilt", "LiltForQuestionAnswering"),
-        ("convbert", "ConvBertForQuestionAnswering"),
->>>>>>> 6b61af9f
         ("llama", "LlamaForQuestionAnswering"),
         ("mistral", "MistralForQuestionAnswering"),
         ("mobilebert", "MobileBertForQuestionAnswering"),
