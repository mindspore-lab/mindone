--- conflicted
+++ resolved
@@ -103,11 +103,8 @@
         ("mamba", "MambaModel"),
         ("mamba2", "Mamba2Model"),
         ("megatron-bert", "MegatronBertModel"),
-<<<<<<< HEAD
         ("mgp-str", "MgpstrForSceneTextRecognition"),
-=======
         ("mimi", "MimiModel"),
->>>>>>> 641b3e84
         ("mistral", "MistralModel"),
         ("mixtral", "MixtralModel"),
         ("mobilebert", "MobileBertModel"),
