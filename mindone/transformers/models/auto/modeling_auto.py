--- conflicted
+++ resolved
@@ -304,11 +304,8 @@
         ("qwen2", "Qwen2ForCausalLM"),
         ("recurrent_gemma", "RecurrentGemmaForCausalLM"),
         ("rembert", "RemBertForCausalLM"),
-<<<<<<< HEAD
         ("roc_bert", "RoCBertForCausalLM"),
-=======
         ("roberta", "RobertaForCausalLM"),
->>>>>>> 6b61af9f
         ("rwkv", "RwkvForCausalLM"),
         ("starcoder2", "Starcoder2ForCausalLM"),
         ("whisper", "WhisperForCausalLM"),
@@ -497,11 +494,8 @@
         ("mvp", "MvpForConditionalGeneration"),
         ("nystromformer", "NystromformerForMaskedLM"),
         ("rembert", "RemBertForMaskedLM"),
-<<<<<<< HEAD
         ("roc_bert", "RoCBertForMaskedLM"),
-=======
         ("roberta", "RobertaForMaskedLM"),
->>>>>>> 6b61af9f
         ("tapas", "TapasForMaskedLM"),
         ("wav2vec2", "Wav2Vec2ForMaskedLM"),
         ("xlm-roberta", "XLMRobertaForMaskedLM"),
