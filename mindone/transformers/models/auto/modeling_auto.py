# coding=utf-8
# Copyright 2018 The HuggingFace Inc. team.
#
# This code is adapted from https://github.com/huggingface/transformers
# with modifications to run transformers on mindspore.
#
# Licensed under the Apache License, Version 2.0 (the "License");
# you may not use this file except in compliance with the License.
# You may obtain a copy of the License at
#
#     http://www.apache.org/licenses/LICENSE-2.0
#
# Unless required by applicable law or agreed to in writing, software
# distributed under the License is distributed on an "AS IS" BASIS,
# WITHOUT WARRANTIES OR CONDITIONS OF ANY KIND, either express or implied.
# See the License for the specific language governing permissions and
# limitations under the License.
"""Auto Model class."""

import warnings
from collections import OrderedDict

import transformers
from packaging import version
from transformers.utils import logging

from .auto_factory import _BaseAutoBackboneClass, _BaseAutoModelClass, _LazyAutoMapping, auto_class_update
from .configuration_auto import CONFIG_MAPPING_NAMES

logger = logging.get_logger(__name__)

MODEL_MAPPING_NAMES = OrderedDict(
    [
        # Base model mapping
        ("aimv2", "Aimv2Model"),
        ("albert", "AlbertModel"),
        ("align", "AlignModel"),
        ("altclip", "AltCLIPModel"),
        ("apertus", "ApertusModel"),
        ("arcee", "ArceeModel"),
        ("aria", "AriaForConditionalGeneration"),
        ("aria_text", "AriaTextModel"),
        ("audio-spectrogram-transformer", "ASTModel"),
        ("bamba", "BambaModel"),
        ("bart", "BartModel"),
        ("beit", "BeitModel"),
        ("bert", "BertModel"),
        ("bert-generation", "BertGenerationEncoder"),
        ("bert", "BertModel"),
        ("bit", "BitModel"),
        ("blenderbot", "BlenderbotModel"),
        ("blenderbot-small", "BlenderbotSmallModel"),
        ("blip", "BlipModel"),
        ("blip-2", "Blip2Model"),
        ("blip_2_qformer", "Blip2QFormerModel"),
        ("biogpt", "BioGptModel"),
        ("bloom", "BloomModel"),
        ("blt", "BltModel"),
        ("bridgetower", "BridgeTowerModel"),
        ("bros", "BrosModel"),
        ("camembert", "CamembertModel"),
        ("canine", "CanineModel"),
        ("chameleon", "ChameleonModel"),
        ("chinese_clip", "ChineseCLIPModel"),
        ("chinese_clip_vision_model", "ChineseCLIPVisionModel"),
        ("clap", "ClapModel"),
        ("clip", "CLIPModel"),
        ("clip_text_model", "CLIPTextModel"),
        ("clip_vision_model", "CLIPVisionModel"),
        ("clipseg", "CLIPSegModel"),
        ("clvp", "ClvpModelForConditionalGeneration"),
        ("codegen", "CodeGenModel"),
        ("cohere", "CohereModel"),
        ("cohere2", "Cohere2Model"),
        ("cohere2_vision", "Cohere2VisionModel"),
        ("convbert", "ConvBertModel"),
        ("convnext", "ConvNextModel"),
        ("convnextv2", "ConvNextV2Model"),
        ("csm", "CsmForConditionalGeneration"),
        ("ctrl", "CTRLModel"),
        ("cvt", "CvtModel"),
        ("dac", "DacModel"),
        ("data2vec-audio", "Data2VecAudioModel"),
        ("data2vec-text", "Data2VecTextModel"),
        ("data2vec-vision", "Data2VecVisionModel"),
        ("deberta", "DebertaModel"),
        ("deberta-v2", "DebertaV2Model"),
        ("deit", "DeiTModel"),
        ("depth_pro", "DepthProModel"),
        ("detr", "DetrModel"),
        ("dia", "DiaModel"),
        ("diffllama", "DiffLlamaModel"),
        ("dinov2", "Dinov2Model"),
        ("dinov2_with_registers", "Dinov2WithRegistersModel"),
        ("dinov3_convnext", "DINOv3ConvNextModel"),
        ("dinov3_vit", "DINOv3ViTModel"),
        ("dots1", "Dots1Model"),
        ("distilbert", "DistilBertModel"),
        ("doge", "DogeModel"),
        ("dpr", "DPRQuestionEncoder"),
        ("dpt", "DPTModel"),
        ("efficientloftr", "EfficientLoFTRModel"),
        ("efficientnet", "EfficientNetModel"),
        ("electra", "ElectraModel"),
        ("encodec", "EncodecModel"),
        ("ernie4_5", "Ernie4_5Model"),
        ("ernie4_5_moe", "Ernie4_5_MoeModel"),
        ("esm", "EsmModel"),
        ("exaone4", "Exaone4Model"),
        ("falcon", "FalconModel"),
        ("falcon_h1", "FalconH1Model"),
        ("falcon_mamba", "FalconMambaModel"),
        ("fastspeech2_conformer", "FastSpeech2ConformerModel"),
        ("flava", "FlavaModel"),
        ("flex_olmo", "FlexOlmoModel"),
        ("florence2", "Florence2Model"),
        ("fnet", "FNetModel"),
        ("focalnet", "FocalNetModel"),
        ("fsmt", "FSMTModel"),
        ("funnel", ("FunnelModel", "FunnelBaseModel")),
        ("gemma", "GemmaModel"),
        ("gemma2", "Gemma2Model"),
        ("gemma3_text", "Gemma3TextModel"),
        ("git", "GitModel"),
        ("glm", "GlmModel"),
        ("glm4_moe", "Glm4MoeModel"),
        ("glpn", "GLPNModel"),
        ("got_ocr2", "GotOcr2ForConditionalGeneration"),
        ("gpt2", "GPT2Model"),
        ("gpt_bigcode", "GPTBigCodeModel"),
        ("gpt_neo", "GPTNeoModel"),
        ("gpt_neox", "GPTNeoXModel"),
        ("gpt_neox_japanese", "GPTNeoXJapaneseModel"),
        ("gptj", "GPTJModel"),
        ("granite", "GraniteModel"),
        ("granitemoe", "GraniteMoeModel"),
        ("granitemoeshared", "GraniteMoeSharedModel"),
        ("groupvit", "GroupViTModel"),
        ("grounding-dino", "GroundingDinoModel"),
        ("helium", "HeliumModel"),
        ("hgnet_v2", "HGNetV2Backbone"),
        ("hiera", "HieraModel"),
        ("hubert", "HubertModel"),
        ("hunyuan_v1_dense", "HunYuanDenseV1Model"),
        ("hunyuan_v1_moe", "HunYuanMoEV1Model"),
        ("ibert", "IBertModel"),
        ("idefics", "IdeficsModel"),
        ("idefics2", "Idefics2Model"),
        ("idefics3", "Idefics3Model"),
        ("idefics3_vision", "Idefics3VisionTransformer"),
        ("ijepa", "IJepaModel"),
        ("imagegpt", "ImageGPTModel"),
        ("internvl", "InternVLModel"),
        ("internvl_vision", "InternVLVisionModel"),
        ("janus", "JanusModel"),
        ("jamba", "JambaModel"),
        ("jetmoe", "JetMoeModel"),
        ("kosmos-2", "Kosmos2Model"),
        ("kosmos-2.5", "Kosmos2_5Model"),
        ("kyutai_speech_to_text", "KyutaiSpeechToTextModel"),
        ("layoutlm", "LayoutLMModel"),
        ("layoutlmv3", "LayoutLMv3Model"),
        ("led", "LEDModel"),
        ("levit", "LevitModel"),
        ("lfm2", "Lfm2Model"),
        ("lfm2_vl", "Lfm2VlModel"),
        ("lilt", "LiltModel"),
        ("llama", "LlamaModel"),
        ("llama4", "Llama4ForConditionalGeneration"),
        ("llama4_text", "Llama4TextModel"),
        ("longformer", "LongformerModel"),
        ("longt5", "LongT5Model"),
        ("luke", "LukeModel"),
        ("m2m_100", "M2M100Model"),
        ("marian", "MarianModel"),
        ("mamba", "MambaModel"),
        ("mamba2", "Mamba2Model"),
        ("markuplm", "MarkupLMModel"),
        ("mask2former", "Mask2FormerModel"),
        ("maskformer", "MaskFormerModel"),
        ("maskformer-swin", "MaskFormerSwinModel"),
        ("mbart", "MBartModel"),
        ("megatron-bert", "MegatronBertModel"),
        ("metaclip_2", "MetaClip2Model"),
        ("mgp-str", "MgpstrForSceneTextRecognition"),
        ("mimi", "MimiModel"),
        ("ministral", "MinistralModel"),
        ("mistral", "MistralModel"),
        ("mixtral", "MixtralModel"),
        ("mobilebert", "MobileBertModel"),
        ("mobilenet_v1", "MobileNetV1Model"),
        ("mobilenet_v2", "MobileNetV2Model"),
        ("mobilevit", "MobileViTModel"),
        ("mobilevitv2", "MobileViTV2Model"),
        ("modernbert-decoder", "ModernBertDecoderModel"),
        ("moonshine", "MoonshineModel"),
        ("moshi", "MoshiModel"),
        ("mpnet", "MPNetModel"),
        ("mlcd", "MLCDVisionModel"),
        ("mpt", "MptModel"),
        ("mra", "MraModel"),
        ("mt5", "MT5Model"),
        ("musicgen", "MusicgenModel"),
        ("musicgen_melody", "MusicgenMelodyModel"),
        ("mvp", "MvpModel"),
        ("nemotron", "NemotronModel"),
        ("nllb-moe", "NllbMoeModel"),
        ("nystromformer", "NystromformerModel"),
        ("olmo", "OlmoModel"),
        ("olmo2", "Olmo2Model"),
        ("olmoe", "OlmoeModel"),
        ("oneformer", "OneFormerModel"),
        ("opt", "OPTModel"),
        ("ovis2", "Ovis2Model"),
        ("owlv2", "Owlv2Model"),
        ("owlvit", "OwlViTModel"),
        ("parakeet_ctc", "ParakeetForCTC"),
        ("parakeet_encoder", "ParakeetEncoder"),
        ("pegasus", "PegasusModel"),
        ("pegasus_x", "PegasusXModel"),
        ("perceiver", "PerceiverModel"),
        ("persimmon", "PersimmonModel"),
        ("phi", "PhiModel"),
        ("phi3", "Phi3Model"),
        ("pixtral", "PixtralVisionModel"),
        ("plbart", "PLBartModel"),
        ("poolformer", "PoolFormerModel"),
        ("prophetnet", "ProphetNetModel"),
        ("pvt", "PvtModel"),
        ("pvt_v2", "PvtV2Model"),
        ("qwen2", "Qwen2Model"),
        ("qwen2_5_vl", "Qwen2_5_VLModel"),
        ("qwen2_audio_encoder", "Qwen2AudioEncoder"),
        ("qwen2_moe", "Qwen2MoeModel"),
        ("qwen2_vl", "Qwen2VLModel"),
<<<<<<< HEAD
        ("qwen2_vl_text", "Qwen2VLTextModel"),
=======
        ("qwen3_next", "Qwen3NextModel"),
>>>>>>> 0325cb69
        ("recurrent_gemma", "RecurrentGemmaModel"),
        ("regnet", "RegNetModel"),
        ("roberta", "RobertaModel"),
        ("rembert", "RemBertModel"),
        ("resnet", "ResNetModel"),
        ("rt_detr", "RTDetrModel"),
        ("rt_detr_v2", "RTDetrV2Model"),
        ("roberta", "RobertaModel"),
        ("roformer", "RoFormerModel"),
        ("roc_bert", "RoCBertModel"),
        ("roberta-prelayernorm", "RobertaPreLayerNormModel"),
        ("rwkv", "RwkvModel"),
        ("sam", "SamModel"),
        ("sam_hq", "SamHQModel"),
        ("sam_hq_vision_model", "SamHQVisionModel"),
        ("seamless_m4t", "SeamlessM4TModel"),
        ("seamless_m4t_v2", "SeamlessM4Tv2Model"),
        ("seed_oss", "SeedOssModel"),
        ("segformer", "SegformerModel"),
        ("seggpt", "SegGptModel"),
        ("sew", "SEWModel"),
        ("sew-d", "SEWDModel"),
        ("siglip", "SiglipModel"),
        ("siglip2", "Siglip2Model"),
        ("siglip2_vision_model", "Siglip2VisionModel"),
        ("siglip_vision_model", "SiglipVisionModel"),
        ("smollm3", "SmolLM3Model"),
        ("smolvlm", "SmolVLMModel"),
        ("smolvlm_vision", "SmolVLMVisionTransformer"),
        ("speech_to_text", "Speech2TextModel"),
        ("speecht5", "SpeechT5Model"),
        ("squeezebert", "SqueezeBertModel"),
        ("stablelm", "StableLmModel"),
        ("starcoder2", "Starcoder2Model"),
        ("swiftformer", "SwiftFormerModel"),
        ("swin2sr", "Swin2SRModel"),
        ("swinv2", "Swinv2Model"),
        ("t5", "T5Model"),
        ("table-transformer", "TableTransformerModel"),
        ("tapas", "TapasModel"),
        ("textnet", "TextNetModel"),
        ("timesfm", "TimesFmModel"),
        ("timesformer", "TimesformerModel"),
        ("tvp", "TvpModel"),
        ("udop", "UdopModel"),
        ("t5gemma", "T5GemmaModel"),
        ("umt5", "UMT5Model"),
        ("unispeech", "UniSpeechModel"),
        ("unispeech-sat", "UniSpeechSatModel"),
        ("univnet", "UnivNetModel"),
        ("vaultgemma", "VaultGemmaModel"),
        ("videomae", "VideoMAEModel"),
        ("vilt", "ViltModel"),
        ("visual_bert", "VisualBertModel"),
        ("vit", "ViTModel"),
        ("vit_mae", "ViTMAEModel"),
        ("vit_msn", "ViTMSNModel"),
        ("vitdet", "VitDetModel"),
        ("vivit", "VivitModel"),
        ("voxtral", "VoxtralForConditionalGeneration"),
        ("voxtral_encoder", "VoxtralEncoder"),
        ("wav2vec2", "Wav2Vec2Model"),
        ("wav2vec2-bert", "Wav2Vec2BertModel"),
        ("wav2vec2-conformer", "Wav2Vec2ConformerModel"),
        ("wavlm", "WavLMModel"),
        ("whisper", "WhisperModel"),
        ("xglm", "XGLMModel"),
        ("xclip", "XCLIPModel"),
        ("xcodec", "XcodecModel"),
        ("xlm", "XLMModel"),
        ("xlm-prophetnet", "XLMProphetNetModel"),
        ("xlm-roberta", "XLMRobertaModel"),
        ("xlm-roberta-xl", "XLMRobertaXLModel"),
        ("xlnet", "XLNetModel"),
        ("xmod", "XmodModel"),
        ("yolos", "YolosModel"),
        ("yoso", "YosoModel"),
        ("zamba", "ZambaModel"),
        ("zamba2", "Zamba2Model"),
    ]
)

MODEL_FOR_PRETRAINING_MAPPING_NAMES = OrderedDict(
    [
        # Model for pre-training mapping
        ("albert", "AlbertForPreTraining"),
        ("bart", "BartForConditionalGeneration"),
        ("bert", "BertForPreTraining"),
        ("bloom", "BloomForCausalLM"),
        ("camembert", "CamembertForMaskedLM"),
        ("colpali", "ColPaliForRetrieval"),
        ("colqwen2", "ColQwen2ForRetrieval"),
        ("ctrl", "CTRLLMHeadModel"),
        ("data2vec-text", "Data2VecTextForMaskedLM"),
        ("distilbert", "DistilBertForMaskedLM"),
        ("electra", "ElectraForPreTraining"),
        ("exaone4", "Exaone4ForCausalLM"),
        ("falcon_mamba", "FalconMambaForCausalLM"),
        ("flava", "FlavaForPreTraining"),
        ("florence2", "Florence2ForConditionalGeneration"),
        ("fnet", "FNetForPreTraining"),
        ("fsmt", "FSMTForConditionalGeneration"),
        ("funnel", "FunnelForPreTraining"),
        ("gpt2", "GPT2LMHeadModel"),
        ("gpt_neox_japanese", "GPTNeoXJapanesePreTrainedModel"),
        ("gemma3", "Gemma3ForConditionalGeneration"),
        ("hiera", "HieraForPreTraining"),
        ("hubert", "HubertForPreTraining"),
        ("ibert", "IBertForMaskedLM"),
        ("idefics", "IdeficsForVisionText2Text"),
        ("idefics2", "Idefics2ForConditionalGeneration"),
        ("idefics3", "Idefics3ForConditionalGeneration"),
        ("internvl", "InternVLForConditionalGeneration"),
        ("layoutlm", "LayoutLMForMaskedLM"),
        ("llava", "LlavaForConditionalGeneration"),
        ("llava_next", "LlavaNextForConditionalGeneration"),
        ("llava_next_video", "LlavaNextVideoForConditionalGeneration"),
        ("llava_onevision", "LlavaOnevisionForConditionalGeneration"),
        ("longformer", "LongformerForMaskedLM"),
        ("luke", "LukeForMaskedLM"),
        ("mamba", "MambaForCausalLM"),
        ("mamba2", "Mamba2ForCausalLM"),
        ("mbart", "MBartForConditionalGeneration"),
        ("megatron-bert", "MegatronBertForPreTraining"),
        ("mistral3", "Mistral3ForConditionalGeneration"),
        ("mllama", "MllamaForConditionalGeneration"),
        ("mobilebert", "MobileBertForPreTraining"),
        ("mpnet", "MPNetForMaskedLM"),
        ("mpt", "MptForCausalLM"),
        ("mra", "MraForMaskedLM"),
        ("musicgen", "MusicgenForCausalLM"),
        ("mvp", "MvpForConditionalGeneration"),
        ("nllb-moe", "NllbMoeForConditionalGeneration"),
        ("paligemma", "PaliGemmaForConditionalGeneration"),
        ("qwen2_audio", "Qwen2AudioForConditionalGeneration"),
        ("roberta", "RobertaForMaskedLM"),
        ("roc_bert", "RoCBertForPreTraining"),
        ("roberta-prelayernorm", "RobertaPreLayerNormForMaskedLM"),
        ("rwkv", "RwkvForCausalLM"),
        ("smollm3", "SmolLM3ForCausalLM"),
        ("squeezebert", "SqueezeBertForMaskedLM"),
        ("t5", "T5ForConditionalGeneration"),
        ("tapas", "TapasForMaskedLM"),
        ("unispeech", "UniSpeechForPreTraining"),
        ("unispeec-sat", "UniSpeechSatForPreTraining"),
        ("video_llava", "VideoLlavaForConditionalGeneration"),
        ("videomae", "VideoMAEForPreTraining"),
        ("vipllava", "VipLlavaForConditionalGeneration"),
        ("visual_bert", "VisualBertForPreTraining"),
        ("vit_mae", "ViTMAEForPreTraining"),
        ("t5gemma", "T5GemmaForConditionalGeneration"),
        ("voxtral", "VoxtralForConditionalGeneration"),
        ("wav2vec2", "Wav2Vec2ForPreTraining"),
        ("wav2vec2-conformer", "Wav2Vec2ConformerForPreTraining"),
        ("xlm", "XLMWithLMHeadModel"),
        ("xlm-roberta", "XLMRobertaForMaskedLM"),
        ("xlm-roberta-xl", "XLMRobertaXLForMaskedLM"),
        ("xlnet", "XLNetLMHeadModel"),
        ("xmod", "XmodForMaskedLM"),
    ]
)

MODEL_WITH_LM_HEAD_MAPPING_NAMES = OrderedDict(
    [
        # Model with LM heads mapping
        ("albert", "AlbertForMaskedLM"),
        ("bart", "BartForConditionalGeneration"),
        ("bloom", "BloomForCausalLM"),
        ("bert", "BertForMaskedLM"),
        ("blenderbot-small", "BlenderbotSmallForConditionalGeneration"),
        ("camembert", "CamembertForMaskedLM"),
        ("convbert", "ConvBertForMaskedLM"),
        ("codegen", "CodeGenForCausalLM"),
        ("ctrl", "CTRLLMHeadModel"),
        ("data2vec-text", "Data2VecTextForMaskedLM"),
        ("deberta", "DebertaForMaskedLM"),
        ("deberta-v2", "DebertaV2ForMaskedLM"),
        ("dia", "DiaForConditionalGeneration"),
        ("distilbert", "DistilBertForMaskedLM"),
        ("esm", "EsmForMaskedLM"),
        ("electra", "ElectraForMaskedLM"),
        ("encoder-decoder", "EncoderDecoderModel"),
        ("exaone4", "Exaone4ForCausalLM"),
        ("falcon_mamba", "FalconMambaForCausalLM"),
        ("fnet", "FNetForMaskedLM"),
        ("fsmt", "FSMTForConditionalGeneration"),
        ("funnel", "FunnelForMaskedLM"),
        ("git", "GitForCausalLM"),
        ("gpt_neo", "GPTNeoForCausalLM"),
        ("gpt2", "GPT2LMHeadModel"),
        ("ibert", "IBertForMaskedLM"),
        ("layoutlm", "LayoutLMForMaskedLM"),
        ("led", "LEDForConditionalGeneration"),
        ("longformer", "LongformerForMaskedLM"),
        ("longt5", "LongT5ForConditionalGeneration"),
        ("luke", "LukeForMaskedLM"),
        ("marian", "MarianMTModel"),
        ("mamba", "MambaForCausalLM"),
        ("mamba2", "Mamba2ForCausalLM"),
        ("mbart", "MBartForConditionalGeneration"),
        ("m2m_100", "M2M100ForConditionalGeneration"),
        ("megatron-bert", "MegatronBertForCausalLM"),
        ("mobilebert", "MobileBertForMaskedLM"),
        ("moonshine", "MoonshineForConditionalGeneration"),
        ("mpnet", "MPNetForMaskedLM"),
        ("mpt", "MptForCausalLM"),
        ("mra", "MraForMaskedLM"),
        ("mvp", "MvpForConditionalGeneration"),
        ("nllb-moe", "NllbMoeForConditionalGeneration"),
        ("nystromformer", "NystromformerForMaskedLM"),
        ("plbart", "PLBartForConditionalGeneration"),
        ("pegasus_x", "PegasusXForConditionalGeneration"),
        ("pop2piano", "Pop2PianoForConditionalGeneration"),
        ("rembert", "RemBertForMaskedLM"),
        ("roc_bert", "RoCBertForMaskedLM"),
        ("roberta", "RobertaForMaskedLM"),
        ("roberta-prelayernorm", "RobertaPreLayerNormForMaskedLM"),
        ("roformer", "RoFormerForMaskedLM"),
        ("rwkv", "RwkvForCausalLM"),
        ("speech_to_text", "Speech2TextForConditionalGeneration"),
        ("squeezebert", "SqueezeBertForMaskedLM"),
        ("t5", "T5ForConditionalGeneration"),
        ("tapas", "TapasForMaskedLM"),
        ("t5gemma", "T5GemmaForConditionalGeneration"),
        ("wav2vec2", "Wav2Vec2ForMaskedLM"),
        ("whisper", "WhisperForConditionalGeneration"),
        ("xlm", "XLMWithLMHeadModel"),
        ("xlm-roberta", "XLMRobertaForMaskedLM"),
        ("xlm-roberta-xl", "XLMRobertaXLForMaskedLM"),
        ("xlnet", "XLNetLMHeadModel"),
        ("xmod", "XmodForMaskedLM"),
        ("yoso", "YosoForMaskedLM"),
    ]
)

MODEL_FOR_CAUSAL_LM_MAPPING_NAMES = OrderedDict(
    [
        # Model for Causal LM mapping
        ("apertus", "ApertusForCausalLM"),
        ("arcee", "ArceeForCausalLM"),
        ("aria_text", "AriaTextForCausalLM"),
        ("bamba", "BambaForCausalLM"),
        ("bart", "BartForCausalLM"),
        ("biogpt", "BioGptForCausalLM"),
        ("camembert", "CamembertForCausalLM"),
        ("bert", "BertLMHeadModel"),
        ("bert-generation", "BertGenerationDecoder"),
        ("blenderbot", "BlenderbotForCausalLM"),
        ("blenderbot-small", "BlenderbotSmallForCausalLM"),
        ("bloom", "BloomForCausalLM"),
        ("blt", "BltForCausalLM"),
        ("bert-generation", "BertGenerationDecoder"),
        ("camembert", "CamembertForCausalLM"),
        ("codegen", "CodeGenForCausalLM"),
        ("cohere", "CohereForCausalLM"),
        ("cohere2", "Cohere2ForCausalLM"),
        ("ctrl", "CTRLLMHeadModel"),
        ("data2vec-text", "Data2VecTextForCausalLM"),
        ("diffllama", "DiffLlamaForCausalLM"),
        ("doge", "DogeForCausalLM"),
        ("dots1", "Dots1ForCausalLM"),
        ("emu3", "Emu3ForCausalLM"),
        ("ernie4_5", "Ernie4_5ForCausalLM"),
        ("ernie4_5_moe", "Ernie4_5_MoeForCausalLM"),
        ("exaone4", "Exaone4ForCausalLM"),
        ("falcon", "FalconForCausalLM"),
        ("falcon_h1", "FalconH1ForCausalLM"),
        ("fuyu", "FuyuForCausalLM"),
        ("falcon_mamba", "FalconMambaForCausalLM"),
        ("flex_olmo", "FlexOlmoForCausalLM"),
        ("fuyu", "FuyuForCausalLM"),
        ("gemma", "GemmaForCausalLM"),
        ("gemma2", "Gemma2ForCausalLM"),
        ("gemma3", "Gemma3ForCausalLM"),
        ("gemma3_text", "Gemma3ForCausalLM"),
        ("git", "GitForCausalLM"),
        ("glm", "GlmForCausalLM"),
        ("glm4_moe", "Glm4MoeForCausalLM"),
        ("got_ocr2", "GotOcr2ForConditionalGeneration"),
        ("gpt2", "GPT2LMHeadModel"),
        ("gpt_bigcode", "GPTBigCodeForCausalLM"),
        ("gpt_neo", "GPTNeoForCausalLM"),
        ("gpt_neox", "GPTNeoXForCausalLM"),
        ("gpt_neox_japanese", "GPTNeoXJapaneseForCausalLM"),
        ("gptj", "GPTJForCausalLM"),
        ("granite", "GraniteForCausalLM"),
        ("granitemoe", "GraniteMoeForCausalLM"),
        ("granitemoeshared", "GraniteMoeSharedForCausalLM"),
        ("helium", "HeliumForCausalLM"),
        ("hunyuan_v1_dense", "HunYuanDenseV1ForCausalLM"),
        ("hunyuan_v1_moe", "HunYuanMoEV1ForCausalLM"),
        ("jamba", "JambaForCausalLM"),
        ("janus", "JanusForConditionalGeneration"),
        ("jetmoe", "JetMoeForCausalLM"),
        ("layoutlm", "LayoutLMForMaskedLM"),
        ("lfm2", "Lfm2ForCausalLM"),
        ("llama", "LlamaForCausalLM"),
        ("llama4", "Llama4ForCausalLM"),
        ("llama4_text", "Llama4ForCausalLM"),
        ("mamba", "MambaForCausalLM"),
        ("mamba2", "Mamba2ForCausalLM"),
        ("marian", "MarianForCausalLM"),
        ("mbart", "MBartForCausalLM"),
        ("megatron-bert", "MegatronBertForCausalLM"),
        ("ministral", "MinistralForCausalLM"),
        ("mistral", "MistralForCausalLM"),
        ("mixtral", "MixtralForCausalLM"),
        ("mllama", "MllamaForCausalLM"),
        ("modernbert-decoder", "ModernBertDecoderForCausalLM"),
        ("moshi", "MoshiForCausalLM"),
        ("mpt", "MptForCausalLM"),
        ("musicgen_melody", "MusicgenMelodyForCausalLM"),
        ("mvp", "MvpForCausalLM"),
        ("nemotron", "NemotronForCausalLM"),
        ("olmo", "OlmoForCausalLM"),
        ("olmo2", "Olmo2ForCausalLM"),
        ("olmoe", "OlmoeForCausalLM"),
        ("opt", "OPTForCausalLM"),
        ("persimmon", "PersimmonForCausalLM"),
        ("phi", "PhiForCausalLM"),
        ("phi3", "Phi3ForCausalLM"),
        ("pegasus", "PegasusForCausalLM"),
        ("plbart", "PLBartForCausalLM"),
        ("prophetnet", "ProphetNetForCausalLM"),
        ("qwen2", "Qwen2ForCausalLM"),
        ("qwen2_moe", "Qwen2MoeForCausalLM"),
        ("qwen3_next", "Qwen3NextForCausalLM"),
        ("roberta", "RobertaForCausalLM"),
        ("roberta-prelayernorm", "RobertaPreLayerNormForCausalLM"),
        ("recurrent_gemma", "RecurrentGemmaForCausalLM"),
        ("rembert", "RemBertForCausalLM"),
        ("roformer", "RoFormerForCausalLM"),
        ("roc_bert", "RoCBertForCausalLM"),
        ("roberta", "RobertaForCausalLM"),
        ("rwkv", "RwkvForCausalLM"),
        ("seed_oss", "SeedOssForCausalLM"),
        ("stablelm", "StableLmForCausalLM"),
        ("starcoder2", "Starcoder2ForCausalLM"),
        ("trocr", "TrOCRForCausalLM"),
        ("vaultgemma", "VaultGemmaForCausalLM"),
        ("whisper", "WhisperForCausalLM"),
        ("xglm", "XGLMForCausalLM"),
        ("xlm", "XLMWithLMHeadModel"),
        ("xlm-prophetnet", "XLMProphetNetForCausalLM"),
        ("xlm-roberta", "XLMRobertaForCausalLM"),
        ("xlm-roberta-xl", "XLMRobertaXLForCausalLM"),
        ("xlnet", "XLNetLMHeadModel"),
        ("xmod", "XmodForCausalLM"),
        ("zamba", "ZambaForCausalLM"),
    ]
)

MODEL_FOR_IMAGE_MAPPING_NAMES = OrderedDict(
    [
        # Model for Image mapping
        ("beit", "BeitModel"),
        ("bit", "BitModel"),
        ("cohere2_vision", "Cohere2VisionModel"),
        ("convnext", "ConvNextModel"),
        ("convnextv2", "ConvNextV2Model"),
        ("data2vec-vision", "Data2VecVisionModel"),
        ("deit", "DeiTModel"),
        ("detr", "DetrModel"),
        ("depth_pro", "DepthProModel"),
        ("dinov2", "Dinov2Model"),
        ("dinov2_with_registers", "Dinov2WithRegistersModel"),
        ("dinov3_convnext", "DINOv3ConvNextModel"),
        ("dinov3_vit", "DINOv3ViTModel"),
        ("dpt", "DPTModel"),
        ("efficientnet", "EfficientNetModel"),
        ("focalnet", "FocalNetModel"),
        ("glpn", "GLPNModel"),
        ("hiera", "HieraModel"),
        ("hubert", "HubertModel"),
        ("ijepa", "IJepaModel"),
        ("imagegpt", "ImageGPTModel"),
        ("levit", "LevitModel"),
        ("llama4", "Llama4VisionModel"),
        ("mobilevit", "MobileViTModel"),
        ("mobilevitv2", "MobileViTV2Model"),
        ("mllama", "MllamaVisionModel"),
        ("poolformer", "PoolFormerModel"),
        ("pvt", "PvtModel"),
        ("regnet", "RegNetModel"),
        ("resnet", "ResNetModel"),
        ("mlcd", "MLCDVisionModel"),
        ("segformer", "SegformerModel"),
        ("seggpt", "SegGptModel"),
        ("siglip_vision_model", "SiglipVisionModel"),
        ("swiftformer", "SwiftFormerModel"),
        ("swin2sr", "Swin2SRModel"),
        ("swinv2", "Swinv2Model"),
        ("table-transformer", "TableTransformerModel"),
        ("timesformer", "TimesformerModel"),
        ("videomae", "VideoMAEModel"),
        ("vit", "ViTModel"),
        ("vit_mae", "ViTMAEModel"),
        ("vit_msn", "ViTMSNModel"),
        ("vitdet", "VitDetModel"),
        ("vivit", "VivitModel"),
        ("yolos", "YolosModel"),
        ("zamba2", "Zamba2ForCausalLM"),
    ]
)

MODEL_FOR_MASKED_IMAGE_MODELING_MAPPING_NAMES = OrderedDict(
    [
        ("deit", "DeiTForMaskedImageModeling"),
        ("focalnet", "FocalNetForMaskedImageModeling"),
        ("swinv2", "Swinv2ForMaskedImageModeling"),
        ("vit", "ViTForMaskedImageModeling"),
    ]
)


MODEL_FOR_CAUSAL_IMAGE_MODELING_MAPPING_NAMES = OrderedDict(
    [
        ("imagegpt", "ImageGPTForCausalImageModeling"),
    ]
)

MODEL_FOR_IMAGE_CLASSIFICATION_MAPPING_NAMES = OrderedDict(
    [
        # Model for Image Classification mapping
        ("beit", "BeitForImageClassification"),
        ("bit", "BitForImageClassification"),
        ("clip", "CLIPForImageClassification"),
        ("convnext", "ConvNextForImageClassification"),
        ("convnextv2", "ConvNextV2ForImageClassification"),
        ("cvt", "CvtForImageClassification"),
        ("data2vec-vision", "Data2VecVisionForImageClassification"),
        (
            "deit",
            ("DeiTForImageClassification", "DeiTForImageClassificationWithTeacher"),
        ),
        ("dinov2", "Dinov2ForImageClassification"),
        ("dinov2_with_registers", "Dinov2WithRegistersForImageClassification"),
        ("efficientnet", "EfficientNetForImageClassification"),
        ("focalnet", "FocalNetForImageClassification"),
        ("hgnet_v2", "HGNetV2ForImageClassification"),
        ("hiera", "HieraForImageClassification"),
        ("ijepa", "IJepaForImageClassification"),
        ("imagegpt", "ImageGPTForImageClassification"),
        (
            "levit",
            ("LevitForImageClassification", "LevitForImageClassificationWithTeacher"),
        ),
        ("metaclip_2", "MetaClip2ForImageClassification"),
        ("mobilenet_v1", "MobileNetV1ForImageClassification"),
        ("mobilenet_v2", "MobileNetV2ForImageClassification"),
        ("mobilevit", "MobileViTForImageClassification"),
        ("mobilevitv2", "MobileViTV2ForImageClassification"),
        (
            "perceiver",
            (
                "PerceiverForImageClassificationLearned",
                "PerceiverForImageClassificationFourier",
                "PerceiverForImageClassificationConvProcessing",
            ),
        ),
        ("poolformer", "PoolFormerForImageClassification"),
        ("pvt", "PvtForImageClassification"),
        ("pvt_v2", "PvtV2ForImageClassification"),
        ("regnet", "RegNetForImageClassification"),
        ("resnet", "ResNetForImageClassification"),
        ("segformer", "SegformerForImageClassification"),
        ("shieldgemma2", "ShieldGemma2ForImageClassification"),
        ("siglip", "SiglipForImageClassification"),
        ("siglip2", "Siglip2ForImageClassification"),
        ("swiftformer", "SwiftFormerForImageClassification"),
        ("swinv2", "Swinv2ForImageClassification"),
        ("textnet", "TextNetForImageClassification"),
        ("vit", "ViTForImageClassification"),
        ("vit_msn", "ViTMSNForImageClassification"),
    ]
)

MODEL_FOR_IMAGE_SEGMENTATION_MAPPING_NAMES = OrderedDict(
    [
        # Do not add new models here, this class will be deprecated in the future.
        # Model for Image Segmentation mapping
        ("detr", "DetrForSegmentation"),
    ]
)

MODEL_FOR_SEMANTIC_SEGMENTATION_MAPPING_NAMES = OrderedDict(
    [
        # Model for Semantic Segmentation mapping
        ("beit", "BeitForSemanticSegmentation"),
        ("data2vec-vision", "Data2VecVisionForSemanticSegmentation"),
        ("dpt", "DPTForSemanticSegmentation"),
        ("mobilenet_v2", "MobileNetV2ForSemanticSegmentation"),
        ("mobilevit", "MobileViTForSemanticSegmentation"),
        ("mobilevitv2", "MobileViTV2ForSemanticSegmentation"),
        ("segformer", "SegformerForSemanticSegmentation"),
        ("upernet", "UperNetForSemanticSegmentation"),
    ]
)

MODEL_FOR_INSTANCE_SEGMENTATION_MAPPING_NAMES = OrderedDict(
    [
        # Model for Instance Segmentation mapping
        # MaskFormerForInstanceSegmentation can be removed from this mapping in v5
        ("maskformer", "MaskFormerForInstanceSegmentation"),
    ]
)

MODEL_FOR_UNIVERSAL_SEGMENTATION_MAPPING_NAMES = OrderedDict(
    [
        # Model for Universal Segmentation mapping
        ("detr", "DetrForSegmentation"),
        ("eomt", "EomtForUniversalSegmentation"),
        ("mask2former", "Mask2FormerForUniversalSegmentation"),
        ("maskformer", "MaskFormerForInstanceSegmentation"),
        ("oneformer", "OneFormerForUniversalSegmentation"),
    ]
)

MODEL_FOR_VIDEO_CLASSIFICATION_MAPPING_NAMES = OrderedDict(
    [
        ("timesformer", "TimesformerForVideoClassification"),
        ("videomae", "VideoMAEForVideoClassification"),
        ("vivit", "VivitForVideoClassification"),
    ]
)

MODEL_FOR_VISION_2_SEQ_MAPPING_NAMES = OrderedDict(
    [
        ("blip", "BlipForConditionalGeneration"),
        ("blip-2", "Blip2ForConditionalGeneration"),
        ("chameleon", "ChameleonForConditionalGeneration"),
        ("git", "GitForCausalLM"),
        ("idefics2", "Idefics2ForConditionalGeneration"),
        ("idefics3", "Idefics3ForConditionalGeneration"),
        ("instructblip", "InstructBlipForConditionalGeneration"),
        ("instructblipvideo", "InstructBlipVideoForConditionalGeneration"),
        ("kosmos-2", "Kosmos2ForConditionalGeneration"),
        ("kosmos-2.5", "Kosmos2_5ForConditionalGeneration"),
        ("llava", "LlavaForConditionalGeneration"),
        ("llava_next", "LlavaNextForConditionalGeneration"),
        ("llava_next_video", "LlavaNextVideoForConditionalGeneration"),
        ("llava_onevision", "LlavaOnevisionForConditionalGeneration"),
        ("mistral3", "Mistral3ForConditionalGeneration"),
        ("mllama", "MllamaForConditionalGeneration"),
        ("ovis2", "Ovis2ForConditionalGeneration"),
        ("paligemma", "PaliGemmaForConditionalGeneration"),
        ("prophetnet", "ProphetNetForConditionalGeneration"),
        ("pix2struct", "Pix2StructForConditionalGeneration"),
        ("qwen2_5_vl", "Qwen2_5_VLForConditionalGeneration"),
        ("qwen2_vl", "Qwen2VLForConditionalGeneration"),
        ("video_llava", "VideoLlavaForConditionalGeneration"),
        ("vipllava", "VipLlavaForConditionalGeneration"),
        ("vision-encoder-decoder", "VisionEncoderDecoderModel"),
    ]
)
MODEL_FOR_RETRIEVAL_MAPPING_NAMES = OrderedDict(
    [
        ("colpali", "ColPaliForRetrieval"),
    ]
)
MODEL_FOR_IMAGE_TEXT_TO_TEXT_MAPPING_NAMES = OrderedDict(
    [
        ("aria", "AriaForConditionalGeneration"),
        ("aya_vision", "AyaVisionForConditionalGeneration"),
        ("blip", "BlipForConditionalGeneration"),
        ("blip-2", "Blip2ForConditionalGeneration"),
        ("chameleon", "ChameleonForConditionalGeneration"),
        ("cohere2_vision", "Cohere2VisionForConditionalGeneration"),
        ("fuyu", "FuyuForCausalLM"),
        ("emu3", "Emu3ForConditionalGeneration"),
        ("florence2", "Florence2ForConditionalGeneration"),
        ("gemma3", "Gemma3ForConditionalGeneration"),
        ("git", "GitForCausalLM"),
        ("got_ocr2", "GotOcr2ForConditionalGeneration"),
        ("idefics", "IdeficsForVisionText2Text"),
        ("idefics2", "Idefics2ForConditionalGeneration"),
        ("idefics3", "Idefics3ForConditionalGeneration"),
        ("instructblip", "InstructBlipForConditionalGeneration"),
        ("kosmos-2", "Kosmos2ForConditionalGeneration"),
        ("kosmos-2.5", "Kosmos2_5ForConditionalGeneration"),
        ("llama4", "Llama4ForConditionalGeneration"),
        ("lfm2_vl", "Lfm2VlForConditionalGeneration"),
        ("llava", "LlavaForConditionalGeneration"),
        ("llava_next", "LlavaNextForConditionalGeneration"),
        ("llava_onevision", "LlavaOnevisionForConditionalGeneration"),
        ("mistral3", "Mistral3ForConditionalGeneration"),
        ("mllama", "MllamaForConditionalGeneration"),
        ("ovis2", "Ovis2ForConditionalGeneration"),
        ("paligemma", "PaliGemmaForConditionalGeneration"),
        ("pix2struct", "Pix2StructForConditionalGeneration"),
        ("qwen2_5_vl", "Qwen2_5_VLForConditionalGeneration"),
        ("qwen2_vl", "Qwen2VLForConditionalGeneration"),
        ("shieldgemma2", "Gemma3ForConditionalGeneration"),
        ("smolvlm", "SmolVLMForConditionalGeneration"),
        ("vipllava", "VipLlavaForConditionalGeneration"),
        ("vision-encoder-decoder", "VisionEncoderDecoderModel"),
        ("udop", "UdopForConditionalGeneration"),
    ]
)

MODEL_FOR_MASKED_LM_MAPPING_NAMES = OrderedDict(
    [
        # Model for Masked LM mapping
        ("albert", "AlbertForMaskedLM"),
        ("bart", "BartForConditionalGeneration"),
        ("bert", "BertForMaskedLM"),
        ("camembert", "CamembertForMaskedLM"),
        ("convbert", "ConvBertForMaskedLM"),
        ("data2vec-text", "Data2VecTextForMaskedLM"),
        ("deberta", "DebertaForMaskedLM"),
        ("deberta-v2", "DebertaV2ForMaskedLM"),
        ("distilbert", "DistilBertForMaskedLM"),
        ("esm", "EsmForMaskedLM"),
        ("fnet", "FNetForMaskedLM"),
        ("funnel", "FunnelForMaskedLM"),
        ("ibert", "IBertForMaskedLM"),
        ("longformer", "LongformerForMaskedLM"),
        ("luke", "LukeForMaskedLM"),
        ("mobilebert", "MobileBertForMaskedLM"),
        ("mra", "MraForMaskedLM"),
        ("mpnet", "MPNetForMaskedLM"),
        ("mvp", "MvpForConditionalGeneration"),
        ("nystromformer", "NystromformerForMaskedLM"),
        ("perceiver", "PerceiverForMaskedLM"),
        ("rembert", "RemBertForMaskedLM"),
        ("roformer", "RoFormerForMaskedLM"),
        ("roc_bert", "RoCBertForMaskedLM"),
        ("roberta", "RobertaForMaskedLM"),
        ("squeezebert", "SqueezeBertForMaskedLM"),
        ("tapas", "TapasForMaskedLM"),
        ("wav2vec2", "Wav2Vec2ForMaskedLM"),
        ("xlm", "XLMWithLMHeadModel"),
        ("xlm-roberta", "XLMRobertaForMaskedLM"),
        ("xlm-roberta-xl", "XLMRobertaXLForMaskedLM"),
        ("xmod", "XmodForMaskedLM"),
        ("yoso", "YosoForMaskedLM"),
    ]
)

MODEL_FOR_OBJECT_DETECTION_MAPPING_NAMES = OrderedDict(
    [
        # Model for Object Detection mapping
        ("deformable_detr", "DeformableDetrForObjectDetection"),
        ("deta", "DetaForObjectDetection"),
        ("detr", "DetrForObjectDetection"),
        ("rt_detr", "RTDetrForObjectDetection"),
        ("rt_detr_v2", "RTDetrV2ForObjectDetection"),
        ("table-transformer", "TableTransformerForObjectDetection"),
        ("yolos", "YolosForObjectDetection"),
    ]
)

MODEL_FOR_ZERO_SHOT_OBJECT_DETECTION_MAPPING_NAMES = OrderedDict(
    [
        # Model for Zero Shot Object Detection mapping
        ("grounding-dino", "GroundingDinoForObjectDetection"),
        ("omdet-turbo", "OmDetTurboForObjectDetection"),
        ("owlv2", "Owlv2ForObjectDetection"),
        ("owlvit", "OwlViTForObjectDetection"),
        ("siglip2", "Siglip2Model"),
    ]
)

MODEL_FOR_DEPTH_ESTIMATION_MAPPING_NAMES = OrderedDict(
    [
        # Model for depth estimation mapping
        ("depth_anything", "DepthAnythingForDepthEstimation"),
        ("depth_pro", "DepthProForDepthEstimation"),
        ("dpt", "DPTForDepthEstimation"),
        ("glpn", "GLPNForDepthEstimation"),
        ("prompt_depth_anything", "PromptDepthAnythingForDepthEstimation"),
        ("zoedepth", "ZoeDepthForDepthEstimation"),
    ]
)

MODEL_FOR_SEQ_TO_SEQ_CAUSAL_LM_MAPPING_NAMES = OrderedDict(
    [
        # Model for Seq2Seq Causal LM mapping
        ("bart", "BartForConditionalGeneration"),
        ("blenderbot", "BlenderbotForConditionalGeneration"),
        ("blenderbot-small", "BlenderbotSmallForConditionalGeneration"),
        ("encoder-decoder", "EncoderDecoderModel"),
        ("fsmt", "FSMTForConditionalGeneration"),
        ("granite_speech", "GraniteSpeechForConditionalGeneration"),
        ("led", "LEDForConditionalGeneration"),
        ("longt5", "LongT5ForConditionalGeneration"),
        ("m2m_100", "M2M100ForConditionalGeneration"),
        ("marian", "MarianMTModel"),
        ("mvp", "MvpForConditionalGeneration"),
        ("nllb-moe", "NllbMoeForConditionalGeneration"),
        ("mt5", "MT5ForConditionalGeneration"),
        ("plbart", "PLBartForConditionalGeneration"),
        ("pegasus", "PegasusForConditionalGeneration"),
        ("pegasus_x", "PegasusXForConditionalGeneration"),
        ("qwen2_audio", "Qwen2AudioForConditionalGeneration"),
        ("seamless_m4t", "SeamlessM4TForTextToText"),
        ("seamless_m4t_v2", "SeamlessM4Tv2ForTextToText"),
        ("squeezebert", "SqueezeBertForSequenceClassification"),
        ("t5", "T5ForConditionalGeneration"),
        ("t5gemma", "T5GemmaForConditionalGeneration"),
        ("umt5", "UMT5ForConditionalGeneration"),
        ("voxtral", "VoxtralForConditionalGeneration"),
        ("xlm-prophetnet", "XLMProphetNetForConditionalGeneration"),
    ]
)

MODEL_FOR_SPEECH_SEQ_2_SEQ_MAPPING_NAMES = OrderedDict(
    [
        ("dia", "DiaForConditionalGeneration"),
        ("granite_speech", "GraniteSpeechForConditionalGeneration"),
        ("kyutai_speech_to_text", "KyutaiSpeechToTextForConditionalGeneration"),
        ("moonshine", "MoonshineForConditionalGeneration"),
        ("pop2piano", "Pop2PianoForConditionalGeneration"),
        ("seamless_m4t", "SeamlessM4TForSpeechToText"),
        ("seamless_m4t_v2", "SeamlessM4Tv2ForSpeechToText"),
        ("speech-encoder-decoder", "SpeechEncoderDecoderModel"),
        ("speech_to_text", "Speech2TextForConditionalGeneration"),
        ("speecht5", "SpeechT5ForSpeechToText"),
        ("whisper", "WhisperForConditionalGeneration"),
    ]
)

MODEL_FOR_SEQUENCE_CLASSIFICATION_MAPPING_NAMES = OrderedDict(
    [
        # Model for Sequence Classification mapping
        ("albert", "AlbertForSequenceClassification"),
        ("arcee", "ArceeForSequenceClassification"),
        ("bart", "BartForSequenceClassification"),
        ("bert", "BertForSequenceClassification"),
        ("biogpt", "BioGptForSequenceClassification"),
        ("bloom", "BloomForSequenceClassification"),
        ("camembert", "CamembertForSequenceClassification"),
        ("canine", "CanineForSequenceClassification"),
        ("convbert", "ConvBertForSequenceClassification"),
        ("ctrl", "CTRLForSequenceClassification"),
        ("deberta", "DebertaForSequenceClassification"),
        ("deberta-v2", "DebertaV2ForSequenceClassification"),
        ("diffllama", "DiffLlamaForSequenceClassification"),
        ("distilbert", "DistilBertForSequenceClassification"),
        ("doge", "DogeForSequenceClassification"),
        ("electra", "ElectraForSequenceClassification"),
        ("esm", "EsmForSequenceClassification"),
        ("exaone4", "Exaone4ForSequenceClassification"),
        ("falcon", "FalconForSequenceClassification"),
        ("fnet", "FNetForSequenceClassification"),
        ("funnel", "FunnelForSequenceClassification"),
        ("gemma", "GemmaForSequenceClassification"),
        ("gemma2", "Gemma2ForSequenceClassification"),
        ("glm", "GlmForSequenceClassification"),
        ("gpt_bigcode", "GPTBigCodeForSequenceClassification"),
        ("gptj", "GPTJForSequenceClassification"),
        ("gpt_neo", "GPTNeoForSequenceClassification"),
        ("gpt_neox", "SequenceClassification"),
        ("helium", "HeliumForSequenceClassification"),
        ("hubert", "HubertForSequenceClassification"),
        ("hunyuan_v1_dense", "HunYuanDenseV1ForSequenceClassification"),
        ("hunyuan_v1_moe", "HunYuanMoEV1ForSequenceClassification"),
        ("ibert", "IBertForSequenceClassification"),
        ("jamba", "JambaForSequenceClassification"),
        ("jetmoe", "JetMoeForSequenceClassification"),
        ("layoutlm", "LayoutLMForSequenceClassification"),
        ("layoutlmv3", "LayoutLMv3ForSequenceClassification"),
        ("led", "LEDForSequenceClassification"),
        ("lilt", "LiltForSequenceClassification"),
        ("llama", "LlamaForSequenceClassification"),
        ("longformer", "LongformerForSequenceClassification"),
        ("luke", "LukeForSequenceClassification"),
        ("markuplm", "MarkupLMForSequenceClassification"),
        ("mbart", "MBartForSequenceClassification"),
        ("megatron-bert", "MegatronBertForSequenceClassification"),
        ("mobilebert", "MobileBertForSequenceClassification"),
        ("modernbert-decoder", "ModernBertDecoderForSequenceClassification"),
        ("mpnet", "MPNetForSequenceClassification"),
        ("mpt", "MptForSequenceClassification"),
        ("mra", "MraForSequenceClassification"),
        ("mt5", "MT5ForSequenceClassification"),
        ("ministral", "MinistralForSequenceClassification"),
        ("mistral", "MistralForSequenceClassification"),
        ("mixtral", "MixtralForSequenceClassification"),
        ("mvp", "MvpForSequenceClassification"),
        ("nemotron", "NemotronForSequenceClassification"),
        ("perceiver", "PerceiverForSequenceClassification"),
        ("persimmon", "PersimmonForSequenceClassification"),
        ("plbart", "PLBartForSequenceClassification"),
        ("nystromformer", "NystromformerForSequenceClassification"),
        ("opt", "OPTForSequenceClassification"),
        ("phi", "PhiForSequenceClassification"),
        ("phi3", "Phi3ForSequenceClassification"),
        ("qwen2", "Qwen2ForSequenceClassification"),
        ("qwen2_moe", "Qwen2MoeForSequenceClassification"),
        ("qwen3_next", "Qwen3NextForSequenceClassification"),
        ("rembert", "RemBertForSequenceClassification"),
        ("roformer", "RoFormerForSequenceClassification"),
        ("roc_bert", "RoCBertForSequenceClassification"),
        ("roberta", "RobertaForSequenceClassification"),
        ("roberta-prelayernorm", "RobertaPreLayerNormForSequenceClassification"),
        ("seed_oss", "SeedOssForSequenceClassification"),
        ("smollm3", "SmolLM3ForSequenceClassification"),
        ("stablelm", "StableLmForSequenceClassification"),
        ("starcoder2", "Starcoder2ForSequenceClassification"),
        ("t5", "T5ForSequenceClassification"),
        ("tapas", "TapasForSequenceClassification"),
        ("t5gemma", "T5GemmaForSequenceClassification"),
        ("umt5", "UMT5ForSequenceClassification"),
        ("xlm", "XLMForSequenceClassification"),
        ("xlm-roberta", "XLMRobertaForSequenceClassification"),
        ("xlm-roberta-xl", "XLMRobertaXLForSequenceClassification"),
        ("xlnet", "XLNetForSequenceClassification"),
        ("xmod", "XmodForSequenceClassification"),
        ("yoso", "YosoForSequenceClassification"),
        ("zamba", "ZambaForSequenceClassification"),
        ("zamba2", "Zamba2ForSequenceClassification"),
    ]
)

MODEL_FOR_QUESTION_ANSWERING_MAPPING_NAMES = OrderedDict(
    [
        # Model for Question Answering mapping
        ("albert", "AlbertForQuestionAnswering"),
        ("arcee", "ArceeForQuestionAnswering"),
        ("bart", "BartForQuestionAnswering"),
        ("bloom", "BloomForQuestionAnswering"),
        ("bert", "BertForQuestionAnswering"),
        ("camembert", "CamembertForQuestionAnswering"),
        ("canine", "CanineForQuestionAnswering"),
        ("convbert", "ConvBertForQuestionAnswering"),
        ("deberta", "DebertaForQuestionAnswering"),
        ("deberta-v2", "DebertaV2ForQuestionAnswering"),
        ("diffllama", "DiffLlamaForQuestionAnswering"),
        ("distilbert", "DistilBertForQuestionAnswering"),
        ("electra", "ElectraForQuestionAnswering"),
        ("exaone4", "Exaone4ForQuestionAnswering"),
        ("fnet", "FNetForQuestionAnswering"),
        ("falcon", "FalconForQuestionAnswering"),
        ("funnel", "FunnelForQuestionAnswering"),
        ("gpt_neo", "GPTNeoForQuestionAnswering"),
        ("gpt_neox", "GPTNeoXForQuestionAnswering"),
        ("gptj", "GPTJForQuestionAnswering"),
        ("ibert", "IBertForQuestionAnswering"),
        ("layoutlmv3", "LayoutLMv3ForQuestionAnswering"),
        ("led", "LEDForQuestionAnswering"),
        ("lilt", "LiltForQuestionAnswering"),
        ("luke", "LukeForQuestionAnswering"),
        ("llama", "LlamaForQuestionAnswering"),
        ("longformer", "LongformerForQuestionAnswering"),
        ("markuplm", "MarkupLMForQuestionAnswering"),
        ("mbart", "MBartForQuestionAnswering"),
        ("megatron-bert", "MegatronBertForQuestionAnswering"),
        ("ministral", "MinistralForQuestionAnswering"),
        ("mistral", "MistralForQuestionAnswering"),
        ("mixtral", "MixtralForQuestionAnswering"),
        ("mobilebert", "MobileBertForQuestionAnswering"),
        ("mpnet", "MPNetForQuestionAnswering"),
        ("mpt", "MptForQuestionAnswering"),
        ("mra", "MraForQuestionAnswering"),
        ("mvp", "MvpForQuestionAnswering"),
        ("nemotron", "NemotronForQuestionAnswering"),
        ("nystromformer", "NystromformerForQuestionAnswering"),
        ("opt", "OPTForQuestionAnswering"),
        ("qwen2", "Qwen2ForQuestionAnswering"),
        ("qwen3_next", "Qwen3NextForQuestionAnswering"),
        ("rembert", "RemBertForQuestionAnswering"),
        ("roformer", "RoFormerForQuestionAnswering"),
        ("roc_bert", "RoCBertForQuestionAnswering"),
        ("roberta", "RobertaForQuestionAnswering"),
        ("roberta-prelayernorm", "RobertaPreLayerNormForQuestionAnswering"),
        ("seed_oss", "SeedOssForQuestionAnswering"),
        ("squeezebert", "SqueezeBertForQuestionAnswering"),
        ("t5", "T5ForQuestionAnswering"),
        ("umt5", "UMT5ForQuestionAnswering"),
        ("xlm", "XLMForSequenceClassification"),
        ("xlm-roberta", "XLMRobertaForQuestionAnswering"),
        ("xlm-roberta-xl", "XLMRobertaXLForQuestionAnswering"),
        ("xlnet", "XLNetForQuestionAnsweringSimple"),
        ("xmod", "XmodForQuestionAnswering"),
        ("yoso", "YosoForQuestionAnswering"),
    ]
)

MODEL_FOR_TABLE_QUESTION_ANSWERING_MAPPING_NAMES = OrderedDict(
    [
        # Model for Table Question Answering mapping
        ("tapas", "TapasForQuestionAnswering"),
    ]
)

MODEL_FOR_VISUAL_QUESTION_ANSWERING_MAPPING_NAMES = OrderedDict(
    [
        ("blip", "BlipForQuestionAnswering"),
        ("blip-2", "Blip2ForConditionalGeneration"),
        ("vilt", "ViltForQuestionAnswering"),
    ]
)

MODEL_FOR_DOCUMENT_QUESTION_ANSWERING_MAPPING_NAMES = OrderedDict(
    [
        ("layoutlm", "LayoutLMForQuestionAnswering"),
        ("layoutlmv3", "LayoutLMv3ForQuestionAnswering"),
        ("qwen2_moe", "Qwen2MoeForQuestionAnswering"),
    ]
)

MODEL_FOR_TOKEN_CLASSIFICATION_MAPPING_NAMES = OrderedDict(
    [
        # Model for Token Classification mapping
        ("albert", "AlbertForTokenClassification"),
        ("apertus", "ApertusForTokenClassification"),
        ("arcee", "ArceeForTokenClassification"),
        ("bloom", "BloomForTokenClassification"),
        ("bert", "BertForTokenClassification"),
        ("biogpt", "BioGptForTokenClassification"),
        ("bloom", "BloomForTokenClassification"),
        ("camembert", "CamembertForTokenClassification"),
        ("canine", "CanineForTokenClassification"),
        ("convbert", "ConvBertForTokenClassification"),
        ("bros", "BrosForTokenClassification"),
        ("deberta", "DebertaForTokenClassification"),
        ("deberta-v2", "DebertaV2ForTokenClassification"),
        ("diffllama", "DiffLlamaForTokenClassification"),
        ("distilbert", "DistilBertForTokenClassification"),
        ("esm", "EsmForTokenClassification"),
        ("exaone4", "Exaone4ForTokenClassification"),
        ("fnet", "FNetForTokenClassification"),
        ("funnel", "FunnelForTokenClassification"),
        ("falcon", "FalconForTokenClassification"),
        ("glm", "GlmForTokenClassification"),
        ("gpt_neo", "GPTNeoForTokenClassification"),
        ("gpt_neox", "GPTNeoXForTokenClassification"),
        ("electra", "ElectraForTokenClassification"),
        ("helium", "HeliumForTokenClassification"),
        ("ibert", "IBertForTokenClassification"),
        ("layoutlm", "LayoutLMForTokenClassification"),
        ("layoutlmv3", "LayoutLMv3ForTokenClassification"),
        ("lilt", "LiltForTokenClassification"),
        ("llama", "LlamaForTokenClassification"),
        ("longformer", "LongformerForTokenClassification"),
        ("luke", "LukeForTokenClassification"),
        ("ministral", "MinistralForTokenClassification"),
        ("mistral", "MistralForTokenClassification"),
        ("mobilebert", "MobileBertForTokenClassification"),
        ("mpnet", "MPNetForTokenClassification"),
        ("mt5", "MT5ForTokenClassification"),
        ("megatron-bert", "MegatronBertForTokenClassification"),
        ("mixtral", "MixtralForTokenClassification"),
        ("markuplm", "MarkupLMForTokenClassification"),
        ("mpt", "MptForTokenClassification"),
        ("mra", "MraForTokenClassification"),
        ("nemotron", "NemotronForTokenClassification"),
        ("nystromformer", "NystromformerForTokenClassification"),
        ("persimmon", "PersimmonForTokenClassification"),
        ("phi", "PhiForTokenClassification"),
        ("phi3", "Phi3ForTokenClassification"),
        ("qwen2", "Qwen2ForTokenClassification"),
        ("qwen2_moe", "Qwen2MoeForTokenClassification"),
        ("qwen3_next", "Qwen3NextForTokenClassification"),
        ("rembert", "RemBertForTokenClassification"),
        ("roberta", "RobertaForTokenClassification"),
        ("roc_bert", "RoCBertForTokenClassification"),
        ("roberta", "RobertaForTokenClassification"),
        ("roberta-prelayernorm", "RobertaPreLayerNormForTokenClassification"),
        ("roformer", "RoFormerForTokenClassification"),
        ("seed_oss", "SeedOssForTokenClassification"),
        ("smollm3", "SmolLM3ForTokenClassification"),
        ("starcoder2", "Starcoder2ForTokenClassification"),
        ("squeezebert", "SqueezeBertForTokenClassification"),
        ("stablelm", "StableLmForTokenClassification"),
        ("t5", "T5ForTokenClassification"),
        ("t5gemma", "T5GemmaForTokenClassification"),
        ("umt5", "UMT5ForTokenClassification"),
        ("xlm", "XLMForTokenClassification"),
        ("xlm-roberta", "XLMRobertaForTokenClassification"),
        ("xlm-roberta-xl", "XLMRobertaXLForTokenClassification"),
        ("xlnet", "XLNetForTokenClassification"),
        ("xmod", "XmodForTokenClassification"),
        ("yoso", "YosoForTokenClassification"),
    ]
)

MODEL_FOR_MULTIPLE_CHOICE_MAPPING_NAMES = OrderedDict(
    [
        # Model for Multiple Choice mapping
        ("albert", "AlbertForMultipleChoice"),
        ("bert", "BertForMultipleChoice"),
        ("camembert", "CamembertForMultipleChoice"),
        ("convbert", "ConvBertForMultipleChoice"),
        ("canine", "CanineForMultipleChoice"),
        ("deberta-v2", "DebertaV2ForMultipleChoice"),
        ("distilbert", "DistilBertForMultipleChoice"),
        ("electra", "ElectraForMultipleChoice"),
        ("fnet", "FNetForMultipleChoice"),
        ("funnel", "FunnelForMultipleChoice"),
        ("ibert", "IBertForMultipleChoice"),
        ("longformer", "LongformerForMultipleChoice"),
        ("luke", "LukeForMultipleChoice"),
        ("megatron-bert", "MegatronBertForMultipleChoice"),
        ("mobilebert", "MobileBertForMultipleChoice"),
        ("mra", "MraForMultipleChoice"),
        ("mpnet", "MPNetForMultipleChoice"),
        ("nystromformer", "NystromformerForMultipleChoice"),
        ("rembert", "RemBertForMultipleChoice"),
        ("roberta", "RobertaForMultipleChoice"),
        ("roformer", "RoFormerForMultipleChoice"),
        ("roc_bert", "RoCBertForMultipleChoice"),
        ("roberta-prelayernorm", "RobertaPreLayerNormForMultipleChoice"),
        ("squeezebert", "SqueezeBertForMultipleChoice"),
        ("xlm", "XLMForMultipleChoice"),
        ("xlm-roberta", "XLMRobertaForMultipleChoice"),
        ("xlm-roberta-xl", "XLMRobertaXLForMultipleChoice"),
        ("xlnet", "XLNetForMultipleChoice"),
        ("xmod", "XmodForMultipleChoice"),
        ("yoso", "YosoForMultipleChoice"),
    ]
)

MODEL_FOR_NEXT_SENTENCE_PREDICTION_MAPPING_NAMES = OrderedDict(
    [
        ("bert", "BertForNextSentencePrediction"),
        ("fnet", "FNetForNextSentencePrediction"),
        ("megatron-bert", "MegatronBertForNextSentencePrediction"),
        ("mobilebert", "MobileBertForNextSentencePrediction"),
    ]
)

MODEL_FOR_AUDIO_CLASSIFICATION_MAPPING_NAMES = OrderedDict(
    [
        ("audio-spectrogram-transformer", "ASTForAudioClassification"),
        ("sew", "SEWForSequenceClassification"),
        ("sew-d", "SEWDForSequenceClassification"),
        ("unispeech", "UniSpeechForSequenceClassification"),
        ("unispeech-sat", "UniSpeechSatForSequenceClassification"),
        ("wav2vec2", "Wav2Vec2ForSequenceClassification"),
        ("wav2vec2-bert", "Wav2Vec2BertForSequenceClassification"),
        ("wav2vec2-conformer", "Wav2Vec2ConformerForSequenceClassification"),
        ("wavlm", "WavLMForSequenceClassification"),
        ("whisper", "WhisperForAudioClassification"),
    ]
)

MODEL_FOR_CTC_MAPPING_NAMES = OrderedDict(
    [
        ("parakeet_ctc", "ParakeetForCTC"),
        ("sew", "SEWForCTC"),
        ("sew-d", "SEWDForCTC"),
        ("unispeech", "UniSpeechForCTC"),
        ("unispeech-sat", "UniSpeechSatForCTC"),
        ("wav2vec2", "Wav2Vec2ForCTC"),
        ("wav2vec2-bert", "Wav2Vec2BertForCTC"),
        ("wav2vec2-conformer", "Wav2Vec2ConformerForCTC"),
        ("wavlm", "WavLMForAudioFrameClassification"),
    ]
)

MODEL_FOR_AUDIO_FRAME_CLASSIFICATION_MAPPING_NAMES = OrderedDict(
    [
        ("unispeech-sat", "UniSpeechSatForAudioFrameClassification"),
        ("wav2vec2", "Wav2Vec2ForAudioFrameClassification"),
        ("wav2vec2-bert", "Wav2Vec2BertForAudioFrameClassification"),
        ("wav2vec2-conformer", "Wav2Vec2ConformerForAudioFrameClassification"),
    ]
)

MODEL_FOR_AUDIO_XVECTOR_MAPPING_NAMES = OrderedDict(
    [
        ("unispeech-sat", "UniSpeechSatForXVector"),
        ("wav2vec2", "Wav2Vec2ForXVector"),
        ("wav2vec2-bert", "Wav2Vec2BertForXVector"),
        ("wav2vec2-conformer", "Wav2Vec2ConformerForXVector"),
        ("wavlm", "WavLMForXVector"),
    ]
)

MODEL_FOR_TEXT_TO_SPECTROGRAM_MAPPING_NAMES = OrderedDict(
    [
        # Model for Text-To-Spectrogram mapping
        ("fastspeech2_conformer", "FastSpeech2ConformerModel"),
        ("speecht5", "SpeechT5ForTextToSpeech"),
    ]
)

MODEL_FOR_TEXT_TO_WAVEFORM_MAPPING_NAMES = OrderedDict(
    [
        ("csm", "CsmForConditionalGeneration"),
        ("fastspeech2_conformer", "FastSpeech2ConformerWithHifiGan"),
        ("musicgen", "MusicgenForConditionalGeneration"),
        ("musicgen_melody", "MusicgenMelodyForConditionalGeneration"),
        ("seamless_m4t", "SeamlessM4TForTextToSpeech"),
        ("seamless_m4t_v2", "SeamlessM4Tv2ForTextToSpeech"),
    ]
)

MODEL_FOR_ZERO_SHOT_IMAGE_CLASSIFICATION_MAPPING_NAMES = OrderedDict(
    [
        # Model for Zero Shot Image Classification mapping
        ("align", "AlignModel"),
        ("altclip", "AltCLIPModel"),
        ("blip", "BlipModel"),
        ("blip-2", "Blip2ForImageTextRetrieval"),
        ("chinese_clip", "ChineseCLIPModel"),
        ("clipseg", "CLIPSegModel"),
        ("metaclip_2", "MetaClip2Model"),
        ("siglip", "SiglipModel"),
    ]
)

MODEL_FOR_BACKBONE_MAPPING_NAMES = OrderedDict(
    [
        # Backbone mapping
        ("beit", "BeitBackbone"),
        ("convnext", "ConvNextBackbone"),
        ("convnextv2", "ConvNextV2Backbone"),
        ("dinov2", "Dinov2Backbone"),
        ("dinov2_with_registers", "Dinov2WithRegistersBackbone"),
        ("focalnet", "FocalNetBackbone"),
        ("hgnet_v2", "HGNetV2Backbone"),
        ("hiera", "HieraBackbone"),
        ("maskformer-swin", "MaskFormerSwinBackbone"),
        ("pvt_v2", "PvtV2Backbone"),
        ("resnet", "ResNetBackbone"),
        ("rt_detr_resnet", "RTDetrResNetBackbone"),
        ("swin", "SwinBackbone"),
        ("swinv2", "Swinv2Backbone"),
        ("textnet", "TextNetBackbone"),
        ("vitdet", "VitDetBackbone"),
        ("vitpose_backbone", "VitPoseBackbone"),
    ]
)

MODEL_FOR_MASK_GENERATION_MAPPING_NAMES = OrderedDict(
    [
        ("sam", "SamModel"),
        ("sam_hq", "SamHQModel"),
    ]
)


MODEL_FOR_KEYPOINT_DETECTION_MAPPING_NAMES = OrderedDict(
    [
        ("efficientloftr", "EfficientLoFTRForKeypointMatching"),
    ]
)

MODEL_FOR_KEYPOINT_MATCHING_MAPPING_NAMES = OrderedDict()


MODEL_FOR_TEXT_ENCODING_MAPPING_NAMES = OrderedDict(
    [
        ("albert", "AlbertModel"),
        ("bert", "BertModel"),
        ("deberta", "DebertaModel"),
        ("deberta-v2", "DebertaV2Model"),
        ("distilbert", "DistilBertModel"),
        ("electra", "ElectraModel"),
        ("emu3", "Emu3TextModel"),
        ("ibert", "IBertModel"),
        ("llama4", "Llama4TextModel"),
        ("longformer", "LongformerModel"),
        ("mllama", "MllamaTextModel"),
        ("mobilebert", "MobileBertModel"),
        ("mt5", "MT5EncoderModel"),
        ("nystromformer", "NystromformerModel"),
        ("rembert", "RemBertModel"),
        ("roformer", "RoFormerModel"),
        ("roc_bert", "RoCBertModel"),
        ("roberta", "RobertaModel"),
        ("roberta-prelayernorm", "RobertaPreLayerNormModel"),
        ("squeezebert", "SqueezeBertModel"),
        ("t5", "T5EncoderModel"),
        ("t5gemma", "T5GemmaEncoderModel"),
        ("umt5", "UMT5EncoderModel"),
        ("xlm", "XLMModel"),
        ("xlm-roberta", "XLMRobertaModel"),
        ("xlm-roberta-xl", "XLMRobertaXLModel"),
    ]
)

MODEL_FOR_TIME_SERIES_CLASSIFICATION_MAPPING_NAMES = OrderedDict()

MODEL_FOR_TIME_SERIES_REGRESSION_MAPPING_NAMES = OrderedDict()

MODEL_FOR_TIME_SERIES_PREDICTION_MAPPING_NAMES = OrderedDict(
    [
        ("timesfm", "TimesFmModelForPrediction"),
    ]
)

MODEL_FOR_IMAGE_TO_IMAGE_MAPPING_NAMES = OrderedDict(
    [
        ("swin2sr", "Swin2SRForImageSuperResolution"),
    ]
)

MODEL_FOR_AUDIO_TOKENIZATION_NAMES = OrderedDict(
    [
        ("dac", "DacModel"),
    ]
)


if version.parse(transformers.__version__) >= version.parse("4.51.0"):
    MODEL_MAPPING_NAMES.update({"qwen3_moe": "Qwen3MoeModel"})
    MODEL_FOR_CAUSAL_LM_MAPPING_NAMES.update({"qwen3_moe": "Qwen3MoeForCausalLM"})
    MODEL_MAPPING_NAMES.update({"qwen3": "Qwen3Model"})
    MODEL_FOR_CAUSAL_LM_MAPPING_NAMES.update({"qwen3": "Qwen3ForCausalLM"})
    MODEL_FOR_SEQUENCE_CLASSIFICATION_MAPPING_NAMES.update({"qwen3_moe": "Qwen3MoeForSequenceClassification"})
    MODEL_FOR_SEQUENCE_CLASSIFICATION_MAPPING_NAMES.update({"qwen3": "Qwen3ForSequenceClassification"})
    MODEL_FOR_QUESTION_ANSWERING_MAPPING_NAMES.update({"qwen3_moe": "Qwen3MoeForQuestionAnswering"})
    MODEL_FOR_QUESTION_ANSWERING_MAPPING_NAMES.update({"qwen3": "Qwen3ForQuestionAnswering"})
    MODEL_FOR_TOKEN_CLASSIFICATION_MAPPING_NAMES.update({"qwen3_moe": "Qwen3MoeForTokenClassification"})
    MODEL_FOR_TOKEN_CLASSIFICATION_MAPPING_NAMES.update({"qwen3": "Qwen3ForTokenClassification"})

if version.parse(transformers.__version__) >= version.parse("4.51.3"):
    MODEL_MAPPING_NAMES.update({"glm4": "Glm4Model"})
    MODEL_FOR_CAUSAL_LM_MAPPING_NAMES.update({"glm4": "Glm4ForCausalLM"})
    MODEL_FOR_SEQUENCE_CLASSIFICATION_MAPPING_NAMES.update({"glm4": "Glm4ForSequenceClassification"})
    MODEL_FOR_TOKEN_CLASSIFICATION_MAPPING_NAMES.update({"glm4": "Glm4ForTokenClassification"})

if version.parse(transformers.__version__) >= version.parse("4.53.0"):
    MODEL_MAPPING_NAMES.update({"minimax": "MiniMaxModel", "vjepa2": "VJEPA2Model"})
    MODEL_FOR_CAUSAL_LM_MAPPING_NAMES.update({"minimax": "MiniMaxForCausalLM"})
    MODEL_FOR_VIDEO_CLASSIFICATION_MAPPING_NAMES.update({"vjepa2": "VJEPA2ForVideoClassification"})
    MODEL_FOR_SEQUENCE_CLASSIFICATION_MAPPING_NAMES.update({"minimax": "MiniMaxForSequenceClassification"})
    MODEL_FOR_QUESTION_ANSWERING_MAPPING_NAMES.update({"minimax": "MiniMaxForQuestionAnswering"})
    MODEL_FOR_TOKEN_CLASSIFICATION_MAPPING_NAMES.update({"minimax": "MiniMaxForTokenClassification"})

if version.parse(transformers.__version__) >= version.parse("4.57.0"):
    MODEL_MAPPING_NAMES.update(
        {
            ("qwen3_vl", "Qwen3VLModel"),
            ("qwen3_vl_moe", "Qwen3VLMoeModel"),
            ("qwen3_vl_moe_text", "Qwen3VLMoeTextModel"),
            ("qwen3_vl_text", "Qwen3VLTextModel"),
        }
    )
    MODEL_FOR_VISION_2_SEQ_MAPPING_NAMES.update(
        {
            ("qwen3_vl", "Qwen3VLForConditionalGeneration"),
            ("qwen3_vl_moe", "Qwen3VLMoeForConditionalGeneration"),
        }
    )
    MODEL_FOR_IMAGE_TEXT_TO_TEXT_MAPPING_NAMES.update(
        {("qwen3_vl", "Qwen3VLForConditionalGeneration"), ("qwen3_vl_moe", "Qwen3VLMoeForConditionalGeneration")}
    )

    MODEL_FOR_TEXT_TO_WAVEFORM_MAPPING_NAMES.update({("qwen3_omni_moe", "Qwen3OmniMoeForConditionalGeneration")})

MODEL_MAPPING = _LazyAutoMapping(CONFIG_MAPPING_NAMES, MODEL_MAPPING_NAMES)
MODEL_FOR_PRETRAINING_MAPPING = _LazyAutoMapping(CONFIG_MAPPING_NAMES, MODEL_FOR_PRETRAINING_MAPPING_NAMES)
MODEL_WITH_LM_HEAD_MAPPING = _LazyAutoMapping(CONFIG_MAPPING_NAMES, MODEL_WITH_LM_HEAD_MAPPING_NAMES)
MODEL_FOR_CAUSAL_LM_MAPPING = _LazyAutoMapping(CONFIG_MAPPING_NAMES, MODEL_FOR_CAUSAL_LM_MAPPING_NAMES)
MODEL_FOR_CAUSAL_IMAGE_MODELING_MAPPING = _LazyAutoMapping(
    CONFIG_MAPPING_NAMES, MODEL_FOR_CAUSAL_IMAGE_MODELING_MAPPING_NAMES
)
MODEL_FOR_IMAGE_CLASSIFICATION_MAPPING = _LazyAutoMapping(
    CONFIG_MAPPING_NAMES, MODEL_FOR_IMAGE_CLASSIFICATION_MAPPING_NAMES
)
MODEL_FOR_ZERO_SHOT_IMAGE_CLASSIFICATION_MAPPING = _LazyAutoMapping(
    CONFIG_MAPPING_NAMES, MODEL_FOR_ZERO_SHOT_IMAGE_CLASSIFICATION_MAPPING_NAMES
)
MODEL_FOR_IMAGE_SEGMENTATION_MAPPING = _LazyAutoMapping(
    CONFIG_MAPPING_NAMES, MODEL_FOR_IMAGE_SEGMENTATION_MAPPING_NAMES
)
MODEL_FOR_SEMANTIC_SEGMENTATION_MAPPING = _LazyAutoMapping(
    CONFIG_MAPPING_NAMES, MODEL_FOR_SEMANTIC_SEGMENTATION_MAPPING_NAMES
)
MODEL_FOR_INSTANCE_SEGMENTATION_MAPPING = _LazyAutoMapping(
    CONFIG_MAPPING_NAMES, MODEL_FOR_INSTANCE_SEGMENTATION_MAPPING_NAMES
)
MODEL_FOR_UNIVERSAL_SEGMENTATION_MAPPING = _LazyAutoMapping(
    CONFIG_MAPPING_NAMES, MODEL_FOR_UNIVERSAL_SEGMENTATION_MAPPING_NAMES
)
MODEL_FOR_VIDEO_CLASSIFICATION_MAPPING = _LazyAutoMapping(
    CONFIG_MAPPING_NAMES, MODEL_FOR_VIDEO_CLASSIFICATION_MAPPING_NAMES
)
MODEL_FOR_VISION_2_SEQ_MAPPING = _LazyAutoMapping(CONFIG_MAPPING_NAMES, MODEL_FOR_VISION_2_SEQ_MAPPING_NAMES)
MODEL_FOR_IMAGE_TEXT_TO_TEXT_MAPPING = _LazyAutoMapping(
    CONFIG_MAPPING_NAMES, MODEL_FOR_IMAGE_TEXT_TO_TEXT_MAPPING_NAMES
)
MODEL_FOR_RETRIEVAL_MAPPING = _LazyAutoMapping(CONFIG_MAPPING_NAMES, MODEL_FOR_RETRIEVAL_MAPPING_NAMES)
MODEL_FOR_VISUAL_QUESTION_ANSWERING_MAPPING = _LazyAutoMapping(
    CONFIG_MAPPING_NAMES, MODEL_FOR_VISUAL_QUESTION_ANSWERING_MAPPING_NAMES
)
MODEL_FOR_DOCUMENT_QUESTION_ANSWERING_MAPPING = _LazyAutoMapping(
    CONFIG_MAPPING_NAMES, MODEL_FOR_DOCUMENT_QUESTION_ANSWERING_MAPPING_NAMES
)
MODEL_FOR_MASKED_LM_MAPPING = _LazyAutoMapping(CONFIG_MAPPING_NAMES, MODEL_FOR_MASKED_LM_MAPPING_NAMES)
MODEL_FOR_IMAGE_MAPPING = _LazyAutoMapping(CONFIG_MAPPING_NAMES, MODEL_FOR_IMAGE_MAPPING_NAMES)
MODEL_FOR_MASKED_IMAGE_MODELING_MAPPING = _LazyAutoMapping(
    CONFIG_MAPPING_NAMES, MODEL_FOR_MASKED_IMAGE_MODELING_MAPPING_NAMES
)
MODEL_FOR_OBJECT_DETECTION_MAPPING = _LazyAutoMapping(CONFIG_MAPPING_NAMES, MODEL_FOR_OBJECT_DETECTION_MAPPING_NAMES)
MODEL_FOR_ZERO_SHOT_OBJECT_DETECTION_MAPPING = _LazyAutoMapping(
    CONFIG_MAPPING_NAMES, MODEL_FOR_ZERO_SHOT_OBJECT_DETECTION_MAPPING_NAMES
)
MODEL_FOR_DEPTH_ESTIMATION_MAPPING = _LazyAutoMapping(CONFIG_MAPPING_NAMES, MODEL_FOR_DEPTH_ESTIMATION_MAPPING_NAMES)
MODEL_FOR_SEQ_TO_SEQ_CAUSAL_LM_MAPPING = _LazyAutoMapping(
    CONFIG_MAPPING_NAMES, MODEL_FOR_SEQ_TO_SEQ_CAUSAL_LM_MAPPING_NAMES
)
MODEL_FOR_SEQUENCE_CLASSIFICATION_MAPPING = _LazyAutoMapping(
    CONFIG_MAPPING_NAMES, MODEL_FOR_SEQUENCE_CLASSIFICATION_MAPPING_NAMES
)
MODEL_FOR_QUESTION_ANSWERING_MAPPING = _LazyAutoMapping(
    CONFIG_MAPPING_NAMES, MODEL_FOR_QUESTION_ANSWERING_MAPPING_NAMES
)
MODEL_FOR_TABLE_QUESTION_ANSWERING_MAPPING = _LazyAutoMapping(
    CONFIG_MAPPING_NAMES, MODEL_FOR_TABLE_QUESTION_ANSWERING_MAPPING_NAMES
)
MODEL_FOR_TOKEN_CLASSIFICATION_MAPPING = _LazyAutoMapping(
    CONFIG_MAPPING_NAMES, MODEL_FOR_TOKEN_CLASSIFICATION_MAPPING_NAMES
)
MODEL_FOR_MULTIPLE_CHOICE_MAPPING = _LazyAutoMapping(CONFIG_MAPPING_NAMES, MODEL_FOR_MULTIPLE_CHOICE_MAPPING_NAMES)
MODEL_FOR_NEXT_SENTENCE_PREDICTION_MAPPING = _LazyAutoMapping(
    CONFIG_MAPPING_NAMES, MODEL_FOR_NEXT_SENTENCE_PREDICTION_MAPPING_NAMES
)
MODEL_FOR_AUDIO_CLASSIFICATION_MAPPING = _LazyAutoMapping(
    CONFIG_MAPPING_NAMES, MODEL_FOR_AUDIO_CLASSIFICATION_MAPPING_NAMES
)
MODEL_FOR_CTC_MAPPING = _LazyAutoMapping(CONFIG_MAPPING_NAMES, MODEL_FOR_CTC_MAPPING_NAMES)
MODEL_FOR_SPEECH_SEQ_2_SEQ_MAPPING = _LazyAutoMapping(CONFIG_MAPPING_NAMES, MODEL_FOR_SPEECH_SEQ_2_SEQ_MAPPING_NAMES)
MODEL_FOR_AUDIO_FRAME_CLASSIFICATION_MAPPING = _LazyAutoMapping(
    CONFIG_MAPPING_NAMES, MODEL_FOR_AUDIO_FRAME_CLASSIFICATION_MAPPING_NAMES
)
MODEL_FOR_AUDIO_XVECTOR_MAPPING = _LazyAutoMapping(CONFIG_MAPPING_NAMES, MODEL_FOR_AUDIO_XVECTOR_MAPPING_NAMES)

MODEL_FOR_TEXT_TO_SPECTROGRAM_MAPPING = _LazyAutoMapping(
    CONFIG_MAPPING_NAMES, MODEL_FOR_TEXT_TO_SPECTROGRAM_MAPPING_NAMES
)

MODEL_FOR_TEXT_TO_WAVEFORM_MAPPING = _LazyAutoMapping(CONFIG_MAPPING_NAMES, MODEL_FOR_TEXT_TO_WAVEFORM_MAPPING_NAMES)

MODEL_FOR_BACKBONE_MAPPING = _LazyAutoMapping(CONFIG_MAPPING_NAMES, MODEL_FOR_BACKBONE_MAPPING_NAMES)

MODEL_FOR_MASK_GENERATION_MAPPING = _LazyAutoMapping(CONFIG_MAPPING_NAMES, MODEL_FOR_MASK_GENERATION_MAPPING_NAMES)

MODEL_FOR_KEYPOINT_DETECTION_MAPPING = _LazyAutoMapping(
    CONFIG_MAPPING_NAMES, MODEL_FOR_KEYPOINT_DETECTION_MAPPING_NAMES
)

MODEL_FOR_KEYPOINT_MATCHING_MAPPING = _LazyAutoMapping(CONFIG_MAPPING_NAMES, MODEL_FOR_KEYPOINT_MATCHING_MAPPING_NAMES)

MODEL_FOR_TEXT_ENCODING_MAPPING = _LazyAutoMapping(CONFIG_MAPPING_NAMES, MODEL_FOR_TEXT_ENCODING_MAPPING_NAMES)

MODEL_FOR_TIME_SERIES_CLASSIFICATION_MAPPING = _LazyAutoMapping(
    CONFIG_MAPPING_NAMES, MODEL_FOR_TIME_SERIES_CLASSIFICATION_MAPPING_NAMES
)

MODEL_FOR_TIME_SERIES_REGRESSION_MAPPING = _LazyAutoMapping(
    CONFIG_MAPPING_NAMES, MODEL_FOR_TIME_SERIES_REGRESSION_MAPPING_NAMES
)

MODEL_FOR_IMAGE_TO_IMAGE_MAPPING = _LazyAutoMapping(CONFIG_MAPPING_NAMES, MODEL_FOR_IMAGE_TO_IMAGE_MAPPING_NAMES)

MODEL_FOR_AUDIO_TOKENIZATION_MAPPING = _LazyAutoMapping(CONFIG_MAPPING_NAMES, MODEL_FOR_AUDIO_TOKENIZATION_NAMES)


class AutoModelForMaskGeneration(_BaseAutoModelClass):
    _model_mapping = MODEL_FOR_MASK_GENERATION_MAPPING


class AutoModelForKeypointDetection(_BaseAutoModelClass):
    _model_mapping = MODEL_FOR_KEYPOINT_DETECTION_MAPPING


class AutoModelForKeypointMatching(_BaseAutoModelClass):
    _model_mapping = MODEL_FOR_KEYPOINT_MATCHING_MAPPING


class AutoModelForTextEncoding(_BaseAutoModelClass):
    _model_mapping = MODEL_FOR_TEXT_ENCODING_MAPPING


class AutoModelForImageToImage(_BaseAutoModelClass):
    _model_mapping = MODEL_FOR_IMAGE_TO_IMAGE_MAPPING


class AutoModel(_BaseAutoModelClass):
    _model_mapping = MODEL_MAPPING


AutoModel = auto_class_update(AutoModel)


class AutoModelForPreTraining(_BaseAutoModelClass):
    _model_mapping = MODEL_FOR_PRETRAINING_MAPPING


AutoModelForPreTraining = auto_class_update(AutoModelForPreTraining, head_doc="pretraining")


# Private on purpose, the public class will add the deprecation warnings.
class _AutoModelWithLMHead(_BaseAutoModelClass):
    _model_mapping = MODEL_WITH_LM_HEAD_MAPPING


_AutoModelWithLMHead = auto_class_update(_AutoModelWithLMHead, head_doc="language modeling")


class AutoModelForCausalLM(_BaseAutoModelClass):
    _model_mapping = MODEL_FOR_CAUSAL_LM_MAPPING


AutoModelForCausalLM = auto_class_update(AutoModelForCausalLM, head_doc="causal language modeling")


class AutoModelForMaskedLM(_BaseAutoModelClass):
    _model_mapping = MODEL_FOR_MASKED_LM_MAPPING


AutoModelForMaskedLM = auto_class_update(AutoModelForMaskedLM, head_doc="masked language modeling")


class AutoModelForSeq2SeqLM(_BaseAutoModelClass):
    _model_mapping = MODEL_FOR_SEQ_TO_SEQ_CAUSAL_LM_MAPPING


AutoModelForSeq2SeqLM = auto_class_update(
    AutoModelForSeq2SeqLM,
    head_doc="sequence-to-sequence language modeling",
    checkpoint_for_example="google-t5/t5-base",
)


class AutoModelForSequenceClassification(_BaseAutoModelClass):
    _model_mapping = MODEL_FOR_SEQUENCE_CLASSIFICATION_MAPPING


AutoModelForSequenceClassification = auto_class_update(
    AutoModelForSequenceClassification, head_doc="sequence classification"
)


class AutoModelForQuestionAnswering(_BaseAutoModelClass):
    _model_mapping = MODEL_FOR_QUESTION_ANSWERING_MAPPING


AutoModelForQuestionAnswering = auto_class_update(AutoModelForQuestionAnswering, head_doc="question answering")


class AutoModelForTableQuestionAnswering(_BaseAutoModelClass):
    _model_mapping = MODEL_FOR_TABLE_QUESTION_ANSWERING_MAPPING


AutoModelForTableQuestionAnswering = auto_class_update(
    AutoModelForTableQuestionAnswering,
    head_doc="table question answering",
    checkpoint_for_example="google/tapas-base-finetuned-wtq",
)


class AutoModelForVisualQuestionAnswering(_BaseAutoModelClass):
    _model_mapping = MODEL_FOR_VISUAL_QUESTION_ANSWERING_MAPPING


AutoModelForVisualQuestionAnswering = auto_class_update(
    AutoModelForVisualQuestionAnswering,
    head_doc="visual question answering",
    checkpoint_for_example="dandelin/vilt-b32-finetuned-vqa",
)


class AutoModelForDocumentQuestionAnswering(_BaseAutoModelClass):
    _model_mapping = MODEL_FOR_DOCUMENT_QUESTION_ANSWERING_MAPPING


AutoModelForDocumentQuestionAnswering = auto_class_update(
    AutoModelForDocumentQuestionAnswering,
    head_doc="document question answering",
    checkpoint_for_example='impira/layoutlm-document-qa", revision="52e01b3',
)


class AutoModelForTokenClassification(_BaseAutoModelClass):
    _model_mapping = MODEL_FOR_TOKEN_CLASSIFICATION_MAPPING


AutoModelForTokenClassification = auto_class_update(AutoModelForTokenClassification, head_doc="token classification")


class AutoModelForMultipleChoice(_BaseAutoModelClass):
    _model_mapping = MODEL_FOR_MULTIPLE_CHOICE_MAPPING


AutoModelForMultipleChoice = auto_class_update(AutoModelForMultipleChoice, head_doc="multiple choice")


class AutoModelForNextSentencePrediction(_BaseAutoModelClass):
    _model_mapping = MODEL_FOR_NEXT_SENTENCE_PREDICTION_MAPPING


AutoModelForNextSentencePrediction = auto_class_update(
    AutoModelForNextSentencePrediction, head_doc="next sentence prediction"
)


class AutoModelForImageClassification(_BaseAutoModelClass):
    _model_mapping = MODEL_FOR_IMAGE_CLASSIFICATION_MAPPING


AutoModelForImageClassification = auto_class_update(AutoModelForImageClassification, head_doc="image classification")


class AutoModelForZeroShotImageClassification(_BaseAutoModelClass):
    _model_mapping = MODEL_FOR_ZERO_SHOT_IMAGE_CLASSIFICATION_MAPPING


AutoModelForZeroShotImageClassification = auto_class_update(
    AutoModelForZeroShotImageClassification, head_doc="zero-shot image classification"
)


class AutoModelForImageSegmentation(_BaseAutoModelClass):
    _model_mapping = MODEL_FOR_IMAGE_SEGMENTATION_MAPPING


AutoModelForImageSegmentation = auto_class_update(AutoModelForImageSegmentation, head_doc="image segmentation")


class AutoModelForSemanticSegmentation(_BaseAutoModelClass):
    _model_mapping = MODEL_FOR_SEMANTIC_SEGMENTATION_MAPPING


AutoModelForSemanticSegmentation = auto_class_update(AutoModelForSemanticSegmentation, head_doc="semantic segmentation")


class AutoModelForUniversalSegmentation(_BaseAutoModelClass):
    _model_mapping = MODEL_FOR_UNIVERSAL_SEGMENTATION_MAPPING


AutoModelForUniversalSegmentation = auto_class_update(
    AutoModelForUniversalSegmentation, head_doc="universal image segmentation"
)


class AutoModelForInstanceSegmentation(_BaseAutoModelClass):
    _model_mapping = MODEL_FOR_INSTANCE_SEGMENTATION_MAPPING


AutoModelForInstanceSegmentation = auto_class_update(AutoModelForInstanceSegmentation, head_doc="instance segmentation")


class AutoModelForObjectDetection(_BaseAutoModelClass):
    _model_mapping = MODEL_FOR_OBJECT_DETECTION_MAPPING


AutoModelForObjectDetection = auto_class_update(AutoModelForObjectDetection, head_doc="object detection")


class AutoModelForZeroShotObjectDetection(_BaseAutoModelClass):
    _model_mapping = MODEL_FOR_ZERO_SHOT_OBJECT_DETECTION_MAPPING


AutoModelForZeroShotObjectDetection = auto_class_update(
    AutoModelForZeroShotObjectDetection, head_doc="zero-shot object detection"
)


class AutoModelForDepthEstimation(_BaseAutoModelClass):
    _model_mapping = MODEL_FOR_DEPTH_ESTIMATION_MAPPING


AutoModelForDepthEstimation = auto_class_update(AutoModelForDepthEstimation, head_doc="depth estimation")


class AutoModelForVideoClassification(_BaseAutoModelClass):
    _model_mapping = MODEL_FOR_VIDEO_CLASSIFICATION_MAPPING


AutoModelForVideoClassification = auto_class_update(AutoModelForVideoClassification, head_doc="video classification")


class AutoModelForVision2Seq(_BaseAutoModelClass):
    _model_mapping = MODEL_FOR_VISION_2_SEQ_MAPPING


AutoModelForVision2Seq = auto_class_update(AutoModelForVision2Seq, head_doc="vision-to-text modeling")


class AutoModelForImageTextToText(_BaseAutoModelClass):
    _model_mapping = MODEL_FOR_IMAGE_TEXT_TO_TEXT_MAPPING


AutoModelForImageTextToText = auto_class_update(AutoModelForImageTextToText, head_doc="image-text-to-text modeling")


class AutoModelForAudioClassification(_BaseAutoModelClass):
    _model_mapping = MODEL_FOR_AUDIO_CLASSIFICATION_MAPPING


AutoModelForAudioClassification = auto_class_update(AutoModelForAudioClassification, head_doc="audio classification")


class AutoModelForCTC(_BaseAutoModelClass):
    _model_mapping = MODEL_FOR_CTC_MAPPING


AutoModelForCTC = auto_class_update(AutoModelForCTC, head_doc="connectionist temporal classification")


class AutoModelForSpeechSeq2Seq(_BaseAutoModelClass):
    _model_mapping = MODEL_FOR_SPEECH_SEQ_2_SEQ_MAPPING


AutoModelForSpeechSeq2Seq = auto_class_update(
    AutoModelForSpeechSeq2Seq, head_doc="sequence-to-sequence speech-to-text modeling"
)


class AutoModelForAudioFrameClassification(_BaseAutoModelClass):
    _model_mapping = MODEL_FOR_AUDIO_FRAME_CLASSIFICATION_MAPPING


AutoModelForAudioFrameClassification = auto_class_update(
    AutoModelForAudioFrameClassification, head_doc="audio frame (token) classification"
)


class AutoModelForAudioXVector(_BaseAutoModelClass):
    _model_mapping = MODEL_FOR_AUDIO_XVECTOR_MAPPING


class AutoModelForTextToSpectrogram(_BaseAutoModelClass):
    _model_mapping = MODEL_FOR_TEXT_TO_SPECTROGRAM_MAPPING


class AutoModelForTextToWaveform(_BaseAutoModelClass):
    _model_mapping = MODEL_FOR_TEXT_TO_WAVEFORM_MAPPING


class AutoBackbone(_BaseAutoBackboneClass):
    _model_mapping = MODEL_FOR_BACKBONE_MAPPING


AutoModelForAudioXVector = auto_class_update(AutoModelForAudioXVector, head_doc="audio retrieval via x-vector")


class AutoModelForMaskedImageModeling(_BaseAutoModelClass):
    _model_mapping = MODEL_FOR_MASKED_IMAGE_MODELING_MAPPING


AutoModelForMaskedImageModeling = auto_class_update(AutoModelForMaskedImageModeling, head_doc="masked image modeling")


class AutoModelForAudioTokenization(_BaseAutoModelClass):
    _model_mapping = MODEL_FOR_AUDIO_TOKENIZATION_MAPPING


AutoModelForAudioTokenization = auto_class_update(
    AutoModelForAudioTokenization, head_doc="audio tokenization through codebooks"
)


class AutoModelWithLMHead(_AutoModelWithLMHead):
    @classmethod
    def from_config(cls, config):
        warnings.warn(
            "The class `AutoModelWithLMHead` is deprecated and will be removed in a future version. Please use "
            "`AutoModelForCausalLM` for causal language models, `AutoModelForMaskedLM` for masked language models and "
            "`AutoModelForSeq2SeqLM` for encoder-decoder models.",
            FutureWarning,
        )
        return super().from_config(config)

    @classmethod
    def from_pretrained(cls, pretrained_model_name_or_path, *model_args, **kwargs):
        warnings.warn(
            "The class `AutoModelWithLMHead` is deprecated and will be removed in a future version. Please use "
            "`AutoModelForCausalLM` for causal language models, `AutoModelForMaskedLM` for masked language models and "
            "`AutoModelForSeq2SeqLM` for encoder-decoder models.",
            FutureWarning,
        )
        return super().from_pretrained(pretrained_model_name_or_path, *model_args, **kwargs)<|MERGE_RESOLUTION|>--- conflicted
+++ resolved
@@ -233,11 +233,8 @@
         ("qwen2_audio_encoder", "Qwen2AudioEncoder"),
         ("qwen2_moe", "Qwen2MoeModel"),
         ("qwen2_vl", "Qwen2VLModel"),
-<<<<<<< HEAD
         ("qwen2_vl_text", "Qwen2VLTextModel"),
-=======
         ("qwen3_next", "Qwen3NextModel"),
->>>>>>> 0325cb69
         ("recurrent_gemma", "RecurrentGemmaModel"),
         ("regnet", "RegNetModel"),
         ("roberta", "RobertaModel"),
