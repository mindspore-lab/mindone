# coding=utf-8
# Copyright 2018 The HuggingFace Inc. team.
#
# Licensed under the Apache License, Version 2.0 (the "License");
# you may not use this file except in compliance with the License.
# You may obtain a copy of the License at
#
#     http://www.apache.org/licenses/LICENSE-2.0
#
# Unless required by applicable law or agreed to in writing, software
# distributed under the License is distributed on an "AS IS" BASIS,
# WITHOUT WARRANTIES OR CONDITIONS OF ANY KIND, either express or implied.
# See the License for the specific language governing permissions and
# limitations under the License.
"""Auto Model class."""

import warnings
from collections import OrderedDict

from transformers.utils import logging

from .auto_factory import _BaseAutoBackboneClass, _BaseAutoModelClass, _LazyAutoMapping, auto_class_update
from .configuration_auto import CONFIG_MAPPING_NAMES

logger = logging.get_logger(__name__)

MODEL_MAPPING_NAMES = OrderedDict(
    [
        # Base model mapping
        ("albert", "AlbertModel"),
        ("bert", "BertModel"),
        ("bart", "BartModel"),
        ("bit", "BitModel"),
        ("blip-2", "Blip2Model"),
        ("chameleon", "ChameleonModel"),
        ("clap", "ClapModel"),
        ("clip", "CLIPModel"),
        ("clip_text_model", "CLIPTextModel"),
        ("clip_vision_model", "CLIPVisionModel"),
        ("deberta", "DebertaModel"),
        ("deberta-v2", "DebertaV2Model"),
        ("dpt", "DPTModel"),
        ("gemma", "GemmaModel"),
        ("gemma2", "Gemma2Model"),
        ("persimmon", "PersimmonModel"),
        ("glm", "GlmModel"),
        ("glpn", "GLPNModel"),
        ("gpt2", "GPT2Model"),
        ("granitemoe", "GraniteMoeModel"),
        ("granitemoeshared", "GraniteMoeSharedModel"),
        ("qwen2_audio_encoder", "Qwen2AudioEncoder"),
        ("recurrent_gemma", "RecurrentGemmaModel"),
        ("gemma3_text", "Gemma3TextModel"),
        ("qwen2_audio_encoder", "Qwen2AudioEncoder"),
        ("siglip", "SiglipModel"),
        ("hiera", "HieraModel"),
        ("ijepa", "IJepaModel"),
        ("imagegpt", "ImageGPTModel"),
        ("levit", "LevitModel"),
        ("llama", "LlamaModel"),
        ("mobilebert", "MobileBertModel"),
        ("mt5", "MT5Model"),
        ("megatron-bert", "MegatronBertModel"),
        ("mixtral", "MixtralModel"),
        ("phi3", "Phi3Model"),
        ("qwen2", "Qwen2Model"),
        ("qwen2_5_vl", "Qwen2_5_VLModel"),
        ("qwen2_audio_encoder", "Qwen2AudioEncoder"),
        ("qwen2_vl", "Qwen2VLModel"),
        ("qwen3", "Qwen3Model"),
        ("rembert", "RemBertModel"),
        ("siglip", "SiglipModel"),
        ("siglip_vision_model", "SiglipVisionModel"),
        ("speecht5", "SpeechT5Model"),
        ("t5", "T5Model"),
        ("umt5", "UMT5Model"),
        ("wav2vec2", "Wav2Vec2Model"),
        ("whisper", "WhisperModel"),
        ("xlm-roberta", "XLMRobertaModel"),
        ("xlm-roberta-xl", "XLMRobertaXLModel"),
    ]
)

MODEL_FOR_PRETRAINING_MAPPING_NAMES = OrderedDict(
    [
        # Model for pre-training mapping
        ("albert", "AlbertForPreTraining"),
        ("bart", "BartForConditionalGeneration"),
        ("bert", "BertForPreTraining"),
        ("gpt2", "GPT2LMHeadModel"),
        ("gemma3", "Gemma3ForConditionalGeneration"),
        ("hiera", "HieraForPreTraining"),
        ("llava", "LlavaForConditionalGeneration"),
        ("mobilebert", "MobileBertForPreTraining"),
        ("qwen2_audio", "Qwen2AudioForConditionalGeneration"),
        ("megatron-bert", "MegatronBertForPreTraining"),
        ("t5", "T5ForConditionalGeneration"),
        ("wav2vec2", "Wav2Vec2ForPreTraining"),
        ("xlm-roberta", "XLMRobertaForMaskedLM"),
        ("xlm-roberta-xl", "XLMRobertaXLForMaskedLM"),
    ]
)

MODEL_WITH_LM_HEAD_MAPPING_NAMES = OrderedDict(
    [
        # Model with LM heads mapping
        ("albert", "AlbertForMaskedLM"),
        ("bart", "BartForConditionalGeneration"),
        ("bert", "BertForMaskedLM"),
        ("deberta", "DebertaForMaskedLM"),
        ("deberta-v2", "DebertaV2ForMaskedLM"),
        ("gpt2", "GPT2LMHeadModel"),
        ("megatron-bert", "MegatronBertForCausalLM"),
        ("mobilebert", "MobileBertForMaskedLM"),
        ("rembert", "RemBertForMaskedLM"),
        ("t5", "T5ForConditionalGeneration"),
        ("wav2vec2", "Wav2Vec2ForMaskedLM"),
        ("whisper", "WhisperForConditionalGeneration"),
        ("xlm-roberta", "XLMRobertaForMaskedLM"),
        ("xlm-roberta-xl", "XLMRobertaXLForMaskedLM"),
    ]
)

MODEL_FOR_CAUSAL_LM_MAPPING_NAMES = OrderedDict(
    [
        # Model for Causal LM mapping
        ("bart", "BartForCausalLM"),
        ("bert", "BertLMHeadModel"),
        ("bert-generation", "BertGenerationDecoder"),
        ("gemma", "GemmaForCausalLM"),
        ("gemma2", "Gemma2ForCausalLM"),
        ("gemma3", "Gemma3ForCausalLM"),
        ("gemma3_text", "Gemma3ForCausalLM"),
        ("glm", "GlmForCausalLM"),
        ("gpt2", "GPT2LMHeadModel"),
<<<<<<< HEAD
        ("persimmon", "PersimmonForCausalLM"),
        ("fuyu", "FuyuForCausalLM"),
=======
        ("granitemoe", "GraniteMoeForCausalLM"),
        ("granitemoeshared", "GraniteMoeSharedForCausalLM"),
>>>>>>> bfa034e8
        ("llama", "LlamaForCausalLM"),
        ("megatron-bert", "MegatronBertForCausalLM"),
        ("phi3", "Phi3ForCausalLM"),
        ("mixtral", "MixtralForCausalLM"),
        ("qwen2", "Qwen2ForCausalLM"),
        ("qwen3", "Qwen3ForCausalLM"),
        ("recurrent_gemma", "RecurrentGemmaForCausalLM"),
        ("rembert", "RemBertForCausalLM"),
        ("whisper", "WhisperForCausalLM"),
        ("xlm-roberta", "XLMRobertaForCausalLM"),
        ("xlm-roberta-xl", "XLMRobertaXLForCausalLM"),
    ]
)

MODEL_FOR_IMAGE_MAPPING_NAMES = OrderedDict(
    [
        # Model for Image mapping
        ("bit", "BitModel"),
        ("siglip_vision_model", "SiglipVisionModel"),
        ("dpt", "DPTModel"),
        ("glpn", "GLPNModel"),
        ("hiera", "HieraModel"),
        ("ijepa", "IJepaModel"),
        ("imagegpt", "ImageGPTModel"),
        ("levit", "LevitModel"),
    ]
)

MODEL_FOR_MASKED_IMAGE_MODELING_MAPPING_NAMES = OrderedDict()


MODEL_FOR_CAUSAL_IMAGE_MODELING_MAPPING_NAMES = OrderedDict(
    [
        ("imagegpt", "ImageGPTForCausalImageModeling"),
    ]
)

MODEL_FOR_IMAGE_CLASSIFICATION_MAPPING_NAMES = OrderedDict(
    [
        # Model for Image Classification mapping
        ("bit", "BitForImageClassification"),
        ("clip", "CLIPForImageClassification"),
        ("hiera", "HieraForImageClassification"),
        ("ijepa", "IJepaForImageClassification"),
        ("imagegpt", "ImageGPTForImageClassification"),
        (
            "levit",
            ("LevitForImageClassification", "LevitForImageClassificationWithTeacher"),
        ),
        ("siglip", "SiglipForImageClassification"),
    ]
)

MODEL_FOR_IMAGE_SEGMENTATION_MAPPING_NAMES = OrderedDict()

MODEL_FOR_SEMANTIC_SEGMENTATION_MAPPING_NAMES = OrderedDict()

MODEL_FOR_INSTANCE_SEGMENTATION_MAPPING_NAMES = OrderedDict()

MODEL_FOR_UNIVERSAL_SEGMENTATION_MAPPING_NAMES = OrderedDict()

MODEL_FOR_VIDEO_CLASSIFICATION_MAPPING_NAMES = OrderedDict()

MODEL_FOR_VISION_2_SEQ_MAPPING_NAMES = OrderedDict(
    [
        ("blip", "BlipForConditionalGeneration"),
        ("blip-2", "Blip2ForConditionalGeneration"),
        ("chameleon", "ChameleonForConditionalGeneration"),
        ("llava", "LlavaForConditionalGeneration"),
        ("qwen2_5_vl", "Qwen2_5_VLForConditionalGeneration"),
        ("qwen2_vl", "Qwen2VLForConditionalGeneration"),
    ]
)

MODEL_FOR_IMAGE_TEXT_TO_TEXT_MAPPING_NAMES = OrderedDict(
    [
        ("blip", "BlipForConditionalGeneration"),
        ("blip-2", "Blip2ForConditionalGeneration"),
        ("gemma3", "Gemma3ForConditionalGeneration"),
        ("chameleon", "ChameleonForConditionalGeneration"),
        ("fuyu", "FuyuForCausalLM"),
        ("llava", "LlavaForConditionalGeneration"),
        ("qwen2_5_vl", "Qwen2_5_VLForConditionalGeneration"),
        ("qwen2_vl", "Qwen2VLForConditionalGeneration"),
    ]
)

MODEL_FOR_MASKED_LM_MAPPING_NAMES = OrderedDict(
    [
        # Model for Masked LM mapping
        ("albert", "AlbertForMaskedLM"),
        ("bart", "BartForConditionalGeneration"),
        ("bert", "BertForMaskedLM"),
        ("deberta", "DebertaForMaskedLM"),
        ("deberta-v2", "DebertaV2ForMaskedLM"),
        ("mobilebert", "MobileBertForMaskedLM"),
        ("rembert", "RemBertForMaskedLM"),
        ("wav2vec2", "Wav2Vec2ForMaskedLM"),
        ("xlm-roberta", "XLMRobertaForMaskedLM"),
        ("xlm-roberta-xl", "XLMRobertaXLForMaskedLM"),
    ]
)

MODEL_FOR_OBJECT_DETECTION_MAPPING_NAMES = OrderedDict(
    [
        # Model for Object Detection mapping
        ("conditional_detr", "ConditionalDetrForObjectDetection"),
        ("deformable_detr", "DeformableDetrForObjectDetection"),
        ("deta", "DetaForObjectDetection"),
        ("detr", "DetrForObjectDetection"),
        ("rt_detr", "RTDetrForObjectDetection"),
        ("table-transformer", "TableTransformerForObjectDetection"),
        ("yolos", "YolosForObjectDetection"),
    ]
)

MODEL_FOR_ZERO_SHOT_OBJECT_DETECTION_MAPPING_NAMES = OrderedDict(
    [
        # Model for Zero Shot Object Detection mapping
        ("grounding-dino", "GroundingDinoForObjectDetection"),
        ("omdet-turbo", "OmDetTurboForObjectDetection"),
        ("owlv2", "Owlv2ForObjectDetection"),
        ("owlvit", "OwlViTForObjectDetection"),
    ]
)

MODEL_FOR_DEPTH_ESTIMATION_MAPPING_NAMES = OrderedDict(
    [
        # Model for depth estimation mapping
        ("depth_anything", "DepthAnythingForDepthEstimation"),
        ("dpt", "DPTForDepthEstimation"),
        ("glpn", "GLPNForDepthEstimation"),
        ("zoedepth", "ZoeDepthForDepthEstimation"),
    ]
)
MODEL_FOR_SEQ_TO_SEQ_CAUSAL_LM_MAPPING_NAMES = OrderedDict(
    [
        # Model for Seq2Seq Causal LM mapping
        ("bart", "BartForConditionalGeneration"),
        ("mt5", "MT5ForConditionalGeneration"),
        ("qwen2_audio", "Qwen2AudioForConditionalGeneration"),
        ("t5", "T5ForConditionalGeneration"),
        ("umt5", "UMT5ForConditionalGeneration"),
    ]
)

MODEL_FOR_SPEECH_SEQ_2_SEQ_MAPPING_NAMES = OrderedDict(
    [
        ("speecht5", "SpeechT5ForSpeechToText"),
        ("whisper", "WhisperForConditionalGeneration"),
    ]
)

MODEL_FOR_SEQUENCE_CLASSIFICATION_MAPPING_NAMES = OrderedDict(
    [
        # Model for Sequence Classification mapping
        ("albert", "AlbertForSequenceClassification"),
        ("bart", "BartForSequenceClassification"),
        ("bert", "BertForSequenceClassification"),
        ("deberta", "DebertaForSequenceClassification"),
        ("deberta-v2", "DebertaV2ForSequenceClassification"),
        ("gemma", "GemmaForSequenceClassification"),
        ("gemma2", "Gemma2ForSequenceClassification"),
        ("glm", "GlmForSequenceClassification"),
        ("llama", "LlamaForSequenceClassification"),
        ("persimmon", "PersimmonForSequenceClassification"),
        ("mobilebert", "MobileBertForSequenceClassification"),
        ("mt5", "MT5ForSequenceClassification"),
        ("megatron-bert", "MegatronBertForSequenceClassification"),
        ("mixtral", "MixtralForSequenceClassification"),
        ("phi3", "Phi3ForSequenceClassification"),
        ("qwen2", "Qwen2ForSequenceClassification"),
        ("qwen3", "Qwen3ForSequenceClassification"),
        ("rembert", "RemBertForSequenceClassification"),
        ("t5", "T5ForSequenceClassification"),
        ("umt5", "UMT5ForSequenceClassification"),
        ("xlm-roberta-xl", "XLMRobertaXLForSequenceClassification"),
    ]
)

MODEL_FOR_QUESTION_ANSWERING_MAPPING_NAMES = OrderedDict(
    [
        # Model for Question Answering mapping
        ("albert", "AlbertForQuestionAnswering"),
        ("bart", "BartForQuestionAnswering"),
        ("bert", "BertForQuestionAnswering"),
        ("deberta", "DebertaForQuestionAnswering"),
        ("deberta-v2", "DebertaV2ForQuestionAnswering"),
        ("llama", "LlamaForQuestionAnswering"),
        ("mobilebert", "MobileBertForQuestionAnswering"),
        ("megatron-bert", "MegatronBertForQuestionAnswering"),
        ("qwen2", "Qwen2ForQuestionAnswering"),
        ("qwen3", "Qwen3ForQuestionAnswering"),
        ("rembert", "RemBertForQuestionAnswering"),
        ("t5", "T5ForQuestionAnswering"),
        ("mixtral", "MixtralForQuestionAnswering"),
        ("umt5", "UMT5ForQuestionAnswering"),
        ("xlm-roberta", "XLMRobertaForQuestionAnswering"),
        ("xlm-roberta-xl", "XLMRobertaXLForQuestionAnswering"),
    ]
)

MODEL_FOR_TABLE_QUESTION_ANSWERING_MAPPING_NAMES = OrderedDict()

MODEL_FOR_VISUAL_QUESTION_ANSWERING_MAPPING_NAMES = OrderedDict()

MODEL_FOR_DOCUMENT_QUESTION_ANSWERING_MAPPING_NAMES = OrderedDict()

MODEL_FOR_TOKEN_CLASSIFICATION_MAPPING_NAMES = OrderedDict(
    [
        # Model for Token Classification mapping
        ("albert", "AlbertForTokenClassification"),
        ("bert", "BertForTokenClassification"),
        ("deberta", "DebertaForTokenClassification"),
        ("deberta-v2", "DebertaV2ForTokenClassification"),
        ("glm", "GlmForTokenClassification"),
        ("mobilebert", "MobileBertForTokenClassification"),
        ("mt5", "MT5ForTokenClassification"),
<<<<<<< HEAD
        ("persimmon", "PersimmonForTokenClassification"),
=======
        ("megatron-bert", "MegatronBertForTokenClassification"),
>>>>>>> bfa034e8
        ("mixtral", "MixtralForTokenClassification"),
        ("phi3", "Phi3ForTokenClassification"),
        ("qwen2", "Qwen2ForTokenClassification"),
        ("qwen3", "Qwen3ForTokenClassification"),
        ("rembert", "RemBertForTokenClassification"),
        ("t5", "T5ForTokenClassification"),
        ("umt5", "UMT5ForTokenClassification"),
        ("xlm-roberta", "XLMRobertaForTokenClassification"),
        ("xlm-roberta-xl", "XLMRobertaXLForTokenClassification"),
    ]
)

MODEL_FOR_MULTIPLE_CHOICE_MAPPING_NAMES = OrderedDict(
    [
        # Model for Multiple Choice mapping
        ("albert", "AlbertForMultipleChoice"),
        ("bert", "BertForMultipleChoice"),
        ("deberta-v2", "DebertaV2ForMultipleChoice"),
        ("megatron-bert", "MegatronBertForMultipleChoice"),
        ("mobilebert", "MobileBertForMultipleChoice"),
        ("rembert", "RemBertForMultipleChoice"),
        ("xlm-roberta", "XLMRobertaForMultipleChoice"),
        ("xlm-roberta-xl", "XLMRobertaXLForMultipleChoice"),
    ]
)

MODEL_FOR_NEXT_SENTENCE_PREDICTION_MAPPING_NAMES = OrderedDict(
    [
        ("bert", "BertForNextSentencePrediction"),
        ("megatron-bert", "MegatronBertForNextSentencePrediction"),
        ("mobilebert", "MobileBertForNextSentencePrediction"),
    ]
)

MODEL_FOR_AUDIO_CLASSIFICATION_MAPPING_NAMES = OrderedDict(
    [
        ("wav2vec2", "Wav2Vec2ForSequenceClassification"),
        ("whisper", "WhisperForAudioClassification"),
    ]
)

MODEL_FOR_CTC_MAPPING_NAMES = OrderedDict(
    [
        ("wav2vec2", "Wav2Vec2ForCTC"),
    ]
)

MODEL_FOR_AUDIO_FRAME_CLASSIFICATION_MAPPING_NAMES = OrderedDict(
    [
        ("wav2vec2", "Wav2Vec2ForAudioFrameClassification"),
    ]
)

MODEL_FOR_AUDIO_XVECTOR_MAPPING_NAMES = OrderedDict(
    [
        ("wav2vec2", "Wav2Vec2ForXVector"),
    ]
)

MODEL_FOR_TEXT_TO_SPECTROGRAM_MAPPING_NAMES = OrderedDict(
    [
        ("siglip", "SiglipModel"),
        ("speecht5", "SpeechT5ForTextToSpeech"),
    ]
)

MODEL_FOR_TEXT_TO_WAVEFORM_MAPPING_NAMES = OrderedDict()

MODEL_FOR_ZERO_SHOT_IMAGE_CLASSIFICATION_MAPPING_NAMES = OrderedDict(
    [
        ("siglip", "SiglipModel"),
    ]
)

MODEL_FOR_BACKBONE_MAPPING_NAMES = OrderedDict(
    [
        ("hiera", "HieraBackbone"),
    ]
)

MODEL_FOR_MASK_GENERATION_MAPPING_NAMES = OrderedDict()


MODEL_FOR_KEYPOINT_DETECTION_MAPPING_NAMES = OrderedDict()


MODEL_FOR_TEXT_ENCODING_MAPPING_NAMES = OrderedDict(
    [
        ("albert", "AlbertModel"),
        ("bert", "BertModel"),
        ("deberta", "DebertaModel"),
        ("deberta-v2", "DebertaV2Model"),
        ("mobilebert", "MobileBertModel"),
        ("mt5", "MT5EncoderModel"),
        ("rembert", "RemBertModel"),
        ("t5", "T5EncoderModel"),
        ("umt5", "UMT5EncoderModel"),
        ("xlm-roberta", "XLMRobertaModel"),
        ("xlm-roberta-xl", "XLMRobertaXLModel"),
    ]
)

MODEL_FOR_TIME_SERIES_CLASSIFICATION_MAPPING_NAMES = OrderedDict()

MODEL_FOR_TIME_SERIES_REGRESSION_MAPPING_NAMES = OrderedDict()

MODEL_FOR_IMAGE_TO_IMAGE_MAPPING_NAMES = OrderedDict()

MODEL_MAPPING = _LazyAutoMapping(CONFIG_MAPPING_NAMES, MODEL_MAPPING_NAMES)
MODEL_FOR_PRETRAINING_MAPPING = _LazyAutoMapping(CONFIG_MAPPING_NAMES, MODEL_FOR_PRETRAINING_MAPPING_NAMES)
MODEL_WITH_LM_HEAD_MAPPING = _LazyAutoMapping(CONFIG_MAPPING_NAMES, MODEL_WITH_LM_HEAD_MAPPING_NAMES)
MODEL_FOR_CAUSAL_LM_MAPPING = _LazyAutoMapping(CONFIG_MAPPING_NAMES, MODEL_FOR_CAUSAL_LM_MAPPING_NAMES)
MODEL_FOR_CAUSAL_IMAGE_MODELING_MAPPING = _LazyAutoMapping(
    CONFIG_MAPPING_NAMES, MODEL_FOR_CAUSAL_IMAGE_MODELING_MAPPING_NAMES
)
MODEL_FOR_IMAGE_CLASSIFICATION_MAPPING = _LazyAutoMapping(
    CONFIG_MAPPING_NAMES, MODEL_FOR_IMAGE_CLASSIFICATION_MAPPING_NAMES
)
MODEL_FOR_ZERO_SHOT_IMAGE_CLASSIFICATION_MAPPING = _LazyAutoMapping(
    CONFIG_MAPPING_NAMES, MODEL_FOR_ZERO_SHOT_IMAGE_CLASSIFICATION_MAPPING_NAMES
)
MODEL_FOR_IMAGE_SEGMENTATION_MAPPING = _LazyAutoMapping(
    CONFIG_MAPPING_NAMES, MODEL_FOR_IMAGE_SEGMENTATION_MAPPING_NAMES
)
MODEL_FOR_SEMANTIC_SEGMENTATION_MAPPING = _LazyAutoMapping(
    CONFIG_MAPPING_NAMES, MODEL_FOR_SEMANTIC_SEGMENTATION_MAPPING_NAMES
)
MODEL_FOR_INSTANCE_SEGMENTATION_MAPPING = _LazyAutoMapping(
    CONFIG_MAPPING_NAMES, MODEL_FOR_INSTANCE_SEGMENTATION_MAPPING_NAMES
)
MODEL_FOR_UNIVERSAL_SEGMENTATION_MAPPING = _LazyAutoMapping(
    CONFIG_MAPPING_NAMES, MODEL_FOR_UNIVERSAL_SEGMENTATION_MAPPING_NAMES
)
MODEL_FOR_VIDEO_CLASSIFICATION_MAPPING = _LazyAutoMapping(
    CONFIG_MAPPING_NAMES, MODEL_FOR_VIDEO_CLASSIFICATION_MAPPING_NAMES
)
MODEL_FOR_VISION_2_SEQ_MAPPING = _LazyAutoMapping(CONFIG_MAPPING_NAMES, MODEL_FOR_VISION_2_SEQ_MAPPING_NAMES)
MODEL_FOR_IMAGE_TEXT_TO_TEXT_MAPPING = _LazyAutoMapping(
    CONFIG_MAPPING_NAMES, MODEL_FOR_IMAGE_TEXT_TO_TEXT_MAPPING_NAMES
)
MODEL_FOR_VISUAL_QUESTION_ANSWERING_MAPPING = _LazyAutoMapping(
    CONFIG_MAPPING_NAMES, MODEL_FOR_VISUAL_QUESTION_ANSWERING_MAPPING_NAMES
)
MODEL_FOR_DOCUMENT_QUESTION_ANSWERING_MAPPING = _LazyAutoMapping(
    CONFIG_MAPPING_NAMES, MODEL_FOR_DOCUMENT_QUESTION_ANSWERING_MAPPING_NAMES
)
MODEL_FOR_MASKED_LM_MAPPING = _LazyAutoMapping(CONFIG_MAPPING_NAMES, MODEL_FOR_MASKED_LM_MAPPING_NAMES)
MODEL_FOR_IMAGE_MAPPING = _LazyAutoMapping(CONFIG_MAPPING_NAMES, MODEL_FOR_IMAGE_MAPPING_NAMES)
MODEL_FOR_MASKED_IMAGE_MODELING_MAPPING = _LazyAutoMapping(
    CONFIG_MAPPING_NAMES, MODEL_FOR_MASKED_IMAGE_MODELING_MAPPING_NAMES
)
MODEL_FOR_OBJECT_DETECTION_MAPPING = _LazyAutoMapping(CONFIG_MAPPING_NAMES, MODEL_FOR_OBJECT_DETECTION_MAPPING_NAMES)
MODEL_FOR_ZERO_SHOT_OBJECT_DETECTION_MAPPING = _LazyAutoMapping(
    CONFIG_MAPPING_NAMES, MODEL_FOR_ZERO_SHOT_OBJECT_DETECTION_MAPPING_NAMES
)
MODEL_FOR_DEPTH_ESTIMATION_MAPPING = _LazyAutoMapping(CONFIG_MAPPING_NAMES, MODEL_FOR_DEPTH_ESTIMATION_MAPPING_NAMES)
MODEL_FOR_SEQ_TO_SEQ_CAUSAL_LM_MAPPING = _LazyAutoMapping(
    CONFIG_MAPPING_NAMES, MODEL_FOR_SEQ_TO_SEQ_CAUSAL_LM_MAPPING_NAMES
)
MODEL_FOR_SEQUENCE_CLASSIFICATION_MAPPING = _LazyAutoMapping(
    CONFIG_MAPPING_NAMES, MODEL_FOR_SEQUENCE_CLASSIFICATION_MAPPING_NAMES
)
MODEL_FOR_QUESTION_ANSWERING_MAPPING = _LazyAutoMapping(
    CONFIG_MAPPING_NAMES, MODEL_FOR_QUESTION_ANSWERING_MAPPING_NAMES
)
MODEL_FOR_TABLE_QUESTION_ANSWERING_MAPPING = _LazyAutoMapping(
    CONFIG_MAPPING_NAMES, MODEL_FOR_TABLE_QUESTION_ANSWERING_MAPPING_NAMES
)
MODEL_FOR_TOKEN_CLASSIFICATION_MAPPING = _LazyAutoMapping(
    CONFIG_MAPPING_NAMES, MODEL_FOR_TOKEN_CLASSIFICATION_MAPPING_NAMES
)
MODEL_FOR_MULTIPLE_CHOICE_MAPPING = _LazyAutoMapping(CONFIG_MAPPING_NAMES, MODEL_FOR_MULTIPLE_CHOICE_MAPPING_NAMES)
MODEL_FOR_NEXT_SENTENCE_PREDICTION_MAPPING = _LazyAutoMapping(
    CONFIG_MAPPING_NAMES, MODEL_FOR_NEXT_SENTENCE_PREDICTION_MAPPING_NAMES
)
MODEL_FOR_AUDIO_CLASSIFICATION_MAPPING = _LazyAutoMapping(
    CONFIG_MAPPING_NAMES, MODEL_FOR_AUDIO_CLASSIFICATION_MAPPING_NAMES
)
MODEL_FOR_CTC_MAPPING = _LazyAutoMapping(CONFIG_MAPPING_NAMES, MODEL_FOR_CTC_MAPPING_NAMES)
MODEL_FOR_SPEECH_SEQ_2_SEQ_MAPPING = _LazyAutoMapping(CONFIG_MAPPING_NAMES, MODEL_FOR_SPEECH_SEQ_2_SEQ_MAPPING_NAMES)
MODEL_FOR_AUDIO_FRAME_CLASSIFICATION_MAPPING = _LazyAutoMapping(
    CONFIG_MAPPING_NAMES, MODEL_FOR_AUDIO_FRAME_CLASSIFICATION_MAPPING_NAMES
)
MODEL_FOR_AUDIO_XVECTOR_MAPPING = _LazyAutoMapping(CONFIG_MAPPING_NAMES, MODEL_FOR_AUDIO_XVECTOR_MAPPING_NAMES)

MODEL_FOR_TEXT_TO_SPECTROGRAM_MAPPING = _LazyAutoMapping(
    CONFIG_MAPPING_NAMES, MODEL_FOR_TEXT_TO_SPECTROGRAM_MAPPING_NAMES
)

MODEL_FOR_TEXT_TO_WAVEFORM_MAPPING = _LazyAutoMapping(CONFIG_MAPPING_NAMES, MODEL_FOR_TEXT_TO_WAVEFORM_MAPPING_NAMES)

MODEL_FOR_BACKBONE_MAPPING = _LazyAutoMapping(CONFIG_MAPPING_NAMES, MODEL_FOR_BACKBONE_MAPPING_NAMES)

MODEL_FOR_MASK_GENERATION_MAPPING = _LazyAutoMapping(CONFIG_MAPPING_NAMES, MODEL_FOR_MASK_GENERATION_MAPPING_NAMES)

MODEL_FOR_KEYPOINT_DETECTION_MAPPING = _LazyAutoMapping(
    CONFIG_MAPPING_NAMES, MODEL_FOR_KEYPOINT_DETECTION_MAPPING_NAMES
)

MODEL_FOR_TEXT_ENCODING_MAPPING = _LazyAutoMapping(CONFIG_MAPPING_NAMES, MODEL_FOR_TEXT_ENCODING_MAPPING_NAMES)

MODEL_FOR_TIME_SERIES_CLASSIFICATION_MAPPING = _LazyAutoMapping(
    CONFIG_MAPPING_NAMES, MODEL_FOR_TIME_SERIES_CLASSIFICATION_MAPPING_NAMES
)

MODEL_FOR_TIME_SERIES_REGRESSION_MAPPING = _LazyAutoMapping(
    CONFIG_MAPPING_NAMES, MODEL_FOR_TIME_SERIES_REGRESSION_MAPPING_NAMES
)

MODEL_FOR_IMAGE_TO_IMAGE_MAPPING = _LazyAutoMapping(CONFIG_MAPPING_NAMES, MODEL_FOR_IMAGE_TO_IMAGE_MAPPING_NAMES)


class AutoModelForMaskGeneration(_BaseAutoModelClass):
    _model_mapping = MODEL_FOR_MASK_GENERATION_MAPPING


class AutoModelForKeypointDetection(_BaseAutoModelClass):
    _model_mapping = MODEL_FOR_KEYPOINT_DETECTION_MAPPING


class AutoModelForTextEncoding(_BaseAutoModelClass):
    _model_mapping = MODEL_FOR_TEXT_ENCODING_MAPPING


class AutoModelForImageToImage(_BaseAutoModelClass):
    _model_mapping = MODEL_FOR_IMAGE_TO_IMAGE_MAPPING


class AutoModel(_BaseAutoModelClass):
    _model_mapping = MODEL_MAPPING


AutoModel = auto_class_update(AutoModel)


class AutoModelForPreTraining(_BaseAutoModelClass):
    _model_mapping = MODEL_FOR_PRETRAINING_MAPPING


AutoModelForPreTraining = auto_class_update(AutoModelForPreTraining, head_doc="pretraining")


# Private on purpose, the public class will add the deprecation warnings.
class _AutoModelWithLMHead(_BaseAutoModelClass):
    _model_mapping = MODEL_WITH_LM_HEAD_MAPPING


_AutoModelWithLMHead = auto_class_update(_AutoModelWithLMHead, head_doc="language modeling")


class AutoModelForCausalLM(_BaseAutoModelClass):
    _model_mapping = MODEL_FOR_CAUSAL_LM_MAPPING


AutoModelForCausalLM = auto_class_update(AutoModelForCausalLM, head_doc="causal language modeling")


class AutoModelForMaskedLM(_BaseAutoModelClass):
    _model_mapping = MODEL_FOR_MASKED_LM_MAPPING


AutoModelForMaskedLM = auto_class_update(AutoModelForMaskedLM, head_doc="masked language modeling")


class AutoModelForSeq2SeqLM(_BaseAutoModelClass):
    _model_mapping = MODEL_FOR_SEQ_TO_SEQ_CAUSAL_LM_MAPPING


AutoModelForSeq2SeqLM = auto_class_update(
    AutoModelForSeq2SeqLM,
    head_doc="sequence-to-sequence language modeling",
    checkpoint_for_example="google-t5/t5-base",
)


class AutoModelForSequenceClassification(_BaseAutoModelClass):
    _model_mapping = MODEL_FOR_SEQUENCE_CLASSIFICATION_MAPPING


AutoModelForSequenceClassification = auto_class_update(
    AutoModelForSequenceClassification, head_doc="sequence classification"
)


class AutoModelForQuestionAnswering(_BaseAutoModelClass):
    _model_mapping = MODEL_FOR_QUESTION_ANSWERING_MAPPING


AutoModelForQuestionAnswering = auto_class_update(AutoModelForQuestionAnswering, head_doc="question answering")


class AutoModelForTableQuestionAnswering(_BaseAutoModelClass):
    _model_mapping = MODEL_FOR_TABLE_QUESTION_ANSWERING_MAPPING


AutoModelForTableQuestionAnswering = auto_class_update(
    AutoModelForTableQuestionAnswering,
    head_doc="table question answering",
    checkpoint_for_example="google/tapas-base-finetuned-wtq",
)


class AutoModelForVisualQuestionAnswering(_BaseAutoModelClass):
    _model_mapping = MODEL_FOR_VISUAL_QUESTION_ANSWERING_MAPPING


AutoModelForVisualQuestionAnswering = auto_class_update(
    AutoModelForVisualQuestionAnswering,
    head_doc="visual question answering",
    checkpoint_for_example="dandelin/vilt-b32-finetuned-vqa",
)


class AutoModelForDocumentQuestionAnswering(_BaseAutoModelClass):
    _model_mapping = MODEL_FOR_DOCUMENT_QUESTION_ANSWERING_MAPPING


AutoModelForDocumentQuestionAnswering = auto_class_update(
    AutoModelForDocumentQuestionAnswering,
    head_doc="document question answering",
    checkpoint_for_example='impira/layoutlm-document-qa", revision="52e01b3',
)


class AutoModelForTokenClassification(_BaseAutoModelClass):
    _model_mapping = MODEL_FOR_TOKEN_CLASSIFICATION_MAPPING


AutoModelForTokenClassification = auto_class_update(AutoModelForTokenClassification, head_doc="token classification")


class AutoModelForMultipleChoice(_BaseAutoModelClass):
    _model_mapping = MODEL_FOR_MULTIPLE_CHOICE_MAPPING


AutoModelForMultipleChoice = auto_class_update(AutoModelForMultipleChoice, head_doc="multiple choice")


class AutoModelForNextSentencePrediction(_BaseAutoModelClass):
    _model_mapping = MODEL_FOR_NEXT_SENTENCE_PREDICTION_MAPPING


AutoModelForNextSentencePrediction = auto_class_update(
    AutoModelForNextSentencePrediction, head_doc="next sentence prediction"
)


class AutoModelForImageClassification(_BaseAutoModelClass):
    _model_mapping = MODEL_FOR_IMAGE_CLASSIFICATION_MAPPING


AutoModelForImageClassification = auto_class_update(AutoModelForImageClassification, head_doc="image classification")


class AutoModelForZeroShotImageClassification(_BaseAutoModelClass):
    _model_mapping = MODEL_FOR_ZERO_SHOT_IMAGE_CLASSIFICATION_MAPPING


AutoModelForZeroShotImageClassification = auto_class_update(
    AutoModelForZeroShotImageClassification, head_doc="zero-shot image classification"
)


class AutoModelForImageSegmentation(_BaseAutoModelClass):
    _model_mapping = MODEL_FOR_IMAGE_SEGMENTATION_MAPPING


AutoModelForImageSegmentation = auto_class_update(AutoModelForImageSegmentation, head_doc="image segmentation")


class AutoModelForSemanticSegmentation(_BaseAutoModelClass):
    _model_mapping = MODEL_FOR_SEMANTIC_SEGMENTATION_MAPPING


AutoModelForSemanticSegmentation = auto_class_update(AutoModelForSemanticSegmentation, head_doc="semantic segmentation")


class AutoModelForUniversalSegmentation(_BaseAutoModelClass):
    _model_mapping = MODEL_FOR_UNIVERSAL_SEGMENTATION_MAPPING


AutoModelForUniversalSegmentation = auto_class_update(
    AutoModelForUniversalSegmentation, head_doc="universal image segmentation"
)


class AutoModelForInstanceSegmentation(_BaseAutoModelClass):
    _model_mapping = MODEL_FOR_INSTANCE_SEGMENTATION_MAPPING


AutoModelForInstanceSegmentation = auto_class_update(AutoModelForInstanceSegmentation, head_doc="instance segmentation")


class AutoModelForObjectDetection(_BaseAutoModelClass):
    _model_mapping = MODEL_FOR_OBJECT_DETECTION_MAPPING


AutoModelForObjectDetection = auto_class_update(AutoModelForObjectDetection, head_doc="object detection")


class AutoModelForZeroShotObjectDetection(_BaseAutoModelClass):
    _model_mapping = MODEL_FOR_ZERO_SHOT_OBJECT_DETECTION_MAPPING


AutoModelForZeroShotObjectDetection = auto_class_update(
    AutoModelForZeroShotObjectDetection, head_doc="zero-shot object detection"
)


class AutoModelForDepthEstimation(_BaseAutoModelClass):
    _model_mapping = MODEL_FOR_DEPTH_ESTIMATION_MAPPING


AutoModelForDepthEstimation = auto_class_update(AutoModelForDepthEstimation, head_doc="depth estimation")


class AutoModelForVideoClassification(_BaseAutoModelClass):
    _model_mapping = MODEL_FOR_VIDEO_CLASSIFICATION_MAPPING


AutoModelForVideoClassification = auto_class_update(AutoModelForVideoClassification, head_doc="video classification")


class AutoModelForVision2Seq(_BaseAutoModelClass):
    _model_mapping = MODEL_FOR_VISION_2_SEQ_MAPPING


AutoModelForVision2Seq = auto_class_update(AutoModelForVision2Seq, head_doc="vision-to-text modeling")


class AutoModelForImageTextToText(_BaseAutoModelClass):
    _model_mapping = MODEL_FOR_IMAGE_TEXT_TO_TEXT_MAPPING


AutoModelForImageTextToText = auto_class_update(AutoModelForImageTextToText, head_doc="image-text-to-text modeling")


class AutoModelForAudioClassification(_BaseAutoModelClass):
    _model_mapping = MODEL_FOR_AUDIO_CLASSIFICATION_MAPPING


AutoModelForAudioClassification = auto_class_update(AutoModelForAudioClassification, head_doc="audio classification")


class AutoModelForCTC(_BaseAutoModelClass):
    _model_mapping = MODEL_FOR_CTC_MAPPING


AutoModelForCTC = auto_class_update(AutoModelForCTC, head_doc="connectionist temporal classification")


class AutoModelForSpeechSeq2Seq(_BaseAutoModelClass):
    _model_mapping = MODEL_FOR_SPEECH_SEQ_2_SEQ_MAPPING


AutoModelForSpeechSeq2Seq = auto_class_update(
    AutoModelForSpeechSeq2Seq, head_doc="sequence-to-sequence speech-to-text modeling"
)


class AutoModelForAudioFrameClassification(_BaseAutoModelClass):
    _model_mapping = MODEL_FOR_AUDIO_FRAME_CLASSIFICATION_MAPPING


AutoModelForAudioFrameClassification = auto_class_update(
    AutoModelForAudioFrameClassification, head_doc="audio frame (token) classification"
)


class AutoModelForAudioXVector(_BaseAutoModelClass):
    _model_mapping = MODEL_FOR_AUDIO_XVECTOR_MAPPING


class AutoModelForTextToSpectrogram(_BaseAutoModelClass):
    _model_mapping = MODEL_FOR_TEXT_TO_SPECTROGRAM_MAPPING


class AutoModelForTextToWaveform(_BaseAutoModelClass):
    _model_mapping = MODEL_FOR_TEXT_TO_WAVEFORM_MAPPING


class AutoBackbone(_BaseAutoBackboneClass):
    _model_mapping = MODEL_FOR_BACKBONE_MAPPING


AutoModelForAudioXVector = auto_class_update(AutoModelForAudioXVector, head_doc="audio retrieval via x-vector")


class AutoModelForMaskedImageModeling(_BaseAutoModelClass):
    _model_mapping = MODEL_FOR_MASKED_IMAGE_MODELING_MAPPING


AutoModelForMaskedImageModeling = auto_class_update(AutoModelForMaskedImageModeling, head_doc="masked image modeling")


class AutoModelWithLMHead(_AutoModelWithLMHead):
    @classmethod
    def from_config(cls, config):
        warnings.warn(
            "The class `AutoModelWithLMHead` is deprecated and will be removed in a future version. Please use "
            "`AutoModelForCausalLM` for causal language models, `AutoModelForMaskedLM` for masked language models and "
            "`AutoModelForSeq2SeqLM` for encoder-decoder models.",
            FutureWarning,
        )
        return super().from_config(config)

    @classmethod
    def from_pretrained(cls, pretrained_model_name_or_path, *model_args, **kwargs):
        warnings.warn(
            "The class `AutoModelWithLMHead` is deprecated and will be removed in a future version. Please use "
            "`AutoModelForCausalLM` for causal language models, `AutoModelForMaskedLM` for masked language models and "
            "`AutoModelForSeq2SeqLM` for encoder-decoder models.",
            FutureWarning,
        )
        return super().from_pretrained(pretrained_model_name_or_path, *model_args, **kwargs)<|MERGE_RESOLUTION|>--- conflicted
+++ resolved
@@ -133,13 +133,10 @@
         ("gemma3_text", "Gemma3ForCausalLM"),
         ("glm", "GlmForCausalLM"),
         ("gpt2", "GPT2LMHeadModel"),
-<<<<<<< HEAD
         ("persimmon", "PersimmonForCausalLM"),
         ("fuyu", "FuyuForCausalLM"),
-=======
         ("granitemoe", "GraniteMoeForCausalLM"),
         ("granitemoeshared", "GraniteMoeSharedForCausalLM"),
->>>>>>> bfa034e8
         ("llama", "LlamaForCausalLM"),
         ("megatron-bert", "MegatronBertForCausalLM"),
         ("phi3", "Phi3ForCausalLM"),
@@ -358,11 +355,8 @@
         ("glm", "GlmForTokenClassification"),
         ("mobilebert", "MobileBertForTokenClassification"),
         ("mt5", "MT5ForTokenClassification"),
-<<<<<<< HEAD
         ("persimmon", "PersimmonForTokenClassification"),
-=======
         ("megatron-bert", "MegatronBertForTokenClassification"),
->>>>>>> bfa034e8
         ("mixtral", "MixtralForTokenClassification"),
         ("phi3", "Phi3ForTokenClassification"),
         ("qwen2", "Qwen2ForTokenClassification"),
