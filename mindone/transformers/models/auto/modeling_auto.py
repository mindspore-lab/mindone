# coding=utf-8
# Copyright 2018 The HuggingFace Inc. team.
#
# This code is adapted from https://github.com/huggingface/transformers
# with modifications to run transformers on mindspore.
#
# Licensed under the Apache License, Version 2.0 (the "License");
# you may not use this file except in compliance with the License.
# You may obtain a copy of the License at
#
#     http://www.apache.org/licenses/LICENSE-2.0
#
# Unless required by applicable law or agreed to in writing, software
# distributed under the License is distributed on an "AS IS" BASIS,
# WITHOUT WARRANTIES OR CONDITIONS OF ANY KIND, either express or implied.
# See the License for the specific language governing permissions and
# limitations under the License.
"""Auto Model class."""

import warnings
from collections import OrderedDict

import transformers
from packaging import version
from transformers.utils import logging

from .auto_factory import _BaseAutoBackboneClass, _BaseAutoModelClass, _LazyAutoMapping, auto_class_update
from .configuration_auto import CONFIG_MAPPING_NAMES

logger = logging.get_logger(__name__)

MODEL_MAPPING_NAMES = OrderedDict(
    [
        # Base model mapping
        ("albert", "AlbertModel"),
        ("align", "AlignModel"),
        ("aria", "AriaForConditionalGeneration"),
        ("aria_text", "AriaTextModel"),
        ("bamba", "BambaModel"),
        ("bart", "BartModel"),
        ("bert", "BertModel"),
        ("bit", "BitModel"),
        ("blenderbot", "BlenderbotModel"),
        ("blenderbot-small", "BlenderbotSmallModel"),
        ("blip", "BlipModel"),
        ("blip-2", "Blip2Model"),
        ("camembert", "CamembertModel"),
        ("canine", "CanineModel"),
        ("chameleon", "ChameleonModel"),
        ("clap", "ClapModel"),
        ("clip", "CLIPModel"),
        ("clip_text_model", "CLIPTextModel"),
        ("clip_vision_model", "CLIPVisionModel"),
        ("clipseg", "CLIPSegModel"),
        ("clvp", "ClvpModelForConditionalGeneration"),
        ("cohere2", "Cohere2Model"),
        ("convbert", "ConvBertModel"),
        ("convnext", "ConvNextModel"),
        ("convnextv2", "ConvNextV2Model"),
        ("ctrl", "CTRLModel"),
        ("deberta", "DebertaModel"),
        ("deberta-v2", "DebertaV2Model"),
        ("detr", "DetrModel"),
        ("dinov2", "Dinov2Model"),
<<<<<<< HEAD
        ("distilbert", "DistilBertModel"),
=======
        ("dpr", "DPRQuestionEncoder"),
>>>>>>> 69dac5dd
        ("dpt", "DPTModel"),
        ("funnel", ("FunnelModel", "FunnelBaseModel")),
        ("gemma", "GemmaModel"),
        ("gemma2", "Gemma2Model"),
        ("gemma3_text", "Gemma3TextModel"),
        ("glm", "GlmModel"),
        ("glpn", "GLPNModel"),
        ("gpt2", "GPT2Model"),
        ("granite", "GraniteModel"),
        ("granitemoe", "GraniteMoeModel"),
        ("granitemoeshared", "GraniteMoeSharedModel"),
        ("helium", "HeliumModel"),
        ("grounding-dino", "GroundingDinoModel"),
        ("hiera", "HieraModel"),
        ("hubert", "HubertModel"),
        ("ibert", "IBertModel"),
        ("idefics", "IdeficsModel"),
        ("idefics2", "Idefics2Model"),
        ("idefics3", "Idefics3Model"),
        ("idefics3_vision", "Idefics3VisionTransformer"),
        ("ijepa", "IJepaModel"),
        ("imagegpt", "ImageGPTModel"),
        ("led", "LEDModel"),
        ("levit", "LevitModel"),
        ("llama", "LlamaModel"),
        ("m2m_100", "M2M100Model"),
        ("megatron-bert", "MegatronBertModel"),
        ("mistral", "MistralModel"),
        ("mixtral", "MixtralModel"),
        ("mobilebert", "MobileBertModel"),
        ("mpt", "MptModel"),
        ("mt5", "MT5Model"),
        ("mvp", "MvpModel"),
        ("nystromformer", "NystromformerModel"),
        ("opt", "OPTModel"),
        ("owlvit", "OwlViTModel"),
        ("persimmon", "PersimmonModel"),
        ("phi", "PhiModel"),
        ("phi3", "Phi3Model"),
        ("pixtral", "PixtralVisionModel"),
        ("qwen2", "Qwen2Model"),
        ("qwen2_5_vl", "Qwen2_5_VLModel"),
        ("qwen2_audio_encoder", "Qwen2AudioEncoder"),
        ("qwen2_vl", "Qwen2VLModel"),
        ("recurrent_gemma", "RecurrentGemmaModel"),
        ("rembert", "RemBertModel"),
        ("resnet", "ResNetModel"),
        ("roberta", "RobertaModel"),
        ("rwkv", "RwkvModel"),
        ("sam", "SamModel"),
        ("segformer", "SegformerModel"),
        ("siglip", "SiglipModel"),
        ("siglip_vision_model", "SiglipVisionModel"),
        ("smolvlm", "SmolVLMModel"),
        ("smolvlm_vision", "SmolVLMVisionTransformer"),
        ("speecht5", "SpeechT5Model"),
        ("starcoder2", "Starcoder2Model"),
        ("swin2sr", "Swin2SRModel"),
        ("t5", "T5Model"),
        ("tapas", "TapasModel"),
        ("umt5", "UMT5Model"),
        ("vilt", "ViltModel"),
        ("vit", "ViTModel"),
        ("wav2vec2", "Wav2Vec2Model"),
        ("whisper", "WhisperModel"),
        ("xlm-roberta", "XLMRobertaModel"),
        ("xlm-roberta-xl", "XLMRobertaXLModel"),
        ("yolos", "YolosModel"),
        ("zamba", "ZambaModel"),
        ("zamba2", "Zamba2Model"),
    ]
)

MODEL_FOR_PRETRAINING_MAPPING_NAMES = OrderedDict(
    [
        # Model for pre-training mapping
        ("albert", "AlbertForPreTraining"),
        ("bart", "BartForConditionalGeneration"),
        ("bert", "BertForPreTraining"),
<<<<<<< HEAD
        ("distilbert", "DistilBertForMaskedLM"),
        ("funnel", "FunnelForPreTraining"),
=======
        ("camembert", "CamembertForMaskedLM"),
        ("colpali", "ColPaliForRetrieval"),
        ("ctrl", "CTRLLMHeadModel"),
>>>>>>> 69dac5dd
        ("gpt2", "GPT2LMHeadModel"),
        ("gemma3", "Gemma3ForConditionalGeneration"),
        ("hiera", "HieraForPreTraining"),
        ("hubert", "HubertForPreTraining"),
        ("ibert", "IBertForMaskedLM"),
        ("idefics", "IdeficsForVisionText2Text"),
        ("idefics2", "Idefics2ForConditionalGeneration"),
        ("idefics3", "Idefics3ForConditionalGeneration"),
        ("llava", "LlavaForConditionalGeneration"),
        ("llava_next", "LlavaNextForConditionalGeneration"),
        ("llava_next_video", "LlavaNextVideoForConditionalGeneration"),
        ("llava_onevision", "LlavaOnevisionForConditionalGeneration"),
        ("megatron-bert", "MegatronBertForPreTraining"),
<<<<<<< HEAD
        ("mllama", "MllamaForConditionalGeneration"),
=======
        ("mistral3", "Mistral3ForConditionalGeneration"),
        ("mobilebert", "MobileBertForPreTraining"),
>>>>>>> 69dac5dd
        ("mpt", "MptForCausalLM"),
        ("mvp", "MvpForConditionalGeneration"),
        ("paligemma", "PaliGemmaForConditionalGeneration"),
        ("qwen2_audio", "Qwen2AudioForConditionalGeneration"),
        ("roberta", "RobertaForMaskedLM"),
        ("rwkv", "RwkvForCausalLM"),
        ("t5", "T5ForConditionalGeneration"),
        ("tapas", "TapasForMaskedLM"),
        ("video_llava", "VideoLlavaForConditionalGeneration"),
        ("vipllava", "VipLlavaForConditionalGeneration"),
        ("wav2vec2", "Wav2Vec2ForPreTraining"),
        ("xlm-roberta", "XLMRobertaForMaskedLM"),
        ("xlm-roberta-xl", "XLMRobertaXLForMaskedLM"),
    ]
)

MODEL_WITH_LM_HEAD_MAPPING_NAMES = OrderedDict(
    [
        # Model with LM heads mapping
        ("albert", "AlbertForMaskedLM"),
        ("mvp", "MvpForConditionalGeneration"),
        ("bart", "BartForConditionalGeneration"),
        ("m2m_100", "M2M100ForConditionalGeneration"),
        ("bert", "BertForMaskedLM"),
        ("blenderbot-small", "BlenderbotSmallForConditionalGeneration"),
        ("camembert", "CamembertForMaskedLM"),
        ("convbert", "ConvBertForMaskedLM"),
        ("ctrl", "CTRLLMHeadModel"),
        ("deberta", "DebertaForMaskedLM"),
        ("deberta-v2", "DebertaV2ForMaskedLM"),
<<<<<<< HEAD
        ("distilbert", "DistilBertForMaskedLM"),
        ("convbert", "ConvBertForMaskedLM"),
        ("funnel", "FunnelForMaskedLM"),
=======
>>>>>>> 69dac5dd
        ("gpt2", "GPT2LMHeadModel"),
        ("ibert", "IBertForMaskedLM"),
        ("led", "LEDForConditionalGeneration"),
        ("roberta", "RobertaForMaskedLM"),
        ("megatron-bert", "MegatronBertForCausalLM"),
        ("mobilebert", "MobileBertForMaskedLM"),
        ("mpt", "MptForCausalLM"),
        ("nystromformer", "NystromformerForMaskedLM"),
        ("rembert", "RemBertForMaskedLM"),
        ("rwkv", "RwkvForCausalLM"),
        ("t5", "T5ForConditionalGeneration"),
        ("tapas", "TapasForMaskedLM"),
        ("wav2vec2", "Wav2Vec2ForMaskedLM"),
        ("whisper", "WhisperForConditionalGeneration"),
        ("xlm-roberta", "XLMRobertaForMaskedLM"),
        ("xlm-roberta-xl", "XLMRobertaXLForMaskedLM"),
    ]
)

MODEL_FOR_CAUSAL_LM_MAPPING_NAMES = OrderedDict(
    [
        # Model for Causal LM mapping
        ("aria_text", "AriaTextForCausalLM"),
        ("bamba", "BambaForCausalLM"),
        ("bart", "BartForCausalLM"),
        ("camembert", "CamembertForCausalLM"),
        ("mvp", "MvpForCausalLM"),
        ("opt", "OPTForCausalLM"),
        ("bert", "BertLMHeadModel"),
        ("blenderbot", "BlenderbotForCausalLM"),
        ("blenderbot-small", "BlenderbotSmallForCausalLM"),
        ("bert-generation", "BertGenerationDecoder"),
        ("ctrl", "CTRLLMHeadModel"),
        ("gemma", "GemmaForCausalLM"),
        ("gemma2", "Gemma2ForCausalLM"),
        ("starcoder2", "Starcoder2ForCausalLM"),
        ("gemma3", "Gemma3ForCausalLM"),
        ("gemma3_text", "Gemma3ForCausalLM"),
        ("granite", "GraniteForCausalLM"),
        ("glm", "GlmForCausalLM"),
        ("gpt2", "GPT2LMHeadModel"),
        ("persimmon", "PersimmonForCausalLM"),
        ("fuyu", "FuyuForCausalLM"),
        ("granitemoe", "GraniteMoeForCausalLM"),
        ("granitemoeshared", "GraniteMoeSharedForCausalLM"),
        ("llama", "LlamaForCausalLM"),
        ("opt", "OPTForCausalLM"),
        ("megatron-bert", "MegatronBertForCausalLM"),
        ("mistral", "MistralForCausalLM"),
        ("mllama", "MllamaForCausalLM"),
        ("mpt", "MptForCausalLM"),
        ("phi", "PhiForCausalLM"),
        ("phi3", "Phi3ForCausalLM"),
        ("mixtral", "MixtralForCausalLM"),
        ("qwen2", "Qwen2ForCausalLM"),
        ("roberta", "RobertaForCausalLM"),
        ("recurrent_gemma", "RecurrentGemmaForCausalLM"),
        ("rembert", "RemBertForCausalLM"),
        ("rwkv", "RwkvForCausalLM"),
        ("whisper", "WhisperForCausalLM"),
        ("xlm-roberta", "XLMRobertaForCausalLM"),
        ("xlm-roberta-xl", "XLMRobertaXLForCausalLM"),
        ("cohere2", "Cohere2ForCausalLM"),
        ("zamba", "ZambaForCausalLM"),
    ]
)

MODEL_FOR_IMAGE_MAPPING_NAMES = OrderedDict(
    [
        # Model for Image mapping
        ("bit", "BitModel"),
        ("convnext", "ConvNextModel"),
        ("convnextv2", "ConvNextV2Model"),
        ("detr", "DetrModel"),
        ("dinov2", "Dinov2Model"),
        ("dpt", "DPTModel"),
        ("glpn", "GLPNModel"),
        ("hiera", "HieraModel"),
        ("hubert", "HubertModel"),
        ("ijepa", "IJepaModel"),
        ("imagegpt", "ImageGPTModel"),
        ("levit", "LevitModel"),
<<<<<<< HEAD
        ("mllama", "MllamaVisionModel"),
=======
        ("resnet", "ResNetModel"),
>>>>>>> 69dac5dd
        ("segformer", "SegformerModel"),
        ("siglip_vision_model", "SiglipVisionModel"),
        ("swin2sr", "Swin2SRModel"),
        ("vit", "ViTModel"),
        ("yolos", "YolosModel"),
        ("zamba2", "Zamba2ForCausalLM"),
    ]
)

MODEL_FOR_MASKED_IMAGE_MODELING_MAPPING_NAMES = OrderedDict(
    [
        ("vit", "ViTForMaskedImageModeling"),
    ]
)


MODEL_FOR_CAUSAL_IMAGE_MODELING_MAPPING_NAMES = OrderedDict(
    [
        ("imagegpt", "ImageGPTForCausalImageModeling"),
    ]
)

MODEL_FOR_IMAGE_CLASSIFICATION_MAPPING_NAMES = OrderedDict(
    [
        # Model for Image Classification mapping
        ("bit", "BitForImageClassification"),
        ("clip", "CLIPForImageClassification"),
        ("convnext", "ConvNextForImageClassification"),
        ("convnextv2", "ConvNextV2ForImageClassification"),
        ("dinov2", "Dinov2ForImageClassification"),
        ("hiera", "HieraForImageClassification"),
        ("ijepa", "IJepaForImageClassification"),
        ("imagegpt", "ImageGPTForImageClassification"),
        (
            "levit",
            ("LevitForImageClassification", "LevitForImageClassificationWithTeacher"),
        ),
        ("resnet", "ResNetForImageClassification"),
        ("segformer", "SegformerForImageClassification"),
        ("siglip", "SiglipForImageClassification"),
        ("vit", "ViTForImageClassification"),
    ]
)

MODEL_FOR_IMAGE_SEGMENTATION_MAPPING_NAMES = OrderedDict(
    [
        # Do not add new models here, this class will be deprecated in the future.
        # Model for Image Segmentation mapping
        ("detr", "DetrForSegmentation"),
    ]
)

MODEL_FOR_SEMANTIC_SEGMENTATION_MAPPING_NAMES = OrderedDict(
    [
        # Model for Semantic Segmentation mapping
        ("beit", "BeitForSemanticSegmentation"),
        ("data2vec-vision", "Data2VecVisionForSemanticSegmentation"),
        ("dpt", "DPTForSemanticSegmentation"),
        ("mobilenet_v2", "MobileNetV2ForSemanticSegmentation"),
        ("mobilevit", "MobileViTForSemanticSegmentation"),
        ("mobilevitv2", "MobileViTV2ForSemanticSegmentation"),
        ("segformer", "SegformerForSemanticSegmentation"),
        ("upernet", "UperNetForSemanticSegmentation"),
    ]
)

MODEL_FOR_INSTANCE_SEGMENTATION_MAPPING_NAMES = OrderedDict()

MODEL_FOR_UNIVERSAL_SEGMENTATION_MAPPING_NAMES = OrderedDict(
    [
        # Model for Universal Segmentation mapping
        ("detr", "DetrForSegmentation"),
        ("mask2former", "Mask2FormerForUniversalSegmentation"),
        ("maskformer", "MaskFormerForInstanceSegmentation"),
        ("oneformer", "OneFormerForUniversalSegmentation"),
    ]
)

MODEL_FOR_VIDEO_CLASSIFICATION_MAPPING_NAMES = OrderedDict()

MODEL_FOR_VISION_2_SEQ_MAPPING_NAMES = OrderedDict(
    [
        ("blip", "BlipForConditionalGeneration"),
        ("blip-2", "Blip2ForConditionalGeneration"),
        ("chameleon", "ChameleonForConditionalGeneration"),
        ("idefics2", "Idefics2ForConditionalGeneration"),
        ("idefics3", "Idefics3ForConditionalGeneration"),
        ("llava", "LlavaForConditionalGeneration"),
        ("llava_next", "LlavaNextForConditionalGeneration"),
        ("llava_next_video", "LlavaNextVideoForConditionalGeneration"),
        ("llava_onevision", "LlavaOnevisionForConditionalGeneration"),
<<<<<<< HEAD
        ("mllama", "MllamaForConditionalGeneration"),
=======
        ("mistral3", "Mistral3ForConditionalGeneration"),
>>>>>>> 69dac5dd
        ("paligemma", "PaliGemmaForConditionalGeneration"),
        ("qwen2_5_vl", "Qwen2_5_VLForConditionalGeneration"),
        ("qwen2_vl", "Qwen2VLForConditionalGeneration"),
        ("video_llava", "VideoLlavaForConditionalGeneration"),
        ("vipllava", "VipLlavaForConditionalGeneration"),
        ("vision-encoder-decoder", "VisionEncoderDecoderModel"),
    ]
)
MODEL_FOR_RETRIEVAL_MAPPING_NAMES = OrderedDict(
    [
        ("colpali", "ColPaliForRetrieval"),
    ]
)
MODEL_FOR_IMAGE_TEXT_TO_TEXT_MAPPING_NAMES = OrderedDict(
    [
        ("aria", "AriaForConditionalGeneration"),
        ("blip", "BlipForConditionalGeneration"),
        ("blip-2", "Blip2ForConditionalGeneration"),
        ("chameleon", "ChameleonForConditionalGeneration"),
        ("gemma3", "Gemma3ForConditionalGeneration"),
        ("chameleon", "ChameleonForConditionalGeneration"),
        ("idefics", "IdeficsForVisionText2Text"),
        ("idefics2", "Idefics2ForConditionalGeneration"),
        ("idefics3", "Idefics3ForConditionalGeneration"),
        ("fuyu", "FuyuForCausalLM"),
        ("llava", "LlavaForConditionalGeneration"),
        ("llava_next", "LlavaNextForConditionalGeneration"),
        ("llava_onevision", "LlavaOnevisionForConditionalGeneration"),
<<<<<<< HEAD
        ("mllama", "MllamaForConditionalGeneration"),
=======
        ("mistral3", "Mistral3ForConditionalGeneration"),
>>>>>>> 69dac5dd
        ("paligemma", "PaliGemmaForConditionalGeneration"),
        ("qwen2_5_vl", "Qwen2_5_VLForConditionalGeneration"),
        ("qwen2_vl", "Qwen2VLForConditionalGeneration"),
        ("smolvlm", "SmolVLMForConditionalGeneration"),
        ("vipllava", "VipLlavaForConditionalGeneration"),
        ("vision-encoder-decoder", "VisionEncoderDecoderModel"),
    ]
)

MODEL_FOR_MASKED_LM_MAPPING_NAMES = OrderedDict(
    [
        # Model for Masked LM mapping
        ("mvp", "MvpForConditionalGeneration"),
        ("albert", "AlbertForMaskedLM"),
        ("bart", "BartForConditionalGeneration"),
        ("convbert", "ConvBertForMaskedLM"),
        ("bert", "BertForMaskedLM"),
        ("roberta", "RobertaForMaskedLM"),
        ("camembert", "CamembertForMaskedLM"),
        ("deberta", "DebertaForMaskedLM"),
        ("deberta-v2", "DebertaV2ForMaskedLM"),
<<<<<<< HEAD
        ("distilbert", "DistilBertForMaskedLM"),
        ("funnel", "FunnelForMaskedLM"),
=======
        ("ibert", "IBertForMaskedLM"),
>>>>>>> 69dac5dd
        ("mobilebert", "MobileBertForMaskedLM"),
        ("nystromformer", "NystromformerForMaskedLM"),
        ("rembert", "RemBertForMaskedLM"),
        ("tapas", "TapasForMaskedLM"),
        ("wav2vec2", "Wav2Vec2ForMaskedLM"),
        ("xlm-roberta", "XLMRobertaForMaskedLM"),
        ("xlm-roberta-xl", "XLMRobertaXLForMaskedLM"),
    ]
)

MODEL_FOR_OBJECT_DETECTION_MAPPING_NAMES = OrderedDict(
    [
        # Model for Object Detection mapping
        ("deformable_detr", "DeformableDetrForObjectDetection"),
        ("deta", "DetaForObjectDetection"),
        ("detr", "DetrForObjectDetection"),
        ("rt_detr", "RTDetrForObjectDetection"),
        ("table-transformer", "TableTransformerForObjectDetection"),
        ("yolos", "YolosForObjectDetection"),
    ]
)

MODEL_FOR_ZERO_SHOT_OBJECT_DETECTION_MAPPING_NAMES = OrderedDict(
    [
        # Model for Zero Shot Object Detection mapping
        ("grounding-dino", "GroundingDinoForObjectDetection"),
        ("omdet-turbo", "OmDetTurboForObjectDetection"),
        ("owlv2", "Owlv2ForObjectDetection"),
        ("owlvit", "OwlViTForObjectDetection"),
    ]
)

MODEL_FOR_DEPTH_ESTIMATION_MAPPING_NAMES = OrderedDict(
    [
        # Model for depth estimation mapping
        ("depth_anything", "DepthAnythingForDepthEstimation"),
        ("dpt", "DPTForDepthEstimation"),
        ("glpn", "GLPNForDepthEstimation"),
        ("zoedepth", "ZoeDepthForDepthEstimation"),
    ]
)
MODEL_FOR_SEQ_TO_SEQ_CAUSAL_LM_MAPPING_NAMES = OrderedDict(
    [
        # Model for Seq2Seq Causal LM mapping
        ("bart", "BartForConditionalGeneration"),
        ("blenderbot", "BlenderbotForConditionalGeneration"),
        ("blenderbot-small", "BlenderbotSmallForConditionalGeneration"),
        ("led", "LEDForConditionalGeneration"),
        ("m2m_100", "M2M100ForConditionalGeneration"),
        ("mvp", "MvpForConditionalGeneration"),
        ("mt5", "MT5ForConditionalGeneration"),
        ("qwen2_audio", "Qwen2AudioForConditionalGeneration"),
        ("t5", "T5ForConditionalGeneration"),
        ("umt5", "UMT5ForConditionalGeneration"),
    ]
)

MODEL_FOR_SPEECH_SEQ_2_SEQ_MAPPING_NAMES = OrderedDict(
    [
        ("speecht5", "SpeechT5ForSpeechToText"),
        ("whisper", "WhisperForConditionalGeneration"),
    ]
)

MODEL_FOR_SEQUENCE_CLASSIFICATION_MAPPING_NAMES = OrderedDict(
    [
        # Model for Sequence Classification mapping
        ("albert", "AlbertForSequenceClassification"),
        ("bart", "BartForSequenceClassification"),
        ("camembert", "CamembertForSequenceClassification"),
        ("opt", "OPTForSequenceClassification"),
        ("bert", "BertForSequenceClassification"),
        ("ctrl", "CTRLForSequenceClassification"),
        ("mvp", "MvpForSequenceClassification"),
        ("roberta", "RobertaForSequenceClassification"),
        ("deberta", "DebertaForSequenceClassification"),
        ("deberta-v2", "DebertaV2ForSequenceClassification"),
        ("distilbert", "DistilBertForSequenceClassification"),
        ("funnel", "FunnelForSequenceClassification"),
        ("gemma", "GemmaForSequenceClassification"),
        ("gemma2", "Gemma2ForSequenceClassification"),
        ("glm", "GlmForSequenceClassification"),
        ("helium", "HeliumForSequenceClassification"),
        ("hubert", "HubertForSequenceClassification"),
        ("ibert", "IBertForSequenceClassification"),
        ("led", "LEDForSequenceClassification"),
        ("starcoder2", "Starcoder2ForSequenceClassification"),
        ("canine", "CanineForSequenceClassification"),
        ("llama", "LlamaForSequenceClassification"),
        ("opt", "OPTForSequenceClassification"),
        ("persimmon", "PersimmonForSequenceClassification"),
        ("mobilebert", "MobileBertForSequenceClassification"),
        ("convbert", "ConvBertForSequenceClassification"),
        ("mt5", "MT5ForSequenceClassification"),
        ("megatron-bert", "MegatronBertForSequenceClassification"),
        ("mistral", "MistralForSequenceClassification"),
        ("mixtral", "MixtralForSequenceClassification"),
        ("mpt", "MptForSequenceClassification"),
        ("nystromformer", "NystromformerForSequenceClassification"),
        ("phi", "PhiForSequenceClassification"),
        ("phi3", "Phi3ForSequenceClassification"),
        ("qwen2", "Qwen2ForSequenceClassification"),
        ("rembert", "RemBertForSequenceClassification"),
        ("t5", "T5ForSequenceClassification"),
        ("tapas", "TapasForSequenceClassification"),
        ("umt5", "UMT5ForSequenceClassification"),
        ("xlm-roberta-xl", "XLMRobertaXLForSequenceClassification"),
        ("zamba", "ZambaForSequenceClassification"),
        ("zamba2", "Zamba2ForSequenceClassification"),
    ]
)

MODEL_FOR_QUESTION_ANSWERING_MAPPING_NAMES = OrderedDict(
    [
        # Model for Question Answering mapping
        ("albert", "AlbertForQuestionAnswering"),
        ("bart", "BartForQuestionAnswering"),
        ("opt", "OPTForQuestionAnswering"),
        ("bert", "BertForQuestionAnswering"),
        ("camembert", "CamembertForQuestionAnswering"),
        ("mvp", "MvpForQuestionAnswering"),
        ("roberta", "RobertaForQuestionAnswering"),
        ("deberta", "DebertaForQuestionAnswering"),
        ("deberta-v2", "DebertaV2ForQuestionAnswering"),
<<<<<<< HEAD
        ("distilbert", "DistilBertForQuestionAnswering"),
        ("funnel", "FunnelForQuestionAnswering"),
=======
        ("ibert", "IBertForQuestionAnswering"),
>>>>>>> 69dac5dd
        ("led", "LEDForQuestionAnswering"),
        ("convbert", "ConvBertForQuestionAnswering"),
        ("llama", "LlamaForQuestionAnswering"),
        ("mistral", "MistralForQuestionAnswering"),
        ("mobilebert", "MobileBertForQuestionAnswering"),
        ("megatron-bert", "MegatronBertForQuestionAnswering"),
        ("mistral", "MistralForQuestionAnswering"),
        ("nystromformer", "NystromformerForQuestionAnswering"),
        ("opt", "OPTForQuestionAnswering"),
        ("qwen2", "Qwen2ForQuestionAnswering"),
        ("rembert", "RemBertForQuestionAnswering"),
        ("t5", "T5ForQuestionAnswering"),
        ("mixtral", "MixtralForQuestionAnswering"),
        ("mpt", "MptForQuestionAnswering"),
        ("canine", "CanineForQuestionAnswering"),
        ("umt5", "UMT5ForQuestionAnswering"),
        ("xlm-roberta", "XLMRobertaForQuestionAnswering"),
        ("xlm-roberta-xl", "XLMRobertaXLForQuestionAnswering"),
    ]
)

MODEL_FOR_TABLE_QUESTION_ANSWERING_MAPPING_NAMES = OrderedDict(
    [
        # Model for Table Question Answering mapping
        ("tapas", "TapasForQuestionAnswering"),
    ]
)

MODEL_FOR_VISUAL_QUESTION_ANSWERING_MAPPING_NAMES = OrderedDict(
    [
        ("blip", "BlipForQuestionAnswering"),
        ("blip-2", "Blip2ForConditionalGeneration"),
        ("vilt", "ViltForQuestionAnswering"),
    ]
)

MODEL_FOR_DOCUMENT_QUESTION_ANSWERING_MAPPING_NAMES = OrderedDict()

MODEL_FOR_TOKEN_CLASSIFICATION_MAPPING_NAMES = OrderedDict(
    [
        # Model for Token Classification mapping
        ("albert", "AlbertForTokenClassification"),
        ("bert", "BertForTokenClassification"),
        ("camembert", "CamembertForTokenClassification"),
        ("deberta", "DebertaForTokenClassification"),
        ("deberta-v2", "DebertaV2ForTokenClassification"),
        ("distilbert", "DistilBertForTokenClassification"),
        ("starcoder2", "Starcoder2ForTokenClassification"),
        ("funnel", "FunnelForTokenClassification"),
        ("glm", "GlmForTokenClassification"),
        ("helium", "HeliumForTokenClassification"),
        ("ibert", "IBertForTokenClassification"),
        ("mistral", "MistralForTokenClassification"),
        ("mobilebert", "MobileBertForTokenClassification"),
        ("mt5", "MT5ForTokenClassification"),
        ("persimmon", "PersimmonForTokenClassification"),
        ("megatron-bert", "MegatronBertForTokenClassification"),
        ("mixtral", "MixtralForTokenClassification"),
        ("mpt", "MptForTokenClassification"),
        ("nystromformer", "NystromformerForTokenClassification"),
        ("phi", "PhiForTokenClassification"),
        ("phi3", "Phi3ForTokenClassification"),
        ("qwen2", "Qwen2ForTokenClassification"),
        ("roberta", "RobertaForTokenClassification"),
        ("rembert", "RemBertForTokenClassification"),
        ("convbert", "ConvBertForTokenClassification"),
        ("canine", "CanineForTokenClassification"),
        ("t5", "T5ForTokenClassification"),
        ("umt5", "UMT5ForTokenClassification"),
        ("xlm-roberta", "XLMRobertaForTokenClassification"),
        ("xlm-roberta-xl", "XLMRobertaXLForTokenClassification"),
    ]
)

MODEL_FOR_MULTIPLE_CHOICE_MAPPING_NAMES = OrderedDict(
    [
        # Model for Multiple Choice mapping
        ("camembert", "CamembertForMultipleChoice"),
        ("albert", "AlbertForMultipleChoice"),
        ("convbert", "ConvBertForMultipleChoice"),
        ("canine", "CanineForMultipleChoice"),
        ("bert", "BertForMultipleChoice"),
        ("deberta-v2", "DebertaV2ForMultipleChoice"),
<<<<<<< HEAD
        ("distilbert", "DistilBertForMultipleChoice"),
        ("funnel", "FunnelForMultipleChoice"),
=======
        ("ibert", "IBertForMultipleChoice"),
>>>>>>> 69dac5dd
        ("megatron-bert", "MegatronBertForMultipleChoice"),
        ("mobilebert", "MobileBertForMultipleChoice"),
        ("nystromformer", "NystromformerForMultipleChoice"),
        ("rembert", "RemBertForMultipleChoice"),
        ("roberta", "RobertaForMultipleChoice"),
        ("xlm-roberta", "XLMRobertaForMultipleChoice"),
        ("xlm-roberta-xl", "XLMRobertaXLForMultipleChoice"),
    ]
)

MODEL_FOR_NEXT_SENTENCE_PREDICTION_MAPPING_NAMES = OrderedDict(
    [
        ("bert", "BertForNextSentencePrediction"),
        ("megatron-bert", "MegatronBertForNextSentencePrediction"),
        ("mobilebert", "MobileBertForNextSentencePrediction"),
    ]
)

MODEL_FOR_AUDIO_CLASSIFICATION_MAPPING_NAMES = OrderedDict(
    [
        ("wav2vec2", "Wav2Vec2ForSequenceClassification"),
        ("whisper", "WhisperForAudioClassification"),
    ]
)

MODEL_FOR_CTC_MAPPING_NAMES = OrderedDict(
    [
        ("wav2vec2", "Wav2Vec2ForCTC"),
    ]
)

MODEL_FOR_AUDIO_FRAME_CLASSIFICATION_MAPPING_NAMES = OrderedDict(
    [
        ("wav2vec2", "Wav2Vec2ForAudioFrameClassification"),
    ]
)

MODEL_FOR_AUDIO_XVECTOR_MAPPING_NAMES = OrderedDict(
    [
        ("wav2vec2", "Wav2Vec2ForXVector"),
    ]
)

MODEL_FOR_TEXT_TO_SPECTROGRAM_MAPPING_NAMES = OrderedDict(
    [
        ("siglip", "SiglipModel"),
        ("speecht5", "SpeechT5ForTextToSpeech"),
    ]
)

MODEL_FOR_TEXT_TO_WAVEFORM_MAPPING_NAMES = OrderedDict()

MODEL_FOR_ZERO_SHOT_IMAGE_CLASSIFICATION_MAPPING_NAMES = OrderedDict(
    [
        # Model for Zero Shot Image Classification mapping
        ("align", "AlignModel"),
        ("blip", "BlipModel"),
        ("siglip", "SiglipModel"),
        ("blip-2", "Blip2ForImageTextRetrieval"),
        ("clipseg", "CLIPSegModel"),
    ]
)

MODEL_FOR_BACKBONE_MAPPING_NAMES = OrderedDict(
    [
        ("convnext", "ConvNextBackbone"),
        ("convnextv2", "ConvNextV2Backbone"),
        ("dinov2", "Dinov2Backbone"),
        ("hiera", "HieraBackbone"),
        ("resnet", "ResNetBackbone"),
        ("swin", "SwinBackbone"),
    ]
)

MODEL_FOR_MASK_GENERATION_MAPPING_NAMES = OrderedDict(
    [
        ("sam", "SamModel"),
    ]
)


MODEL_FOR_KEYPOINT_DETECTION_MAPPING_NAMES = OrderedDict()


MODEL_FOR_TEXT_ENCODING_MAPPING_NAMES = OrderedDict(
    [
        ("albert", "AlbertModel"),
        ("bert", "BertModel"),
        ("roberta", "RobertaModel"),
        ("deberta", "DebertaModel"),
        ("deberta-v2", "DebertaV2Model"),
<<<<<<< HEAD
        ("distilbert", "DistilBertModel"),
        ("mllama", "MllamaTextModel"),
=======
        ("ibert", "IBertModel"),
>>>>>>> 69dac5dd
        ("mobilebert", "MobileBertModel"),
        ("mt5", "MT5EncoderModel"),
        ("nystromformer", "NystromformerModel"),
        ("rembert", "RemBertModel"),
        ("t5", "T5EncoderModel"),
        ("umt5", "UMT5EncoderModel"),
        ("xlm-roberta", "XLMRobertaModel"),
        ("xlm-roberta-xl", "XLMRobertaXLModel"),
    ]
)

MODEL_FOR_TIME_SERIES_CLASSIFICATION_MAPPING_NAMES = OrderedDict()

MODEL_FOR_TIME_SERIES_REGRESSION_MAPPING_NAMES = OrderedDict()

MODEL_FOR_IMAGE_TO_IMAGE_MAPPING_NAMES = OrderedDict(
    [
        ("swin2sr", "Swin2SRForImageSuperResolution"),
    ]
)


if version.parse(transformers.__version__) >= version.parse("4.51.0"):
    MODEL_FOR_CAUSAL_LM_MAPPING_NAMES.update({"qwen3": "Qwen3Model"})
    MODEL_FOR_CAUSAL_LM_MAPPING_NAMES.update({"qwen3": "Qwen3ForCausalLM"})
    MODEL_FOR_SEQUENCE_CLASSIFICATION_MAPPING_NAMES.update({"qwen3": "Qwen3ForSequenceClassification"})
    MODEL_FOR_QUESTION_ANSWERING_MAPPING_NAMES.update({"qwen3": "Qwen3ForQuestionAnswering"})
    MODEL_FOR_TOKEN_CLASSIFICATION_MAPPING_NAMES.update({"qwen3": "Qwen3ForTokenClassification"})

if version.parse(transformers.__version__) >= version.parse("4.51.3"):
    MODEL_MAPPING_NAMES.update({"glm4": "Glm4Model"})
    MODEL_FOR_CAUSAL_LM_MAPPING_NAMES.update({"glm4": "Glm4ForCausalLM"})
    MODEL_FOR_SEQUENCE_CLASSIFICATION_MAPPING_NAMES.update({"glm4": "Glm4ForSequenceClassification"})
    MODEL_FOR_TOKEN_CLASSIFICATION_MAPPING_NAMES.update({"glm4": "Glm4ForTokenClassification"})

if version.parse(transformers.__version__) >= version.parse("4.53.0"):
    MODEL_MAPPING_NAMES.update({"minimax": "MiniMaxModel", "vjepa2": "VJEPA2Model"})
    MODEL_FOR_CAUSAL_LM_MAPPING_NAMES.update({"minimax": "MiniMaxForCausalLM"})
    MODEL_FOR_VIDEO_CLASSIFICATION_MAPPING_NAMES.update({"vjepa2": "VJEPA2ForVideoClassification"})
    MODEL_FOR_SEQUENCE_CLASSIFICATION_MAPPING_NAMES.update({"minimax": "MiniMaxForSequenceClassification"})
    MODEL_FOR_QUESTION_ANSWERING_MAPPING_NAMES.update({"minimax": "MiniMaxForQuestionAnswering"})
    MODEL_FOR_TOKEN_CLASSIFICATION_MAPPING_NAMES.update({"minimax": "MiniMaxForTokenClassification"})

MODEL_MAPPING = _LazyAutoMapping(CONFIG_MAPPING_NAMES, MODEL_MAPPING_NAMES)
MODEL_FOR_PRETRAINING_MAPPING = _LazyAutoMapping(CONFIG_MAPPING_NAMES, MODEL_FOR_PRETRAINING_MAPPING_NAMES)
MODEL_WITH_LM_HEAD_MAPPING = _LazyAutoMapping(CONFIG_MAPPING_NAMES, MODEL_WITH_LM_HEAD_MAPPING_NAMES)
MODEL_FOR_CAUSAL_LM_MAPPING = _LazyAutoMapping(CONFIG_MAPPING_NAMES, MODEL_FOR_CAUSAL_LM_MAPPING_NAMES)
MODEL_FOR_CAUSAL_IMAGE_MODELING_MAPPING = _LazyAutoMapping(
    CONFIG_MAPPING_NAMES, MODEL_FOR_CAUSAL_IMAGE_MODELING_MAPPING_NAMES
)
MODEL_FOR_IMAGE_CLASSIFICATION_MAPPING = _LazyAutoMapping(
    CONFIG_MAPPING_NAMES, MODEL_FOR_IMAGE_CLASSIFICATION_MAPPING_NAMES
)
MODEL_FOR_ZERO_SHOT_IMAGE_CLASSIFICATION_MAPPING = _LazyAutoMapping(
    CONFIG_MAPPING_NAMES, MODEL_FOR_ZERO_SHOT_IMAGE_CLASSIFICATION_MAPPING_NAMES
)
MODEL_FOR_IMAGE_SEGMENTATION_MAPPING = _LazyAutoMapping(
    CONFIG_MAPPING_NAMES, MODEL_FOR_IMAGE_SEGMENTATION_MAPPING_NAMES
)
MODEL_FOR_SEMANTIC_SEGMENTATION_MAPPING = _LazyAutoMapping(
    CONFIG_MAPPING_NAMES, MODEL_FOR_SEMANTIC_SEGMENTATION_MAPPING_NAMES
)
MODEL_FOR_INSTANCE_SEGMENTATION_MAPPING = _LazyAutoMapping(
    CONFIG_MAPPING_NAMES, MODEL_FOR_INSTANCE_SEGMENTATION_MAPPING_NAMES
)
MODEL_FOR_UNIVERSAL_SEGMENTATION_MAPPING = _LazyAutoMapping(
    CONFIG_MAPPING_NAMES, MODEL_FOR_UNIVERSAL_SEGMENTATION_MAPPING_NAMES
)
MODEL_FOR_VIDEO_CLASSIFICATION_MAPPING = _LazyAutoMapping(
    CONFIG_MAPPING_NAMES, MODEL_FOR_VIDEO_CLASSIFICATION_MAPPING_NAMES
)
MODEL_FOR_VISION_2_SEQ_MAPPING = _LazyAutoMapping(CONFIG_MAPPING_NAMES, MODEL_FOR_VISION_2_SEQ_MAPPING_NAMES)
MODEL_FOR_IMAGE_TEXT_TO_TEXT_MAPPING = _LazyAutoMapping(
    CONFIG_MAPPING_NAMES, MODEL_FOR_IMAGE_TEXT_TO_TEXT_MAPPING_NAMES
)
MODEL_FOR_RETRIEVAL_MAPPING = _LazyAutoMapping(CONFIG_MAPPING_NAMES, MODEL_FOR_RETRIEVAL_MAPPING_NAMES)
MODEL_FOR_VISUAL_QUESTION_ANSWERING_MAPPING = _LazyAutoMapping(
    CONFIG_MAPPING_NAMES, MODEL_FOR_VISUAL_QUESTION_ANSWERING_MAPPING_NAMES
)
MODEL_FOR_DOCUMENT_QUESTION_ANSWERING_MAPPING = _LazyAutoMapping(
    CONFIG_MAPPING_NAMES, MODEL_FOR_DOCUMENT_QUESTION_ANSWERING_MAPPING_NAMES
)
MODEL_FOR_MASKED_LM_MAPPING = _LazyAutoMapping(CONFIG_MAPPING_NAMES, MODEL_FOR_MASKED_LM_MAPPING_NAMES)
MODEL_FOR_IMAGE_MAPPING = _LazyAutoMapping(CONFIG_MAPPING_NAMES, MODEL_FOR_IMAGE_MAPPING_NAMES)
MODEL_FOR_MASKED_IMAGE_MODELING_MAPPING = _LazyAutoMapping(
    CONFIG_MAPPING_NAMES, MODEL_FOR_MASKED_IMAGE_MODELING_MAPPING_NAMES
)
MODEL_FOR_OBJECT_DETECTION_MAPPING = _LazyAutoMapping(CONFIG_MAPPING_NAMES, MODEL_FOR_OBJECT_DETECTION_MAPPING_NAMES)
MODEL_FOR_ZERO_SHOT_OBJECT_DETECTION_MAPPING = _LazyAutoMapping(
    CONFIG_MAPPING_NAMES, MODEL_FOR_ZERO_SHOT_OBJECT_DETECTION_MAPPING_NAMES
)
MODEL_FOR_DEPTH_ESTIMATION_MAPPING = _LazyAutoMapping(CONFIG_MAPPING_NAMES, MODEL_FOR_DEPTH_ESTIMATION_MAPPING_NAMES)
MODEL_FOR_SEQ_TO_SEQ_CAUSAL_LM_MAPPING = _LazyAutoMapping(
    CONFIG_MAPPING_NAMES, MODEL_FOR_SEQ_TO_SEQ_CAUSAL_LM_MAPPING_NAMES
)
MODEL_FOR_SEQUENCE_CLASSIFICATION_MAPPING = _LazyAutoMapping(
    CONFIG_MAPPING_NAMES, MODEL_FOR_SEQUENCE_CLASSIFICATION_MAPPING_NAMES
)
MODEL_FOR_QUESTION_ANSWERING_MAPPING = _LazyAutoMapping(
    CONFIG_MAPPING_NAMES, MODEL_FOR_QUESTION_ANSWERING_MAPPING_NAMES
)
MODEL_FOR_TABLE_QUESTION_ANSWERING_MAPPING = _LazyAutoMapping(
    CONFIG_MAPPING_NAMES, MODEL_FOR_TABLE_QUESTION_ANSWERING_MAPPING_NAMES
)
MODEL_FOR_TOKEN_CLASSIFICATION_MAPPING = _LazyAutoMapping(
    CONFIG_MAPPING_NAMES, MODEL_FOR_TOKEN_CLASSIFICATION_MAPPING_NAMES
)
MODEL_FOR_MULTIPLE_CHOICE_MAPPING = _LazyAutoMapping(CONFIG_MAPPING_NAMES, MODEL_FOR_MULTIPLE_CHOICE_MAPPING_NAMES)
MODEL_FOR_NEXT_SENTENCE_PREDICTION_MAPPING = _LazyAutoMapping(
    CONFIG_MAPPING_NAMES, MODEL_FOR_NEXT_SENTENCE_PREDICTION_MAPPING_NAMES
)
MODEL_FOR_AUDIO_CLASSIFICATION_MAPPING = _LazyAutoMapping(
    CONFIG_MAPPING_NAMES, MODEL_FOR_AUDIO_CLASSIFICATION_MAPPING_NAMES
)
MODEL_FOR_CTC_MAPPING = _LazyAutoMapping(CONFIG_MAPPING_NAMES, MODEL_FOR_CTC_MAPPING_NAMES)
MODEL_FOR_SPEECH_SEQ_2_SEQ_MAPPING = _LazyAutoMapping(CONFIG_MAPPING_NAMES, MODEL_FOR_SPEECH_SEQ_2_SEQ_MAPPING_NAMES)
MODEL_FOR_AUDIO_FRAME_CLASSIFICATION_MAPPING = _LazyAutoMapping(
    CONFIG_MAPPING_NAMES, MODEL_FOR_AUDIO_FRAME_CLASSIFICATION_MAPPING_NAMES
)
MODEL_FOR_AUDIO_XVECTOR_MAPPING = _LazyAutoMapping(CONFIG_MAPPING_NAMES, MODEL_FOR_AUDIO_XVECTOR_MAPPING_NAMES)

MODEL_FOR_TEXT_TO_SPECTROGRAM_MAPPING = _LazyAutoMapping(
    CONFIG_MAPPING_NAMES, MODEL_FOR_TEXT_TO_SPECTROGRAM_MAPPING_NAMES
)

MODEL_FOR_TEXT_TO_WAVEFORM_MAPPING = _LazyAutoMapping(CONFIG_MAPPING_NAMES, MODEL_FOR_TEXT_TO_WAVEFORM_MAPPING_NAMES)

MODEL_FOR_BACKBONE_MAPPING = _LazyAutoMapping(CONFIG_MAPPING_NAMES, MODEL_FOR_BACKBONE_MAPPING_NAMES)

MODEL_FOR_MASK_GENERATION_MAPPING = _LazyAutoMapping(CONFIG_MAPPING_NAMES, MODEL_FOR_MASK_GENERATION_MAPPING_NAMES)

MODEL_FOR_KEYPOINT_DETECTION_MAPPING = _LazyAutoMapping(
    CONFIG_MAPPING_NAMES, MODEL_FOR_KEYPOINT_DETECTION_MAPPING_NAMES
)

MODEL_FOR_TEXT_ENCODING_MAPPING = _LazyAutoMapping(CONFIG_MAPPING_NAMES, MODEL_FOR_TEXT_ENCODING_MAPPING_NAMES)

MODEL_FOR_TIME_SERIES_CLASSIFICATION_MAPPING = _LazyAutoMapping(
    CONFIG_MAPPING_NAMES, MODEL_FOR_TIME_SERIES_CLASSIFICATION_MAPPING_NAMES
)

MODEL_FOR_TIME_SERIES_REGRESSION_MAPPING = _LazyAutoMapping(
    CONFIG_MAPPING_NAMES, MODEL_FOR_TIME_SERIES_REGRESSION_MAPPING_NAMES
)

MODEL_FOR_IMAGE_TO_IMAGE_MAPPING = _LazyAutoMapping(CONFIG_MAPPING_NAMES, MODEL_FOR_IMAGE_TO_IMAGE_MAPPING_NAMES)


class AutoModelForMaskGeneration(_BaseAutoModelClass):
    _model_mapping = MODEL_FOR_MASK_GENERATION_MAPPING


class AutoModelForKeypointDetection(_BaseAutoModelClass):
    _model_mapping = MODEL_FOR_KEYPOINT_DETECTION_MAPPING


class AutoModelForTextEncoding(_BaseAutoModelClass):
    _model_mapping = MODEL_FOR_TEXT_ENCODING_MAPPING


class AutoModelForImageToImage(_BaseAutoModelClass):
    _model_mapping = MODEL_FOR_IMAGE_TO_IMAGE_MAPPING


class AutoModel(_BaseAutoModelClass):
    _model_mapping = MODEL_MAPPING


AutoModel = auto_class_update(AutoModel)


class AutoModelForPreTraining(_BaseAutoModelClass):
    _model_mapping = MODEL_FOR_PRETRAINING_MAPPING


AutoModelForPreTraining = auto_class_update(AutoModelForPreTraining, head_doc="pretraining")


# Private on purpose, the public class will add the deprecation warnings.
class _AutoModelWithLMHead(_BaseAutoModelClass):
    _model_mapping = MODEL_WITH_LM_HEAD_MAPPING


_AutoModelWithLMHead = auto_class_update(_AutoModelWithLMHead, head_doc="language modeling")


class AutoModelForCausalLM(_BaseAutoModelClass):
    _model_mapping = MODEL_FOR_CAUSAL_LM_MAPPING


AutoModelForCausalLM = auto_class_update(AutoModelForCausalLM, head_doc="causal language modeling")


class AutoModelForMaskedLM(_BaseAutoModelClass):
    _model_mapping = MODEL_FOR_MASKED_LM_MAPPING


AutoModelForMaskedLM = auto_class_update(AutoModelForMaskedLM, head_doc="masked language modeling")


class AutoModelForSeq2SeqLM(_BaseAutoModelClass):
    _model_mapping = MODEL_FOR_SEQ_TO_SEQ_CAUSAL_LM_MAPPING


AutoModelForSeq2SeqLM = auto_class_update(
    AutoModelForSeq2SeqLM,
    head_doc="sequence-to-sequence language modeling",
    checkpoint_for_example="google-t5/t5-base",
)


class AutoModelForSequenceClassification(_BaseAutoModelClass):
    _model_mapping = MODEL_FOR_SEQUENCE_CLASSIFICATION_MAPPING


AutoModelForSequenceClassification = auto_class_update(
    AutoModelForSequenceClassification, head_doc="sequence classification"
)


class AutoModelForQuestionAnswering(_BaseAutoModelClass):
    _model_mapping = MODEL_FOR_QUESTION_ANSWERING_MAPPING


AutoModelForQuestionAnswering = auto_class_update(AutoModelForQuestionAnswering, head_doc="question answering")


class AutoModelForTableQuestionAnswering(_BaseAutoModelClass):
    _model_mapping = MODEL_FOR_TABLE_QUESTION_ANSWERING_MAPPING


AutoModelForTableQuestionAnswering = auto_class_update(
    AutoModelForTableQuestionAnswering,
    head_doc="table question answering",
    checkpoint_for_example="google/tapas-base-finetuned-wtq",
)


class AutoModelForVisualQuestionAnswering(_BaseAutoModelClass):
    _model_mapping = MODEL_FOR_VISUAL_QUESTION_ANSWERING_MAPPING


AutoModelForVisualQuestionAnswering = auto_class_update(
    AutoModelForVisualQuestionAnswering,
    head_doc="visual question answering",
    checkpoint_for_example="dandelin/vilt-b32-finetuned-vqa",
)


class AutoModelForDocumentQuestionAnswering(_BaseAutoModelClass):
    _model_mapping = MODEL_FOR_DOCUMENT_QUESTION_ANSWERING_MAPPING


AutoModelForDocumentQuestionAnswering = auto_class_update(
    AutoModelForDocumentQuestionAnswering,
    head_doc="document question answering",
    checkpoint_for_example='impira/layoutlm-document-qa", revision="52e01b3',
)


class AutoModelForTokenClassification(_BaseAutoModelClass):
    _model_mapping = MODEL_FOR_TOKEN_CLASSIFICATION_MAPPING


AutoModelForTokenClassification = auto_class_update(AutoModelForTokenClassification, head_doc="token classification")


class AutoModelForMultipleChoice(_BaseAutoModelClass):
    _model_mapping = MODEL_FOR_MULTIPLE_CHOICE_MAPPING


AutoModelForMultipleChoice = auto_class_update(AutoModelForMultipleChoice, head_doc="multiple choice")


class AutoModelForNextSentencePrediction(_BaseAutoModelClass):
    _model_mapping = MODEL_FOR_NEXT_SENTENCE_PREDICTION_MAPPING


AutoModelForNextSentencePrediction = auto_class_update(
    AutoModelForNextSentencePrediction, head_doc="next sentence prediction"
)


class AutoModelForImageClassification(_BaseAutoModelClass):
    _model_mapping = MODEL_FOR_IMAGE_CLASSIFICATION_MAPPING


AutoModelForImageClassification = auto_class_update(AutoModelForImageClassification, head_doc="image classification")


class AutoModelForZeroShotImageClassification(_BaseAutoModelClass):
    _model_mapping = MODEL_FOR_ZERO_SHOT_IMAGE_CLASSIFICATION_MAPPING


AutoModelForZeroShotImageClassification = auto_class_update(
    AutoModelForZeroShotImageClassification, head_doc="zero-shot image classification"
)


class AutoModelForImageSegmentation(_BaseAutoModelClass):
    _model_mapping = MODEL_FOR_IMAGE_SEGMENTATION_MAPPING


AutoModelForImageSegmentation = auto_class_update(AutoModelForImageSegmentation, head_doc="image segmentation")


class AutoModelForSemanticSegmentation(_BaseAutoModelClass):
    _model_mapping = MODEL_FOR_SEMANTIC_SEGMENTATION_MAPPING


AutoModelForSemanticSegmentation = auto_class_update(AutoModelForSemanticSegmentation, head_doc="semantic segmentation")


class AutoModelForUniversalSegmentation(_BaseAutoModelClass):
    _model_mapping = MODEL_FOR_UNIVERSAL_SEGMENTATION_MAPPING


AutoModelForUniversalSegmentation = auto_class_update(
    AutoModelForUniversalSegmentation, head_doc="universal image segmentation"
)


class AutoModelForInstanceSegmentation(_BaseAutoModelClass):
    _model_mapping = MODEL_FOR_INSTANCE_SEGMENTATION_MAPPING


AutoModelForInstanceSegmentation = auto_class_update(AutoModelForInstanceSegmentation, head_doc="instance segmentation")


class AutoModelForObjectDetection(_BaseAutoModelClass):
    _model_mapping = MODEL_FOR_OBJECT_DETECTION_MAPPING


AutoModelForObjectDetection = auto_class_update(AutoModelForObjectDetection, head_doc="object detection")


class AutoModelForZeroShotObjectDetection(_BaseAutoModelClass):
    _model_mapping = MODEL_FOR_ZERO_SHOT_OBJECT_DETECTION_MAPPING


AutoModelForZeroShotObjectDetection = auto_class_update(
    AutoModelForZeroShotObjectDetection, head_doc="zero-shot object detection"
)


class AutoModelForDepthEstimation(_BaseAutoModelClass):
    _model_mapping = MODEL_FOR_DEPTH_ESTIMATION_MAPPING


AutoModelForDepthEstimation = auto_class_update(AutoModelForDepthEstimation, head_doc="depth estimation")


class AutoModelForVideoClassification(_BaseAutoModelClass):
    _model_mapping = MODEL_FOR_VIDEO_CLASSIFICATION_MAPPING


AutoModelForVideoClassification = auto_class_update(AutoModelForVideoClassification, head_doc="video classification")


class AutoModelForVision2Seq(_BaseAutoModelClass):
    _model_mapping = MODEL_FOR_VISION_2_SEQ_MAPPING


AutoModelForVision2Seq = auto_class_update(AutoModelForVision2Seq, head_doc="vision-to-text modeling")


class AutoModelForImageTextToText(_BaseAutoModelClass):
    _model_mapping = MODEL_FOR_IMAGE_TEXT_TO_TEXT_MAPPING


AutoModelForImageTextToText = auto_class_update(AutoModelForImageTextToText, head_doc="image-text-to-text modeling")


class AutoModelForAudioClassification(_BaseAutoModelClass):
    _model_mapping = MODEL_FOR_AUDIO_CLASSIFICATION_MAPPING


AutoModelForAudioClassification = auto_class_update(AutoModelForAudioClassification, head_doc="audio classification")


class AutoModelForCTC(_BaseAutoModelClass):
    _model_mapping = MODEL_FOR_CTC_MAPPING


AutoModelForCTC = auto_class_update(AutoModelForCTC, head_doc="connectionist temporal classification")


class AutoModelForSpeechSeq2Seq(_BaseAutoModelClass):
    _model_mapping = MODEL_FOR_SPEECH_SEQ_2_SEQ_MAPPING


AutoModelForSpeechSeq2Seq = auto_class_update(
    AutoModelForSpeechSeq2Seq, head_doc="sequence-to-sequence speech-to-text modeling"
)


class AutoModelForAudioFrameClassification(_BaseAutoModelClass):
    _model_mapping = MODEL_FOR_AUDIO_FRAME_CLASSIFICATION_MAPPING


AutoModelForAudioFrameClassification = auto_class_update(
    AutoModelForAudioFrameClassification, head_doc="audio frame (token) classification"
)


class AutoModelForAudioXVector(_BaseAutoModelClass):
    _model_mapping = MODEL_FOR_AUDIO_XVECTOR_MAPPING


class AutoModelForTextToSpectrogram(_BaseAutoModelClass):
    _model_mapping = MODEL_FOR_TEXT_TO_SPECTROGRAM_MAPPING


class AutoModelForTextToWaveform(_BaseAutoModelClass):
    _model_mapping = MODEL_FOR_TEXT_TO_WAVEFORM_MAPPING


class AutoBackbone(_BaseAutoBackboneClass):
    _model_mapping = MODEL_FOR_BACKBONE_MAPPING


AutoModelForAudioXVector = auto_class_update(AutoModelForAudioXVector, head_doc="audio retrieval via x-vector")


class AutoModelForMaskedImageModeling(_BaseAutoModelClass):
    _model_mapping = MODEL_FOR_MASKED_IMAGE_MODELING_MAPPING


AutoModelForMaskedImageModeling = auto_class_update(AutoModelForMaskedImageModeling, head_doc="masked image modeling")


class AutoModelWithLMHead(_AutoModelWithLMHead):
    @classmethod
    def from_config(cls, config):
        warnings.warn(
            "The class `AutoModelWithLMHead` is deprecated and will be removed in a future version. Please use "
            "`AutoModelForCausalLM` for causal language models, `AutoModelForMaskedLM` for masked language models and "
            "`AutoModelForSeq2SeqLM` for encoder-decoder models.",
            FutureWarning,
        )
        return super().from_config(config)

    @classmethod
    def from_pretrained(cls, pretrained_model_name_or_path, *model_args, **kwargs):
        warnings.warn(
            "The class `AutoModelWithLMHead` is deprecated and will be removed in a future version. Please use "
            "`AutoModelForCausalLM` for causal language models, `AutoModelForMaskedLM` for masked language models and "
            "`AutoModelForSeq2SeqLM` for encoder-decoder models.",
            FutureWarning,
        )
        return super().from_pretrained(pretrained_model_name_or_path, *model_args, **kwargs)<|MERGE_RESOLUTION|>--- conflicted
+++ resolved
@@ -62,11 +62,8 @@
         ("deberta-v2", "DebertaV2Model"),
         ("detr", "DetrModel"),
         ("dinov2", "Dinov2Model"),
-<<<<<<< HEAD
         ("distilbert", "DistilBertModel"),
-=======
         ("dpr", "DPRQuestionEncoder"),
->>>>>>> 69dac5dd
         ("dpt", "DPTModel"),
         ("funnel", ("FunnelModel", "FunnelBaseModel")),
         ("gemma", "GemmaModel"),
@@ -146,14 +143,11 @@
         ("albert", "AlbertForPreTraining"),
         ("bart", "BartForConditionalGeneration"),
         ("bert", "BertForPreTraining"),
-<<<<<<< HEAD
-        ("distilbert", "DistilBertForMaskedLM"),
-        ("funnel", "FunnelForPreTraining"),
-=======
         ("camembert", "CamembertForMaskedLM"),
         ("colpali", "ColPaliForRetrieval"),
         ("ctrl", "CTRLLMHeadModel"),
->>>>>>> 69dac5dd
+        ("distilbert", "DistilBertForMaskedLM"),
+        ("funnel", "FunnelForPreTraining"),
         ("gpt2", "GPT2LMHeadModel"),
         ("gemma3", "Gemma3ForConditionalGeneration"),
         ("hiera", "HieraForPreTraining"),
@@ -167,12 +161,9 @@
         ("llava_next_video", "LlavaNextVideoForConditionalGeneration"),
         ("llava_onevision", "LlavaOnevisionForConditionalGeneration"),
         ("megatron-bert", "MegatronBertForPreTraining"),
-<<<<<<< HEAD
+        ("mistral3", "Mistral3ForConditionalGeneration"),
         ("mllama", "MllamaForConditionalGeneration"),
-=======
-        ("mistral3", "Mistral3ForConditionalGeneration"),
         ("mobilebert", "MobileBertForPreTraining"),
->>>>>>> 69dac5dd
         ("mpt", "MptForCausalLM"),
         ("mvp", "MvpForConditionalGeneration"),
         ("paligemma", "PaliGemmaForConditionalGeneration"),
@@ -203,12 +194,8 @@
         ("ctrl", "CTRLLMHeadModel"),
         ("deberta", "DebertaForMaskedLM"),
         ("deberta-v2", "DebertaV2ForMaskedLM"),
-<<<<<<< HEAD
         ("distilbert", "DistilBertForMaskedLM"),
-        ("convbert", "ConvBertForMaskedLM"),
         ("funnel", "FunnelForMaskedLM"),
-=======
->>>>>>> 69dac5dd
         ("gpt2", "GPT2LMHeadModel"),
         ("ibert", "IBertForMaskedLM"),
         ("led", "LEDForConditionalGeneration"),
@@ -291,11 +278,8 @@
         ("ijepa", "IJepaModel"),
         ("imagegpt", "ImageGPTModel"),
         ("levit", "LevitModel"),
-<<<<<<< HEAD
         ("mllama", "MllamaVisionModel"),
-=======
         ("resnet", "ResNetModel"),
->>>>>>> 69dac5dd
         ("segformer", "SegformerModel"),
         ("siglip_vision_model", "SiglipVisionModel"),
         ("swin2sr", "Swin2SRModel"),
@@ -387,11 +371,8 @@
         ("llava_next", "LlavaNextForConditionalGeneration"),
         ("llava_next_video", "LlavaNextVideoForConditionalGeneration"),
         ("llava_onevision", "LlavaOnevisionForConditionalGeneration"),
-<<<<<<< HEAD
+        ("mistral3", "Mistral3ForConditionalGeneration"),
         ("mllama", "MllamaForConditionalGeneration"),
-=======
-        ("mistral3", "Mistral3ForConditionalGeneration"),
->>>>>>> 69dac5dd
         ("paligemma", "PaliGemmaForConditionalGeneration"),
         ("qwen2_5_vl", "Qwen2_5_VLForConditionalGeneration"),
         ("qwen2_vl", "Qwen2VLForConditionalGeneration"),
@@ -420,11 +401,8 @@
         ("llava", "LlavaForConditionalGeneration"),
         ("llava_next", "LlavaNextForConditionalGeneration"),
         ("llava_onevision", "LlavaOnevisionForConditionalGeneration"),
-<<<<<<< HEAD
+        ("mistral3", "Mistral3ForConditionalGeneration"),
         ("mllama", "MllamaForConditionalGeneration"),
-=======
-        ("mistral3", "Mistral3ForConditionalGeneration"),
->>>>>>> 69dac5dd
         ("paligemma", "PaliGemmaForConditionalGeneration"),
         ("qwen2_5_vl", "Qwen2_5_VLForConditionalGeneration"),
         ("qwen2_vl", "Qwen2VLForConditionalGeneration"),
@@ -446,12 +424,9 @@
         ("camembert", "CamembertForMaskedLM"),
         ("deberta", "DebertaForMaskedLM"),
         ("deberta-v2", "DebertaV2ForMaskedLM"),
-<<<<<<< HEAD
         ("distilbert", "DistilBertForMaskedLM"),
         ("funnel", "FunnelForMaskedLM"),
-=======
         ("ibert", "IBertForMaskedLM"),
->>>>>>> 69dac5dd
         ("mobilebert", "MobileBertForMaskedLM"),
         ("nystromformer", "NystromformerForMaskedLM"),
         ("rembert", "RemBertForMaskedLM"),
@@ -576,12 +551,9 @@
         ("roberta", "RobertaForQuestionAnswering"),
         ("deberta", "DebertaForQuestionAnswering"),
         ("deberta-v2", "DebertaV2ForQuestionAnswering"),
-<<<<<<< HEAD
         ("distilbert", "DistilBertForQuestionAnswering"),
         ("funnel", "FunnelForQuestionAnswering"),
-=======
         ("ibert", "IBertForQuestionAnswering"),
->>>>>>> 69dac5dd
         ("led", "LEDForQuestionAnswering"),
         ("convbert", "ConvBertForQuestionAnswering"),
         ("llama", "LlamaForQuestionAnswering"),
@@ -665,12 +637,9 @@
         ("canine", "CanineForMultipleChoice"),
         ("bert", "BertForMultipleChoice"),
         ("deberta-v2", "DebertaV2ForMultipleChoice"),
-<<<<<<< HEAD
         ("distilbert", "DistilBertForMultipleChoice"),
         ("funnel", "FunnelForMultipleChoice"),
-=======
         ("ibert", "IBertForMultipleChoice"),
->>>>>>> 69dac5dd
         ("megatron-bert", "MegatronBertForMultipleChoice"),
         ("mobilebert", "MobileBertForMultipleChoice"),
         ("nystromformer", "NystromformerForMultipleChoice"),
@@ -762,12 +731,9 @@
         ("roberta", "RobertaModel"),
         ("deberta", "DebertaModel"),
         ("deberta-v2", "DebertaV2Model"),
-<<<<<<< HEAD
         ("distilbert", "DistilBertModel"),
+        ("ibert", "IBertModel"),
         ("mllama", "MllamaTextModel"),
-=======
-        ("ibert", "IBertModel"),
->>>>>>> 69dac5dd
         ("mobilebert", "MobileBertModel"),
         ("mt5", "MT5EncoderModel"),
         ("nystromformer", "NystromformerModel"),
