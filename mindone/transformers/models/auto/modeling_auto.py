# coding=utf-8
# Copyright 2018 The HuggingFace Inc. team.
#
# This code is adapted from https://github.com/huggingface/transformers
# with modifications to run transformers on mindspore.
#
# Licensed under the Apache License, Version 2.0 (the "License");
# you may not use this file except in compliance with the License.
# You may obtain a copy of the License at
#
#     http://www.apache.org/licenses/LICENSE-2.0
#
# Unless required by applicable law or agreed to in writing, software
# distributed under the License is distributed on an "AS IS" BASIS,
# WITHOUT WARRANTIES OR CONDITIONS OF ANY KIND, either express or implied.
# See the License for the specific language governing permissions and
# limitations under the License.
"""Auto Model class."""

import warnings
from collections import OrderedDict

import transformers
from packaging import version
from transformers.utils import logging

from .auto_factory import _BaseAutoBackboneClass, _BaseAutoModelClass, _LazyAutoMapping, auto_class_update
from .configuration_auto import CONFIG_MAPPING_NAMES

logger = logging.get_logger(__name__)

MODEL_MAPPING_NAMES = OrderedDict(
    [
        # Base model mapping
        ("albert", "AlbertModel"),
        ("align", "AlignModel"),
        ("altclip", "AltCLIPModel"),
        ("aria", "AriaForConditionalGeneration"),
        ("aria_text", "AriaTextModel"),
        ("bamba", "BambaModel"),
        ("beit", "BeitModel"),
        ("bert", "BertModel"),
        ("bert-generation", "BertGenerationEncoder"),
        ("bart", "BartModel"),
        ("camembert", "CamembertModel"),
        ("mvp", "MvpModel"),
        ("nllb-moe", "NllbMoeModel"),
        ("convbert", "ConvBertModel"),
        ("bert", "BertModel"),
        ("bit", "BitModel"),
        ("blenderbot", "BlenderbotModel"),
        ("blenderbot-small", "BlenderbotSmallModel"),
        ("blip", "BlipModel"),
        ("blip-2", "Blip2Model"),
<<<<<<< HEAD
        ("biogpt", "BioGptModel"),
=======
        ("bloom", "BloomModel"),
        ("bridgetower", "BridgeTowerModel"),
        ("camembert", "CamembertModel"),
        ("bros", "BrosModel"),
>>>>>>> b2afbb0b
        ("starcoder2", "Starcoder2Model"),
        ("canine", "CanineModel"),
        ("chameleon", "ChameleonModel"),
        ("chinese_clip", "ChineseCLIPModel"),
        ("chinese_clip_vision_model", "ChineseCLIPVisionModel"),
        ("clap", "ClapModel"),
        ("clip", "CLIPModel"),
        ("clip_text_model", "CLIPTextModel"),
        ("clip_vision_model", "CLIPVisionModel"),
        ("clipseg", "CLIPSegModel"),
        ("clvp", "ClvpModelForConditionalGeneration"),
        ("codegen", "CodeGenModel"),
        ("cohere2", "Cohere2Model"),
        ("convbert", "ConvBertModel"),
        ("convnext", "ConvNextModel"),
        ("convnextv2", "ConvNextV2Model"),
        ("ctrl", "CTRLModel"),
        ("cvt", "CvtModel"),
        ("dac", "DacModel"),
        ("data2vec-audio", "Data2VecAudioModel"),
        ("data2vec-text", "Data2VecTextModel"),
        ("data2vec-vision", "Data2VecVisionModel"),
        ("deberta", "DebertaModel"),
        ("deberta-v2", "DebertaV2Model"),
        ("deit", "DeiTModel"),
        ("depth_pro", "DepthProModel"),
        ("detr", "DetrModel"),
        ("diffllama", "DiffLlamaModel"),
        ("dinov2", "Dinov2Model"),
        ("dinov2_with_registers", "Dinov2WithRegistersModel"),
        ("distilbert", "DistilBertModel"),
        ("dpr", "DPRQuestionEncoder"),
        ("dpt", "DPTModel"),
        ("efficientnet", "EfficientNetModel"),
        ("electra", "ElectraModel"),
        ("encodec", "EncodecModel"),
        ("esm", "EsmModel"),
        ("falcon", "FalconModel"),
        ("falcon_mamba", "FalconMambaModel"),
        ("fastspeech2_conformer", "FastSpeech2ConformerModel"),
        ("fnet", "FNetModel"),
        ("focalnet", "FocalNetModel"),
        ("fsmt", "FSMTModel"),
        ("funnel", ("FunnelModel", "FunnelBaseModel")),
        ("gemma", "GemmaModel"),
        ("gemma2", "Gemma2Model"),
        ("gemma3_text", "Gemma3TextModel"),
        ("git", "GitModel"),
        ("glm", "GlmModel"),
        ("glpn", "GLPNModel"),
        ("got_ocr2", "GotOcr2ForConditionalGeneration"),
        ("gpt_neo", "GPTNeoModel"),
        ("gpt2", "GPT2Model"),
        ("granite", "GraniteModel"),
        ("granitemoe", "GraniteMoeModel"),
        ("granitemoeshared", "GraniteMoeSharedModel"),
        ("oneformer", "OneFormerModel"),
        ("groupvit", "GroupViTModel"),
        ("helium", "HeliumModel"),
        ("grounding-dino", "GroundingDinoModel"),
        ("hiera", "HieraModel"),
        ("hubert", "HubertModel"),
        ("ibert", "IBertModel"),
        ("idefics", "IdeficsModel"),
        ("idefics2", "Idefics2Model"),
        ("idefics3", "Idefics3Model"),
        ("idefics3_vision", "Idefics3VisionTransformer"),
        ("ijepa", "IJepaModel"),
        ("imagegpt", "ImageGPTModel"),
        ("jetmoe", "JetMoeModel"),
        ("kosmos-2", "Kosmos2Model"),
        ("led", "LEDModel"),
        ("levit", "LevitModel"),
        ("lilt", "LiltModel"),
        ("llama", "LlamaModel"),
        ("longformer", "LongformerModel"),
        ("longt5", "LongT5Model"),
        ("luke", "LukeModel"),
        ("m2m_100", "M2M100Model"),
        ("marian", "MarianModel"),
        ("mamba", "MambaModel"),
        ("mamba2", "Mamba2Model"),
        ("markuplm", "MarkupLMModel"),
        ("mask2former", "Mask2FormerModel"),
        ("maskformer", "MaskFormerModel"),
        ("maskformer-swin", "MaskFormerSwinModel"),
        ("mbart", "MBartModel"),
        ("megatron-bert", "MegatronBertModel"),
        ("mgp-str", "MgpstrForSceneTextRecognition"),
        ("mimi", "MimiModel"),
        ("mistral", "MistralModel"),
        ("mixtral", "MixtralModel"),
        ("mobilebert", "MobileBertModel"),
        ("moonshine", "MoonshineModel"),
        ("moshi", "MoshiModel"),
        ("mpnet", "MPNetModel"),
        ("mpt", "MptModel"),
        ("mt5", "MT5Model"),
        ("mvp", "MvpModel"),
        ("nemotron", "NemotronModel"),
        ("nystromformer", "NystromformerModel"),
        ("olmoe", "OlmoeModel"),
        ("opt", "OPTModel"),
        ("owlv2", "Owlv2Model"),
        ("owlvit", "OwlViTModel"),
        ("pegasus", "PegasusModel"),
        ("pegasus_x", "PegasusXModel"),
        ("perceiver", "PerceiverModel"),
        ("persimmon", "PersimmonModel"),
        ("olmo", "OlmoModel"),
        ("olmo2", "Olmo2Model"),
        ("phi", "PhiModel"),
        ("phi3", "Phi3Model"),
        ("pixtral", "PixtralVisionModel"),
        ("poolformer", "PoolFormerModel"),
        ("prophetnet", "ProphetNetModel"),
        ("pvt", "PvtModel"),
        ("pvt_v2", "PvtV2Model"),
        ("qwen2", "Qwen2Model"),
        ("qwen2_5_vl", "Qwen2_5_VLModel"),
        ("qwen2_audio_encoder", "Qwen2AudioEncoder"),
        ("qwen2_moe", "Qwen2MoeModel"),
        ("qwen2_vl", "Qwen2VLModel"),
        ("recurrent_gemma", "RecurrentGemmaModel"),
        ("regnet", "RegNetModel"),
        ("roberta", "RobertaModel"),
        ("rembert", "RemBertModel"),
        ("resnet", "ResNetModel"),
        ("roberta", "RobertaModel"),
        ("roformer", "RoFormerModel"),
        ("roc_bert", "RoCBertModel"),
        ("roberta-prelayernorm", "RobertaPreLayerNormModel"),
        ("rwkv", "RwkvModel"),
        ("sam", "SamModel"),
        ("seamless_m4t", "SeamlessM4TModel"),
        ("seamless_m4t_v2", "SeamlessM4Tv2Model"),
        ("segformer", "SegformerModel"),
        ("sew", "SEWModel"),
        ("sew-d", "SEWDModel"),
        ("siglip", "SiglipModel"),
        ("siglip2", "Siglip2Model"),
        ("siglip_vision_model", "SiglipVisionModel"),
        ("smolvlm", "SmolVLMModel"),
        ("smolvlm_vision", "SmolVLMVisionTransformer"),
        ("speech_to_text", "Speech2TextModel"),
        ("speecht5", "SpeechT5Model"),
        ("squeezebert", "SqueezeBertModel"),
        ("stablelm", "StableLmModel"),
        ("starcoder2", "Starcoder2Model"),
        ("swiftformer", "SwiftFormerModel"),
        ("swin2sr", "Swin2SRModel"),
        ("swinv2", "Swinv2Model"),
        ("t5", "T5Model"),
        ("table-transformer", "TableTransformerModel"),
        ("tapas", "TapasModel"),
        ("textnet", "TextNetModel"),
        ("timesformer", "TimesformerModel"),
        ("tvp", "TvpModel"),
        ("umt5", "UMT5Model"),
        ("unispeech", "UniSpeechModel"),
        ("unispeech-sat", "UniSpeechSatModel"),
        ("univnet", "UnivNetModel"),
        ("vilt", "ViltModel"),
        ("visual_bert", "VisualBertModel"),
        ("vit", "ViTModel"),
        ("vit_mae", "ViTMAEModel"),
        ("vit_msn", "ViTMSNModel"),
        ("vitdet", "VitDetModel"),
        ("vivit", "VivitModel"),
        ("wav2vec2", "Wav2Vec2Model"),
        ("whisper", "WhisperModel"),
        ("xclip", "XCLIPModel"),
        ("xlm", "XLMModel"),
        ("xlm-prophetnet", "XLMProphetNetModel"),
        ("xlm-roberta", "XLMRobertaModel"),
        ("gpt_bigcode", "GPTBigCodeModel"),
        ("gpt_neox", "GPTNeoXModel"),
        ("gptj", "GPTJModel"),
        ("xlm-roberta-xl", "XLMRobertaXLModel"),
        ("xlnet", "XLNetModel"),
        ("xmod", "XmodModel"),
        ("mobilenet_v1", "MobileNetV1Model"),
        ("mobilenet_v2", "MobileNetV2Model"),
        ("gpt_neox_japanese", "GPTNeoXJapaneseModel"),
        ("yolos", "YolosModel"),
        ("yoso", "YosoModel"),
        ("zamba", "ZambaModel"),
        ("zamba2", "Zamba2Model"),
    ]
)

MODEL_FOR_PRETRAINING_MAPPING_NAMES = OrderedDict(
    [
        # Model for pre-training mapping
        ("albert", "AlbertForPreTraining"),
        ("bart", "BartForConditionalGeneration"),
        ("bert", "BertForPreTraining"),
        ("bloom", "BloomForCausalLM"),
        ("camembert", "CamembertForMaskedLM"),
        ("colpali", "ColPaliForRetrieval"),
        ("ctrl", "CTRLLMHeadModel"),
        ("data2vec-text", "Data2VecTextForMaskedLM"),
        ("distilbert", "DistilBertForMaskedLM"),
        ("fnet", "FNetForPreTraining"),
        ("electra", "ElectraForPreTraining"),
        ("falcon_mamba", "FalconMambaForCausalLM"),
        ("fsmt", "FSMTForConditionalGeneration"),
        ("funnel", "FunnelForPreTraining"),
        ("gpt2", "GPT2LMHeadModel"),
        ("mamba", "MambaForCausalLM"),
        ("mamba2", "Mamba2ForCausalLM"),
        ("mbart", "MBartForConditionalGeneration"),
        ("gemma3", "Gemma3ForConditionalGeneration"),
        ("hiera", "HieraForPreTraining"),
        ("hubert", "HubertForPreTraining"),
        ("ibert", "IBertForMaskedLM"),
        ("idefics", "IdeficsForVisionText2Text"),
        ("idefics2", "Idefics2ForConditionalGeneration"),
        ("idefics3", "Idefics3ForConditionalGeneration"),
        ("llava", "LlavaForConditionalGeneration"),
        ("llava_next", "LlavaNextForConditionalGeneration"),
        ("llava_next_video", "LlavaNextVideoForConditionalGeneration"),
        ("llava_onevision", "LlavaOnevisionForConditionalGeneration"),
        ("longformer", "LongformerForMaskedLM"),
        ("luke", "LukeForMaskedLM"),
        ("mobilebert", "MobileBertForPreTraining"),
        ("qwen2_audio", "Qwen2AudioForConditionalGeneration"),
        ("roberta", "RobertaForMaskedLM"),
        ("megatron-bert", "MegatronBertForPreTraining"),
        ("mistral3", "Mistral3ForConditionalGeneration"),
        ("mllama", "MllamaForConditionalGeneration"),
        ("mobilebert", "MobileBertForPreTraining"),
        ("mpnet", "MPNetForMaskedLM"),
        ("mpt", "MptForCausalLM"),
        ("nllb-moe", "NllbMoeForConditionalGeneration"),
        ("mvp", "MvpForConditionalGeneration"),
        ("paligemma", "PaliGemmaForConditionalGeneration"),
        ("qwen2_audio", "Qwen2AudioForConditionalGeneration"),
        ("roberta", "RobertaForMaskedLM"),
        ("roc_bert", "RoCBertForPreTraining"),
        ("roberta-prelayernorm", "RobertaPreLayerNormForMaskedLM"),
        ("rwkv", "RwkvForCausalLM"),
        ("squeezebert", "SqueezeBertForMaskedLM"),
        ("t5", "T5ForConditionalGeneration"),
        ("tapas", "TapasForMaskedLM"),
        ("unispeech", "UniSpeechForPreTraining"),
        ("unispeec-sat", "UniSpeechSatForPreTraining"),
        ("video_llava", "VideoLlavaForConditionalGeneration"),
        ("vipllava", "VipLlavaForConditionalGeneration"),
        ("visual_bert", "VisualBertForPreTraining"),
        ("vit_mae", "ViTMAEForPreTraining"),
        ("wav2vec2", "Wav2Vec2ForPreTraining"),
        ("xlm", "XLMWithLMHeadModel"),
        ("xlm-roberta", "XLMRobertaForMaskedLM"),
        ("xlm-roberta-xl", "XLMRobertaXLForMaskedLM"),
        ("xlnet", "XLNetLMHeadModel"),
        ("xmod", "XmodForMaskedLM"),
        ("gpt_neox_japanese", "GPTNeoXJapanesePreTrainedModel"),
    ]
)

MODEL_WITH_LM_HEAD_MAPPING_NAMES = OrderedDict(
    [
        # Model with LM heads mapping
        ("albert", "AlbertForMaskedLM"),
        ("mvp", "MvpForConditionalGeneration"),
        ("bart", "BartForConditionalGeneration"),
        ("bloom", "BloomForCausalLM"),
        ("bert", "BertForMaskedLM"),
        ("blenderbot-small", "BlenderbotSmallForConditionalGeneration"),
        ("camembert", "CamembertForMaskedLM"),
        ("convbert", "ConvBertForMaskedLM"),
        ("codegen", "CodeGenForCausalLM"),
        ("ctrl", "CTRLLMHeadModel"),
        ("data2vec-text", "Data2VecTextForMaskedLM"),
        ("deberta", "DebertaForMaskedLM"),
        ("deberta-v2", "DebertaV2ForMaskedLM"),
        ("distilbert", "DistilBertForMaskedLM"),
        ("esm", "EsmForMaskedLM"),
        ("fnet", "FNetForMaskedLM"),
        ("electra", "ElectraForMaskedLM"),
        ("encoder-decoder", "EncoderDecoderModel"),
        ("falcon_mamba", "FalconMambaForCausalLM"),
        ("fsmt", "FSMTForConditionalGeneration"),
        ("funnel", "FunnelForMaskedLM"),
        ("git", "GitForCausalLM"),
        ("gpt_neo", "GPTNeoForCausalLM"),
        ("gpt2", "GPT2LMHeadModel"),
        ("ibert", "IBertForMaskedLM"),
        ("led", "LEDForConditionalGeneration"),
        ("longformer", "LongformerForMaskedLM"),
        ("longt5", "LongT5ForConditionalGeneration"),
        ("luke", "LukeForMaskedLM"),
        ("camembert", "CamembertForMaskedLM"),
        ("roberta", "RobertaForMaskedLM"),
        ("roformer", "RoFormerForMaskedLM"),
        ("marian", "MarianMTModel"),
        ("mamba", "MambaForCausalLM"),
        ("mamba2", "Mamba2ForCausalLM"),
        ("mbart", "MBartForConditionalGeneration"),
        ("m2m_100", "M2M100ForConditionalGeneration"),
        ("megatron-bert", "MegatronBertForCausalLM"),
        ("mobilebert", "MobileBertForMaskedLM"),
        ("moonshine", "MoonshineForConditionalGeneration"),
        ("mpnet", "MPNetForMaskedLM"),
        ("mpt", "MptForCausalLM"),
        ("nllb-moe", "NllbMoeForConditionalGeneration"),
        ("nystromformer", "NystromformerForMaskedLM"),
        ("pegasus_x", "PegasusXForConditionalGeneration"),
        ("pop2piano", "Pop2PianoForConditionalGeneration"),
        ("rembert", "RemBertForMaskedLM"),
        ("roc_bert", "RoCBertForMaskedLM"),
        ("roberta", "RobertaForMaskedLM"),
        ("roberta-prelayernorm", "RobertaPreLayerNormForMaskedLM"),
        ("rwkv", "RwkvForCausalLM"),
        ("speech_to_text", "Speech2TextForConditionalGeneration"),
        ("squeezebert", "SqueezeBertForMaskedLM"),
        ("t5", "T5ForConditionalGeneration"),
        ("tapas", "TapasForMaskedLM"),
        ("wav2vec2", "Wav2Vec2ForMaskedLM"),
        ("whisper", "WhisperForConditionalGeneration"),
        ("xlm", "XLMWithLMHeadModel"),
        ("xlm-roberta", "XLMRobertaForMaskedLM"),
        ("xlm-roberta-xl", "XLMRobertaXLForMaskedLM"),
        ("xmod", "XmodForMaskedLM"),
        ("yoso", "YosoForMaskedLM"),
        ("xlnet", "XLNetLMHeadModel"),
    ]
)

MODEL_FOR_CAUSAL_LM_MAPPING_NAMES = OrderedDict(
    [
        # Model for Causal LM mapping
        ("aria_text", "AriaTextForCausalLM"),
        ("bamba", "BambaForCausalLM"),
        ("bart", "BartForCausalLM"),
<<<<<<< HEAD
        ("biogpt", "BioGptForCausalLM"),
        ("camembert", "CamembertForCausalLM"),
        ("mvp", "MvpForCausalLM"),
        ("opt", "OPTForCausalLM"),
=======
>>>>>>> b2afbb0b
        ("bert", "BertLMHeadModel"),
        ("bert-generation", "BertGenerationDecoder"),
        ("blenderbot", "BlenderbotForCausalLM"),
        ("blenderbot-small", "BlenderbotSmallForCausalLM"),
        ("bloom", "BloomForCausalLM"),
        ("camembert", "CamembertForCausalLM"),
        ("cohere2", "Cohere2ForCausalLM"),
        ("ctrl", "CTRLLMHeadModel"),
        ("data2vec-text", "Data2VecTextForCausalLM"),
        ("diffllama", "DiffLlamaForCausalLM"),
        ("emu3", "Emu3ForCausalLM"),
        ("falcon", "FalconForCausalLM"),
        ("fuyu", "FuyuForCausalLM"),
        ("codegen", "CodeGenForCausalLM"),
        ("falcon_mamba", "FalconMambaForCausalLM"),
        ("gemma", "GemmaForCausalLM"),
        ("gemma2", "Gemma2ForCausalLM"),
        ("gemma3", "Gemma3ForCausalLM"),
        ("gemma3_text", "Gemma3ForCausalLM"),
        ("git", "GitForCausalLM"),
        ("glm", "GlmForCausalLM"),
        ("got_ocr2", "GotOcr2ForConditionalGeneration"),
        ("gpt_neo", "GPTNeoForCausalLM"),
        ("gpt2", "GPT2LMHeadModel"),
        ("granite", "GraniteForCausalLM"),
        ("jetmoe", "JetMoeForCausalLM"),
        ("persimmon", "PersimmonForCausalLM"),
        ("fuyu", "FuyuForCausalLM"),
        ("granitemoe", "GraniteMoeForCausalLM"),
        ("granitemoeshared", "GraniteMoeSharedForCausalLM"),
        ("llama", "LlamaForCausalLM"),
        ("mamba", "MambaForCausalLM"),
        ("mamba2", "Mamba2ForCausalLM"),
        ("mbart", "MBartForCausalLM"),
        ("megatron-bert", "MegatronBertForCausalLM"),
        ("marian", "MarianForCausalLM"),
        ("mistral", "MistralForCausalLM"),
        ("mixtral", "MixtralForCausalLM"),
        ("mllama", "MllamaForCausalLM"),
        ("moshi", "MoshiForCausalLM"),
        ("mpt", "MptForCausalLM"),
        ("mvp", "MvpForCausalLM"),
        ("nemotron", "NemotronForCausalLM"),
        ("opt", "OPTForCausalLM"),
        ("persimmon", "PersimmonForCausalLM"),
        ("olmo", "OlmoForCausalLM"),
        ("olmo2", "Olmo2ForCausalLM"),
        ("olmoe", "OlmoeForCausalLM"),
        ("phi", "PhiForCausalLM"),
        ("phi3", "Phi3ForCausalLM"),
        ("prophetnet", "ProphetNetForCausalLM"),
        ("pegasus", "PegasusForCausalLM"),
        ("qwen2", "Qwen2ForCausalLM"),
        ("qwen2_moe", "Qwen2MoeForCausalLM"),
        ("roberta", "RobertaForCausalLM"),
        ("roberta-prelayernorm", "RobertaPreLayerNormForCausalLM"),
        ("recurrent_gemma", "RecurrentGemmaForCausalLM"),
        ("rembert", "RemBertForCausalLM"),
        ("roformer", "RoFormerForCausalLM"),
        ("roc_bert", "RoCBertForCausalLM"),
        ("roberta", "RobertaForCausalLM"),
        ("rwkv", "RwkvForCausalLM"),
        ("stablelm", "StableLmForCausalLM"),
        ("starcoder2", "Starcoder2ForCausalLM"),
        ("trocr", "TrOCRForCausalLM"),
        ("whisper", "WhisperForCausalLM"),
        ("xlm", "XLMWithLMHeadModel"),
        ("xlm-prophetnet", "XLMProphetNetForCausalLM"),
        ("xlm-roberta", "XLMRobertaForCausalLM"),
        ("xlm-roberta-xl", "XLMRobertaXLForCausalLM"),
        ("xlnet", "XLNetLMHeadModel"),
        ("xmod", "XmodForCausalLM"),
        ("gpt_bigcode", "GPTBigCodeForCausalLM"),
        ("gpt_neox", "GPTNeoXForCausalLM"),
        ("gpt_neox_japanese", "GPTNeoXJapaneseForCausalLM"),
        ("gptj", "GPTJForCausalLM"),
        ("cohere2", "Cohere2ForCausalLM"),
        ("zamba", "ZambaForCausalLM"),
    ]
)

MODEL_FOR_IMAGE_MAPPING_NAMES = OrderedDict(
    [
        # Model for Image mapping
        ("beit", "BeitModel"),
        ("bit", "BitModel"),
        ("convnext", "ConvNextModel"),
        ("convnextv2", "ConvNextV2Model"),
        ("data2vec-vision", "Data2VecVisionModel"),
        ("deit", "DeiTModel"),
        ("detr", "DetrModel"),
        ("depth_pro", "DepthProModel"),
        ("dinov2", "Dinov2Model"),
        ("dinov2_with_registers", "Dinov2WithRegistersModel"),
        ("dpt", "DPTModel"),
        ("efficientnet", "EfficientNetModel"),
        ("focalnet", "FocalNetModel"),
        ("glpn", "GLPNModel"),
        ("hiera", "HieraModel"),
        ("hubert", "HubertModel"),
        ("ijepa", "IJepaModel"),
        ("imagegpt", "ImageGPTModel"),
        ("levit", "LevitModel"),
        ("poolformer", "PoolFormerModel"),
        ("pvt", "PvtModel"),
        ("mllama", "MllamaVisionModel"),
        ("poolformer", "PoolFormerModel"),
        ("regnet", "RegNetModel"),
        ("resnet", "ResNetModel"),
        ("segformer", "SegformerModel"),
        ("seggpt", "SegGptModel"),
        ("siglip_vision_model", "SiglipVisionModel"),
        ("swiftformer", "SwiftFormerModel"),
        ("swin2sr", "Swin2SRModel"),
        ("swinv2", "Swinv2Model"),
        ("table-transformer", "TableTransformerModel"),
        ("timesformer", "TimesformerModel"),
        ("vit", "ViTModel"),
        ("vit_mae", "ViTMAEModel"),
        ("vit_msn", "ViTMSNModel"),
        ("vitdet", "VitDetModel"),
        ("vivit", "VivitModel"),
        ("yolos", "YolosModel"),
        ("zamba2", "Zamba2ForCausalLM"),
    ]
)

MODEL_FOR_MASKED_IMAGE_MODELING_MAPPING_NAMES = OrderedDict(
    [
        ("deit", "DeiTForMaskedImageModeling"),
        ("focalnet", "FocalNetForMaskedImageModeling"),
        ("swinv2", "Swinv2ForMaskedImageModeling"),
        ("vit", "ViTForMaskedImageModeling"),
    ]
)


MODEL_FOR_CAUSAL_IMAGE_MODELING_MAPPING_NAMES = OrderedDict(
    [
        ("imagegpt", "ImageGPTForCausalImageModeling"),
    ]
)

MODEL_FOR_IMAGE_CLASSIFICATION_MAPPING_NAMES = OrderedDict(
    [
        # Model for Image Classification mapping
        ("beit", "BeitForImageClassification"),
        ("bit", "BitForImageClassification"),
        ("clip", "CLIPForImageClassification"),
        ("convnext", "ConvNextForImageClassification"),
        ("convnextv2", "ConvNextV2ForImageClassification"),
        ("cvt", "CvtForImageClassification"),
        ("data2vec-vision", "Data2VecVisionForImageClassification"),
        (
            "deit",
            ("DeiTForImageClassification", "DeiTForImageClassificationWithTeacher"),
        ),
        ("dinov2", "Dinov2ForImageClassification"),
        ("dinov2_with_registers", "Dinov2WithRegistersForImageClassification"),
        ("efficientnet", "EfficientNetForImageClassification"),
        ("focalnet", "FocalNetForImageClassification"),
        ("hiera", "HieraForImageClassification"),
        ("ijepa", "IJepaForImageClassification"),
        ("imagegpt", "ImageGPTForImageClassification"),
        (
            "levit",
            ("LevitForImageClassification", "LevitForImageClassificationWithTeacher"),
        ),
        (
            "perceiver",
            (
                "PerceiverForImageClassificationLearned",
                "PerceiverForImageClassificationFourier",
                "PerceiverForImageClassificationConvProcessing",
            ),
        ),
        ("poolformer", "PoolFormerForImageClassification"),
        ("pvt", "PvtForImageClassification"),
        ("pvt_v2", "PvtV2ForImageClassification"),
        ("regnet", "RegNetForImageClassification"),
        ("resnet", "ResNetForImageClassification"),
        ("segformer", "SegformerForImageClassification"),
        ("shieldgemma2", "ShieldGemma2ForImageClassification"),
        ("siglip", "SiglipForImageClassification"),
        ("siglip2", "Siglip2ForImageClassification"),
        ("swiftformer", "SwiftFormerForImageClassification"),
        ("swinv2", "Swinv2ForImageClassification"),
        ("textnet", "TextNetForImageClassification"),
        ("mobilenet_v1", "MobileNetV1ForImageClassification"),
        ("mobilenet_v2", "MobileNetV2ForImageClassification"),
        ("vit", "ViTForImageClassification"),
        ("vit_msn", "ViTMSNForImageClassification"),
    ]
)

MODEL_FOR_IMAGE_SEGMENTATION_MAPPING_NAMES = OrderedDict(
    [
        # Do not add new models here, this class will be deprecated in the future.
        # Model for Image Segmentation mapping
        ("detr", "DetrForSegmentation"),
    ]
)

MODEL_FOR_SEMANTIC_SEGMENTATION_MAPPING_NAMES = OrderedDict(
    [
        # Model for Semantic Segmentation mapping
        ("beit", "BeitForSemanticSegmentation"),
        ("data2vec-vision", "Data2VecVisionForSemanticSegmentation"),
        ("dpt", "DPTForSemanticSegmentation"),
        ("mobilenet_v2", "MobileNetV2ForSemanticSegmentation"),
        ("mobilevit", "MobileViTForSemanticSegmentation"),
        ("mobilevitv2", "MobileViTV2ForSemanticSegmentation"),
        ("segformer", "SegformerForSemanticSegmentation"),
        ("upernet", "UperNetForSemanticSegmentation"),
    ]
)

MODEL_FOR_INSTANCE_SEGMENTATION_MAPPING_NAMES = OrderedDict(
    [
        # Model for Instance Segmentation mapping
        # MaskFormerForInstanceSegmentation can be removed from this mapping in v5
        ("maskformer", "MaskFormerForInstanceSegmentation"),
    ]
)

MODEL_FOR_UNIVERSAL_SEGMENTATION_MAPPING_NAMES = OrderedDict(
    [
        # Model for Universal Segmentation mapping
        ("detr", "DetrForSegmentation"),
        ("mask2former", "Mask2FormerForUniversalSegmentation"),
        ("maskformer", "MaskFormerForInstanceSegmentation"),
        ("oneformer", "OneFormerForUniversalSegmentation"),
    ]
)

MODEL_FOR_VIDEO_CLASSIFICATION_MAPPING_NAMES = OrderedDict(
    [
        ("timesformer", "TimesformerForVideoClassification"),
        ("vivit", "VivitForVideoClassification"),
    ]
)

MODEL_FOR_VISION_2_SEQ_MAPPING_NAMES = OrderedDict(
    [
        ("blip", "BlipForConditionalGeneration"),
        ("blip-2", "Blip2ForConditionalGeneration"),
        ("chameleon", "ChameleonForConditionalGeneration"),
        ("git", "GitForCausalLM"),
        ("idefics2", "Idefics2ForConditionalGeneration"),
        ("idefics3", "Idefics3ForConditionalGeneration"),
        ("instructblip", "InstructBlipForConditionalGeneration"),
        ("instructblipvideo", "InstructBlipVideoForConditionalGeneration"),
        ("kosmos-2", "Kosmos2ForConditionalGeneration"),
        ("llava", "LlavaForConditionalGeneration"),
        ("llava_next", "LlavaNextForConditionalGeneration"),
        ("llava_next_video", "LlavaNextVideoForConditionalGeneration"),
        ("llava_onevision", "LlavaOnevisionForConditionalGeneration"),
        ("mistral3", "Mistral3ForConditionalGeneration"),
        ("mllama", "MllamaForConditionalGeneration"),
        ("paligemma", "PaliGemmaForConditionalGeneration"),
        ("prophetnet", "ProphetNetForConditionalGeneration"),
        ("pix2struct", "Pix2StructForConditionalGeneration"),
        ("qwen2_5_vl", "Qwen2_5_VLForConditionalGeneration"),
        ("qwen2_vl", "Qwen2VLForConditionalGeneration"),
        ("video_llava", "VideoLlavaForConditionalGeneration"),
        ("vipllava", "VipLlavaForConditionalGeneration"),
        ("vision-encoder-decoder", "VisionEncoderDecoderModel"),
    ]
)
MODEL_FOR_RETRIEVAL_MAPPING_NAMES = OrderedDict(
    [
        ("colpali", "ColPaliForRetrieval"),
    ]
)
MODEL_FOR_IMAGE_TEXT_TO_TEXT_MAPPING_NAMES = OrderedDict(
    [
        ("aria", "AriaForConditionalGeneration"),
        ("aya_vision", "AyaVisionForConditionalGeneration"),
        ("blip", "BlipForConditionalGeneration"),
        ("blip-2", "Blip2ForConditionalGeneration"),
        ("chameleon", "ChameleonForConditionalGeneration"),
        ("gemma3", "Gemma3ForConditionalGeneration"),
        ("got_ocr2", "GotOcr2ForConditionalGeneration"),
        ("chameleon", "ChameleonForConditionalGeneration"),
        ("emu3", "Emu3ForConditionalGeneration"),
        ("idefics", "IdeficsForVisionText2Text"),
        ("idefics2", "Idefics2ForConditionalGeneration"),
        ("idefics3", "Idefics3ForConditionalGeneration"),
        ("instructblip", "InstructBlipForConditionalGeneration"),
        ("kosmos-2", "Kosmos2ForConditionalGeneration"),
        ("fuyu", "FuyuForCausalLM"),
        ("git", "GitForCausalLM"),
        ("llava", "LlavaForConditionalGeneration"),
        ("llava_next", "LlavaNextForConditionalGeneration"),
        ("llava_onevision", "LlavaOnevisionForConditionalGeneration"),
        ("mistral3", "Mistral3ForConditionalGeneration"),
        ("mllama", "MllamaForConditionalGeneration"),
        ("paligemma", "PaliGemmaForConditionalGeneration"),
        ("pix2struct", "Pix2StructForConditionalGeneration"),
        ("qwen2_5_vl", "Qwen2_5_VLForConditionalGeneration"),
        ("qwen2_vl", "Qwen2VLForConditionalGeneration"),
        ("shieldgemma2", "Gemma3ForConditionalGeneration"),
        ("smolvlm", "SmolVLMForConditionalGeneration"),
        ("vipllava", "VipLlavaForConditionalGeneration"),
        ("vision-encoder-decoder", "VisionEncoderDecoderModel"),
    ]
)

MODEL_FOR_MASKED_LM_MAPPING_NAMES = OrderedDict(
    [
        # Model for Masked LM mapping
        ("albert", "AlbertForMaskedLM"),
        ("bart", "BartForConditionalGeneration"),
        ("bert", "BertForMaskedLM"),
        ("camembert", "CamembertForMaskedLM"),
        ("convbert", "ConvBertForMaskedLM"),
        ("data2vec-text", "Data2VecTextForMaskedLM"),
        ("deberta", "DebertaForMaskedLM"),
        ("deberta-v2", "DebertaV2ForMaskedLM"),
        ("distilbert", "DistilBertForMaskedLM"),
        ("esm", "EsmForMaskedLM"),
        ("fnet", "FNetForMaskedLM"),
        ("funnel", "FunnelForMaskedLM"),
        ("ibert", "IBertForMaskedLM"),
        ("longformer", "LongformerForMaskedLM"),
        ("luke", "LukeForMaskedLM"),
        ("mobilebert", "MobileBertForMaskedLM"),
        ("mpnet", "MPNetForMaskedLM"),
        ("mvp", "MvpForConditionalGeneration"),
        ("nystromformer", "NystromformerForMaskedLM"),
        ("perceiver", "PerceiverForMaskedLM"),
        ("rembert", "RemBertForMaskedLM"),
        ("roformer", "RoFormerForMaskedLM"),
        ("roc_bert", "RoCBertForMaskedLM"),
        ("roberta", "RobertaForMaskedLM"),
        ("squeezebert", "SqueezeBertForMaskedLM"),
        ("tapas", "TapasForMaskedLM"),
        ("wav2vec2", "Wav2Vec2ForMaskedLM"),
        ("xlm", "XLMWithLMHeadModel"),
        ("xlm-roberta", "XLMRobertaForMaskedLM"),
        ("xlm-roberta-xl", "XLMRobertaXLForMaskedLM"),
        ("xmod", "XmodForMaskedLM"),
        ("yoso", "YosoForMaskedLM"),
    ]
)

MODEL_FOR_OBJECT_DETECTION_MAPPING_NAMES = OrderedDict(
    [
        # Model for Object Detection mapping
        ("deformable_detr", "DeformableDetrForObjectDetection"),
        ("deta", "DetaForObjectDetection"),
        ("detr", "DetrForObjectDetection"),
        ("rt_detr", "RTDetrForObjectDetection"),
        ("table-transformer", "TableTransformerForObjectDetection"),
        ("yolos", "YolosForObjectDetection"),
    ]
)

MODEL_FOR_ZERO_SHOT_OBJECT_DETECTION_MAPPING_NAMES = OrderedDict(
    [
        # Model for Zero Shot Object Detection mapping
        ("grounding-dino", "GroundingDinoForObjectDetection"),
        ("omdet-turbo", "OmDetTurboForObjectDetection"),
        ("owlv2", "Owlv2ForObjectDetection"),
        ("owlvit", "OwlViTForObjectDetection"),
        ("siglip2", "Siglip2Model"),
    ]
)

MODEL_FOR_DEPTH_ESTIMATION_MAPPING_NAMES = OrderedDict(
    [
        # Model for depth estimation mapping
        ("depth_anything", "DepthAnythingForDepthEstimation"),
        ("depth_pro", "DepthProForDepthEstimation"),
        ("dpt", "DPTForDepthEstimation"),
        ("glpn", "GLPNForDepthEstimation"),
        ("prompt_depth_anything", "PromptDepthAnythingForDepthEstimation"),
        ("zoedepth", "ZoeDepthForDepthEstimation"),
    ]
)
MODEL_FOR_SEQ_TO_SEQ_CAUSAL_LM_MAPPING_NAMES = OrderedDict(
    [
        # Model for Seq2Seq Causal LM mapping
        ("bart", "BartForConditionalGeneration"),
        ("blenderbot", "BlenderbotForConditionalGeneration"),
        ("blenderbot-small", "BlenderbotSmallForConditionalGeneration"),
        ("encoder-decoder", "EncoderDecoderModel"),
        ("fsmt", "FSMTForConditionalGeneration"),
        ("led", "LEDForConditionalGeneration"),
        ("longt5", "LongT5ForConditionalGeneration"),
        ("m2m_100", "M2M100ForConditionalGeneration"),
        ("mvp", "MvpForConditionalGeneration"),
        ("nllb-moe", "NllbMoeForConditionalGeneration"),
        ("mt5", "MT5ForConditionalGeneration"),
        ("marian", "MarianMTModel"),
        ("pegasus", "PegasusForConditionalGeneration"),
        ("pegasus_x", "PegasusXForConditionalGeneration"),
        ("qwen2_audio", "Qwen2AudioForConditionalGeneration"),
        ("seamless_m4t", "SeamlessM4TForTextToText"),
        ("seamless_m4t_v2", "SeamlessM4Tv2ForTextToText"),
        ("squeezebert", "SqueezeBertForSequenceClassification"),
        ("t5", "T5ForConditionalGeneration"),
        ("umt5", "UMT5ForConditionalGeneration"),
        ("xlm-prophetnet", "XLMProphetNetForConditionalGeneration"),
    ]
)

MODEL_FOR_SPEECH_SEQ_2_SEQ_MAPPING_NAMES = OrderedDict(
    [
        ("moonshine", "MoonshineForConditionalGeneration"),
        ("pop2piano", "Pop2PianoForConditionalGeneration"),
        ("seamless_m4t", "SeamlessM4TForSpeechToText"),
        ("seamless_m4t_v2", "SeamlessM4Tv2ForSpeechToText"),
        ("speech-encoder-decoder", "SpeechEncoderDecoderModel"),
        ("speech_to_text", "Speech2TextForConditionalGeneration"),
        ("speecht5", "SpeechT5ForSpeechToText"),
        ("whisper", "WhisperForConditionalGeneration"),
    ]
)

MODEL_FOR_SEQUENCE_CLASSIFICATION_MAPPING_NAMES = OrderedDict(
    [
        # Model for Sequence Classification mapping
        ("albert", "AlbertForSequenceClassification"),
        ("bart", "BartForSequenceClassification"),
<<<<<<< HEAD
        ("biogpt", "BioGptForSequenceClassification"),
=======
        ("bloom", "BloomForSequenceClassification"),
>>>>>>> b2afbb0b
        ("camembert", "CamembertForSequenceClassification"),
        ("electra", "ElectraForSequenceClassification"),
        ("opt", "OPTForSequenceClassification"),
        ("bert", "BertForSequenceClassification"),
        ("ctrl", "CTRLForSequenceClassification"),
        ("mvp", "MvpForSequenceClassification"),
        ("deberta", "DebertaForSequenceClassification"),
        ("deberta-v2", "DebertaV2ForSequenceClassification"),
        ("diffllama", "DiffLlamaForSequenceClassification"),
        ("distilbert", "DistilBertForSequenceClassification"),
        ("esm", "EsmForSequenceClassification"),
        ("falcon", "FalconForSequenceClassification"),
        ("funnel", "FunnelForSequenceClassification"),
        ("fnet", "FNetForSequenceClassification"),
        ("gemma", "GemmaForSequenceClassification"),
        ("gemma2", "Gemma2ForSequenceClassification"),
        ("glm", "GlmForSequenceClassification"),
        ("gpt_neo", "GPTNeoForSequenceClassification"),
        ("jetmoe", "JetMoeForSequenceClassification"),
        ("helium", "HeliumForSequenceClassification"),
        ("hubert", "HubertForSequenceClassification"),
        ("ibert", "IBertForSequenceClassification"),
        ("led", "LEDForSequenceClassification"),
        ("luke", "LukeForSequenceClassification"),
        ("starcoder2", "Starcoder2ForSequenceClassification"),
        ("canine", "CanineForSequenceClassification"),
        ("lilt", "LiltForSequenceClassification"),
        ("llama", "LlamaForSequenceClassification"),
        ("longformer", "LongformerForSequenceClassification"),
        ("opt", "OPTForSequenceClassification"),
        ("perceiver", "PerceiverForSequenceClassification"),
        ("persimmon", "PersimmonForSequenceClassification"),
        ("mbart", "MBartForSequenceClassification"),
        ("mobilebert", "MobileBertForSequenceClassification"),
        ("mpnet", "MPNetForSequenceClassification"),
        ("convbert", "ConvBertForSequenceClassification"),
        ("mt5", "MT5ForSequenceClassification"),
        ("megatron-bert", "MegatronBertForSequenceClassification"),
        ("markuplm", "MarkupLMForSequenceClassification"),
        ("mistral", "MistralForSequenceClassification"),
        ("mixtral", "MixtralForSequenceClassification"),
        ("nemotron", "NemotronForSequenceClassification"),
        ("mpt", "MptForSequenceClassification"),
        ("nystromformer", "NystromformerForSequenceClassification"),
        ("phi", "PhiForSequenceClassification"),
        ("phi3", "Phi3ForSequenceClassification"),
        ("qwen2", "Qwen2ForSequenceClassification"),
        ("qwen2_moe", "Qwen2MoeForSequenceClassification"),
        ("rembert", "RemBertForSequenceClassification"),
        ("roformer", "RoFormerForSequenceClassification"),
        ("roc_bert", "RoCBertForSequenceClassification"),
        ("roberta", "RobertaForSequenceClassification"),
        ("roberta-prelayernorm", "RobertaPreLayerNormForSequenceClassification"),
        ("stablelm", "StableLmForSequenceClassification"),
        ("t5", "T5ForSequenceClassification"),
        ("gpt_bigcode", "GPTBigCodeForSequenceClassification"),
        ("gptj", "GPTJForSequenceClassification"),
        ("tapas", "TapasForSequenceClassification"),
        ("umt5", "UMT5ForSequenceClassification"),
        ("xlm", "XLMForSequenceClassification"),
        ("gpt_neox", "SequenceClassification"),
        ("xlm-roberta-xl", "XLMRobertaXLForSequenceClassification"),
        ("xlnet", "XLNetForSequenceClassification"),
        ("xmod", "XmodForSequenceClassification"),
        ("zamba", "ZambaForSequenceClassification"),
        ("yoso", "YosoForSequenceClassification"),
        ("zamba2", "Zamba2ForSequenceClassification"),
    ]
)

MODEL_FOR_QUESTION_ANSWERING_MAPPING_NAMES = OrderedDict(
    [
        # Model for Question Answering mapping
        ("albert", "AlbertForQuestionAnswering"),
        ("bart", "BartForQuestionAnswering"),
        ("mbart", "MBartForQuestionAnswering"),
        ("bloom", "BloomForQuestionAnswering"),
        ("opt", "OPTForQuestionAnswering"),
        ("bert", "BertForQuestionAnswering"),
        ("camembert", "CamembertForQuestionAnswering"),
        ("electra", "ElectraForQuestionAnswering"),
        ("mvp", "MvpForQuestionAnswering"),
        ("deberta", "DebertaForQuestionAnswering"),
        ("deberta-v2", "DebertaV2ForQuestionAnswering"),
        ("diffllama", "DiffLlamaForQuestionAnswering"),
        ("distilbert", "DistilBertForQuestionAnswering"),
        ("fnet", "FNetForQuestionAnswering"),
        ("falcon", "FalconForQuestionAnswering"),
        ("funnel", "FunnelForQuestionAnswering"),
        ("gpt_neo", "GPTNeoForQuestionAnswering"),
        ("ibert", "IBertForQuestionAnswering"),
        ("led", "LEDForQuestionAnswering"),
        ("lilt", "LiltForQuestionAnswering"),
        ("luke", "LukeForQuestionAnswering"),
        ("convbert", "ConvBertForQuestionAnswering"),
        ("llama", "LlamaForQuestionAnswering"),
        ("longformer", "LongformerForQuestionAnswering"),
        ("mistral", "MistralForQuestionAnswering"),
        ("mobilebert", "MobileBertForQuestionAnswering"),
        ("mpnet", "MPNetForQuestionAnswering"),
        ("megatron-bert", "MegatronBertForQuestionAnswering"),
        ("markuplm", "MarkupLMForQuestionAnswering"),
        ("mistral", "MistralForQuestionAnswering"),
        ("nystromformer", "NystromformerForQuestionAnswering"),
        ("opt", "OPTForQuestionAnswering"),
        ("qwen2", "Qwen2ForQuestionAnswering"),
        ("rembert", "RemBertForQuestionAnswering"),
        ("roformer", "RoFormerForQuestionAnswering"),
        ("roc_bert", "RoCBertForQuestionAnswering"),
        ("roberta", "RobertaForQuestionAnswering"),
        ("roberta-prelayernorm", "RobertaPreLayerNormForQuestionAnswering"),
        ("squeezebert", "SqueezeBertForQuestionAnswering"),
        ("t5", "T5ForQuestionAnswering"),
        ("mixtral", "MixtralForQuestionAnswering"),
        ("nemotron", "NemotronForQuestionAnswering"),
        ("mpt", "MptForQuestionAnswering"),
        ("canine", "CanineForQuestionAnswering"),
        ("umt5", "UMT5ForQuestionAnswering"),
        ("xlm", "XLMForSequenceClassification"),
        ("xlm-roberta", "XLMRobertaForQuestionAnswering"),
        ("gpt_neox", "GPTNeoXForQuestionAnswering"),
        ("xlm-roberta-xl", "XLMRobertaXLForQuestionAnswering"),
        ("xlnet", "XLNetForQuestionAnsweringSimple"),
        ("xmod", "XmodForQuestionAnswering"),
        ("yoso", "YosoForQuestionAnswering"),
        ("gptj", "GPTJForQuestionAnswering"),
    ]
)

MODEL_FOR_TABLE_QUESTION_ANSWERING_MAPPING_NAMES = OrderedDict(
    [
        # Model for Table Question Answering mapping
        ("tapas", "TapasForQuestionAnswering"),
    ]
)

MODEL_FOR_VISUAL_QUESTION_ANSWERING_MAPPING_NAMES = OrderedDict(
    [
        ("blip", "BlipForQuestionAnswering"),
        ("blip-2", "Blip2ForConditionalGeneration"),
        ("vilt", "ViltForQuestionAnswering"),
    ]
)

MODEL_FOR_DOCUMENT_QUESTION_ANSWERING_MAPPING_NAMES = OrderedDict(
    [
        ("qwen2_moe", "Qwen2MoeForQuestionAnswering"),
    ]
)

MODEL_FOR_TOKEN_CLASSIFICATION_MAPPING_NAMES = OrderedDict(
    [
        # Model for Token Classification mapping
        ("albert", "AlbertForTokenClassification"),
        ("bloom", "BloomForTokenClassification"),
        ("bert", "BertForTokenClassification"),
        ("biogpt", "BioGptForTokenClassification"),
        ("camembert", "CamembertForTokenClassification"),
        ("canine", "CanineForTokenClassification"),
        ("convbert", "ConvBertForTokenClassification"),
        ("bros", "BrosForTokenClassification"),
        ("deberta", "DebertaForTokenClassification"),
        ("deberta-v2", "DebertaV2ForTokenClassification"),
        ("diffllama", "DiffLlamaForTokenClassification"),
        ("distilbert", "DistilBertForTokenClassification"),
        ("esm", "EsmForTokenClassification"),
        ("starcoder2", "Starcoder2ForTokenClassification"),
        ("fnet", "FNetForTokenClassification"),
        ("funnel", "FunnelForTokenClassification"),
        ("falcon", "FalconForTokenClassification"),
        ("gpt_neo", "GPTNeoForTokenClassification"),
        ("electra", "ElectraForTokenClassification"),
        ("glm", "GlmForTokenClassification"),
        ("helium", "HeliumForTokenClassification"),
        ("ibert", "IBertForTokenClassification"),
        ("lilt", "LiltForTokenClassification"),
        ("longformer", "LongformerForTokenClassification"),
        ("luke", "LukeForTokenClassification"),
        ("mistral", "MistralForTokenClassification"),
        ("mobilebert", "MobileBertForTokenClassification"),
        ("mpnet", "MPNetForTokenClassification"),
        ("mt5", "MT5ForTokenClassification"),
        ("persimmon", "PersimmonForTokenClassification"),
        ("megatron-bert", "MegatronBertForTokenClassification"),
        ("mixtral", "MixtralForTokenClassification"),
        ("nemotron", "NemotronForTokenClassification"),
        ("markuplm", "MarkupLMForTokenClassification"),
        ("mpt", "MptForTokenClassification"),
        ("nystromformer", "NystromformerForTokenClassification"),
        ("phi", "PhiForTokenClassification"),
        ("phi3", "Phi3ForTokenClassification"),
        ("qwen2", "Qwen2ForTokenClassification"),
        ("rembert", "RemBertForTokenClassification"),
        ("roberta", "RobertaForTokenClassification"),
        ("roc_bert", "RoCBertForTokenClassification"),
        ("qwen2_moe", "Qwen2MoeForTokenClassification"),
        ("roberta", "RobertaForTokenClassification"),
        ("roberta-prelayernorm", "RobertaPreLayerNormForTokenClassification"),
        ("rembert", "RemBertForTokenClassification"),
        ("roformer", "RoFormerForTokenClassification"),
        ("squeezebert", "SqueezeBertForTokenClassification"),
        ("convbert", "ConvBertForTokenClassification"),
        ("canine", "CanineForTokenClassification"),
        ("stablelm", "StableLmForTokenClassification"),
        ("t5", "T5ForTokenClassification"),
        ("umt5", "UMT5ForTokenClassification"),
        ("xlm", "XLMForTokenClassification"),
        ("xlm-roberta", "XLMRobertaForTokenClassification"),
        ("gpt_neox", "GPTNeoXForTokenClassification"),
        ("xlm-roberta-xl", "XLMRobertaXLForTokenClassification"),
        ("xlnet", "XLNetForTokenClassification"),
        ("xmod", "XmodForTokenClassification"),
        ("yoso", "YosoForTokenClassification"),
    ]
)

MODEL_FOR_MULTIPLE_CHOICE_MAPPING_NAMES = OrderedDict(
    [
        # Model for Multiple Choice mapping
        ("camembert", "CamembertForMultipleChoice"),
        ("albert", "AlbertForMultipleChoice"),
        ("convbert", "ConvBertForMultipleChoice"),
        ("canine", "CanineForMultipleChoice"),
        ("bert", "BertForMultipleChoice"),
        ("electra", "ElectraForMultipleChoice"),
        ("deberta-v2", "DebertaV2ForMultipleChoice"),
        ("distilbert", "DistilBertForMultipleChoice"),
        ("fnet", "FNetForMultipleChoice"),
        ("funnel", "FunnelForMultipleChoice"),
        ("ibert", "IBertForMultipleChoice"),
        ("longformer", "LongformerForMultipleChoice"),
        ("luke", "LukeForMultipleChoice"),
        ("megatron-bert", "MegatronBertForMultipleChoice"),
        ("mobilebert", "MobileBertForMultipleChoice"),
        ("mpnet", "MPNetForMultipleChoice"),
        ("nystromformer", "NystromformerForMultipleChoice"),
        ("rembert", "RemBertForMultipleChoice"),
        ("roberta", "RobertaForMultipleChoice"),
        ("xlm", "XLMForMultipleChoice"),
        ("roformer", "RoFormerForMultipleChoice"),
        ("roc_bert", "RoCBertForMultipleChoice"),
        ("roberta-prelayernorm", "RobertaPreLayerNormForMultipleChoice"),
        ("squeezebert", "SqueezeBertForMultipleChoice"),
        ("xlm-roberta", "XLMRobertaForMultipleChoice"),
        ("xlm-roberta-xl", "XLMRobertaXLForMultipleChoice"),
        ("xlnet", "XLNetForMultipleChoice"),
        ("xmod", "XmodForMultipleChoice"),
        ("yoso", "YosoForMultipleChoice"),
    ]
)

MODEL_FOR_NEXT_SENTENCE_PREDICTION_MAPPING_NAMES = OrderedDict(
    [
        ("bert", "BertForNextSentencePrediction"),
        ("fnet", "FNetForNextSentencePrediction"),
        ("megatron-bert", "MegatronBertForNextSentencePrediction"),
        ("mobilebert", "MobileBertForNextSentencePrediction"),
    ]
)

MODEL_FOR_AUDIO_CLASSIFICATION_MAPPING_NAMES = OrderedDict(
    [
        ("unispeech", "UniSpeechForSequenceClassification"),
        ("unispeech-sat", "UniSpeechSatForSequenceClassification"),
        ("sew", "SEWForSequenceClassification"),
        ("sew-d", "SEWDForSequenceClassification"),
        ("wav2vec2", "Wav2Vec2ForSequenceClassification"),
        ("whisper", "WhisperForAudioClassification"),
    ]
)

MODEL_FOR_CTC_MAPPING_NAMES = OrderedDict(
    [
        ("unispeech", "UniSpeechForCTC"),
        ("unispeech-sat", "UniSpeechSatForCTC"),
        ("sew", "SEWForCTC"),
        ("sew-d", "SEWDForCTC"),
        ("wav2vec2", "Wav2Vec2ForCTC"),
    ]
)

MODEL_FOR_AUDIO_FRAME_CLASSIFICATION_MAPPING_NAMES = OrderedDict(
    [
        ("unispeech-sat", "UniSpeechSatForAudioFrameClassification"),
        ("wav2vec2", "Wav2Vec2ForAudioFrameClassification"),
    ]
)

MODEL_FOR_AUDIO_XVECTOR_MAPPING_NAMES = OrderedDict(
    [
        ("unispeech-sat", "UniSpeechSatForXVector"),
        ("wav2vec2", "Wav2Vec2ForXVector"),
    ]
)

MODEL_FOR_TEXT_TO_SPECTROGRAM_MAPPING_NAMES = OrderedDict(
    [
        # Model for Text-To-Spectrogram mapping
        ("fastspeech2_conformer", "FastSpeech2ConformerModel"),
        ("speecht5", "SpeechT5ForTextToSpeech"),
    ]
)

MODEL_FOR_TEXT_TO_WAVEFORM_MAPPING_NAMES = OrderedDict(
    [
        ("fastspeech2_conformer", "FastSpeech2ConformerWithHifiGan"),
        ("seamless_m4t", "SeamlessM4TForTextToSpeech"),
        ("seamless_m4t_v2", "SeamlessM4Tv2ForTextToSpeech"),
    ]
)

MODEL_FOR_ZERO_SHOT_IMAGE_CLASSIFICATION_MAPPING_NAMES = OrderedDict(
    [
        # Model for Zero Shot Image Classification mapping
        ("align", "AlignModel"),
        ("altclip", "AltCLIPModel"),
        ("blip", "BlipModel"),
        ("blip-2", "Blip2ForImageTextRetrieval"),
        ("chinese_clip", "ChineseCLIPModel"),
        ("clipseg", "CLIPSegModel"),
        ("siglip", "SiglipModel"),
    ]
)

MODEL_FOR_BACKBONE_MAPPING_NAMES = OrderedDict(
    [
        # Backbone mapping
        ("beit", "BeitBackbone"),
        ("convnext", "ConvNextBackbone"),
        ("convnextv2", "ConvNextV2Backbone"),
        ("dinov2", "Dinov2Backbone"),
        ("dinov2_with_registers", "Dinov2WithRegistersBackbone"),
        ("focalnet", "FocalNetBackbone"),
        ("hiera", "HieraBackbone"),
        ("maskformer-swin", "MaskFormerSwinBackbone"),
        ("pvt_v2", "PvtV2Backbone"),
        ("resnet", "ResNetBackbone"),
        ("swin", "SwinBackbone"),
        ("swinv2", "Swinv2Backbone"),
        ("textnet", "TextNetBackbone"),
        ("vitdet", "VitDetBackbone"),
        ("vitpose_backbone", "VitPoseBackbone"),
    ]
)

MODEL_FOR_MASK_GENERATION_MAPPING_NAMES = OrderedDict(
    [
        ("sam", "SamModel"),
    ]
)


MODEL_FOR_KEYPOINT_DETECTION_MAPPING_NAMES = OrderedDict()


MODEL_FOR_TEXT_ENCODING_MAPPING_NAMES = OrderedDict(
    [
        ("albert", "AlbertModel"),
        ("bert", "BertModel"),
        ("deberta", "DebertaModel"),
        ("deberta-v2", "DebertaV2Model"),
        ("distilbert", "DistilBertModel"),
        ("electra", "ElectraModel"),
        ("emu3", "Emu3TextModel"),
        ("ibert", "IBertModel"),
        ("longformer", "LongformerModel"),
        ("mllama", "MllamaTextModel"),
        ("mobilebert", "MobileBertModel"),
        ("mt5", "MT5EncoderModel"),
        ("nystromformer", "NystromformerModel"),
        ("rembert", "RemBertModel"),
        ("roformer", "RoFormerModel"),
        ("roc_bert", "RoCBertModel"),
        ("roberta", "RobertaModel"),
        ("roberta-prelayernorm", "RobertaPreLayerNormModel"),
        ("squeezebert", "SqueezeBertModel"),
        ("t5", "T5EncoderModel"),
        ("umt5", "UMT5EncoderModel"),
        ("xlm", "XLMModel"),
        ("xlm-roberta", "XLMRobertaModel"),
        ("xlm-roberta-xl", "XLMRobertaXLModel"),
    ]
)

MODEL_FOR_TIME_SERIES_CLASSIFICATION_MAPPING_NAMES = OrderedDict()

MODEL_FOR_TIME_SERIES_REGRESSION_MAPPING_NAMES = OrderedDict()

MODEL_FOR_IMAGE_TO_IMAGE_MAPPING_NAMES = OrderedDict(
    [
        ("swin2sr", "Swin2SRForImageSuperResolution"),
    ]
)


if version.parse(transformers.__version__) >= version.parse("4.51.0"):
    MODEL_MAPPING_NAMES.update({"qwen3_moe": "Qwen3MoeModel"})
    MODEL_FOR_CAUSAL_LM_MAPPING_NAMES.update({"qwen3_moe": "Qwen3MoeForCausalLM"})
    MODEL_MAPPING_NAMES.update({"qwen3": "Qwen3Model"})
    MODEL_FOR_CAUSAL_LM_MAPPING_NAMES.update({"qwen3": "Qwen3ForCausalLM"})
    MODEL_FOR_SEQUENCE_CLASSIFICATION_MAPPING_NAMES.update({"qwen3_moe": "Qwen3MoeForSequenceClassification"})
    MODEL_FOR_SEQUENCE_CLASSIFICATION_MAPPING_NAMES.update({"qwen3": "Qwen3ForSequenceClassification"})
    MODEL_FOR_QUESTION_ANSWERING_MAPPING_NAMES.update({"qwen3_moe": "Qwen3MoeForQuestionAnswering"})
    MODEL_FOR_QUESTION_ANSWERING_MAPPING_NAMES.update({"qwen3": "Qwen3ForQuestionAnswering"})
    MODEL_FOR_TOKEN_CLASSIFICATION_MAPPING_NAMES.update({"qwen3_moe": "Qwen3MoeForTokenClassification"})
    MODEL_FOR_TOKEN_CLASSIFICATION_MAPPING_NAMES.update({"qwen3": "Qwen3ForTokenClassification"})

if version.parse(transformers.__version__) >= version.parse("4.51.3"):
    MODEL_MAPPING_NAMES.update({"glm4": "Glm4Model"})
    MODEL_FOR_CAUSAL_LM_MAPPING_NAMES.update({"glm4": "Glm4ForCausalLM"})
    MODEL_FOR_SEQUENCE_CLASSIFICATION_MAPPING_NAMES.update({"glm4": "Glm4ForSequenceClassification"})
    MODEL_FOR_TOKEN_CLASSIFICATION_MAPPING_NAMES.update({"glm4": "Glm4ForTokenClassification"})

if version.parse(transformers.__version__) >= version.parse("4.53.0"):
    MODEL_MAPPING_NAMES.update({"minimax": "MiniMaxModel", "vjepa2": "VJEPA2Model"})
    MODEL_FOR_CAUSAL_LM_MAPPING_NAMES.update({"minimax": "MiniMaxForCausalLM"})
    MODEL_FOR_VIDEO_CLASSIFICATION_MAPPING_NAMES.update({"vjepa2": "VJEPA2ForVideoClassification"})
    MODEL_FOR_SEQUENCE_CLASSIFICATION_MAPPING_NAMES.update({"minimax": "MiniMaxForSequenceClassification"})
    MODEL_FOR_QUESTION_ANSWERING_MAPPING_NAMES.update({"minimax": "MiniMaxForQuestionAnswering"})
    MODEL_FOR_TOKEN_CLASSIFICATION_MAPPING_NAMES.update({"minimax": "MiniMaxForTokenClassification"})

MODEL_MAPPING = _LazyAutoMapping(CONFIG_MAPPING_NAMES, MODEL_MAPPING_NAMES)
MODEL_FOR_PRETRAINING_MAPPING = _LazyAutoMapping(CONFIG_MAPPING_NAMES, MODEL_FOR_PRETRAINING_MAPPING_NAMES)
MODEL_WITH_LM_HEAD_MAPPING = _LazyAutoMapping(CONFIG_MAPPING_NAMES, MODEL_WITH_LM_HEAD_MAPPING_NAMES)
MODEL_FOR_CAUSAL_LM_MAPPING = _LazyAutoMapping(CONFIG_MAPPING_NAMES, MODEL_FOR_CAUSAL_LM_MAPPING_NAMES)
MODEL_FOR_CAUSAL_IMAGE_MODELING_MAPPING = _LazyAutoMapping(
    CONFIG_MAPPING_NAMES, MODEL_FOR_CAUSAL_IMAGE_MODELING_MAPPING_NAMES
)
MODEL_FOR_IMAGE_CLASSIFICATION_MAPPING = _LazyAutoMapping(
    CONFIG_MAPPING_NAMES, MODEL_FOR_IMAGE_CLASSIFICATION_MAPPING_NAMES
)
MODEL_FOR_ZERO_SHOT_IMAGE_CLASSIFICATION_MAPPING = _LazyAutoMapping(
    CONFIG_MAPPING_NAMES, MODEL_FOR_ZERO_SHOT_IMAGE_CLASSIFICATION_MAPPING_NAMES
)
MODEL_FOR_IMAGE_SEGMENTATION_MAPPING = _LazyAutoMapping(
    CONFIG_MAPPING_NAMES, MODEL_FOR_IMAGE_SEGMENTATION_MAPPING_NAMES
)
MODEL_FOR_SEMANTIC_SEGMENTATION_MAPPING = _LazyAutoMapping(
    CONFIG_MAPPING_NAMES, MODEL_FOR_SEMANTIC_SEGMENTATION_MAPPING_NAMES
)
MODEL_FOR_INSTANCE_SEGMENTATION_MAPPING = _LazyAutoMapping(
    CONFIG_MAPPING_NAMES, MODEL_FOR_INSTANCE_SEGMENTATION_MAPPING_NAMES
)
MODEL_FOR_UNIVERSAL_SEGMENTATION_MAPPING = _LazyAutoMapping(
    CONFIG_MAPPING_NAMES, MODEL_FOR_UNIVERSAL_SEGMENTATION_MAPPING_NAMES
)
MODEL_FOR_VIDEO_CLASSIFICATION_MAPPING = _LazyAutoMapping(
    CONFIG_MAPPING_NAMES, MODEL_FOR_VIDEO_CLASSIFICATION_MAPPING_NAMES
)
MODEL_FOR_VISION_2_SEQ_MAPPING = _LazyAutoMapping(CONFIG_MAPPING_NAMES, MODEL_FOR_VISION_2_SEQ_MAPPING_NAMES)
MODEL_FOR_IMAGE_TEXT_TO_TEXT_MAPPING = _LazyAutoMapping(
    CONFIG_MAPPING_NAMES, MODEL_FOR_IMAGE_TEXT_TO_TEXT_MAPPING_NAMES
)
MODEL_FOR_RETRIEVAL_MAPPING = _LazyAutoMapping(CONFIG_MAPPING_NAMES, MODEL_FOR_RETRIEVAL_MAPPING_NAMES)
MODEL_FOR_VISUAL_QUESTION_ANSWERING_MAPPING = _LazyAutoMapping(
    CONFIG_MAPPING_NAMES, MODEL_FOR_VISUAL_QUESTION_ANSWERING_MAPPING_NAMES
)
MODEL_FOR_DOCUMENT_QUESTION_ANSWERING_MAPPING = _LazyAutoMapping(
    CONFIG_MAPPING_NAMES, MODEL_FOR_DOCUMENT_QUESTION_ANSWERING_MAPPING_NAMES
)
MODEL_FOR_MASKED_LM_MAPPING = _LazyAutoMapping(CONFIG_MAPPING_NAMES, MODEL_FOR_MASKED_LM_MAPPING_NAMES)
MODEL_FOR_IMAGE_MAPPING = _LazyAutoMapping(CONFIG_MAPPING_NAMES, MODEL_FOR_IMAGE_MAPPING_NAMES)
MODEL_FOR_MASKED_IMAGE_MODELING_MAPPING = _LazyAutoMapping(
    CONFIG_MAPPING_NAMES, MODEL_FOR_MASKED_IMAGE_MODELING_MAPPING_NAMES
)
MODEL_FOR_OBJECT_DETECTION_MAPPING = _LazyAutoMapping(CONFIG_MAPPING_NAMES, MODEL_FOR_OBJECT_DETECTION_MAPPING_NAMES)
MODEL_FOR_ZERO_SHOT_OBJECT_DETECTION_MAPPING = _LazyAutoMapping(
    CONFIG_MAPPING_NAMES, MODEL_FOR_ZERO_SHOT_OBJECT_DETECTION_MAPPING_NAMES
)
MODEL_FOR_DEPTH_ESTIMATION_MAPPING = _LazyAutoMapping(CONFIG_MAPPING_NAMES, MODEL_FOR_DEPTH_ESTIMATION_MAPPING_NAMES)
MODEL_FOR_SEQ_TO_SEQ_CAUSAL_LM_MAPPING = _LazyAutoMapping(
    CONFIG_MAPPING_NAMES, MODEL_FOR_SEQ_TO_SEQ_CAUSAL_LM_MAPPING_NAMES
)
MODEL_FOR_SEQUENCE_CLASSIFICATION_MAPPING = _LazyAutoMapping(
    CONFIG_MAPPING_NAMES, MODEL_FOR_SEQUENCE_CLASSIFICATION_MAPPING_NAMES
)
MODEL_FOR_QUESTION_ANSWERING_MAPPING = _LazyAutoMapping(
    CONFIG_MAPPING_NAMES, MODEL_FOR_QUESTION_ANSWERING_MAPPING_NAMES
)
MODEL_FOR_TABLE_QUESTION_ANSWERING_MAPPING = _LazyAutoMapping(
    CONFIG_MAPPING_NAMES, MODEL_FOR_TABLE_QUESTION_ANSWERING_MAPPING_NAMES
)
MODEL_FOR_TOKEN_CLASSIFICATION_MAPPING = _LazyAutoMapping(
    CONFIG_MAPPING_NAMES, MODEL_FOR_TOKEN_CLASSIFICATION_MAPPING_NAMES
)
MODEL_FOR_MULTIPLE_CHOICE_MAPPING = _LazyAutoMapping(CONFIG_MAPPING_NAMES, MODEL_FOR_MULTIPLE_CHOICE_MAPPING_NAMES)
MODEL_FOR_NEXT_SENTENCE_PREDICTION_MAPPING = _LazyAutoMapping(
    CONFIG_MAPPING_NAMES, MODEL_FOR_NEXT_SENTENCE_PREDICTION_MAPPING_NAMES
)
MODEL_FOR_AUDIO_CLASSIFICATION_MAPPING = _LazyAutoMapping(
    CONFIG_MAPPING_NAMES, MODEL_FOR_AUDIO_CLASSIFICATION_MAPPING_NAMES
)
MODEL_FOR_CTC_MAPPING = _LazyAutoMapping(CONFIG_MAPPING_NAMES, MODEL_FOR_CTC_MAPPING_NAMES)
MODEL_FOR_SPEECH_SEQ_2_SEQ_MAPPING = _LazyAutoMapping(CONFIG_MAPPING_NAMES, MODEL_FOR_SPEECH_SEQ_2_SEQ_MAPPING_NAMES)
MODEL_FOR_AUDIO_FRAME_CLASSIFICATION_MAPPING = _LazyAutoMapping(
    CONFIG_MAPPING_NAMES, MODEL_FOR_AUDIO_FRAME_CLASSIFICATION_MAPPING_NAMES
)
MODEL_FOR_AUDIO_XVECTOR_MAPPING = _LazyAutoMapping(CONFIG_MAPPING_NAMES, MODEL_FOR_AUDIO_XVECTOR_MAPPING_NAMES)

MODEL_FOR_TEXT_TO_SPECTROGRAM_MAPPING = _LazyAutoMapping(
    CONFIG_MAPPING_NAMES, MODEL_FOR_TEXT_TO_SPECTROGRAM_MAPPING_NAMES
)

MODEL_FOR_TEXT_TO_WAVEFORM_MAPPING = _LazyAutoMapping(CONFIG_MAPPING_NAMES, MODEL_FOR_TEXT_TO_WAVEFORM_MAPPING_NAMES)

MODEL_FOR_BACKBONE_MAPPING = _LazyAutoMapping(CONFIG_MAPPING_NAMES, MODEL_FOR_BACKBONE_MAPPING_NAMES)

MODEL_FOR_MASK_GENERATION_MAPPING = _LazyAutoMapping(CONFIG_MAPPING_NAMES, MODEL_FOR_MASK_GENERATION_MAPPING_NAMES)

MODEL_FOR_KEYPOINT_DETECTION_MAPPING = _LazyAutoMapping(
    CONFIG_MAPPING_NAMES, MODEL_FOR_KEYPOINT_DETECTION_MAPPING_NAMES
)

MODEL_FOR_TEXT_ENCODING_MAPPING = _LazyAutoMapping(CONFIG_MAPPING_NAMES, MODEL_FOR_TEXT_ENCODING_MAPPING_NAMES)

MODEL_FOR_TIME_SERIES_CLASSIFICATION_MAPPING = _LazyAutoMapping(
    CONFIG_MAPPING_NAMES, MODEL_FOR_TIME_SERIES_CLASSIFICATION_MAPPING_NAMES
)

MODEL_FOR_TIME_SERIES_REGRESSION_MAPPING = _LazyAutoMapping(
    CONFIG_MAPPING_NAMES, MODEL_FOR_TIME_SERIES_REGRESSION_MAPPING_NAMES
)

MODEL_FOR_IMAGE_TO_IMAGE_MAPPING = _LazyAutoMapping(CONFIG_MAPPING_NAMES, MODEL_FOR_IMAGE_TO_IMAGE_MAPPING_NAMES)


class AutoModelForMaskGeneration(_BaseAutoModelClass):
    _model_mapping = MODEL_FOR_MASK_GENERATION_MAPPING


class AutoModelForKeypointDetection(_BaseAutoModelClass):
    _model_mapping = MODEL_FOR_KEYPOINT_DETECTION_MAPPING


class AutoModelForTextEncoding(_BaseAutoModelClass):
    _model_mapping = MODEL_FOR_TEXT_ENCODING_MAPPING


class AutoModelForImageToImage(_BaseAutoModelClass):
    _model_mapping = MODEL_FOR_IMAGE_TO_IMAGE_MAPPING


class AutoModel(_BaseAutoModelClass):
    _model_mapping = MODEL_MAPPING


AutoModel = auto_class_update(AutoModel)


class AutoModelForPreTraining(_BaseAutoModelClass):
    _model_mapping = MODEL_FOR_PRETRAINING_MAPPING


AutoModelForPreTraining = auto_class_update(AutoModelForPreTraining, head_doc="pretraining")


# Private on purpose, the public class will add the deprecation warnings.
class _AutoModelWithLMHead(_BaseAutoModelClass):
    _model_mapping = MODEL_WITH_LM_HEAD_MAPPING


_AutoModelWithLMHead = auto_class_update(_AutoModelWithLMHead, head_doc="language modeling")


class AutoModelForCausalLM(_BaseAutoModelClass):
    _model_mapping = MODEL_FOR_CAUSAL_LM_MAPPING


AutoModelForCausalLM = auto_class_update(AutoModelForCausalLM, head_doc="causal language modeling")


class AutoModelForMaskedLM(_BaseAutoModelClass):
    _model_mapping = MODEL_FOR_MASKED_LM_MAPPING


AutoModelForMaskedLM = auto_class_update(AutoModelForMaskedLM, head_doc="masked language modeling")


class AutoModelForSeq2SeqLM(_BaseAutoModelClass):
    _model_mapping = MODEL_FOR_SEQ_TO_SEQ_CAUSAL_LM_MAPPING


AutoModelForSeq2SeqLM = auto_class_update(
    AutoModelForSeq2SeqLM,
    head_doc="sequence-to-sequence language modeling",
    checkpoint_for_example="google-t5/t5-base",
)


class AutoModelForSequenceClassification(_BaseAutoModelClass):
    _model_mapping = MODEL_FOR_SEQUENCE_CLASSIFICATION_MAPPING


AutoModelForSequenceClassification = auto_class_update(
    AutoModelForSequenceClassification, head_doc="sequence classification"
)


class AutoModelForQuestionAnswering(_BaseAutoModelClass):
    _model_mapping = MODEL_FOR_QUESTION_ANSWERING_MAPPING


AutoModelForQuestionAnswering = auto_class_update(AutoModelForQuestionAnswering, head_doc="question answering")


class AutoModelForTableQuestionAnswering(_BaseAutoModelClass):
    _model_mapping = MODEL_FOR_TABLE_QUESTION_ANSWERING_MAPPING


AutoModelForTableQuestionAnswering = auto_class_update(
    AutoModelForTableQuestionAnswering,
    head_doc="table question answering",
    checkpoint_for_example="google/tapas-base-finetuned-wtq",
)


class AutoModelForVisualQuestionAnswering(_BaseAutoModelClass):
    _model_mapping = MODEL_FOR_VISUAL_QUESTION_ANSWERING_MAPPING


AutoModelForVisualQuestionAnswering = auto_class_update(
    AutoModelForVisualQuestionAnswering,
    head_doc="visual question answering",
    checkpoint_for_example="dandelin/vilt-b32-finetuned-vqa",
)


class AutoModelForDocumentQuestionAnswering(_BaseAutoModelClass):
    _model_mapping = MODEL_FOR_DOCUMENT_QUESTION_ANSWERING_MAPPING


AutoModelForDocumentQuestionAnswering = auto_class_update(
    AutoModelForDocumentQuestionAnswering,
    head_doc="document question answering",
    checkpoint_for_example='impira/layoutlm-document-qa", revision="52e01b3',
)


class AutoModelForTokenClassification(_BaseAutoModelClass):
    _model_mapping = MODEL_FOR_TOKEN_CLASSIFICATION_MAPPING


AutoModelForTokenClassification = auto_class_update(AutoModelForTokenClassification, head_doc="token classification")


class AutoModelForMultipleChoice(_BaseAutoModelClass):
    _model_mapping = MODEL_FOR_MULTIPLE_CHOICE_MAPPING


AutoModelForMultipleChoice = auto_class_update(AutoModelForMultipleChoice, head_doc="multiple choice")


class AutoModelForNextSentencePrediction(_BaseAutoModelClass):
    _model_mapping = MODEL_FOR_NEXT_SENTENCE_PREDICTION_MAPPING


AutoModelForNextSentencePrediction = auto_class_update(
    AutoModelForNextSentencePrediction, head_doc="next sentence prediction"
)


class AutoModelForImageClassification(_BaseAutoModelClass):
    _model_mapping = MODEL_FOR_IMAGE_CLASSIFICATION_MAPPING


AutoModelForImageClassification = auto_class_update(AutoModelForImageClassification, head_doc="image classification")


class AutoModelForZeroShotImageClassification(_BaseAutoModelClass):
    _model_mapping = MODEL_FOR_ZERO_SHOT_IMAGE_CLASSIFICATION_MAPPING


AutoModelForZeroShotImageClassification = auto_class_update(
    AutoModelForZeroShotImageClassification, head_doc="zero-shot image classification"
)


class AutoModelForImageSegmentation(_BaseAutoModelClass):
    _model_mapping = MODEL_FOR_IMAGE_SEGMENTATION_MAPPING


AutoModelForImageSegmentation = auto_class_update(AutoModelForImageSegmentation, head_doc="image segmentation")


class AutoModelForSemanticSegmentation(_BaseAutoModelClass):
    _model_mapping = MODEL_FOR_SEMANTIC_SEGMENTATION_MAPPING


AutoModelForSemanticSegmentation = auto_class_update(AutoModelForSemanticSegmentation, head_doc="semantic segmentation")


class AutoModelForUniversalSegmentation(_BaseAutoModelClass):
    _model_mapping = MODEL_FOR_UNIVERSAL_SEGMENTATION_MAPPING


AutoModelForUniversalSegmentation = auto_class_update(
    AutoModelForUniversalSegmentation, head_doc="universal image segmentation"
)


class AutoModelForInstanceSegmentation(_BaseAutoModelClass):
    _model_mapping = MODEL_FOR_INSTANCE_SEGMENTATION_MAPPING


AutoModelForInstanceSegmentation = auto_class_update(AutoModelForInstanceSegmentation, head_doc="instance segmentation")


class AutoModelForObjectDetection(_BaseAutoModelClass):
    _model_mapping = MODEL_FOR_OBJECT_DETECTION_MAPPING


AutoModelForObjectDetection = auto_class_update(AutoModelForObjectDetection, head_doc="object detection")


class AutoModelForZeroShotObjectDetection(_BaseAutoModelClass):
    _model_mapping = MODEL_FOR_ZERO_SHOT_OBJECT_DETECTION_MAPPING


AutoModelForZeroShotObjectDetection = auto_class_update(
    AutoModelForZeroShotObjectDetection, head_doc="zero-shot object detection"
)


class AutoModelForDepthEstimation(_BaseAutoModelClass):
    _model_mapping = MODEL_FOR_DEPTH_ESTIMATION_MAPPING


AutoModelForDepthEstimation = auto_class_update(AutoModelForDepthEstimation, head_doc="depth estimation")


class AutoModelForVideoClassification(_BaseAutoModelClass):
    _model_mapping = MODEL_FOR_VIDEO_CLASSIFICATION_MAPPING


AutoModelForVideoClassification = auto_class_update(AutoModelForVideoClassification, head_doc="video classification")


class AutoModelForVision2Seq(_BaseAutoModelClass):
    _model_mapping = MODEL_FOR_VISION_2_SEQ_MAPPING


AutoModelForVision2Seq = auto_class_update(AutoModelForVision2Seq, head_doc="vision-to-text modeling")


class AutoModelForImageTextToText(_BaseAutoModelClass):
    _model_mapping = MODEL_FOR_IMAGE_TEXT_TO_TEXT_MAPPING


AutoModelForImageTextToText = auto_class_update(AutoModelForImageTextToText, head_doc="image-text-to-text modeling")


class AutoModelForAudioClassification(_BaseAutoModelClass):
    _model_mapping = MODEL_FOR_AUDIO_CLASSIFICATION_MAPPING


AutoModelForAudioClassification = auto_class_update(AutoModelForAudioClassification, head_doc="audio classification")


class AutoModelForCTC(_BaseAutoModelClass):
    _model_mapping = MODEL_FOR_CTC_MAPPING


AutoModelForCTC = auto_class_update(AutoModelForCTC, head_doc="connectionist temporal classification")


class AutoModelForSpeechSeq2Seq(_BaseAutoModelClass):
    _model_mapping = MODEL_FOR_SPEECH_SEQ_2_SEQ_MAPPING


AutoModelForSpeechSeq2Seq = auto_class_update(
    AutoModelForSpeechSeq2Seq, head_doc="sequence-to-sequence speech-to-text modeling"
)


class AutoModelForAudioFrameClassification(_BaseAutoModelClass):
    _model_mapping = MODEL_FOR_AUDIO_FRAME_CLASSIFICATION_MAPPING


AutoModelForAudioFrameClassification = auto_class_update(
    AutoModelForAudioFrameClassification, head_doc="audio frame (token) classification"
)


class AutoModelForAudioXVector(_BaseAutoModelClass):
    _model_mapping = MODEL_FOR_AUDIO_XVECTOR_MAPPING


class AutoModelForTextToSpectrogram(_BaseAutoModelClass):
    _model_mapping = MODEL_FOR_TEXT_TO_SPECTROGRAM_MAPPING


class AutoModelForTextToWaveform(_BaseAutoModelClass):
    _model_mapping = MODEL_FOR_TEXT_TO_WAVEFORM_MAPPING


class AutoBackbone(_BaseAutoBackboneClass):
    _model_mapping = MODEL_FOR_BACKBONE_MAPPING


AutoModelForAudioXVector = auto_class_update(AutoModelForAudioXVector, head_doc="audio retrieval via x-vector")


class AutoModelForMaskedImageModeling(_BaseAutoModelClass):
    _model_mapping = MODEL_FOR_MASKED_IMAGE_MODELING_MAPPING


AutoModelForMaskedImageModeling = auto_class_update(AutoModelForMaskedImageModeling, head_doc="masked image modeling")


class AutoModelWithLMHead(_AutoModelWithLMHead):
    @classmethod
    def from_config(cls, config):
        warnings.warn(
            "The class `AutoModelWithLMHead` is deprecated and will be removed in a future version. Please use "
            "`AutoModelForCausalLM` for causal language models, `AutoModelForMaskedLM` for masked language models and "
            "`AutoModelForSeq2SeqLM` for encoder-decoder models.",
            FutureWarning,
        )
        return super().from_config(config)

    @classmethod
    def from_pretrained(cls, pretrained_model_name_or_path, *model_args, **kwargs):
        warnings.warn(
            "The class `AutoModelWithLMHead` is deprecated and will be removed in a future version. Please use "
            "`AutoModelForCausalLM` for causal language models, `AutoModelForMaskedLM` for masked language models and "
            "`AutoModelForSeq2SeqLM` for encoder-decoder models.",
            FutureWarning,
        )
        return super().from_pretrained(pretrained_model_name_or_path, *model_args, **kwargs)<|MERGE_RESOLUTION|>--- conflicted
+++ resolved
@@ -52,14 +52,11 @@
         ("blenderbot-small", "BlenderbotSmallModel"),
         ("blip", "BlipModel"),
         ("blip-2", "Blip2Model"),
-<<<<<<< HEAD
         ("biogpt", "BioGptModel"),
-=======
         ("bloom", "BloomModel"),
         ("bridgetower", "BridgeTowerModel"),
         ("camembert", "CamembertModel"),
         ("bros", "BrosModel"),
->>>>>>> b2afbb0b
         ("starcoder2", "Starcoder2Model"),
         ("canine", "CanineModel"),
         ("chameleon", "ChameleonModel"),
@@ -396,13 +393,10 @@
         ("aria_text", "AriaTextForCausalLM"),
         ("bamba", "BambaForCausalLM"),
         ("bart", "BartForCausalLM"),
-<<<<<<< HEAD
         ("biogpt", "BioGptForCausalLM"),
         ("camembert", "CamembertForCausalLM"),
         ("mvp", "MvpForCausalLM"),
         ("opt", "OPTForCausalLM"),
-=======
->>>>>>> b2afbb0b
         ("bert", "BertLMHeadModel"),
         ("bert-generation", "BertGenerationDecoder"),
         ("blenderbot", "BlenderbotForCausalLM"),
@@ -828,11 +822,8 @@
         # Model for Sequence Classification mapping
         ("albert", "AlbertForSequenceClassification"),
         ("bart", "BartForSequenceClassification"),
-<<<<<<< HEAD
         ("biogpt", "BioGptForSequenceClassification"),
-=======
         ("bloom", "BloomForSequenceClassification"),
->>>>>>> b2afbb0b
         ("camembert", "CamembertForSequenceClassification"),
         ("electra", "ElectraForSequenceClassification"),
         ("opt", "OPTForSequenceClassification"),
