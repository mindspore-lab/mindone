--- conflicted
+++ resolved
@@ -94,11 +94,8 @@
         ("mt5", "MT5Model"),
         ("megatron-bert", "MegatronBertModel"),
         ("mixtral", "MixtralModel"),
-<<<<<<< HEAD
         ("nemotron", "NemotronModel"),
-=======
         ("owlvit", "OwlViTModel"),
->>>>>>> 8c764a9c
         ("phi", "PhiModel"),
         ("phi3", "Phi3Model"),
         ("qwen2", "Qwen2Model"),
