# coding=utf-8
# Copyright 2018 The HuggingFace Inc. team.
#
# This code is adapted from https://github.com/huggingface/transformers
# with modifications to run transformers on mindspore.
#
# Licensed under the Apache License, Version 2.0 (the "License");
# you may not use this file except in compliance with the License.
# You may obtain a copy of the License at
#
#     http://www.apache.org/licenses/LICENSE-2.0
#
# Unless required by applicable law or agreed to in writing, software
# distributed under the License is distributed on an "AS IS" BASIS,
# WITHOUT WARRANTIES OR CONDITIONS OF ANY KIND, either express or implied.
# See the License for the specific language governing permissions and
# limitations under the License.
"""Auto Model class."""

import warnings
from collections import OrderedDict

import transformers
from packaging import version
from transformers.utils import logging

from .auto_factory import _BaseAutoBackboneClass, _BaseAutoModelClass, _LazyAutoMapping, auto_class_update
from .configuration_auto import CONFIG_MAPPING_NAMES

logger = logging.get_logger(__name__)

MODEL_MAPPING_NAMES = OrderedDict(
    [
        # Base model mapping
        ("albert", "AlbertModel"),
        ("align", "AlignModel"),
        ("aria", "AriaForConditionalGeneration"),
        ("aria_text", "AriaTextModel"),
        ("bamba", "BambaModel"),
        ("bert", "BertModel"),
        ("bert-generation", "BertGenerationEncoder"),
        ("bart", "BartModel"),
        ("bert", "BertModel"),
        ("bit", "BitModel"),
        ("blenderbot", "BlenderbotModel"),
        ("blenderbot-small", "BlenderbotSmallModel"),
        ("blip", "BlipModel"),
        ("blip-2", "Blip2Model"),
        ("bloom", "BloomModel"),
        ("camembert", "CamembertModel"),
        ("canine", "CanineModel"),
        ("chameleon", "ChameleonModel"),
        ("clap", "ClapModel"),
        ("clip", "CLIPModel"),
        ("clip_text_model", "CLIPTextModel"),
        ("clip_vision_model", "CLIPVisionModel"),
        ("clipseg", "CLIPSegModel"),
        ("clvp", "ClvpModelForConditionalGeneration"),
        ("cohere2", "Cohere2Model"),
        ("convbert", "ConvBertModel"),
        ("convnext", "ConvNextModel"),
        ("convnextv2", "ConvNextV2Model"),
        ("ctrl", "CTRLModel"),
        ("dac", "DacModel"),
        ("data2vec-audio", "Data2VecAudioModel"),
        ("data2vec-text", "Data2VecTextModel"),
        ("data2vec-vision", "Data2VecVisionModel"),
        ("deberta", "DebertaModel"),
        ("deberta-v2", "DebertaV2Model"),
        ("deit", "DeiTModel"),
        ("detr", "DetrModel"),
        ("dinov2", "Dinov2Model"),
        ("distilbert", "DistilBertModel"),
        ("dpr", "DPRQuestionEncoder"),
        ("dpt", "DPTModel"),
        ("encodec", "EncodecModel"),
        ("fastspeech2_conformer", "FastSpeech2ConformerModel"),
        ("funnel", ("FunnelModel", "FunnelBaseModel")),
        ("gemma", "GemmaModel"),
        ("gemma2", "Gemma2Model"),
        ("gemma3_text", "Gemma3TextModel"),
        ("glm", "GlmModel"),
        ("glpn", "GLPNModel"),
        ("got_ocr2", "GotOcr2ForConditionalGeneration"),
        ("gpt2", "GPT2Model"),
        ("granite", "GraniteModel"),
        ("granitemoe", "GraniteMoeModel"),
        ("granitemoeshared", "GraniteMoeSharedModel"),
        ("helium", "HeliumModel"),
        ("grounding-dino", "GroundingDinoModel"),
        ("hiera", "HieraModel"),
        ("hubert", "HubertModel"),
        ("ibert", "IBertModel"),
        ("idefics", "IdeficsModel"),
        ("idefics2", "Idefics2Model"),
        ("idefics3", "Idefics3Model"),
        ("idefics3_vision", "Idefics3VisionTransformer"),
        ("ijepa", "IJepaModel"),
        ("imagegpt", "ImageGPTModel"),
        ("led", "LEDModel"),
        ("levit", "LevitModel"),
        ("lilt", "LiltModel"),
        ("llama", "LlamaModel"),
        ("m2m_100", "M2M100Model"),
        ("mamba", "MambaModel"),
        ("mamba2", "Mamba2Model"),
        ("megatron-bert", "MegatronBertModel"),
        ("mimi", "MimiModel"),
        ("mistral", "MistralModel"),
        ("mixtral", "MixtralModel"),
        ("mobilebert", "MobileBertModel"),
        ("moonshine", "MoonshineModel"),
        ("moshi", "MoshiModel"),
        ("mpt", "MptModel"),
        ("mt5", "MT5Model"),
        ("mvp", "MvpModel"),
        ("nemotron", "NemotronModel"),
        ("nystromformer", "NystromformerModel"),
        ("opt", "OPTModel"),
        ("owlvit", "OwlViTModel"),
        ("persimmon", "PersimmonModel"),
        ("phi", "PhiModel"),
        ("phi3", "Phi3Model"),
        ("pixtral", "PixtralVisionModel"),
        ("poolformer", "PoolFormerModel"),
        ("qwen2", "Qwen2Model"),
        ("qwen2_5_vl", "Qwen2_5_VLModel"),
        ("qwen2_audio_encoder", "Qwen2AudioEncoder"),
        ("qwen2_vl", "Qwen2VLModel"),
        ("recurrent_gemma", "RecurrentGemmaModel"),
        ("rembert", "RemBertModel"),
        ("resnet", "ResNetModel"),
        ("roberta", "RobertaModel"),
        ("rwkv", "RwkvModel"),
        ("sam", "SamModel"),
        ("seamless_m4t_v2", "SeamlessM4Tv2Model"),
        ("segformer", "SegformerModel"),
        ("sew", "SEWModel"),
        ("sew-d", "SEWDModel"),
        ("siglip", "SiglipModel"),
        ("siglip_vision_model", "SiglipVisionModel"),
        ("smolvlm", "SmolVLMModel"),
        ("smolvlm_vision", "SmolVLMVisionTransformer"),
        ("speech_to_text", "Speech2TextModel"),
        ("speecht5", "SpeechT5Model"),
        ("starcoder2", "Starcoder2Model"),
        ("swin2sr", "Swin2SRModel"),
        ("t5", "T5Model"),
        ("tapas", "TapasModel"),
        ("umt5", "UMT5Model"),
        ("unispeech", "UniSpeechModel"),
        ("unispeech-sat", "UniSpeechSatModel"),
        ("univnet", "UnivNetModel"),
        ("vilt", "ViltModel"),
        ("visual_bert", "VisualBertModel"),
        ("vit", "ViTModel"),
        ("wav2vec2", "Wav2Vec2Model"),
        ("whisper", "WhisperModel"),
        ("xclip", "XCLIPModel"),
        ("xlm-roberta", "XLMRobertaModel"),
        ("xlm-roberta-xl", "XLMRobertaXLModel"),
        ("yolos", "YolosModel"),
        ("zamba", "ZambaModel"),
        ("zamba2", "Zamba2Model"),
    ]
)

MODEL_FOR_PRETRAINING_MAPPING_NAMES = OrderedDict(
    [
        # Model for pre-training mapping
        ("albert", "AlbertForPreTraining"),
        ("bart", "BartForConditionalGeneration"),
        ("bert", "BertForPreTraining"),
        ("bloom", "BloomForCausalLM"),
        ("camembert", "CamembertForMaskedLM"),
        ("colpali", "ColPaliForRetrieval"),
        ("ctrl", "CTRLLMHeadModel"),
        ("data2vec-text", "Data2VecTextForMaskedLM"),
        ("distilbert", "DistilBertForMaskedLM"),
        ("funnel", "FunnelForPreTraining"),
        ("gpt2", "GPT2LMHeadModel"),
        ("mamba", "MambaForCausalLM"),
        ("mamba2", "Mamba2ForCausalLM"),
        ("gemma3", "Gemma3ForConditionalGeneration"),
        ("hiera", "HieraForPreTraining"),
        ("hubert", "HubertForPreTraining"),
        ("ibert", "IBertForMaskedLM"),
        ("idefics", "IdeficsForVisionText2Text"),
        ("idefics2", "Idefics2ForConditionalGeneration"),
        ("idefics3", "Idefics3ForConditionalGeneration"),
        ("llava", "LlavaForConditionalGeneration"),
        ("llava_next", "LlavaNextForConditionalGeneration"),
        ("llava_next_video", "LlavaNextVideoForConditionalGeneration"),
        ("llava_onevision", "LlavaOnevisionForConditionalGeneration"),
        ("megatron-bert", "MegatronBertForPreTraining"),
        ("mistral3", "Mistral3ForConditionalGeneration"),
        ("mllama", "MllamaForConditionalGeneration"),
        ("mobilebert", "MobileBertForPreTraining"),
        ("mpt", "MptForCausalLM"),
        ("mvp", "MvpForConditionalGeneration"),
        ("paligemma", "PaliGemmaForConditionalGeneration"),
        ("qwen2_audio", "Qwen2AudioForConditionalGeneration"),
        ("roberta", "RobertaForMaskedLM"),
        ("rwkv", "RwkvForCausalLM"),
        ("t5", "T5ForConditionalGeneration"),
        ("tapas", "TapasForMaskedLM"),
        ("unispeech", "UniSpeechForPreTraining"),
        ("unispeec-sat", "UniSpeechSatForPreTraining"),
        ("video_llava", "VideoLlavaForConditionalGeneration"),
        ("vipllava", "VipLlavaForConditionalGeneration"),
        ("visual_bert", "VisualBertForPreTraining"),
        ("wav2vec2", "Wav2Vec2ForPreTraining"),
        ("xlm-roberta", "XLMRobertaForMaskedLM"),
        ("xlm-roberta-xl", "XLMRobertaXLForMaskedLM"),
    ]
)

MODEL_WITH_LM_HEAD_MAPPING_NAMES = OrderedDict(
    [
        # Model with LM heads mapping
        ("albert", "AlbertForMaskedLM"),
        ("mvp", "MvpForConditionalGeneration"),
        ("bart", "BartForConditionalGeneration"),
        ("bloom", "BloomForCausalLM"),
        ("m2m_100", "M2M100ForConditionalGeneration"),
        ("bert", "BertForMaskedLM"),
        ("blenderbot-small", "BlenderbotSmallForConditionalGeneration"),
        ("camembert", "CamembertForMaskedLM"),
        ("convbert", "ConvBertForMaskedLM"),
        ("ctrl", "CTRLLMHeadModel"),
        ("data2vec-text", "Data2VecTextForMaskedLM"),
        ("deberta", "DebertaForMaskedLM"),
        ("deberta-v2", "DebertaV2ForMaskedLM"),
        ("distilbert", "DistilBertForMaskedLM"),
        ("funnel", "FunnelForMaskedLM"),
        ("gpt2", "GPT2LMHeadModel"),
        ("ibert", "IBertForMaskedLM"),
        ("led", "LEDForConditionalGeneration"),
        ("roberta", "RobertaForMaskedLM"),
        ("mamba", "MambaForCausalLM"),
        ("mamba2", "Mamba2ForCausalLM"),
        ("megatron-bert", "MegatronBertForCausalLM"),
        ("mobilebert", "MobileBertForMaskedLM"),
        ("moonshine", "MoonshineForConditionalGeneration"),
        ("mpt", "MptForCausalLM"),
        ("nystromformer", "NystromformerForMaskedLM"),
        ("pop2piano", "Pop2PianoForConditionalGeneration"),
        ("rembert", "RemBertForMaskedLM"),
        ("rwkv", "RwkvForCausalLM"),
        ("speech_to_text", "Speech2TextForConditionalGeneration"),
        ("t5", "T5ForConditionalGeneration"),
        ("tapas", "TapasForMaskedLM"),
        ("wav2vec2", "Wav2Vec2ForMaskedLM"),
        ("whisper", "WhisperForConditionalGeneration"),
        ("xlm-roberta", "XLMRobertaForMaskedLM"),
        ("xlm-roberta-xl", "XLMRobertaXLForMaskedLM"),
    ]
)

MODEL_FOR_CAUSAL_LM_MAPPING_NAMES = OrderedDict(
    [
        # Model for Causal LM mapping
        ("aria_text", "AriaTextForCausalLM"),
        ("bamba", "BambaForCausalLM"),
        ("bart", "BartForCausalLM"),
        ("bert", "BertLMHeadModel"),
        ("bert-generation", "BertGenerationDecoder"),
        ("blenderbot", "BlenderbotForCausalLM"),
        ("blenderbot-small", "BlenderbotSmallForCausalLM"),
        ("camembert", "CamembertForCausalLM"),
        ("cohere2", "Cohere2ForCausalLM"),
        ("bert-generation", "BertGenerationDecoder"),
        ("bloom", "BloomForCausalLM"),
        ("ctrl", "CTRLLMHeadModel"),
        ("data2vec-text", "Data2VecTextForCausalLM"),
        ("emu3", "Emu3ForCausalLM"),
        ("fuyu", "FuyuForCausalLM"),
        ("gemma", "GemmaForCausalLM"),
        ("gemma2", "Gemma2ForCausalLM"),
        ("gemma3", "Gemma3ForCausalLM"),
        ("gemma3_text", "Gemma3ForCausalLM"),
        ("glm", "GlmForCausalLM"),
        ("got_ocr2", "GotOcr2ForConditionalGeneration"),
        ("gpt2", "GPT2LMHeadModel"),
        ("granite", "GraniteForCausalLM"),
        ("granitemoe", "GraniteMoeForCausalLM"),
        ("granitemoeshared", "GraniteMoeSharedForCausalLM"),
        ("llama", "LlamaForCausalLM"),
        ("mamba", "MambaForCausalLM"),
        ("mamba2", "Mamba2ForCausalLM"),
        ("megatron-bert", "MegatronBertForCausalLM"),
        ("mistral", "MistralForCausalLM"),
        ("mixtral", "MixtralForCausalLM"),
        ("mllama", "MllamaForCausalLM"),
        ("moshi", "MoshiForCausalLM"),
        ("mpt", "MptForCausalLM"),
        ("mvp", "MvpForCausalLM"),
        ("opt", "OPTForCausalLM"),
        ("persimmon", "PersimmonForCausalLM"),
        ("phi", "PhiForCausalLM"),
        ("phi3", "Phi3ForCausalLM"),
<<<<<<< HEAD
        ("mixtral", "MixtralForCausalLM"),
        ("nemotron", "NemotronForCausalLM"),
=======
>>>>>>> 6b61af9f
        ("qwen2", "Qwen2ForCausalLM"),
        ("recurrent_gemma", "RecurrentGemmaForCausalLM"),
        ("rembert", "RemBertForCausalLM"),
        ("roberta", "RobertaForCausalLM"),
        ("rwkv", "RwkvForCausalLM"),
        ("starcoder2", "Starcoder2ForCausalLM"),
        ("whisper", "WhisperForCausalLM"),
        ("xlm-roberta", "XLMRobertaForCausalLM"),
        ("xlm-roberta-xl", "XLMRobertaXLForCausalLM"),
        ("zamba", "ZambaForCausalLM"),
    ]
)

MODEL_FOR_IMAGE_MAPPING_NAMES = OrderedDict(
    [
        # Model for Image mapping
        ("bit", "BitModel"),
        ("convnext", "ConvNextModel"),
        ("convnextv2", "ConvNextV2Model"),
        ("data2vec-vision", "Data2VecVisionModel"),
        ("deit", "DeiTModel"),
        ("detr", "DetrModel"),
        ("dinov2", "Dinov2Model"),
        ("dpt", "DPTModel"),
        ("glpn", "GLPNModel"),
        ("hiera", "HieraModel"),
        ("hubert", "HubertModel"),
        ("ijepa", "IJepaModel"),
        ("imagegpt", "ImageGPTModel"),
        ("levit", "LevitModel"),
        ("poolformer", "PoolFormerModel"),
        ("mllama", "MllamaVisionModel"),
        ("resnet", "ResNetModel"),
        ("segformer", "SegformerModel"),
        ("siglip_vision_model", "SiglipVisionModel"),
        ("swin2sr", "Swin2SRModel"),
        ("vit", "ViTModel"),
        ("yolos", "YolosModel"),
        ("zamba2", "Zamba2ForCausalLM"),
    ]
)

MODEL_FOR_MASKED_IMAGE_MODELING_MAPPING_NAMES = OrderedDict(
    [
        ("deit", "DeiTForMaskedImageModeling"),
        ("vit", "ViTForMaskedImageModeling"),
    ]
)


MODEL_FOR_CAUSAL_IMAGE_MODELING_MAPPING_NAMES = OrderedDict(
    [
        ("imagegpt", "ImageGPTForCausalImageModeling"),
    ]
)

MODEL_FOR_IMAGE_CLASSIFICATION_MAPPING_NAMES = OrderedDict(
    [
        # Model for Image Classification mapping
        ("bit", "BitForImageClassification"),
        ("clip", "CLIPForImageClassification"),
        ("convnext", "ConvNextForImageClassification"),
        ("convnextv2", "ConvNextV2ForImageClassification"),
        ("data2vec-vision", "Data2VecVisionForImageClassification"),
        (
            "deit",
            ("DeiTForImageClassification", "DeiTForImageClassificationWithTeacher"),
        ),
        ("dinov2", "Dinov2ForImageClassification"),
        ("hiera", "HieraForImageClassification"),
        ("ijepa", "IJepaForImageClassification"),
        ("imagegpt", "ImageGPTForImageClassification"),
        (
            "levit",
            ("LevitForImageClassification", "LevitForImageClassificationWithTeacher"),
        ),
        ("poolformer", "PoolFormerForImageClassification"),
        ("resnet", "ResNetForImageClassification"),
        ("segformer", "SegformerForImageClassification"),
        ("siglip", "SiglipForImageClassification"),
        ("vit", "ViTForImageClassification"),
    ]
)

MODEL_FOR_IMAGE_SEGMENTATION_MAPPING_NAMES = OrderedDict(
    [
        # Do not add new models here, this class will be deprecated in the future.
        # Model for Image Segmentation mapping
        ("detr", "DetrForSegmentation"),
    ]
)

MODEL_FOR_SEMANTIC_SEGMENTATION_MAPPING_NAMES = OrderedDict(
    [
        # Model for Semantic Segmentation mapping
        ("beit", "BeitForSemanticSegmentation"),
        ("data2vec-vision", "Data2VecVisionForSemanticSegmentation"),
        ("dpt", "DPTForSemanticSegmentation"),
        ("mobilenet_v2", "MobileNetV2ForSemanticSegmentation"),
        ("mobilevit", "MobileViTForSemanticSegmentation"),
        ("mobilevitv2", "MobileViTV2ForSemanticSegmentation"),
        ("segformer", "SegformerForSemanticSegmentation"),
        ("upernet", "UperNetForSemanticSegmentation"),
    ]
)

MODEL_FOR_INSTANCE_SEGMENTATION_MAPPING_NAMES = OrderedDict()

MODEL_FOR_UNIVERSAL_SEGMENTATION_MAPPING_NAMES = OrderedDict(
    [
        # Model for Universal Segmentation mapping
        ("detr", "DetrForSegmentation"),
        ("mask2former", "Mask2FormerForUniversalSegmentation"),
        ("maskformer", "MaskFormerForInstanceSegmentation"),
        ("oneformer", "OneFormerForUniversalSegmentation"),
    ]
)

MODEL_FOR_VIDEO_CLASSIFICATION_MAPPING_NAMES = OrderedDict()

MODEL_FOR_VISION_2_SEQ_MAPPING_NAMES = OrderedDict(
    [
        ("blip", "BlipForConditionalGeneration"),
        ("blip-2", "Blip2ForConditionalGeneration"),
        ("chameleon", "ChameleonForConditionalGeneration"),
        ("idefics2", "Idefics2ForConditionalGeneration"),
        ("idefics3", "Idefics3ForConditionalGeneration"),
        ("llava", "LlavaForConditionalGeneration"),
        ("llava_next", "LlavaNextForConditionalGeneration"),
        ("llava_next_video", "LlavaNextVideoForConditionalGeneration"),
        ("llava_onevision", "LlavaOnevisionForConditionalGeneration"),
        ("mistral3", "Mistral3ForConditionalGeneration"),
        ("mllama", "MllamaForConditionalGeneration"),
        ("paligemma", "PaliGemmaForConditionalGeneration"),
        ("qwen2_5_vl", "Qwen2_5_VLForConditionalGeneration"),
        ("qwen2_vl", "Qwen2VLForConditionalGeneration"),
        ("video_llava", "VideoLlavaForConditionalGeneration"),
        ("vipllava", "VipLlavaForConditionalGeneration"),
        ("vision-encoder-decoder", "VisionEncoderDecoderModel"),
    ]
)
MODEL_FOR_RETRIEVAL_MAPPING_NAMES = OrderedDict(
    [
        ("colpali", "ColPaliForRetrieval"),
    ]
)
MODEL_FOR_IMAGE_TEXT_TO_TEXT_MAPPING_NAMES = OrderedDict(
    [
        ("aria", "AriaForConditionalGeneration"),
        ("blip", "BlipForConditionalGeneration"),
        ("blip-2", "Blip2ForConditionalGeneration"),
        ("chameleon", "ChameleonForConditionalGeneration"),
        ("gemma3", "Gemma3ForConditionalGeneration"),
        ("got_ocr2", "GotOcr2ForConditionalGeneration"),
        ("chameleon", "ChameleonForConditionalGeneration"),
        ("emu3", "Emu3ForConditionalGeneration"),
        ("idefics", "IdeficsForVisionText2Text"),
        ("idefics2", "Idefics2ForConditionalGeneration"),
        ("idefics3", "Idefics3ForConditionalGeneration"),
        ("fuyu", "FuyuForCausalLM"),
        ("llava", "LlavaForConditionalGeneration"),
        ("llava_next", "LlavaNextForConditionalGeneration"),
        ("llava_onevision", "LlavaOnevisionForConditionalGeneration"),
        ("mistral3", "Mistral3ForConditionalGeneration"),
        ("mllama", "MllamaForConditionalGeneration"),
        ("paligemma", "PaliGemmaForConditionalGeneration"),
        ("qwen2_5_vl", "Qwen2_5_VLForConditionalGeneration"),
        ("qwen2_vl", "Qwen2VLForConditionalGeneration"),
        ("smolvlm", "SmolVLMForConditionalGeneration"),
        ("vipllava", "VipLlavaForConditionalGeneration"),
        ("vision-encoder-decoder", "VisionEncoderDecoderModel"),
    ]
)

MODEL_FOR_MASKED_LM_MAPPING_NAMES = OrderedDict(
    [
        # Model for Masked LM mapping
        ("albert", "AlbertForMaskedLM"),
        ("bart", "BartForConditionalGeneration"),
        ("bert", "BertForMaskedLM"),
        ("camembert", "CamembertForMaskedLM"),
        ("convbert", "ConvBertForMaskedLM"),
        ("data2vec-text", "Data2VecTextForMaskedLM"),
        ("deberta", "DebertaForMaskedLM"),
        ("deberta-v2", "DebertaV2ForMaskedLM"),
        ("distilbert", "DistilBertForMaskedLM"),
        ("funnel", "FunnelForMaskedLM"),
        ("ibert", "IBertForMaskedLM"),
        ("mobilebert", "MobileBertForMaskedLM"),
        ("mvp", "MvpForConditionalGeneration"),
        ("nystromformer", "NystromformerForMaskedLM"),
        ("rembert", "RemBertForMaskedLM"),
        ("roberta", "RobertaForMaskedLM"),
        ("tapas", "TapasForMaskedLM"),
        ("wav2vec2", "Wav2Vec2ForMaskedLM"),
        ("xlm-roberta", "XLMRobertaForMaskedLM"),
        ("xlm-roberta-xl", "XLMRobertaXLForMaskedLM"),
    ]
)

MODEL_FOR_OBJECT_DETECTION_MAPPING_NAMES = OrderedDict(
    [
        # Model for Object Detection mapping
        ("deformable_detr", "DeformableDetrForObjectDetection"),
        ("deta", "DetaForObjectDetection"),
        ("detr", "DetrForObjectDetection"),
        ("rt_detr", "RTDetrForObjectDetection"),
        ("table-transformer", "TableTransformerForObjectDetection"),
        ("yolos", "YolosForObjectDetection"),
    ]
)

MODEL_FOR_ZERO_SHOT_OBJECT_DETECTION_MAPPING_NAMES = OrderedDict(
    [
        # Model for Zero Shot Object Detection mapping
        ("grounding-dino", "GroundingDinoForObjectDetection"),
        ("omdet-turbo", "OmDetTurboForObjectDetection"),
        ("owlv2", "Owlv2ForObjectDetection"),
        ("owlvit", "OwlViTForObjectDetection"),
    ]
)

MODEL_FOR_DEPTH_ESTIMATION_MAPPING_NAMES = OrderedDict(
    [
        # Model for depth estimation mapping
        ("depth_anything", "DepthAnythingForDepthEstimation"),
        ("dpt", "DPTForDepthEstimation"),
        ("glpn", "GLPNForDepthEstimation"),
        ("zoedepth", "ZoeDepthForDepthEstimation"),
    ]
)
MODEL_FOR_SEQ_TO_SEQ_CAUSAL_LM_MAPPING_NAMES = OrderedDict(
    [
        # Model for Seq2Seq Causal LM mapping
        ("bart", "BartForConditionalGeneration"),
        ("blenderbot", "BlenderbotForConditionalGeneration"),
        ("blenderbot-small", "BlenderbotSmallForConditionalGeneration"),
        ("led", "LEDForConditionalGeneration"),
        ("m2m_100", "M2M100ForConditionalGeneration"),
        ("mvp", "MvpForConditionalGeneration"),
        ("mt5", "MT5ForConditionalGeneration"),
        ("qwen2_audio", "Qwen2AudioForConditionalGeneration"),
        ("seamless_m4t_v2", "SeamlessM4Tv2ForTextToText"),
        ("t5", "T5ForConditionalGeneration"),
        ("umt5", "UMT5ForConditionalGeneration"),
    ]
)

MODEL_FOR_SPEECH_SEQ_2_SEQ_MAPPING_NAMES = OrderedDict(
    [
        ("moonshine", "MoonshineForConditionalGeneration"),
        ("pop2piano", "Pop2PianoForConditionalGeneration"),
        ("seamless_m4t_v2", "SeamlessM4Tv2ForSpeechToText"),
        ("speech-encoder-decoder", "SpeechEncoderDecoderModel"),
        ("speech_to_text", "Speech2TextForConditionalGeneration"),
        ("speecht5", "SpeechT5ForSpeechToText"),
        ("whisper", "WhisperForConditionalGeneration"),
    ]
)

MODEL_FOR_SEQUENCE_CLASSIFICATION_MAPPING_NAMES = OrderedDict(
    [
        # Model for Sequence Classification mapping
        ("albert", "AlbertForSequenceClassification"),
        ("bart", "BartForSequenceClassification"),
        ("bloom", "BloomForSequenceClassification"),
        ("camembert", "CamembertForSequenceClassification"),
        ("opt", "OPTForSequenceClassification"),
        ("bert", "BertForSequenceClassification"),
        ("ctrl", "CTRLForSequenceClassification"),
        ("mvp", "MvpForSequenceClassification"),
        ("roberta", "RobertaForSequenceClassification"),
        ("deberta", "DebertaForSequenceClassification"),
        ("deberta-v2", "DebertaV2ForSequenceClassification"),
        ("distilbert", "DistilBertForSequenceClassification"),
        ("funnel", "FunnelForSequenceClassification"),
        ("gemma", "GemmaForSequenceClassification"),
        ("gemma2", "Gemma2ForSequenceClassification"),
        ("glm", "GlmForSequenceClassification"),
        ("helium", "HeliumForSequenceClassification"),
        ("hubert", "HubertForSequenceClassification"),
        ("ibert", "IBertForSequenceClassification"),
        ("led", "LEDForSequenceClassification"),
        ("starcoder2", "Starcoder2ForSequenceClassification"),
        ("canine", "CanineForSequenceClassification"),
        ("lilt", "LiltForSequenceClassification"),
        ("llama", "LlamaForSequenceClassification"),
        ("opt", "OPTForSequenceClassification"),
        ("persimmon", "PersimmonForSequenceClassification"),
        ("mobilebert", "MobileBertForSequenceClassification"),
        ("convbert", "ConvBertForSequenceClassification"),
        ("mt5", "MT5ForSequenceClassification"),
        ("megatron-bert", "MegatronBertForSequenceClassification"),
        ("mistral", "MistralForSequenceClassification"),
        ("mixtral", "MixtralForSequenceClassification"),
        ("nemotron", "NemotronForSequenceClassification"),
        ("mpt", "MptForSequenceClassification"),
        ("nystromformer", "NystromformerForSequenceClassification"),
        ("phi", "PhiForSequenceClassification"),
        ("phi3", "Phi3ForSequenceClassification"),
        ("qwen2", "Qwen2ForSequenceClassification"),
        ("rembert", "RemBertForSequenceClassification"),
        ("t5", "T5ForSequenceClassification"),
        ("tapas", "TapasForSequenceClassification"),
        ("umt5", "UMT5ForSequenceClassification"),
        ("xlm-roberta-xl", "XLMRobertaXLForSequenceClassification"),
        ("zamba", "ZambaForSequenceClassification"),
        ("zamba2", "Zamba2ForSequenceClassification"),
    ]
)

MODEL_FOR_QUESTION_ANSWERING_MAPPING_NAMES = OrderedDict(
    [
        # Model for Question Answering mapping
        ("albert", "AlbertForQuestionAnswering"),
        ("bart", "BartForQuestionAnswering"),
        ("bloom", "BloomForQuestionAnswering"),
        ("opt", "OPTForQuestionAnswering"),
        ("bert", "BertForQuestionAnswering"),
        ("camembert", "CamembertForQuestionAnswering"),
        ("mvp", "MvpForQuestionAnswering"),
        ("roberta", "RobertaForQuestionAnswering"),
        ("deberta", "DebertaForQuestionAnswering"),
        ("deberta-v2", "DebertaV2ForQuestionAnswering"),
        ("distilbert", "DistilBertForQuestionAnswering"),
        ("funnel", "FunnelForQuestionAnswering"),
        ("ibert", "IBertForQuestionAnswering"),
        ("led", "LEDForQuestionAnswering"),
        ("lilt", "LiltForQuestionAnswering"),
        ("convbert", "ConvBertForQuestionAnswering"),
        ("llama", "LlamaForQuestionAnswering"),
        ("mistral", "MistralForQuestionAnswering"),
        ("mobilebert", "MobileBertForQuestionAnswering"),
        ("megatron-bert", "MegatronBertForQuestionAnswering"),
        ("mistral", "MistralForQuestionAnswering"),
        ("nystromformer", "NystromformerForQuestionAnswering"),
        ("opt", "OPTForQuestionAnswering"),
        ("qwen2", "Qwen2ForQuestionAnswering"),
        ("rembert", "RemBertForQuestionAnswering"),
        ("t5", "T5ForQuestionAnswering"),
        ("mixtral", "MixtralForQuestionAnswering"),
        ("nemotron", "NemotronForQuestionAnswering"),
        ("mpt", "MptForQuestionAnswering"),
        ("canine", "CanineForQuestionAnswering"),
        ("umt5", "UMT5ForQuestionAnswering"),
        ("xlm-roberta", "XLMRobertaForQuestionAnswering"),
        ("xlm-roberta-xl", "XLMRobertaXLForQuestionAnswering"),
    ]
)

MODEL_FOR_TABLE_QUESTION_ANSWERING_MAPPING_NAMES = OrderedDict(
    [
        # Model for Table Question Answering mapping
        ("tapas", "TapasForQuestionAnswering"),
    ]
)

MODEL_FOR_VISUAL_QUESTION_ANSWERING_MAPPING_NAMES = OrderedDict(
    [
        ("blip", "BlipForQuestionAnswering"),
        ("blip-2", "Blip2ForConditionalGeneration"),
        ("vilt", "ViltForQuestionAnswering"),
    ]
)

MODEL_FOR_DOCUMENT_QUESTION_ANSWERING_MAPPING_NAMES = OrderedDict()

MODEL_FOR_TOKEN_CLASSIFICATION_MAPPING_NAMES = OrderedDict(
    [
        # Model for Token Classification mapping
        ("albert", "AlbertForTokenClassification"),
        ("bloom", "BloomForTokenClassification"),
        ("bert", "BertForTokenClassification"),
        ("camembert", "CamembertForTokenClassification"),
        ("deberta", "DebertaForTokenClassification"),
        ("deberta-v2", "DebertaV2ForTokenClassification"),
        ("distilbert", "DistilBertForTokenClassification"),
        ("starcoder2", "Starcoder2ForTokenClassification"),
        ("funnel", "FunnelForTokenClassification"),
        ("glm", "GlmForTokenClassification"),
        ("helium", "HeliumForTokenClassification"),
        ("ibert", "IBertForTokenClassification"),
        ("lilt", "LiltForTokenClassification"),
        ("mistral", "MistralForTokenClassification"),
        ("mobilebert", "MobileBertForTokenClassification"),
        ("mt5", "MT5ForTokenClassification"),
        ("persimmon", "PersimmonForTokenClassification"),
        ("megatron-bert", "MegatronBertForTokenClassification"),
        ("mixtral", "MixtralForTokenClassification"),
        ("nemotron", "NemotronForTokenClassification"),
        ("mpt", "MptForTokenClassification"),
        ("nystromformer", "NystromformerForTokenClassification"),
        ("phi", "PhiForTokenClassification"),
        ("phi3", "Phi3ForTokenClassification"),
        ("qwen2", "Qwen2ForTokenClassification"),
        ("roberta", "RobertaForTokenClassification"),
        ("rembert", "RemBertForTokenClassification"),
        ("convbert", "ConvBertForTokenClassification"),
        ("canine", "CanineForTokenClassification"),
        ("t5", "T5ForTokenClassification"),
        ("umt5", "UMT5ForTokenClassification"),
        ("xlm-roberta", "XLMRobertaForTokenClassification"),
        ("xlm-roberta-xl", "XLMRobertaXLForTokenClassification"),
    ]
)

MODEL_FOR_MULTIPLE_CHOICE_MAPPING_NAMES = OrderedDict(
    [
        # Model for Multiple Choice mapping
        ("camembert", "CamembertForMultipleChoice"),
        ("albert", "AlbertForMultipleChoice"),
        ("convbert", "ConvBertForMultipleChoice"),
        ("canine", "CanineForMultipleChoice"),
        ("bert", "BertForMultipleChoice"),
        ("deberta-v2", "DebertaV2ForMultipleChoice"),
        ("distilbert", "DistilBertForMultipleChoice"),
        ("funnel", "FunnelForMultipleChoice"),
        ("ibert", "IBertForMultipleChoice"),
        ("megatron-bert", "MegatronBertForMultipleChoice"),
        ("mobilebert", "MobileBertForMultipleChoice"),
        ("nystromformer", "NystromformerForMultipleChoice"),
        ("rembert", "RemBertForMultipleChoice"),
        ("roberta", "RobertaForMultipleChoice"),
        ("xlm-roberta", "XLMRobertaForMultipleChoice"),
        ("xlm-roberta-xl", "XLMRobertaXLForMultipleChoice"),
    ]
)

MODEL_FOR_NEXT_SENTENCE_PREDICTION_MAPPING_NAMES = OrderedDict(
    [
        ("bert", "BertForNextSentencePrediction"),
        ("megatron-bert", "MegatronBertForNextSentencePrediction"),
        ("mobilebert", "MobileBertForNextSentencePrediction"),
    ]
)

MODEL_FOR_AUDIO_CLASSIFICATION_MAPPING_NAMES = OrderedDict(
    [
        ("unispeech", "UniSpeechForSequenceClassification"),
        ("unispeech-sat", "UniSpeechSatForSequenceClassification"),
        ("sew", "SEWForSequenceClassification"),
        ("sew-d", "SEWDForSequenceClassification"),
        ("wav2vec2", "Wav2Vec2ForSequenceClassification"),
        ("whisper", "WhisperForAudioClassification"),
    ]
)

MODEL_FOR_CTC_MAPPING_NAMES = OrderedDict(
    [
        ("unispeech", "UniSpeechForCTC"),
        ("unispeech-sat", "UniSpeechSatForCTC"),
        ("sew", "SEWForCTC"),
        ("sew-d", "SEWDForCTC"),
        ("wav2vec2", "Wav2Vec2ForCTC"),
    ]
)

MODEL_FOR_AUDIO_FRAME_CLASSIFICATION_MAPPING_NAMES = OrderedDict(
    [
        ("unispeech-sat", "UniSpeechSatForAudioFrameClassification"),
        ("wav2vec2", "Wav2Vec2ForAudioFrameClassification"),
    ]
)

MODEL_FOR_AUDIO_XVECTOR_MAPPING_NAMES = OrderedDict(
    [
        ("unispeech-sat", "UniSpeechSatForXVector"),
        ("wav2vec2", "Wav2Vec2ForXVector"),
    ]
)

MODEL_FOR_TEXT_TO_SPECTROGRAM_MAPPING_NAMES = OrderedDict(
    [
        # Model for Text-To-Spectrogram mapping
        ("fastspeech2_conformer", "FastSpeech2ConformerModel"),
        ("speecht5", "SpeechT5ForTextToSpeech"),
    ]
)

MODEL_FOR_TEXT_TO_WAVEFORM_MAPPING_NAMES = OrderedDict(
    [
        # Model for Text-To-Waveform mapping
        ("fastspeech2_conformer", "FastSpeech2ConformerWithHifiGan"),
        ("seamless_m4t_v2", "SeamlessM4Tv2ForTextToSpeech"),
    ]
)

MODEL_FOR_ZERO_SHOT_IMAGE_CLASSIFICATION_MAPPING_NAMES = OrderedDict(
    [
        # Model for Zero Shot Image Classification mapping
        ("align", "AlignModel"),
        ("blip", "BlipModel"),
        ("blip-2", "Blip2ForImageTextRetrieval"),
        ("clipseg", "CLIPSegModel"),
        ("siglip", "SiglipModel"),
    ]
)

MODEL_FOR_BACKBONE_MAPPING_NAMES = OrderedDict(
    [
        ("convnext", "ConvNextBackbone"),
        ("convnextv2", "ConvNextV2Backbone"),
        ("dinov2", "Dinov2Backbone"),
        ("hiera", "HieraBackbone"),
        ("resnet", "ResNetBackbone"),
        ("swin", "SwinBackbone"),
    ]
)

MODEL_FOR_MASK_GENERATION_MAPPING_NAMES = OrderedDict(
    [
        ("sam", "SamModel"),
    ]
)


MODEL_FOR_KEYPOINT_DETECTION_MAPPING_NAMES = OrderedDict()


MODEL_FOR_TEXT_ENCODING_MAPPING_NAMES = OrderedDict(
    [
        ("albert", "AlbertModel"),
        ("bert", "BertModel"),
        ("roberta", "RobertaModel"),
        ("deberta", "DebertaModel"),
        ("deberta-v2", "DebertaV2Model"),
        ("distilbert", "DistilBertModel"),
        ("emu3", "Emu3TextModel"),
        ("ibert", "IBertModel"),
        ("mllama", "MllamaTextModel"),
        ("mobilebert", "MobileBertModel"),
        ("mt5", "MT5EncoderModel"),
        ("nystromformer", "NystromformerModel"),
        ("rembert", "RemBertModel"),
        ("t5", "T5EncoderModel"),
        ("umt5", "UMT5EncoderModel"),
        ("xlm-roberta", "XLMRobertaModel"),
        ("xlm-roberta-xl", "XLMRobertaXLModel"),
    ]
)

MODEL_FOR_TIME_SERIES_CLASSIFICATION_MAPPING_NAMES = OrderedDict()

MODEL_FOR_TIME_SERIES_REGRESSION_MAPPING_NAMES = OrderedDict()

MODEL_FOR_IMAGE_TO_IMAGE_MAPPING_NAMES = OrderedDict(
    [
        ("swin2sr", "Swin2SRForImageSuperResolution"),
    ]
)


if version.parse(transformers.__version__) >= version.parse("4.51.0"):
    MODEL_MAPPING_NAMES.update({"qwen3": "Qwen3Model"})
    MODEL_FOR_CAUSAL_LM_MAPPING_NAMES.update({"qwen3": "Qwen3ForCausalLM"})
    MODEL_FOR_SEQUENCE_CLASSIFICATION_MAPPING_NAMES.update({"qwen3": "Qwen3ForSequenceClassification"})
    MODEL_FOR_QUESTION_ANSWERING_MAPPING_NAMES.update({"qwen3": "Qwen3ForQuestionAnswering"})
    MODEL_FOR_TOKEN_CLASSIFICATION_MAPPING_NAMES.update({"qwen3": "Qwen3ForTokenClassification"})

if version.parse(transformers.__version__) >= version.parse("4.51.3"):
    MODEL_MAPPING_NAMES.update({"glm4": "Glm4Model"})
    MODEL_FOR_CAUSAL_LM_MAPPING_NAMES.update({"glm4": "Glm4ForCausalLM"})
    MODEL_FOR_SEQUENCE_CLASSIFICATION_MAPPING_NAMES.update({"glm4": "Glm4ForSequenceClassification"})
    MODEL_FOR_TOKEN_CLASSIFICATION_MAPPING_NAMES.update({"glm4": "Glm4ForTokenClassification"})

if version.parse(transformers.__version__) >= version.parse("4.53.0"):
    MODEL_MAPPING_NAMES.update({"minimax": "MiniMaxModel", "vjepa2": "VJEPA2Model"})
    MODEL_FOR_CAUSAL_LM_MAPPING_NAMES.update({"minimax": "MiniMaxForCausalLM"})
    MODEL_FOR_VIDEO_CLASSIFICATION_MAPPING_NAMES.update({"vjepa2": "VJEPA2ForVideoClassification"})
    MODEL_FOR_SEQUENCE_CLASSIFICATION_MAPPING_NAMES.update({"minimax": "MiniMaxForSequenceClassification"})
    MODEL_FOR_QUESTION_ANSWERING_MAPPING_NAMES.update({"minimax": "MiniMaxForQuestionAnswering"})
    MODEL_FOR_TOKEN_CLASSIFICATION_MAPPING_NAMES.update({"minimax": "MiniMaxForTokenClassification"})

MODEL_MAPPING = _LazyAutoMapping(CONFIG_MAPPING_NAMES, MODEL_MAPPING_NAMES)
MODEL_FOR_PRETRAINING_MAPPING = _LazyAutoMapping(CONFIG_MAPPING_NAMES, MODEL_FOR_PRETRAINING_MAPPING_NAMES)
MODEL_WITH_LM_HEAD_MAPPING = _LazyAutoMapping(CONFIG_MAPPING_NAMES, MODEL_WITH_LM_HEAD_MAPPING_NAMES)
MODEL_FOR_CAUSAL_LM_MAPPING = _LazyAutoMapping(CONFIG_MAPPING_NAMES, MODEL_FOR_CAUSAL_LM_MAPPING_NAMES)
MODEL_FOR_CAUSAL_IMAGE_MODELING_MAPPING = _LazyAutoMapping(
    CONFIG_MAPPING_NAMES, MODEL_FOR_CAUSAL_IMAGE_MODELING_MAPPING_NAMES
)
MODEL_FOR_IMAGE_CLASSIFICATION_MAPPING = _LazyAutoMapping(
    CONFIG_MAPPING_NAMES, MODEL_FOR_IMAGE_CLASSIFICATION_MAPPING_NAMES
)
MODEL_FOR_ZERO_SHOT_IMAGE_CLASSIFICATION_MAPPING = _LazyAutoMapping(
    CONFIG_MAPPING_NAMES, MODEL_FOR_ZERO_SHOT_IMAGE_CLASSIFICATION_MAPPING_NAMES
)
MODEL_FOR_IMAGE_SEGMENTATION_MAPPING = _LazyAutoMapping(
    CONFIG_MAPPING_NAMES, MODEL_FOR_IMAGE_SEGMENTATION_MAPPING_NAMES
)
MODEL_FOR_SEMANTIC_SEGMENTATION_MAPPING = _LazyAutoMapping(
    CONFIG_MAPPING_NAMES, MODEL_FOR_SEMANTIC_SEGMENTATION_MAPPING_NAMES
)
MODEL_FOR_INSTANCE_SEGMENTATION_MAPPING = _LazyAutoMapping(
    CONFIG_MAPPING_NAMES, MODEL_FOR_INSTANCE_SEGMENTATION_MAPPING_NAMES
)
MODEL_FOR_UNIVERSAL_SEGMENTATION_MAPPING = _LazyAutoMapping(
    CONFIG_MAPPING_NAMES, MODEL_FOR_UNIVERSAL_SEGMENTATION_MAPPING_NAMES
)
MODEL_FOR_VIDEO_CLASSIFICATION_MAPPING = _LazyAutoMapping(
    CONFIG_MAPPING_NAMES, MODEL_FOR_VIDEO_CLASSIFICATION_MAPPING_NAMES
)
MODEL_FOR_VISION_2_SEQ_MAPPING = _LazyAutoMapping(CONFIG_MAPPING_NAMES, MODEL_FOR_VISION_2_SEQ_MAPPING_NAMES)
MODEL_FOR_IMAGE_TEXT_TO_TEXT_MAPPING = _LazyAutoMapping(
    CONFIG_MAPPING_NAMES, MODEL_FOR_IMAGE_TEXT_TO_TEXT_MAPPING_NAMES
)
MODEL_FOR_RETRIEVAL_MAPPING = _LazyAutoMapping(CONFIG_MAPPING_NAMES, MODEL_FOR_RETRIEVAL_MAPPING_NAMES)
MODEL_FOR_VISUAL_QUESTION_ANSWERING_MAPPING = _LazyAutoMapping(
    CONFIG_MAPPING_NAMES, MODEL_FOR_VISUAL_QUESTION_ANSWERING_MAPPING_NAMES
)
MODEL_FOR_DOCUMENT_QUESTION_ANSWERING_MAPPING = _LazyAutoMapping(
    CONFIG_MAPPING_NAMES, MODEL_FOR_DOCUMENT_QUESTION_ANSWERING_MAPPING_NAMES
)
MODEL_FOR_MASKED_LM_MAPPING = _LazyAutoMapping(CONFIG_MAPPING_NAMES, MODEL_FOR_MASKED_LM_MAPPING_NAMES)
MODEL_FOR_IMAGE_MAPPING = _LazyAutoMapping(CONFIG_MAPPING_NAMES, MODEL_FOR_IMAGE_MAPPING_NAMES)
MODEL_FOR_MASKED_IMAGE_MODELING_MAPPING = _LazyAutoMapping(
    CONFIG_MAPPING_NAMES, MODEL_FOR_MASKED_IMAGE_MODELING_MAPPING_NAMES
)
MODEL_FOR_OBJECT_DETECTION_MAPPING = _LazyAutoMapping(CONFIG_MAPPING_NAMES, MODEL_FOR_OBJECT_DETECTION_MAPPING_NAMES)
MODEL_FOR_ZERO_SHOT_OBJECT_DETECTION_MAPPING = _LazyAutoMapping(
    CONFIG_MAPPING_NAMES, MODEL_FOR_ZERO_SHOT_OBJECT_DETECTION_MAPPING_NAMES
)
MODEL_FOR_DEPTH_ESTIMATION_MAPPING = _LazyAutoMapping(CONFIG_MAPPING_NAMES, MODEL_FOR_DEPTH_ESTIMATION_MAPPING_NAMES)
MODEL_FOR_SEQ_TO_SEQ_CAUSAL_LM_MAPPING = _LazyAutoMapping(
    CONFIG_MAPPING_NAMES, MODEL_FOR_SEQ_TO_SEQ_CAUSAL_LM_MAPPING_NAMES
)
MODEL_FOR_SEQUENCE_CLASSIFICATION_MAPPING = _LazyAutoMapping(
    CONFIG_MAPPING_NAMES, MODEL_FOR_SEQUENCE_CLASSIFICATION_MAPPING_NAMES
)
MODEL_FOR_QUESTION_ANSWERING_MAPPING = _LazyAutoMapping(
    CONFIG_MAPPING_NAMES, MODEL_FOR_QUESTION_ANSWERING_MAPPING_NAMES
)
MODEL_FOR_TABLE_QUESTION_ANSWERING_MAPPING = _LazyAutoMapping(
    CONFIG_MAPPING_NAMES, MODEL_FOR_TABLE_QUESTION_ANSWERING_MAPPING_NAMES
)
MODEL_FOR_TOKEN_CLASSIFICATION_MAPPING = _LazyAutoMapping(
    CONFIG_MAPPING_NAMES, MODEL_FOR_TOKEN_CLASSIFICATION_MAPPING_NAMES
)
MODEL_FOR_MULTIPLE_CHOICE_MAPPING = _LazyAutoMapping(CONFIG_MAPPING_NAMES, MODEL_FOR_MULTIPLE_CHOICE_MAPPING_NAMES)
MODEL_FOR_NEXT_SENTENCE_PREDICTION_MAPPING = _LazyAutoMapping(
    CONFIG_MAPPING_NAMES, MODEL_FOR_NEXT_SENTENCE_PREDICTION_MAPPING_NAMES
)
MODEL_FOR_AUDIO_CLASSIFICATION_MAPPING = _LazyAutoMapping(
    CONFIG_MAPPING_NAMES, MODEL_FOR_AUDIO_CLASSIFICATION_MAPPING_NAMES
)
MODEL_FOR_CTC_MAPPING = _LazyAutoMapping(CONFIG_MAPPING_NAMES, MODEL_FOR_CTC_MAPPING_NAMES)
MODEL_FOR_SPEECH_SEQ_2_SEQ_MAPPING = _LazyAutoMapping(CONFIG_MAPPING_NAMES, MODEL_FOR_SPEECH_SEQ_2_SEQ_MAPPING_NAMES)
MODEL_FOR_AUDIO_FRAME_CLASSIFICATION_MAPPING = _LazyAutoMapping(
    CONFIG_MAPPING_NAMES, MODEL_FOR_AUDIO_FRAME_CLASSIFICATION_MAPPING_NAMES
)
MODEL_FOR_AUDIO_XVECTOR_MAPPING = _LazyAutoMapping(CONFIG_MAPPING_NAMES, MODEL_FOR_AUDIO_XVECTOR_MAPPING_NAMES)

MODEL_FOR_TEXT_TO_SPECTROGRAM_MAPPING = _LazyAutoMapping(
    CONFIG_MAPPING_NAMES, MODEL_FOR_TEXT_TO_SPECTROGRAM_MAPPING_NAMES
)

MODEL_FOR_TEXT_TO_WAVEFORM_MAPPING = _LazyAutoMapping(CONFIG_MAPPING_NAMES, MODEL_FOR_TEXT_TO_WAVEFORM_MAPPING_NAMES)

MODEL_FOR_BACKBONE_MAPPING = _LazyAutoMapping(CONFIG_MAPPING_NAMES, MODEL_FOR_BACKBONE_MAPPING_NAMES)

MODEL_FOR_MASK_GENERATION_MAPPING = _LazyAutoMapping(CONFIG_MAPPING_NAMES, MODEL_FOR_MASK_GENERATION_MAPPING_NAMES)

MODEL_FOR_KEYPOINT_DETECTION_MAPPING = _LazyAutoMapping(
    CONFIG_MAPPING_NAMES, MODEL_FOR_KEYPOINT_DETECTION_MAPPING_NAMES
)

MODEL_FOR_TEXT_ENCODING_MAPPING = _LazyAutoMapping(CONFIG_MAPPING_NAMES, MODEL_FOR_TEXT_ENCODING_MAPPING_NAMES)

MODEL_FOR_TIME_SERIES_CLASSIFICATION_MAPPING = _LazyAutoMapping(
    CONFIG_MAPPING_NAMES, MODEL_FOR_TIME_SERIES_CLASSIFICATION_MAPPING_NAMES
)

MODEL_FOR_TIME_SERIES_REGRESSION_MAPPING = _LazyAutoMapping(
    CONFIG_MAPPING_NAMES, MODEL_FOR_TIME_SERIES_REGRESSION_MAPPING_NAMES
)

MODEL_FOR_IMAGE_TO_IMAGE_MAPPING = _LazyAutoMapping(CONFIG_MAPPING_NAMES, MODEL_FOR_IMAGE_TO_IMAGE_MAPPING_NAMES)


class AutoModelForMaskGeneration(_BaseAutoModelClass):
    _model_mapping = MODEL_FOR_MASK_GENERATION_MAPPING


class AutoModelForKeypointDetection(_BaseAutoModelClass):
    _model_mapping = MODEL_FOR_KEYPOINT_DETECTION_MAPPING


class AutoModelForTextEncoding(_BaseAutoModelClass):
    _model_mapping = MODEL_FOR_TEXT_ENCODING_MAPPING


class AutoModelForImageToImage(_BaseAutoModelClass):
    _model_mapping = MODEL_FOR_IMAGE_TO_IMAGE_MAPPING


class AutoModel(_BaseAutoModelClass):
    _model_mapping = MODEL_MAPPING


AutoModel = auto_class_update(AutoModel)


class AutoModelForPreTraining(_BaseAutoModelClass):
    _model_mapping = MODEL_FOR_PRETRAINING_MAPPING


AutoModelForPreTraining = auto_class_update(AutoModelForPreTraining, head_doc="pretraining")


# Private on purpose, the public class will add the deprecation warnings.
class _AutoModelWithLMHead(_BaseAutoModelClass):
    _model_mapping = MODEL_WITH_LM_HEAD_MAPPING


_AutoModelWithLMHead = auto_class_update(_AutoModelWithLMHead, head_doc="language modeling")


class AutoModelForCausalLM(_BaseAutoModelClass):
    _model_mapping = MODEL_FOR_CAUSAL_LM_MAPPING


AutoModelForCausalLM = auto_class_update(AutoModelForCausalLM, head_doc="causal language modeling")


class AutoModelForMaskedLM(_BaseAutoModelClass):
    _model_mapping = MODEL_FOR_MASKED_LM_MAPPING


AutoModelForMaskedLM = auto_class_update(AutoModelForMaskedLM, head_doc="masked language modeling")


class AutoModelForSeq2SeqLM(_BaseAutoModelClass):
    _model_mapping = MODEL_FOR_SEQ_TO_SEQ_CAUSAL_LM_MAPPING


AutoModelForSeq2SeqLM = auto_class_update(
    AutoModelForSeq2SeqLM,
    head_doc="sequence-to-sequence language modeling",
    checkpoint_for_example="google-t5/t5-base",
)


class AutoModelForSequenceClassification(_BaseAutoModelClass):
    _model_mapping = MODEL_FOR_SEQUENCE_CLASSIFICATION_MAPPING


AutoModelForSequenceClassification = auto_class_update(
    AutoModelForSequenceClassification, head_doc="sequence classification"
)


class AutoModelForQuestionAnswering(_BaseAutoModelClass):
    _model_mapping = MODEL_FOR_QUESTION_ANSWERING_MAPPING


AutoModelForQuestionAnswering = auto_class_update(AutoModelForQuestionAnswering, head_doc="question answering")


class AutoModelForTableQuestionAnswering(_BaseAutoModelClass):
    _model_mapping = MODEL_FOR_TABLE_QUESTION_ANSWERING_MAPPING


AutoModelForTableQuestionAnswering = auto_class_update(
    AutoModelForTableQuestionAnswering,
    head_doc="table question answering",
    checkpoint_for_example="google/tapas-base-finetuned-wtq",
)


class AutoModelForVisualQuestionAnswering(_BaseAutoModelClass):
    _model_mapping = MODEL_FOR_VISUAL_QUESTION_ANSWERING_MAPPING


AutoModelForVisualQuestionAnswering = auto_class_update(
    AutoModelForVisualQuestionAnswering,
    head_doc="visual question answering",
    checkpoint_for_example="dandelin/vilt-b32-finetuned-vqa",
)


class AutoModelForDocumentQuestionAnswering(_BaseAutoModelClass):
    _model_mapping = MODEL_FOR_DOCUMENT_QUESTION_ANSWERING_MAPPING


AutoModelForDocumentQuestionAnswering = auto_class_update(
    AutoModelForDocumentQuestionAnswering,
    head_doc="document question answering",
    checkpoint_for_example='impira/layoutlm-document-qa", revision="52e01b3',
)


class AutoModelForTokenClassification(_BaseAutoModelClass):
    _model_mapping = MODEL_FOR_TOKEN_CLASSIFICATION_MAPPING


AutoModelForTokenClassification = auto_class_update(AutoModelForTokenClassification, head_doc="token classification")


class AutoModelForMultipleChoice(_BaseAutoModelClass):
    _model_mapping = MODEL_FOR_MULTIPLE_CHOICE_MAPPING


AutoModelForMultipleChoice = auto_class_update(AutoModelForMultipleChoice, head_doc="multiple choice")


class AutoModelForNextSentencePrediction(_BaseAutoModelClass):
    _model_mapping = MODEL_FOR_NEXT_SENTENCE_PREDICTION_MAPPING


AutoModelForNextSentencePrediction = auto_class_update(
    AutoModelForNextSentencePrediction, head_doc="next sentence prediction"
)


class AutoModelForImageClassification(_BaseAutoModelClass):
    _model_mapping = MODEL_FOR_IMAGE_CLASSIFICATION_MAPPING


AutoModelForImageClassification = auto_class_update(AutoModelForImageClassification, head_doc="image classification")


class AutoModelForZeroShotImageClassification(_BaseAutoModelClass):
    _model_mapping = MODEL_FOR_ZERO_SHOT_IMAGE_CLASSIFICATION_MAPPING


AutoModelForZeroShotImageClassification = auto_class_update(
    AutoModelForZeroShotImageClassification, head_doc="zero-shot image classification"
)


class AutoModelForImageSegmentation(_BaseAutoModelClass):
    _model_mapping = MODEL_FOR_IMAGE_SEGMENTATION_MAPPING


AutoModelForImageSegmentation = auto_class_update(AutoModelForImageSegmentation, head_doc="image segmentation")


class AutoModelForSemanticSegmentation(_BaseAutoModelClass):
    _model_mapping = MODEL_FOR_SEMANTIC_SEGMENTATION_MAPPING


AutoModelForSemanticSegmentation = auto_class_update(AutoModelForSemanticSegmentation, head_doc="semantic segmentation")


class AutoModelForUniversalSegmentation(_BaseAutoModelClass):
    _model_mapping = MODEL_FOR_UNIVERSAL_SEGMENTATION_MAPPING


AutoModelForUniversalSegmentation = auto_class_update(
    AutoModelForUniversalSegmentation, head_doc="universal image segmentation"
)


class AutoModelForInstanceSegmentation(_BaseAutoModelClass):
    _model_mapping = MODEL_FOR_INSTANCE_SEGMENTATION_MAPPING


AutoModelForInstanceSegmentation = auto_class_update(AutoModelForInstanceSegmentation, head_doc="instance segmentation")


class AutoModelForObjectDetection(_BaseAutoModelClass):
    _model_mapping = MODEL_FOR_OBJECT_DETECTION_MAPPING


AutoModelForObjectDetection = auto_class_update(AutoModelForObjectDetection, head_doc="object detection")


class AutoModelForZeroShotObjectDetection(_BaseAutoModelClass):
    _model_mapping = MODEL_FOR_ZERO_SHOT_OBJECT_DETECTION_MAPPING


AutoModelForZeroShotObjectDetection = auto_class_update(
    AutoModelForZeroShotObjectDetection, head_doc="zero-shot object detection"
)


class AutoModelForDepthEstimation(_BaseAutoModelClass):
    _model_mapping = MODEL_FOR_DEPTH_ESTIMATION_MAPPING


AutoModelForDepthEstimation = auto_class_update(AutoModelForDepthEstimation, head_doc="depth estimation")


class AutoModelForVideoClassification(_BaseAutoModelClass):
    _model_mapping = MODEL_FOR_VIDEO_CLASSIFICATION_MAPPING


AutoModelForVideoClassification = auto_class_update(AutoModelForVideoClassification, head_doc="video classification")


class AutoModelForVision2Seq(_BaseAutoModelClass):
    _model_mapping = MODEL_FOR_VISION_2_SEQ_MAPPING


AutoModelForVision2Seq = auto_class_update(AutoModelForVision2Seq, head_doc="vision-to-text modeling")


class AutoModelForImageTextToText(_BaseAutoModelClass):
    _model_mapping = MODEL_FOR_IMAGE_TEXT_TO_TEXT_MAPPING


AutoModelForImageTextToText = auto_class_update(AutoModelForImageTextToText, head_doc="image-text-to-text modeling")


class AutoModelForAudioClassification(_BaseAutoModelClass):
    _model_mapping = MODEL_FOR_AUDIO_CLASSIFICATION_MAPPING


AutoModelForAudioClassification = auto_class_update(AutoModelForAudioClassification, head_doc="audio classification")


class AutoModelForCTC(_BaseAutoModelClass):
    _model_mapping = MODEL_FOR_CTC_MAPPING


AutoModelForCTC = auto_class_update(AutoModelForCTC, head_doc="connectionist temporal classification")


class AutoModelForSpeechSeq2Seq(_BaseAutoModelClass):
    _model_mapping = MODEL_FOR_SPEECH_SEQ_2_SEQ_MAPPING


AutoModelForSpeechSeq2Seq = auto_class_update(
    AutoModelForSpeechSeq2Seq, head_doc="sequence-to-sequence speech-to-text modeling"
)


class AutoModelForAudioFrameClassification(_BaseAutoModelClass):
    _model_mapping = MODEL_FOR_AUDIO_FRAME_CLASSIFICATION_MAPPING


AutoModelForAudioFrameClassification = auto_class_update(
    AutoModelForAudioFrameClassification, head_doc="audio frame (token) classification"
)


class AutoModelForAudioXVector(_BaseAutoModelClass):
    _model_mapping = MODEL_FOR_AUDIO_XVECTOR_MAPPING


class AutoModelForTextToSpectrogram(_BaseAutoModelClass):
    _model_mapping = MODEL_FOR_TEXT_TO_SPECTROGRAM_MAPPING


class AutoModelForTextToWaveform(_BaseAutoModelClass):
    _model_mapping = MODEL_FOR_TEXT_TO_WAVEFORM_MAPPING


class AutoBackbone(_BaseAutoBackboneClass):
    _model_mapping = MODEL_FOR_BACKBONE_MAPPING


AutoModelForAudioXVector = auto_class_update(AutoModelForAudioXVector, head_doc="audio retrieval via x-vector")


class AutoModelForMaskedImageModeling(_BaseAutoModelClass):
    _model_mapping = MODEL_FOR_MASKED_IMAGE_MODELING_MAPPING


AutoModelForMaskedImageModeling = auto_class_update(AutoModelForMaskedImageModeling, head_doc="masked image modeling")


class AutoModelWithLMHead(_AutoModelWithLMHead):
    @classmethod
    def from_config(cls, config):
        warnings.warn(
            "The class `AutoModelWithLMHead` is deprecated and will be removed in a future version. Please use "
            "`AutoModelForCausalLM` for causal language models, `AutoModelForMaskedLM` for masked language models and "
            "`AutoModelForSeq2SeqLM` for encoder-decoder models.",
            FutureWarning,
        )
        return super().from_config(config)

    @classmethod
    def from_pretrained(cls, pretrained_model_name_or_path, *model_args, **kwargs):
        warnings.warn(
            "The class `AutoModelWithLMHead` is deprecated and will be removed in a future version. Please use "
            "`AutoModelForCausalLM` for causal language models, `AutoModelForMaskedLM` for masked language models and "
            "`AutoModelForSeq2SeqLM` for encoder-decoder models.",
            FutureWarning,
        )
        return super().from_pretrained(pretrained_model_name_or_path, *model_args, **kwargs)<|MERGE_RESOLUTION|>--- conflicted
+++ resolved
@@ -295,15 +295,11 @@
         ("moshi", "MoshiForCausalLM"),
         ("mpt", "MptForCausalLM"),
         ("mvp", "MvpForCausalLM"),
+        ("nemotron", "NemotronForCausalLM"),
         ("opt", "OPTForCausalLM"),
         ("persimmon", "PersimmonForCausalLM"),
         ("phi", "PhiForCausalLM"),
         ("phi3", "Phi3ForCausalLM"),
-<<<<<<< HEAD
-        ("mixtral", "MixtralForCausalLM"),
-        ("nemotron", "NemotronForCausalLM"),
-=======
->>>>>>> 6b61af9f
         ("qwen2", "Qwen2ForCausalLM"),
         ("recurrent_gemma", "RecurrentGemmaForCausalLM"),
         ("rembert", "RemBertForCausalLM"),
