--- conflicted
+++ resolved
@@ -89,11 +89,8 @@
         ("encodec", "EncodecModel"),
         ("falcon", "FalconModel"),
         ("fastspeech2_conformer", "FastSpeech2ConformerModel"),
-<<<<<<< HEAD
         ("fnet", "FNetModel"),
-=======
         ("fsmt", "FSMTModel"),
->>>>>>> 47c82472
         ("funnel", ("FunnelModel", "FunnelBaseModel")),
         ("gemma", "GemmaModel"),
         ("gemma2", "Gemma2Model"),
@@ -230,12 +227,9 @@
         ("ctrl", "CTRLLMHeadModel"),
         ("data2vec-text", "Data2VecTextForMaskedLM"),
         ("distilbert", "DistilBertForMaskedLM"),
-<<<<<<< HEAD
         ("fnet", "FNetForPreTraining"),
-=======
         ("electra", "ElectraForPreTraining"),
         ("fsmt", "FSMTForConditionalGeneration"),
->>>>>>> 47c82472
         ("funnel", "FunnelForPreTraining"),
         ("gpt2", "GPT2LMHeadModel"),
         ("mamba", "MambaForCausalLM"),
@@ -301,13 +295,10 @@
         ("deberta", "DebertaForMaskedLM"),
         ("deberta-v2", "DebertaV2ForMaskedLM"),
         ("distilbert", "DistilBertForMaskedLM"),
-<<<<<<< HEAD
         ("fnet", "FNetForMaskedLM"),
-=======
         ("electra", "ElectraForMaskedLM"),
         ("encoder-decoder", "EncoderDecoderModel"),
         ("fsmt", "FSMTForConditionalGeneration"),
->>>>>>> 47c82472
         ("funnel", "FunnelForMaskedLM"),
         ("git", "GitForCausalLM"),
         ("gpt_neo", "GPTNeoForCausalLM"),
@@ -626,11 +617,7 @@
         ("deberta", "DebertaForMaskedLM"),
         ("deberta-v2", "DebertaV2ForMaskedLM"),
         ("distilbert", "DistilBertForMaskedLM"),
-<<<<<<< HEAD
         ("fnet", "FNetForMaskedLM"),
-=======
-        ("electra", "ElectraForMaskedLM"),
->>>>>>> 47c82472
         ("funnel", "FunnelForMaskedLM"),
         ("ibert", "IBertForMaskedLM"),
         ("longformer", "LongformerForMaskedLM"),
@@ -801,11 +788,8 @@
         ("deberta-v2", "DebertaV2ForQuestionAnswering"),
         ("diffllama", "DiffLlamaForQuestionAnswering"),
         ("distilbert", "DistilBertForQuestionAnswering"),
-<<<<<<< HEAD
         ("fnet", "FNetForQuestionAnswering"),
-=======
         ("falcon", "FalconForQuestionAnswering"),
->>>>>>> 47c82472
         ("funnel", "FunnelForQuestionAnswering"),
         ("gpt_neo", "GPTNeoForQuestionAnswering"),
         ("ibert", "IBertForQuestionAnswering"),
