--- conflicted
+++ resolved
@@ -527,6 +527,7 @@
         # Model for Question Answering mapping
         ("albert", "AlbertForQuestionAnswering"),
         ("bart", "BartForQuestionAnswering"),
+        ("convbert", "ConvBertForQuestionAnswering"),
         ("opt", "OPTForQuestionAnswering"),
         ("bert", "BertForQuestionAnswering"),
         ("camembert", "CamembertForQuestionAnswering"),
@@ -534,13 +535,9 @@
         ("roberta", "RobertaForQuestionAnswering"),
         ("deberta", "DebertaForQuestionAnswering"),
         ("deberta-v2", "DebertaV2ForQuestionAnswering"),
-<<<<<<< HEAD
+        ("ibert", "IBertForQuestionAnswering"),
         ("layoutlmv3", "LayoutLMv3ForQuestionAnswering"),
-=======
-        ("ibert", "IBertForQuestionAnswering"),
->>>>>>> 7cb0b4ac
         ("led", "LEDForQuestionAnswering"),
-        ("convbert", "ConvBertForQuestionAnswering"),
         ("llama", "LlamaForQuestionAnswering"),
         ("mistral", "MistralForQuestionAnswering"),
         ("mobilebert", "MobileBertForQuestionAnswering"),
