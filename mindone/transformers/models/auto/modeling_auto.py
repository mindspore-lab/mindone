# coding=utf-8
# Copyright 2018 The HuggingFace Inc. team.
#
# This code is adapted from https://github.com/huggingface/transformers
# with modifications to run transformers on mindspore.
#
# Licensed under the Apache License, Version 2.0 (the "License");
# you may not use this file except in compliance with the License.
# You may obtain a copy of the License at
#
#     http://www.apache.org/licenses/LICENSE-2.0
#
# Unless required by applicable law or agreed to in writing, software
# distributed under the License is distributed on an "AS IS" BASIS,
# WITHOUT WARRANTIES OR CONDITIONS OF ANY KIND, either express or implied.
# See the License for the specific language governing permissions and
# limitations under the License.
"""Auto Model class."""

import warnings
from collections import OrderedDict

import transformers
from packaging import version
from transformers.utils import logging

from .auto_factory import _BaseAutoBackboneClass, _BaseAutoModelClass, _LazyAutoMapping, auto_class_update
from .configuration_auto import CONFIG_MAPPING_NAMES

logger = logging.get_logger(__name__)

MODEL_MAPPING_NAMES = OrderedDict(
    [
        # Base model mapping
        ("albert", "AlbertModel"),
        ("align", "AlignModel"),
        ("aria", "AriaForConditionalGeneration"),
        ("aria_text", "AriaTextModel"),
        ("bamba", "BambaModel"),
        ("bart", "BartModel"),
        ("bert", "BertModel"),
        ("bit", "BitModel"),
        ("blenderbot", "BlenderbotModel"),
        ("blenderbot-small", "BlenderbotSmallModel"),
        ("blip", "BlipModel"),
        ("blip-2", "Blip2Model"),
        ("camembert", "CamembertModel"),
        ("canine", "CanineModel"),
        ("chameleon", "ChameleonModel"),
        ("clap", "ClapModel"),
        ("clip", "CLIPModel"),
        ("clip_text_model", "CLIPTextModel"),
        ("clip_vision_model", "CLIPVisionModel"),
        ("clipseg", "CLIPSegModel"),
        ("clvp", "ClvpModelForConditionalGeneration"),
        ("cohere2", "Cohere2Model"),
        ("convbert", "ConvBertModel"),
        ("convnext", "ConvNextModel"),
        ("convnextv2", "ConvNextV2Model"),
        ("deberta", "DebertaModel"),
        ("deberta-v2", "DebertaV2Model"),
        ("detr", "DetrModel"),
        ("dinov2", "Dinov2Model"),
        ("dpt", "DPTModel"),
        ("fnet", "FNetModel"),
        ("gemma", "GemmaModel"),
        ("gemma2", "Gemma2Model"),
        ("gemma3_text", "Gemma3TextModel"),
        ("glm", "GlmModel"),
        ("glpn", "GLPNModel"),
        ("gpt2", "GPT2Model"),
        ("granite", "GraniteModel"),
        ("granitemoe", "GraniteMoeModel"),
        ("granitemoeshared", "GraniteMoeSharedModel"),
        ("helium", "HeliumModel"),
        ("grounding-dino", "GroundingDinoModel"),
        ("hiera", "HieraModel"),
        ("hubert", "HubertModel"),
        ("ibert", "IBertModel"),
        ("idefics", "IdeficsModel"),
        ("idefics2", "Idefics2Model"),
        ("idefics3", "Idefics3Model"),
        ("idefics3_vision", "Idefics3VisionTransformer"),
        ("ijepa", "IJepaModel"),
        ("imagegpt", "ImageGPTModel"),
        ("led", "LEDModel"),
        ("levit", "LevitModel"),
        ("llama", "LlamaModel"),
        ("m2m_100", "M2M100Model"),
        ("megatron-bert", "MegatronBertModel"),
        ("mistral", "MistralModel"),
        ("mixtral", "MixtralModel"),
        ("mobilebert", "MobileBertModel"),
        ("mpt", "MptModel"),
        ("mt5", "MT5Model"),
        ("mvp", "MvpModel"),
        ("nystromformer", "NystromformerModel"),
        ("opt", "OPTModel"),
        ("owlvit", "OwlViTModel"),
        ("persimmon", "PersimmonModel"),
        ("phi", "PhiModel"),
        ("phi3", "Phi3Model"),
        ("qwen2", "Qwen2Model"),
        ("qwen2_5_vl", "Qwen2_5_VLModel"),
        ("qwen2_audio_encoder", "Qwen2AudioEncoder"),
        ("qwen2_vl", "Qwen2VLModel"),
        ("recurrent_gemma", "RecurrentGemmaModel"),
        ("rembert", "RemBertModel"),
        ("resnet", "ResNetModel"),
        ("roberta", "RobertaModel"),
        ("rwkv", "RwkvModel"),
        ("sam", "SamModel"),
        ("segformer", "SegformerModel"),
        ("siglip", "SiglipModel"),
        ("siglip_vision_model", "SiglipVisionModel"),
        ("smolvlm", "SmolVLMModel"),
        ("smolvlm_vision", "SmolVLMVisionTransformer"),
        ("speecht5", "SpeechT5Model"),
        ("starcoder2", "Starcoder2Model"),
        ("swin2sr", "Swin2SRModel"),
        ("t5", "T5Model"),
        ("umt5", "UMT5Model"),
        ("vilt", "ViltModel"),
        ("vit", "ViTModel"),
        ("wav2vec2", "Wav2Vec2Model"),
        ("whisper", "WhisperModel"),
        ("xlm-roberta", "XLMRobertaModel"),
        ("xlm-roberta-xl", "XLMRobertaXLModel"),
        ("yolos", "YolosModel"),
        ("zamba", "ZambaModel"),
        ("zamba2", "Zamba2Model"),
    ]
)

MODEL_FOR_PRETRAINING_MAPPING_NAMES = OrderedDict(
    [
        # Model for pre-training mapping
        ("albert", "AlbertForPreTraining"),
        ("bart", "BartForConditionalGeneration"),
        ("bert", "BertForPreTraining"),
<<<<<<< HEAD
        ("fnet", "FNetForPreTraining"),
=======
        ("camembert", "CamembertForMaskedLM"),
        ("colpali", "ColPaliForRetrieval"),
>>>>>>> c20e1877
        ("gpt2", "GPT2LMHeadModel"),
        ("gemma3", "Gemma3ForConditionalGeneration"),
        ("hiera", "HieraForPreTraining"),
        ("hubert", "HubertForPreTraining"),
        ("ibert", "IBertForMaskedLM"),
        ("idefics", "IdeficsForVisionText2Text"),
        ("idefics2", "Idefics2ForConditionalGeneration"),
        ("idefics3", "Idefics3ForConditionalGeneration"),
        ("llava", "LlavaForConditionalGeneration"),
        ("llava_next", "LlavaNextForConditionalGeneration"),
        ("llava_next_video", "LlavaNextVideoForConditionalGeneration"),
        ("llava_onevision", "LlavaOnevisionForConditionalGeneration"),
        ("megatron-bert", "MegatronBertForPreTraining"),
        ("mobilebert", "MobileBertForPreTraining"),
        ("mpt", "MptForCausalLM"),
        ("mvp", "MvpForConditionalGeneration"),
        ("paligemma", "PaliGemmaForConditionalGeneration"),
        ("qwen2_audio", "Qwen2AudioForConditionalGeneration"),
        ("roberta", "RobertaForMaskedLM"),
        ("rwkv", "RwkvForCausalLM"),
        ("t5", "T5ForConditionalGeneration"),
        ("video_llava", "VideoLlavaForConditionalGeneration"),
        ("vipllava", "VipLlavaForConditionalGeneration"),
        ("wav2vec2", "Wav2Vec2ForPreTraining"),
        ("xlm-roberta", "XLMRobertaForMaskedLM"),
        ("xlm-roberta-xl", "XLMRobertaXLForMaskedLM"),
    ]
)

MODEL_WITH_LM_HEAD_MAPPING_NAMES = OrderedDict(
    [
        # Model with LM heads mapping
        ("albert", "AlbertForMaskedLM"),
        ("mvp", "MvpForConditionalGeneration"),
        ("bart", "BartForConditionalGeneration"),
        ("m2m_100", "M2M100ForConditionalGeneration"),
        ("bert", "BertForMaskedLM"),
        ("blenderbot-small", "BlenderbotSmallForConditionalGeneration"),
        ("deberta", "DebertaForMaskedLM"),
        ("deberta-v2", "DebertaV2ForMaskedLM"),
        ("fnet", "FNetForMaskedLM"),
        ("convbert", "ConvBertForMaskedLM"),
        ("gpt2", "GPT2LMHeadModel"),
        ("ibert", "IBertForMaskedLM"),
        ("led", "LEDForConditionalGeneration"),
        ("camembert", "CamembertForMaskedLM"),
        ("roberta", "RobertaForMaskedLM"),
        ("megatron-bert", "MegatronBertForCausalLM"),
        ("mobilebert", "MobileBertForMaskedLM"),
        ("mpt", "MptForCausalLM"),
        ("nystromformer", "NystromformerForMaskedLM"),
        ("rembert", "RemBertForMaskedLM"),
        ("rwkv", "RwkvForCausalLM"),
        ("t5", "T5ForConditionalGeneration"),
        ("wav2vec2", "Wav2Vec2ForMaskedLM"),
        ("whisper", "WhisperForConditionalGeneration"),
        ("xlm-roberta", "XLMRobertaForMaskedLM"),
        ("xlm-roberta-xl", "XLMRobertaXLForMaskedLM"),
    ]
)

MODEL_FOR_CAUSAL_LM_MAPPING_NAMES = OrderedDict(
    [
        # Model for Causal LM mapping
        ("aria_text", "AriaTextForCausalLM"),
        ("bamba", "BambaForCausalLM"),
        ("bart", "BartForCausalLM"),
        ("camembert", "CamembertForCausalLM"),
        ("mvp", "MvpForCausalLM"),
        ("opt", "OPTForCausalLM"),
        ("bert", "BertLMHeadModel"),
        ("blenderbot", "BlenderbotForCausalLM"),
        ("blenderbot-small", "BlenderbotSmallForCausalLM"),
        ("bert-generation", "BertGenerationDecoder"),
        ("gemma", "GemmaForCausalLM"),
        ("gemma2", "Gemma2ForCausalLM"),
        ("starcoder2", "Starcoder2ForCausalLM"),
        ("gemma3", "Gemma3ForCausalLM"),
        ("gemma3_text", "Gemma3ForCausalLM"),
        ("granite", "GraniteForCausalLM"),
        ("glm", "GlmForCausalLM"),
        ("gpt2", "GPT2LMHeadModel"),
        ("persimmon", "PersimmonForCausalLM"),
        ("fuyu", "FuyuForCausalLM"),
        ("granitemoe", "GraniteMoeForCausalLM"),
        ("granitemoeshared", "GraniteMoeSharedForCausalLM"),
        ("llama", "LlamaForCausalLM"),
        ("opt", "OPTForCausalLM"),
        ("megatron-bert", "MegatronBertForCausalLM"),
        ("mistral", "MistralForCausalLM"),
        ("mpt", "MptForCausalLM"),
        ("phi", "PhiForCausalLM"),
        ("phi3", "Phi3ForCausalLM"),
        ("mixtral", "MixtralForCausalLM"),
        ("qwen2", "Qwen2ForCausalLM"),
        ("roberta", "RobertaForCausalLM"),
        ("recurrent_gemma", "RecurrentGemmaForCausalLM"),
        ("rembert", "RemBertForCausalLM"),
        ("rwkv", "RwkvForCausalLM"),
        ("whisper", "WhisperForCausalLM"),
        ("xlm-roberta", "XLMRobertaForCausalLM"),
        ("xlm-roberta-xl", "XLMRobertaXLForCausalLM"),
        ("cohere2", "Cohere2ForCausalLM"),
        ("zamba", "ZambaForCausalLM"),
    ]
)

MODEL_FOR_IMAGE_MAPPING_NAMES = OrderedDict(
    [
        # Model for Image mapping
        ("bit", "BitModel"),
        ("convnext", "ConvNextModel"),
        ("convnextv2", "ConvNextV2Model"),
        ("detr", "DetrModel"),
        ("dinov2", "Dinov2Model"),
        ("dpt", "DPTModel"),
        ("glpn", "GLPNModel"),
        ("hiera", "HieraModel"),
        ("hubert", "HubertModel"),
        ("ijepa", "IJepaModel"),
        ("imagegpt", "ImageGPTModel"),
        ("levit", "LevitModel"),
        ("segformer", "SegformerModel"),
        ("siglip_vision_model", "SiglipVisionModel"),
        ("swin2sr", "Swin2SRModel"),
        ("vit", "ViTModel"),
        ("yolos", "YolosModel"),
        ("zamba2", "Zamba2ForCausalLM"),
    ]
)

MODEL_FOR_MASKED_IMAGE_MODELING_MAPPING_NAMES = OrderedDict(
    [
        ("vit", "ViTForMaskedImageModeling"),
    ]
)


MODEL_FOR_CAUSAL_IMAGE_MODELING_MAPPING_NAMES = OrderedDict(
    [
        ("imagegpt", "ImageGPTForCausalImageModeling"),
    ]
)

MODEL_FOR_IMAGE_CLASSIFICATION_MAPPING_NAMES = OrderedDict(
    [
        # Model for Image Classification mapping
        ("bit", "BitForImageClassification"),
        ("clip", "CLIPForImageClassification"),
        ("convnext", "ConvNextForImageClassification"),
        ("convnextv2", "ConvNextV2ForImageClassification"),
        ("dinov2", "Dinov2ForImageClassification"),
        ("hiera", "HieraForImageClassification"),
        ("ijepa", "IJepaForImageClassification"),
        ("imagegpt", "ImageGPTForImageClassification"),
        (
            "levit",
            ("LevitForImageClassification", "LevitForImageClassificationWithTeacher"),
        ),
        ("resnet", "ResNetForImageClassification"),
        ("segformer", "SegformerForImageClassification"),
        ("siglip", "SiglipForImageClassification"),
        ("vit", "ViTForImageClassification"),
    ]
)

MODEL_FOR_IMAGE_SEGMENTATION_MAPPING_NAMES = OrderedDict(
    [
        # Do not add new models here, this class will be deprecated in the future.
        # Model for Image Segmentation mapping
        ("detr", "DetrForSegmentation"),
    ]
)

MODEL_FOR_SEMANTIC_SEGMENTATION_MAPPING_NAMES = OrderedDict(
    [
        # Model for Semantic Segmentation mapping
        ("beit", "BeitForSemanticSegmentation"),
        ("data2vec-vision", "Data2VecVisionForSemanticSegmentation"),
        ("dpt", "DPTForSemanticSegmentation"),
        ("mobilenet_v2", "MobileNetV2ForSemanticSegmentation"),
        ("mobilevit", "MobileViTForSemanticSegmentation"),
        ("mobilevitv2", "MobileViTV2ForSemanticSegmentation"),
        ("segformer", "SegformerForSemanticSegmentation"),
        ("upernet", "UperNetForSemanticSegmentation"),
    ]
)

MODEL_FOR_INSTANCE_SEGMENTATION_MAPPING_NAMES = OrderedDict()

MODEL_FOR_UNIVERSAL_SEGMENTATION_MAPPING_NAMES = OrderedDict(
    [
        # Model for Universal Segmentation mapping
        ("detr", "DetrForSegmentation"),
        ("mask2former", "Mask2FormerForUniversalSegmentation"),
        ("maskformer", "MaskFormerForInstanceSegmentation"),
        ("oneformer", "OneFormerForUniversalSegmentation"),
    ]
)

MODEL_FOR_VIDEO_CLASSIFICATION_MAPPING_NAMES = OrderedDict()

MODEL_FOR_VISION_2_SEQ_MAPPING_NAMES = OrderedDict(
    [
        ("blip", "BlipForConditionalGeneration"),
        ("blip-2", "Blip2ForConditionalGeneration"),
        ("chameleon", "ChameleonForConditionalGeneration"),
        ("idefics2", "Idefics2ForConditionalGeneration"),
        ("idefics3", "Idefics3ForConditionalGeneration"),
        ("llava", "LlavaForConditionalGeneration"),
        ("llava_next", "LlavaNextForConditionalGeneration"),
        ("llava_next_video", "LlavaNextVideoForConditionalGeneration"),
        ("llava_onevision", "LlavaOnevisionForConditionalGeneration"),
        ("paligemma", "PaliGemmaForConditionalGeneration"),
        ("qwen2_5_vl", "Qwen2_5_VLForConditionalGeneration"),
        ("qwen2_vl", "Qwen2VLForConditionalGeneration"),
        ("video_llava", "VideoLlavaForConditionalGeneration"),
        ("vipllava", "VipLlavaForConditionalGeneration"),
        ("vision-encoder-decoder", "VisionEncoderDecoderModel"),
    ]
)
MODEL_FOR_RETRIEVAL_MAPPING_NAMES = OrderedDict(
    [
        ("colpali", "ColPaliForRetrieval"),
    ]
)
MODEL_FOR_IMAGE_TEXT_TO_TEXT_MAPPING_NAMES = OrderedDict(
    [
        ("aria", "AriaForConditionalGeneration"),
        ("blip", "BlipForConditionalGeneration"),
        ("blip-2", "Blip2ForConditionalGeneration"),
        ("chameleon", "ChameleonForConditionalGeneration"),
        ("gemma3", "Gemma3ForConditionalGeneration"),
        ("chameleon", "ChameleonForConditionalGeneration"),
        ("idefics", "IdeficsForVisionText2Text"),
        ("idefics2", "Idefics2ForConditionalGeneration"),
        ("idefics3", "Idefics3ForConditionalGeneration"),
        ("fuyu", "FuyuForCausalLM"),
        ("llava", "LlavaForConditionalGeneration"),
        ("llava_next", "LlavaNextForConditionalGeneration"),
        ("llava_onevision", "LlavaOnevisionForConditionalGeneration"),
        ("paligemma", "PaliGemmaForConditionalGeneration"),
        ("qwen2_5_vl", "Qwen2_5_VLForConditionalGeneration"),
        ("qwen2_vl", "Qwen2VLForConditionalGeneration"),
        ("smolvlm", "SmolVLMForConditionalGeneration"),
        ("vipllava", "VipLlavaForConditionalGeneration"),
        ("vision-encoder-decoder", "VisionEncoderDecoderModel"),
    ]
)

MODEL_FOR_MASKED_LM_MAPPING_NAMES = OrderedDict(
    [
        # Model for Masked LM mapping
        ("mvp", "MvpForConditionalGeneration"),
        ("albert", "AlbertForMaskedLM"),
        ("bart", "BartForConditionalGeneration"),
        ("convbert", "ConvBertForMaskedLM"),
        ("bert", "BertForMaskedLM"),
        ("roberta", "RobertaForMaskedLM"),
        ("camembert", "CamembertForMaskedLM"),
        ("deberta", "DebertaForMaskedLM"),
        ("deberta-v2", "DebertaV2ForMaskedLM"),
<<<<<<< HEAD
        ("fnet", "FNetForMaskedLM"),
=======
        ("ibert", "IBertForMaskedLM"),
>>>>>>> c20e1877
        ("mobilebert", "MobileBertForMaskedLM"),
        ("nystromformer", "NystromformerForMaskedLM"),
        ("rembert", "RemBertForMaskedLM"),
        ("wav2vec2", "Wav2Vec2ForMaskedLM"),
        ("xlm-roberta", "XLMRobertaForMaskedLM"),
        ("xlm-roberta-xl", "XLMRobertaXLForMaskedLM"),
    ]
)

MODEL_FOR_OBJECT_DETECTION_MAPPING_NAMES = OrderedDict(
    [
        # Model for Object Detection mapping
        ("conditional_detr", "ConditionalDetrForObjectDetection"),
        ("deformable_detr", "DeformableDetrForObjectDetection"),
        ("deta", "DetaForObjectDetection"),
        ("detr", "DetrForObjectDetection"),
        ("rt_detr", "RTDetrForObjectDetection"),
        ("table-transformer", "TableTransformerForObjectDetection"),
        ("yolos", "YolosForObjectDetection"),
    ]
)

MODEL_FOR_ZERO_SHOT_OBJECT_DETECTION_MAPPING_NAMES = OrderedDict(
    [
        # Model for Zero Shot Object Detection mapping
        ("grounding-dino", "GroundingDinoForObjectDetection"),
        ("omdet-turbo", "OmDetTurboForObjectDetection"),
        ("owlv2", "Owlv2ForObjectDetection"),
        ("owlvit", "OwlViTForObjectDetection"),
    ]
)

MODEL_FOR_DEPTH_ESTIMATION_MAPPING_NAMES = OrderedDict(
    [
        # Model for depth estimation mapping
        ("depth_anything", "DepthAnythingForDepthEstimation"),
        ("dpt", "DPTForDepthEstimation"),
        ("glpn", "GLPNForDepthEstimation"),
        ("zoedepth", "ZoeDepthForDepthEstimation"),
    ]
)
MODEL_FOR_SEQ_TO_SEQ_CAUSAL_LM_MAPPING_NAMES = OrderedDict(
    [
        # Model for Seq2Seq Causal LM mapping
        ("bart", "BartForConditionalGeneration"),
        ("blenderbot", "BlenderbotForConditionalGeneration"),
        ("blenderbot-small", "BlenderbotSmallForConditionalGeneration"),
        ("led", "LEDForConditionalGeneration"),
        ("m2m_100", "M2M100ForConditionalGeneration"),
        ("mvp", "MvpForConditionalGeneration"),
        ("mt5", "MT5ForConditionalGeneration"),
        ("qwen2_audio", "Qwen2AudioForConditionalGeneration"),
        ("t5", "T5ForConditionalGeneration"),
        ("umt5", "UMT5ForConditionalGeneration"),
    ]
)

MODEL_FOR_SPEECH_SEQ_2_SEQ_MAPPING_NAMES = OrderedDict(
    [
        ("speecht5", "SpeechT5ForSpeechToText"),
        ("whisper", "WhisperForConditionalGeneration"),
    ]
)

MODEL_FOR_SEQUENCE_CLASSIFICATION_MAPPING_NAMES = OrderedDict(
    [
        # Model for Sequence Classification mapping
        ("albert", "AlbertForSequenceClassification"),
        ("bart", "BartForSequenceClassification"),
        ("camembert", "CamembertForSequenceClassification"),
        ("opt", "OPTForSequenceClassification"),
        ("bert", "BertForSequenceClassification"),
        ("mvp", "MvpForSequenceClassification"),
        ("roberta", "RobertaForSequenceClassification"),
        ("deberta", "DebertaForSequenceClassification"),
        ("deberta-v2", "DebertaV2ForSequenceClassification"),
        ("fnet", "FNetForSequenceClassification"),
        ("gemma", "GemmaForSequenceClassification"),
        ("gemma2", "Gemma2ForSequenceClassification"),
        ("glm", "GlmForSequenceClassification"),
        ("helium", "HeliumForSequenceClassification"),
        ("hubert", "HubertForSequenceClassification"),
        ("ibert", "IBertForSequenceClassification"),
        ("led", "LEDForSequenceClassification"),
        ("starcoder2", "Starcoder2ForSequenceClassification"),
        ("canine", "CanineForSequenceClassification"),
        ("llama", "LlamaForSequenceClassification"),
        ("opt", "OPTForSequenceClassification"),
        ("persimmon", "PersimmonForSequenceClassification"),
        ("mobilebert", "MobileBertForSequenceClassification"),
        ("convbert", "ConvBertForSequenceClassification"),
        ("mt5", "MT5ForSequenceClassification"),
        ("megatron-bert", "MegatronBertForSequenceClassification"),
        ("mistral", "MistralForSequenceClassification"),
        ("mixtral", "MixtralForSequenceClassification"),
        ("mpt", "MptForSequenceClassification"),
        ("nystromformer", "NystromformerForSequenceClassification"),
        ("phi", "PhiForSequenceClassification"),
        ("phi3", "Phi3ForSequenceClassification"),
        ("qwen2", "Qwen2ForSequenceClassification"),
        ("rembert", "RemBertForSequenceClassification"),
        ("t5", "T5ForSequenceClassification"),
        ("umt5", "UMT5ForSequenceClassification"),
        ("xlm-roberta-xl", "XLMRobertaXLForSequenceClassification"),
        ("zamba", "ZambaForSequenceClassification"),
        ("zamba2", "Zamba2ForSequenceClassification"),
    ]
)

MODEL_FOR_QUESTION_ANSWERING_MAPPING_NAMES = OrderedDict(
    [
        # Model for Question Answering mapping
        ("albert", "AlbertForQuestionAnswering"),
        ("bart", "BartForQuestionAnswering"),
        ("opt", "OPTForQuestionAnswering"),
        ("bert", "BertForQuestionAnswering"),
        ("camembert", "CamembertForQuestionAnswering"),
        ("mvp", "MvpForQuestionAnswering"),
        ("roberta", "RobertaForQuestionAnswering"),
        ("deberta", "DebertaForQuestionAnswering"),
        ("deberta-v2", "DebertaV2ForQuestionAnswering"),
<<<<<<< HEAD
        ("fnet", "FNetForQuestionAnswering"),
=======
        ("ibert", "IBertForQuestionAnswering"),
>>>>>>> c20e1877
        ("led", "LEDForQuestionAnswering"),
        ("convbert", "ConvBertForQuestionAnswering"),
        ("llama", "LlamaForQuestionAnswering"),
        ("mistral", "MistralForQuestionAnswering"),
        ("mobilebert", "MobileBertForQuestionAnswering"),
        ("megatron-bert", "MegatronBertForQuestionAnswering"),
        ("mistral", "MistralForQuestionAnswering"),
        ("nystromformer", "NystromformerForQuestionAnswering"),
        ("opt", "OPTForQuestionAnswering"),
        ("qwen2", "Qwen2ForQuestionAnswering"),
        ("rembert", "RemBertForQuestionAnswering"),
        ("t5", "T5ForQuestionAnswering"),
        ("mixtral", "MixtralForQuestionAnswering"),
        ("mpt", "MptForQuestionAnswering"),
        ("canine", "CanineForQuestionAnswering"),
        ("umt5", "UMT5ForQuestionAnswering"),
        ("xlm-roberta", "XLMRobertaForQuestionAnswering"),
        ("xlm-roberta-xl", "XLMRobertaXLForQuestionAnswering"),
    ]
)

MODEL_FOR_TABLE_QUESTION_ANSWERING_MAPPING_NAMES = OrderedDict(
    [
        ("blip-2", "Blip2ForConditionalGeneration"),
    ]
)

MODEL_FOR_VISUAL_QUESTION_ANSWERING_MAPPING_NAMES = OrderedDict(
    [
        ("blip", "BlipForQuestionAnswering"),
        ("vilt", "ViltForQuestionAnswering"),
    ]
)

MODEL_FOR_DOCUMENT_QUESTION_ANSWERING_MAPPING_NAMES = OrderedDict()

MODEL_FOR_TOKEN_CLASSIFICATION_MAPPING_NAMES = OrderedDict(
    [
        # Model for Token Classification mapping
        ("albert", "AlbertForTokenClassification"),
        ("bert", "BertForTokenClassification"),
        ("camembert", "CamembertForTokenClassification"),
        ("deberta", "DebertaForTokenClassification"),
        ("deberta-v2", "DebertaV2ForTokenClassification"),
        ("fnet", "FNetForTokenClassification"),
        ("starcoder2", "Starcoder2ForTokenClassification"),
        ("glm", "GlmForTokenClassification"),
        ("helium", "HeliumForTokenClassification"),
        ("ibert", "IBertForTokenClassification"),
        ("mistral", "MistralForTokenClassification"),
        ("mobilebert", "MobileBertForTokenClassification"),
        ("mt5", "MT5ForTokenClassification"),
        ("persimmon", "PersimmonForTokenClassification"),
        ("megatron-bert", "MegatronBertForTokenClassification"),
        ("mixtral", "MixtralForTokenClassification"),
        ("mpt", "MptForTokenClassification"),
        ("nystromformer", "NystromformerForTokenClassification"),
        ("phi", "PhiForTokenClassification"),
        ("phi3", "Phi3ForTokenClassification"),
        ("qwen2", "Qwen2ForTokenClassification"),
        ("roberta", "RobertaForTokenClassification"),
        ("rembert", "RemBertForTokenClassification"),
        ("convbert", "ConvBertForTokenClassification"),
        ("canine", "CanineForTokenClassification"),
        ("t5", "T5ForTokenClassification"),
        ("umt5", "UMT5ForTokenClassification"),
        ("xlm-roberta", "XLMRobertaForTokenClassification"),
        ("xlm-roberta-xl", "XLMRobertaXLForTokenClassification"),
    ]
)

MODEL_FOR_MULTIPLE_CHOICE_MAPPING_NAMES = OrderedDict(
    [
        # Model for Multiple Choice mapping
        ("camembert", "CamembertForMultipleChoice"),
        ("albert", "AlbertForMultipleChoice"),
        ("convbert", "ConvBertForMultipleChoice"),
        ("canine", "CanineForMultipleChoice"),
        ("bert", "BertForMultipleChoice"),
        ("deberta-v2", "DebertaV2ForMultipleChoice"),
<<<<<<< HEAD
        ("fnet", "FNetForMultipleChoice"),
=======
        ("ibert", "IBertForMultipleChoice"),
>>>>>>> c20e1877
        ("megatron-bert", "MegatronBertForMultipleChoice"),
        ("mobilebert", "MobileBertForMultipleChoice"),
        ("nystromformer", "NystromformerForMultipleChoice"),
        ("rembert", "RemBertForMultipleChoice"),
        ("roberta", "RobertaForMultipleChoice"),
        ("xlm-roberta", "XLMRobertaForMultipleChoice"),
        ("xlm-roberta-xl", "XLMRobertaXLForMultipleChoice"),
    ]
)

MODEL_FOR_NEXT_SENTENCE_PREDICTION_MAPPING_NAMES = OrderedDict(
    [
        ("bert", "BertForNextSentencePrediction"),
        ("fnet", "FNetForNextSentencePrediction"),
        ("megatron-bert", "MegatronBertForNextSentencePrediction"),
        ("mobilebert", "MobileBertForNextSentencePrediction"),
    ]
)

MODEL_FOR_AUDIO_CLASSIFICATION_MAPPING_NAMES = OrderedDict(
    [
        ("wav2vec2", "Wav2Vec2ForSequenceClassification"),
        ("whisper", "WhisperForAudioClassification"),
    ]
)

MODEL_FOR_CTC_MAPPING_NAMES = OrderedDict(
    [
        ("wav2vec2", "Wav2Vec2ForCTC"),
    ]
)

MODEL_FOR_AUDIO_FRAME_CLASSIFICATION_MAPPING_NAMES = OrderedDict(
    [
        ("wav2vec2", "Wav2Vec2ForAudioFrameClassification"),
    ]
)

MODEL_FOR_AUDIO_XVECTOR_MAPPING_NAMES = OrderedDict(
    [
        ("wav2vec2", "Wav2Vec2ForXVector"),
    ]
)

MODEL_FOR_TEXT_TO_SPECTROGRAM_MAPPING_NAMES = OrderedDict(
    [
        ("siglip", "SiglipModel"),
        ("speecht5", "SpeechT5ForTextToSpeech"),
    ]
)

MODEL_FOR_TEXT_TO_WAVEFORM_MAPPING_NAMES = OrderedDict()

MODEL_FOR_ZERO_SHOT_IMAGE_CLASSIFICATION_MAPPING_NAMES = OrderedDict(
    [
        # Model for Zero Shot Image Classification mapping
        ("align", "AlignModel"),
        ("blip", "BlipModel"),
        ("siglip", "SiglipModel"),
        ("blip-2", "Blip2ForImageTextRetrieval"),
        ("clipseg", "CLIPSegModel"),
    ]
)

MODEL_FOR_BACKBONE_MAPPING_NAMES = OrderedDict(
    [
        ("convnext", "ConvNextBackbone"),
        ("convnextv2", "ConvNextV2Backbone"),
        ("dinov2", "Dinov2Backbone"),
        ("hiera", "HieraBackbone"),
        ("swin", "SwinBackbone"),
    ]
)

MODEL_FOR_MASK_GENERATION_MAPPING_NAMES = OrderedDict(
    [
        ("sam", "SamModel"),
    ]
)


MODEL_FOR_KEYPOINT_DETECTION_MAPPING_NAMES = OrderedDict()


MODEL_FOR_TEXT_ENCODING_MAPPING_NAMES = OrderedDict(
    [
        ("albert", "AlbertModel"),
        ("bert", "BertModel"),
        ("roberta", "RobertaModel"),
        ("deberta", "DebertaModel"),
        ("deberta-v2", "DebertaV2Model"),
        ("ibert", "IBertModel"),
        ("mobilebert", "MobileBertModel"),
        ("mt5", "MT5EncoderModel"),
        ("nystromformer", "NystromformerModel"),
        ("rembert", "RemBertModel"),
        ("t5", "T5EncoderModel"),
        ("umt5", "UMT5EncoderModel"),
        ("xlm-roberta", "XLMRobertaModel"),
        ("xlm-roberta-xl", "XLMRobertaXLModel"),
    ]
)

MODEL_FOR_TIME_SERIES_CLASSIFICATION_MAPPING_NAMES = OrderedDict()

MODEL_FOR_TIME_SERIES_REGRESSION_MAPPING_NAMES = OrderedDict()

MODEL_FOR_IMAGE_TO_IMAGE_MAPPING_NAMES = OrderedDict(
    [
        ("swin2sr", "Swin2SRForImageSuperResolution"),
    ]
)


if version.parse(transformers.__version__) >= version.parse("4.51.0"):
    MODEL_FOR_CAUSAL_LM_MAPPING_NAMES.update({"qwen3": "Qwen3Model"})
    MODEL_FOR_CAUSAL_LM_MAPPING_NAMES.update({"qwen3": "Qwen3ForCausalLM"})
    MODEL_FOR_SEQUENCE_CLASSIFICATION_MAPPING_NAMES.update({"qwen3": "Qwen3ForSequenceClassification"})
    MODEL_FOR_QUESTION_ANSWERING_MAPPING_NAMES.update({"qwen3": "Qwen3ForQuestionAnswering"})
    MODEL_FOR_TOKEN_CLASSIFICATION_MAPPING_NAMES.update({"qwen3": "Qwen3ForTokenClassification"})

if version.parse(transformers.__version__) >= version.parse("4.51.3"):
    MODEL_MAPPING_NAMES.update({"glm4": "Glm4Model"})
    MODEL_FOR_CAUSAL_LM_MAPPING_NAMES.update({"glm4": "Glm4ForCausalLM"})
    MODEL_FOR_SEQUENCE_CLASSIFICATION_MAPPING_NAMES.update({"glm4": "Glm4ForSequenceClassification"})
    MODEL_FOR_TOKEN_CLASSIFICATION_MAPPING_NAMES.update({"glm4": "Glm4ForTokenClassification"})

if version.parse(transformers.__version__) >= version.parse("4.53.0"):
    MODEL_MAPPING_NAMES.update({"minimax": "MiniMaxModel", "vjepa2": "VJEPA2Model"})
    MODEL_FOR_CAUSAL_LM_MAPPING_NAMES.update({"minimax": "MiniMaxForCausalLM"})
    MODEL_FOR_VIDEO_CLASSIFICATION_MAPPING_NAMES.update({"vjepa2": "VJEPA2ForVideoClassification"})
    MODEL_FOR_SEQUENCE_CLASSIFICATION_MAPPING_NAMES.update({"minimax": "MiniMaxForSequenceClassification"})
    MODEL_FOR_QUESTION_ANSWERING_MAPPING_NAMES.update({"minimax": "MiniMaxForQuestionAnswering"})
    MODEL_FOR_TOKEN_CLASSIFICATION_MAPPING_NAMES.update({"minimax": "MiniMaxForTokenClassification"})

MODEL_MAPPING = _LazyAutoMapping(CONFIG_MAPPING_NAMES, MODEL_MAPPING_NAMES)
MODEL_FOR_PRETRAINING_MAPPING = _LazyAutoMapping(CONFIG_MAPPING_NAMES, MODEL_FOR_PRETRAINING_MAPPING_NAMES)
MODEL_WITH_LM_HEAD_MAPPING = _LazyAutoMapping(CONFIG_MAPPING_NAMES, MODEL_WITH_LM_HEAD_MAPPING_NAMES)
MODEL_FOR_CAUSAL_LM_MAPPING = _LazyAutoMapping(CONFIG_MAPPING_NAMES, MODEL_FOR_CAUSAL_LM_MAPPING_NAMES)
MODEL_FOR_CAUSAL_IMAGE_MODELING_MAPPING = _LazyAutoMapping(
    CONFIG_MAPPING_NAMES, MODEL_FOR_CAUSAL_IMAGE_MODELING_MAPPING_NAMES
)
MODEL_FOR_IMAGE_CLASSIFICATION_MAPPING = _LazyAutoMapping(
    CONFIG_MAPPING_NAMES, MODEL_FOR_IMAGE_CLASSIFICATION_MAPPING_NAMES
)
MODEL_FOR_ZERO_SHOT_IMAGE_CLASSIFICATION_MAPPING = _LazyAutoMapping(
    CONFIG_MAPPING_NAMES, MODEL_FOR_ZERO_SHOT_IMAGE_CLASSIFICATION_MAPPING_NAMES
)
MODEL_FOR_IMAGE_SEGMENTATION_MAPPING = _LazyAutoMapping(
    CONFIG_MAPPING_NAMES, MODEL_FOR_IMAGE_SEGMENTATION_MAPPING_NAMES
)
MODEL_FOR_SEMANTIC_SEGMENTATION_MAPPING = _LazyAutoMapping(
    CONFIG_MAPPING_NAMES, MODEL_FOR_SEMANTIC_SEGMENTATION_MAPPING_NAMES
)
MODEL_FOR_INSTANCE_SEGMENTATION_MAPPING = _LazyAutoMapping(
    CONFIG_MAPPING_NAMES, MODEL_FOR_INSTANCE_SEGMENTATION_MAPPING_NAMES
)
MODEL_FOR_UNIVERSAL_SEGMENTATION_MAPPING = _LazyAutoMapping(
    CONFIG_MAPPING_NAMES, MODEL_FOR_UNIVERSAL_SEGMENTATION_MAPPING_NAMES
)
MODEL_FOR_VIDEO_CLASSIFICATION_MAPPING = _LazyAutoMapping(
    CONFIG_MAPPING_NAMES, MODEL_FOR_VIDEO_CLASSIFICATION_MAPPING_NAMES
)
MODEL_FOR_VISION_2_SEQ_MAPPING = _LazyAutoMapping(CONFIG_MAPPING_NAMES, MODEL_FOR_VISION_2_SEQ_MAPPING_NAMES)
MODEL_FOR_IMAGE_TEXT_TO_TEXT_MAPPING = _LazyAutoMapping(
    CONFIG_MAPPING_NAMES, MODEL_FOR_IMAGE_TEXT_TO_TEXT_MAPPING_NAMES
)
MODEL_FOR_RETRIEVAL_MAPPING = _LazyAutoMapping(CONFIG_MAPPING_NAMES, MODEL_FOR_RETRIEVAL_MAPPING_NAMES)
MODEL_FOR_VISUAL_QUESTION_ANSWERING_MAPPING = _LazyAutoMapping(
    CONFIG_MAPPING_NAMES, MODEL_FOR_VISUAL_QUESTION_ANSWERING_MAPPING_NAMES
)
MODEL_FOR_DOCUMENT_QUESTION_ANSWERING_MAPPING = _LazyAutoMapping(
    CONFIG_MAPPING_NAMES, MODEL_FOR_DOCUMENT_QUESTION_ANSWERING_MAPPING_NAMES
)
MODEL_FOR_MASKED_LM_MAPPING = _LazyAutoMapping(CONFIG_MAPPING_NAMES, MODEL_FOR_MASKED_LM_MAPPING_NAMES)
MODEL_FOR_IMAGE_MAPPING = _LazyAutoMapping(CONFIG_MAPPING_NAMES, MODEL_FOR_IMAGE_MAPPING_NAMES)
MODEL_FOR_MASKED_IMAGE_MODELING_MAPPING = _LazyAutoMapping(
    CONFIG_MAPPING_NAMES, MODEL_FOR_MASKED_IMAGE_MODELING_MAPPING_NAMES
)
MODEL_FOR_OBJECT_DETECTION_MAPPING = _LazyAutoMapping(CONFIG_MAPPING_NAMES, MODEL_FOR_OBJECT_DETECTION_MAPPING_NAMES)
MODEL_FOR_ZERO_SHOT_OBJECT_DETECTION_MAPPING = _LazyAutoMapping(
    CONFIG_MAPPING_NAMES, MODEL_FOR_ZERO_SHOT_OBJECT_DETECTION_MAPPING_NAMES
)
MODEL_FOR_DEPTH_ESTIMATION_MAPPING = _LazyAutoMapping(CONFIG_MAPPING_NAMES, MODEL_FOR_DEPTH_ESTIMATION_MAPPING_NAMES)
MODEL_FOR_SEQ_TO_SEQ_CAUSAL_LM_MAPPING = _LazyAutoMapping(
    CONFIG_MAPPING_NAMES, MODEL_FOR_SEQ_TO_SEQ_CAUSAL_LM_MAPPING_NAMES
)
MODEL_FOR_SEQUENCE_CLASSIFICATION_MAPPING = _LazyAutoMapping(
    CONFIG_MAPPING_NAMES, MODEL_FOR_SEQUENCE_CLASSIFICATION_MAPPING_NAMES
)
MODEL_FOR_QUESTION_ANSWERING_MAPPING = _LazyAutoMapping(
    CONFIG_MAPPING_NAMES, MODEL_FOR_QUESTION_ANSWERING_MAPPING_NAMES
)
MODEL_FOR_TABLE_QUESTION_ANSWERING_MAPPING = _LazyAutoMapping(
    CONFIG_MAPPING_NAMES, MODEL_FOR_TABLE_QUESTION_ANSWERING_MAPPING_NAMES
)
MODEL_FOR_TOKEN_CLASSIFICATION_MAPPING = _LazyAutoMapping(
    CONFIG_MAPPING_NAMES, MODEL_FOR_TOKEN_CLASSIFICATION_MAPPING_NAMES
)
MODEL_FOR_MULTIPLE_CHOICE_MAPPING = _LazyAutoMapping(CONFIG_MAPPING_NAMES, MODEL_FOR_MULTIPLE_CHOICE_MAPPING_NAMES)
MODEL_FOR_NEXT_SENTENCE_PREDICTION_MAPPING = _LazyAutoMapping(
    CONFIG_MAPPING_NAMES, MODEL_FOR_NEXT_SENTENCE_PREDICTION_MAPPING_NAMES
)
MODEL_FOR_AUDIO_CLASSIFICATION_MAPPING = _LazyAutoMapping(
    CONFIG_MAPPING_NAMES, MODEL_FOR_AUDIO_CLASSIFICATION_MAPPING_NAMES
)
MODEL_FOR_CTC_MAPPING = _LazyAutoMapping(CONFIG_MAPPING_NAMES, MODEL_FOR_CTC_MAPPING_NAMES)
MODEL_FOR_SPEECH_SEQ_2_SEQ_MAPPING = _LazyAutoMapping(CONFIG_MAPPING_NAMES, MODEL_FOR_SPEECH_SEQ_2_SEQ_MAPPING_NAMES)
MODEL_FOR_AUDIO_FRAME_CLASSIFICATION_MAPPING = _LazyAutoMapping(
    CONFIG_MAPPING_NAMES, MODEL_FOR_AUDIO_FRAME_CLASSIFICATION_MAPPING_NAMES
)
MODEL_FOR_AUDIO_XVECTOR_MAPPING = _LazyAutoMapping(CONFIG_MAPPING_NAMES, MODEL_FOR_AUDIO_XVECTOR_MAPPING_NAMES)

MODEL_FOR_TEXT_TO_SPECTROGRAM_MAPPING = _LazyAutoMapping(
    CONFIG_MAPPING_NAMES, MODEL_FOR_TEXT_TO_SPECTROGRAM_MAPPING_NAMES
)

MODEL_FOR_TEXT_TO_WAVEFORM_MAPPING = _LazyAutoMapping(CONFIG_MAPPING_NAMES, MODEL_FOR_TEXT_TO_WAVEFORM_MAPPING_NAMES)

MODEL_FOR_BACKBONE_MAPPING = _LazyAutoMapping(CONFIG_MAPPING_NAMES, MODEL_FOR_BACKBONE_MAPPING_NAMES)

MODEL_FOR_MASK_GENERATION_MAPPING = _LazyAutoMapping(CONFIG_MAPPING_NAMES, MODEL_FOR_MASK_GENERATION_MAPPING_NAMES)

MODEL_FOR_KEYPOINT_DETECTION_MAPPING = _LazyAutoMapping(
    CONFIG_MAPPING_NAMES, MODEL_FOR_KEYPOINT_DETECTION_MAPPING_NAMES
)

MODEL_FOR_TEXT_ENCODING_MAPPING = _LazyAutoMapping(CONFIG_MAPPING_NAMES, MODEL_FOR_TEXT_ENCODING_MAPPING_NAMES)

MODEL_FOR_TIME_SERIES_CLASSIFICATION_MAPPING = _LazyAutoMapping(
    CONFIG_MAPPING_NAMES, MODEL_FOR_TIME_SERIES_CLASSIFICATION_MAPPING_NAMES
)

MODEL_FOR_TIME_SERIES_REGRESSION_MAPPING = _LazyAutoMapping(
    CONFIG_MAPPING_NAMES, MODEL_FOR_TIME_SERIES_REGRESSION_MAPPING_NAMES
)

MODEL_FOR_IMAGE_TO_IMAGE_MAPPING = _LazyAutoMapping(CONFIG_MAPPING_NAMES, MODEL_FOR_IMAGE_TO_IMAGE_MAPPING_NAMES)


class AutoModelForMaskGeneration(_BaseAutoModelClass):
    _model_mapping = MODEL_FOR_MASK_GENERATION_MAPPING


class AutoModelForKeypointDetection(_BaseAutoModelClass):
    _model_mapping = MODEL_FOR_KEYPOINT_DETECTION_MAPPING


class AutoModelForTextEncoding(_BaseAutoModelClass):
    _model_mapping = MODEL_FOR_TEXT_ENCODING_MAPPING


class AutoModelForImageToImage(_BaseAutoModelClass):
    _model_mapping = MODEL_FOR_IMAGE_TO_IMAGE_MAPPING


class AutoModel(_BaseAutoModelClass):
    _model_mapping = MODEL_MAPPING


AutoModel = auto_class_update(AutoModel)


class AutoModelForPreTraining(_BaseAutoModelClass):
    _model_mapping = MODEL_FOR_PRETRAINING_MAPPING


AutoModelForPreTraining = auto_class_update(AutoModelForPreTraining, head_doc="pretraining")


# Private on purpose, the public class will add the deprecation warnings.
class _AutoModelWithLMHead(_BaseAutoModelClass):
    _model_mapping = MODEL_WITH_LM_HEAD_MAPPING


_AutoModelWithLMHead = auto_class_update(_AutoModelWithLMHead, head_doc="language modeling")


class AutoModelForCausalLM(_BaseAutoModelClass):
    _model_mapping = MODEL_FOR_CAUSAL_LM_MAPPING


AutoModelForCausalLM = auto_class_update(AutoModelForCausalLM, head_doc="causal language modeling")


class AutoModelForMaskedLM(_BaseAutoModelClass):
    _model_mapping = MODEL_FOR_MASKED_LM_MAPPING


AutoModelForMaskedLM = auto_class_update(AutoModelForMaskedLM, head_doc="masked language modeling")


class AutoModelForSeq2SeqLM(_BaseAutoModelClass):
    _model_mapping = MODEL_FOR_SEQ_TO_SEQ_CAUSAL_LM_MAPPING


AutoModelForSeq2SeqLM = auto_class_update(
    AutoModelForSeq2SeqLM,
    head_doc="sequence-to-sequence language modeling",
    checkpoint_for_example="google-t5/t5-base",
)


class AutoModelForSequenceClassification(_BaseAutoModelClass):
    _model_mapping = MODEL_FOR_SEQUENCE_CLASSIFICATION_MAPPING


AutoModelForSequenceClassification = auto_class_update(
    AutoModelForSequenceClassification, head_doc="sequence classification"
)


class AutoModelForQuestionAnswering(_BaseAutoModelClass):
    _model_mapping = MODEL_FOR_QUESTION_ANSWERING_MAPPING


AutoModelForQuestionAnswering = auto_class_update(AutoModelForQuestionAnswering, head_doc="question answering")


class AutoModelForTableQuestionAnswering(_BaseAutoModelClass):
    _model_mapping = MODEL_FOR_TABLE_QUESTION_ANSWERING_MAPPING


AutoModelForTableQuestionAnswering = auto_class_update(
    AutoModelForTableQuestionAnswering,
    head_doc="table question answering",
    checkpoint_for_example="google/tapas-base-finetuned-wtq",
)


class AutoModelForVisualQuestionAnswering(_BaseAutoModelClass):
    _model_mapping = MODEL_FOR_VISUAL_QUESTION_ANSWERING_MAPPING


AutoModelForVisualQuestionAnswering = auto_class_update(
    AutoModelForVisualQuestionAnswering,
    head_doc="visual question answering",
    checkpoint_for_example="dandelin/vilt-b32-finetuned-vqa",
)


class AutoModelForDocumentQuestionAnswering(_BaseAutoModelClass):
    _model_mapping = MODEL_FOR_DOCUMENT_QUESTION_ANSWERING_MAPPING


AutoModelForDocumentQuestionAnswering = auto_class_update(
    AutoModelForDocumentQuestionAnswering,
    head_doc="document question answering",
    checkpoint_for_example='impira/layoutlm-document-qa", revision="52e01b3',
)


class AutoModelForTokenClassification(_BaseAutoModelClass):
    _model_mapping = MODEL_FOR_TOKEN_CLASSIFICATION_MAPPING


AutoModelForTokenClassification = auto_class_update(AutoModelForTokenClassification, head_doc="token classification")


class AutoModelForMultipleChoice(_BaseAutoModelClass):
    _model_mapping = MODEL_FOR_MULTIPLE_CHOICE_MAPPING


AutoModelForMultipleChoice = auto_class_update(AutoModelForMultipleChoice, head_doc="multiple choice")


class AutoModelForNextSentencePrediction(_BaseAutoModelClass):
    _model_mapping = MODEL_FOR_NEXT_SENTENCE_PREDICTION_MAPPING


AutoModelForNextSentencePrediction = auto_class_update(
    AutoModelForNextSentencePrediction, head_doc="next sentence prediction"
)


class AutoModelForImageClassification(_BaseAutoModelClass):
    _model_mapping = MODEL_FOR_IMAGE_CLASSIFICATION_MAPPING


AutoModelForImageClassification = auto_class_update(AutoModelForImageClassification, head_doc="image classification")


class AutoModelForZeroShotImageClassification(_BaseAutoModelClass):
    _model_mapping = MODEL_FOR_ZERO_SHOT_IMAGE_CLASSIFICATION_MAPPING


AutoModelForZeroShotImageClassification = auto_class_update(
    AutoModelForZeroShotImageClassification, head_doc="zero-shot image classification"
)


class AutoModelForImageSegmentation(_BaseAutoModelClass):
    _model_mapping = MODEL_FOR_IMAGE_SEGMENTATION_MAPPING


AutoModelForImageSegmentation = auto_class_update(AutoModelForImageSegmentation, head_doc="image segmentation")


class AutoModelForSemanticSegmentation(_BaseAutoModelClass):
    _model_mapping = MODEL_FOR_SEMANTIC_SEGMENTATION_MAPPING


AutoModelForSemanticSegmentation = auto_class_update(AutoModelForSemanticSegmentation, head_doc="semantic segmentation")


class AutoModelForUniversalSegmentation(_BaseAutoModelClass):
    _model_mapping = MODEL_FOR_UNIVERSAL_SEGMENTATION_MAPPING


AutoModelForUniversalSegmentation = auto_class_update(
    AutoModelForUniversalSegmentation, head_doc="universal image segmentation"
)


class AutoModelForInstanceSegmentation(_BaseAutoModelClass):
    _model_mapping = MODEL_FOR_INSTANCE_SEGMENTATION_MAPPING


AutoModelForInstanceSegmentation = auto_class_update(AutoModelForInstanceSegmentation, head_doc="instance segmentation")


class AutoModelForObjectDetection(_BaseAutoModelClass):
    _model_mapping = MODEL_FOR_OBJECT_DETECTION_MAPPING


AutoModelForObjectDetection = auto_class_update(AutoModelForObjectDetection, head_doc="object detection")


class AutoModelForZeroShotObjectDetection(_BaseAutoModelClass):
    _model_mapping = MODEL_FOR_ZERO_SHOT_OBJECT_DETECTION_MAPPING


AutoModelForZeroShotObjectDetection = auto_class_update(
    AutoModelForZeroShotObjectDetection, head_doc="zero-shot object detection"
)


class AutoModelForDepthEstimation(_BaseAutoModelClass):
    _model_mapping = MODEL_FOR_DEPTH_ESTIMATION_MAPPING


AutoModelForDepthEstimation = auto_class_update(AutoModelForDepthEstimation, head_doc="depth estimation")


class AutoModelForVideoClassification(_BaseAutoModelClass):
    _model_mapping = MODEL_FOR_VIDEO_CLASSIFICATION_MAPPING


AutoModelForVideoClassification = auto_class_update(AutoModelForVideoClassification, head_doc="video classification")


class AutoModelForVision2Seq(_BaseAutoModelClass):
    _model_mapping = MODEL_FOR_VISION_2_SEQ_MAPPING


AutoModelForVision2Seq = auto_class_update(AutoModelForVision2Seq, head_doc="vision-to-text modeling")


class AutoModelForImageTextToText(_BaseAutoModelClass):
    _model_mapping = MODEL_FOR_IMAGE_TEXT_TO_TEXT_MAPPING


AutoModelForImageTextToText = auto_class_update(AutoModelForImageTextToText, head_doc="image-text-to-text modeling")


class AutoModelForAudioClassification(_BaseAutoModelClass):
    _model_mapping = MODEL_FOR_AUDIO_CLASSIFICATION_MAPPING


AutoModelForAudioClassification = auto_class_update(AutoModelForAudioClassification, head_doc="audio classification")


class AutoModelForCTC(_BaseAutoModelClass):
    _model_mapping = MODEL_FOR_CTC_MAPPING


AutoModelForCTC = auto_class_update(AutoModelForCTC, head_doc="connectionist temporal classification")


class AutoModelForSpeechSeq2Seq(_BaseAutoModelClass):
    _model_mapping = MODEL_FOR_SPEECH_SEQ_2_SEQ_MAPPING


AutoModelForSpeechSeq2Seq = auto_class_update(
    AutoModelForSpeechSeq2Seq, head_doc="sequence-to-sequence speech-to-text modeling"
)


class AutoModelForAudioFrameClassification(_BaseAutoModelClass):
    _model_mapping = MODEL_FOR_AUDIO_FRAME_CLASSIFICATION_MAPPING


AutoModelForAudioFrameClassification = auto_class_update(
    AutoModelForAudioFrameClassification, head_doc="audio frame (token) classification"
)


class AutoModelForAudioXVector(_BaseAutoModelClass):
    _model_mapping = MODEL_FOR_AUDIO_XVECTOR_MAPPING


class AutoModelForTextToSpectrogram(_BaseAutoModelClass):
    _model_mapping = MODEL_FOR_TEXT_TO_SPECTROGRAM_MAPPING


class AutoModelForTextToWaveform(_BaseAutoModelClass):
    _model_mapping = MODEL_FOR_TEXT_TO_WAVEFORM_MAPPING


class AutoBackbone(_BaseAutoBackboneClass):
    _model_mapping = MODEL_FOR_BACKBONE_MAPPING


AutoModelForAudioXVector = auto_class_update(AutoModelForAudioXVector, head_doc="audio retrieval via x-vector")


class AutoModelForMaskedImageModeling(_BaseAutoModelClass):
    _model_mapping = MODEL_FOR_MASKED_IMAGE_MODELING_MAPPING


AutoModelForMaskedImageModeling = auto_class_update(AutoModelForMaskedImageModeling, head_doc="masked image modeling")


class AutoModelWithLMHead(_AutoModelWithLMHead):
    @classmethod
    def from_config(cls, config):
        warnings.warn(
            "The class `AutoModelWithLMHead` is deprecated and will be removed in a future version. Please use "
            "`AutoModelForCausalLM` for causal language models, `AutoModelForMaskedLM` for masked language models and "
            "`AutoModelForSeq2SeqLM` for encoder-decoder models.",
            FutureWarning,
        )
        return super().from_config(config)

    @classmethod
    def from_pretrained(cls, pretrained_model_name_or_path, *model_args, **kwargs):
        warnings.warn(
            "The class `AutoModelWithLMHead` is deprecated and will be removed in a future version. Please use "
            "`AutoModelForCausalLM` for causal language models, `AutoModelForMaskedLM` for masked language models and "
            "`AutoModelForSeq2SeqLM` for encoder-decoder models.",
            FutureWarning,
        )
        return super().from_pretrained(pretrained_model_name_or_path, *model_args, **kwargs)<|MERGE_RESOLUTION|>--- conflicted
+++ resolved
@@ -138,12 +138,9 @@
         ("albert", "AlbertForPreTraining"),
         ("bart", "BartForConditionalGeneration"),
         ("bert", "BertForPreTraining"),
-<<<<<<< HEAD
-        ("fnet", "FNetForPreTraining"),
-=======
         ("camembert", "CamembertForMaskedLM"),
         ("colpali", "ColPaliForRetrieval"),
->>>>>>> c20e1877
+        ("fnet", "FNetForPreTraining"),
         ("gpt2", "GPT2LMHeadModel"),
         ("gemma3", "Gemma3ForConditionalGeneration"),
         ("hiera", "HieraForPreTraining"),
@@ -406,11 +403,8 @@
         ("camembert", "CamembertForMaskedLM"),
         ("deberta", "DebertaForMaskedLM"),
         ("deberta-v2", "DebertaV2ForMaskedLM"),
-<<<<<<< HEAD
         ("fnet", "FNetForMaskedLM"),
-=======
         ("ibert", "IBertForMaskedLM"),
->>>>>>> c20e1877
         ("mobilebert", "MobileBertForMaskedLM"),
         ("nystromformer", "NystromformerForMaskedLM"),
         ("rembert", "RemBertForMaskedLM"),
@@ -532,11 +526,8 @@
         ("roberta", "RobertaForQuestionAnswering"),
         ("deberta", "DebertaForQuestionAnswering"),
         ("deberta-v2", "DebertaV2ForQuestionAnswering"),
-<<<<<<< HEAD
         ("fnet", "FNetForQuestionAnswering"),
-=======
         ("ibert", "IBertForQuestionAnswering"),
->>>>>>> c20e1877
         ("led", "LEDForQuestionAnswering"),
         ("convbert", "ConvBertForQuestionAnswering"),
         ("llama", "LlamaForQuestionAnswering"),
@@ -617,11 +608,8 @@
         ("canine", "CanineForMultipleChoice"),
         ("bert", "BertForMultipleChoice"),
         ("deberta-v2", "DebertaV2ForMultipleChoice"),
-<<<<<<< HEAD
         ("fnet", "FNetForMultipleChoice"),
-=======
         ("ibert", "IBertForMultipleChoice"),
->>>>>>> c20e1877
         ("megatron-bert", "MegatronBertForMultipleChoice"),
         ("mobilebert", "MobileBertForMultipleChoice"),
         ("nystromformer", "NystromformerForMultipleChoice"),
