# coding=utf-8
# Copyright 2018 The HuggingFace Inc. team.
#
# This code is adapted from https://github.com/huggingface/transformers
# with modifications to run transformers on mindspore.
#
# Licensed under the Apache License, Version 2.0 (the "License");
# you may not use this file except in compliance with the License.
# You may obtain a copy of the License at
#
#     http://www.apache.org/licenses/LICENSE-2.0
#
# Unless required by applicable law or agreed to in writing, software
# distributed under the License is distributed on an "AS IS" BASIS,
# WITHOUT WARRANTIES OR CONDITIONS OF ANY KIND, either express or implied.
# See the License for the specific language governing permissions and
# limitations under the License.
"""Auto Model class."""

import warnings
from collections import OrderedDict

import transformers
from packaging import version
from transformers.utils import logging

from .auto_factory import _BaseAutoBackboneClass, _BaseAutoModelClass, _LazyAutoMapping, auto_class_update
from .configuration_auto import CONFIG_MAPPING_NAMES

logger = logging.get_logger(__name__)

MODEL_MAPPING_NAMES = OrderedDict(
    [
        # Base model mapping
        ("albert", "AlbertModel"),
        ("align", "AlignModel"),
        ("aria", "AriaForConditionalGeneration"),
        ("aria_text", "AriaTextModel"),
        ("bamba", "BambaModel"),
        ("bert", "BertModel"),
        ("bert-generation", "BertGenerationEncoder"),
        ("bart", "BartModel"),
        ("bert", "BertModel"),
        ("bit", "BitModel"),
        ("blenderbot", "BlenderbotModel"),
        ("blenderbot-small", "BlenderbotSmallModel"),
        ("blip", "BlipModel"),
        ("blip-2", "Blip2Model"),
        ("bloom", "BloomModel"),
        ("camembert", "CamembertModel"),
        ("canine", "CanineModel"),
        ("chameleon", "ChameleonModel"),
        ("clap", "ClapModel"),
        ("clip", "CLIPModel"),
        ("clip_text_model", "CLIPTextModel"),
        ("clip_vision_model", "CLIPVisionModel"),
        ("clipseg", "CLIPSegModel"),
        ("clvp", "ClvpModelForConditionalGeneration"),
        ("cohere2", "Cohere2Model"),
        ("convbert", "ConvBertModel"),
        ("convnext", "ConvNextModel"),
        ("convnextv2", "ConvNextV2Model"),
        ("ctrl", "CTRLModel"),
        ("data2vec-audio", "Data2VecAudioModel"),
        ("data2vec-text", "Data2VecTextModel"),
        ("data2vec-vision", "Data2VecVisionModel"),
        ("deberta", "DebertaModel"),
        ("deberta-v2", "DebertaV2Model"),
        ("deit", "DeiTModel"),
        ("detr", "DetrModel"),
        ("dinov2", "Dinov2Model"),
        ("distilbert", "DistilBertModel"),
        ("dpr", "DPRQuestionEncoder"),
        ("dpt", "DPTModel"),
        ("encodec", "EncodecModel"),
        ("fastspeech2_conformer", "FastSpeech2ConformerModel"),
        ("funnel", ("FunnelModel", "FunnelBaseModel")),
        ("gemma", "GemmaModel"),
        ("gemma2", "Gemma2Model"),
        ("gemma3_text", "Gemma3TextModel"),
        ("glm", "GlmModel"),
        ("glpn", "GLPNModel"),
        ("gpt2", "GPT2Model"),
        ("granite", "GraniteModel"),
        ("granitemoe", "GraniteMoeModel"),
        ("granitemoeshared", "GraniteMoeSharedModel"),
        ("helium", "HeliumModel"),
        ("grounding-dino", "GroundingDinoModel"),
        ("hiera", "HieraModel"),
        ("hubert", "HubertModel"),
        ("ibert", "IBertModel"),
        ("idefics", "IdeficsModel"),
        ("idefics2", "Idefics2Model"),
        ("idefics3", "Idefics3Model"),
        ("idefics3_vision", "Idefics3VisionTransformer"),
        ("ijepa", "IJepaModel"),
        ("imagegpt", "ImageGPTModel"),
        ("led", "LEDModel"),
        ("levit", "LevitModel"),
        ("llama", "LlamaModel"),
        ("m2m_100", "M2M100Model"),
        ("mamba", "MambaModel"),
        ("mamba2", "Mamba2Model"),
        ("megatron-bert", "MegatronBertModel"),
        ("mimi", "MimiModel"),
        ("mistral", "MistralModel"),
        ("mixtral", "MixtralModel"),
        ("mobilebert", "MobileBertModel"),
        ("moshi", "MoshiModel"),
        ("mpt", "MptModel"),
        ("mt5", "MT5Model"),
        ("mvp", "MvpModel"),
        ("nystromformer", "NystromformerModel"),
        ("opt", "OPTModel"),
        ("owlvit", "OwlViTModel"),
        ("persimmon", "PersimmonModel"),
        ("phi", "PhiModel"),
        ("phi3", "Phi3Model"),
        ("pixtral", "PixtralVisionModel"),
        ("poolformer", "PoolFormerModel"),
        ("qwen2", "Qwen2Model"),
        ("qwen2_5_vl", "Qwen2_5_VLModel"),
        ("qwen2_audio_encoder", "Qwen2AudioEncoder"),
        ("qwen2_vl", "Qwen2VLModel"),
        ("recurrent_gemma", "RecurrentGemmaModel"),
        ("rembert", "RemBertModel"),
        ("resnet", "ResNetModel"),
        ("roberta", "RobertaModel"),
        ("rwkv", "RwkvModel"),
        ("sam", "SamModel"),
        ("seamless_m4t_v2", "SeamlessM4Tv2Model"),
        ("segformer", "SegformerModel"),
        ("sew", "SEWModel"),
        ("sew-d", "SEWDModel"),
        ("siglip", "SiglipModel"),
        ("siglip_vision_model", "SiglipVisionModel"),
        ("smolvlm", "SmolVLMModel"),
        ("smolvlm_vision", "SmolVLMVisionTransformer"),
        ("speech_to_text", "Speech2TextModel"),
        ("speecht5", "SpeechT5Model"),
        ("starcoder2", "Starcoder2Model"),
        ("swin2sr", "Swin2SRModel"),
        ("t5", "T5Model"),
        ("tapas", "TapasModel"),
        ("umt5", "UMT5Model"),
        ("univnet", "UnivNetModel"),
        ("vilt", "ViltModel"),
        ("vit", "ViTModel"),
        ("wav2vec2", "Wav2Vec2Model"),
        ("whisper", "WhisperModel"),
        ("xlm-roberta", "XLMRobertaModel"),
        ("xlm-roberta-xl", "XLMRobertaXLModel"),
        ("yolos", "YolosModel"),
        ("zamba", "ZambaModel"),
        ("zamba2", "Zamba2Model"),
    ]
)

MODEL_FOR_PRETRAINING_MAPPING_NAMES = OrderedDict(
    [
        # Model for pre-training mapping
        ("albert", "AlbertForPreTraining"),
        ("bart", "BartForConditionalGeneration"),
        ("bert", "BertForPreTraining"),
        ("bloom", "BloomForCausalLM"),
        ("camembert", "CamembertForMaskedLM"),
        ("colpali", "ColPaliForRetrieval"),
        ("ctrl", "CTRLLMHeadModel"),
        ("data2vec-text", "Data2VecTextForMaskedLM"),
        ("distilbert", "DistilBertForMaskedLM"),
        ("funnel", "FunnelForPreTraining"),
        ("gpt2", "GPT2LMHeadModel"),
        ("mamba", "MambaForCausalLM"),
        ("mamba2", "Mamba2ForCausalLM"),
        ("gemma3", "Gemma3ForConditionalGeneration"),
        ("hiera", "HieraForPreTraining"),
        ("hubert", "HubertForPreTraining"),
        ("ibert", "IBertForMaskedLM"),
        ("idefics", "IdeficsForVisionText2Text"),
        ("idefics2", "Idefics2ForConditionalGeneration"),
        ("idefics3", "Idefics3ForConditionalGeneration"),
        ("llava", "LlavaForConditionalGeneration"),
        ("llava_next", "LlavaNextForConditionalGeneration"),
        ("llava_next_video", "LlavaNextVideoForConditionalGeneration"),
        ("llava_onevision", "LlavaOnevisionForConditionalGeneration"),
        ("megatron-bert", "MegatronBertForPreTraining"),
        ("mistral3", "Mistral3ForConditionalGeneration"),
        ("mllama", "MllamaForConditionalGeneration"),
        ("mobilebert", "MobileBertForPreTraining"),
        ("mpt", "MptForCausalLM"),
        ("mvp", "MvpForConditionalGeneration"),
        ("paligemma", "PaliGemmaForConditionalGeneration"),
        ("qwen2_audio", "Qwen2AudioForConditionalGeneration"),
        ("roberta", "RobertaForMaskedLM"),
        ("rwkv", "RwkvForCausalLM"),
        ("t5", "T5ForConditionalGeneration"),
        ("tapas", "TapasForMaskedLM"),
        ("video_llava", "VideoLlavaForConditionalGeneration"),
        ("vipllava", "VipLlavaForConditionalGeneration"),
        ("wav2vec2", "Wav2Vec2ForPreTraining"),
        ("xlm-roberta", "XLMRobertaForMaskedLM"),
        ("xlm-roberta-xl", "XLMRobertaXLForMaskedLM"),
    ]
)

MODEL_WITH_LM_HEAD_MAPPING_NAMES = OrderedDict(
    [
        # Model with LM heads mapping
        ("albert", "AlbertForMaskedLM"),
        ("mvp", "MvpForConditionalGeneration"),
        ("bart", "BartForConditionalGeneration"),
        ("bloom", "BloomForCausalLM"),
        ("m2m_100", "M2M100ForConditionalGeneration"),
        ("bert", "BertForMaskedLM"),
        ("blenderbot-small", "BlenderbotSmallForConditionalGeneration"),
        ("camembert", "CamembertForMaskedLM"),
        ("convbert", "ConvBertForMaskedLM"),
        ("ctrl", "CTRLLMHeadModel"),
        ("data2vec-text", "Data2VecTextForMaskedLM"),
        ("deberta", "DebertaForMaskedLM"),
        ("deberta-v2", "DebertaV2ForMaskedLM"),
        ("distilbert", "DistilBertForMaskedLM"),
        ("funnel", "FunnelForMaskedLM"),
        ("gpt2", "GPT2LMHeadModel"),
        ("ibert", "IBertForMaskedLM"),
        ("led", "LEDForConditionalGeneration"),
        ("roberta", "RobertaForMaskedLM"),
        ("mamba", "MambaForCausalLM"),
        ("mamba2", "Mamba2ForCausalLM"),
        ("megatron-bert", "MegatronBertForCausalLM"),
        ("mobilebert", "MobileBertForMaskedLM"),
        ("mpt", "MptForCausalLM"),
        ("nystromformer", "NystromformerForMaskedLM"),
        ("pop2piano", "Pop2PianoForConditionalGeneration"),
        ("rembert", "RemBertForMaskedLM"),
        ("rwkv", "RwkvForCausalLM"),
        ("speech_to_text", "Speech2TextForConditionalGeneration"),
        ("t5", "T5ForConditionalGeneration"),
        ("tapas", "TapasForMaskedLM"),
        ("wav2vec2", "Wav2Vec2ForMaskedLM"),
        ("whisper", "WhisperForConditionalGeneration"),
        ("xlm-roberta", "XLMRobertaForMaskedLM"),
        ("xlm-roberta-xl", "XLMRobertaXLForMaskedLM"),
    ]
)

MODEL_FOR_CAUSAL_LM_MAPPING_NAMES = OrderedDict(
    [
        # Model for Causal LM mapping
        ("aria_text", "AriaTextForCausalLM"),
        ("bamba", "BambaForCausalLM"),
        ("bart", "BartForCausalLM"),
        ("camembert", "CamembertForCausalLM"),
        ("mvp", "MvpForCausalLM"),
        ("opt", "OPTForCausalLM"),
        ("bert", "BertLMHeadModel"),
        ("blenderbot", "BlenderbotForCausalLM"),
        ("blenderbot-small", "BlenderbotSmallForCausalLM"),
        ("bert-generation", "BertGenerationDecoder"),
<<<<<<< HEAD
        ("bloom", "BloomForCausalLM"),
=======
        ("ctrl", "CTRLLMHeadModel"),
        ("data2vec-text", "Data2VecTextForCausalLM"),
>>>>>>> 04a64876
        ("gemma", "GemmaForCausalLM"),
        ("gemma2", "Gemma2ForCausalLM"),
        ("starcoder2", "Starcoder2ForCausalLM"),
        ("gemma3", "Gemma3ForCausalLM"),
        ("gemma3_text", "Gemma3ForCausalLM"),
        ("granite", "GraniteForCausalLM"),
        ("glm", "GlmForCausalLM"),
        ("gpt2", "GPT2LMHeadModel"),
        ("persimmon", "PersimmonForCausalLM"),
        ("fuyu", "FuyuForCausalLM"),
        ("granitemoe", "GraniteMoeForCausalLM"),
        ("granitemoeshared", "GraniteMoeSharedForCausalLM"),
        ("llama", "LlamaForCausalLM"),
        ("mamba", "MambaForCausalLM"),
        ("mamba2", "Mamba2ForCausalLM"),
        ("opt", "OPTForCausalLM"),
        ("megatron-bert", "MegatronBertForCausalLM"),
        ("mistral", "MistralForCausalLM"),
        ("mllama", "MllamaForCausalLM"),
        ("moshi", "MoshiForCausalLM"),
        ("mpt", "MptForCausalLM"),
        ("phi", "PhiForCausalLM"),
        ("phi3", "Phi3ForCausalLM"),
        ("mixtral", "MixtralForCausalLM"),
        ("qwen2", "Qwen2ForCausalLM"),
        ("roberta", "RobertaForCausalLM"),
        ("recurrent_gemma", "RecurrentGemmaForCausalLM"),
        ("rembert", "RemBertForCausalLM"),
        ("rwkv", "RwkvForCausalLM"),
        ("whisper", "WhisperForCausalLM"),
        ("xlm-roberta", "XLMRobertaForCausalLM"),
        ("xlm-roberta-xl", "XLMRobertaXLForCausalLM"),
        ("cohere2", "Cohere2ForCausalLM"),
        ("zamba", "ZambaForCausalLM"),
    ]
)

MODEL_FOR_IMAGE_MAPPING_NAMES = OrderedDict(
    [
        # Model for Image mapping
        ("bit", "BitModel"),
        ("convnext", "ConvNextModel"),
        ("convnextv2", "ConvNextV2Model"),
        ("data2vec-vision", "Data2VecVisionModel"),
        ("deit", "DeiTModel"),
        ("detr", "DetrModel"),
        ("dinov2", "Dinov2Model"),
        ("dpt", "DPTModel"),
        ("glpn", "GLPNModel"),
        ("hiera", "HieraModel"),
        ("hubert", "HubertModel"),
        ("ijepa", "IJepaModel"),
        ("imagegpt", "ImageGPTModel"),
        ("levit", "LevitModel"),
        ("poolformer", "PoolFormerModel"),
        ("mllama", "MllamaVisionModel"),
        ("resnet", "ResNetModel"),
        ("segformer", "SegformerModel"),
        ("siglip_vision_model", "SiglipVisionModel"),
        ("swin2sr", "Swin2SRModel"),
        ("vit", "ViTModel"),
        ("yolos", "YolosModel"),
        ("zamba2", "Zamba2ForCausalLM"),
    ]
)

MODEL_FOR_MASKED_IMAGE_MODELING_MAPPING_NAMES = OrderedDict(
    [
        ("deit", "DeiTForMaskedImageModeling"),
        ("vit", "ViTForMaskedImageModeling"),
    ]
)


MODEL_FOR_CAUSAL_IMAGE_MODELING_MAPPING_NAMES = OrderedDict(
    [
        ("imagegpt", "ImageGPTForCausalImageModeling"),
    ]
)

MODEL_FOR_IMAGE_CLASSIFICATION_MAPPING_NAMES = OrderedDict(
    [
        # Model for Image Classification mapping
        ("bit", "BitForImageClassification"),
        ("clip", "CLIPForImageClassification"),
        ("convnext", "ConvNextForImageClassification"),
        ("convnextv2", "ConvNextV2ForImageClassification"),
        ("data2vec-vision", "Data2VecVisionForImageClassification"),
        (
            "deit",
            ("DeiTForImageClassification", "DeiTForImageClassificationWithTeacher"),
        ),
        ("dinov2", "Dinov2ForImageClassification"),
        ("hiera", "HieraForImageClassification"),
        ("ijepa", "IJepaForImageClassification"),
        ("imagegpt", "ImageGPTForImageClassification"),
        (
            "levit",
            ("LevitForImageClassification", "LevitForImageClassificationWithTeacher"),
        ),
        ("poolformer", "PoolFormerForImageClassification"),
        ("resnet", "ResNetForImageClassification"),
        ("segformer", "SegformerForImageClassification"),
        ("siglip", "SiglipForImageClassification"),
        ("vit", "ViTForImageClassification"),
    ]
)

MODEL_FOR_IMAGE_SEGMENTATION_MAPPING_NAMES = OrderedDict(
    [
        # Do not add new models here, this class will be deprecated in the future.
        # Model for Image Segmentation mapping
        ("detr", "DetrForSegmentation"),
    ]
)

MODEL_FOR_SEMANTIC_SEGMENTATION_MAPPING_NAMES = OrderedDict(
    [
        # Model for Semantic Segmentation mapping
        ("beit", "BeitForSemanticSegmentation"),
        ("data2vec-vision", "Data2VecVisionForSemanticSegmentation"),
        ("dpt", "DPTForSemanticSegmentation"),
        ("mobilenet_v2", "MobileNetV2ForSemanticSegmentation"),
        ("mobilevit", "MobileViTForSemanticSegmentation"),
        ("mobilevitv2", "MobileViTV2ForSemanticSegmentation"),
        ("segformer", "SegformerForSemanticSegmentation"),
        ("upernet", "UperNetForSemanticSegmentation"),
    ]
)

MODEL_FOR_INSTANCE_SEGMENTATION_MAPPING_NAMES = OrderedDict()

MODEL_FOR_UNIVERSAL_SEGMENTATION_MAPPING_NAMES = OrderedDict(
    [
        # Model for Universal Segmentation mapping
        ("detr", "DetrForSegmentation"),
        ("mask2former", "Mask2FormerForUniversalSegmentation"),
        ("maskformer", "MaskFormerForInstanceSegmentation"),
        ("oneformer", "OneFormerForUniversalSegmentation"),
    ]
)

MODEL_FOR_VIDEO_CLASSIFICATION_MAPPING_NAMES = OrderedDict()

MODEL_FOR_VISION_2_SEQ_MAPPING_NAMES = OrderedDict(
    [
        ("blip", "BlipForConditionalGeneration"),
        ("blip-2", "Blip2ForConditionalGeneration"),
        ("chameleon", "ChameleonForConditionalGeneration"),
        ("idefics2", "Idefics2ForConditionalGeneration"),
        ("idefics3", "Idefics3ForConditionalGeneration"),
        ("llava", "LlavaForConditionalGeneration"),
        ("llava_next", "LlavaNextForConditionalGeneration"),
        ("llava_next_video", "LlavaNextVideoForConditionalGeneration"),
        ("llava_onevision", "LlavaOnevisionForConditionalGeneration"),
        ("mistral3", "Mistral3ForConditionalGeneration"),
        ("mllama", "MllamaForConditionalGeneration"),
        ("paligemma", "PaliGemmaForConditionalGeneration"),
        ("qwen2_5_vl", "Qwen2_5_VLForConditionalGeneration"),
        ("qwen2_vl", "Qwen2VLForConditionalGeneration"),
        ("video_llava", "VideoLlavaForConditionalGeneration"),
        ("vipllava", "VipLlavaForConditionalGeneration"),
        ("vision-encoder-decoder", "VisionEncoderDecoderModel"),
    ]
)
MODEL_FOR_RETRIEVAL_MAPPING_NAMES = OrderedDict(
    [
        ("colpali", "ColPaliForRetrieval"),
    ]
)
MODEL_FOR_IMAGE_TEXT_TO_TEXT_MAPPING_NAMES = OrderedDict(
    [
        ("aria", "AriaForConditionalGeneration"),
        ("blip", "BlipForConditionalGeneration"),
        ("blip-2", "Blip2ForConditionalGeneration"),
        ("chameleon", "ChameleonForConditionalGeneration"),
        ("gemma3", "Gemma3ForConditionalGeneration"),
        ("chameleon", "ChameleonForConditionalGeneration"),
        ("idefics", "IdeficsForVisionText2Text"),
        ("idefics2", "Idefics2ForConditionalGeneration"),
        ("idefics3", "Idefics3ForConditionalGeneration"),
        ("fuyu", "FuyuForCausalLM"),
        ("llava", "LlavaForConditionalGeneration"),
        ("llava_next", "LlavaNextForConditionalGeneration"),
        ("llava_onevision", "LlavaOnevisionForConditionalGeneration"),
        ("mistral3", "Mistral3ForConditionalGeneration"),
        ("mllama", "MllamaForConditionalGeneration"),
        ("paligemma", "PaliGemmaForConditionalGeneration"),
        ("qwen2_5_vl", "Qwen2_5_VLForConditionalGeneration"),
        ("qwen2_vl", "Qwen2VLForConditionalGeneration"),
        ("smolvlm", "SmolVLMForConditionalGeneration"),
        ("vipllava", "VipLlavaForConditionalGeneration"),
        ("vision-encoder-decoder", "VisionEncoderDecoderModel"),
    ]
)

MODEL_FOR_MASKED_LM_MAPPING_NAMES = OrderedDict(
    [
        # Model for Masked LM mapping
        ("albert", "AlbertForMaskedLM"),
        ("bart", "BartForConditionalGeneration"),
        ("bert", "BertForMaskedLM"),
        ("camembert", "CamembertForMaskedLM"),
        ("convbert", "ConvBertForMaskedLM"),
        ("data2vec-text", "Data2VecTextForMaskedLM"),
        ("deberta", "DebertaForMaskedLM"),
        ("deberta-v2", "DebertaV2ForMaskedLM"),
        ("distilbert", "DistilBertForMaskedLM"),
        ("funnel", "FunnelForMaskedLM"),
        ("ibert", "IBertForMaskedLM"),
        ("mobilebert", "MobileBertForMaskedLM"),
        ("mvp", "MvpForConditionalGeneration"),
        ("nystromformer", "NystromformerForMaskedLM"),
        ("rembert", "RemBertForMaskedLM"),
        ("roberta", "RobertaForMaskedLM"),
        ("tapas", "TapasForMaskedLM"),
        ("wav2vec2", "Wav2Vec2ForMaskedLM"),
        ("xlm-roberta", "XLMRobertaForMaskedLM"),
        ("xlm-roberta-xl", "XLMRobertaXLForMaskedLM"),
    ]
)

MODEL_FOR_OBJECT_DETECTION_MAPPING_NAMES = OrderedDict(
    [
        # Model for Object Detection mapping
        ("deformable_detr", "DeformableDetrForObjectDetection"),
        ("deta", "DetaForObjectDetection"),
        ("detr", "DetrForObjectDetection"),
        ("rt_detr", "RTDetrForObjectDetection"),
        ("table-transformer", "TableTransformerForObjectDetection"),
        ("yolos", "YolosForObjectDetection"),
    ]
)

MODEL_FOR_ZERO_SHOT_OBJECT_DETECTION_MAPPING_NAMES = OrderedDict(
    [
        # Model for Zero Shot Object Detection mapping
        ("grounding-dino", "GroundingDinoForObjectDetection"),
        ("omdet-turbo", "OmDetTurboForObjectDetection"),
        ("owlv2", "Owlv2ForObjectDetection"),
        ("owlvit", "OwlViTForObjectDetection"),
    ]
)

MODEL_FOR_DEPTH_ESTIMATION_MAPPING_NAMES = OrderedDict(
    [
        # Model for depth estimation mapping
        ("depth_anything", "DepthAnythingForDepthEstimation"),
        ("dpt", "DPTForDepthEstimation"),
        ("glpn", "GLPNForDepthEstimation"),
        ("zoedepth", "ZoeDepthForDepthEstimation"),
    ]
)
MODEL_FOR_SEQ_TO_SEQ_CAUSAL_LM_MAPPING_NAMES = OrderedDict(
    [
        # Model for Seq2Seq Causal LM mapping
        ("bart", "BartForConditionalGeneration"),
        ("blenderbot", "BlenderbotForConditionalGeneration"),
        ("blenderbot-small", "BlenderbotSmallForConditionalGeneration"),
        ("led", "LEDForConditionalGeneration"),
        ("m2m_100", "M2M100ForConditionalGeneration"),
        ("mvp", "MvpForConditionalGeneration"),
        ("mt5", "MT5ForConditionalGeneration"),
        ("qwen2_audio", "Qwen2AudioForConditionalGeneration"),
        ("seamless_m4t_v2", "SeamlessM4Tv2ForTextToText"),
        ("t5", "T5ForConditionalGeneration"),
        ("umt5", "UMT5ForConditionalGeneration"),
    ]
)

MODEL_FOR_SPEECH_SEQ_2_SEQ_MAPPING_NAMES = OrderedDict(
    [
        ("pop2piano", "Pop2PianoForConditionalGeneration"),
        ("seamless_m4t_v2", "SeamlessM4Tv2ForSpeechToText"),
        ("speech_to_text", "Speech2TextForConditionalGeneration"),
        ("speecht5", "SpeechT5ForSpeechToText"),
        ("whisper", "WhisperForConditionalGeneration"),
    ]
)

MODEL_FOR_SEQUENCE_CLASSIFICATION_MAPPING_NAMES = OrderedDict(
    [
        # Model for Sequence Classification mapping
        ("albert", "AlbertForSequenceClassification"),
        ("bart", "BartForSequenceClassification"),
        ("bloom", "BloomForSequenceClassification"),
        ("camembert", "CamembertForSequenceClassification"),
        ("opt", "OPTForSequenceClassification"),
        ("bert", "BertForSequenceClassification"),
        ("ctrl", "CTRLForSequenceClassification"),
        ("mvp", "MvpForSequenceClassification"),
        ("roberta", "RobertaForSequenceClassification"),
        ("deberta", "DebertaForSequenceClassification"),
        ("deberta-v2", "DebertaV2ForSequenceClassification"),
        ("distilbert", "DistilBertForSequenceClassification"),
        ("funnel", "FunnelForSequenceClassification"),
        ("gemma", "GemmaForSequenceClassification"),
        ("gemma2", "Gemma2ForSequenceClassification"),
        ("glm", "GlmForSequenceClassification"),
        ("helium", "HeliumForSequenceClassification"),
        ("hubert", "HubertForSequenceClassification"),
        ("ibert", "IBertForSequenceClassification"),
        ("led", "LEDForSequenceClassification"),
        ("starcoder2", "Starcoder2ForSequenceClassification"),
        ("canine", "CanineForSequenceClassification"),
        ("llama", "LlamaForSequenceClassification"),
        ("opt", "OPTForSequenceClassification"),
        ("persimmon", "PersimmonForSequenceClassification"),
        ("mobilebert", "MobileBertForSequenceClassification"),
        ("convbert", "ConvBertForSequenceClassification"),
        ("mt5", "MT5ForSequenceClassification"),
        ("megatron-bert", "MegatronBertForSequenceClassification"),
        ("mistral", "MistralForSequenceClassification"),
        ("mixtral", "MixtralForSequenceClassification"),
        ("mpt", "MptForSequenceClassification"),
        ("nystromformer", "NystromformerForSequenceClassification"),
        ("phi", "PhiForSequenceClassification"),
        ("phi3", "Phi3ForSequenceClassification"),
        ("qwen2", "Qwen2ForSequenceClassification"),
        ("rembert", "RemBertForSequenceClassification"),
        ("t5", "T5ForSequenceClassification"),
        ("tapas", "TapasForSequenceClassification"),
        ("umt5", "UMT5ForSequenceClassification"),
        ("xlm-roberta-xl", "XLMRobertaXLForSequenceClassification"),
        ("zamba", "ZambaForSequenceClassification"),
        ("zamba2", "Zamba2ForSequenceClassification"),
    ]
)

MODEL_FOR_QUESTION_ANSWERING_MAPPING_NAMES = OrderedDict(
    [
        # Model for Question Answering mapping
        ("albert", "AlbertForQuestionAnswering"),
        ("bart", "BartForQuestionAnswering"),
        ("bloom", "BloomForQuestionAnswering"),
        ("opt", "OPTForQuestionAnswering"),
        ("bert", "BertForQuestionAnswering"),
        ("camembert", "CamembertForQuestionAnswering"),
        ("mvp", "MvpForQuestionAnswering"),
        ("roberta", "RobertaForQuestionAnswering"),
        ("deberta", "DebertaForQuestionAnswering"),
        ("deberta-v2", "DebertaV2ForQuestionAnswering"),
        ("distilbert", "DistilBertForQuestionAnswering"),
        ("funnel", "FunnelForQuestionAnswering"),
        ("ibert", "IBertForQuestionAnswering"),
        ("led", "LEDForQuestionAnswering"),
        ("convbert", "ConvBertForQuestionAnswering"),
        ("llama", "LlamaForQuestionAnswering"),
        ("mistral", "MistralForQuestionAnswering"),
        ("mobilebert", "MobileBertForQuestionAnswering"),
        ("megatron-bert", "MegatronBertForQuestionAnswering"),
        ("mistral", "MistralForQuestionAnswering"),
        ("nystromformer", "NystromformerForQuestionAnswering"),
        ("opt", "OPTForQuestionAnswering"),
        ("qwen2", "Qwen2ForQuestionAnswering"),
        ("rembert", "RemBertForQuestionAnswering"),
        ("t5", "T5ForQuestionAnswering"),
        ("mixtral", "MixtralForQuestionAnswering"),
        ("mpt", "MptForQuestionAnswering"),
        ("canine", "CanineForQuestionAnswering"),
        ("umt5", "UMT5ForQuestionAnswering"),
        ("xlm-roberta", "XLMRobertaForQuestionAnswering"),
        ("xlm-roberta-xl", "XLMRobertaXLForQuestionAnswering"),
    ]
)

MODEL_FOR_TABLE_QUESTION_ANSWERING_MAPPING_NAMES = OrderedDict(
    [
        # Model for Table Question Answering mapping
        ("tapas", "TapasForQuestionAnswering"),
    ]
)

MODEL_FOR_VISUAL_QUESTION_ANSWERING_MAPPING_NAMES = OrderedDict(
    [
        ("blip", "BlipForQuestionAnswering"),
        ("blip-2", "Blip2ForConditionalGeneration"),
        ("vilt", "ViltForQuestionAnswering"),
    ]
)

MODEL_FOR_DOCUMENT_QUESTION_ANSWERING_MAPPING_NAMES = OrderedDict()

MODEL_FOR_TOKEN_CLASSIFICATION_MAPPING_NAMES = OrderedDict(
    [
        # Model for Token Classification mapping
        ("albert", "AlbertForTokenClassification"),
        ("bloom", "BloomForTokenClassification"),
        ("bert", "BertForTokenClassification"),
        ("camembert", "CamembertForTokenClassification"),
        ("deberta", "DebertaForTokenClassification"),
        ("deberta-v2", "DebertaV2ForTokenClassification"),
        ("distilbert", "DistilBertForTokenClassification"),
        ("starcoder2", "Starcoder2ForTokenClassification"),
        ("funnel", "FunnelForTokenClassification"),
        ("glm", "GlmForTokenClassification"),
        ("helium", "HeliumForTokenClassification"),
        ("ibert", "IBertForTokenClassification"),
        ("mistral", "MistralForTokenClassification"),
        ("mobilebert", "MobileBertForTokenClassification"),
        ("mt5", "MT5ForTokenClassification"),
        ("persimmon", "PersimmonForTokenClassification"),
        ("megatron-bert", "MegatronBertForTokenClassification"),
        ("mixtral", "MixtralForTokenClassification"),
        ("mpt", "MptForTokenClassification"),
        ("nystromformer", "NystromformerForTokenClassification"),
        ("phi", "PhiForTokenClassification"),
        ("phi3", "Phi3ForTokenClassification"),
        ("qwen2", "Qwen2ForTokenClassification"),
        ("roberta", "RobertaForTokenClassification"),
        ("rembert", "RemBertForTokenClassification"),
        ("convbert", "ConvBertForTokenClassification"),
        ("canine", "CanineForTokenClassification"),
        ("t5", "T5ForTokenClassification"),
        ("umt5", "UMT5ForTokenClassification"),
        ("xlm-roberta", "XLMRobertaForTokenClassification"),
        ("xlm-roberta-xl", "XLMRobertaXLForTokenClassification"),
    ]
)

MODEL_FOR_MULTIPLE_CHOICE_MAPPING_NAMES = OrderedDict(
    [
        # Model for Multiple Choice mapping
        ("camembert", "CamembertForMultipleChoice"),
        ("albert", "AlbertForMultipleChoice"),
        ("convbert", "ConvBertForMultipleChoice"),
        ("canine", "CanineForMultipleChoice"),
        ("bert", "BertForMultipleChoice"),
        ("deberta-v2", "DebertaV2ForMultipleChoice"),
        ("distilbert", "DistilBertForMultipleChoice"),
        ("funnel", "FunnelForMultipleChoice"),
        ("ibert", "IBertForMultipleChoice"),
        ("megatron-bert", "MegatronBertForMultipleChoice"),
        ("mobilebert", "MobileBertForMultipleChoice"),
        ("nystromformer", "NystromformerForMultipleChoice"),
        ("rembert", "RemBertForMultipleChoice"),
        ("roberta", "RobertaForMultipleChoice"),
        ("xlm-roberta", "XLMRobertaForMultipleChoice"),
        ("xlm-roberta-xl", "XLMRobertaXLForMultipleChoice"),
    ]
)

MODEL_FOR_NEXT_SENTENCE_PREDICTION_MAPPING_NAMES = OrderedDict(
    [
        ("bert", "BertForNextSentencePrediction"),
        ("megatron-bert", "MegatronBertForNextSentencePrediction"),
        ("mobilebert", "MobileBertForNextSentencePrediction"),
    ]
)

MODEL_FOR_AUDIO_CLASSIFICATION_MAPPING_NAMES = OrderedDict(
    [
        ("sew", "SEWForSequenceClassification"),
        ("sew-d", "SEWDForSequenceClassification"),
        ("wav2vec2", "Wav2Vec2ForSequenceClassification"),
        ("whisper", "WhisperForAudioClassification"),
    ]
)

MODEL_FOR_CTC_MAPPING_NAMES = OrderedDict(
    [
        ("sew", "SEWForCTC"),
        ("sew-d", "SEWDForCTC"),
        ("wav2vec2", "Wav2Vec2ForCTC"),
    ]
)

MODEL_FOR_AUDIO_FRAME_CLASSIFICATION_MAPPING_NAMES = OrderedDict(
    [
        ("wav2vec2", "Wav2Vec2ForAudioFrameClassification"),
    ]
)

MODEL_FOR_AUDIO_XVECTOR_MAPPING_NAMES = OrderedDict(
    [
        ("wav2vec2", "Wav2Vec2ForXVector"),
    ]
)

MODEL_FOR_TEXT_TO_SPECTROGRAM_MAPPING_NAMES = OrderedDict(
    [
        # Model for Text-To-Spectrogram mapping
        ("fastspeech2_conformer", "FastSpeech2ConformerModel"),
        ("speecht5", "SpeechT5ForTextToSpeech"),
    ]
)

MODEL_FOR_TEXT_TO_WAVEFORM_MAPPING_NAMES = OrderedDict(
    [
        # Model for Text-To-Waveform mapping
        ("fastspeech2_conformer", "FastSpeech2ConformerWithHifiGan"),
        ("seamless_m4t_v2", "SeamlessM4Tv2ForTextToSpeech"),
    ]
)

MODEL_FOR_ZERO_SHOT_IMAGE_CLASSIFICATION_MAPPING_NAMES = OrderedDict(
    [
        # Model for Zero Shot Image Classification mapping
        ("align", "AlignModel"),
        ("blip", "BlipModel"),
        ("blip-2", "Blip2ForImageTextRetrieval"),
        ("clipseg", "CLIPSegModel"),
        ("siglip", "SiglipModel"),
    ]
)

MODEL_FOR_BACKBONE_MAPPING_NAMES = OrderedDict(
    [
        ("convnext", "ConvNextBackbone"),
        ("convnextv2", "ConvNextV2Backbone"),
        ("dinov2", "Dinov2Backbone"),
        ("hiera", "HieraBackbone"),
        ("resnet", "ResNetBackbone"),
        ("swin", "SwinBackbone"),
    ]
)

MODEL_FOR_MASK_GENERATION_MAPPING_NAMES = OrderedDict(
    [
        ("sam", "SamModel"),
    ]
)


MODEL_FOR_KEYPOINT_DETECTION_MAPPING_NAMES = OrderedDict()


MODEL_FOR_TEXT_ENCODING_MAPPING_NAMES = OrderedDict(
    [
        ("albert", "AlbertModel"),
        ("bert", "BertModel"),
        ("roberta", "RobertaModel"),
        ("deberta", "DebertaModel"),
        ("deberta-v2", "DebertaV2Model"),
        ("distilbert", "DistilBertModel"),
        ("ibert", "IBertModel"),
        ("mllama", "MllamaTextModel"),
        ("mobilebert", "MobileBertModel"),
        ("mt5", "MT5EncoderModel"),
        ("nystromformer", "NystromformerModel"),
        ("rembert", "RemBertModel"),
        ("t5", "T5EncoderModel"),
        ("umt5", "UMT5EncoderModel"),
        ("xlm-roberta", "XLMRobertaModel"),
        ("xlm-roberta-xl", "XLMRobertaXLModel"),
    ]
)

MODEL_FOR_TIME_SERIES_CLASSIFICATION_MAPPING_NAMES = OrderedDict()

MODEL_FOR_TIME_SERIES_REGRESSION_MAPPING_NAMES = OrderedDict()

MODEL_FOR_IMAGE_TO_IMAGE_MAPPING_NAMES = OrderedDict(
    [
        ("swin2sr", "Swin2SRForImageSuperResolution"),
    ]
)


if version.parse(transformers.__version__) >= version.parse("4.51.0"):
    MODEL_MAPPING_NAMES.update({"qwen3": "Qwen3Model"})
    MODEL_FOR_CAUSAL_LM_MAPPING_NAMES.update({"qwen3": "Qwen3ForCausalLM"})
    MODEL_FOR_SEQUENCE_CLASSIFICATION_MAPPING_NAMES.update({"qwen3": "Qwen3ForSequenceClassification"})
    MODEL_FOR_QUESTION_ANSWERING_MAPPING_NAMES.update({"qwen3": "Qwen3ForQuestionAnswering"})
    MODEL_FOR_TOKEN_CLASSIFICATION_MAPPING_NAMES.update({"qwen3": "Qwen3ForTokenClassification"})

if version.parse(transformers.__version__) >= version.parse("4.51.3"):
    MODEL_MAPPING_NAMES.update({"glm4": "Glm4Model"})
    MODEL_FOR_CAUSAL_LM_MAPPING_NAMES.update({"glm4": "Glm4ForCausalLM"})
    MODEL_FOR_SEQUENCE_CLASSIFICATION_MAPPING_NAMES.update({"glm4": "Glm4ForSequenceClassification"})
    MODEL_FOR_TOKEN_CLASSIFICATION_MAPPING_NAMES.update({"glm4": "Glm4ForTokenClassification"})

if version.parse(transformers.__version__) >= version.parse("4.53.0"):
    MODEL_MAPPING_NAMES.update({"minimax": "MiniMaxModel", "vjepa2": "VJEPA2Model"})
    MODEL_FOR_CAUSAL_LM_MAPPING_NAMES.update({"minimax": "MiniMaxForCausalLM"})
    MODEL_FOR_VIDEO_CLASSIFICATION_MAPPING_NAMES.update({"vjepa2": "VJEPA2ForVideoClassification"})
    MODEL_FOR_SEQUENCE_CLASSIFICATION_MAPPING_NAMES.update({"minimax": "MiniMaxForSequenceClassification"})
    MODEL_FOR_QUESTION_ANSWERING_MAPPING_NAMES.update({"minimax": "MiniMaxForQuestionAnswering"})
    MODEL_FOR_TOKEN_CLASSIFICATION_MAPPING_NAMES.update({"minimax": "MiniMaxForTokenClassification"})

MODEL_MAPPING = _LazyAutoMapping(CONFIG_MAPPING_NAMES, MODEL_MAPPING_NAMES)
MODEL_FOR_PRETRAINING_MAPPING = _LazyAutoMapping(CONFIG_MAPPING_NAMES, MODEL_FOR_PRETRAINING_MAPPING_NAMES)
MODEL_WITH_LM_HEAD_MAPPING = _LazyAutoMapping(CONFIG_MAPPING_NAMES, MODEL_WITH_LM_HEAD_MAPPING_NAMES)
MODEL_FOR_CAUSAL_LM_MAPPING = _LazyAutoMapping(CONFIG_MAPPING_NAMES, MODEL_FOR_CAUSAL_LM_MAPPING_NAMES)
MODEL_FOR_CAUSAL_IMAGE_MODELING_MAPPING = _LazyAutoMapping(
    CONFIG_MAPPING_NAMES, MODEL_FOR_CAUSAL_IMAGE_MODELING_MAPPING_NAMES
)
MODEL_FOR_IMAGE_CLASSIFICATION_MAPPING = _LazyAutoMapping(
    CONFIG_MAPPING_NAMES, MODEL_FOR_IMAGE_CLASSIFICATION_MAPPING_NAMES
)
MODEL_FOR_ZERO_SHOT_IMAGE_CLASSIFICATION_MAPPING = _LazyAutoMapping(
    CONFIG_MAPPING_NAMES, MODEL_FOR_ZERO_SHOT_IMAGE_CLASSIFICATION_MAPPING_NAMES
)
MODEL_FOR_IMAGE_SEGMENTATION_MAPPING = _LazyAutoMapping(
    CONFIG_MAPPING_NAMES, MODEL_FOR_IMAGE_SEGMENTATION_MAPPING_NAMES
)
MODEL_FOR_SEMANTIC_SEGMENTATION_MAPPING = _LazyAutoMapping(
    CONFIG_MAPPING_NAMES, MODEL_FOR_SEMANTIC_SEGMENTATION_MAPPING_NAMES
)
MODEL_FOR_INSTANCE_SEGMENTATION_MAPPING = _LazyAutoMapping(
    CONFIG_MAPPING_NAMES, MODEL_FOR_INSTANCE_SEGMENTATION_MAPPING_NAMES
)
MODEL_FOR_UNIVERSAL_SEGMENTATION_MAPPING = _LazyAutoMapping(
    CONFIG_MAPPING_NAMES, MODEL_FOR_UNIVERSAL_SEGMENTATION_MAPPING_NAMES
)
MODEL_FOR_VIDEO_CLASSIFICATION_MAPPING = _LazyAutoMapping(
    CONFIG_MAPPING_NAMES, MODEL_FOR_VIDEO_CLASSIFICATION_MAPPING_NAMES
)
MODEL_FOR_VISION_2_SEQ_MAPPING = _LazyAutoMapping(CONFIG_MAPPING_NAMES, MODEL_FOR_VISION_2_SEQ_MAPPING_NAMES)
MODEL_FOR_IMAGE_TEXT_TO_TEXT_MAPPING = _LazyAutoMapping(
    CONFIG_MAPPING_NAMES, MODEL_FOR_IMAGE_TEXT_TO_TEXT_MAPPING_NAMES
)
MODEL_FOR_RETRIEVAL_MAPPING = _LazyAutoMapping(CONFIG_MAPPING_NAMES, MODEL_FOR_RETRIEVAL_MAPPING_NAMES)
MODEL_FOR_VISUAL_QUESTION_ANSWERING_MAPPING = _LazyAutoMapping(
    CONFIG_MAPPING_NAMES, MODEL_FOR_VISUAL_QUESTION_ANSWERING_MAPPING_NAMES
)
MODEL_FOR_DOCUMENT_QUESTION_ANSWERING_MAPPING = _LazyAutoMapping(
    CONFIG_MAPPING_NAMES, MODEL_FOR_DOCUMENT_QUESTION_ANSWERING_MAPPING_NAMES
)
MODEL_FOR_MASKED_LM_MAPPING = _LazyAutoMapping(CONFIG_MAPPING_NAMES, MODEL_FOR_MASKED_LM_MAPPING_NAMES)
MODEL_FOR_IMAGE_MAPPING = _LazyAutoMapping(CONFIG_MAPPING_NAMES, MODEL_FOR_IMAGE_MAPPING_NAMES)
MODEL_FOR_MASKED_IMAGE_MODELING_MAPPING = _LazyAutoMapping(
    CONFIG_MAPPING_NAMES, MODEL_FOR_MASKED_IMAGE_MODELING_MAPPING_NAMES
)
MODEL_FOR_OBJECT_DETECTION_MAPPING = _LazyAutoMapping(CONFIG_MAPPING_NAMES, MODEL_FOR_OBJECT_DETECTION_MAPPING_NAMES)
MODEL_FOR_ZERO_SHOT_OBJECT_DETECTION_MAPPING = _LazyAutoMapping(
    CONFIG_MAPPING_NAMES, MODEL_FOR_ZERO_SHOT_OBJECT_DETECTION_MAPPING_NAMES
)
MODEL_FOR_DEPTH_ESTIMATION_MAPPING = _LazyAutoMapping(CONFIG_MAPPING_NAMES, MODEL_FOR_DEPTH_ESTIMATION_MAPPING_NAMES)
MODEL_FOR_SEQ_TO_SEQ_CAUSAL_LM_MAPPING = _LazyAutoMapping(
    CONFIG_MAPPING_NAMES, MODEL_FOR_SEQ_TO_SEQ_CAUSAL_LM_MAPPING_NAMES
)
MODEL_FOR_SEQUENCE_CLASSIFICATION_MAPPING = _LazyAutoMapping(
    CONFIG_MAPPING_NAMES, MODEL_FOR_SEQUENCE_CLASSIFICATION_MAPPING_NAMES
)
MODEL_FOR_QUESTION_ANSWERING_MAPPING = _LazyAutoMapping(
    CONFIG_MAPPING_NAMES, MODEL_FOR_QUESTION_ANSWERING_MAPPING_NAMES
)
MODEL_FOR_TABLE_QUESTION_ANSWERING_MAPPING = _LazyAutoMapping(
    CONFIG_MAPPING_NAMES, MODEL_FOR_TABLE_QUESTION_ANSWERING_MAPPING_NAMES
)
MODEL_FOR_TOKEN_CLASSIFICATION_MAPPING = _LazyAutoMapping(
    CONFIG_MAPPING_NAMES, MODEL_FOR_TOKEN_CLASSIFICATION_MAPPING_NAMES
)
MODEL_FOR_MULTIPLE_CHOICE_MAPPING = _LazyAutoMapping(CONFIG_MAPPING_NAMES, MODEL_FOR_MULTIPLE_CHOICE_MAPPING_NAMES)
MODEL_FOR_NEXT_SENTENCE_PREDICTION_MAPPING = _LazyAutoMapping(
    CONFIG_MAPPING_NAMES, MODEL_FOR_NEXT_SENTENCE_PREDICTION_MAPPING_NAMES
)
MODEL_FOR_AUDIO_CLASSIFICATION_MAPPING = _LazyAutoMapping(
    CONFIG_MAPPING_NAMES, MODEL_FOR_AUDIO_CLASSIFICATION_MAPPING_NAMES
)
MODEL_FOR_CTC_MAPPING = _LazyAutoMapping(CONFIG_MAPPING_NAMES, MODEL_FOR_CTC_MAPPING_NAMES)
MODEL_FOR_SPEECH_SEQ_2_SEQ_MAPPING = _LazyAutoMapping(CONFIG_MAPPING_NAMES, MODEL_FOR_SPEECH_SEQ_2_SEQ_MAPPING_NAMES)
MODEL_FOR_AUDIO_FRAME_CLASSIFICATION_MAPPING = _LazyAutoMapping(
    CONFIG_MAPPING_NAMES, MODEL_FOR_AUDIO_FRAME_CLASSIFICATION_MAPPING_NAMES
)
MODEL_FOR_AUDIO_XVECTOR_MAPPING = _LazyAutoMapping(CONFIG_MAPPING_NAMES, MODEL_FOR_AUDIO_XVECTOR_MAPPING_NAMES)

MODEL_FOR_TEXT_TO_SPECTROGRAM_MAPPING = _LazyAutoMapping(
    CONFIG_MAPPING_NAMES, MODEL_FOR_TEXT_TO_SPECTROGRAM_MAPPING_NAMES
)

MODEL_FOR_TEXT_TO_WAVEFORM_MAPPING = _LazyAutoMapping(CONFIG_MAPPING_NAMES, MODEL_FOR_TEXT_TO_WAVEFORM_MAPPING_NAMES)

MODEL_FOR_BACKBONE_MAPPING = _LazyAutoMapping(CONFIG_MAPPING_NAMES, MODEL_FOR_BACKBONE_MAPPING_NAMES)

MODEL_FOR_MASK_GENERATION_MAPPING = _LazyAutoMapping(CONFIG_MAPPING_NAMES, MODEL_FOR_MASK_GENERATION_MAPPING_NAMES)

MODEL_FOR_KEYPOINT_DETECTION_MAPPING = _LazyAutoMapping(
    CONFIG_MAPPING_NAMES, MODEL_FOR_KEYPOINT_DETECTION_MAPPING_NAMES
)

MODEL_FOR_TEXT_ENCODING_MAPPING = _LazyAutoMapping(CONFIG_MAPPING_NAMES, MODEL_FOR_TEXT_ENCODING_MAPPING_NAMES)

MODEL_FOR_TIME_SERIES_CLASSIFICATION_MAPPING = _LazyAutoMapping(
    CONFIG_MAPPING_NAMES, MODEL_FOR_TIME_SERIES_CLASSIFICATION_MAPPING_NAMES
)

MODEL_FOR_TIME_SERIES_REGRESSION_MAPPING = _LazyAutoMapping(
    CONFIG_MAPPING_NAMES, MODEL_FOR_TIME_SERIES_REGRESSION_MAPPING_NAMES
)

MODEL_FOR_IMAGE_TO_IMAGE_MAPPING = _LazyAutoMapping(CONFIG_MAPPING_NAMES, MODEL_FOR_IMAGE_TO_IMAGE_MAPPING_NAMES)


class AutoModelForMaskGeneration(_BaseAutoModelClass):
    _model_mapping = MODEL_FOR_MASK_GENERATION_MAPPING


class AutoModelForKeypointDetection(_BaseAutoModelClass):
    _model_mapping = MODEL_FOR_KEYPOINT_DETECTION_MAPPING


class AutoModelForTextEncoding(_BaseAutoModelClass):
    _model_mapping = MODEL_FOR_TEXT_ENCODING_MAPPING


class AutoModelForImageToImage(_BaseAutoModelClass):
    _model_mapping = MODEL_FOR_IMAGE_TO_IMAGE_MAPPING


class AutoModel(_BaseAutoModelClass):
    _model_mapping = MODEL_MAPPING


AutoModel = auto_class_update(AutoModel)


class AutoModelForPreTraining(_BaseAutoModelClass):
    _model_mapping = MODEL_FOR_PRETRAINING_MAPPING


AutoModelForPreTraining = auto_class_update(AutoModelForPreTraining, head_doc="pretraining")


# Private on purpose, the public class will add the deprecation warnings.
class _AutoModelWithLMHead(_BaseAutoModelClass):
    _model_mapping = MODEL_WITH_LM_HEAD_MAPPING


_AutoModelWithLMHead = auto_class_update(_AutoModelWithLMHead, head_doc="language modeling")


class AutoModelForCausalLM(_BaseAutoModelClass):
    _model_mapping = MODEL_FOR_CAUSAL_LM_MAPPING


AutoModelForCausalLM = auto_class_update(AutoModelForCausalLM, head_doc="causal language modeling")


class AutoModelForMaskedLM(_BaseAutoModelClass):
    _model_mapping = MODEL_FOR_MASKED_LM_MAPPING


AutoModelForMaskedLM = auto_class_update(AutoModelForMaskedLM, head_doc="masked language modeling")


class AutoModelForSeq2SeqLM(_BaseAutoModelClass):
    _model_mapping = MODEL_FOR_SEQ_TO_SEQ_CAUSAL_LM_MAPPING


AutoModelForSeq2SeqLM = auto_class_update(
    AutoModelForSeq2SeqLM,
    head_doc="sequence-to-sequence language modeling",
    checkpoint_for_example="google-t5/t5-base",
)


class AutoModelForSequenceClassification(_BaseAutoModelClass):
    _model_mapping = MODEL_FOR_SEQUENCE_CLASSIFICATION_MAPPING


AutoModelForSequenceClassification = auto_class_update(
    AutoModelForSequenceClassification, head_doc="sequence classification"
)


class AutoModelForQuestionAnswering(_BaseAutoModelClass):
    _model_mapping = MODEL_FOR_QUESTION_ANSWERING_MAPPING


AutoModelForQuestionAnswering = auto_class_update(AutoModelForQuestionAnswering, head_doc="question answering")


class AutoModelForTableQuestionAnswering(_BaseAutoModelClass):
    _model_mapping = MODEL_FOR_TABLE_QUESTION_ANSWERING_MAPPING


AutoModelForTableQuestionAnswering = auto_class_update(
    AutoModelForTableQuestionAnswering,
    head_doc="table question answering",
    checkpoint_for_example="google/tapas-base-finetuned-wtq",
)


class AutoModelForVisualQuestionAnswering(_BaseAutoModelClass):
    _model_mapping = MODEL_FOR_VISUAL_QUESTION_ANSWERING_MAPPING


AutoModelForVisualQuestionAnswering = auto_class_update(
    AutoModelForVisualQuestionAnswering,
    head_doc="visual question answering",
    checkpoint_for_example="dandelin/vilt-b32-finetuned-vqa",
)


class AutoModelForDocumentQuestionAnswering(_BaseAutoModelClass):
    _model_mapping = MODEL_FOR_DOCUMENT_QUESTION_ANSWERING_MAPPING


AutoModelForDocumentQuestionAnswering = auto_class_update(
    AutoModelForDocumentQuestionAnswering,
    head_doc="document question answering",
    checkpoint_for_example='impira/layoutlm-document-qa", revision="52e01b3',
)


class AutoModelForTokenClassification(_BaseAutoModelClass):
    _model_mapping = MODEL_FOR_TOKEN_CLASSIFICATION_MAPPING


AutoModelForTokenClassification = auto_class_update(AutoModelForTokenClassification, head_doc="token classification")


class AutoModelForMultipleChoice(_BaseAutoModelClass):
    _model_mapping = MODEL_FOR_MULTIPLE_CHOICE_MAPPING


AutoModelForMultipleChoice = auto_class_update(AutoModelForMultipleChoice, head_doc="multiple choice")


class AutoModelForNextSentencePrediction(_BaseAutoModelClass):
    _model_mapping = MODEL_FOR_NEXT_SENTENCE_PREDICTION_MAPPING


AutoModelForNextSentencePrediction = auto_class_update(
    AutoModelForNextSentencePrediction, head_doc="next sentence prediction"
)


class AutoModelForImageClassification(_BaseAutoModelClass):
    _model_mapping = MODEL_FOR_IMAGE_CLASSIFICATION_MAPPING


AutoModelForImageClassification = auto_class_update(AutoModelForImageClassification, head_doc="image classification")


class AutoModelForZeroShotImageClassification(_BaseAutoModelClass):
    _model_mapping = MODEL_FOR_ZERO_SHOT_IMAGE_CLASSIFICATION_MAPPING


AutoModelForZeroShotImageClassification = auto_class_update(
    AutoModelForZeroShotImageClassification, head_doc="zero-shot image classification"
)


class AutoModelForImageSegmentation(_BaseAutoModelClass):
    _model_mapping = MODEL_FOR_IMAGE_SEGMENTATION_MAPPING


AutoModelForImageSegmentation = auto_class_update(AutoModelForImageSegmentation, head_doc="image segmentation")


class AutoModelForSemanticSegmentation(_BaseAutoModelClass):
    _model_mapping = MODEL_FOR_SEMANTIC_SEGMENTATION_MAPPING


AutoModelForSemanticSegmentation = auto_class_update(AutoModelForSemanticSegmentation, head_doc="semantic segmentation")


class AutoModelForUniversalSegmentation(_BaseAutoModelClass):
    _model_mapping = MODEL_FOR_UNIVERSAL_SEGMENTATION_MAPPING


AutoModelForUniversalSegmentation = auto_class_update(
    AutoModelForUniversalSegmentation, head_doc="universal image segmentation"
)


class AutoModelForInstanceSegmentation(_BaseAutoModelClass):
    _model_mapping = MODEL_FOR_INSTANCE_SEGMENTATION_MAPPING


AutoModelForInstanceSegmentation = auto_class_update(AutoModelForInstanceSegmentation, head_doc="instance segmentation")


class AutoModelForObjectDetection(_BaseAutoModelClass):
    _model_mapping = MODEL_FOR_OBJECT_DETECTION_MAPPING


AutoModelForObjectDetection = auto_class_update(AutoModelForObjectDetection, head_doc="object detection")


class AutoModelForZeroShotObjectDetection(_BaseAutoModelClass):
    _model_mapping = MODEL_FOR_ZERO_SHOT_OBJECT_DETECTION_MAPPING


AutoModelForZeroShotObjectDetection = auto_class_update(
    AutoModelForZeroShotObjectDetection, head_doc="zero-shot object detection"
)


class AutoModelForDepthEstimation(_BaseAutoModelClass):
    _model_mapping = MODEL_FOR_DEPTH_ESTIMATION_MAPPING


AutoModelForDepthEstimation = auto_class_update(AutoModelForDepthEstimation, head_doc="depth estimation")


class AutoModelForVideoClassification(_BaseAutoModelClass):
    _model_mapping = MODEL_FOR_VIDEO_CLASSIFICATION_MAPPING


AutoModelForVideoClassification = auto_class_update(AutoModelForVideoClassification, head_doc="video classification")


class AutoModelForVision2Seq(_BaseAutoModelClass):
    _model_mapping = MODEL_FOR_VISION_2_SEQ_MAPPING


AutoModelForVision2Seq = auto_class_update(AutoModelForVision2Seq, head_doc="vision-to-text modeling")


class AutoModelForImageTextToText(_BaseAutoModelClass):
    _model_mapping = MODEL_FOR_IMAGE_TEXT_TO_TEXT_MAPPING


AutoModelForImageTextToText = auto_class_update(AutoModelForImageTextToText, head_doc="image-text-to-text modeling")


class AutoModelForAudioClassification(_BaseAutoModelClass):
    _model_mapping = MODEL_FOR_AUDIO_CLASSIFICATION_MAPPING


AutoModelForAudioClassification = auto_class_update(AutoModelForAudioClassification, head_doc="audio classification")


class AutoModelForCTC(_BaseAutoModelClass):
    _model_mapping = MODEL_FOR_CTC_MAPPING


AutoModelForCTC = auto_class_update(AutoModelForCTC, head_doc="connectionist temporal classification")


class AutoModelForSpeechSeq2Seq(_BaseAutoModelClass):
    _model_mapping = MODEL_FOR_SPEECH_SEQ_2_SEQ_MAPPING


AutoModelForSpeechSeq2Seq = auto_class_update(
    AutoModelForSpeechSeq2Seq, head_doc="sequence-to-sequence speech-to-text modeling"
)


class AutoModelForAudioFrameClassification(_BaseAutoModelClass):
    _model_mapping = MODEL_FOR_AUDIO_FRAME_CLASSIFICATION_MAPPING


AutoModelForAudioFrameClassification = auto_class_update(
    AutoModelForAudioFrameClassification, head_doc="audio frame (token) classification"
)


class AutoModelForAudioXVector(_BaseAutoModelClass):
    _model_mapping = MODEL_FOR_AUDIO_XVECTOR_MAPPING


class AutoModelForTextToSpectrogram(_BaseAutoModelClass):
    _model_mapping = MODEL_FOR_TEXT_TO_SPECTROGRAM_MAPPING


class AutoModelForTextToWaveform(_BaseAutoModelClass):
    _model_mapping = MODEL_FOR_TEXT_TO_WAVEFORM_MAPPING


class AutoBackbone(_BaseAutoBackboneClass):
    _model_mapping = MODEL_FOR_BACKBONE_MAPPING


AutoModelForAudioXVector = auto_class_update(AutoModelForAudioXVector, head_doc="audio retrieval via x-vector")


class AutoModelForMaskedImageModeling(_BaseAutoModelClass):
    _model_mapping = MODEL_FOR_MASKED_IMAGE_MODELING_MAPPING


AutoModelForMaskedImageModeling = auto_class_update(AutoModelForMaskedImageModeling, head_doc="masked image modeling")


class AutoModelWithLMHead(_AutoModelWithLMHead):
    @classmethod
    def from_config(cls, config):
        warnings.warn(
            "The class `AutoModelWithLMHead` is deprecated and will be removed in a future version. Please use "
            "`AutoModelForCausalLM` for causal language models, `AutoModelForMaskedLM` for masked language models and "
            "`AutoModelForSeq2SeqLM` for encoder-decoder models.",
            FutureWarning,
        )
        return super().from_config(config)

    @classmethod
    def from_pretrained(cls, pretrained_model_name_or_path, *model_args, **kwargs):
        warnings.warn(
            "The class `AutoModelWithLMHead` is deprecated and will be removed in a future version. Please use "
            "`AutoModelForCausalLM` for causal language models, `AutoModelForMaskedLM` for masked language models and "
            "`AutoModelForSeq2SeqLM` for encoder-decoder models.",
            FutureWarning,
        )
        return super().from_pretrained(pretrained_model_name_or_path, *model_args, **kwargs)<|MERGE_RESOLUTION|>--- conflicted
+++ resolved
@@ -257,12 +257,9 @@
         ("blenderbot", "BlenderbotForCausalLM"),
         ("blenderbot-small", "BlenderbotSmallForCausalLM"),
         ("bert-generation", "BertGenerationDecoder"),
-<<<<<<< HEAD
         ("bloom", "BloomForCausalLM"),
-=======
         ("ctrl", "CTRLLMHeadModel"),
         ("data2vec-text", "Data2VecTextForCausalLM"),
->>>>>>> 04a64876
         ("gemma", "GemmaForCausalLM"),
         ("gemma2", "Gemma2ForCausalLM"),
         ("starcoder2", "Starcoder2ForCausalLM"),
