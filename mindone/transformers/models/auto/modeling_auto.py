--- conflicted
+++ resolved
@@ -543,11 +543,8 @@
         ("moonshine", "MoonshineForConditionalGeneration"),
         ("pop2piano", "Pop2PianoForConditionalGeneration"),
         ("seamless_m4t_v2", "SeamlessM4Tv2ForSpeechToText"),
-<<<<<<< HEAD
         ("speech-encoder-decoder", "SpeechEncoderDecoderModel"),
-=======
         ("speech_to_text", "Speech2TextForConditionalGeneration"),
->>>>>>> 448ff709
         ("speecht5", "SpeechT5ForSpeechToText"),
         ("whisper", "WhisperForConditionalGeneration"),
     ]
