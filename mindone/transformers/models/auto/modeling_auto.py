# coding=utf-8
# Copyright 2018 The HuggingFace Inc. team.
#
# Licensed under the Apache License, Version 2.0 (the "License");
# you may not use this file except in compliance with the License.
# You may obtain a copy of the License at
#
#     http://www.apache.org/licenses/LICENSE-2.0
#
# Unless required by applicable law or agreed to in writing, software
# distributed under the License is distributed on an "AS IS" BASIS,
# WITHOUT WARRANTIES OR CONDITIONS OF ANY KIND, either express or implied.
# See the License for the specific language governing permissions and
# limitations under the License.
"""Auto Model class."""

import warnings
from collections import OrderedDict

from transformers.utils import logging

from .auto_factory import _BaseAutoBackboneClass, _BaseAutoModelClass, _LazyAutoMapping, auto_class_update
from .configuration_auto import CONFIG_MAPPING_NAMES

logger = logging.get_logger(__name__)

MODEL_MAPPING_NAMES = OrderedDict(
    [
        # Base model mapping
        ("albert", "AlbertModel"),
        ("bert", "BertModel"),
        ("bart", "BartModel"),
        ("bit", "BitModel"),
        ("blip-2", "Blip2Model"),
        ("bloom", "BloomModel"),
        ("chameleon", "ChameleonModel"),
        ("clap", "ClapModel"),
        ("clip", "CLIPModel"),
        ("clip_text_model", "CLIPTextModel"),
        ("clip_vision_model", "CLIPVisionModel"),
        ("deberta", "DebertaModel"),
        ("deberta-v2", "DebertaV2Model"),
        ("dpt", "DPTModel"),
        ("gemma", "GemmaModel"),
        ("gemma2", "Gemma2Model"),
        ("persimmon", "PersimmonModel"),
        ("glm", "GlmModel"),
        ("glpn", "GLPNModel"),
        ("gpt2", "GPT2Model"),
        ("granite", "GraniteModel"),
        ("granitemoe", "GraniteMoeModel"),
        ("granitemoeshared", "GraniteMoeSharedModel"),
        ("qwen2_audio_encoder", "Qwen2AudioEncoder"),
        ("qwen2_audio_encoder", "Qwen2AudioEncoder"),
        ("recurrent_gemma", "RecurrentGemmaModel"),
        ("gemma3_text", "Gemma3TextModel"),
        ("qwen2_audio_encoder", "Qwen2AudioEncoder"),
        ("siglip", "SiglipModel"),
        ("hiera", "HieraModel"),
        ("ijepa", "IJepaModel"),
        ("imagegpt", "ImageGPTModel"),
        ("levit", "LevitModel"),
        ("llama", "LlamaModel"),
        ("mobilebert", "MobileBertModel"),
        ("mt5", "MT5Model"),
        ("megatron-bert", "MegatronBertModel"),
        ("mixtral", "MixtralModel"),
        ("phi", "PhiModel"),
        ("phi3", "Phi3Model"),
        ("qwen2", "Qwen2Model"),
        ("qwen2_5_vl", "Qwen2_5_VLModel"),
        ("qwen2_audio_encoder", "Qwen2AudioEncoder"),
        ("qwen2_vl", "Qwen2VLModel"),
        ("qwen3", "Qwen3Model"),
        ("roberta", "RobertaModel"),
        ("rembert", "RemBertModel"),
        ("siglip", "SiglipModel"),
        ("siglip_vision_model", "SiglipVisionModel"),
        ("speecht5", "SpeechT5Model"),
        ("t5", "T5Model"),
        ("umt5", "UMT5Model"),
        ("wav2vec2", "Wav2Vec2Model"),
        ("whisper", "WhisperModel"),
        ("xlm-roberta", "XLMRobertaModel"),
        ("xlm-roberta-xl", "XLMRobertaXLModel"),
    ]
)

MODEL_FOR_PRETRAINING_MAPPING_NAMES = OrderedDict(
    [
        # Model for pre-training mapping
        ("albert", "AlbertForPreTraining"),
        ("bart", "BartForConditionalGeneration"),
        ("bert", "BertForPreTraining"),
        ("bloom", "BloomForCausalLM"),
        ("gpt2", "GPT2LMHeadModel"),
        ("gemma3", "Gemma3ForConditionalGeneration"),
        ("hiera", "HieraForPreTraining"),
        ("llava", "LlavaForConditionalGeneration"),
        ("mobilebert", "MobileBertForPreTraining"),
        ("qwen2_audio", "Qwen2AudioForConditionalGeneration"),
        ("roberta", "RobertaForMaskedLM"),
        ("megatron-bert", "MegatronBertForPreTraining"),
        ("t5", "T5ForConditionalGeneration"),
        ("wav2vec2", "Wav2Vec2ForPreTraining"),
        ("xlm-roberta", "XLMRobertaForMaskedLM"),
        ("xlm-roberta-xl", "XLMRobertaXLForMaskedLM"),
    ]
)

MODEL_WITH_LM_HEAD_MAPPING_NAMES = OrderedDict(
    [
        # Model with LM heads mapping
        ("albert", "AlbertForMaskedLM"),
        ("bart", "BartForConditionalGeneration"),
        ("bert", "BertForMaskedLM"),
<<<<<<< HEAD
        ("bloom", "BloomForCausalLM"),
=======
        ("deberta", "DebertaForMaskedLM"),
>>>>>>> 96b37dc2
        ("deberta-v2", "DebertaV2ForMaskedLM"),
        ("gpt2", "GPT2LMHeadModel"),
        ("roberta", "RobertaForMaskedLM"),
        ("megatron-bert", "MegatronBertForCausalLM"),
        ("mobilebert", "MobileBertForMaskedLM"),
        ("rembert", "RemBertForMaskedLM"),
        ("t5", "T5ForConditionalGeneration"),
        ("wav2vec2", "Wav2Vec2ForMaskedLM"),
        ("whisper", "WhisperForConditionalGeneration"),
        ("xlm-roberta", "XLMRobertaForMaskedLM"),
        ("xlm-roberta-xl", "XLMRobertaXLForMaskedLM"),
    ]
)

MODEL_FOR_CAUSAL_LM_MAPPING_NAMES = OrderedDict(
    [
        # Model for Causal LM mapping
        ("bart", "BartForCausalLM"),
        ("bert", "BertLMHeadModel"),
        ("bert-generation", "BertGenerationDecoder"),
        ("bloom", "BloomForCausalLM"),
        ("gemma", "GemmaForCausalLM"),
        ("gemma2", "Gemma2ForCausalLM"),
        ("gemma3", "Gemma3ForCausalLM"),
        ("gemma3_text", "Gemma3ForCausalLM"),
        ("granite", "GraniteForCausalLM"),
        ("glm", "GlmForCausalLM"),
        ("gpt2", "GPT2LMHeadModel"),
        ("persimmon", "PersimmonForCausalLM"),
        ("fuyu", "FuyuForCausalLM"),
        ("granitemoe", "GraniteMoeForCausalLM"),
        ("granitemoeshared", "GraniteMoeSharedForCausalLM"),
        ("llama", "LlamaForCausalLM"),
        ("megatron-bert", "MegatronBertForCausalLM"),
        ("phi", "PhiForCausalLM"),
        ("phi3", "Phi3ForCausalLM"),
        ("mixtral", "MixtralForCausalLM"),
        ("qwen2", "Qwen2ForCausalLM"),
        ("qwen3", "Qwen3ForCausalLM"),
        ("roberta", "RobertaForCausalLM"),
        ("recurrent_gemma", "RecurrentGemmaForCausalLM"),
        ("rembert", "RemBertForCausalLM"),
        ("whisper", "WhisperForCausalLM"),
        ("xlm-roberta", "XLMRobertaForCausalLM"),
        ("xlm-roberta-xl", "XLMRobertaXLForCausalLM"),
    ]
)

MODEL_FOR_IMAGE_MAPPING_NAMES = OrderedDict(
    [
        # Model for Image mapping
        ("bit", "BitModel"),
        ("siglip_vision_model", "SiglipVisionModel"),
        ("dpt", "DPTModel"),
        ("glpn", "GLPNModel"),
        ("hiera", "HieraModel"),
        ("ijepa", "IJepaModel"),
        ("imagegpt", "ImageGPTModel"),
        ("levit", "LevitModel"),
    ]
)

MODEL_FOR_MASKED_IMAGE_MODELING_MAPPING_NAMES = OrderedDict()


MODEL_FOR_CAUSAL_IMAGE_MODELING_MAPPING_NAMES = OrderedDict(
    [
        ("imagegpt", "ImageGPTForCausalImageModeling"),
    ]
)

MODEL_FOR_IMAGE_CLASSIFICATION_MAPPING_NAMES = OrderedDict(
    [
        # Model for Image Classification mapping
        ("bit", "BitForImageClassification"),
        ("clip", "CLIPForImageClassification"),
        ("hiera", "HieraForImageClassification"),
        ("ijepa", "IJepaForImageClassification"),
        ("imagegpt", "ImageGPTForImageClassification"),
        (
            "levit",
            ("LevitForImageClassification", "LevitForImageClassificationWithTeacher"),
        ),
        ("siglip", "SiglipForImageClassification"),
    ]
)

MODEL_FOR_IMAGE_SEGMENTATION_MAPPING_NAMES = OrderedDict()

MODEL_FOR_SEMANTIC_SEGMENTATION_MAPPING_NAMES = OrderedDict()

MODEL_FOR_INSTANCE_SEGMENTATION_MAPPING_NAMES = OrderedDict()

MODEL_FOR_UNIVERSAL_SEGMENTATION_MAPPING_NAMES = OrderedDict()

MODEL_FOR_VIDEO_CLASSIFICATION_MAPPING_NAMES = OrderedDict()

MODEL_FOR_VISION_2_SEQ_MAPPING_NAMES = OrderedDict(
    [
        ("blip", "BlipForConditionalGeneration"),
        ("blip-2", "Blip2ForConditionalGeneration"),
        ("chameleon", "ChameleonForConditionalGeneration"),
        ("llava", "LlavaForConditionalGeneration"),
        ("qwen2_5_vl", "Qwen2_5_VLForConditionalGeneration"),
        ("qwen2_vl", "Qwen2VLForConditionalGeneration"),
    ]
)

MODEL_FOR_IMAGE_TEXT_TO_TEXT_MAPPING_NAMES = OrderedDict(
    [
        ("blip", "BlipForConditionalGeneration"),
        ("blip-2", "Blip2ForConditionalGeneration"),
        ("gemma3", "Gemma3ForConditionalGeneration"),
        ("chameleon", "ChameleonForConditionalGeneration"),
        ("fuyu", "FuyuForCausalLM"),
        ("llava", "LlavaForConditionalGeneration"),
        ("qwen2_5_vl", "Qwen2_5_VLForConditionalGeneration"),
        ("qwen2_vl", "Qwen2VLForConditionalGeneration"),
    ]
)

MODEL_FOR_MASKED_LM_MAPPING_NAMES = OrderedDict(
    [
        # Model for Masked LM mapping
        ("albert", "AlbertForMaskedLM"),
        ("bart", "BartForConditionalGeneration"),
        ("bert", "BertForMaskedLM"),
        ("roberta", "RobertaForMaskedLM"),
        ("deberta", "DebertaForMaskedLM"),
        ("deberta-v2", "DebertaV2ForMaskedLM"),
        ("mobilebert", "MobileBertForMaskedLM"),
        ("rembert", "RemBertForMaskedLM"),
        ("wav2vec2", "Wav2Vec2ForMaskedLM"),
        ("xlm-roberta", "XLMRobertaForMaskedLM"),
        ("xlm-roberta-xl", "XLMRobertaXLForMaskedLM"),
    ]
)

MODEL_FOR_OBJECT_DETECTION_MAPPING_NAMES = OrderedDict(
    [
        # Model for Object Detection mapping
        ("conditional_detr", "ConditionalDetrForObjectDetection"),
        ("deformable_detr", "DeformableDetrForObjectDetection"),
        ("deta", "DetaForObjectDetection"),
        ("detr", "DetrForObjectDetection"),
        ("rt_detr", "RTDetrForObjectDetection"),
        ("table-transformer", "TableTransformerForObjectDetection"),
        ("yolos", "YolosForObjectDetection"),
    ]
)

MODEL_FOR_ZERO_SHOT_OBJECT_DETECTION_MAPPING_NAMES = OrderedDict(
    [
        # Model for Zero Shot Object Detection mapping
        ("grounding-dino", "GroundingDinoForObjectDetection"),
        ("omdet-turbo", "OmDetTurboForObjectDetection"),
        ("owlv2", "Owlv2ForObjectDetection"),
        ("owlvit", "OwlViTForObjectDetection"),
    ]
)

MODEL_FOR_DEPTH_ESTIMATION_MAPPING_NAMES = OrderedDict(
    [
        # Model for depth estimation mapping
        ("depth_anything", "DepthAnythingForDepthEstimation"),
        ("dpt", "DPTForDepthEstimation"),
        ("glpn", "GLPNForDepthEstimation"),
        ("zoedepth", "ZoeDepthForDepthEstimation"),
    ]
)
MODEL_FOR_SEQ_TO_SEQ_CAUSAL_LM_MAPPING_NAMES = OrderedDict(
    [
        # Model for Seq2Seq Causal LM mapping
        ("bart", "BartForConditionalGeneration"),
        ("mt5", "MT5ForConditionalGeneration"),
        ("qwen2_audio", "Qwen2AudioForConditionalGeneration"),
        ("t5", "T5ForConditionalGeneration"),
        ("umt5", "UMT5ForConditionalGeneration"),
    ]
)

MODEL_FOR_SPEECH_SEQ_2_SEQ_MAPPING_NAMES = OrderedDict(
    [
        ("speecht5", "SpeechT5ForSpeechToText"),
        ("whisper", "WhisperForConditionalGeneration"),
    ]
)

MODEL_FOR_SEQUENCE_CLASSIFICATION_MAPPING_NAMES = OrderedDict(
    [
        # Model for Sequence Classification mapping
        ("albert", "AlbertForSequenceClassification"),
        ("bart", "BartForSequenceClassification"),
        ("bert", "BertForSequenceClassification"),
<<<<<<< HEAD
        ("bloom", "BloomForSequenceClassification"),
=======
        ("roberta", "RobertaForSequenceClassification"),
        ("deberta", "DebertaForSequenceClassification"),
>>>>>>> 96b37dc2
        ("deberta-v2", "DebertaV2ForSequenceClassification"),
        ("gemma", "GemmaForSequenceClassification"),
        ("gemma2", "Gemma2ForSequenceClassification"),
        ("glm", "GlmForSequenceClassification"),
        ("llama", "LlamaForSequenceClassification"),
        ("persimmon", "PersimmonForSequenceClassification"),
        ("mobilebert", "MobileBertForSequenceClassification"),
        ("mt5", "MT5ForSequenceClassification"),
        ("megatron-bert", "MegatronBertForSequenceClassification"),
        ("mixtral", "MixtralForSequenceClassification"),
        ("phi", "PhiForSequenceClassification"),
        ("phi3", "Phi3ForSequenceClassification"),
        ("qwen2", "Qwen2ForSequenceClassification"),
        ("qwen3", "Qwen3ForSequenceClassification"),
        ("rembert", "RemBertForSequenceClassification"),
        ("t5", "T5ForSequenceClassification"),
        ("umt5", "UMT5ForSequenceClassification"),
        ("xlm-roberta-xl", "XLMRobertaXLForSequenceClassification"),
    ]
)

MODEL_FOR_QUESTION_ANSWERING_MAPPING_NAMES = OrderedDict(
    [
        # Model for Question Answering mapping
        ("albert", "AlbertForQuestionAnswering"),
        ("bart", "BartForQuestionAnswering"),
        ("bert", "BertForQuestionAnswering"),
<<<<<<< HEAD
        ("bloom", "BloomForQuestionAnswering"),
=======
        ("roberta", "RobertaForQuestionAnswering"),
        ("deberta", "DebertaForQuestionAnswering"),
>>>>>>> 96b37dc2
        ("deberta-v2", "DebertaV2ForQuestionAnswering"),
        ("llama", "LlamaForQuestionAnswering"),
        ("mobilebert", "MobileBertForQuestionAnswering"),
        ("megatron-bert", "MegatronBertForQuestionAnswering"),
        ("qwen2", "Qwen2ForQuestionAnswering"),
        ("qwen3", "Qwen3ForQuestionAnswering"),
        ("rembert", "RemBertForQuestionAnswering"),
        ("t5", "T5ForQuestionAnswering"),
        ("mixtral", "MixtralForQuestionAnswering"),
        ("umt5", "UMT5ForQuestionAnswering"),
        ("xlm-roberta", "XLMRobertaForQuestionAnswering"),
        ("xlm-roberta-xl", "XLMRobertaXLForQuestionAnswering"),
    ]
)

MODEL_FOR_TABLE_QUESTION_ANSWERING_MAPPING_NAMES = OrderedDict()

MODEL_FOR_VISUAL_QUESTION_ANSWERING_MAPPING_NAMES = OrderedDict()

MODEL_FOR_DOCUMENT_QUESTION_ANSWERING_MAPPING_NAMES = OrderedDict()

MODEL_FOR_TOKEN_CLASSIFICATION_MAPPING_NAMES = OrderedDict(
    [
        # Model for Token Classification mapping
        ("albert", "AlbertForTokenClassification"),
        ("bert", "BertForTokenClassification"),
<<<<<<< HEAD
        ("bloom", "BloomForTokenClassification"),
=======
        ("deberta", "DebertaForTokenClassification"),
>>>>>>> 96b37dc2
        ("deberta-v2", "DebertaV2ForTokenClassification"),
        ("glm", "GlmForTokenClassification"),
        ("mobilebert", "MobileBertForTokenClassification"),
        ("mt5", "MT5ForTokenClassification"),
        ("persimmon", "PersimmonForTokenClassification"),
        ("megatron-bert", "MegatronBertForTokenClassification"),
        ("mixtral", "MixtralForTokenClassification"),
        ("phi", "PhiForTokenClassification"),
        ("phi3", "Phi3ForTokenClassification"),
        ("qwen2", "Qwen2ForTokenClassification"),
        ("qwen3", "Qwen3ForTokenClassification"),
        ("roberta", "RobertaForTokenClassification"),
        ("rembert", "RemBertForTokenClassification"),
        ("t5", "T5ForTokenClassification"),
        ("umt5", "UMT5ForTokenClassification"),
        ("xlm-roberta", "XLMRobertaForTokenClassification"),
        ("xlm-roberta-xl", "XLMRobertaXLForTokenClassification"),
    ]
)

MODEL_FOR_MULTIPLE_CHOICE_MAPPING_NAMES = OrderedDict(
    [
        # Model for Multiple Choice mapping
        ("albert", "AlbertForMultipleChoice"),
        ("bert", "BertForMultipleChoice"),
        ("roberta", "RobertaForMultipleChoice"),
        ("deberta-v2", "DebertaV2ForMultipleChoice"),
        ("megatron-bert", "MegatronBertForMultipleChoice"),
        ("mobilebert", "MobileBertForMultipleChoice"),
        ("rembert", "RemBertForMultipleChoice"),
        ("xlm-roberta", "XLMRobertaForMultipleChoice"),
        ("xlm-roberta-xl", "XLMRobertaXLForMultipleChoice"),
    ]
)

MODEL_FOR_NEXT_SENTENCE_PREDICTION_MAPPING_NAMES = OrderedDict(
    [
        ("bert", "BertForNextSentencePrediction"),
        ("megatron-bert", "MegatronBertForNextSentencePrediction"),
        ("mobilebert", "MobileBertForNextSentencePrediction"),
    ]
)

MODEL_FOR_AUDIO_CLASSIFICATION_MAPPING_NAMES = OrderedDict(
    [
        ("wav2vec2", "Wav2Vec2ForSequenceClassification"),
        ("whisper", "WhisperForAudioClassification"),
    ]
)

MODEL_FOR_CTC_MAPPING_NAMES = OrderedDict(
    [
        ("wav2vec2", "Wav2Vec2ForCTC"),
    ]
)

MODEL_FOR_AUDIO_FRAME_CLASSIFICATION_MAPPING_NAMES = OrderedDict(
    [
        ("wav2vec2", "Wav2Vec2ForAudioFrameClassification"),
    ]
)

MODEL_FOR_AUDIO_XVECTOR_MAPPING_NAMES = OrderedDict(
    [
        ("wav2vec2", "Wav2Vec2ForXVector"),
    ]
)

MODEL_FOR_TEXT_TO_SPECTROGRAM_MAPPING_NAMES = OrderedDict(
    [
        ("siglip", "SiglipModel"),
        ("speecht5", "SpeechT5ForTextToSpeech"),
    ]
)

MODEL_FOR_TEXT_TO_WAVEFORM_MAPPING_NAMES = OrderedDict()

MODEL_FOR_ZERO_SHOT_IMAGE_CLASSIFICATION_MAPPING_NAMES = OrderedDict(
    [
        ("siglip", "SiglipModel"),
    ]
)

MODEL_FOR_BACKBONE_MAPPING_NAMES = OrderedDict(
    [
        ("hiera", "HieraBackbone"),
    ]
)

MODEL_FOR_MASK_GENERATION_MAPPING_NAMES = OrderedDict()


MODEL_FOR_KEYPOINT_DETECTION_MAPPING_NAMES = OrderedDict()


MODEL_FOR_TEXT_ENCODING_MAPPING_NAMES = OrderedDict(
    [
        ("albert", "AlbertModel"),
        ("bert", "BertModel"),
        ("roberta", "RobertaModel"),
        ("deberta", "DebertaModel"),
        ("deberta-v2", "DebertaV2Model"),
        ("mobilebert", "MobileBertModel"),
        ("mt5", "MT5EncoderModel"),
        ("rembert", "RemBertModel"),
        ("t5", "T5EncoderModel"),
        ("umt5", "UMT5EncoderModel"),
        ("xlm-roberta", "XLMRobertaModel"),
        ("xlm-roberta-xl", "XLMRobertaXLModel"),
    ]
)

MODEL_FOR_TIME_SERIES_CLASSIFICATION_MAPPING_NAMES = OrderedDict()

MODEL_FOR_TIME_SERIES_REGRESSION_MAPPING_NAMES = OrderedDict()

MODEL_FOR_IMAGE_TO_IMAGE_MAPPING_NAMES = OrderedDict()

MODEL_MAPPING = _LazyAutoMapping(CONFIG_MAPPING_NAMES, MODEL_MAPPING_NAMES)
MODEL_FOR_PRETRAINING_MAPPING = _LazyAutoMapping(CONFIG_MAPPING_NAMES, MODEL_FOR_PRETRAINING_MAPPING_NAMES)
MODEL_WITH_LM_HEAD_MAPPING = _LazyAutoMapping(CONFIG_MAPPING_NAMES, MODEL_WITH_LM_HEAD_MAPPING_NAMES)
MODEL_FOR_CAUSAL_LM_MAPPING = _LazyAutoMapping(CONFIG_MAPPING_NAMES, MODEL_FOR_CAUSAL_LM_MAPPING_NAMES)
MODEL_FOR_CAUSAL_IMAGE_MODELING_MAPPING = _LazyAutoMapping(
    CONFIG_MAPPING_NAMES, MODEL_FOR_CAUSAL_IMAGE_MODELING_MAPPING_NAMES
)
MODEL_FOR_IMAGE_CLASSIFICATION_MAPPING = _LazyAutoMapping(
    CONFIG_MAPPING_NAMES, MODEL_FOR_IMAGE_CLASSIFICATION_MAPPING_NAMES
)
MODEL_FOR_ZERO_SHOT_IMAGE_CLASSIFICATION_MAPPING = _LazyAutoMapping(
    CONFIG_MAPPING_NAMES, MODEL_FOR_ZERO_SHOT_IMAGE_CLASSIFICATION_MAPPING_NAMES
)
MODEL_FOR_IMAGE_SEGMENTATION_MAPPING = _LazyAutoMapping(
    CONFIG_MAPPING_NAMES, MODEL_FOR_IMAGE_SEGMENTATION_MAPPING_NAMES
)
MODEL_FOR_SEMANTIC_SEGMENTATION_MAPPING = _LazyAutoMapping(
    CONFIG_MAPPING_NAMES, MODEL_FOR_SEMANTIC_SEGMENTATION_MAPPING_NAMES
)
MODEL_FOR_INSTANCE_SEGMENTATION_MAPPING = _LazyAutoMapping(
    CONFIG_MAPPING_NAMES, MODEL_FOR_INSTANCE_SEGMENTATION_MAPPING_NAMES
)
MODEL_FOR_UNIVERSAL_SEGMENTATION_MAPPING = _LazyAutoMapping(
    CONFIG_MAPPING_NAMES, MODEL_FOR_UNIVERSAL_SEGMENTATION_MAPPING_NAMES
)
MODEL_FOR_VIDEO_CLASSIFICATION_MAPPING = _LazyAutoMapping(
    CONFIG_MAPPING_NAMES, MODEL_FOR_VIDEO_CLASSIFICATION_MAPPING_NAMES
)
MODEL_FOR_VISION_2_SEQ_MAPPING = _LazyAutoMapping(CONFIG_MAPPING_NAMES, MODEL_FOR_VISION_2_SEQ_MAPPING_NAMES)
MODEL_FOR_IMAGE_TEXT_TO_TEXT_MAPPING = _LazyAutoMapping(
    CONFIG_MAPPING_NAMES, MODEL_FOR_IMAGE_TEXT_TO_TEXT_MAPPING_NAMES
)
MODEL_FOR_VISUAL_QUESTION_ANSWERING_MAPPING = _LazyAutoMapping(
    CONFIG_MAPPING_NAMES, MODEL_FOR_VISUAL_QUESTION_ANSWERING_MAPPING_NAMES
)
MODEL_FOR_DOCUMENT_QUESTION_ANSWERING_MAPPING = _LazyAutoMapping(
    CONFIG_MAPPING_NAMES, MODEL_FOR_DOCUMENT_QUESTION_ANSWERING_MAPPING_NAMES
)
MODEL_FOR_MASKED_LM_MAPPING = _LazyAutoMapping(CONFIG_MAPPING_NAMES, MODEL_FOR_MASKED_LM_MAPPING_NAMES)
MODEL_FOR_IMAGE_MAPPING = _LazyAutoMapping(CONFIG_MAPPING_NAMES, MODEL_FOR_IMAGE_MAPPING_NAMES)
MODEL_FOR_MASKED_IMAGE_MODELING_MAPPING = _LazyAutoMapping(
    CONFIG_MAPPING_NAMES, MODEL_FOR_MASKED_IMAGE_MODELING_MAPPING_NAMES
)
MODEL_FOR_OBJECT_DETECTION_MAPPING = _LazyAutoMapping(CONFIG_MAPPING_NAMES, MODEL_FOR_OBJECT_DETECTION_MAPPING_NAMES)
MODEL_FOR_ZERO_SHOT_OBJECT_DETECTION_MAPPING = _LazyAutoMapping(
    CONFIG_MAPPING_NAMES, MODEL_FOR_ZERO_SHOT_OBJECT_DETECTION_MAPPING_NAMES
)
MODEL_FOR_DEPTH_ESTIMATION_MAPPING = _LazyAutoMapping(CONFIG_MAPPING_NAMES, MODEL_FOR_DEPTH_ESTIMATION_MAPPING_NAMES)
MODEL_FOR_SEQ_TO_SEQ_CAUSAL_LM_MAPPING = _LazyAutoMapping(
    CONFIG_MAPPING_NAMES, MODEL_FOR_SEQ_TO_SEQ_CAUSAL_LM_MAPPING_NAMES
)
MODEL_FOR_SEQUENCE_CLASSIFICATION_MAPPING = _LazyAutoMapping(
    CONFIG_MAPPING_NAMES, MODEL_FOR_SEQUENCE_CLASSIFICATION_MAPPING_NAMES
)
MODEL_FOR_QUESTION_ANSWERING_MAPPING = _LazyAutoMapping(
    CONFIG_MAPPING_NAMES, MODEL_FOR_QUESTION_ANSWERING_MAPPING_NAMES
)
MODEL_FOR_TABLE_QUESTION_ANSWERING_MAPPING = _LazyAutoMapping(
    CONFIG_MAPPING_NAMES, MODEL_FOR_TABLE_QUESTION_ANSWERING_MAPPING_NAMES
)
MODEL_FOR_TOKEN_CLASSIFICATION_MAPPING = _LazyAutoMapping(
    CONFIG_MAPPING_NAMES, MODEL_FOR_TOKEN_CLASSIFICATION_MAPPING_NAMES
)
MODEL_FOR_MULTIPLE_CHOICE_MAPPING = _LazyAutoMapping(CONFIG_MAPPING_NAMES, MODEL_FOR_MULTIPLE_CHOICE_MAPPING_NAMES)
MODEL_FOR_NEXT_SENTENCE_PREDICTION_MAPPING = _LazyAutoMapping(
    CONFIG_MAPPING_NAMES, MODEL_FOR_NEXT_SENTENCE_PREDICTION_MAPPING_NAMES
)
MODEL_FOR_AUDIO_CLASSIFICATION_MAPPING = _LazyAutoMapping(
    CONFIG_MAPPING_NAMES, MODEL_FOR_AUDIO_CLASSIFICATION_MAPPING_NAMES
)
MODEL_FOR_CTC_MAPPING = _LazyAutoMapping(CONFIG_MAPPING_NAMES, MODEL_FOR_CTC_MAPPING_NAMES)
MODEL_FOR_SPEECH_SEQ_2_SEQ_MAPPING = _LazyAutoMapping(CONFIG_MAPPING_NAMES, MODEL_FOR_SPEECH_SEQ_2_SEQ_MAPPING_NAMES)
MODEL_FOR_AUDIO_FRAME_CLASSIFICATION_MAPPING = _LazyAutoMapping(
    CONFIG_MAPPING_NAMES, MODEL_FOR_AUDIO_FRAME_CLASSIFICATION_MAPPING_NAMES
)
MODEL_FOR_AUDIO_XVECTOR_MAPPING = _LazyAutoMapping(CONFIG_MAPPING_NAMES, MODEL_FOR_AUDIO_XVECTOR_MAPPING_NAMES)

MODEL_FOR_TEXT_TO_SPECTROGRAM_MAPPING = _LazyAutoMapping(
    CONFIG_MAPPING_NAMES, MODEL_FOR_TEXT_TO_SPECTROGRAM_MAPPING_NAMES
)

MODEL_FOR_TEXT_TO_WAVEFORM_MAPPING = _LazyAutoMapping(CONFIG_MAPPING_NAMES, MODEL_FOR_TEXT_TO_WAVEFORM_MAPPING_NAMES)

MODEL_FOR_BACKBONE_MAPPING = _LazyAutoMapping(CONFIG_MAPPING_NAMES, MODEL_FOR_BACKBONE_MAPPING_NAMES)

MODEL_FOR_MASK_GENERATION_MAPPING = _LazyAutoMapping(CONFIG_MAPPING_NAMES, MODEL_FOR_MASK_GENERATION_MAPPING_NAMES)

MODEL_FOR_KEYPOINT_DETECTION_MAPPING = _LazyAutoMapping(
    CONFIG_MAPPING_NAMES, MODEL_FOR_KEYPOINT_DETECTION_MAPPING_NAMES
)

MODEL_FOR_TEXT_ENCODING_MAPPING = _LazyAutoMapping(CONFIG_MAPPING_NAMES, MODEL_FOR_TEXT_ENCODING_MAPPING_NAMES)

MODEL_FOR_TIME_SERIES_CLASSIFICATION_MAPPING = _LazyAutoMapping(
    CONFIG_MAPPING_NAMES, MODEL_FOR_TIME_SERIES_CLASSIFICATION_MAPPING_NAMES
)

MODEL_FOR_TIME_SERIES_REGRESSION_MAPPING = _LazyAutoMapping(
    CONFIG_MAPPING_NAMES, MODEL_FOR_TIME_SERIES_REGRESSION_MAPPING_NAMES
)

MODEL_FOR_IMAGE_TO_IMAGE_MAPPING = _LazyAutoMapping(CONFIG_MAPPING_NAMES, MODEL_FOR_IMAGE_TO_IMAGE_MAPPING_NAMES)


class AutoModelForMaskGeneration(_BaseAutoModelClass):
    _model_mapping = MODEL_FOR_MASK_GENERATION_MAPPING


class AutoModelForKeypointDetection(_BaseAutoModelClass):
    _model_mapping = MODEL_FOR_KEYPOINT_DETECTION_MAPPING


class AutoModelForTextEncoding(_BaseAutoModelClass):
    _model_mapping = MODEL_FOR_TEXT_ENCODING_MAPPING


class AutoModelForImageToImage(_BaseAutoModelClass):
    _model_mapping = MODEL_FOR_IMAGE_TO_IMAGE_MAPPING


class AutoModel(_BaseAutoModelClass):
    _model_mapping = MODEL_MAPPING


AutoModel = auto_class_update(AutoModel)


class AutoModelForPreTraining(_BaseAutoModelClass):
    _model_mapping = MODEL_FOR_PRETRAINING_MAPPING


AutoModelForPreTraining = auto_class_update(AutoModelForPreTraining, head_doc="pretraining")


# Private on purpose, the public class will add the deprecation warnings.
class _AutoModelWithLMHead(_BaseAutoModelClass):
    _model_mapping = MODEL_WITH_LM_HEAD_MAPPING


_AutoModelWithLMHead = auto_class_update(_AutoModelWithLMHead, head_doc="language modeling")


class AutoModelForCausalLM(_BaseAutoModelClass):
    _model_mapping = MODEL_FOR_CAUSAL_LM_MAPPING


AutoModelForCausalLM = auto_class_update(AutoModelForCausalLM, head_doc="causal language modeling")


class AutoModelForMaskedLM(_BaseAutoModelClass):
    _model_mapping = MODEL_FOR_MASKED_LM_MAPPING


AutoModelForMaskedLM = auto_class_update(AutoModelForMaskedLM, head_doc="masked language modeling")


class AutoModelForSeq2SeqLM(_BaseAutoModelClass):
    _model_mapping = MODEL_FOR_SEQ_TO_SEQ_CAUSAL_LM_MAPPING


AutoModelForSeq2SeqLM = auto_class_update(
    AutoModelForSeq2SeqLM,
    head_doc="sequence-to-sequence language modeling",
    checkpoint_for_example="google-t5/t5-base",
)


class AutoModelForSequenceClassification(_BaseAutoModelClass):
    _model_mapping = MODEL_FOR_SEQUENCE_CLASSIFICATION_MAPPING


AutoModelForSequenceClassification = auto_class_update(
    AutoModelForSequenceClassification, head_doc="sequence classification"
)


class AutoModelForQuestionAnswering(_BaseAutoModelClass):
    _model_mapping = MODEL_FOR_QUESTION_ANSWERING_MAPPING


AutoModelForQuestionAnswering = auto_class_update(AutoModelForQuestionAnswering, head_doc="question answering")


class AutoModelForTableQuestionAnswering(_BaseAutoModelClass):
    _model_mapping = MODEL_FOR_TABLE_QUESTION_ANSWERING_MAPPING


AutoModelForTableQuestionAnswering = auto_class_update(
    AutoModelForTableQuestionAnswering,
    head_doc="table question answering",
    checkpoint_for_example="google/tapas-base-finetuned-wtq",
)


class AutoModelForVisualQuestionAnswering(_BaseAutoModelClass):
    _model_mapping = MODEL_FOR_VISUAL_QUESTION_ANSWERING_MAPPING


AutoModelForVisualQuestionAnswering = auto_class_update(
    AutoModelForVisualQuestionAnswering,
    head_doc="visual question answering",
    checkpoint_for_example="dandelin/vilt-b32-finetuned-vqa",
)


class AutoModelForDocumentQuestionAnswering(_BaseAutoModelClass):
    _model_mapping = MODEL_FOR_DOCUMENT_QUESTION_ANSWERING_MAPPING


AutoModelForDocumentQuestionAnswering = auto_class_update(
    AutoModelForDocumentQuestionAnswering,
    head_doc="document question answering",
    checkpoint_for_example='impira/layoutlm-document-qa", revision="52e01b3',
)


class AutoModelForTokenClassification(_BaseAutoModelClass):
    _model_mapping = MODEL_FOR_TOKEN_CLASSIFICATION_MAPPING


AutoModelForTokenClassification = auto_class_update(AutoModelForTokenClassification, head_doc="token classification")


class AutoModelForMultipleChoice(_BaseAutoModelClass):
    _model_mapping = MODEL_FOR_MULTIPLE_CHOICE_MAPPING


AutoModelForMultipleChoice = auto_class_update(AutoModelForMultipleChoice, head_doc="multiple choice")


class AutoModelForNextSentencePrediction(_BaseAutoModelClass):
    _model_mapping = MODEL_FOR_NEXT_SENTENCE_PREDICTION_MAPPING


AutoModelForNextSentencePrediction = auto_class_update(
    AutoModelForNextSentencePrediction, head_doc="next sentence prediction"
)


class AutoModelForImageClassification(_BaseAutoModelClass):
    _model_mapping = MODEL_FOR_IMAGE_CLASSIFICATION_MAPPING


AutoModelForImageClassification = auto_class_update(AutoModelForImageClassification, head_doc="image classification")


class AutoModelForZeroShotImageClassification(_BaseAutoModelClass):
    _model_mapping = MODEL_FOR_ZERO_SHOT_IMAGE_CLASSIFICATION_MAPPING


AutoModelForZeroShotImageClassification = auto_class_update(
    AutoModelForZeroShotImageClassification, head_doc="zero-shot image classification"
)


class AutoModelForImageSegmentation(_BaseAutoModelClass):
    _model_mapping = MODEL_FOR_IMAGE_SEGMENTATION_MAPPING


AutoModelForImageSegmentation = auto_class_update(AutoModelForImageSegmentation, head_doc="image segmentation")


class AutoModelForSemanticSegmentation(_BaseAutoModelClass):
    _model_mapping = MODEL_FOR_SEMANTIC_SEGMENTATION_MAPPING


AutoModelForSemanticSegmentation = auto_class_update(AutoModelForSemanticSegmentation, head_doc="semantic segmentation")


class AutoModelForUniversalSegmentation(_BaseAutoModelClass):
    _model_mapping = MODEL_FOR_UNIVERSAL_SEGMENTATION_MAPPING


AutoModelForUniversalSegmentation = auto_class_update(
    AutoModelForUniversalSegmentation, head_doc="universal image segmentation"
)


class AutoModelForInstanceSegmentation(_BaseAutoModelClass):
    _model_mapping = MODEL_FOR_INSTANCE_SEGMENTATION_MAPPING


AutoModelForInstanceSegmentation = auto_class_update(AutoModelForInstanceSegmentation, head_doc="instance segmentation")


class AutoModelForObjectDetection(_BaseAutoModelClass):
    _model_mapping = MODEL_FOR_OBJECT_DETECTION_MAPPING


AutoModelForObjectDetection = auto_class_update(AutoModelForObjectDetection, head_doc="object detection")


class AutoModelForZeroShotObjectDetection(_BaseAutoModelClass):
    _model_mapping = MODEL_FOR_ZERO_SHOT_OBJECT_DETECTION_MAPPING


AutoModelForZeroShotObjectDetection = auto_class_update(
    AutoModelForZeroShotObjectDetection, head_doc="zero-shot object detection"
)


class AutoModelForDepthEstimation(_BaseAutoModelClass):
    _model_mapping = MODEL_FOR_DEPTH_ESTIMATION_MAPPING


AutoModelForDepthEstimation = auto_class_update(AutoModelForDepthEstimation, head_doc="depth estimation")


class AutoModelForVideoClassification(_BaseAutoModelClass):
    _model_mapping = MODEL_FOR_VIDEO_CLASSIFICATION_MAPPING


AutoModelForVideoClassification = auto_class_update(AutoModelForVideoClassification, head_doc="video classification")


class AutoModelForVision2Seq(_BaseAutoModelClass):
    _model_mapping = MODEL_FOR_VISION_2_SEQ_MAPPING


AutoModelForVision2Seq = auto_class_update(AutoModelForVision2Seq, head_doc="vision-to-text modeling")


class AutoModelForImageTextToText(_BaseAutoModelClass):
    _model_mapping = MODEL_FOR_IMAGE_TEXT_TO_TEXT_MAPPING


AutoModelForImageTextToText = auto_class_update(AutoModelForImageTextToText, head_doc="image-text-to-text modeling")


class AutoModelForAudioClassification(_BaseAutoModelClass):
    _model_mapping = MODEL_FOR_AUDIO_CLASSIFICATION_MAPPING


AutoModelForAudioClassification = auto_class_update(AutoModelForAudioClassification, head_doc="audio classification")


class AutoModelForCTC(_BaseAutoModelClass):
    _model_mapping = MODEL_FOR_CTC_MAPPING


AutoModelForCTC = auto_class_update(AutoModelForCTC, head_doc="connectionist temporal classification")


class AutoModelForSpeechSeq2Seq(_BaseAutoModelClass):
    _model_mapping = MODEL_FOR_SPEECH_SEQ_2_SEQ_MAPPING


AutoModelForSpeechSeq2Seq = auto_class_update(
    AutoModelForSpeechSeq2Seq, head_doc="sequence-to-sequence speech-to-text modeling"
)


class AutoModelForAudioFrameClassification(_BaseAutoModelClass):
    _model_mapping = MODEL_FOR_AUDIO_FRAME_CLASSIFICATION_MAPPING


AutoModelForAudioFrameClassification = auto_class_update(
    AutoModelForAudioFrameClassification, head_doc="audio frame (token) classification"
)


class AutoModelForAudioXVector(_BaseAutoModelClass):
    _model_mapping = MODEL_FOR_AUDIO_XVECTOR_MAPPING


class AutoModelForTextToSpectrogram(_BaseAutoModelClass):
    _model_mapping = MODEL_FOR_TEXT_TO_SPECTROGRAM_MAPPING


class AutoModelForTextToWaveform(_BaseAutoModelClass):
    _model_mapping = MODEL_FOR_TEXT_TO_WAVEFORM_MAPPING


class AutoBackbone(_BaseAutoBackboneClass):
    _model_mapping = MODEL_FOR_BACKBONE_MAPPING


AutoModelForAudioXVector = auto_class_update(AutoModelForAudioXVector, head_doc="audio retrieval via x-vector")


class AutoModelForMaskedImageModeling(_BaseAutoModelClass):
    _model_mapping = MODEL_FOR_MASKED_IMAGE_MODELING_MAPPING


AutoModelForMaskedImageModeling = auto_class_update(AutoModelForMaskedImageModeling, head_doc="masked image modeling")


class AutoModelWithLMHead(_AutoModelWithLMHead):
    @classmethod
    def from_config(cls, config):
        warnings.warn(
            "The class `AutoModelWithLMHead` is deprecated and will be removed in a future version. Please use "
            "`AutoModelForCausalLM` for causal language models, `AutoModelForMaskedLM` for masked language models and "
            "`AutoModelForSeq2SeqLM` for encoder-decoder models.",
            FutureWarning,
        )
        return super().from_config(config)

    @classmethod
    def from_pretrained(cls, pretrained_model_name_or_path, *model_args, **kwargs):
        warnings.warn(
            "The class `AutoModelWithLMHead` is deprecated and will be removed in a future version. Please use "
            "`AutoModelForCausalLM` for causal language models, `AutoModelForMaskedLM` for masked language models and "
            "`AutoModelForSeq2SeqLM` for encoder-decoder models.",
            FutureWarning,
        )
        return super().from_pretrained(pretrained_model_name_or_path, *model_args, **kwargs)<|MERGE_RESOLUTION|>--- conflicted
+++ resolved
@@ -113,12 +113,9 @@
         # Model with LM heads mapping
         ("albert", "AlbertForMaskedLM"),
         ("bart", "BartForConditionalGeneration"),
+        ("bloom", "BloomForCausalLM"),
         ("bert", "BertForMaskedLM"),
-<<<<<<< HEAD
-        ("bloom", "BloomForCausalLM"),
-=======
         ("deberta", "DebertaForMaskedLM"),
->>>>>>> 96b37dc2
         ("deberta-v2", "DebertaV2ForMaskedLM"),
         ("gpt2", "GPT2LMHeadModel"),
         ("roberta", "RobertaForMaskedLM"),
@@ -312,13 +309,10 @@
         # Model for Sequence Classification mapping
         ("albert", "AlbertForSequenceClassification"),
         ("bart", "BartForSequenceClassification"),
+        ("bloom", "BloomForSequenceClassification"),
         ("bert", "BertForSequenceClassification"),
-<<<<<<< HEAD
-        ("bloom", "BloomForSequenceClassification"),
-=======
         ("roberta", "RobertaForSequenceClassification"),
         ("deberta", "DebertaForSequenceClassification"),
->>>>>>> 96b37dc2
         ("deberta-v2", "DebertaV2ForSequenceClassification"),
         ("gemma", "GemmaForSequenceClassification"),
         ("gemma2", "Gemma2ForSequenceClassification"),
@@ -345,13 +339,10 @@
         # Model for Question Answering mapping
         ("albert", "AlbertForQuestionAnswering"),
         ("bart", "BartForQuestionAnswering"),
+        ("bloom", "BloomForQuestionAnswering"),
         ("bert", "BertForQuestionAnswering"),
-<<<<<<< HEAD
-        ("bloom", "BloomForQuestionAnswering"),
-=======
         ("roberta", "RobertaForQuestionAnswering"),
         ("deberta", "DebertaForQuestionAnswering"),
->>>>>>> 96b37dc2
         ("deberta-v2", "DebertaV2ForQuestionAnswering"),
         ("llama", "LlamaForQuestionAnswering"),
         ("mobilebert", "MobileBertForQuestionAnswering"),
@@ -377,12 +368,9 @@
     [
         # Model for Token Classification mapping
         ("albert", "AlbertForTokenClassification"),
+        ("bloom", "BloomForTokenClassification"),
         ("bert", "BertForTokenClassification"),
-<<<<<<< HEAD
-        ("bloom", "BloomForTokenClassification"),
-=======
         ("deberta", "DebertaForTokenClassification"),
->>>>>>> 96b37dc2
         ("deberta-v2", "DebertaV2ForTokenClassification"),
         ("glm", "GlmForTokenClassification"),
         ("mobilebert", "MobileBertForTokenClassification"),
