# coding=utf-8
# Copyright 2018 The HuggingFace Inc. team.
#
# Licensed under the Apache License, Version 2.0 (the "License");
# you may not use this file except in compliance with the License.
# You may obtain a copy of the License at
#
#     http://www.apache.org/licenses/LICENSE-2.0
#
# Unless required by applicable law or agreed to in writing, software
# distributed under the License is distributed on an "AS IS" BASIS,
# WITHOUT WARRANTIES OR CONDITIONS OF ANY KIND, either express or implied.
# See the License for the specific language governing permissions and
# limitations under the License.
"""Auto Model class."""

import warnings
from collections import OrderedDict

from transformers.utils import logging

from .auto_factory import _BaseAutoBackboneClass, _BaseAutoModelClass, _LazyAutoMapping, auto_class_update
from .configuration_auto import CONFIG_MAPPING_NAMES

logger = logging.get_logger(__name__)

MODEL_MAPPING_NAMES = OrderedDict(
    [
        # Base model mapping
        ("albert", "AlbertModel"),
        ("bert", "BertModel"),
        ("bit", "BitModel"),
        ("blip-2", "Blip2Model"),
        ("chameleon", "ChameleonModel"),
        ("clap", "ClapModel"),
        ("clip", "CLIPModel"),
        ("clip_text_model", "CLIPTextModel"),
        ("clip_vision_model", "CLIPVisionModel"),
        ("dpt", "DPTModel"),
        ("gemma", "GemmaModel"),
        ("gemma2", "Gemma2Model"),
<<<<<<< HEAD
        ("roberta", "RobertaModel"),
=======
        ("glm", "GlmModel"),
        ("glpn", "GLPNModel"),
>>>>>>> a6beaab0
        ("gpt2", "GPT2Model"),
        ("hiera", "HieraModel"),
        ("ijepa", "IJepaModel"),
        ("imagegpt", "ImageGPTModel"),
        ("levit", "LevitModel"),
        ("llama", "LlamaModel"),
        ("mt5", "MT5Model"),
        ("phi3", "Phi3Model"),
        ("qwen2", "Qwen2Model"),
        ("qwen2_5_vl", "Qwen2_5_VLModel"),
        ("qwen2_audio_encoder", "Qwen2AudioEncoder"),
        ("qwen2_vl", "Qwen2VLModel"),
        ("qwen3", "Qwen3Model"),
        ("siglip", "SiglipModel"),
        ("speecht5", "SpeechT5Model"),
        ("t5", "T5Model"),
        ("umt5", "UMT5Model"),
        ("wav2vec2", "Wav2Vec2Model"),
        ("whisper", "WhisperModel"),
        ("xlm-roberta", "XLMRobertaModel"),
    ]
)

MODEL_FOR_PRETRAINING_MAPPING_NAMES = OrderedDict(
    [
        # Model for pre-training mapping
        ("albert", "AlbertForPreTraining"),
        ("bert", "BertForPreTraining"),
        ("gpt2", "GPT2LMHeadModel"),
<<<<<<< HEAD
        ("roberta", "RobertaForMaskedLM"),
=======
        ("hiera", "HieraForPreTraining"),
        ("llava", "LlavaForConditionalGeneration"),
>>>>>>> a6beaab0
        ("qwen2_audio", "Qwen2AudioForConditionalGeneration"),
        ("t5", "T5ForConditionalGeneration"),
        ("wav2vec2", "Wav2Vec2ForPreTraining"),
        ("xlm-roberta", "XLMRobertaForMaskedLM"),
        ("xlm-roberta-xl", "XLMRobertaXLForMaskedLM"),
    ]
)

MODEL_WITH_LM_HEAD_MAPPING_NAMES = OrderedDict(
    [
        # Model with LM heads mapping
        ("albert", "AlbertForMaskedLM"),
        ("bert", "BertForMaskedLM"),
        ("gpt2", "GPT2LMHeadModel"),
        ("roberta", "RobertaForMaskedLM"),
        ("t5", "T5ForConditionalGeneration"),
        ("wav2vec2", "Wav2Vec2ForMaskedLM"),
        ("whisper", "WhisperForConditionalGeneration"),
        ("xlm-roberta", "XLMRobertaForMaskedLM"),
        ("xlm-roberta-xl", "XLMRobertaXLForMaskedLM"),
    ]
)

MODEL_FOR_CAUSAL_LM_MAPPING_NAMES = OrderedDict(
    [
        # Model for Causal LM mapping
        ("bert", "BertLMHeadModel"),
        ("bert-generation", "BertGenerationDecoder"),
        ("gemma", "GemmaForCausalLM"),
        ("gemma2", "Gemma2ForCausalLM"),
<<<<<<< HEAD
        ("roberta", "RobertaForCausalLM"),
=======
        ("glm", "GlmForCausalLM"),
>>>>>>> a6beaab0
        ("gpt2", "GPT2LMHeadModel"),
        ("llama", "LlamaForCausalLM"),
        ("phi3", "Phi3ForCausalLM"),
        ("qwen2", "Qwen2ForCausalLM"),
        ("qwen3", "Qwen3ForCausalLM"),
        ("whisper", "WhisperForCausalLM"),
        ("xlm-roberta", "XLMRobertaForCausalLM"),
        ("xlm-roberta-xl", "XLMRobertaXLForCausalLM"),
    ]
)

MODEL_FOR_IMAGE_MAPPING_NAMES = OrderedDict(
    [
        # Model for Image mapping
        ("bit", "BitModel"),
        ("dpt", "DPTModel"),
        ("glpn", "GLPNModel"),
        ("hiera", "HieraModel"),
        ("ijepa", "IJepaModel"),
        ("imagegpt", "ImageGPTModel"),
        ("levit", "LevitModel"),
    ]
)

MODEL_FOR_MASKED_IMAGE_MODELING_MAPPING_NAMES = OrderedDict()


MODEL_FOR_CAUSAL_IMAGE_MODELING_MAPPING_NAMES = OrderedDict(
    [
        ("imagegpt", "ImageGPTForCausalImageModeling"),
    ]
)

MODEL_FOR_IMAGE_CLASSIFICATION_MAPPING_NAMES = OrderedDict(
    [
        # Model for Image Classification mapping
        ("bit", "BitForImageClassification"),
        ("clip", "CLIPForImageClassification"),
        ("hiera", "HieraForImageClassification"),
        ("ijepa", "IJepaForImageClassification"),
        ("imagegpt", "ImageGPTForImageClassification"),
        (
            "levit",
            ("LevitForImageClassification", "LevitForImageClassificationWithTeacher"),
        ),
        ("siglip", "SiglipForImageClassification"),
    ]
)

MODEL_FOR_IMAGE_SEGMENTATION_MAPPING_NAMES = OrderedDict()

MODEL_FOR_SEMANTIC_SEGMENTATION_MAPPING_NAMES = OrderedDict()

MODEL_FOR_INSTANCE_SEGMENTATION_MAPPING_NAMES = OrderedDict()

MODEL_FOR_UNIVERSAL_SEGMENTATION_MAPPING_NAMES = OrderedDict()

MODEL_FOR_VIDEO_CLASSIFICATION_MAPPING_NAMES = OrderedDict()

MODEL_FOR_VISION_2_SEQ_MAPPING_NAMES = OrderedDict(
    [
        ("blip", "BlipForConditionalGeneration"),
        ("blip-2", "Blip2ForConditionalGeneration"),
        ("chameleon", "ChameleonForConditionalGeneration"),
        ("llava", "LlavaForConditionalGeneration"),
        ("qwen2_5_vl", "Qwen2_5_VLForConditionalGeneration"),
        ("qwen2_vl", "Qwen2VLForConditionalGeneration"),
    ]
)

MODEL_FOR_IMAGE_TEXT_TO_TEXT_MAPPING_NAMES = OrderedDict(
    [
        ("blip", "BlipForConditionalGeneration"),
        ("blip-2", "Blip2ForConditionalGeneration"),
        ("chameleon", "ChameleonForConditionalGeneration"),
        ("llava", "LlavaForConditionalGeneration"),
        ("qwen2_5_vl", "Qwen2_5_VLForConditionalGeneration"),
        ("qwen2_vl", "Qwen2VLForConditionalGeneration"),
    ]
)

MODEL_FOR_MASKED_LM_MAPPING_NAMES = OrderedDict(
    [
        # Model for Masked LM mapping
        ("albert", "AlbertForMaskedLM"),
        ("bert", "BertForMaskedLM"),
<<<<<<< HEAD
        ("roberta", "RobertaForMaskedLM"),
=======
        ("wav2vec2", "Wav2Vec2ForMaskedLM"),
>>>>>>> a6beaab0
        ("xlm-roberta", "XLMRobertaForMaskedLM"),
        ("xlm-roberta-xl", "XLMRobertaXLForMaskedLM"),
    ]
)

MODEL_FOR_OBJECT_DETECTION_MAPPING_NAMES = OrderedDict(
    [
        # Model for Object Detection mapping
        ("conditional_detr", "ConditionalDetrForObjectDetection"),
        ("deformable_detr", "DeformableDetrForObjectDetection"),
        ("deta", "DetaForObjectDetection"),
        ("detr", "DetrForObjectDetection"),
        ("rt_detr", "RTDetrForObjectDetection"),
        ("table-transformer", "TableTransformerForObjectDetection"),
        ("yolos", "YolosForObjectDetection"),
    ]
)

MODEL_FOR_ZERO_SHOT_OBJECT_DETECTION_MAPPING_NAMES = OrderedDict(
    [
        # Model for Zero Shot Object Detection mapping
        ("grounding-dino", "GroundingDinoForObjectDetection"),
        ("omdet-turbo", "OmDetTurboForObjectDetection"),
        ("owlv2", "Owlv2ForObjectDetection"),
        ("owlvit", "OwlViTForObjectDetection"),
    ]
)

MODEL_FOR_DEPTH_ESTIMATION_MAPPING_NAMES = OrderedDict(
    [
        # Model for depth estimation mapping
        ("depth_anything", "DepthAnythingForDepthEstimation"),
        ("dpt", "DPTForDepthEstimation"),
        ("glpn", "GLPNForDepthEstimation"),
        ("zoedepth", "ZoeDepthForDepthEstimation"),
    ]
)
MODEL_FOR_SEQ_TO_SEQ_CAUSAL_LM_MAPPING_NAMES = OrderedDict(
    [
        # Model for Seq2Seq Causal LM mapping
        ("mt5", "MT5ForConditionalGeneration"),
        ("qwen2_audio", "Qwen2AudioForConditionalGeneration"),
        ("t5", "T5ForConditionalGeneration"),
        ("umt5", "UMT5ForConditionalGeneration"),
    ]
)

MODEL_FOR_SPEECH_SEQ_2_SEQ_MAPPING_NAMES = OrderedDict(
    [
        ("speecht5", "SpeechT5ForSpeechToText"),
        ("whisper", "WhisperForConditionalGeneration"),
    ]
)

MODEL_FOR_SEQUENCE_CLASSIFICATION_MAPPING_NAMES = OrderedDict(
    [
        # Model for Sequence Classification mapping
        ("albert", "AlbertForSequenceClassification"),
        ("bert", "BertForSequenceClassification"),
        ("roberta", "RobertaForSequenceClassification"),
        ("gemma", "GemmaForSequenceClassification"),
        ("gemma2", "Gemma2ForSequenceClassification"),
        ("glm", "GlmForSequenceClassification"),
        ("llama", "LlamaForSequenceClassification"),
        ("mt5", "MT5ForSequenceClassification"),
        ("phi3", "Phi3ForSequenceClassification"),
        ("qwen2", "Qwen2ForSequenceClassification"),
        ("qwen3", "Qwen3ForSequenceClassification"),
        ("t5", "T5ForSequenceClassification"),
        ("umt5", "UMT5ForSequenceClassification"),
    ]
)

MODEL_FOR_QUESTION_ANSWERING_MAPPING_NAMES = OrderedDict(
    [
        # Model for Question Answering mapping
        ("albert", "AlbertForQuestionAnswering"),
        ("bert", "BertForQuestionAnswering"),
        ("roberta", "RobertaForQuestionAnswering"),
        ("llama", "LlamaForQuestionAnswering"),
        ("qwen2", "Qwen2ForQuestionAnswering"),
        ("qwen3", "Qwen3ForQuestionAnswering"),
        ("t5", "T5ForQuestionAnswering"),
        ("umt5", "UMT5ForQuestionAnswering"),
        ("xlm-roberta", "XLMRobertaForQuestionAnswering"),
    ]
)

MODEL_FOR_TABLE_QUESTION_ANSWERING_MAPPING_NAMES = OrderedDict()

MODEL_FOR_VISUAL_QUESTION_ANSWERING_MAPPING_NAMES = OrderedDict()

MODEL_FOR_DOCUMENT_QUESTION_ANSWERING_MAPPING_NAMES = OrderedDict()

MODEL_FOR_TOKEN_CLASSIFICATION_MAPPING_NAMES = OrderedDict(
    [
        # Model for Token Classification mapping
        ("albert", "AlbertForTokenClassification"),
        ("bert", "BertForTokenClassification"),
<<<<<<< HEAD
        ("roberta", "RobertaForTokenClassification"),
=======
        ("glm", "GlmForTokenClassification"),
>>>>>>> a6beaab0
        ("mt5", "MT5ForTokenClassification"),
        ("phi3", "Phi3ForTokenClassification"),
        ("qwen2", "Qwen2ForTokenClassification"),
        ("qwen3", "Qwen3ForTokenClassification"),
        ("t5", "T5ForTokenClassification"),
        ("umt5", "UMT5ForTokenClassification"),
        ("xlm-roberta", "XLMRobertaForTokenClassification"),
    ]
)

MODEL_FOR_MULTIPLE_CHOICE_MAPPING_NAMES = OrderedDict(
    [
        # Model for Multiple Choice mapping
        ("albert", "AlbertForMultipleChoice"),
        ("bert", "BertForMultipleChoice"),
        ("roberta", "RobertaForMultipleChoice"),
        ("xlm-roberta", "XLMRobertaForMultipleChoice"),
    ]
)

MODEL_FOR_NEXT_SENTENCE_PREDICTION_MAPPING_NAMES = OrderedDict(
    [
        ("bert", "BertForNextSentencePrediction"),
    ]
)

MODEL_FOR_AUDIO_CLASSIFICATION_MAPPING_NAMES = OrderedDict(
    [
        ("wav2vec2", "Wav2Vec2ForSequenceClassification"),
        ("whisper", "WhisperForAudioClassification"),
    ]
)

MODEL_FOR_CTC_MAPPING_NAMES = OrderedDict(
    [
        ("wav2vec2", "Wav2Vec2ForCTC"),
    ]
)

MODEL_FOR_AUDIO_FRAME_CLASSIFICATION_MAPPING_NAMES = OrderedDict(
    [
        ("wav2vec2", "Wav2Vec2ForAudioFrameClassification"),
    ]
)

MODEL_FOR_AUDIO_XVECTOR_MAPPING_NAMES = OrderedDict(
    [
        ("wav2vec2", "Wav2Vec2ForXVector"),
    ]
)

MODEL_FOR_TEXT_TO_SPECTROGRAM_MAPPING_NAMES = OrderedDict(
    [
        ("speecht5", "SpeechT5ForTextToSpeech"),
    ]
)

MODEL_FOR_TEXT_TO_WAVEFORM_MAPPING_NAMES = OrderedDict()

MODEL_FOR_ZERO_SHOT_IMAGE_CLASSIFICATION_MAPPING_NAMES = OrderedDict(
    [
        ("siglip", "SiglipModel"),
    ]
)

MODEL_FOR_BACKBONE_MAPPING_NAMES = OrderedDict(
    [
        ("hiera", "HieraBackbone"),
    ]
)

MODEL_FOR_MASK_GENERATION_MAPPING_NAMES = OrderedDict()


MODEL_FOR_KEYPOINT_DETECTION_MAPPING_NAMES = OrderedDict()


MODEL_FOR_TEXT_ENCODING_MAPPING_NAMES = OrderedDict(
    [
        ("albert", "AlbertModel"),
        ("bert", "BertModel"),
        ("roberta", "RobertaModel"),
        ("mt5", "MT5EncoderModel"),
        ("t5", "T5EncoderModel"),
        ("umt5", "UMT5EncoderModel"),
        ("xlm-roberta", "XLMRobertaModel"),
    ]
)

MODEL_FOR_TIME_SERIES_CLASSIFICATION_MAPPING_NAMES = OrderedDict()

MODEL_FOR_TIME_SERIES_REGRESSION_MAPPING_NAMES = OrderedDict()

MODEL_FOR_IMAGE_TO_IMAGE_MAPPING_NAMES = OrderedDict()

MODEL_MAPPING = _LazyAutoMapping(CONFIG_MAPPING_NAMES, MODEL_MAPPING_NAMES)
MODEL_FOR_PRETRAINING_MAPPING = _LazyAutoMapping(CONFIG_MAPPING_NAMES, MODEL_FOR_PRETRAINING_MAPPING_NAMES)
MODEL_WITH_LM_HEAD_MAPPING = _LazyAutoMapping(CONFIG_MAPPING_NAMES, MODEL_WITH_LM_HEAD_MAPPING_NAMES)
MODEL_FOR_CAUSAL_LM_MAPPING = _LazyAutoMapping(CONFIG_MAPPING_NAMES, MODEL_FOR_CAUSAL_LM_MAPPING_NAMES)
MODEL_FOR_CAUSAL_IMAGE_MODELING_MAPPING = _LazyAutoMapping(
    CONFIG_MAPPING_NAMES, MODEL_FOR_CAUSAL_IMAGE_MODELING_MAPPING_NAMES
)
MODEL_FOR_IMAGE_CLASSIFICATION_MAPPING = _LazyAutoMapping(
    CONFIG_MAPPING_NAMES, MODEL_FOR_IMAGE_CLASSIFICATION_MAPPING_NAMES
)
MODEL_FOR_ZERO_SHOT_IMAGE_CLASSIFICATION_MAPPING = _LazyAutoMapping(
    CONFIG_MAPPING_NAMES, MODEL_FOR_ZERO_SHOT_IMAGE_CLASSIFICATION_MAPPING_NAMES
)
MODEL_FOR_IMAGE_SEGMENTATION_MAPPING = _LazyAutoMapping(
    CONFIG_MAPPING_NAMES, MODEL_FOR_IMAGE_SEGMENTATION_MAPPING_NAMES
)
MODEL_FOR_SEMANTIC_SEGMENTATION_MAPPING = _LazyAutoMapping(
    CONFIG_MAPPING_NAMES, MODEL_FOR_SEMANTIC_SEGMENTATION_MAPPING_NAMES
)
MODEL_FOR_INSTANCE_SEGMENTATION_MAPPING = _LazyAutoMapping(
    CONFIG_MAPPING_NAMES, MODEL_FOR_INSTANCE_SEGMENTATION_MAPPING_NAMES
)
MODEL_FOR_UNIVERSAL_SEGMENTATION_MAPPING = _LazyAutoMapping(
    CONFIG_MAPPING_NAMES, MODEL_FOR_UNIVERSAL_SEGMENTATION_MAPPING_NAMES
)
MODEL_FOR_VIDEO_CLASSIFICATION_MAPPING = _LazyAutoMapping(
    CONFIG_MAPPING_NAMES, MODEL_FOR_VIDEO_CLASSIFICATION_MAPPING_NAMES
)
MODEL_FOR_VISION_2_SEQ_MAPPING = _LazyAutoMapping(CONFIG_MAPPING_NAMES, MODEL_FOR_VISION_2_SEQ_MAPPING_NAMES)
MODEL_FOR_IMAGE_TEXT_TO_TEXT_MAPPING = _LazyAutoMapping(
    CONFIG_MAPPING_NAMES, MODEL_FOR_IMAGE_TEXT_TO_TEXT_MAPPING_NAMES
)
MODEL_FOR_VISUAL_QUESTION_ANSWERING_MAPPING = _LazyAutoMapping(
    CONFIG_MAPPING_NAMES, MODEL_FOR_VISUAL_QUESTION_ANSWERING_MAPPING_NAMES
)
MODEL_FOR_DOCUMENT_QUESTION_ANSWERING_MAPPING = _LazyAutoMapping(
    CONFIG_MAPPING_NAMES, MODEL_FOR_DOCUMENT_QUESTION_ANSWERING_MAPPING_NAMES
)
MODEL_FOR_MASKED_LM_MAPPING = _LazyAutoMapping(CONFIG_MAPPING_NAMES, MODEL_FOR_MASKED_LM_MAPPING_NAMES)
MODEL_FOR_IMAGE_MAPPING = _LazyAutoMapping(CONFIG_MAPPING_NAMES, MODEL_FOR_IMAGE_MAPPING_NAMES)
MODEL_FOR_MASKED_IMAGE_MODELING_MAPPING = _LazyAutoMapping(
    CONFIG_MAPPING_NAMES, MODEL_FOR_MASKED_IMAGE_MODELING_MAPPING_NAMES
)
MODEL_FOR_OBJECT_DETECTION_MAPPING = _LazyAutoMapping(CONFIG_MAPPING_NAMES, MODEL_FOR_OBJECT_DETECTION_MAPPING_NAMES)
MODEL_FOR_ZERO_SHOT_OBJECT_DETECTION_MAPPING = _LazyAutoMapping(
    CONFIG_MAPPING_NAMES, MODEL_FOR_ZERO_SHOT_OBJECT_DETECTION_MAPPING_NAMES
)
MODEL_FOR_DEPTH_ESTIMATION_MAPPING = _LazyAutoMapping(CONFIG_MAPPING_NAMES, MODEL_FOR_DEPTH_ESTIMATION_MAPPING_NAMES)
MODEL_FOR_SEQ_TO_SEQ_CAUSAL_LM_MAPPING = _LazyAutoMapping(
    CONFIG_MAPPING_NAMES, MODEL_FOR_SEQ_TO_SEQ_CAUSAL_LM_MAPPING_NAMES
)
MODEL_FOR_SEQUENCE_CLASSIFICATION_MAPPING = _LazyAutoMapping(
    CONFIG_MAPPING_NAMES, MODEL_FOR_SEQUENCE_CLASSIFICATION_MAPPING_NAMES
)
MODEL_FOR_QUESTION_ANSWERING_MAPPING = _LazyAutoMapping(
    CONFIG_MAPPING_NAMES, MODEL_FOR_QUESTION_ANSWERING_MAPPING_NAMES
)
MODEL_FOR_TABLE_QUESTION_ANSWERING_MAPPING = _LazyAutoMapping(
    CONFIG_MAPPING_NAMES, MODEL_FOR_TABLE_QUESTION_ANSWERING_MAPPING_NAMES
)
MODEL_FOR_TOKEN_CLASSIFICATION_MAPPING = _LazyAutoMapping(
    CONFIG_MAPPING_NAMES, MODEL_FOR_TOKEN_CLASSIFICATION_MAPPING_NAMES
)
MODEL_FOR_MULTIPLE_CHOICE_MAPPING = _LazyAutoMapping(CONFIG_MAPPING_NAMES, MODEL_FOR_MULTIPLE_CHOICE_MAPPING_NAMES)
MODEL_FOR_NEXT_SENTENCE_PREDICTION_MAPPING = _LazyAutoMapping(
    CONFIG_MAPPING_NAMES, MODEL_FOR_NEXT_SENTENCE_PREDICTION_MAPPING_NAMES
)
MODEL_FOR_AUDIO_CLASSIFICATION_MAPPING = _LazyAutoMapping(
    CONFIG_MAPPING_NAMES, MODEL_FOR_AUDIO_CLASSIFICATION_MAPPING_NAMES
)
MODEL_FOR_CTC_MAPPING = _LazyAutoMapping(CONFIG_MAPPING_NAMES, MODEL_FOR_CTC_MAPPING_NAMES)
MODEL_FOR_SPEECH_SEQ_2_SEQ_MAPPING = _LazyAutoMapping(CONFIG_MAPPING_NAMES, MODEL_FOR_SPEECH_SEQ_2_SEQ_MAPPING_NAMES)
MODEL_FOR_AUDIO_FRAME_CLASSIFICATION_MAPPING = _LazyAutoMapping(
    CONFIG_MAPPING_NAMES, MODEL_FOR_AUDIO_FRAME_CLASSIFICATION_MAPPING_NAMES
)
MODEL_FOR_AUDIO_XVECTOR_MAPPING = _LazyAutoMapping(CONFIG_MAPPING_NAMES, MODEL_FOR_AUDIO_XVECTOR_MAPPING_NAMES)

MODEL_FOR_TEXT_TO_SPECTROGRAM_MAPPING = _LazyAutoMapping(
    CONFIG_MAPPING_NAMES, MODEL_FOR_TEXT_TO_SPECTROGRAM_MAPPING_NAMES
)

MODEL_FOR_TEXT_TO_WAVEFORM_MAPPING = _LazyAutoMapping(CONFIG_MAPPING_NAMES, MODEL_FOR_TEXT_TO_WAVEFORM_MAPPING_NAMES)

MODEL_FOR_BACKBONE_MAPPING = _LazyAutoMapping(CONFIG_MAPPING_NAMES, MODEL_FOR_BACKBONE_MAPPING_NAMES)

MODEL_FOR_MASK_GENERATION_MAPPING = _LazyAutoMapping(CONFIG_MAPPING_NAMES, MODEL_FOR_MASK_GENERATION_MAPPING_NAMES)

MODEL_FOR_KEYPOINT_DETECTION_MAPPING = _LazyAutoMapping(
    CONFIG_MAPPING_NAMES, MODEL_FOR_KEYPOINT_DETECTION_MAPPING_NAMES
)

MODEL_FOR_TEXT_ENCODING_MAPPING = _LazyAutoMapping(CONFIG_MAPPING_NAMES, MODEL_FOR_TEXT_ENCODING_MAPPING_NAMES)

MODEL_FOR_TIME_SERIES_CLASSIFICATION_MAPPING = _LazyAutoMapping(
    CONFIG_MAPPING_NAMES, MODEL_FOR_TIME_SERIES_CLASSIFICATION_MAPPING_NAMES
)

MODEL_FOR_TIME_SERIES_REGRESSION_MAPPING = _LazyAutoMapping(
    CONFIG_MAPPING_NAMES, MODEL_FOR_TIME_SERIES_REGRESSION_MAPPING_NAMES
)

MODEL_FOR_IMAGE_TO_IMAGE_MAPPING = _LazyAutoMapping(CONFIG_MAPPING_NAMES, MODEL_FOR_IMAGE_TO_IMAGE_MAPPING_NAMES)


class AutoModelForMaskGeneration(_BaseAutoModelClass):
    _model_mapping = MODEL_FOR_MASK_GENERATION_MAPPING


class AutoModelForKeypointDetection(_BaseAutoModelClass):
    _model_mapping = MODEL_FOR_KEYPOINT_DETECTION_MAPPING


class AutoModelForTextEncoding(_BaseAutoModelClass):
    _model_mapping = MODEL_FOR_TEXT_ENCODING_MAPPING


class AutoModelForImageToImage(_BaseAutoModelClass):
    _model_mapping = MODEL_FOR_IMAGE_TO_IMAGE_MAPPING


class AutoModel(_BaseAutoModelClass):
    _model_mapping = MODEL_MAPPING


AutoModel = auto_class_update(AutoModel)


class AutoModelForPreTraining(_BaseAutoModelClass):
    _model_mapping = MODEL_FOR_PRETRAINING_MAPPING


AutoModelForPreTraining = auto_class_update(AutoModelForPreTraining, head_doc="pretraining")


# Private on purpose, the public class will add the deprecation warnings.
class _AutoModelWithLMHead(_BaseAutoModelClass):
    _model_mapping = MODEL_WITH_LM_HEAD_MAPPING


_AutoModelWithLMHead = auto_class_update(_AutoModelWithLMHead, head_doc="language modeling")


class AutoModelForCausalLM(_BaseAutoModelClass):
    _model_mapping = MODEL_FOR_CAUSAL_LM_MAPPING


AutoModelForCausalLM = auto_class_update(AutoModelForCausalLM, head_doc="causal language modeling")


class AutoModelForMaskedLM(_BaseAutoModelClass):
    _model_mapping = MODEL_FOR_MASKED_LM_MAPPING


AutoModelForMaskedLM = auto_class_update(AutoModelForMaskedLM, head_doc="masked language modeling")


class AutoModelForSeq2SeqLM(_BaseAutoModelClass):
    _model_mapping = MODEL_FOR_SEQ_TO_SEQ_CAUSAL_LM_MAPPING


AutoModelForSeq2SeqLM = auto_class_update(
    AutoModelForSeq2SeqLM,
    head_doc="sequence-to-sequence language modeling",
    checkpoint_for_example="google-t5/t5-base",
)


class AutoModelForSequenceClassification(_BaseAutoModelClass):
    _model_mapping = MODEL_FOR_SEQUENCE_CLASSIFICATION_MAPPING


AutoModelForSequenceClassification = auto_class_update(
    AutoModelForSequenceClassification, head_doc="sequence classification"
)


class AutoModelForQuestionAnswering(_BaseAutoModelClass):
    _model_mapping = MODEL_FOR_QUESTION_ANSWERING_MAPPING


AutoModelForQuestionAnswering = auto_class_update(AutoModelForQuestionAnswering, head_doc="question answering")


class AutoModelForTableQuestionAnswering(_BaseAutoModelClass):
    _model_mapping = MODEL_FOR_TABLE_QUESTION_ANSWERING_MAPPING


AutoModelForTableQuestionAnswering = auto_class_update(
    AutoModelForTableQuestionAnswering,
    head_doc="table question answering",
    checkpoint_for_example="google/tapas-base-finetuned-wtq",
)


class AutoModelForVisualQuestionAnswering(_BaseAutoModelClass):
    _model_mapping = MODEL_FOR_VISUAL_QUESTION_ANSWERING_MAPPING


AutoModelForVisualQuestionAnswering = auto_class_update(
    AutoModelForVisualQuestionAnswering,
    head_doc="visual question answering",
    checkpoint_for_example="dandelin/vilt-b32-finetuned-vqa",
)


class AutoModelForDocumentQuestionAnswering(_BaseAutoModelClass):
    _model_mapping = MODEL_FOR_DOCUMENT_QUESTION_ANSWERING_MAPPING


AutoModelForDocumentQuestionAnswering = auto_class_update(
    AutoModelForDocumentQuestionAnswering,
    head_doc="document question answering",
    checkpoint_for_example='impira/layoutlm-document-qa", revision="52e01b3',
)


class AutoModelForTokenClassification(_BaseAutoModelClass):
    _model_mapping = MODEL_FOR_TOKEN_CLASSIFICATION_MAPPING


AutoModelForTokenClassification = auto_class_update(AutoModelForTokenClassification, head_doc="token classification")


class AutoModelForMultipleChoice(_BaseAutoModelClass):
    _model_mapping = MODEL_FOR_MULTIPLE_CHOICE_MAPPING


AutoModelForMultipleChoice = auto_class_update(AutoModelForMultipleChoice, head_doc="multiple choice")


class AutoModelForNextSentencePrediction(_BaseAutoModelClass):
    _model_mapping = MODEL_FOR_NEXT_SENTENCE_PREDICTION_MAPPING


AutoModelForNextSentencePrediction = auto_class_update(
    AutoModelForNextSentencePrediction, head_doc="next sentence prediction"
)


class AutoModelForImageClassification(_BaseAutoModelClass):
    _model_mapping = MODEL_FOR_IMAGE_CLASSIFICATION_MAPPING


AutoModelForImageClassification = auto_class_update(AutoModelForImageClassification, head_doc="image classification")


class AutoModelForZeroShotImageClassification(_BaseAutoModelClass):
    _model_mapping = MODEL_FOR_ZERO_SHOT_IMAGE_CLASSIFICATION_MAPPING


AutoModelForZeroShotImageClassification = auto_class_update(
    AutoModelForZeroShotImageClassification, head_doc="zero-shot image classification"
)


class AutoModelForImageSegmentation(_BaseAutoModelClass):
    _model_mapping = MODEL_FOR_IMAGE_SEGMENTATION_MAPPING


AutoModelForImageSegmentation = auto_class_update(AutoModelForImageSegmentation, head_doc="image segmentation")


class AutoModelForSemanticSegmentation(_BaseAutoModelClass):
    _model_mapping = MODEL_FOR_SEMANTIC_SEGMENTATION_MAPPING


AutoModelForSemanticSegmentation = auto_class_update(AutoModelForSemanticSegmentation, head_doc="semantic segmentation")


class AutoModelForUniversalSegmentation(_BaseAutoModelClass):
    _model_mapping = MODEL_FOR_UNIVERSAL_SEGMENTATION_MAPPING


AutoModelForUniversalSegmentation = auto_class_update(
    AutoModelForUniversalSegmentation, head_doc="universal image segmentation"
)


class AutoModelForInstanceSegmentation(_BaseAutoModelClass):
    _model_mapping = MODEL_FOR_INSTANCE_SEGMENTATION_MAPPING


AutoModelForInstanceSegmentation = auto_class_update(AutoModelForInstanceSegmentation, head_doc="instance segmentation")


class AutoModelForObjectDetection(_BaseAutoModelClass):
    _model_mapping = MODEL_FOR_OBJECT_DETECTION_MAPPING


AutoModelForObjectDetection = auto_class_update(AutoModelForObjectDetection, head_doc="object detection")


class AutoModelForZeroShotObjectDetection(_BaseAutoModelClass):
    _model_mapping = MODEL_FOR_ZERO_SHOT_OBJECT_DETECTION_MAPPING


AutoModelForZeroShotObjectDetection = auto_class_update(
    AutoModelForZeroShotObjectDetection, head_doc="zero-shot object detection"
)


class AutoModelForDepthEstimation(_BaseAutoModelClass):
    _model_mapping = MODEL_FOR_DEPTH_ESTIMATION_MAPPING


AutoModelForDepthEstimation = auto_class_update(AutoModelForDepthEstimation, head_doc="depth estimation")


class AutoModelForVideoClassification(_BaseAutoModelClass):
    _model_mapping = MODEL_FOR_VIDEO_CLASSIFICATION_MAPPING


AutoModelForVideoClassification = auto_class_update(AutoModelForVideoClassification, head_doc="video classification")


class AutoModelForVision2Seq(_BaseAutoModelClass):
    _model_mapping = MODEL_FOR_VISION_2_SEQ_MAPPING


AutoModelForVision2Seq = auto_class_update(AutoModelForVision2Seq, head_doc="vision-to-text modeling")


class AutoModelForImageTextToText(_BaseAutoModelClass):
    _model_mapping = MODEL_FOR_IMAGE_TEXT_TO_TEXT_MAPPING


AutoModelForImageTextToText = auto_class_update(AutoModelForImageTextToText, head_doc="image-text-to-text modeling")


class AutoModelForAudioClassification(_BaseAutoModelClass):
    _model_mapping = MODEL_FOR_AUDIO_CLASSIFICATION_MAPPING


AutoModelForAudioClassification = auto_class_update(AutoModelForAudioClassification, head_doc="audio classification")


class AutoModelForCTC(_BaseAutoModelClass):
    _model_mapping = MODEL_FOR_CTC_MAPPING


AutoModelForCTC = auto_class_update(AutoModelForCTC, head_doc="connectionist temporal classification")


class AutoModelForSpeechSeq2Seq(_BaseAutoModelClass):
    _model_mapping = MODEL_FOR_SPEECH_SEQ_2_SEQ_MAPPING


AutoModelForSpeechSeq2Seq = auto_class_update(
    AutoModelForSpeechSeq2Seq, head_doc="sequence-to-sequence speech-to-text modeling"
)


class AutoModelForAudioFrameClassification(_BaseAutoModelClass):
    _model_mapping = MODEL_FOR_AUDIO_FRAME_CLASSIFICATION_MAPPING


AutoModelForAudioFrameClassification = auto_class_update(
    AutoModelForAudioFrameClassification, head_doc="audio frame (token) classification"
)


class AutoModelForAudioXVector(_BaseAutoModelClass):
    _model_mapping = MODEL_FOR_AUDIO_XVECTOR_MAPPING


class AutoModelForTextToSpectrogram(_BaseAutoModelClass):
    _model_mapping = MODEL_FOR_TEXT_TO_SPECTROGRAM_MAPPING


class AutoModelForTextToWaveform(_BaseAutoModelClass):
    _model_mapping = MODEL_FOR_TEXT_TO_WAVEFORM_MAPPING


class AutoBackbone(_BaseAutoBackboneClass):
    _model_mapping = MODEL_FOR_BACKBONE_MAPPING


AutoModelForAudioXVector = auto_class_update(AutoModelForAudioXVector, head_doc="audio retrieval via x-vector")


class AutoModelForMaskedImageModeling(_BaseAutoModelClass):
    _model_mapping = MODEL_FOR_MASKED_IMAGE_MODELING_MAPPING


AutoModelForMaskedImageModeling = auto_class_update(AutoModelForMaskedImageModeling, head_doc="masked image modeling")


class AutoModelWithLMHead(_AutoModelWithLMHead):
    @classmethod
    def from_config(cls, config):
        warnings.warn(
            "The class `AutoModelWithLMHead` is deprecated and will be removed in a future version. Please use "
            "`AutoModelForCausalLM` for causal language models, `AutoModelForMaskedLM` for masked language models and "
            "`AutoModelForSeq2SeqLM` for encoder-decoder models.",
            FutureWarning,
        )
        return super().from_config(config)

    @classmethod
    def from_pretrained(cls, pretrained_model_name_or_path, *model_args, **kwargs):
        warnings.warn(
            "The class `AutoModelWithLMHead` is deprecated and will be removed in a future version. Please use "
            "`AutoModelForCausalLM` for causal language models, `AutoModelForMaskedLM` for masked language models and "
            "`AutoModelForSeq2SeqLM` for encoder-decoder models.",
            FutureWarning,
        )
        return super().from_pretrained(pretrained_model_name_or_path, *model_args, **kwargs)<|MERGE_RESOLUTION|>--- conflicted
+++ resolved
@@ -39,12 +39,8 @@
         ("dpt", "DPTModel"),
         ("gemma", "GemmaModel"),
         ("gemma2", "Gemma2Model"),
-<<<<<<< HEAD
-        ("roberta", "RobertaModel"),
-=======
         ("glm", "GlmModel"),
         ("glpn", "GLPNModel"),
->>>>>>> a6beaab0
         ("gpt2", "GPT2Model"),
         ("hiera", "HieraModel"),
         ("ijepa", "IJepaModel"),
@@ -58,6 +54,7 @@
         ("qwen2_audio_encoder", "Qwen2AudioEncoder"),
         ("qwen2_vl", "Qwen2VLModel"),
         ("qwen3", "Qwen3Model"),
+        ("roberta", "RobertaModel"),
         ("siglip", "SiglipModel"),
         ("speecht5", "SpeechT5Model"),
         ("t5", "T5Model"),
@@ -74,13 +71,10 @@
         ("albert", "AlbertForPreTraining"),
         ("bert", "BertForPreTraining"),
         ("gpt2", "GPT2LMHeadModel"),
-<<<<<<< HEAD
-        ("roberta", "RobertaForMaskedLM"),
-=======
         ("hiera", "HieraForPreTraining"),
         ("llava", "LlavaForConditionalGeneration"),
->>>>>>> a6beaab0
         ("qwen2_audio", "Qwen2AudioForConditionalGeneration"),
+        ("roberta", "RobertaForMaskedLM"),
         ("t5", "T5ForConditionalGeneration"),
         ("wav2vec2", "Wav2Vec2ForPreTraining"),
         ("xlm-roberta", "XLMRobertaForMaskedLM"),
@@ -110,16 +104,13 @@
         ("bert-generation", "BertGenerationDecoder"),
         ("gemma", "GemmaForCausalLM"),
         ("gemma2", "Gemma2ForCausalLM"),
-<<<<<<< HEAD
-        ("roberta", "RobertaForCausalLM"),
-=======
         ("glm", "GlmForCausalLM"),
->>>>>>> a6beaab0
         ("gpt2", "GPT2LMHeadModel"),
         ("llama", "LlamaForCausalLM"),
         ("phi3", "Phi3ForCausalLM"),
         ("qwen2", "Qwen2ForCausalLM"),
         ("qwen3", "Qwen3ForCausalLM"),
+        ("roberta", "RobertaForCausalLM"),
         ("whisper", "WhisperForCausalLM"),
         ("xlm-roberta", "XLMRobertaForCausalLM"),
         ("xlm-roberta-xl", "XLMRobertaXLForCausalLM"),
@@ -201,11 +192,8 @@
         # Model for Masked LM mapping
         ("albert", "AlbertForMaskedLM"),
         ("bert", "BertForMaskedLM"),
-<<<<<<< HEAD
         ("roberta", "RobertaForMaskedLM"),
-=======
         ("wav2vec2", "Wav2Vec2ForMaskedLM"),
->>>>>>> a6beaab0
         ("xlm-roberta", "XLMRobertaForMaskedLM"),
         ("xlm-roberta-xl", "XLMRobertaXLForMaskedLM"),
     ]
@@ -305,15 +293,12 @@
         # Model for Token Classification mapping
         ("albert", "AlbertForTokenClassification"),
         ("bert", "BertForTokenClassification"),
-<<<<<<< HEAD
-        ("roberta", "RobertaForTokenClassification"),
-=======
         ("glm", "GlmForTokenClassification"),
->>>>>>> a6beaab0
         ("mt5", "MT5ForTokenClassification"),
         ("phi3", "Phi3ForTokenClassification"),
         ("qwen2", "Qwen2ForTokenClassification"),
         ("qwen3", "Qwen3ForTokenClassification"),
+        ("roberta", "RobertaForTokenClassification"),
         ("t5", "T5ForTokenClassification"),
         ("umt5", "UMT5ForTokenClassification"),
         ("xlm-roberta", "XLMRobertaForTokenClassification"),
