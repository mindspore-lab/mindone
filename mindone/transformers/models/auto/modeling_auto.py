--- conflicted
+++ resolved
@@ -49,10 +49,6 @@
         ("llama", "LlamaModel"),
         ("mistral", "MistralModel"),
         ("mt5", "MT5Model"),
-<<<<<<< HEAD
-        ("siglip", "SiglipModel"),
-        ("siglip_vision_model", "SiglipVisionModel"),
-=======
         ("phi3", "Phi3Model"),
         ("qwen2", "Qwen2Model"),
         ("qwen2_5_vl", "Qwen2_5_VLModel"),
@@ -60,8 +56,8 @@
         ("qwen2_vl", "Qwen2VLModel"),
         ("qwen3", "Qwen3Model"),
         ("siglip", "SiglipModel"),
+        ("siglip_vision_model", "SiglipVisionModel"),
         ("speecht5", "SpeechT5Model"),
->>>>>>> a6beaab0
         ("t5", "T5Model"),
         ("umt5", "UMT5Model"),
         ("wav2vec2", "Wav2Vec2Model"),
@@ -76,14 +72,11 @@
         ("albert", "AlbertForPreTraining"),
         ("bert", "BertForPreTraining"),
         ("gpt2", "GPT2LMHeadModel"),
-<<<<<<< HEAD
+        ("hiera", "HieraForPreTraining"),
+        ("llava", "LlavaForConditionalGeneration"),
         ("llava_next", "LlavaNextForConditionalGeneration"),
         ("llava_next_video", "LlavaNextVideoForConditionalGeneration"),
         ("llava_onevision", "LlavaOnevisionForConditionalGeneration"),
-=======
-        ("hiera", "HieraForPreTraining"),
-        ("llava", "LlavaForConditionalGeneration"),
->>>>>>> a6beaab0
         ("qwen2_audio", "Qwen2AudioForConditionalGeneration"),
         ("t5", "T5ForConditionalGeneration"),
         ("wav2vec2", "Wav2Vec2ForPreTraining"),
@@ -116,11 +109,8 @@
         ("glm", "GlmForCausalLM"),
         ("gpt2", "GPT2LMHeadModel"),
         ("llama", "LlamaForCausalLM"),
-<<<<<<< HEAD
         ("mistral", "MistralForCausalLM"),
-=======
         ("phi3", "Phi3ForCausalLM"),
->>>>>>> a6beaab0
         ("qwen2", "Qwen2ForCausalLM"),
         ("qwen3", "Qwen3ForCausalLM"),
         ("whisper", "WhisperForCausalLM"),
@@ -134,15 +124,12 @@
         # Model for Image mapping
         ("bit", "BitModel"),
         ("dpt", "DPTModel"),
-<<<<<<< HEAD
-        ("siglip_vision_model", "SiglipVisionModel"),
-=======
         ("glpn", "GLPNModel"),
         ("hiera", "HieraModel"),
         ("ijepa", "IJepaModel"),
         ("imagegpt", "ImageGPTModel"),
         ("levit", "LevitModel"),
->>>>>>> a6beaab0
+        ("siglip_vision_model", "SiglipVisionModel"),
     ]
 )
 
@@ -185,32 +172,26 @@
     [
         ("blip", "BlipForConditionalGeneration"),
         ("blip-2", "Blip2ForConditionalGeneration"),
-<<<<<<< HEAD
+        ("chameleon", "ChameleonForConditionalGeneration"),
+        ("llava", "LlavaForConditionalGeneration"),
         ("llava_next", "LlavaNextForConditionalGeneration"),
         ("llava_next_video", "LlavaNextVideoForConditionalGeneration"),
         ("llava_onevision", "LlavaOnevisionForConditionalGeneration"),
-=======
+        ("qwen2_5_vl", "Qwen2_5_VLForConditionalGeneration"),
+        ("qwen2_vl", "Qwen2VLForConditionalGeneration"),
+    ]
+)
+
+MODEL_FOR_IMAGE_TEXT_TO_TEXT_MAPPING_NAMES = OrderedDict(
+    [
+        ("blip", "BlipForConditionalGeneration"),
+        ("blip-2", "Blip2ForConditionalGeneration"),
         ("chameleon", "ChameleonForConditionalGeneration"),
         ("llava", "LlavaForConditionalGeneration"),
+        ("llava_next", "LlavaNextForConditionalGeneration"),
+        ("llava_onevision", "LlavaOnevisionForConditionalGeneration"),
         ("qwen2_5_vl", "Qwen2_5_VLForConditionalGeneration"),
         ("qwen2_vl", "Qwen2VLForConditionalGeneration"),
->>>>>>> a6beaab0
-    ]
-)
-
-MODEL_FOR_IMAGE_TEXT_TO_TEXT_MAPPING_NAMES = OrderedDict(
-    [
-        ("blip", "BlipForConditionalGeneration"),
-        ("blip-2", "Blip2ForConditionalGeneration"),
-<<<<<<< HEAD
-        ("llava_next", "LlavaNextForConditionalGeneration"),
-        ("llava_onevision", "LlavaOnevisionForConditionalGeneration"),
-=======
-        ("chameleon", "ChameleonForConditionalGeneration"),
-        ("llava", "LlavaForConditionalGeneration"),
-        ("qwen2_5_vl", "Qwen2_5_VLForConditionalGeneration"),
-        ("qwen2_vl", "Qwen2VLForConditionalGeneration"),
->>>>>>> a6beaab0
     ]
 )
 
@@ -299,12 +280,9 @@
         ("albert", "AlbertForQuestionAnswering"),
         ("bert", "BertForQuestionAnswering"),
         ("llama", "LlamaForQuestionAnswering"),
-<<<<<<< HEAD
         ("mistral", "MistralForQuestionAnswering"),
-=======
         ("qwen2", "Qwen2ForQuestionAnswering"),
         ("qwen3", "Qwen3ForQuestionAnswering"),
->>>>>>> a6beaab0
         ("t5", "T5ForQuestionAnswering"),
         ("umt5", "UMT5ForQuestionAnswering"),
         ("xlm-roberta", "XLMRobertaForQuestionAnswering"),
@@ -322,11 +300,8 @@
         # Model for Token Classification mapping
         ("albert", "AlbertForTokenClassification"),
         ("bert", "BertForTokenClassification"),
-<<<<<<< HEAD
+        ("glm", "GlmForTokenClassification"),
         ("mistral", "MistralForTokenClassification"),
-=======
-        ("glm", "GlmForTokenClassification"),
->>>>>>> a6beaab0
         ("mt5", "MT5ForTokenClassification"),
         ("phi3", "Phi3ForTokenClassification"),
         ("qwen2", "Qwen2ForTokenClassification"),
@@ -387,10 +362,7 @@
 
 MODEL_FOR_ZERO_SHOT_IMAGE_CLASSIFICATION_MAPPING_NAMES = OrderedDict(
     [
-<<<<<<< HEAD
         # Model for Zero Shot Image Classification mapping
-=======
->>>>>>> a6beaab0
         ("siglip", "SiglipModel"),
     ]
 )
