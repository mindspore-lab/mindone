# coding=utf-8
# Copyright 2018 The HuggingFace Inc. team.
#
# This code is adapted from https://github.com/huggingface/transformers
# with modifications to run transformers on mindspore.
#
# Licensed under the Apache License, Version 2.0 (the "License");
# you may not use this file except in compliance with the License.
# You may obtain a copy of the License at
#
#     http://www.apache.org/licenses/LICENSE-2.0
#
# Unless required by applicable law or agreed to in writing, software
# distributed under the License is distributed on an "AS IS" BASIS,
# WITHOUT WARRANTIES OR CONDITIONS OF ANY KIND, either express or implied.
# See the License for the specific language governing permissions and
# limitations under the License.
"""Auto Model class."""

import warnings
from collections import OrderedDict

import transformers
from packaging import version
from transformers.utils import logging

from .auto_factory import _BaseAutoBackboneClass, _BaseAutoModelClass, _LazyAutoMapping, auto_class_update
from .configuration_auto import CONFIG_MAPPING_NAMES

logger = logging.get_logger(__name__)

MODEL_MAPPING_NAMES = OrderedDict(
    [
        # Base model mapping
        ("albert", "AlbertModel"),
        ("align", "AlignModel"),
        ("aria", "AriaForConditionalGeneration"),
        ("aria_text", "AriaTextModel"),
        ("bamba", "BambaModel"),
        ("bart", "BartModel"),
        ("bert", "BertModel"),
        ("bit", "BitModel"),
        ("blenderbot", "BlenderbotModel"),
        ("blenderbot-small", "BlenderbotSmallModel"),
        ("blip", "BlipModel"),
        ("blip-2", "Blip2Model"),
        ("camembert", "CamembertModel"),
        ("canine", "CanineModel"),
        ("chameleon", "ChameleonModel"),
        ("clap", "ClapModel"),
        ("clip", "CLIPModel"),
        ("clip_text_model", "CLIPTextModel"),
        ("clip_vision_model", "CLIPVisionModel"),
        ("clipseg", "CLIPSegModel"),
        ("clvp", "ClvpModelForConditionalGeneration"),
        ("cohere2", "Cohere2Model"),
        ("convbert", "ConvBertModel"),
        ("convnext", "ConvNextModel"),
        ("convnextv2", "ConvNextV2Model"),
        ("ctrl", "CTRLModel"),
        ("deberta", "DebertaModel"),
        ("deberta-v2", "DebertaV2Model"),
        ("detr", "DetrModel"),
        ("dinov2", "Dinov2Model"),
        ("distilbert", "DistilBertModel"),
        ("dpr", "DPRQuestionEncoder"),
        ("dpt", "DPTModel"),
        ("funnel", ("FunnelModel", "FunnelBaseModel")),
        ("gemma", "GemmaModel"),
        ("gemma2", "Gemma2Model"),
        ("gemma3_text", "Gemma3TextModel"),
        ("glm", "GlmModel"),
        ("glpn", "GLPNModel"),
        ("gpt2", "GPT2Model"),
        ("granite", "GraniteModel"),
        ("granitemoe", "GraniteMoeModel"),
        ("granitemoeshared", "GraniteMoeSharedModel"),
        ("helium", "HeliumModel"),
        ("grounding-dino", "GroundingDinoModel"),
        ("hiera", "HieraModel"),
        ("hubert", "HubertModel"),
        ("ibert", "IBertModel"),
        ("idefics", "IdeficsModel"),
        ("idefics2", "Idefics2Model"),
        ("idefics3", "Idefics3Model"),
        ("idefics3_vision", "Idefics3VisionTransformer"),
        ("ijepa", "IJepaModel"),
        ("imagegpt", "ImageGPTModel"),
        ("led", "LEDModel"),
        ("levit", "LevitModel"),
        ("llama", "LlamaModel"),
        ("m2m_100", "M2M100Model"),
        ("mamba", "MambaModel"),
        ("mamba2", "Mamba2Model"),
        ("megatron-bert", "MegatronBertModel"),
        ("mistral", "MistralModel"),
        ("mixtral", "MixtralModel"),
        ("mobilebert", "MobileBertModel"),
        ("mobilevit", "MobileViTModel"),
        ("mobilevitv2", "MobileViTV2Model"),
        ("mpt", "MptModel"),
        ("mt5", "MT5Model"),
        ("mvp", "MvpModel"),
        ("nystromformer", "NystromformerModel"),
        ("opt", "OPTModel"),
        ("owlvit", "OwlViTModel"),
        ("persimmon", "PersimmonModel"),
        ("phi", "PhiModel"),
        ("phi3", "Phi3Model"),
        ("pixtral", "PixtralVisionModel"),
        ("qwen2", "Qwen2Model"),
        ("qwen2_5_vl", "Qwen2_5_VLModel"),
        ("qwen2_audio_encoder", "Qwen2AudioEncoder"),
        ("qwen2_vl", "Qwen2VLModel"),
        ("recurrent_gemma", "RecurrentGemmaModel"),
        ("rembert", "RemBertModel"),
        ("resnet", "ResNetModel"),
        ("roberta", "RobertaModel"),
        ("rwkv", "RwkvModel"),
        ("sam", "SamModel"),
        ("segformer", "SegformerModel"),
        ("siglip", "SiglipModel"),
        ("siglip_vision_model", "SiglipVisionModel"),
        ("smolvlm", "SmolVLMModel"),
        ("smolvlm_vision", "SmolVLMVisionTransformer"),
        ("speecht5", "SpeechT5Model"),
        ("starcoder2", "Starcoder2Model"),
        ("swin2sr", "Swin2SRModel"),
        ("t5", "T5Model"),
        ("tapas", "TapasModel"),
        ("umt5", "UMT5Model"),
        ("vilt", "ViltModel"),
        ("vit", "ViTModel"),
        ("wav2vec2", "Wav2Vec2Model"),
        ("whisper", "WhisperModel"),
        ("xlm-roberta", "XLMRobertaModel"),
        ("xlm-roberta-xl", "XLMRobertaXLModel"),
        ("yolos", "YolosModel"),
        ("zamba", "ZambaModel"),
        ("zamba2", "Zamba2Model"),
    ]
)

MODEL_FOR_PRETRAINING_MAPPING_NAMES = OrderedDict(
    [
        # Model for pre-training mapping
        ("albert", "AlbertForPreTraining"),
        ("bart", "BartForConditionalGeneration"),
        ("bert", "BertForPreTraining"),
        ("camembert", "CamembertForMaskedLM"),
        ("colpali", "ColPaliForRetrieval"),
        ("ctrl", "CTRLLMHeadModel"),
        ("distilbert", "DistilBertForMaskedLM"),
        ("funnel", "FunnelForPreTraining"),
        ("gpt2", "GPT2LMHeadModel"),
        ("mamba", "MambaForCausalLM"),
        ("mamba2", "Mamba2ForCausalLM"),
        ("gemma3", "Gemma3ForConditionalGeneration"),
        ("hiera", "HieraForPreTraining"),
        ("hubert", "HubertForPreTraining"),
        ("ibert", "IBertForMaskedLM"),
        ("idefics", "IdeficsForVisionText2Text"),
        ("idefics2", "Idefics2ForConditionalGeneration"),
        ("idefics3", "Idefics3ForConditionalGeneration"),
        ("llava", "LlavaForConditionalGeneration"),
        ("llava_next", "LlavaNextForConditionalGeneration"),
        ("llava_next_video", "LlavaNextVideoForConditionalGeneration"),
        ("llava_onevision", "LlavaOnevisionForConditionalGeneration"),
        ("megatron-bert", "MegatronBertForPreTraining"),
        ("mistral3", "Mistral3ForConditionalGeneration"),
        ("mllama", "MllamaForConditionalGeneration"),
        ("mobilebert", "MobileBertForPreTraining"),
        ("mpt", "MptForCausalLM"),
        ("mvp", "MvpForConditionalGeneration"),
        ("paligemma", "PaliGemmaForConditionalGeneration"),
        ("qwen2_audio", "Qwen2AudioForConditionalGeneration"),
        ("roberta", "RobertaForMaskedLM"),
        ("rwkv", "RwkvForCausalLM"),
        ("t5", "T5ForConditionalGeneration"),
        ("tapas", "TapasForMaskedLM"),
        ("video_llava", "VideoLlavaForConditionalGeneration"),
        ("vipllava", "VipLlavaForConditionalGeneration"),
        ("wav2vec2", "Wav2Vec2ForPreTraining"),
        ("xlm-roberta", "XLMRobertaForMaskedLM"),
        ("xlm-roberta-xl", "XLMRobertaXLForMaskedLM"),
    ]
)

MODEL_WITH_LM_HEAD_MAPPING_NAMES = OrderedDict(
    [
        # Model with LM heads mapping
        ("albert", "AlbertForMaskedLM"),
        ("mvp", "MvpForConditionalGeneration"),
        ("bart", "BartForConditionalGeneration"),
        ("m2m_100", "M2M100ForConditionalGeneration"),
        ("bert", "BertForMaskedLM"),
        ("blenderbot-small", "BlenderbotSmallForConditionalGeneration"),
        ("camembert", "CamembertForMaskedLM"),
        ("convbert", "ConvBertForMaskedLM"),
        ("ctrl", "CTRLLMHeadModel"),
        ("deberta", "DebertaForMaskedLM"),
        ("deberta-v2", "DebertaV2ForMaskedLM"),
        ("distilbert", "DistilBertForMaskedLM"),
        ("funnel", "FunnelForMaskedLM"),
        ("gpt2", "GPT2LMHeadModel"),
        ("ibert", "IBertForMaskedLM"),
        ("led", "LEDForConditionalGeneration"),
        ("roberta", "RobertaForMaskedLM"),
        ("mamba", "MambaForCausalLM"),
        ("mamba2", "Mamba2ForCausalLM"),
        ("megatron-bert", "MegatronBertForCausalLM"),
        ("mobilebert", "MobileBertForMaskedLM"),
        ("mpt", "MptForCausalLM"),
        ("nystromformer", "NystromformerForMaskedLM"),
        ("rembert", "RemBertForMaskedLM"),
        ("rwkv", "RwkvForCausalLM"),
        ("t5", "T5ForConditionalGeneration"),
        ("tapas", "TapasForMaskedLM"),
        ("wav2vec2", "Wav2Vec2ForMaskedLM"),
        ("whisper", "WhisperForConditionalGeneration"),
        ("xlm-roberta", "XLMRobertaForMaskedLM"),
        ("xlm-roberta-xl", "XLMRobertaXLForMaskedLM"),
    ]
)

MODEL_FOR_CAUSAL_LM_MAPPING_NAMES = OrderedDict(
    [
        # Model for Causal LM mapping
        ("aria_text", "AriaTextForCausalLM"),
        ("bamba", "BambaForCausalLM"),
        ("bart", "BartForCausalLM"),
        ("camembert", "CamembertForCausalLM"),
        ("mvp", "MvpForCausalLM"),
        ("opt", "OPTForCausalLM"),
        ("bert", "BertLMHeadModel"),
        ("blenderbot", "BlenderbotForCausalLM"),
        ("blenderbot-small", "BlenderbotSmallForCausalLM"),
        ("bert-generation", "BertGenerationDecoder"),
        ("ctrl", "CTRLLMHeadModel"),
        ("gemma", "GemmaForCausalLM"),
        ("gemma2", "Gemma2ForCausalLM"),
        ("starcoder2", "Starcoder2ForCausalLM"),
        ("gemma3", "Gemma3ForCausalLM"),
        ("gemma3_text", "Gemma3ForCausalLM"),
        ("granite", "GraniteForCausalLM"),
        ("glm", "GlmForCausalLM"),
        ("gpt2", "GPT2LMHeadModel"),
        ("persimmon", "PersimmonForCausalLM"),
        ("fuyu", "FuyuForCausalLM"),
        ("granitemoe", "GraniteMoeForCausalLM"),
        ("granitemoeshared", "GraniteMoeSharedForCausalLM"),
        ("llama", "LlamaForCausalLM"),
        ("mamba", "MambaForCausalLM"),
        ("mamba2", "Mamba2ForCausalLM"),
        ("opt", "OPTForCausalLM"),
        ("megatron-bert", "MegatronBertForCausalLM"),
        ("mistral", "MistralForCausalLM"),
        ("mllama", "MllamaForCausalLM"),
        ("mpt", "MptForCausalLM"),
        ("phi", "PhiForCausalLM"),
        ("phi3", "Phi3ForCausalLM"),
        ("mixtral", "MixtralForCausalLM"),
        ("qwen2", "Qwen2ForCausalLM"),
        ("roberta", "RobertaForCausalLM"),
        ("recurrent_gemma", "RecurrentGemmaForCausalLM"),
        ("rembert", "RemBertForCausalLM"),
        ("rwkv", "RwkvForCausalLM"),
        ("whisper", "WhisperForCausalLM"),
        ("xlm-roberta", "XLMRobertaForCausalLM"),
        ("xlm-roberta-xl", "XLMRobertaXLForCausalLM"),
        ("cohere2", "Cohere2ForCausalLM"),
        ("zamba", "ZambaForCausalLM"),
    ]
)

MODEL_FOR_IMAGE_MAPPING_NAMES = OrderedDict(
    [
        # Model for Image mapping
        ("bit", "BitModel"),
        ("convnext", "ConvNextModel"),
        ("convnextv2", "ConvNextV2Model"),
        ("detr", "DetrModel"),
        ("dinov2", "Dinov2Model"),
        ("dpt", "DPTModel"),
        ("glpn", "GLPNModel"),
        ("hiera", "HieraModel"),
        ("hubert", "HubertModel"),
        ("ijepa", "IJepaModel"),
        ("imagegpt", "ImageGPTModel"),
        ("levit", "LevitModel"),
<<<<<<< HEAD
        ("mobilevit", "MobileViTModel"),
        ("mobilevitv2", "MobileViTV2Model"),
=======
        ("mllama", "MllamaVisionModel"),
        ("resnet", "ResNetModel"),
>>>>>>> dfb9dd22
        ("segformer", "SegformerModel"),
        ("siglip_vision_model", "SiglipVisionModel"),
        ("swin2sr", "Swin2SRModel"),
        ("vit", "ViTModel"),
        ("yolos", "YolosModel"),
        ("zamba2", "Zamba2ForCausalLM"),
    ]
)

MODEL_FOR_MASKED_IMAGE_MODELING_MAPPING_NAMES = OrderedDict(
    [
        ("vit", "ViTForMaskedImageModeling"),
    ]
)


MODEL_FOR_CAUSAL_IMAGE_MODELING_MAPPING_NAMES = OrderedDict(
    [
        ("imagegpt", "ImageGPTForCausalImageModeling"),
    ]
)

MODEL_FOR_IMAGE_CLASSIFICATION_MAPPING_NAMES = OrderedDict(
    [
        # Model for Image Classification mapping
        ("bit", "BitForImageClassification"),
        ("clip", "CLIPForImageClassification"),
        ("convnext", "ConvNextForImageClassification"),
        ("convnextv2", "ConvNextV2ForImageClassification"),
        ("dinov2", "Dinov2ForImageClassification"),
        ("hiera", "HieraForImageClassification"),
        ("ijepa", "IJepaForImageClassification"),
        ("imagegpt", "ImageGPTForImageClassification"),
        (
            "levit",
            ("LevitForImageClassification", "LevitForImageClassificationWithTeacher"),
        ),
        ("mobilevit", "MobileViTForImageClassification"),
        ("mobilevitv2", "MobileViTV2ForImageClassification"),
        ("resnet", "ResNetForImageClassification"),
        ("segformer", "SegformerForImageClassification"),
        ("siglip", "SiglipForImageClassification"),
        ("vit", "ViTForImageClassification"),
    ]
)

MODEL_FOR_IMAGE_SEGMENTATION_MAPPING_NAMES = OrderedDict(
    [
        # Do not add new models here, this class will be deprecated in the future.
        # Model for Image Segmentation mapping
        ("detr", "DetrForSegmentation"),
    ]
)

MODEL_FOR_SEMANTIC_SEGMENTATION_MAPPING_NAMES = OrderedDict(
    [
        # Model for Semantic Segmentation mapping
        ("beit", "BeitForSemanticSegmentation"),
        ("data2vec-vision", "Data2VecVisionForSemanticSegmentation"),
        ("dpt", "DPTForSemanticSegmentation"),
        ("mobilenet_v2", "MobileNetV2ForSemanticSegmentation"),
        ("mobilevit", "MobileViTForSemanticSegmentation"),
        ("mobilevitv2", "MobileViTV2ForSemanticSegmentation"),
        ("segformer", "SegformerForSemanticSegmentation"),
        ("upernet", "UperNetForSemanticSegmentation"),
    ]
)

MODEL_FOR_INSTANCE_SEGMENTATION_MAPPING_NAMES = OrderedDict()

MODEL_FOR_UNIVERSAL_SEGMENTATION_MAPPING_NAMES = OrderedDict(
    [
        # Model for Universal Segmentation mapping
        ("detr", "DetrForSegmentation"),
        ("mask2former", "Mask2FormerForUniversalSegmentation"),
        ("maskformer", "MaskFormerForInstanceSegmentation"),
        ("oneformer", "OneFormerForUniversalSegmentation"),
    ]
)

MODEL_FOR_VIDEO_CLASSIFICATION_MAPPING_NAMES = OrderedDict()

MODEL_FOR_VISION_2_SEQ_MAPPING_NAMES = OrderedDict(
    [
        ("blip", "BlipForConditionalGeneration"),
        ("blip-2", "Blip2ForConditionalGeneration"),
        ("chameleon", "ChameleonForConditionalGeneration"),
        ("idefics2", "Idefics2ForConditionalGeneration"),
        ("idefics3", "Idefics3ForConditionalGeneration"),
        ("llava", "LlavaForConditionalGeneration"),
        ("llava_next", "LlavaNextForConditionalGeneration"),
        ("llava_next_video", "LlavaNextVideoForConditionalGeneration"),
        ("llava_onevision", "LlavaOnevisionForConditionalGeneration"),
        ("mistral3", "Mistral3ForConditionalGeneration"),
        ("mllama", "MllamaForConditionalGeneration"),
        ("paligemma", "PaliGemmaForConditionalGeneration"),
        ("qwen2_5_vl", "Qwen2_5_VLForConditionalGeneration"),
        ("qwen2_vl", "Qwen2VLForConditionalGeneration"),
        ("video_llava", "VideoLlavaForConditionalGeneration"),
        ("vipllava", "VipLlavaForConditionalGeneration"),
        ("vision-encoder-decoder", "VisionEncoderDecoderModel"),
    ]
)
MODEL_FOR_RETRIEVAL_MAPPING_NAMES = OrderedDict(
    [
        ("colpali", "ColPaliForRetrieval"),
    ]
)
MODEL_FOR_IMAGE_TEXT_TO_TEXT_MAPPING_NAMES = OrderedDict(
    [
        ("aria", "AriaForConditionalGeneration"),
        ("blip", "BlipForConditionalGeneration"),
        ("blip-2", "Blip2ForConditionalGeneration"),
        ("chameleon", "ChameleonForConditionalGeneration"),
        ("gemma3", "Gemma3ForConditionalGeneration"),
        ("chameleon", "ChameleonForConditionalGeneration"),
        ("idefics", "IdeficsForVisionText2Text"),
        ("idefics2", "Idefics2ForConditionalGeneration"),
        ("idefics3", "Idefics3ForConditionalGeneration"),
        ("fuyu", "FuyuForCausalLM"),
        ("llava", "LlavaForConditionalGeneration"),
        ("llava_next", "LlavaNextForConditionalGeneration"),
        ("llava_onevision", "LlavaOnevisionForConditionalGeneration"),
        ("mistral3", "Mistral3ForConditionalGeneration"),
        ("mllama", "MllamaForConditionalGeneration"),
        ("paligemma", "PaliGemmaForConditionalGeneration"),
        ("qwen2_5_vl", "Qwen2_5_VLForConditionalGeneration"),
        ("qwen2_vl", "Qwen2VLForConditionalGeneration"),
        ("smolvlm", "SmolVLMForConditionalGeneration"),
        ("vipllava", "VipLlavaForConditionalGeneration"),
        ("vision-encoder-decoder", "VisionEncoderDecoderModel"),
    ]
)

MODEL_FOR_MASKED_LM_MAPPING_NAMES = OrderedDict(
    [
        # Model for Masked LM mapping
        ("mvp", "MvpForConditionalGeneration"),
        ("albert", "AlbertForMaskedLM"),
        ("bart", "BartForConditionalGeneration"),
        ("convbert", "ConvBertForMaskedLM"),
        ("bert", "BertForMaskedLM"),
        ("roberta", "RobertaForMaskedLM"),
        ("camembert", "CamembertForMaskedLM"),
        ("deberta", "DebertaForMaskedLM"),
        ("deberta-v2", "DebertaV2ForMaskedLM"),
        ("distilbert", "DistilBertForMaskedLM"),
        ("funnel", "FunnelForMaskedLM"),
        ("ibert", "IBertForMaskedLM"),
        ("mobilebert", "MobileBertForMaskedLM"),
        ("nystromformer", "NystromformerForMaskedLM"),
        ("rembert", "RemBertForMaskedLM"),
        ("tapas", "TapasForMaskedLM"),
        ("wav2vec2", "Wav2Vec2ForMaskedLM"),
        ("xlm-roberta", "XLMRobertaForMaskedLM"),
        ("xlm-roberta-xl", "XLMRobertaXLForMaskedLM"),
    ]
)

MODEL_FOR_OBJECT_DETECTION_MAPPING_NAMES = OrderedDict(
    [
        # Model for Object Detection mapping
        ("deformable_detr", "DeformableDetrForObjectDetection"),
        ("deta", "DetaForObjectDetection"),
        ("detr", "DetrForObjectDetection"),
        ("rt_detr", "RTDetrForObjectDetection"),
        ("table-transformer", "TableTransformerForObjectDetection"),
        ("yolos", "YolosForObjectDetection"),
    ]
)

MODEL_FOR_ZERO_SHOT_OBJECT_DETECTION_MAPPING_NAMES = OrderedDict(
    [
        # Model for Zero Shot Object Detection mapping
        ("grounding-dino", "GroundingDinoForObjectDetection"),
        ("omdet-turbo", "OmDetTurboForObjectDetection"),
        ("owlv2", "Owlv2ForObjectDetection"),
        ("owlvit", "OwlViTForObjectDetection"),
    ]
)

MODEL_FOR_DEPTH_ESTIMATION_MAPPING_NAMES = OrderedDict(
    [
        # Model for depth estimation mapping
        ("depth_anything", "DepthAnythingForDepthEstimation"),
        ("dpt", "DPTForDepthEstimation"),
        ("glpn", "GLPNForDepthEstimation"),
        ("zoedepth", "ZoeDepthForDepthEstimation"),
    ]
)
MODEL_FOR_SEQ_TO_SEQ_CAUSAL_LM_MAPPING_NAMES = OrderedDict(
    [
        # Model for Seq2Seq Causal LM mapping
        ("bart", "BartForConditionalGeneration"),
        ("blenderbot", "BlenderbotForConditionalGeneration"),
        ("blenderbot-small", "BlenderbotSmallForConditionalGeneration"),
        ("led", "LEDForConditionalGeneration"),
        ("m2m_100", "M2M100ForConditionalGeneration"),
        ("mvp", "MvpForConditionalGeneration"),
        ("mt5", "MT5ForConditionalGeneration"),
        ("qwen2_audio", "Qwen2AudioForConditionalGeneration"),
        ("t5", "T5ForConditionalGeneration"),
        ("umt5", "UMT5ForConditionalGeneration"),
    ]
)

MODEL_FOR_SPEECH_SEQ_2_SEQ_MAPPING_NAMES = OrderedDict(
    [
        ("speecht5", "SpeechT5ForSpeechToText"),
        ("whisper", "WhisperForConditionalGeneration"),
    ]
)

MODEL_FOR_SEQUENCE_CLASSIFICATION_MAPPING_NAMES = OrderedDict(
    [
        # Model for Sequence Classification mapping
        ("albert", "AlbertForSequenceClassification"),
        ("bart", "BartForSequenceClassification"),
        ("camembert", "CamembertForSequenceClassification"),
        ("opt", "OPTForSequenceClassification"),
        ("bert", "BertForSequenceClassification"),
        ("ctrl", "CTRLForSequenceClassification"),
        ("mvp", "MvpForSequenceClassification"),
        ("roberta", "RobertaForSequenceClassification"),
        ("deberta", "DebertaForSequenceClassification"),
        ("deberta-v2", "DebertaV2ForSequenceClassification"),
        ("distilbert", "DistilBertForSequenceClassification"),
        ("funnel", "FunnelForSequenceClassification"),
        ("gemma", "GemmaForSequenceClassification"),
        ("gemma2", "Gemma2ForSequenceClassification"),
        ("glm", "GlmForSequenceClassification"),
        ("helium", "HeliumForSequenceClassification"),
        ("hubert", "HubertForSequenceClassification"),
        ("ibert", "IBertForSequenceClassification"),
        ("led", "LEDForSequenceClassification"),
        ("starcoder2", "Starcoder2ForSequenceClassification"),
        ("canine", "CanineForSequenceClassification"),
        ("llama", "LlamaForSequenceClassification"),
        ("opt", "OPTForSequenceClassification"),
        ("persimmon", "PersimmonForSequenceClassification"),
        ("mobilebert", "MobileBertForSequenceClassification"),
        ("convbert", "ConvBertForSequenceClassification"),
        ("mt5", "MT5ForSequenceClassification"),
        ("megatron-bert", "MegatronBertForSequenceClassification"),
        ("mistral", "MistralForSequenceClassification"),
        ("mixtral", "MixtralForSequenceClassification"),
        ("mpt", "MptForSequenceClassification"),
        ("nystromformer", "NystromformerForSequenceClassification"),
        ("phi", "PhiForSequenceClassification"),
        ("phi3", "Phi3ForSequenceClassification"),
        ("qwen2", "Qwen2ForSequenceClassification"),
        ("rembert", "RemBertForSequenceClassification"),
        ("t5", "T5ForSequenceClassification"),
        ("tapas", "TapasForSequenceClassification"),
        ("umt5", "UMT5ForSequenceClassification"),
        ("xlm-roberta-xl", "XLMRobertaXLForSequenceClassification"),
        ("zamba", "ZambaForSequenceClassification"),
        ("zamba2", "Zamba2ForSequenceClassification"),
    ]
)

MODEL_FOR_QUESTION_ANSWERING_MAPPING_NAMES = OrderedDict(
    [
        # Model for Question Answering mapping
        ("albert", "AlbertForQuestionAnswering"),
        ("bart", "BartForQuestionAnswering"),
        ("opt", "OPTForQuestionAnswering"),
        ("bert", "BertForQuestionAnswering"),
        ("camembert", "CamembertForQuestionAnswering"),
        ("mvp", "MvpForQuestionAnswering"),
        ("roberta", "RobertaForQuestionAnswering"),
        ("deberta", "DebertaForQuestionAnswering"),
        ("deberta-v2", "DebertaV2ForQuestionAnswering"),
        ("distilbert", "DistilBertForQuestionAnswering"),
        ("funnel", "FunnelForQuestionAnswering"),
        ("ibert", "IBertForQuestionAnswering"),
        ("led", "LEDForQuestionAnswering"),
        ("convbert", "ConvBertForQuestionAnswering"),
        ("llama", "LlamaForQuestionAnswering"),
        ("mistral", "MistralForQuestionAnswering"),
        ("mobilebert", "MobileBertForQuestionAnswering"),
        ("megatron-bert", "MegatronBertForQuestionAnswering"),
        ("mistral", "MistralForQuestionAnswering"),
        ("nystromformer", "NystromformerForQuestionAnswering"),
        ("opt", "OPTForQuestionAnswering"),
        ("qwen2", "Qwen2ForQuestionAnswering"),
        ("rembert", "RemBertForQuestionAnswering"),
        ("t5", "T5ForQuestionAnswering"),
        ("mixtral", "MixtralForQuestionAnswering"),
        ("mpt", "MptForQuestionAnswering"),
        ("canine", "CanineForQuestionAnswering"),
        ("umt5", "UMT5ForQuestionAnswering"),
        ("xlm-roberta", "XLMRobertaForQuestionAnswering"),
        ("xlm-roberta-xl", "XLMRobertaXLForQuestionAnswering"),
    ]
)

MODEL_FOR_TABLE_QUESTION_ANSWERING_MAPPING_NAMES = OrderedDict(
    [
        # Model for Table Question Answering mapping
        ("tapas", "TapasForQuestionAnswering"),
    ]
)

MODEL_FOR_VISUAL_QUESTION_ANSWERING_MAPPING_NAMES = OrderedDict(
    [
        ("blip", "BlipForQuestionAnswering"),
        ("blip-2", "Blip2ForConditionalGeneration"),
        ("vilt", "ViltForQuestionAnswering"),
    ]
)

MODEL_FOR_DOCUMENT_QUESTION_ANSWERING_MAPPING_NAMES = OrderedDict()

MODEL_FOR_TOKEN_CLASSIFICATION_MAPPING_NAMES = OrderedDict(
    [
        # Model for Token Classification mapping
        ("albert", "AlbertForTokenClassification"),
        ("bert", "BertForTokenClassification"),
        ("camembert", "CamembertForTokenClassification"),
        ("deberta", "DebertaForTokenClassification"),
        ("deberta-v2", "DebertaV2ForTokenClassification"),
        ("distilbert", "DistilBertForTokenClassification"),
        ("starcoder2", "Starcoder2ForTokenClassification"),
        ("funnel", "FunnelForTokenClassification"),
        ("glm", "GlmForTokenClassification"),
        ("helium", "HeliumForTokenClassification"),
        ("ibert", "IBertForTokenClassification"),
        ("mistral", "MistralForTokenClassification"),
        ("mobilebert", "MobileBertForTokenClassification"),
        ("mt5", "MT5ForTokenClassification"),
        ("persimmon", "PersimmonForTokenClassification"),
        ("megatron-bert", "MegatronBertForTokenClassification"),
        ("mixtral", "MixtralForTokenClassification"),
        ("mpt", "MptForTokenClassification"),
        ("nystromformer", "NystromformerForTokenClassification"),
        ("phi", "PhiForTokenClassification"),
        ("phi3", "Phi3ForTokenClassification"),
        ("qwen2", "Qwen2ForTokenClassification"),
        ("roberta", "RobertaForTokenClassification"),
        ("rembert", "RemBertForTokenClassification"),
        ("convbert", "ConvBertForTokenClassification"),
        ("canine", "CanineForTokenClassification"),
        ("t5", "T5ForTokenClassification"),
        ("umt5", "UMT5ForTokenClassification"),
        ("xlm-roberta", "XLMRobertaForTokenClassification"),
        ("xlm-roberta-xl", "XLMRobertaXLForTokenClassification"),
    ]
)

MODEL_FOR_MULTIPLE_CHOICE_MAPPING_NAMES = OrderedDict(
    [
        # Model for Multiple Choice mapping
        ("camembert", "CamembertForMultipleChoice"),
        ("albert", "AlbertForMultipleChoice"),
        ("convbert", "ConvBertForMultipleChoice"),
        ("canine", "CanineForMultipleChoice"),
        ("bert", "BertForMultipleChoice"),
        ("deberta-v2", "DebertaV2ForMultipleChoice"),
        ("distilbert", "DistilBertForMultipleChoice"),
        ("funnel", "FunnelForMultipleChoice"),
        ("ibert", "IBertForMultipleChoice"),
        ("megatron-bert", "MegatronBertForMultipleChoice"),
        ("mobilebert", "MobileBertForMultipleChoice"),
        ("nystromformer", "NystromformerForMultipleChoice"),
        ("rembert", "RemBertForMultipleChoice"),
        ("roberta", "RobertaForMultipleChoice"),
        ("xlm-roberta", "XLMRobertaForMultipleChoice"),
        ("xlm-roberta-xl", "XLMRobertaXLForMultipleChoice"),
    ]
)

MODEL_FOR_NEXT_SENTENCE_PREDICTION_MAPPING_NAMES = OrderedDict(
    [
        ("bert", "BertForNextSentencePrediction"),
        ("megatron-bert", "MegatronBertForNextSentencePrediction"),
        ("mobilebert", "MobileBertForNextSentencePrediction"),
    ]
)

MODEL_FOR_AUDIO_CLASSIFICATION_MAPPING_NAMES = OrderedDict(
    [
        ("wav2vec2", "Wav2Vec2ForSequenceClassification"),
        ("whisper", "WhisperForAudioClassification"),
    ]
)

MODEL_FOR_CTC_MAPPING_NAMES = OrderedDict(
    [
        ("wav2vec2", "Wav2Vec2ForCTC"),
    ]
)

MODEL_FOR_AUDIO_FRAME_CLASSIFICATION_MAPPING_NAMES = OrderedDict(
    [
        ("wav2vec2", "Wav2Vec2ForAudioFrameClassification"),
    ]
)

MODEL_FOR_AUDIO_XVECTOR_MAPPING_NAMES = OrderedDict(
    [
        ("wav2vec2", "Wav2Vec2ForXVector"),
    ]
)

MODEL_FOR_TEXT_TO_SPECTROGRAM_MAPPING_NAMES = OrderedDict(
    [
        ("siglip", "SiglipModel"),
        ("speecht5", "SpeechT5ForTextToSpeech"),
    ]
)

MODEL_FOR_TEXT_TO_WAVEFORM_MAPPING_NAMES = OrderedDict()

MODEL_FOR_ZERO_SHOT_IMAGE_CLASSIFICATION_MAPPING_NAMES = OrderedDict(
    [
        # Model for Zero Shot Image Classification mapping
        ("align", "AlignModel"),
        ("blip", "BlipModel"),
        ("siglip", "SiglipModel"),
        ("blip-2", "Blip2ForImageTextRetrieval"),
        ("clipseg", "CLIPSegModel"),
    ]
)

MODEL_FOR_BACKBONE_MAPPING_NAMES = OrderedDict(
    [
        ("convnext", "ConvNextBackbone"),
        ("convnextv2", "ConvNextV2Backbone"),
        ("dinov2", "Dinov2Backbone"),
        ("hiera", "HieraBackbone"),
        ("resnet", "ResNetBackbone"),
        ("swin", "SwinBackbone"),
    ]
)

MODEL_FOR_MASK_GENERATION_MAPPING_NAMES = OrderedDict(
    [
        ("sam", "SamModel"),
    ]
)


MODEL_FOR_KEYPOINT_DETECTION_MAPPING_NAMES = OrderedDict()


MODEL_FOR_TEXT_ENCODING_MAPPING_NAMES = OrderedDict(
    [
        ("albert", "AlbertModel"),
        ("bert", "BertModel"),
        ("roberta", "RobertaModel"),
        ("deberta", "DebertaModel"),
        ("deberta-v2", "DebertaV2Model"),
        ("distilbert", "DistilBertModel"),
        ("ibert", "IBertModel"),
        ("mllama", "MllamaTextModel"),
        ("mobilebert", "MobileBertModel"),
        ("mt5", "MT5EncoderModel"),
        ("nystromformer", "NystromformerModel"),
        ("rembert", "RemBertModel"),
        ("t5", "T5EncoderModel"),
        ("umt5", "UMT5EncoderModel"),
        ("xlm-roberta", "XLMRobertaModel"),
        ("xlm-roberta-xl", "XLMRobertaXLModel"),
    ]
)

MODEL_FOR_TIME_SERIES_CLASSIFICATION_MAPPING_NAMES = OrderedDict()

MODEL_FOR_TIME_SERIES_REGRESSION_MAPPING_NAMES = OrderedDict()

MODEL_FOR_IMAGE_TO_IMAGE_MAPPING_NAMES = OrderedDict(
    [
        ("swin2sr", "Swin2SRForImageSuperResolution"),
    ]
)


if version.parse(transformers.__version__) >= version.parse("4.51.0"):
    MODEL_FOR_CAUSAL_LM_MAPPING_NAMES.update({"qwen3": "Qwen3Model"})
    MODEL_FOR_CAUSAL_LM_MAPPING_NAMES.update({"qwen3": "Qwen3ForCausalLM"})
    MODEL_FOR_SEQUENCE_CLASSIFICATION_MAPPING_NAMES.update({"qwen3": "Qwen3ForSequenceClassification"})
    MODEL_FOR_QUESTION_ANSWERING_MAPPING_NAMES.update({"qwen3": "Qwen3ForQuestionAnswering"})
    MODEL_FOR_TOKEN_CLASSIFICATION_MAPPING_NAMES.update({"qwen3": "Qwen3ForTokenClassification"})

if version.parse(transformers.__version__) >= version.parse("4.51.3"):
    MODEL_MAPPING_NAMES.update({"glm4": "Glm4Model"})
    MODEL_FOR_CAUSAL_LM_MAPPING_NAMES.update({"glm4": "Glm4ForCausalLM"})
    MODEL_FOR_SEQUENCE_CLASSIFICATION_MAPPING_NAMES.update({"glm4": "Glm4ForSequenceClassification"})
    MODEL_FOR_TOKEN_CLASSIFICATION_MAPPING_NAMES.update({"glm4": "Glm4ForTokenClassification"})

if version.parse(transformers.__version__) >= version.parse("4.53.0"):
    MODEL_MAPPING_NAMES.update({"minimax": "MiniMaxModel", "vjepa2": "VJEPA2Model"})
    MODEL_FOR_CAUSAL_LM_MAPPING_NAMES.update({"minimax": "MiniMaxForCausalLM"})
    MODEL_FOR_VIDEO_CLASSIFICATION_MAPPING_NAMES.update({"vjepa2": "VJEPA2ForVideoClassification"})
    MODEL_FOR_SEQUENCE_CLASSIFICATION_MAPPING_NAMES.update({"minimax": "MiniMaxForSequenceClassification"})
    MODEL_FOR_QUESTION_ANSWERING_MAPPING_NAMES.update({"minimax": "MiniMaxForQuestionAnswering"})
    MODEL_FOR_TOKEN_CLASSIFICATION_MAPPING_NAMES.update({"minimax": "MiniMaxForTokenClassification"})

MODEL_MAPPING = _LazyAutoMapping(CONFIG_MAPPING_NAMES, MODEL_MAPPING_NAMES)
MODEL_FOR_PRETRAINING_MAPPING = _LazyAutoMapping(CONFIG_MAPPING_NAMES, MODEL_FOR_PRETRAINING_MAPPING_NAMES)
MODEL_WITH_LM_HEAD_MAPPING = _LazyAutoMapping(CONFIG_MAPPING_NAMES, MODEL_WITH_LM_HEAD_MAPPING_NAMES)
MODEL_FOR_CAUSAL_LM_MAPPING = _LazyAutoMapping(CONFIG_MAPPING_NAMES, MODEL_FOR_CAUSAL_LM_MAPPING_NAMES)
MODEL_FOR_CAUSAL_IMAGE_MODELING_MAPPING = _LazyAutoMapping(
    CONFIG_MAPPING_NAMES, MODEL_FOR_CAUSAL_IMAGE_MODELING_MAPPING_NAMES
)
MODEL_FOR_IMAGE_CLASSIFICATION_MAPPING = _LazyAutoMapping(
    CONFIG_MAPPING_NAMES, MODEL_FOR_IMAGE_CLASSIFICATION_MAPPING_NAMES
)
MODEL_FOR_ZERO_SHOT_IMAGE_CLASSIFICATION_MAPPING = _LazyAutoMapping(
    CONFIG_MAPPING_NAMES, MODEL_FOR_ZERO_SHOT_IMAGE_CLASSIFICATION_MAPPING_NAMES
)
MODEL_FOR_IMAGE_SEGMENTATION_MAPPING = _LazyAutoMapping(
    CONFIG_MAPPING_NAMES, MODEL_FOR_IMAGE_SEGMENTATION_MAPPING_NAMES
)
MODEL_FOR_SEMANTIC_SEGMENTATION_MAPPING = _LazyAutoMapping(
    CONFIG_MAPPING_NAMES, MODEL_FOR_SEMANTIC_SEGMENTATION_MAPPING_NAMES
)
MODEL_FOR_INSTANCE_SEGMENTATION_MAPPING = _LazyAutoMapping(
    CONFIG_MAPPING_NAMES, MODEL_FOR_INSTANCE_SEGMENTATION_MAPPING_NAMES
)
MODEL_FOR_UNIVERSAL_SEGMENTATION_MAPPING = _LazyAutoMapping(
    CONFIG_MAPPING_NAMES, MODEL_FOR_UNIVERSAL_SEGMENTATION_MAPPING_NAMES
)
MODEL_FOR_VIDEO_CLASSIFICATION_MAPPING = _LazyAutoMapping(
    CONFIG_MAPPING_NAMES, MODEL_FOR_VIDEO_CLASSIFICATION_MAPPING_NAMES
)
MODEL_FOR_VISION_2_SEQ_MAPPING = _LazyAutoMapping(CONFIG_MAPPING_NAMES, MODEL_FOR_VISION_2_SEQ_MAPPING_NAMES)
MODEL_FOR_IMAGE_TEXT_TO_TEXT_MAPPING = _LazyAutoMapping(
    CONFIG_MAPPING_NAMES, MODEL_FOR_IMAGE_TEXT_TO_TEXT_MAPPING_NAMES
)
MODEL_FOR_RETRIEVAL_MAPPING = _LazyAutoMapping(CONFIG_MAPPING_NAMES, MODEL_FOR_RETRIEVAL_MAPPING_NAMES)
MODEL_FOR_VISUAL_QUESTION_ANSWERING_MAPPING = _LazyAutoMapping(
    CONFIG_MAPPING_NAMES, MODEL_FOR_VISUAL_QUESTION_ANSWERING_MAPPING_NAMES
)
MODEL_FOR_DOCUMENT_QUESTION_ANSWERING_MAPPING = _LazyAutoMapping(
    CONFIG_MAPPING_NAMES, MODEL_FOR_DOCUMENT_QUESTION_ANSWERING_MAPPING_NAMES
)
MODEL_FOR_MASKED_LM_MAPPING = _LazyAutoMapping(CONFIG_MAPPING_NAMES, MODEL_FOR_MASKED_LM_MAPPING_NAMES)
MODEL_FOR_IMAGE_MAPPING = _LazyAutoMapping(CONFIG_MAPPING_NAMES, MODEL_FOR_IMAGE_MAPPING_NAMES)
MODEL_FOR_MASKED_IMAGE_MODELING_MAPPING = _LazyAutoMapping(
    CONFIG_MAPPING_NAMES, MODEL_FOR_MASKED_IMAGE_MODELING_MAPPING_NAMES
)
MODEL_FOR_OBJECT_DETECTION_MAPPING = _LazyAutoMapping(CONFIG_MAPPING_NAMES, MODEL_FOR_OBJECT_DETECTION_MAPPING_NAMES)
MODEL_FOR_ZERO_SHOT_OBJECT_DETECTION_MAPPING = _LazyAutoMapping(
    CONFIG_MAPPING_NAMES, MODEL_FOR_ZERO_SHOT_OBJECT_DETECTION_MAPPING_NAMES
)
MODEL_FOR_DEPTH_ESTIMATION_MAPPING = _LazyAutoMapping(CONFIG_MAPPING_NAMES, MODEL_FOR_DEPTH_ESTIMATION_MAPPING_NAMES)
MODEL_FOR_SEQ_TO_SEQ_CAUSAL_LM_MAPPING = _LazyAutoMapping(
    CONFIG_MAPPING_NAMES, MODEL_FOR_SEQ_TO_SEQ_CAUSAL_LM_MAPPING_NAMES
)
MODEL_FOR_SEQUENCE_CLASSIFICATION_MAPPING = _LazyAutoMapping(
    CONFIG_MAPPING_NAMES, MODEL_FOR_SEQUENCE_CLASSIFICATION_MAPPING_NAMES
)
MODEL_FOR_QUESTION_ANSWERING_MAPPING = _LazyAutoMapping(
    CONFIG_MAPPING_NAMES, MODEL_FOR_QUESTION_ANSWERING_MAPPING_NAMES
)
MODEL_FOR_TABLE_QUESTION_ANSWERING_MAPPING = _LazyAutoMapping(
    CONFIG_MAPPING_NAMES, MODEL_FOR_TABLE_QUESTION_ANSWERING_MAPPING_NAMES
)
MODEL_FOR_TOKEN_CLASSIFICATION_MAPPING = _LazyAutoMapping(
    CONFIG_MAPPING_NAMES, MODEL_FOR_TOKEN_CLASSIFICATION_MAPPING_NAMES
)
MODEL_FOR_MULTIPLE_CHOICE_MAPPING = _LazyAutoMapping(CONFIG_MAPPING_NAMES, MODEL_FOR_MULTIPLE_CHOICE_MAPPING_NAMES)
MODEL_FOR_NEXT_SENTENCE_PREDICTION_MAPPING = _LazyAutoMapping(
    CONFIG_MAPPING_NAMES, MODEL_FOR_NEXT_SENTENCE_PREDICTION_MAPPING_NAMES
)
MODEL_FOR_AUDIO_CLASSIFICATION_MAPPING = _LazyAutoMapping(
    CONFIG_MAPPING_NAMES, MODEL_FOR_AUDIO_CLASSIFICATION_MAPPING_NAMES
)
MODEL_FOR_CTC_MAPPING = _LazyAutoMapping(CONFIG_MAPPING_NAMES, MODEL_FOR_CTC_MAPPING_NAMES)
MODEL_FOR_SPEECH_SEQ_2_SEQ_MAPPING = _LazyAutoMapping(CONFIG_MAPPING_NAMES, MODEL_FOR_SPEECH_SEQ_2_SEQ_MAPPING_NAMES)
MODEL_FOR_AUDIO_FRAME_CLASSIFICATION_MAPPING = _LazyAutoMapping(
    CONFIG_MAPPING_NAMES, MODEL_FOR_AUDIO_FRAME_CLASSIFICATION_MAPPING_NAMES
)
MODEL_FOR_AUDIO_XVECTOR_MAPPING = _LazyAutoMapping(CONFIG_MAPPING_NAMES, MODEL_FOR_AUDIO_XVECTOR_MAPPING_NAMES)

MODEL_FOR_TEXT_TO_SPECTROGRAM_MAPPING = _LazyAutoMapping(
    CONFIG_MAPPING_NAMES, MODEL_FOR_TEXT_TO_SPECTROGRAM_MAPPING_NAMES
)

MODEL_FOR_TEXT_TO_WAVEFORM_MAPPING = _LazyAutoMapping(CONFIG_MAPPING_NAMES, MODEL_FOR_TEXT_TO_WAVEFORM_MAPPING_NAMES)

MODEL_FOR_BACKBONE_MAPPING = _LazyAutoMapping(CONFIG_MAPPING_NAMES, MODEL_FOR_BACKBONE_MAPPING_NAMES)

MODEL_FOR_MASK_GENERATION_MAPPING = _LazyAutoMapping(CONFIG_MAPPING_NAMES, MODEL_FOR_MASK_GENERATION_MAPPING_NAMES)

MODEL_FOR_KEYPOINT_DETECTION_MAPPING = _LazyAutoMapping(
    CONFIG_MAPPING_NAMES, MODEL_FOR_KEYPOINT_DETECTION_MAPPING_NAMES
)

MODEL_FOR_TEXT_ENCODING_MAPPING = _LazyAutoMapping(CONFIG_MAPPING_NAMES, MODEL_FOR_TEXT_ENCODING_MAPPING_NAMES)

MODEL_FOR_TIME_SERIES_CLASSIFICATION_MAPPING = _LazyAutoMapping(
    CONFIG_MAPPING_NAMES, MODEL_FOR_TIME_SERIES_CLASSIFICATION_MAPPING_NAMES
)

MODEL_FOR_TIME_SERIES_REGRESSION_MAPPING = _LazyAutoMapping(
    CONFIG_MAPPING_NAMES, MODEL_FOR_TIME_SERIES_REGRESSION_MAPPING_NAMES
)

MODEL_FOR_IMAGE_TO_IMAGE_MAPPING = _LazyAutoMapping(CONFIG_MAPPING_NAMES, MODEL_FOR_IMAGE_TO_IMAGE_MAPPING_NAMES)


class AutoModelForMaskGeneration(_BaseAutoModelClass):
    _model_mapping = MODEL_FOR_MASK_GENERATION_MAPPING


class AutoModelForKeypointDetection(_BaseAutoModelClass):
    _model_mapping = MODEL_FOR_KEYPOINT_DETECTION_MAPPING


class AutoModelForTextEncoding(_BaseAutoModelClass):
    _model_mapping = MODEL_FOR_TEXT_ENCODING_MAPPING


class AutoModelForImageToImage(_BaseAutoModelClass):
    _model_mapping = MODEL_FOR_IMAGE_TO_IMAGE_MAPPING


class AutoModel(_BaseAutoModelClass):
    _model_mapping = MODEL_MAPPING


AutoModel = auto_class_update(AutoModel)


class AutoModelForPreTraining(_BaseAutoModelClass):
    _model_mapping = MODEL_FOR_PRETRAINING_MAPPING


AutoModelForPreTraining = auto_class_update(AutoModelForPreTraining, head_doc="pretraining")


# Private on purpose, the public class will add the deprecation warnings.
class _AutoModelWithLMHead(_BaseAutoModelClass):
    _model_mapping = MODEL_WITH_LM_HEAD_MAPPING


_AutoModelWithLMHead = auto_class_update(_AutoModelWithLMHead, head_doc="language modeling")


class AutoModelForCausalLM(_BaseAutoModelClass):
    _model_mapping = MODEL_FOR_CAUSAL_LM_MAPPING


AutoModelForCausalLM = auto_class_update(AutoModelForCausalLM, head_doc="causal language modeling")


class AutoModelForMaskedLM(_BaseAutoModelClass):
    _model_mapping = MODEL_FOR_MASKED_LM_MAPPING


AutoModelForMaskedLM = auto_class_update(AutoModelForMaskedLM, head_doc="masked language modeling")


class AutoModelForSeq2SeqLM(_BaseAutoModelClass):
    _model_mapping = MODEL_FOR_SEQ_TO_SEQ_CAUSAL_LM_MAPPING


AutoModelForSeq2SeqLM = auto_class_update(
    AutoModelForSeq2SeqLM,
    head_doc="sequence-to-sequence language modeling",
    checkpoint_for_example="google-t5/t5-base",
)


class AutoModelForSequenceClassification(_BaseAutoModelClass):
    _model_mapping = MODEL_FOR_SEQUENCE_CLASSIFICATION_MAPPING


AutoModelForSequenceClassification = auto_class_update(
    AutoModelForSequenceClassification, head_doc="sequence classification"
)


class AutoModelForQuestionAnswering(_BaseAutoModelClass):
    _model_mapping = MODEL_FOR_QUESTION_ANSWERING_MAPPING


AutoModelForQuestionAnswering = auto_class_update(AutoModelForQuestionAnswering, head_doc="question answering")


class AutoModelForTableQuestionAnswering(_BaseAutoModelClass):
    _model_mapping = MODEL_FOR_TABLE_QUESTION_ANSWERING_MAPPING


AutoModelForTableQuestionAnswering = auto_class_update(
    AutoModelForTableQuestionAnswering,
    head_doc="table question answering",
    checkpoint_for_example="google/tapas-base-finetuned-wtq",
)


class AutoModelForVisualQuestionAnswering(_BaseAutoModelClass):
    _model_mapping = MODEL_FOR_VISUAL_QUESTION_ANSWERING_MAPPING


AutoModelForVisualQuestionAnswering = auto_class_update(
    AutoModelForVisualQuestionAnswering,
    head_doc="visual question answering",
    checkpoint_for_example="dandelin/vilt-b32-finetuned-vqa",
)


class AutoModelForDocumentQuestionAnswering(_BaseAutoModelClass):
    _model_mapping = MODEL_FOR_DOCUMENT_QUESTION_ANSWERING_MAPPING


AutoModelForDocumentQuestionAnswering = auto_class_update(
    AutoModelForDocumentQuestionAnswering,
    head_doc="document question answering",
    checkpoint_for_example='impira/layoutlm-document-qa", revision="52e01b3',
)


class AutoModelForTokenClassification(_BaseAutoModelClass):
    _model_mapping = MODEL_FOR_TOKEN_CLASSIFICATION_MAPPING


AutoModelForTokenClassification = auto_class_update(AutoModelForTokenClassification, head_doc="token classification")


class AutoModelForMultipleChoice(_BaseAutoModelClass):
    _model_mapping = MODEL_FOR_MULTIPLE_CHOICE_MAPPING


AutoModelForMultipleChoice = auto_class_update(AutoModelForMultipleChoice, head_doc="multiple choice")


class AutoModelForNextSentencePrediction(_BaseAutoModelClass):
    _model_mapping = MODEL_FOR_NEXT_SENTENCE_PREDICTION_MAPPING


AutoModelForNextSentencePrediction = auto_class_update(
    AutoModelForNextSentencePrediction, head_doc="next sentence prediction"
)


class AutoModelForImageClassification(_BaseAutoModelClass):
    _model_mapping = MODEL_FOR_IMAGE_CLASSIFICATION_MAPPING


AutoModelForImageClassification = auto_class_update(AutoModelForImageClassification, head_doc="image classification")


class AutoModelForZeroShotImageClassification(_BaseAutoModelClass):
    _model_mapping = MODEL_FOR_ZERO_SHOT_IMAGE_CLASSIFICATION_MAPPING


AutoModelForZeroShotImageClassification = auto_class_update(
    AutoModelForZeroShotImageClassification, head_doc="zero-shot image classification"
)


class AutoModelForImageSegmentation(_BaseAutoModelClass):
    _model_mapping = MODEL_FOR_IMAGE_SEGMENTATION_MAPPING


AutoModelForImageSegmentation = auto_class_update(AutoModelForImageSegmentation, head_doc="image segmentation")


class AutoModelForSemanticSegmentation(_BaseAutoModelClass):
    _model_mapping = MODEL_FOR_SEMANTIC_SEGMENTATION_MAPPING


AutoModelForSemanticSegmentation = auto_class_update(AutoModelForSemanticSegmentation, head_doc="semantic segmentation")


class AutoModelForUniversalSegmentation(_BaseAutoModelClass):
    _model_mapping = MODEL_FOR_UNIVERSAL_SEGMENTATION_MAPPING


AutoModelForUniversalSegmentation = auto_class_update(
    AutoModelForUniversalSegmentation, head_doc="universal image segmentation"
)


class AutoModelForInstanceSegmentation(_BaseAutoModelClass):
    _model_mapping = MODEL_FOR_INSTANCE_SEGMENTATION_MAPPING


AutoModelForInstanceSegmentation = auto_class_update(AutoModelForInstanceSegmentation, head_doc="instance segmentation")


class AutoModelForObjectDetection(_BaseAutoModelClass):
    _model_mapping = MODEL_FOR_OBJECT_DETECTION_MAPPING


AutoModelForObjectDetection = auto_class_update(AutoModelForObjectDetection, head_doc="object detection")


class AutoModelForZeroShotObjectDetection(_BaseAutoModelClass):
    _model_mapping = MODEL_FOR_ZERO_SHOT_OBJECT_DETECTION_MAPPING


AutoModelForZeroShotObjectDetection = auto_class_update(
    AutoModelForZeroShotObjectDetection, head_doc="zero-shot object detection"
)


class AutoModelForDepthEstimation(_BaseAutoModelClass):
    _model_mapping = MODEL_FOR_DEPTH_ESTIMATION_MAPPING


AutoModelForDepthEstimation = auto_class_update(AutoModelForDepthEstimation, head_doc="depth estimation")


class AutoModelForVideoClassification(_BaseAutoModelClass):
    _model_mapping = MODEL_FOR_VIDEO_CLASSIFICATION_MAPPING


AutoModelForVideoClassification = auto_class_update(AutoModelForVideoClassification, head_doc="video classification")


class AutoModelForVision2Seq(_BaseAutoModelClass):
    _model_mapping = MODEL_FOR_VISION_2_SEQ_MAPPING


AutoModelForVision2Seq = auto_class_update(AutoModelForVision2Seq, head_doc="vision-to-text modeling")


class AutoModelForImageTextToText(_BaseAutoModelClass):
    _model_mapping = MODEL_FOR_IMAGE_TEXT_TO_TEXT_MAPPING


AutoModelForImageTextToText = auto_class_update(AutoModelForImageTextToText, head_doc="image-text-to-text modeling")


class AutoModelForAudioClassification(_BaseAutoModelClass):
    _model_mapping = MODEL_FOR_AUDIO_CLASSIFICATION_MAPPING


AutoModelForAudioClassification = auto_class_update(AutoModelForAudioClassification, head_doc="audio classification")


class AutoModelForCTC(_BaseAutoModelClass):
    _model_mapping = MODEL_FOR_CTC_MAPPING


AutoModelForCTC = auto_class_update(AutoModelForCTC, head_doc="connectionist temporal classification")


class AutoModelForSpeechSeq2Seq(_BaseAutoModelClass):
    _model_mapping = MODEL_FOR_SPEECH_SEQ_2_SEQ_MAPPING


AutoModelForSpeechSeq2Seq = auto_class_update(
    AutoModelForSpeechSeq2Seq, head_doc="sequence-to-sequence speech-to-text modeling"
)


class AutoModelForAudioFrameClassification(_BaseAutoModelClass):
    _model_mapping = MODEL_FOR_AUDIO_FRAME_CLASSIFICATION_MAPPING


AutoModelForAudioFrameClassification = auto_class_update(
    AutoModelForAudioFrameClassification, head_doc="audio frame (token) classification"
)


class AutoModelForAudioXVector(_BaseAutoModelClass):
    _model_mapping = MODEL_FOR_AUDIO_XVECTOR_MAPPING


class AutoModelForTextToSpectrogram(_BaseAutoModelClass):
    _model_mapping = MODEL_FOR_TEXT_TO_SPECTROGRAM_MAPPING


class AutoModelForTextToWaveform(_BaseAutoModelClass):
    _model_mapping = MODEL_FOR_TEXT_TO_WAVEFORM_MAPPING


class AutoBackbone(_BaseAutoBackboneClass):
    _model_mapping = MODEL_FOR_BACKBONE_MAPPING


AutoModelForAudioXVector = auto_class_update(AutoModelForAudioXVector, head_doc="audio retrieval via x-vector")


class AutoModelForMaskedImageModeling(_BaseAutoModelClass):
    _model_mapping = MODEL_FOR_MASKED_IMAGE_MODELING_MAPPING


AutoModelForMaskedImageModeling = auto_class_update(AutoModelForMaskedImageModeling, head_doc="masked image modeling")


class AutoModelWithLMHead(_AutoModelWithLMHead):
    @classmethod
    def from_config(cls, config):
        warnings.warn(
            "The class `AutoModelWithLMHead` is deprecated and will be removed in a future version. Please use "
            "`AutoModelForCausalLM` for causal language models, `AutoModelForMaskedLM` for masked language models and "
            "`AutoModelForSeq2SeqLM` for encoder-decoder models.",
            FutureWarning,
        )
        return super().from_config(config)

    @classmethod
    def from_pretrained(cls, pretrained_model_name_or_path, *model_args, **kwargs):
        warnings.warn(
            "The class `AutoModelWithLMHead` is deprecated and will be removed in a future version. Please use "
            "`AutoModelForCausalLM` for causal language models, `AutoModelForMaskedLM` for masked language models and "
            "`AutoModelForSeq2SeqLM` for encoder-decoder models.",
            FutureWarning,
        )
        return super().from_pretrained(pretrained_model_name_or_path, *model_args, **kwargs)<|MERGE_RESOLUTION|>--- conflicted
+++ resolved
@@ -288,13 +288,10 @@
         ("ijepa", "IJepaModel"),
         ("imagegpt", "ImageGPTModel"),
         ("levit", "LevitModel"),
-<<<<<<< HEAD
         ("mobilevit", "MobileViTModel"),
         ("mobilevitv2", "MobileViTV2Model"),
-=======
         ("mllama", "MllamaVisionModel"),
         ("resnet", "ResNetModel"),
->>>>>>> dfb9dd22
         ("segformer", "SegformerModel"),
         ("siglip_vision_model", "SiglipVisionModel"),
         ("swin2sr", "Swin2SRModel"),
