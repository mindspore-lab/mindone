--- conflicted
+++ resolved
@@ -81,10 +81,7 @@
         ("wav2vec2", "Wav2Vec2Model"),
         ("whisper", "WhisperModel"),
         ("xlm-roberta", "XLMRobertaModel"),
-<<<<<<< HEAD
         ("gpt_bigcode", "GPTBigCodeModel"),
-=======
->>>>>>> 80b7699a
         ("xlm-roberta-xl", "XLMRobertaXLModel"),
     ]
 )
@@ -329,12 +326,9 @@
         ("qwen3", "Qwen3ForSequenceClassification"),
         ("rembert", "RemBertForSequenceClassification"),
         ("t5", "T5ForSequenceClassification"),
-<<<<<<< HEAD
         ("gpt_bigcode", "GPTBigCodeForSequenceClassification"),
-("umt5", "UMT5ForSequenceClassification"),
-=======
         ("umt5", "UMT5ForSequenceClassification"),
->>>>>>> 80b7699a
+        ("umt5", "UMT5ForSequenceClassification"),
         ("xlm-roberta-xl", "XLMRobertaXLForSequenceClassification"),
     ]
 )
