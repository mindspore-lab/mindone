--- conflicted
+++ resolved
@@ -81,11 +81,8 @@
         ("wav2vec2", "Wav2Vec2Model"),
         ("whisper", "WhisperModel"),
         ("xlm-roberta", "XLMRobertaModel"),
-<<<<<<< HEAD
+        ("xlm-roberta-xl", "XLMRobertaXLModel"),
         ("zamba2", "Zamba2Model"),
-=======
-        ("xlm-roberta-xl", "XLMRobertaXLModel"),
->>>>>>> 96b37dc2
     ]
 )
 
@@ -330,11 +327,8 @@
         ("rembert", "RemBertForSequenceClassification"),
         ("t5", "T5ForSequenceClassification"),
         ("umt5", "UMT5ForSequenceClassification"),
-<<<<<<< HEAD
+        ("xlm-roberta-xl", "XLMRobertaXLForSequenceClassification"),
         ("zamba2", "Zamba2ForSequenceClassification"),
-=======
-        ("xlm-roberta-xl", "XLMRobertaXLForSequenceClassification"),
->>>>>>> 96b37dc2
     ]
 )
 
