# coding=utf-8
# Copyright 2018 The HuggingFace Inc. team.
#
# This code is adapted from https://github.com/huggingface/transformers
# with modifications to run transformers on mindspore.
#
# Licensed under the Apache License, Version 2.0 (the "License");
# you may not use this file except in compliance with the License.
# You may obtain a copy of the License at
#
#     http://www.apache.org/licenses/LICENSE-2.0
#
# Unless required by applicable law or agreed to in writing, software
# distributed under the License is distributed on an "AS IS" BASIS,
# WITHOUT WARRANTIES OR CONDITIONS OF ANY KIND, either express or implied.
# See the License for the specific language governing permissions and
# limitations under the License.
"""Auto Model class."""

import warnings
from collections import OrderedDict

import transformers
from packaging import version
from transformers.utils import logging

from .auto_factory import _BaseAutoBackboneClass, _BaseAutoModelClass, _LazyAutoMapping, auto_class_update
from .configuration_auto import CONFIG_MAPPING_NAMES

logger = logging.get_logger(__name__)

MODEL_MAPPING_NAMES = OrderedDict(
    [
        # Base model mapping
        ("albert", "AlbertModel"),
        ("aria", "AriaForConditionalGeneration"),
        ("aria_text", "AriaTextModel"),
        ("bert", "BertModel"),
        ("bart", "BartModel"),
        ("camembert", "CamembertModel"),
        ("mvp", "MvpModel"),
        ("convbert", "ConvBertModel"),
        ("bit", "BitModel"),
        ("blip", "BlipModel"),
        ("blip-2", "Blip2Model"),
        ("starcoder2", "Starcoder2Model"),
        ("canine", "CanineModel"),
        ("chameleon", "ChameleonModel"),
        ("clap", "ClapModel"),
        ("clip", "CLIPModel"),
        ("clip_text_model", "CLIPTextModel"),
        ("clip_vision_model", "CLIPVisionModel"),
        ("deberta", "DebertaModel"),
        ("opt", "OPTModel"),
        ("deberta-v2", "DebertaV2Model"),
        ("detr", "DetrModel"),
        ("dpt", "DPTModel"),
        ("gemma", "GemmaModel"),
        ("m2m_100", "M2M100Model"),
        ("gemma2", "Gemma2Model"),
        ("persimmon", "PersimmonModel"),
        ("glm", "GlmModel"),
        ("glpn", "GLPNModel"),
        ("gpt2", "GPT2Model"),
        ("granite", "GraniteModel"),
        ("granitemoe", "GraniteMoeModel"),
        ("granitemoeshared", "GraniteMoeSharedModel"),
        ("qwen2_audio_encoder", "Qwen2AudioEncoder"),
        ("qwen2_audio_encoder", "Qwen2AudioEncoder"),
        ("recurrent_gemma", "RecurrentGemmaModel"),
        ("gemma3_text", "Gemma3TextModel"),
        ("qwen2_audio_encoder", "Qwen2AudioEncoder"),
        ("siglip", "SiglipModel"),
        ("helium", "HeliumModel"),
        ("hiera", "HieraModel"),
        ("hubert", "HubertModel"),
        ("idefics", "IdeficsModel"),
        ("idefics2", "Idefics2Model"),
        ("idefics3", "Idefics3Model"),
        ("idefics3_vision", "Idefics3VisionTransformer"),
        ("ijepa", "IJepaModel"),
        ("imagegpt", "ImageGPTModel"),
        ("led", "LEDModel"),
        ("levit", "LevitModel"),
        ("llama", "LlamaModel"),
        ("mistral", "MistralModel"),
        ("mobilebert", "MobileBertModel"),
        ("mpt", "MptModel"),
        ("mt5", "MT5Model"),
        ("megatron-bert", "MegatronBertModel"),
        ("mixtral", "MixtralModel"),
        ("phi", "PhiModel"),
        ("phi3", "Phi3Model"),
        ("qwen2", "Qwen2Model"),
        ("qwen2_5_vl", "Qwen2_5_VLModel"),
        ("qwen2_audio_encoder", "Qwen2AudioEncoder"),
        ("qwen2_vl", "Qwen2VLModel"),
        ("roberta", "RobertaModel"),
        ("rembert", "RemBertModel"),
        ("resnet", "ResNetModel"),
        ("segformer", "SegformerModel"),
        ("siglip", "SiglipModel"),
        ("siglip_vision_model", "SiglipVisionModel"),
        ("smolvlm", "SmolVLMModel"),
        ("smolvlm_vision", "SmolVLMVisionTransformer"),
        ("speecht5", "SpeechT5Model"),
        ("t5", "T5Model"),
        ("umt5", "UMT5Model"),
        ("vit", "ViTModel"),
        ("wav2vec2", "Wav2Vec2Model"),
        ("whisper", "WhisperModel"),
        ("xlm-roberta", "XLMRobertaModel"),
        ("xlm-roberta-xl", "XLMRobertaXLModel"),
        ("cohere2", "Cohere2Model"),
    ]
)

MODEL_FOR_PRETRAINING_MAPPING_NAMES = OrderedDict(
    [
        # Model for pre-training mapping
        ("albert", "AlbertForPreTraining"),
        ("bart", "BartForConditionalGeneration"),
        ("camembert", "CamembertForMaskedLM"),
        ("mvp", "MvpForConditionalGeneration"),
        ("bert", "BertForPreTraining"),
        ("gpt2", "GPT2LMHeadModel"),
        ("gemma3", "Gemma3ForConditionalGeneration"),
        ("hiera", "HieraForPreTraining"),
        ("hubert", "HubertForPreTraining"),
        ("idefics", "IdeficsForVisionText2Text"),
        ("idefics2", "Idefics2ForConditionalGeneration"),
        ("idefics3", "Idefics3ForConditionalGeneration"),
        ("llava", "LlavaForConditionalGeneration"),
        ("llava_next", "LlavaNextForConditionalGeneration"),
        ("llava_next_video", "LlavaNextVideoForConditionalGeneration"),
        ("llava_onevision", "LlavaOnevisionForConditionalGeneration"),
        ("mobilebert", "MobileBertForPreTraining"),
        ("qwen2_audio", "Qwen2AudioForConditionalGeneration"),
        ("roberta", "RobertaForMaskedLM"),
        ("megatron-bert", "MegatronBertForPreTraining"),
        ("mpt", "MptForCausalLM"),
        ("paligemma", "PaliGemmaForConditionalGeneration"),
        ("t5", "T5ForConditionalGeneration"),
        ("wav2vec2", "Wav2Vec2ForPreTraining"),
        ("xlm-roberta", "XLMRobertaForMaskedLM"),
        ("xlm-roberta-xl", "XLMRobertaXLForMaskedLM"),
    ]
)

MODEL_WITH_LM_HEAD_MAPPING_NAMES = OrderedDict(
    [
        # Model with LM heads mapping
        ("albert", "AlbertForMaskedLM"),
        ("mvp", "MvpForConditionalGeneration"),
        ("bart", "BartForConditionalGeneration"),
        ("m2m_100", "M2M100ForConditionalGeneration"),
        ("bert", "BertForMaskedLM"),
        ("deberta", "DebertaForMaskedLM"),
        ("deberta-v2", "DebertaV2ForMaskedLM"),
        ("convbert", "ConvBertForMaskedLM"),
        ("gpt2", "GPT2LMHeadModel"),
        ("led", "LEDForConditionalGeneration"),
        ("camembert", "CamembertForMaskedLM"),
        ("roberta", "RobertaForMaskedLM"),
        ("megatron-bert", "MegatronBertForCausalLM"),
        ("mobilebert", "MobileBertForMaskedLM"),
        ("mpt", "MptForCausalLM"),
        ("rembert", "RemBertForMaskedLM"),
        ("t5", "T5ForConditionalGeneration"),
        ("wav2vec2", "Wav2Vec2ForMaskedLM"),
        ("whisper", "WhisperForConditionalGeneration"),
        ("xlm-roberta", "XLMRobertaForMaskedLM"),
        ("xlm-roberta-xl", "XLMRobertaXLForMaskedLM"),
    ]
)

MODEL_FOR_CAUSAL_LM_MAPPING_NAMES = OrderedDict(
    [
        # Model for Causal LM mapping
        ("aria_text", "AriaTextForCausalLM"),
        ("bart", "BartForCausalLM"),
        ("camembert", "CamembertForCausalLM"),
        ("mvp", "MvpForCausalLM"),
        ("opt", "OPTForCausalLM"),
        ("bert", "BertLMHeadModel"),
        ("bert-generation", "BertGenerationDecoder"),
        ("gemma", "GemmaForCausalLM"),
        ("gemma2", "Gemma2ForCausalLM"),
        ("starcoder2", "Starcoder2ForCausalLM"),
        ("gemma3", "Gemma3ForCausalLM"),
        ("gemma3_text", "Gemma3ForCausalLM"),
        ("granite", "GraniteForCausalLM"),
        ("glm", "GlmForCausalLM"),
        ("gpt2", "GPT2LMHeadModel"),
        ("persimmon", "PersimmonForCausalLM"),
        ("fuyu", "FuyuForCausalLM"),
        ("granitemoe", "GraniteMoeForCausalLM"),
        ("granitemoeshared", "GraniteMoeSharedForCausalLM"),
        ("llama", "LlamaForCausalLM"),
        ("megatron-bert", "MegatronBertForCausalLM"),
        ("mistral", "MistralForCausalLM"),
        ("mpt", "MptForCausalLM"),
        ("phi", "PhiForCausalLM"),
        ("phi3", "Phi3ForCausalLM"),
        ("mixtral", "MixtralForCausalLM"),
        ("qwen2", "Qwen2ForCausalLM"),
        ("roberta", "RobertaForCausalLM"),
        ("recurrent_gemma", "RecurrentGemmaForCausalLM"),
        ("rembert", "RemBertForCausalLM"),
        ("whisper", "WhisperForCausalLM"),
        ("xlm-roberta", "XLMRobertaForCausalLM"),
        ("xlm-roberta-xl", "XLMRobertaXLForCausalLM"),
        ("cohere2", "Cohere2ForCausalLM"),
    ]
)

MODEL_FOR_IMAGE_MAPPING_NAMES = OrderedDict(
    [
        # Model for Image mapping
        ("bit", "BitModel"),
        ("detr", "DetrModel"),
        ("dpt", "DPTModel"),
        ("glpn", "GLPNModel"),
        ("hiera", "HieraModel"),
        ("hubert", "HubertModel"),
        ("ijepa", "IJepaModel"),
        ("imagegpt", "ImageGPTModel"),
        ("levit", "LevitModel"),
<<<<<<< HEAD
        ("segformer", "SegformerModel"),
        ("siglip_vision_model", "SiglipVisionModel"),
=======
        ("siglip_vision_model", "SiglipVisionModel"),
        ("vit", "ViTModel"),
>>>>>>> b5436ddf
    ]
)

MODEL_FOR_MASKED_IMAGE_MODELING_MAPPING_NAMES = OrderedDict(
    [
        ("vit", "ViTForMaskedImageModeling"),
    ]
)


MODEL_FOR_CAUSAL_IMAGE_MODELING_MAPPING_NAMES = OrderedDict(
    [
        ("imagegpt", "ImageGPTForCausalImageModeling"),
    ]
)

MODEL_FOR_IMAGE_CLASSIFICATION_MAPPING_NAMES = OrderedDict(
    [
        # Model for Image Classification mapping
        ("bit", "BitForImageClassification"),
        ("clip", "CLIPForImageClassification"),
        ("hiera", "HieraForImageClassification"),
        ("ijepa", "IJepaForImageClassification"),
        ("imagegpt", "ImageGPTForImageClassification"),
        (
            "levit",
            ("LevitForImageClassification", "LevitForImageClassificationWithTeacher"),
        ),
        ("resnet", "ResNetForImageClassification"),
        ("segformer", "SegformerForImageClassification"),
        ("siglip", "SiglipForImageClassification"),
        ("vit", "ViTForImageClassification"),
    ]
)

MODEL_FOR_IMAGE_SEGMENTATION_MAPPING_NAMES = OrderedDict(
    [
        # Do not add new models here, this class will be deprecated in the future.
        # Model for Image Segmentation mapping
        ("detr", "DetrForSegmentation"),
    ]
)

MODEL_FOR_SEMANTIC_SEGMENTATION_MAPPING_NAMES = OrderedDict(
    [
        # Model for Semantic Segmentation mapping
        ("beit", "BeitForSemanticSegmentation"),
        ("data2vec-vision", "Data2VecVisionForSemanticSegmentation"),
        ("dpt", "DPTForSemanticSegmentation"),
        ("mobilenet_v2", "MobileNetV2ForSemanticSegmentation"),
        ("mobilevit", "MobileViTForSemanticSegmentation"),
        ("mobilevitv2", "MobileViTV2ForSemanticSegmentation"),
        ("segformer", "SegformerForSemanticSegmentation"),
        ("upernet", "UperNetForSemanticSegmentation"),
    ]
)

MODEL_FOR_INSTANCE_SEGMENTATION_MAPPING_NAMES = OrderedDict()

MODEL_FOR_UNIVERSAL_SEGMENTATION_MAPPING_NAMES = OrderedDict(
    [
        # Model for Universal Segmentation mapping
        ("detr", "DetrForSegmentation"),
        ("mask2former", "Mask2FormerForUniversalSegmentation"),
        ("maskformer", "MaskFormerForInstanceSegmentation"),
        ("oneformer", "OneFormerForUniversalSegmentation"),
    ]
)

MODEL_FOR_VIDEO_CLASSIFICATION_MAPPING_NAMES = OrderedDict()

MODEL_FOR_VISION_2_SEQ_MAPPING_NAMES = OrderedDict(
    [
        ("blip", "BlipForConditionalGeneration"),
        ("blip-2", "Blip2ForConditionalGeneration"),
        ("chameleon", "ChameleonForConditionalGeneration"),
        ("idefics2", "Idefics2ForConditionalGeneration"),
        ("idefics3", "Idefics3ForConditionalGeneration"),
        ("llava", "LlavaForConditionalGeneration"),
        ("llava_next", "LlavaNextForConditionalGeneration"),
        ("llava_next_video", "LlavaNextVideoForConditionalGeneration"),
        ("llava_onevision", "LlavaOnevisionForConditionalGeneration"),
        ("paligemma", "PaliGemmaForConditionalGeneration"),
        ("qwen2_5_vl", "Qwen2_5_VLForConditionalGeneration"),
        ("qwen2_vl", "Qwen2VLForConditionalGeneration"),
    ]
)

MODEL_FOR_IMAGE_TEXT_TO_TEXT_MAPPING_NAMES = OrderedDict(
    [
        ("aria", "AriaForConditionalGeneration"),
        ("blip", "BlipForConditionalGeneration"),
        ("blip-2", "Blip2ForConditionalGeneration"),
        ("chameleon", "ChameleonForConditionalGeneration"),
        ("gemma3", "Gemma3ForConditionalGeneration"),
        ("chameleon", "ChameleonForConditionalGeneration"),
        ("idefics", "IdeficsForVisionText2Text"),
        ("idefics2", "Idefics2ForConditionalGeneration"),
        ("idefics3", "Idefics3ForConditionalGeneration"),
        ("fuyu", "FuyuForCausalLM"),
        ("llava", "LlavaForConditionalGeneration"),
        ("llava_next", "LlavaNextForConditionalGeneration"),
        ("llava_onevision", "LlavaOnevisionForConditionalGeneration"),
        ("paligemma", "PaliGemmaForConditionalGeneration"),
        ("qwen2_5_vl", "Qwen2_5_VLForConditionalGeneration"),
        ("qwen2_vl", "Qwen2VLForConditionalGeneration"),
        ("smolvlm", "SmolVLMForConditionalGeneration"),
    ]
)

MODEL_FOR_MASKED_LM_MAPPING_NAMES = OrderedDict(
    [
        # Model for Masked LM mapping
        ("mvp", "MvpForConditionalGeneration"),
        ("albert", "AlbertForMaskedLM"),
        ("bart", "BartForConditionalGeneration"),
        ("convbert", "ConvBertForMaskedLM"),
        ("bert", "BertForMaskedLM"),
        ("roberta", "RobertaForMaskedLM"),
        ("camembert", "CamembertForMaskedLM"),
        ("deberta", "DebertaForMaskedLM"),
        ("deberta-v2", "DebertaV2ForMaskedLM"),
        ("mobilebert", "MobileBertForMaskedLM"),
        ("rembert", "RemBertForMaskedLM"),
        ("wav2vec2", "Wav2Vec2ForMaskedLM"),
        ("xlm-roberta", "XLMRobertaForMaskedLM"),
        ("xlm-roberta-xl", "XLMRobertaXLForMaskedLM"),
    ]
)

MODEL_FOR_OBJECT_DETECTION_MAPPING_NAMES = OrderedDict(
    [
        # Model for Object Detection mapping
        ("conditional_detr", "ConditionalDetrForObjectDetection"),
        ("deformable_detr", "DeformableDetrForObjectDetection"),
        ("deta", "DetaForObjectDetection"),
        ("detr", "DetrForObjectDetection"),
        ("rt_detr", "RTDetrForObjectDetection"),
        ("table-transformer", "TableTransformerForObjectDetection"),
        ("yolos", "YolosForObjectDetection"),
    ]
)

MODEL_FOR_ZERO_SHOT_OBJECT_DETECTION_MAPPING_NAMES = OrderedDict(
    [
        # Model for Zero Shot Object Detection mapping
        ("grounding-dino", "GroundingDinoForObjectDetection"),
        ("omdet-turbo", "OmDetTurboForObjectDetection"),
        ("owlv2", "Owlv2ForObjectDetection"),
        ("owlvit", "OwlViTForObjectDetection"),
    ]
)

MODEL_FOR_DEPTH_ESTIMATION_MAPPING_NAMES = OrderedDict(
    [
        # Model for depth estimation mapping
        ("depth_anything", "DepthAnythingForDepthEstimation"),
        ("dpt", "DPTForDepthEstimation"),
        ("glpn", "GLPNForDepthEstimation"),
        ("zoedepth", "ZoeDepthForDepthEstimation"),
    ]
)
MODEL_FOR_SEQ_TO_SEQ_CAUSAL_LM_MAPPING_NAMES = OrderedDict(
    [
        # Model for Seq2Seq Causal LM mapping
        ("bart", "BartForConditionalGeneration"),
        ("led", "LEDForConditionalGeneration"),
        ("m2m_100", "M2M100ForConditionalGeneration"),
        ("mvp", "MvpForConditionalGeneration"),
        ("mt5", "MT5ForConditionalGeneration"),
        ("qwen2_audio", "Qwen2AudioForConditionalGeneration"),
        ("t5", "T5ForConditionalGeneration"),
        ("umt5", "UMT5ForConditionalGeneration"),
    ]
)

MODEL_FOR_SPEECH_SEQ_2_SEQ_MAPPING_NAMES = OrderedDict(
    [
        ("speecht5", "SpeechT5ForSpeechToText"),
        ("whisper", "WhisperForConditionalGeneration"),
    ]
)

MODEL_FOR_SEQUENCE_CLASSIFICATION_MAPPING_NAMES = OrderedDict(
    [
        # Model for Sequence Classification mapping
        ("albert", "AlbertForSequenceClassification"),
        ("bart", "BartForSequenceClassification"),
        ("camembert", "CamembertForSequenceClassification"),
        ("opt", "OPTForSequenceClassification"),
        ("bert", "BertForSequenceClassification"),
        ("mvp", "MvpForSequenceClassification"),
        ("roberta", "RobertaForSequenceClassification"),
        ("deberta", "DebertaForSequenceClassification"),
        ("deberta-v2", "DebertaV2ForSequenceClassification"),
        ("gemma", "GemmaForSequenceClassification"),
        ("gemma2", "Gemma2ForSequenceClassification"),
        ("glm", "GlmForSequenceClassification"),
        ("helium", "HeliumForSequenceClassification"),
        ("hubert", "HubertForSequenceClassification"),
        ("led", "LEDForSequenceClassification"),
        ("starcoder2", "Starcoder2ForSequenceClassification"),
        ("canine", "CanineForSequenceClassification"),
        ("llama", "LlamaForSequenceClassification"),
        ("persimmon", "PersimmonForSequenceClassification"),
        ("mobilebert", "MobileBertForSequenceClassification"),
        ("convbert", "ConvBertForSequenceClassification"),
        ("mt5", "MT5ForSequenceClassification"),
        ("megatron-bert", "MegatronBertForSequenceClassification"),
        ("mistral", "MistralForSequenceClassification"),
        ("mixtral", "MixtralForSequenceClassification"),
        ("mpt", "MptForSequenceClassification"),
        ("phi", "PhiForSequenceClassification"),
        ("phi3", "Phi3ForSequenceClassification"),
        ("qwen2", "Qwen2ForSequenceClassification"),
        ("rembert", "RemBertForSequenceClassification"),
        ("t5", "T5ForSequenceClassification"),
        ("umt5", "UMT5ForSequenceClassification"),
        ("xlm-roberta-xl", "XLMRobertaXLForSequenceClassification"),
    ]
)

MODEL_FOR_QUESTION_ANSWERING_MAPPING_NAMES = OrderedDict(
    [
        # Model for Question Answering mapping
        ("albert", "AlbertForQuestionAnswering"),
        ("bart", "BartForQuestionAnswering"),
        ("opt", "OPTForQuestionAnswering"),
        ("bert", "BertForQuestionAnswering"),
        ("camembert", "CamembertForQuestionAnswering"),
        ("mvp", "MvpForQuestionAnswering"),
        ("roberta", "RobertaForQuestionAnswering"),
        ("deberta", "DebertaForQuestionAnswering"),
        ("deberta-v2", "DebertaV2ForQuestionAnswering"),
        ("led", "LEDForQuestionAnswering"),
        ("convbert", "ConvBertForQuestionAnswering"),
        ("llama", "LlamaForQuestionAnswering"),
        ("mistral", "MistralForQuestionAnswering"),
        ("mobilebert", "MobileBertForQuestionAnswering"),
        ("megatron-bert", "MegatronBertForQuestionAnswering"),
        ("mistral", "MistralForQuestionAnswering"),
        ("qwen2", "Qwen2ForQuestionAnswering"),
        ("rembert", "RemBertForQuestionAnswering"),
        ("t5", "T5ForQuestionAnswering"),
        ("mixtral", "MixtralForQuestionAnswering"),
        ("mpt", "MptForQuestionAnswering"),
        ("canine", "CanineForQuestionAnswering"),
        ("umt5", "UMT5ForQuestionAnswering"),
        ("xlm-roberta", "XLMRobertaForQuestionAnswering"),
        ("xlm-roberta-xl", "XLMRobertaXLForQuestionAnswering"),
    ]
)

MODEL_FOR_TABLE_QUESTION_ANSWERING_MAPPING_NAMES = OrderedDict()

MODEL_FOR_VISUAL_QUESTION_ANSWERING_MAPPING_NAMES = OrderedDict(
    [
        ("blip", "BlipForQuestionAnswering"),
    ]
)

MODEL_FOR_DOCUMENT_QUESTION_ANSWERING_MAPPING_NAMES = OrderedDict()

MODEL_FOR_TOKEN_CLASSIFICATION_MAPPING_NAMES = OrderedDict(
    [
        # Model for Token Classification mapping
        ("albert", "AlbertForTokenClassification"),
        ("bert", "BertForTokenClassification"),
        ("camembert", "CamembertForTokenClassification"),
        ("deberta", "DebertaForTokenClassification"),
        ("deberta-v2", "DebertaV2ForTokenClassification"),
        ("starcoder2", "Starcoder2ForTokenClassification"),
        ("glm", "GlmForTokenClassification"),
        ("helium", "HeliumForTokenClassification"),
        ("mistral", "MistralForTokenClassification"),
        ("mobilebert", "MobileBertForTokenClassification"),
        ("mt5", "MT5ForTokenClassification"),
        ("persimmon", "PersimmonForTokenClassification"),
        ("megatron-bert", "MegatronBertForTokenClassification"),
        ("mixtral", "MixtralForTokenClassification"),
        ("mpt", "MptForTokenClassification"),
        ("phi", "PhiForTokenClassification"),
        ("phi3", "Phi3ForTokenClassification"),
        ("qwen2", "Qwen2ForTokenClassification"),
        ("roberta", "RobertaForTokenClassification"),
        ("rembert", "RemBertForTokenClassification"),
        ("convbert", "ConvBertForTokenClassification"),
        ("canine", "CanineForTokenClassification"),
        ("t5", "T5ForTokenClassification"),
        ("umt5", "UMT5ForTokenClassification"),
        ("xlm-roberta", "XLMRobertaForTokenClassification"),
        ("xlm-roberta-xl", "XLMRobertaXLForTokenClassification"),
    ]
)

MODEL_FOR_MULTIPLE_CHOICE_MAPPING_NAMES = OrderedDict(
    [
        # Model for Multiple Choice mapping
        ("camembert", "CamembertForMultipleChoice"),
        ("albert", "AlbertForMultipleChoice"),
        ("convbert", "ConvBertForMultipleChoice"),
        ("canine", "CanineForMultipleChoice"),
        ("bert", "BertForMultipleChoice"),
        ("roberta", "RobertaForMultipleChoice"),
        ("deberta-v2", "DebertaV2ForMultipleChoice"),
        ("megatron-bert", "MegatronBertForMultipleChoice"),
        ("mobilebert", "MobileBertForMultipleChoice"),
        ("rembert", "RemBertForMultipleChoice"),
        ("xlm-roberta", "XLMRobertaForMultipleChoice"),
        ("xlm-roberta-xl", "XLMRobertaXLForMultipleChoice"),
    ]
)

MODEL_FOR_NEXT_SENTENCE_PREDICTION_MAPPING_NAMES = OrderedDict(
    [
        ("bert", "BertForNextSentencePrediction"),
        ("megatron-bert", "MegatronBertForNextSentencePrediction"),
        ("mobilebert", "MobileBertForNextSentencePrediction"),
    ]
)

MODEL_FOR_AUDIO_CLASSIFICATION_MAPPING_NAMES = OrderedDict(
    [
        ("wav2vec2", "Wav2Vec2ForSequenceClassification"),
        ("whisper", "WhisperForAudioClassification"),
    ]
)

MODEL_FOR_CTC_MAPPING_NAMES = OrderedDict(
    [
        ("wav2vec2", "Wav2Vec2ForCTC"),
    ]
)

MODEL_FOR_AUDIO_FRAME_CLASSIFICATION_MAPPING_NAMES = OrderedDict(
    [
        ("wav2vec2", "Wav2Vec2ForAudioFrameClassification"),
    ]
)

MODEL_FOR_AUDIO_XVECTOR_MAPPING_NAMES = OrderedDict(
    [
        ("wav2vec2", "Wav2Vec2ForXVector"),
    ]
)

MODEL_FOR_TEXT_TO_SPECTROGRAM_MAPPING_NAMES = OrderedDict(
    [
        ("siglip", "SiglipModel"),
        ("speecht5", "SpeechT5ForTextToSpeech"),
    ]
)

MODEL_FOR_TEXT_TO_WAVEFORM_MAPPING_NAMES = OrderedDict()

MODEL_FOR_ZERO_SHOT_IMAGE_CLASSIFICATION_MAPPING_NAMES = OrderedDict(
    [
        # Model for Zero Shot Image Classification mapping
        ("blip", "BlipModel"),
        ("siglip", "SiglipModel"),
    ]
)

MODEL_FOR_BACKBONE_MAPPING_NAMES = OrderedDict(
    [
        ("hiera", "HieraBackbone"),
        ("resnet", "ResNetBackbone"),
    ]
)

MODEL_FOR_MASK_GENERATION_MAPPING_NAMES = OrderedDict()


MODEL_FOR_KEYPOINT_DETECTION_MAPPING_NAMES = OrderedDict()


MODEL_FOR_TEXT_ENCODING_MAPPING_NAMES = OrderedDict(
    [
        ("albert", "AlbertModel"),
        ("bert", "BertModel"),
        ("roberta", "RobertaModel"),
        ("deberta", "DebertaModel"),
        ("deberta-v2", "DebertaV2Model"),
        ("mobilebert", "MobileBertModel"),
        ("mt5", "MT5EncoderModel"),
        ("rembert", "RemBertModel"),
        ("t5", "T5EncoderModel"),
        ("umt5", "UMT5EncoderModel"),
        ("xlm-roberta", "XLMRobertaModel"),
        ("xlm-roberta-xl", "XLMRobertaXLModel"),
    ]
)

MODEL_FOR_TIME_SERIES_CLASSIFICATION_MAPPING_NAMES = OrderedDict()

MODEL_FOR_TIME_SERIES_REGRESSION_MAPPING_NAMES = OrderedDict()

MODEL_FOR_IMAGE_TO_IMAGE_MAPPING_NAMES = OrderedDict()


if version.parse(transformers.__version__) >= version.parse("4.51.0"):
    MODEL_FOR_CAUSAL_LM_MAPPING_NAMES.update({"qwen3": "Qwen3Model"})
    MODEL_FOR_CAUSAL_LM_MAPPING_NAMES.update({"qwen3": "Qwen3ForCausalLM"})
    MODEL_FOR_SEQUENCE_CLASSIFICATION_MAPPING_NAMES.update({"qwen3": "Qwen3ForSequenceClassification"})
    MODEL_FOR_QUESTION_ANSWERING_MAPPING_NAMES.update({"qwen3": "Qwen3ForQuestionAnswering"})
    MODEL_FOR_TOKEN_CLASSIFICATION_MAPPING_NAMES.update({"qwen3": "Qwen3ForTokenClassification"})

if version.parse(transformers.__version__) >= version.parse("4.51.3"):
    MODEL_MAPPING_NAMES.update({"glm4": "Glm4Model"})
    MODEL_FOR_CAUSAL_LM_MAPPING_NAMES.update({"glm4": "Glm4ForCausalLM"})
    MODEL_FOR_SEQUENCE_CLASSIFICATION_MAPPING_NAMES.update({"glm4": "Glm4ForSequenceClassification"})
    MODEL_FOR_TOKEN_CLASSIFICATION_MAPPING_NAMES.update({"glm4": "Glm4ForTokenClassification"})

if version.parse(transformers.__version__) >= version.parse("4.53.0"):
    MODEL_MAPPING_NAMES.update({"minimax": "MiniMaxModel", "vjepa2": "VJEPA2Model"})
    MODEL_FOR_CAUSAL_LM_MAPPING_NAMES.update({"minimax": "MiniMaxForCausalLM"})
    MODEL_FOR_VIDEO_CLASSIFICATION_MAPPING_NAMES.update({"vjepa2": "VJEPA2ForVideoClassification"})
    MODEL_FOR_SEQUENCE_CLASSIFICATION_MAPPING_NAMES.update({"minimax": "MiniMaxForSequenceClassification"})
    MODEL_FOR_QUESTION_ANSWERING_MAPPING_NAMES.update({"minimax": "MiniMaxForQuestionAnswering"})
    MODEL_FOR_TOKEN_CLASSIFICATION_MAPPING_NAMES.update({"minimax": "MiniMaxForTokenClassification"})

MODEL_MAPPING = _LazyAutoMapping(CONFIG_MAPPING_NAMES, MODEL_MAPPING_NAMES)
MODEL_FOR_PRETRAINING_MAPPING = _LazyAutoMapping(CONFIG_MAPPING_NAMES, MODEL_FOR_PRETRAINING_MAPPING_NAMES)
MODEL_WITH_LM_HEAD_MAPPING = _LazyAutoMapping(CONFIG_MAPPING_NAMES, MODEL_WITH_LM_HEAD_MAPPING_NAMES)
MODEL_FOR_CAUSAL_LM_MAPPING = _LazyAutoMapping(CONFIG_MAPPING_NAMES, MODEL_FOR_CAUSAL_LM_MAPPING_NAMES)
MODEL_FOR_CAUSAL_IMAGE_MODELING_MAPPING = _LazyAutoMapping(
    CONFIG_MAPPING_NAMES, MODEL_FOR_CAUSAL_IMAGE_MODELING_MAPPING_NAMES
)
MODEL_FOR_IMAGE_CLASSIFICATION_MAPPING = _LazyAutoMapping(
    CONFIG_MAPPING_NAMES, MODEL_FOR_IMAGE_CLASSIFICATION_MAPPING_NAMES
)
MODEL_FOR_ZERO_SHOT_IMAGE_CLASSIFICATION_MAPPING = _LazyAutoMapping(
    CONFIG_MAPPING_NAMES, MODEL_FOR_ZERO_SHOT_IMAGE_CLASSIFICATION_MAPPING_NAMES
)
MODEL_FOR_IMAGE_SEGMENTATION_MAPPING = _LazyAutoMapping(
    CONFIG_MAPPING_NAMES, MODEL_FOR_IMAGE_SEGMENTATION_MAPPING_NAMES
)
MODEL_FOR_SEMANTIC_SEGMENTATION_MAPPING = _LazyAutoMapping(
    CONFIG_MAPPING_NAMES, MODEL_FOR_SEMANTIC_SEGMENTATION_MAPPING_NAMES
)
MODEL_FOR_INSTANCE_SEGMENTATION_MAPPING = _LazyAutoMapping(
    CONFIG_MAPPING_NAMES, MODEL_FOR_INSTANCE_SEGMENTATION_MAPPING_NAMES
)
MODEL_FOR_UNIVERSAL_SEGMENTATION_MAPPING = _LazyAutoMapping(
    CONFIG_MAPPING_NAMES, MODEL_FOR_UNIVERSAL_SEGMENTATION_MAPPING_NAMES
)
MODEL_FOR_VIDEO_CLASSIFICATION_MAPPING = _LazyAutoMapping(
    CONFIG_MAPPING_NAMES, MODEL_FOR_VIDEO_CLASSIFICATION_MAPPING_NAMES
)
MODEL_FOR_VISION_2_SEQ_MAPPING = _LazyAutoMapping(CONFIG_MAPPING_NAMES, MODEL_FOR_VISION_2_SEQ_MAPPING_NAMES)
MODEL_FOR_IMAGE_TEXT_TO_TEXT_MAPPING = _LazyAutoMapping(
    CONFIG_MAPPING_NAMES, MODEL_FOR_IMAGE_TEXT_TO_TEXT_MAPPING_NAMES
)
MODEL_FOR_VISUAL_QUESTION_ANSWERING_MAPPING = _LazyAutoMapping(
    CONFIG_MAPPING_NAMES, MODEL_FOR_VISUAL_QUESTION_ANSWERING_MAPPING_NAMES
)
MODEL_FOR_DOCUMENT_QUESTION_ANSWERING_MAPPING = _LazyAutoMapping(
    CONFIG_MAPPING_NAMES, MODEL_FOR_DOCUMENT_QUESTION_ANSWERING_MAPPING_NAMES
)
MODEL_FOR_MASKED_LM_MAPPING = _LazyAutoMapping(CONFIG_MAPPING_NAMES, MODEL_FOR_MASKED_LM_MAPPING_NAMES)
MODEL_FOR_IMAGE_MAPPING = _LazyAutoMapping(CONFIG_MAPPING_NAMES, MODEL_FOR_IMAGE_MAPPING_NAMES)
MODEL_FOR_MASKED_IMAGE_MODELING_MAPPING = _LazyAutoMapping(
    CONFIG_MAPPING_NAMES, MODEL_FOR_MASKED_IMAGE_MODELING_MAPPING_NAMES
)
MODEL_FOR_OBJECT_DETECTION_MAPPING = _LazyAutoMapping(CONFIG_MAPPING_NAMES, MODEL_FOR_OBJECT_DETECTION_MAPPING_NAMES)
MODEL_FOR_ZERO_SHOT_OBJECT_DETECTION_MAPPING = _LazyAutoMapping(
    CONFIG_MAPPING_NAMES, MODEL_FOR_ZERO_SHOT_OBJECT_DETECTION_MAPPING_NAMES
)
MODEL_FOR_DEPTH_ESTIMATION_MAPPING = _LazyAutoMapping(CONFIG_MAPPING_NAMES, MODEL_FOR_DEPTH_ESTIMATION_MAPPING_NAMES)
MODEL_FOR_SEQ_TO_SEQ_CAUSAL_LM_MAPPING = _LazyAutoMapping(
    CONFIG_MAPPING_NAMES, MODEL_FOR_SEQ_TO_SEQ_CAUSAL_LM_MAPPING_NAMES
)
MODEL_FOR_SEQUENCE_CLASSIFICATION_MAPPING = _LazyAutoMapping(
    CONFIG_MAPPING_NAMES, MODEL_FOR_SEQUENCE_CLASSIFICATION_MAPPING_NAMES
)
MODEL_FOR_QUESTION_ANSWERING_MAPPING = _LazyAutoMapping(
    CONFIG_MAPPING_NAMES, MODEL_FOR_QUESTION_ANSWERING_MAPPING_NAMES
)
MODEL_FOR_TABLE_QUESTION_ANSWERING_MAPPING = _LazyAutoMapping(
    CONFIG_MAPPING_NAMES, MODEL_FOR_TABLE_QUESTION_ANSWERING_MAPPING_NAMES
)
MODEL_FOR_TOKEN_CLASSIFICATION_MAPPING = _LazyAutoMapping(
    CONFIG_MAPPING_NAMES, MODEL_FOR_TOKEN_CLASSIFICATION_MAPPING_NAMES
)
MODEL_FOR_MULTIPLE_CHOICE_MAPPING = _LazyAutoMapping(CONFIG_MAPPING_NAMES, MODEL_FOR_MULTIPLE_CHOICE_MAPPING_NAMES)
MODEL_FOR_NEXT_SENTENCE_PREDICTION_MAPPING = _LazyAutoMapping(
    CONFIG_MAPPING_NAMES, MODEL_FOR_NEXT_SENTENCE_PREDICTION_MAPPING_NAMES
)
MODEL_FOR_AUDIO_CLASSIFICATION_MAPPING = _LazyAutoMapping(
    CONFIG_MAPPING_NAMES, MODEL_FOR_AUDIO_CLASSIFICATION_MAPPING_NAMES
)
MODEL_FOR_CTC_MAPPING = _LazyAutoMapping(CONFIG_MAPPING_NAMES, MODEL_FOR_CTC_MAPPING_NAMES)
MODEL_FOR_SPEECH_SEQ_2_SEQ_MAPPING = _LazyAutoMapping(CONFIG_MAPPING_NAMES, MODEL_FOR_SPEECH_SEQ_2_SEQ_MAPPING_NAMES)
MODEL_FOR_AUDIO_FRAME_CLASSIFICATION_MAPPING = _LazyAutoMapping(
    CONFIG_MAPPING_NAMES, MODEL_FOR_AUDIO_FRAME_CLASSIFICATION_MAPPING_NAMES
)
MODEL_FOR_AUDIO_XVECTOR_MAPPING = _LazyAutoMapping(CONFIG_MAPPING_NAMES, MODEL_FOR_AUDIO_XVECTOR_MAPPING_NAMES)

MODEL_FOR_TEXT_TO_SPECTROGRAM_MAPPING = _LazyAutoMapping(
    CONFIG_MAPPING_NAMES, MODEL_FOR_TEXT_TO_SPECTROGRAM_MAPPING_NAMES
)

MODEL_FOR_TEXT_TO_WAVEFORM_MAPPING = _LazyAutoMapping(CONFIG_MAPPING_NAMES, MODEL_FOR_TEXT_TO_WAVEFORM_MAPPING_NAMES)

MODEL_FOR_BACKBONE_MAPPING = _LazyAutoMapping(CONFIG_MAPPING_NAMES, MODEL_FOR_BACKBONE_MAPPING_NAMES)

MODEL_FOR_MASK_GENERATION_MAPPING = _LazyAutoMapping(CONFIG_MAPPING_NAMES, MODEL_FOR_MASK_GENERATION_MAPPING_NAMES)

MODEL_FOR_KEYPOINT_DETECTION_MAPPING = _LazyAutoMapping(
    CONFIG_MAPPING_NAMES, MODEL_FOR_KEYPOINT_DETECTION_MAPPING_NAMES
)

MODEL_FOR_TEXT_ENCODING_MAPPING = _LazyAutoMapping(CONFIG_MAPPING_NAMES, MODEL_FOR_TEXT_ENCODING_MAPPING_NAMES)

MODEL_FOR_TIME_SERIES_CLASSIFICATION_MAPPING = _LazyAutoMapping(
    CONFIG_MAPPING_NAMES, MODEL_FOR_TIME_SERIES_CLASSIFICATION_MAPPING_NAMES
)

MODEL_FOR_TIME_SERIES_REGRESSION_MAPPING = _LazyAutoMapping(
    CONFIG_MAPPING_NAMES, MODEL_FOR_TIME_SERIES_REGRESSION_MAPPING_NAMES
)

MODEL_FOR_IMAGE_TO_IMAGE_MAPPING = _LazyAutoMapping(CONFIG_MAPPING_NAMES, MODEL_FOR_IMAGE_TO_IMAGE_MAPPING_NAMES)


class AutoModelForMaskGeneration(_BaseAutoModelClass):
    _model_mapping = MODEL_FOR_MASK_GENERATION_MAPPING


class AutoModelForKeypointDetection(_BaseAutoModelClass):
    _model_mapping = MODEL_FOR_KEYPOINT_DETECTION_MAPPING


class AutoModelForTextEncoding(_BaseAutoModelClass):
    _model_mapping = MODEL_FOR_TEXT_ENCODING_MAPPING


class AutoModelForImageToImage(_BaseAutoModelClass):
    _model_mapping = MODEL_FOR_IMAGE_TO_IMAGE_MAPPING


class AutoModel(_BaseAutoModelClass):
    _model_mapping = MODEL_MAPPING


AutoModel = auto_class_update(AutoModel)


class AutoModelForPreTraining(_BaseAutoModelClass):
    _model_mapping = MODEL_FOR_PRETRAINING_MAPPING


AutoModelForPreTraining = auto_class_update(AutoModelForPreTraining, head_doc="pretraining")


# Private on purpose, the public class will add the deprecation warnings.
class _AutoModelWithLMHead(_BaseAutoModelClass):
    _model_mapping = MODEL_WITH_LM_HEAD_MAPPING


_AutoModelWithLMHead = auto_class_update(_AutoModelWithLMHead, head_doc="language modeling")


class AutoModelForCausalLM(_BaseAutoModelClass):
    _model_mapping = MODEL_FOR_CAUSAL_LM_MAPPING


AutoModelForCausalLM = auto_class_update(AutoModelForCausalLM, head_doc="causal language modeling")


class AutoModelForMaskedLM(_BaseAutoModelClass):
    _model_mapping = MODEL_FOR_MASKED_LM_MAPPING


AutoModelForMaskedLM = auto_class_update(AutoModelForMaskedLM, head_doc="masked language modeling")


class AutoModelForSeq2SeqLM(_BaseAutoModelClass):
    _model_mapping = MODEL_FOR_SEQ_TO_SEQ_CAUSAL_LM_MAPPING


AutoModelForSeq2SeqLM = auto_class_update(
    AutoModelForSeq2SeqLM,
    head_doc="sequence-to-sequence language modeling",
    checkpoint_for_example="google-t5/t5-base",
)


class AutoModelForSequenceClassification(_BaseAutoModelClass):
    _model_mapping = MODEL_FOR_SEQUENCE_CLASSIFICATION_MAPPING


AutoModelForSequenceClassification = auto_class_update(
    AutoModelForSequenceClassification, head_doc="sequence classification"
)


class AutoModelForQuestionAnswering(_BaseAutoModelClass):
    _model_mapping = MODEL_FOR_QUESTION_ANSWERING_MAPPING


AutoModelForQuestionAnswering = auto_class_update(AutoModelForQuestionAnswering, head_doc="question answering")


class AutoModelForTableQuestionAnswering(_BaseAutoModelClass):
    _model_mapping = MODEL_FOR_TABLE_QUESTION_ANSWERING_MAPPING


AutoModelForTableQuestionAnswering = auto_class_update(
    AutoModelForTableQuestionAnswering,
    head_doc="table question answering",
    checkpoint_for_example="google/tapas-base-finetuned-wtq",
)


class AutoModelForVisualQuestionAnswering(_BaseAutoModelClass):
    _model_mapping = MODEL_FOR_VISUAL_QUESTION_ANSWERING_MAPPING


AutoModelForVisualQuestionAnswering = auto_class_update(
    AutoModelForVisualQuestionAnswering,
    head_doc="visual question answering",
    checkpoint_for_example="dandelin/vilt-b32-finetuned-vqa",
)


class AutoModelForDocumentQuestionAnswering(_BaseAutoModelClass):
    _model_mapping = MODEL_FOR_DOCUMENT_QUESTION_ANSWERING_MAPPING


AutoModelForDocumentQuestionAnswering = auto_class_update(
    AutoModelForDocumentQuestionAnswering,
    head_doc="document question answering",
    checkpoint_for_example='impira/layoutlm-document-qa", revision="52e01b3',
)


class AutoModelForTokenClassification(_BaseAutoModelClass):
    _model_mapping = MODEL_FOR_TOKEN_CLASSIFICATION_MAPPING


AutoModelForTokenClassification = auto_class_update(AutoModelForTokenClassification, head_doc="token classification")


class AutoModelForMultipleChoice(_BaseAutoModelClass):
    _model_mapping = MODEL_FOR_MULTIPLE_CHOICE_MAPPING


AutoModelForMultipleChoice = auto_class_update(AutoModelForMultipleChoice, head_doc="multiple choice")


class AutoModelForNextSentencePrediction(_BaseAutoModelClass):
    _model_mapping = MODEL_FOR_NEXT_SENTENCE_PREDICTION_MAPPING


AutoModelForNextSentencePrediction = auto_class_update(
    AutoModelForNextSentencePrediction, head_doc="next sentence prediction"
)


class AutoModelForImageClassification(_BaseAutoModelClass):
    _model_mapping = MODEL_FOR_IMAGE_CLASSIFICATION_MAPPING


AutoModelForImageClassification = auto_class_update(AutoModelForImageClassification, head_doc="image classification")


class AutoModelForZeroShotImageClassification(_BaseAutoModelClass):
    _model_mapping = MODEL_FOR_ZERO_SHOT_IMAGE_CLASSIFICATION_MAPPING


AutoModelForZeroShotImageClassification = auto_class_update(
    AutoModelForZeroShotImageClassification, head_doc="zero-shot image classification"
)


class AutoModelForImageSegmentation(_BaseAutoModelClass):
    _model_mapping = MODEL_FOR_IMAGE_SEGMENTATION_MAPPING


AutoModelForImageSegmentation = auto_class_update(AutoModelForImageSegmentation, head_doc="image segmentation")


class AutoModelForSemanticSegmentation(_BaseAutoModelClass):
    _model_mapping = MODEL_FOR_SEMANTIC_SEGMENTATION_MAPPING


AutoModelForSemanticSegmentation = auto_class_update(AutoModelForSemanticSegmentation, head_doc="semantic segmentation")


class AutoModelForUniversalSegmentation(_BaseAutoModelClass):
    _model_mapping = MODEL_FOR_UNIVERSAL_SEGMENTATION_MAPPING


AutoModelForUniversalSegmentation = auto_class_update(
    AutoModelForUniversalSegmentation, head_doc="universal image segmentation"
)


class AutoModelForInstanceSegmentation(_BaseAutoModelClass):
    _model_mapping = MODEL_FOR_INSTANCE_SEGMENTATION_MAPPING


AutoModelForInstanceSegmentation = auto_class_update(AutoModelForInstanceSegmentation, head_doc="instance segmentation")


class AutoModelForObjectDetection(_BaseAutoModelClass):
    _model_mapping = MODEL_FOR_OBJECT_DETECTION_MAPPING


AutoModelForObjectDetection = auto_class_update(AutoModelForObjectDetection, head_doc="object detection")


class AutoModelForZeroShotObjectDetection(_BaseAutoModelClass):
    _model_mapping = MODEL_FOR_ZERO_SHOT_OBJECT_DETECTION_MAPPING


AutoModelForZeroShotObjectDetection = auto_class_update(
    AutoModelForZeroShotObjectDetection, head_doc="zero-shot object detection"
)


class AutoModelForDepthEstimation(_BaseAutoModelClass):
    _model_mapping = MODEL_FOR_DEPTH_ESTIMATION_MAPPING


AutoModelForDepthEstimation = auto_class_update(AutoModelForDepthEstimation, head_doc="depth estimation")


class AutoModelForVideoClassification(_BaseAutoModelClass):
    _model_mapping = MODEL_FOR_VIDEO_CLASSIFICATION_MAPPING


AutoModelForVideoClassification = auto_class_update(AutoModelForVideoClassification, head_doc="video classification")


class AutoModelForVision2Seq(_BaseAutoModelClass):
    _model_mapping = MODEL_FOR_VISION_2_SEQ_MAPPING


AutoModelForVision2Seq = auto_class_update(AutoModelForVision2Seq, head_doc="vision-to-text modeling")


class AutoModelForImageTextToText(_BaseAutoModelClass):
    _model_mapping = MODEL_FOR_IMAGE_TEXT_TO_TEXT_MAPPING


AutoModelForImageTextToText = auto_class_update(AutoModelForImageTextToText, head_doc="image-text-to-text modeling")


class AutoModelForAudioClassification(_BaseAutoModelClass):
    _model_mapping = MODEL_FOR_AUDIO_CLASSIFICATION_MAPPING


AutoModelForAudioClassification = auto_class_update(AutoModelForAudioClassification, head_doc="audio classification")


class AutoModelForCTC(_BaseAutoModelClass):
    _model_mapping = MODEL_FOR_CTC_MAPPING


AutoModelForCTC = auto_class_update(AutoModelForCTC, head_doc="connectionist temporal classification")


class AutoModelForSpeechSeq2Seq(_BaseAutoModelClass):
    _model_mapping = MODEL_FOR_SPEECH_SEQ_2_SEQ_MAPPING


AutoModelForSpeechSeq2Seq = auto_class_update(
    AutoModelForSpeechSeq2Seq, head_doc="sequence-to-sequence speech-to-text modeling"
)


class AutoModelForAudioFrameClassification(_BaseAutoModelClass):
    _model_mapping = MODEL_FOR_AUDIO_FRAME_CLASSIFICATION_MAPPING


AutoModelForAudioFrameClassification = auto_class_update(
    AutoModelForAudioFrameClassification, head_doc="audio frame (token) classification"
)


class AutoModelForAudioXVector(_BaseAutoModelClass):
    _model_mapping = MODEL_FOR_AUDIO_XVECTOR_MAPPING


class AutoModelForTextToSpectrogram(_BaseAutoModelClass):
    _model_mapping = MODEL_FOR_TEXT_TO_SPECTROGRAM_MAPPING


class AutoModelForTextToWaveform(_BaseAutoModelClass):
    _model_mapping = MODEL_FOR_TEXT_TO_WAVEFORM_MAPPING


class AutoBackbone(_BaseAutoBackboneClass):
    _model_mapping = MODEL_FOR_BACKBONE_MAPPING


AutoModelForAudioXVector = auto_class_update(AutoModelForAudioXVector, head_doc="audio retrieval via x-vector")


class AutoModelForMaskedImageModeling(_BaseAutoModelClass):
    _model_mapping = MODEL_FOR_MASKED_IMAGE_MODELING_MAPPING


AutoModelForMaskedImageModeling = auto_class_update(AutoModelForMaskedImageModeling, head_doc="masked image modeling")


class AutoModelWithLMHead(_AutoModelWithLMHead):
    @classmethod
    def from_config(cls, config):
        warnings.warn(
            "The class `AutoModelWithLMHead` is deprecated and will be removed in a future version. Please use "
            "`AutoModelForCausalLM` for causal language models, `AutoModelForMaskedLM` for masked language models and "
            "`AutoModelForSeq2SeqLM` for encoder-decoder models.",
            FutureWarning,
        )
        return super().from_config(config)

    @classmethod
    def from_pretrained(cls, pretrained_model_name_or_path, *model_args, **kwargs):
        warnings.warn(
            "The class `AutoModelWithLMHead` is deprecated and will be removed in a future version. Please use "
            "`AutoModelForCausalLM` for causal language models, `AutoModelForMaskedLM` for masked language models and "
            "`AutoModelForSeq2SeqLM` for encoder-decoder models.",
            FutureWarning,
        )
        return super().from_pretrained(pretrained_model_name_or_path, *model_args, **kwargs)<|MERGE_RESOLUTION|>--- conflicted
+++ resolved
@@ -226,13 +226,9 @@
         ("ijepa", "IJepaModel"),
         ("imagegpt", "ImageGPTModel"),
         ("levit", "LevitModel"),
-<<<<<<< HEAD
         ("segformer", "SegformerModel"),
         ("siglip_vision_model", "SiglipVisionModel"),
-=======
-        ("siglip_vision_model", "SiglipVisionModel"),
         ("vit", "ViTModel"),
->>>>>>> b5436ddf
     ]
 )
 
