--- conflicted
+++ resolved
@@ -68,11 +68,8 @@
 MODEL_FOR_PRETRAINING_MAPPING_NAMES = OrderedDict(
     [
         # Model for pre-training mapping
-<<<<<<< HEAD
+        ("albert", "AlbertForPreTraining"),
         ("bart", "BartForConditionalGeneration"),
-=======
-        ("albert", "AlbertForPreTraining"),
->>>>>>> a6beaab0
         ("bert", "BertForPreTraining"),
         ("gpt2", "GPT2LMHeadModel"),
         ("hiera", "HieraForPreTraining"),
@@ -88,11 +85,8 @@
 MODEL_WITH_LM_HEAD_MAPPING_NAMES = OrderedDict(
     [
         # Model with LM heads mapping
-<<<<<<< HEAD
+        ("albert", "AlbertForMaskedLM"),
         ("bart", "BartForConditionalGeneration"),
-=======
-        ("albert", "AlbertForMaskedLM"),
->>>>>>> a6beaab0
         ("bert", "BertForMaskedLM"),
         ("gpt2", "GPT2LMHeadModel"),
         ("t5", "T5ForConditionalGeneration"),
@@ -196,11 +190,8 @@
 MODEL_FOR_MASKED_LM_MAPPING_NAMES = OrderedDict(
     [
         # Model for Masked LM mapping
-<<<<<<< HEAD
+        ("albert", "AlbertForMaskedLM"),
         ("bart", "BartForConditionalGeneration"),
-=======
-        ("albert", "AlbertForMaskedLM"),
->>>>>>> a6beaab0
         ("bert", "BertForMaskedLM"),
         ("wav2vec2", "Wav2Vec2ForMaskedLM"),
         ("xlm-roberta", "XLMRobertaForMaskedLM"),
@@ -261,11 +252,8 @@
 MODEL_FOR_SEQUENCE_CLASSIFICATION_MAPPING_NAMES = OrderedDict(
     [
         # Model for Sequence Classification mapping
-<<<<<<< HEAD
+        ("albert", "AlbertForSequenceClassification"),
         ("bart", "BartForSequenceClassification"),
-=======
-        ("albert", "AlbertForSequenceClassification"),
->>>>>>> a6beaab0
         ("bert", "BertForSequenceClassification"),
         ("gemma", "GemmaForSequenceClassification"),
         ("gemma2", "Gemma2ForSequenceClassification"),
@@ -283,11 +271,8 @@
 MODEL_FOR_QUESTION_ANSWERING_MAPPING_NAMES = OrderedDict(
     [
         # Model for Question Answering mapping
-<<<<<<< HEAD
+        ("albert", "AlbertForQuestionAnswering"),
         ("bart", "BartForQuestionAnswering"),
-=======
-        ("albert", "AlbertForQuestionAnswering"),
->>>>>>> a6beaab0
         ("bert", "BertForQuestionAnswering"),
         ("llama", "LlamaForQuestionAnswering"),
         ("qwen2", "Qwen2ForQuestionAnswering"),
