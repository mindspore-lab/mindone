# coding=utf-8
# Copyright 2018 The HuggingFace Inc. team.
#
# This code is adapted from https://github.com/huggingface/transformers
# with modifications to run transformers on mindspore.
#
# Licensed under the Apache License, Version 2.0 (the "License");
# you may not use this file except in compliance with the License.
# You may obtain a copy of the License at
#
#     http://www.apache.org/licenses/LICENSE-2.0
#
# Unless required by applicable law or agreed to in writing, software
# distributed under the License is distributed on an "AS IS" BASIS,
# WITHOUT WARRANTIES OR CONDITIONS OF ANY KIND, either express or implied.
# See the License for the specific language governing permissions and
# limitations under the License.
"""Auto Model class."""

import warnings
from collections import OrderedDict

import transformers
from packaging import version
from transformers.utils import logging

from .auto_factory import _BaseAutoBackboneClass, _BaseAutoModelClass, _LazyAutoMapping, auto_class_update
from .configuration_auto import CONFIG_MAPPING_NAMES

logger = logging.get_logger(__name__)

MODEL_MAPPING_NAMES = OrderedDict(
    [
        # Base model mapping
        ("albert", "AlbertModel"),
        ("align", "AlignModel"),
        ("aria", "AriaForConditionalGeneration"),
        ("aria_text", "AriaTextModel"),
        ("bamba", "BambaModel"),
        ("bart", "BartModel"),
        ("bert", "BertModel"),
        ("bit", "BitModel"),
        ("blip", "BlipModel"),
        ("blip-2", "Blip2Model"),
        ("camembert", "CamembertModel"),
        ("canine", "CanineModel"),
        ("chameleon", "ChameleonModel"),
        ("clap", "ClapModel"),
        ("clip", "CLIPModel"),
        ("clip_text_model", "CLIPTextModel"),
        ("clip_vision_model", "CLIPVisionModel"),
        ("clipseg", "CLIPSegModel"),
        ("clvp", "ClvpModelForConditionalGeneration"),
        ("cohere2", "Cohere2Model"),
        ("convbert", "ConvBertModel"),
        ("convnext", "ConvNextModel"),
        ("convnextv2", "ConvNextV2Model"),
        ("deberta", "DebertaModel"),
<<<<<<< HEAD
        ("dpr", "DPRQuestionEncoder"),
        ("opt", "OPTModel"),
=======
>>>>>>> 109aa2b6
        ("deberta-v2", "DebertaV2Model"),
        ("detr", "DetrModel"),
        ("dinov2", "Dinov2Model"),
        ("dpt", "DPTModel"),
        ("gemma", "GemmaModel"),
        ("gemma2", "Gemma2Model"),
        ("gemma3_text", "Gemma3TextModel"),
        ("glm", "GlmModel"),
        ("glpn", "GLPNModel"),
        ("gpt2", "GPT2Model"),
        ("granite", "GraniteModel"),
        ("granitemoe", "GraniteMoeModel"),
        ("granitemoeshared", "GraniteMoeSharedModel"),
        ("helium", "HeliumModel"),
        ("grounding-dino", "GroundingDinoModel"),
        ("hiera", "HieraModel"),
        ("hubert", "HubertModel"),
        ("ibert", "IBertModel"),
        ("idefics", "IdeficsModel"),
        ("idefics2", "Idefics2Model"),
        ("idefics3", "Idefics3Model"),
        ("idefics3_vision", "Idefics3VisionTransformer"),
        ("ijepa", "IJepaModel"),
        ("imagegpt", "ImageGPTModel"),
        ("led", "LEDModel"),
        ("levit", "LevitModel"),
        ("llama", "LlamaModel"),
        ("m2m_100", "M2M100Model"),
        ("megatron-bert", "MegatronBertModel"),
        ("mistral", "MistralModel"),
        ("mixtral", "MixtralModel"),
        ("mobilebert", "MobileBertModel"),
        ("mpt", "MptModel"),
        ("mt5", "MT5Model"),
        ("mvp", "MvpModel"),
        ("nystromformer", "NystromformerModel"),
        ("opt", "OPTModel"),
        ("owlvit", "OwlViTModel"),
        ("persimmon", "PersimmonModel"),
        ("phi", "PhiModel"),
        ("phi3", "Phi3Model"),
        ("qwen2", "Qwen2Model"),
        ("qwen2_5_vl", "Qwen2_5_VLModel"),
        ("qwen2_audio_encoder", "Qwen2AudioEncoder"),
        ("qwen2_vl", "Qwen2VLModel"),
        ("recurrent_gemma", "RecurrentGemmaModel"),
        ("rembert", "RemBertModel"),
        ("resnet", "ResNetModel"),
        ("roberta", "RobertaModel"),
        ("rwkv", "RwkvModel"),
        ("segformer", "SegformerModel"),
        ("siglip", "SiglipModel"),
        ("siglip_vision_model", "SiglipVisionModel"),
        ("smolvlm", "SmolVLMModel"),
        ("smolvlm_vision", "SmolVLMVisionTransformer"),
        ("speecht5", "SpeechT5Model"),
        ("starcoder2", "Starcoder2Model"),
        ("swin2sr", "Swin2SRModel"),
        ("t5", "T5Model"),
        ("umt5", "UMT5Model"),
        ("vilt", "ViltModel"),
        ("vit", "ViTModel"),
        ("wav2vec2", "Wav2Vec2Model"),
        ("whisper", "WhisperModel"),
        ("xlm-roberta", "XLMRobertaModel"),
        ("xlm-roberta-xl", "XLMRobertaXLModel"),
        ("yolos", "YolosModel"),
        ("zamba", "ZambaModel"),
        ("zamba2", "Zamba2Model"),
    ]
)

MODEL_FOR_PRETRAINING_MAPPING_NAMES = OrderedDict(
    [
        # Model for pre-training mapping
        ("albert", "AlbertForPreTraining"),
        ("bart", "BartForConditionalGeneration"),
        ("bert", "BertForPreTraining"),
        ("camembert", "CamembertForMaskedLM"),
        ("colpali", "ColPaliForRetrieval"),
        ("gpt2", "GPT2LMHeadModel"),
        ("gemma3", "Gemma3ForConditionalGeneration"),
        ("hiera", "HieraForPreTraining"),
        ("hubert", "HubertForPreTraining"),
        ("ibert", "IBertForMaskedLM"),
        ("idefics", "IdeficsForVisionText2Text"),
        ("idefics2", "Idefics2ForConditionalGeneration"),
        ("idefics3", "Idefics3ForConditionalGeneration"),
        ("llava", "LlavaForConditionalGeneration"),
        ("llava_next", "LlavaNextForConditionalGeneration"),
        ("llava_next_video", "LlavaNextVideoForConditionalGeneration"),
        ("llava_onevision", "LlavaOnevisionForConditionalGeneration"),
        ("megatron-bert", "MegatronBertForPreTraining"),
        ("mobilebert", "MobileBertForPreTraining"),
        ("mpt", "MptForCausalLM"),
        ("mvp", "MvpForConditionalGeneration"),
        ("paligemma", "PaliGemmaForConditionalGeneration"),
        ("qwen2_audio", "Qwen2AudioForConditionalGeneration"),
        ("roberta", "RobertaForMaskedLM"),
        ("rwkv", "RwkvForCausalLM"),
        ("t5", "T5ForConditionalGeneration"),
        ("video_llava", "VideoLlavaForConditionalGeneration"),
        ("vipllava", "VipLlavaForConditionalGeneration"),
        ("wav2vec2", "Wav2Vec2ForPreTraining"),
        ("xlm-roberta", "XLMRobertaForMaskedLM"),
        ("xlm-roberta-xl", "XLMRobertaXLForMaskedLM"),
    ]
)

MODEL_WITH_LM_HEAD_MAPPING_NAMES = OrderedDict(
    [
        # Model with LM heads mapping
        ("albert", "AlbertForMaskedLM"),
        ("mvp", "MvpForConditionalGeneration"),
        ("bart", "BartForConditionalGeneration"),
        ("m2m_100", "M2M100ForConditionalGeneration"),
        ("bert", "BertForMaskedLM"),
        ("deberta", "DebertaForMaskedLM"),
        ("deberta-v2", "DebertaV2ForMaskedLM"),
        ("convbert", "ConvBertForMaskedLM"),
        ("gpt2", "GPT2LMHeadModel"),
        ("ibert", "IBertForMaskedLM"),
        ("led", "LEDForConditionalGeneration"),
        ("camembert", "CamembertForMaskedLM"),
        ("roberta", "RobertaForMaskedLM"),
        ("megatron-bert", "MegatronBertForCausalLM"),
        ("mobilebert", "MobileBertForMaskedLM"),
        ("mpt", "MptForCausalLM"),
        ("nystromformer", "NystromformerForMaskedLM"),
        ("rembert", "RemBertForMaskedLM"),
        ("rwkv", "RwkvForCausalLM"),
        ("t5", "T5ForConditionalGeneration"),
        ("wav2vec2", "Wav2Vec2ForMaskedLM"),
        ("whisper", "WhisperForConditionalGeneration"),
        ("xlm-roberta", "XLMRobertaForMaskedLM"),
        ("xlm-roberta-xl", "XLMRobertaXLForMaskedLM"),
    ]
)

MODEL_FOR_CAUSAL_LM_MAPPING_NAMES = OrderedDict(
    [
        # Model for Causal LM mapping
        ("aria_text", "AriaTextForCausalLM"),
        ("bamba", "BambaForCausalLM"),
        ("bart", "BartForCausalLM"),
        ("camembert", "CamembertForCausalLM"),
        ("mvp", "MvpForCausalLM"),
        ("opt", "OPTForCausalLM"),
        ("bert", "BertLMHeadModel"),
        ("bert-generation", "BertGenerationDecoder"),
        ("gemma", "GemmaForCausalLM"),
        ("gemma2", "Gemma2ForCausalLM"),
        ("starcoder2", "Starcoder2ForCausalLM"),
        ("gemma3", "Gemma3ForCausalLM"),
        ("gemma3_text", "Gemma3ForCausalLM"),
        ("granite", "GraniteForCausalLM"),
        ("glm", "GlmForCausalLM"),
        ("gpt2", "GPT2LMHeadModel"),
        ("persimmon", "PersimmonForCausalLM"),
        ("fuyu", "FuyuForCausalLM"),
        ("granitemoe", "GraniteMoeForCausalLM"),
        ("granitemoeshared", "GraniteMoeSharedForCausalLM"),
        ("llama", "LlamaForCausalLM"),
        ("opt", "OPTForCausalLM"),
        ("megatron-bert", "MegatronBertForCausalLM"),
        ("mistral", "MistralForCausalLM"),
        ("mpt", "MptForCausalLM"),
        ("phi", "PhiForCausalLM"),
        ("phi3", "Phi3ForCausalLM"),
        ("mixtral", "MixtralForCausalLM"),
        ("qwen2", "Qwen2ForCausalLM"),
        ("roberta", "RobertaForCausalLM"),
        ("recurrent_gemma", "RecurrentGemmaForCausalLM"),
        ("rembert", "RemBertForCausalLM"),
        ("rwkv", "RwkvForCausalLM"),
        ("whisper", "WhisperForCausalLM"),
        ("xlm-roberta", "XLMRobertaForCausalLM"),
        ("xlm-roberta-xl", "XLMRobertaXLForCausalLM"),
        ("cohere2", "Cohere2ForCausalLM"),
        ("zamba", "ZambaForCausalLM"),
    ]
)

MODEL_FOR_IMAGE_MAPPING_NAMES = OrderedDict(
    [
        # Model for Image mapping
        ("bit", "BitModel"),
        ("convnext", "ConvNextModel"),
        ("convnextv2", "ConvNextV2Model"),
        ("detr", "DetrModel"),
        ("dinov2", "Dinov2Model"),
        ("dpt", "DPTModel"),
        ("glpn", "GLPNModel"),
        ("hiera", "HieraModel"),
        ("hubert", "HubertModel"),
        ("ijepa", "IJepaModel"),
        ("imagegpt", "ImageGPTModel"),
        ("levit", "LevitModel"),
        ("segformer", "SegformerModel"),
        ("siglip_vision_model", "SiglipVisionModel"),
        ("swin2sr", "Swin2SRModel"),
        ("vit", "ViTModel"),
        ("yolos", "YolosModel"),
        ("zamba2", "Zamba2ForCausalLM"),
    ]
)

MODEL_FOR_MASKED_IMAGE_MODELING_MAPPING_NAMES = OrderedDict(
    [
        ("vit", "ViTForMaskedImageModeling"),
    ]
)


MODEL_FOR_CAUSAL_IMAGE_MODELING_MAPPING_NAMES = OrderedDict(
    [
        ("imagegpt", "ImageGPTForCausalImageModeling"),
    ]
)

MODEL_FOR_IMAGE_CLASSIFICATION_MAPPING_NAMES = OrderedDict(
    [
        # Model for Image Classification mapping
        ("bit", "BitForImageClassification"),
        ("clip", "CLIPForImageClassification"),
        ("convnext", "ConvNextForImageClassification"),
        ("convnextv2", "ConvNextV2ForImageClassification"),
        ("dinov2", "Dinov2ForImageClassification"),
        ("hiera", "HieraForImageClassification"),
        ("ijepa", "IJepaForImageClassification"),
        ("imagegpt", "ImageGPTForImageClassification"),
        (
            "levit",
            ("LevitForImageClassification", "LevitForImageClassificationWithTeacher"),
        ),
        ("resnet", "ResNetForImageClassification"),
        ("segformer", "SegformerForImageClassification"),
        ("siglip", "SiglipForImageClassification"),
        ("vit", "ViTForImageClassification"),
    ]
)

MODEL_FOR_IMAGE_SEGMENTATION_MAPPING_NAMES = OrderedDict(
    [
        # Do not add new models here, this class will be deprecated in the future.
        # Model for Image Segmentation mapping
        ("detr", "DetrForSegmentation"),
    ]
)

MODEL_FOR_SEMANTIC_SEGMENTATION_MAPPING_NAMES = OrderedDict(
    [
        # Model for Semantic Segmentation mapping
        ("beit", "BeitForSemanticSegmentation"),
        ("data2vec-vision", "Data2VecVisionForSemanticSegmentation"),
        ("dpt", "DPTForSemanticSegmentation"),
        ("mobilenet_v2", "MobileNetV2ForSemanticSegmentation"),
        ("mobilevit", "MobileViTForSemanticSegmentation"),
        ("mobilevitv2", "MobileViTV2ForSemanticSegmentation"),
        ("segformer", "SegformerForSemanticSegmentation"),
        ("upernet", "UperNetForSemanticSegmentation"),
    ]
)

MODEL_FOR_INSTANCE_SEGMENTATION_MAPPING_NAMES = OrderedDict()

MODEL_FOR_UNIVERSAL_SEGMENTATION_MAPPING_NAMES = OrderedDict(
    [
        # Model for Universal Segmentation mapping
        ("detr", "DetrForSegmentation"),
        ("mask2former", "Mask2FormerForUniversalSegmentation"),
        ("maskformer", "MaskFormerForInstanceSegmentation"),
        ("oneformer", "OneFormerForUniversalSegmentation"),
    ]
)

MODEL_FOR_VIDEO_CLASSIFICATION_MAPPING_NAMES = OrderedDict()

MODEL_FOR_VISION_2_SEQ_MAPPING_NAMES = OrderedDict(
    [
        ("blip", "BlipForConditionalGeneration"),
        ("blip-2", "Blip2ForConditionalGeneration"),
        ("chameleon", "ChameleonForConditionalGeneration"),
        ("idefics2", "Idefics2ForConditionalGeneration"),
        ("idefics3", "Idefics3ForConditionalGeneration"),
        ("llava", "LlavaForConditionalGeneration"),
        ("llava_next", "LlavaNextForConditionalGeneration"),
        ("llava_next_video", "LlavaNextVideoForConditionalGeneration"),
        ("llava_onevision", "LlavaOnevisionForConditionalGeneration"),
        ("paligemma", "PaliGemmaForConditionalGeneration"),
        ("qwen2_5_vl", "Qwen2_5_VLForConditionalGeneration"),
        ("qwen2_vl", "Qwen2VLForConditionalGeneration"),
        ("video_llava", "VideoLlavaForConditionalGeneration"),
        ("vipllava", "VipLlavaForConditionalGeneration"),
        ("vision-encoder-decoder", "VisionEncoderDecoderModel"),
    ]
)
MODEL_FOR_RETRIEVAL_MAPPING_NAMES = OrderedDict(
    [
        ("colpali", "ColPaliForRetrieval"),
    ]
)
MODEL_FOR_IMAGE_TEXT_TO_TEXT_MAPPING_NAMES = OrderedDict(
    [
        ("aria", "AriaForConditionalGeneration"),
        ("blip", "BlipForConditionalGeneration"),
        ("blip-2", "Blip2ForConditionalGeneration"),
        ("chameleon", "ChameleonForConditionalGeneration"),
        ("gemma3", "Gemma3ForConditionalGeneration"),
        ("chameleon", "ChameleonForConditionalGeneration"),
        ("idefics", "IdeficsForVisionText2Text"),
        ("idefics2", "Idefics2ForConditionalGeneration"),
        ("idefics3", "Idefics3ForConditionalGeneration"),
        ("fuyu", "FuyuForCausalLM"),
        ("llava", "LlavaForConditionalGeneration"),
        ("llava_next", "LlavaNextForConditionalGeneration"),
        ("llava_onevision", "LlavaOnevisionForConditionalGeneration"),
        ("paligemma", "PaliGemmaForConditionalGeneration"),
        ("qwen2_5_vl", "Qwen2_5_VLForConditionalGeneration"),
        ("qwen2_vl", "Qwen2VLForConditionalGeneration"),
        ("smolvlm", "SmolVLMForConditionalGeneration"),
        ("vipllava", "VipLlavaForConditionalGeneration"),
        ("vision-encoder-decoder", "VisionEncoderDecoderModel"),
    ]
)

MODEL_FOR_MASKED_LM_MAPPING_NAMES = OrderedDict(
    [
        # Model for Masked LM mapping
        ("mvp", "MvpForConditionalGeneration"),
        ("albert", "AlbertForMaskedLM"),
        ("bart", "BartForConditionalGeneration"),
        ("convbert", "ConvBertForMaskedLM"),
        ("bert", "BertForMaskedLM"),
        ("roberta", "RobertaForMaskedLM"),
        ("camembert", "CamembertForMaskedLM"),
        ("deberta", "DebertaForMaskedLM"),
        ("deberta-v2", "DebertaV2ForMaskedLM"),
        ("ibert", "IBertForMaskedLM"),
        ("mobilebert", "MobileBertForMaskedLM"),
        ("nystromformer", "NystromformerForMaskedLM"),
        ("rembert", "RemBertForMaskedLM"),
        ("wav2vec2", "Wav2Vec2ForMaskedLM"),
        ("xlm-roberta", "XLMRobertaForMaskedLM"),
        ("xlm-roberta-xl", "XLMRobertaXLForMaskedLM"),
    ]
)

MODEL_FOR_OBJECT_DETECTION_MAPPING_NAMES = OrderedDict(
    [
        # Model for Object Detection mapping
        ("conditional_detr", "ConditionalDetrForObjectDetection"),
        ("deformable_detr", "DeformableDetrForObjectDetection"),
        ("deta", "DetaForObjectDetection"),
        ("detr", "DetrForObjectDetection"),
        ("rt_detr", "RTDetrForObjectDetection"),
        ("table-transformer", "TableTransformerForObjectDetection"),
        ("yolos", "YolosForObjectDetection"),
    ]
)

MODEL_FOR_ZERO_SHOT_OBJECT_DETECTION_MAPPING_NAMES = OrderedDict(
    [
        # Model for Zero Shot Object Detection mapping
        ("grounding-dino", "GroundingDinoForObjectDetection"),
        ("omdet-turbo", "OmDetTurboForObjectDetection"),
        ("owlv2", "Owlv2ForObjectDetection"),
        ("owlvit", "OwlViTForObjectDetection"),
    ]
)

MODEL_FOR_DEPTH_ESTIMATION_MAPPING_NAMES = OrderedDict(
    [
        # Model for depth estimation mapping
        ("depth_anything", "DepthAnythingForDepthEstimation"),
        ("dpt", "DPTForDepthEstimation"),
        ("glpn", "GLPNForDepthEstimation"),
        ("zoedepth", "ZoeDepthForDepthEstimation"),
    ]
)
MODEL_FOR_SEQ_TO_SEQ_CAUSAL_LM_MAPPING_NAMES = OrderedDict(
    [
        # Model for Seq2Seq Causal LM mapping
        ("bart", "BartForConditionalGeneration"),
        ("led", "LEDForConditionalGeneration"),
        ("m2m_100", "M2M100ForConditionalGeneration"),
        ("mvp", "MvpForConditionalGeneration"),
        ("mt5", "MT5ForConditionalGeneration"),
        ("qwen2_audio", "Qwen2AudioForConditionalGeneration"),
        ("t5", "T5ForConditionalGeneration"),
        ("umt5", "UMT5ForConditionalGeneration"),
    ]
)

MODEL_FOR_SPEECH_SEQ_2_SEQ_MAPPING_NAMES = OrderedDict(
    [
        ("speecht5", "SpeechT5ForSpeechToText"),
        ("whisper", "WhisperForConditionalGeneration"),
    ]
)

MODEL_FOR_SEQUENCE_CLASSIFICATION_MAPPING_NAMES = OrderedDict(
    [
        # Model for Sequence Classification mapping
        ("albert", "AlbertForSequenceClassification"),
        ("bart", "BartForSequenceClassification"),
        ("camembert", "CamembertForSequenceClassification"),
        ("opt", "OPTForSequenceClassification"),
        ("bert", "BertForSequenceClassification"),
        ("mvp", "MvpForSequenceClassification"),
        ("roberta", "RobertaForSequenceClassification"),
        ("deberta", "DebertaForSequenceClassification"),
        ("deberta-v2", "DebertaV2ForSequenceClassification"),
        ("gemma", "GemmaForSequenceClassification"),
        ("gemma2", "Gemma2ForSequenceClassification"),
        ("glm", "GlmForSequenceClassification"),
        ("helium", "HeliumForSequenceClassification"),
        ("hubert", "HubertForSequenceClassification"),
        ("ibert", "IBertForSequenceClassification"),
        ("led", "LEDForSequenceClassification"),
        ("starcoder2", "Starcoder2ForSequenceClassification"),
        ("canine", "CanineForSequenceClassification"),
        ("llama", "LlamaForSequenceClassification"),
        ("opt", "OPTForSequenceClassification"),
        ("persimmon", "PersimmonForSequenceClassification"),
        ("mobilebert", "MobileBertForSequenceClassification"),
        ("convbert", "ConvBertForSequenceClassification"),
        ("mt5", "MT5ForSequenceClassification"),
        ("megatron-bert", "MegatronBertForSequenceClassification"),
        ("mistral", "MistralForSequenceClassification"),
        ("mixtral", "MixtralForSequenceClassification"),
        ("mpt", "MptForSequenceClassification"),
        ("nystromformer", "NystromformerForSequenceClassification"),
        ("phi", "PhiForSequenceClassification"),
        ("phi3", "Phi3ForSequenceClassification"),
        ("qwen2", "Qwen2ForSequenceClassification"),
        ("rembert", "RemBertForSequenceClassification"),
        ("t5", "T5ForSequenceClassification"),
        ("umt5", "UMT5ForSequenceClassification"),
        ("xlm-roberta-xl", "XLMRobertaXLForSequenceClassification"),
        ("zamba", "ZambaForSequenceClassification"),
        ("zamba2", "Zamba2ForSequenceClassification"),
    ]
)

MODEL_FOR_QUESTION_ANSWERING_MAPPING_NAMES = OrderedDict(
    [
        # Model for Question Answering mapping
        ("albert", "AlbertForQuestionAnswering"),
        ("bart", "BartForQuestionAnswering"),
        ("opt", "OPTForQuestionAnswering"),
        ("bert", "BertForQuestionAnswering"),
        ("camembert", "CamembertForQuestionAnswering"),
        ("mvp", "MvpForQuestionAnswering"),
        ("roberta", "RobertaForQuestionAnswering"),
        ("deberta", "DebertaForQuestionAnswering"),
        ("deberta-v2", "DebertaV2ForQuestionAnswering"),
        ("ibert", "IBertForQuestionAnswering"),
        ("led", "LEDForQuestionAnswering"),
        ("convbert", "ConvBertForQuestionAnswering"),
        ("llama", "LlamaForQuestionAnswering"),
        ("mistral", "MistralForQuestionAnswering"),
        ("mobilebert", "MobileBertForQuestionAnswering"),
        ("megatron-bert", "MegatronBertForQuestionAnswering"),
        ("mistral", "MistralForQuestionAnswering"),
        ("nystromformer", "NystromformerForQuestionAnswering"),
        ("opt", "OPTForQuestionAnswering"),
        ("qwen2", "Qwen2ForQuestionAnswering"),
        ("rembert", "RemBertForQuestionAnswering"),
        ("t5", "T5ForQuestionAnswering"),
        ("mixtral", "MixtralForQuestionAnswering"),
        ("mpt", "MptForQuestionAnswering"),
        ("canine", "CanineForQuestionAnswering"),
        ("umt5", "UMT5ForQuestionAnswering"),
        ("xlm-roberta", "XLMRobertaForQuestionAnswering"),
        ("xlm-roberta-xl", "XLMRobertaXLForQuestionAnswering"),
    ]
)

MODEL_FOR_TABLE_QUESTION_ANSWERING_MAPPING_NAMES = OrderedDict(
    [
        ("blip-2", "Blip2ForConditionalGeneration"),
    ]
)

MODEL_FOR_VISUAL_QUESTION_ANSWERING_MAPPING_NAMES = OrderedDict(
    [
        ("blip", "BlipForQuestionAnswering"),
        ("vilt", "ViltForQuestionAnswering"),
    ]
)

MODEL_FOR_DOCUMENT_QUESTION_ANSWERING_MAPPING_NAMES = OrderedDict()

MODEL_FOR_TOKEN_CLASSIFICATION_MAPPING_NAMES = OrderedDict(
    [
        # Model for Token Classification mapping
        ("albert", "AlbertForTokenClassification"),
        ("bert", "BertForTokenClassification"),
        ("camembert", "CamembertForTokenClassification"),
        ("deberta", "DebertaForTokenClassification"),
        ("deberta-v2", "DebertaV2ForTokenClassification"),
        ("starcoder2", "Starcoder2ForTokenClassification"),
        ("glm", "GlmForTokenClassification"),
        ("helium", "HeliumForTokenClassification"),
        ("ibert", "IBertForTokenClassification"),
        ("mistral", "MistralForTokenClassification"),
        ("mobilebert", "MobileBertForTokenClassification"),
        ("mt5", "MT5ForTokenClassification"),
        ("persimmon", "PersimmonForTokenClassification"),
        ("megatron-bert", "MegatronBertForTokenClassification"),
        ("mixtral", "MixtralForTokenClassification"),
        ("mpt", "MptForTokenClassification"),
        ("nystromformer", "NystromformerForTokenClassification"),
        ("phi", "PhiForTokenClassification"),
        ("phi3", "Phi3ForTokenClassification"),
        ("qwen2", "Qwen2ForTokenClassification"),
        ("roberta", "RobertaForTokenClassification"),
        ("rembert", "RemBertForTokenClassification"),
        ("convbert", "ConvBertForTokenClassification"),
        ("canine", "CanineForTokenClassification"),
        ("t5", "T5ForTokenClassification"),
        ("umt5", "UMT5ForTokenClassification"),
        ("xlm-roberta", "XLMRobertaForTokenClassification"),
        ("xlm-roberta-xl", "XLMRobertaXLForTokenClassification"),
    ]
)

MODEL_FOR_MULTIPLE_CHOICE_MAPPING_NAMES = OrderedDict(
    [
        # Model for Multiple Choice mapping
        ("camembert", "CamembertForMultipleChoice"),
        ("albert", "AlbertForMultipleChoice"),
        ("convbert", "ConvBertForMultipleChoice"),
        ("canine", "CanineForMultipleChoice"),
        ("bert", "BertForMultipleChoice"),
        ("deberta-v2", "DebertaV2ForMultipleChoice"),
        ("ibert", "IBertForMultipleChoice"),
        ("megatron-bert", "MegatronBertForMultipleChoice"),
        ("mobilebert", "MobileBertForMultipleChoice"),
        ("nystromformer", "NystromformerForMultipleChoice"),
        ("rembert", "RemBertForMultipleChoice"),
        ("roberta", "RobertaForMultipleChoice"),
        ("xlm-roberta", "XLMRobertaForMultipleChoice"),
        ("xlm-roberta-xl", "XLMRobertaXLForMultipleChoice"),
    ]
)

MODEL_FOR_NEXT_SENTENCE_PREDICTION_MAPPING_NAMES = OrderedDict(
    [
        ("bert", "BertForNextSentencePrediction"),
        ("megatron-bert", "MegatronBertForNextSentencePrediction"),
        ("mobilebert", "MobileBertForNextSentencePrediction"),
    ]
)

MODEL_FOR_AUDIO_CLASSIFICATION_MAPPING_NAMES = OrderedDict(
    [
        ("wav2vec2", "Wav2Vec2ForSequenceClassification"),
        ("whisper", "WhisperForAudioClassification"),
    ]
)

MODEL_FOR_CTC_MAPPING_NAMES = OrderedDict(
    [
        ("wav2vec2", "Wav2Vec2ForCTC"),
    ]
)

MODEL_FOR_AUDIO_FRAME_CLASSIFICATION_MAPPING_NAMES = OrderedDict(
    [
        ("wav2vec2", "Wav2Vec2ForAudioFrameClassification"),
    ]
)

MODEL_FOR_AUDIO_XVECTOR_MAPPING_NAMES = OrderedDict(
    [
        ("wav2vec2", "Wav2Vec2ForXVector"),
    ]
)

MODEL_FOR_TEXT_TO_SPECTROGRAM_MAPPING_NAMES = OrderedDict(
    [
        ("siglip", "SiglipModel"),
        ("speecht5", "SpeechT5ForTextToSpeech"),
    ]
)

MODEL_FOR_TEXT_TO_WAVEFORM_MAPPING_NAMES = OrderedDict()

MODEL_FOR_ZERO_SHOT_IMAGE_CLASSIFICATION_MAPPING_NAMES = OrderedDict(
    [
        # Model for Zero Shot Image Classification mapping
        ("align", "AlignModel"),
        ("blip", "BlipModel"),
        ("siglip", "SiglipModel"),
        ("blip-2", "Blip2ForImageTextRetrieval"),
        ("clipseg", "CLIPSegModel"),
    ]
)

MODEL_FOR_BACKBONE_MAPPING_NAMES = OrderedDict(
    [
        ("convnext", "ConvNextBackbone"),
        ("convnextv2", "ConvNextV2Backbone"),
        ("dinov2", "Dinov2Backbone"),
        ("hiera", "HieraBackbone"),
        ("swin", "SwinBackbone"),
    ]
)

MODEL_FOR_MASK_GENERATION_MAPPING_NAMES = OrderedDict()


MODEL_FOR_KEYPOINT_DETECTION_MAPPING_NAMES = OrderedDict()


MODEL_FOR_TEXT_ENCODING_MAPPING_NAMES = OrderedDict(
    [
        ("albert", "AlbertModel"),
        ("bert", "BertModel"),
        ("roberta", "RobertaModel"),
        ("deberta", "DebertaModel"),
        ("deberta-v2", "DebertaV2Model"),
        ("ibert", "IBertModel"),
        ("mobilebert", "MobileBertModel"),
        ("mt5", "MT5EncoderModel"),
        ("nystromformer", "NystromformerModel"),
        ("rembert", "RemBertModel"),
        ("t5", "T5EncoderModel"),
        ("umt5", "UMT5EncoderModel"),
        ("xlm-roberta", "XLMRobertaModel"),
        ("xlm-roberta-xl", "XLMRobertaXLModel"),
    ]
)

MODEL_FOR_TIME_SERIES_CLASSIFICATION_MAPPING_NAMES = OrderedDict()

MODEL_FOR_TIME_SERIES_REGRESSION_MAPPING_NAMES = OrderedDict()

MODEL_FOR_IMAGE_TO_IMAGE_MAPPING_NAMES = OrderedDict(
    [
        ("swin2sr", "Swin2SRForImageSuperResolution"),
    ]
)


if version.parse(transformers.__version__) >= version.parse("4.51.0"):
    MODEL_FOR_CAUSAL_LM_MAPPING_NAMES.update({"qwen3": "Qwen3Model"})
    MODEL_FOR_CAUSAL_LM_MAPPING_NAMES.update({"qwen3": "Qwen3ForCausalLM"})
    MODEL_FOR_SEQUENCE_CLASSIFICATION_MAPPING_NAMES.update({"qwen3": "Qwen3ForSequenceClassification"})
    MODEL_FOR_QUESTION_ANSWERING_MAPPING_NAMES.update({"qwen3": "Qwen3ForQuestionAnswering"})
    MODEL_FOR_TOKEN_CLASSIFICATION_MAPPING_NAMES.update({"qwen3": "Qwen3ForTokenClassification"})

if version.parse(transformers.__version__) >= version.parse("4.51.3"):
    MODEL_MAPPING_NAMES.update({"glm4": "Glm4Model"})
    MODEL_FOR_CAUSAL_LM_MAPPING_NAMES.update({"glm4": "Glm4ForCausalLM"})
    MODEL_FOR_SEQUENCE_CLASSIFICATION_MAPPING_NAMES.update({"glm4": "Glm4ForSequenceClassification"})
    MODEL_FOR_TOKEN_CLASSIFICATION_MAPPING_NAMES.update({"glm4": "Glm4ForTokenClassification"})

if version.parse(transformers.__version__) >= version.parse("4.53.0"):
    MODEL_MAPPING_NAMES.update({"minimax": "MiniMaxModel", "vjepa2": "VJEPA2Model"})
    MODEL_FOR_CAUSAL_LM_MAPPING_NAMES.update({"minimax": "MiniMaxForCausalLM"})
    MODEL_FOR_VIDEO_CLASSIFICATION_MAPPING_NAMES.update({"vjepa2": "VJEPA2ForVideoClassification"})
    MODEL_FOR_SEQUENCE_CLASSIFICATION_MAPPING_NAMES.update({"minimax": "MiniMaxForSequenceClassification"})
    MODEL_FOR_QUESTION_ANSWERING_MAPPING_NAMES.update({"minimax": "MiniMaxForQuestionAnswering"})
    MODEL_FOR_TOKEN_CLASSIFICATION_MAPPING_NAMES.update({"minimax": "MiniMaxForTokenClassification"})

MODEL_MAPPING = _LazyAutoMapping(CONFIG_MAPPING_NAMES, MODEL_MAPPING_NAMES)
MODEL_FOR_PRETRAINING_MAPPING = _LazyAutoMapping(CONFIG_MAPPING_NAMES, MODEL_FOR_PRETRAINING_MAPPING_NAMES)
MODEL_WITH_LM_HEAD_MAPPING = _LazyAutoMapping(CONFIG_MAPPING_NAMES, MODEL_WITH_LM_HEAD_MAPPING_NAMES)
MODEL_FOR_CAUSAL_LM_MAPPING = _LazyAutoMapping(CONFIG_MAPPING_NAMES, MODEL_FOR_CAUSAL_LM_MAPPING_NAMES)
MODEL_FOR_CAUSAL_IMAGE_MODELING_MAPPING = _LazyAutoMapping(
    CONFIG_MAPPING_NAMES, MODEL_FOR_CAUSAL_IMAGE_MODELING_MAPPING_NAMES
)
MODEL_FOR_IMAGE_CLASSIFICATION_MAPPING = _LazyAutoMapping(
    CONFIG_MAPPING_NAMES, MODEL_FOR_IMAGE_CLASSIFICATION_MAPPING_NAMES
)
MODEL_FOR_ZERO_SHOT_IMAGE_CLASSIFICATION_MAPPING = _LazyAutoMapping(
    CONFIG_MAPPING_NAMES, MODEL_FOR_ZERO_SHOT_IMAGE_CLASSIFICATION_MAPPING_NAMES
)
MODEL_FOR_IMAGE_SEGMENTATION_MAPPING = _LazyAutoMapping(
    CONFIG_MAPPING_NAMES, MODEL_FOR_IMAGE_SEGMENTATION_MAPPING_NAMES
)
MODEL_FOR_SEMANTIC_SEGMENTATION_MAPPING = _LazyAutoMapping(
    CONFIG_MAPPING_NAMES, MODEL_FOR_SEMANTIC_SEGMENTATION_MAPPING_NAMES
)
MODEL_FOR_INSTANCE_SEGMENTATION_MAPPING = _LazyAutoMapping(
    CONFIG_MAPPING_NAMES, MODEL_FOR_INSTANCE_SEGMENTATION_MAPPING_NAMES
)
MODEL_FOR_UNIVERSAL_SEGMENTATION_MAPPING = _LazyAutoMapping(
    CONFIG_MAPPING_NAMES, MODEL_FOR_UNIVERSAL_SEGMENTATION_MAPPING_NAMES
)
MODEL_FOR_VIDEO_CLASSIFICATION_MAPPING = _LazyAutoMapping(
    CONFIG_MAPPING_NAMES, MODEL_FOR_VIDEO_CLASSIFICATION_MAPPING_NAMES
)
MODEL_FOR_VISION_2_SEQ_MAPPING = _LazyAutoMapping(CONFIG_MAPPING_NAMES, MODEL_FOR_VISION_2_SEQ_MAPPING_NAMES)
MODEL_FOR_IMAGE_TEXT_TO_TEXT_MAPPING = _LazyAutoMapping(
    CONFIG_MAPPING_NAMES, MODEL_FOR_IMAGE_TEXT_TO_TEXT_MAPPING_NAMES
)
MODEL_FOR_RETRIEVAL_MAPPING = _LazyAutoMapping(CONFIG_MAPPING_NAMES, MODEL_FOR_RETRIEVAL_MAPPING_NAMES)
MODEL_FOR_VISUAL_QUESTION_ANSWERING_MAPPING = _LazyAutoMapping(
    CONFIG_MAPPING_NAMES, MODEL_FOR_VISUAL_QUESTION_ANSWERING_MAPPING_NAMES
)
MODEL_FOR_DOCUMENT_QUESTION_ANSWERING_MAPPING = _LazyAutoMapping(
    CONFIG_MAPPING_NAMES, MODEL_FOR_DOCUMENT_QUESTION_ANSWERING_MAPPING_NAMES
)
MODEL_FOR_MASKED_LM_MAPPING = _LazyAutoMapping(CONFIG_MAPPING_NAMES, MODEL_FOR_MASKED_LM_MAPPING_NAMES)
MODEL_FOR_IMAGE_MAPPING = _LazyAutoMapping(CONFIG_MAPPING_NAMES, MODEL_FOR_IMAGE_MAPPING_NAMES)
MODEL_FOR_MASKED_IMAGE_MODELING_MAPPING = _LazyAutoMapping(
    CONFIG_MAPPING_NAMES, MODEL_FOR_MASKED_IMAGE_MODELING_MAPPING_NAMES
)
MODEL_FOR_OBJECT_DETECTION_MAPPING = _LazyAutoMapping(CONFIG_MAPPING_NAMES, MODEL_FOR_OBJECT_DETECTION_MAPPING_NAMES)
MODEL_FOR_ZERO_SHOT_OBJECT_DETECTION_MAPPING = _LazyAutoMapping(
    CONFIG_MAPPING_NAMES, MODEL_FOR_ZERO_SHOT_OBJECT_DETECTION_MAPPING_NAMES
)
MODEL_FOR_DEPTH_ESTIMATION_MAPPING = _LazyAutoMapping(CONFIG_MAPPING_NAMES, MODEL_FOR_DEPTH_ESTIMATION_MAPPING_NAMES)
MODEL_FOR_SEQ_TO_SEQ_CAUSAL_LM_MAPPING = _LazyAutoMapping(
    CONFIG_MAPPING_NAMES, MODEL_FOR_SEQ_TO_SEQ_CAUSAL_LM_MAPPING_NAMES
)
MODEL_FOR_SEQUENCE_CLASSIFICATION_MAPPING = _LazyAutoMapping(
    CONFIG_MAPPING_NAMES, MODEL_FOR_SEQUENCE_CLASSIFICATION_MAPPING_NAMES
)
MODEL_FOR_QUESTION_ANSWERING_MAPPING = _LazyAutoMapping(
    CONFIG_MAPPING_NAMES, MODEL_FOR_QUESTION_ANSWERING_MAPPING_NAMES
)
MODEL_FOR_TABLE_QUESTION_ANSWERING_MAPPING = _LazyAutoMapping(
    CONFIG_MAPPING_NAMES, MODEL_FOR_TABLE_QUESTION_ANSWERING_MAPPING_NAMES
)
MODEL_FOR_TOKEN_CLASSIFICATION_MAPPING = _LazyAutoMapping(
    CONFIG_MAPPING_NAMES, MODEL_FOR_TOKEN_CLASSIFICATION_MAPPING_NAMES
)
MODEL_FOR_MULTIPLE_CHOICE_MAPPING = _LazyAutoMapping(CONFIG_MAPPING_NAMES, MODEL_FOR_MULTIPLE_CHOICE_MAPPING_NAMES)
MODEL_FOR_NEXT_SENTENCE_PREDICTION_MAPPING = _LazyAutoMapping(
    CONFIG_MAPPING_NAMES, MODEL_FOR_NEXT_SENTENCE_PREDICTION_MAPPING_NAMES
)
MODEL_FOR_AUDIO_CLASSIFICATION_MAPPING = _LazyAutoMapping(
    CONFIG_MAPPING_NAMES, MODEL_FOR_AUDIO_CLASSIFICATION_MAPPING_NAMES
)
MODEL_FOR_CTC_MAPPING = _LazyAutoMapping(CONFIG_MAPPING_NAMES, MODEL_FOR_CTC_MAPPING_NAMES)
MODEL_FOR_SPEECH_SEQ_2_SEQ_MAPPING = _LazyAutoMapping(CONFIG_MAPPING_NAMES, MODEL_FOR_SPEECH_SEQ_2_SEQ_MAPPING_NAMES)
MODEL_FOR_AUDIO_FRAME_CLASSIFICATION_MAPPING = _LazyAutoMapping(
    CONFIG_MAPPING_NAMES, MODEL_FOR_AUDIO_FRAME_CLASSIFICATION_MAPPING_NAMES
)
MODEL_FOR_AUDIO_XVECTOR_MAPPING = _LazyAutoMapping(CONFIG_MAPPING_NAMES, MODEL_FOR_AUDIO_XVECTOR_MAPPING_NAMES)

MODEL_FOR_TEXT_TO_SPECTROGRAM_MAPPING = _LazyAutoMapping(
    CONFIG_MAPPING_NAMES, MODEL_FOR_TEXT_TO_SPECTROGRAM_MAPPING_NAMES
)

MODEL_FOR_TEXT_TO_WAVEFORM_MAPPING = _LazyAutoMapping(CONFIG_MAPPING_NAMES, MODEL_FOR_TEXT_TO_WAVEFORM_MAPPING_NAMES)

MODEL_FOR_BACKBONE_MAPPING = _LazyAutoMapping(CONFIG_MAPPING_NAMES, MODEL_FOR_BACKBONE_MAPPING_NAMES)

MODEL_FOR_MASK_GENERATION_MAPPING = _LazyAutoMapping(CONFIG_MAPPING_NAMES, MODEL_FOR_MASK_GENERATION_MAPPING_NAMES)

MODEL_FOR_KEYPOINT_DETECTION_MAPPING = _LazyAutoMapping(
    CONFIG_MAPPING_NAMES, MODEL_FOR_KEYPOINT_DETECTION_MAPPING_NAMES
)

MODEL_FOR_TEXT_ENCODING_MAPPING = _LazyAutoMapping(CONFIG_MAPPING_NAMES, MODEL_FOR_TEXT_ENCODING_MAPPING_NAMES)

MODEL_FOR_TIME_SERIES_CLASSIFICATION_MAPPING = _LazyAutoMapping(
    CONFIG_MAPPING_NAMES, MODEL_FOR_TIME_SERIES_CLASSIFICATION_MAPPING_NAMES
)

MODEL_FOR_TIME_SERIES_REGRESSION_MAPPING = _LazyAutoMapping(
    CONFIG_MAPPING_NAMES, MODEL_FOR_TIME_SERIES_REGRESSION_MAPPING_NAMES
)

MODEL_FOR_IMAGE_TO_IMAGE_MAPPING = _LazyAutoMapping(CONFIG_MAPPING_NAMES, MODEL_FOR_IMAGE_TO_IMAGE_MAPPING_NAMES)


class AutoModelForMaskGeneration(_BaseAutoModelClass):
    _model_mapping = MODEL_FOR_MASK_GENERATION_MAPPING


class AutoModelForKeypointDetection(_BaseAutoModelClass):
    _model_mapping = MODEL_FOR_KEYPOINT_DETECTION_MAPPING


class AutoModelForTextEncoding(_BaseAutoModelClass):
    _model_mapping = MODEL_FOR_TEXT_ENCODING_MAPPING


class AutoModelForImageToImage(_BaseAutoModelClass):
    _model_mapping = MODEL_FOR_IMAGE_TO_IMAGE_MAPPING


class AutoModel(_BaseAutoModelClass):
    _model_mapping = MODEL_MAPPING


AutoModel = auto_class_update(AutoModel)


class AutoModelForPreTraining(_BaseAutoModelClass):
    _model_mapping = MODEL_FOR_PRETRAINING_MAPPING


AutoModelForPreTraining = auto_class_update(AutoModelForPreTraining, head_doc="pretraining")


# Private on purpose, the public class will add the deprecation warnings.
class _AutoModelWithLMHead(_BaseAutoModelClass):
    _model_mapping = MODEL_WITH_LM_HEAD_MAPPING


_AutoModelWithLMHead = auto_class_update(_AutoModelWithLMHead, head_doc="language modeling")


class AutoModelForCausalLM(_BaseAutoModelClass):
    _model_mapping = MODEL_FOR_CAUSAL_LM_MAPPING


AutoModelForCausalLM = auto_class_update(AutoModelForCausalLM, head_doc="causal language modeling")


class AutoModelForMaskedLM(_BaseAutoModelClass):
    _model_mapping = MODEL_FOR_MASKED_LM_MAPPING


AutoModelForMaskedLM = auto_class_update(AutoModelForMaskedLM, head_doc="masked language modeling")


class AutoModelForSeq2SeqLM(_BaseAutoModelClass):
    _model_mapping = MODEL_FOR_SEQ_TO_SEQ_CAUSAL_LM_MAPPING


AutoModelForSeq2SeqLM = auto_class_update(
    AutoModelForSeq2SeqLM,
    head_doc="sequence-to-sequence language modeling",
    checkpoint_for_example="google-t5/t5-base",
)


class AutoModelForSequenceClassification(_BaseAutoModelClass):
    _model_mapping = MODEL_FOR_SEQUENCE_CLASSIFICATION_MAPPING


AutoModelForSequenceClassification = auto_class_update(
    AutoModelForSequenceClassification, head_doc="sequence classification"
)


class AutoModelForQuestionAnswering(_BaseAutoModelClass):
    _model_mapping = MODEL_FOR_QUESTION_ANSWERING_MAPPING


AutoModelForQuestionAnswering = auto_class_update(AutoModelForQuestionAnswering, head_doc="question answering")


class AutoModelForTableQuestionAnswering(_BaseAutoModelClass):
    _model_mapping = MODEL_FOR_TABLE_QUESTION_ANSWERING_MAPPING


AutoModelForTableQuestionAnswering = auto_class_update(
    AutoModelForTableQuestionAnswering,
    head_doc="table question answering",
    checkpoint_for_example="google/tapas-base-finetuned-wtq",
)


class AutoModelForVisualQuestionAnswering(_BaseAutoModelClass):
    _model_mapping = MODEL_FOR_VISUAL_QUESTION_ANSWERING_MAPPING


AutoModelForVisualQuestionAnswering = auto_class_update(
    AutoModelForVisualQuestionAnswering,
    head_doc="visual question answering",
    checkpoint_for_example="dandelin/vilt-b32-finetuned-vqa",
)


class AutoModelForDocumentQuestionAnswering(_BaseAutoModelClass):
    _model_mapping = MODEL_FOR_DOCUMENT_QUESTION_ANSWERING_MAPPING


AutoModelForDocumentQuestionAnswering = auto_class_update(
    AutoModelForDocumentQuestionAnswering,
    head_doc="document question answering",
    checkpoint_for_example='impira/layoutlm-document-qa", revision="52e01b3',
)


class AutoModelForTokenClassification(_BaseAutoModelClass):
    _model_mapping = MODEL_FOR_TOKEN_CLASSIFICATION_MAPPING


AutoModelForTokenClassification = auto_class_update(AutoModelForTokenClassification, head_doc="token classification")


class AutoModelForMultipleChoice(_BaseAutoModelClass):
    _model_mapping = MODEL_FOR_MULTIPLE_CHOICE_MAPPING


AutoModelForMultipleChoice = auto_class_update(AutoModelForMultipleChoice, head_doc="multiple choice")


class AutoModelForNextSentencePrediction(_BaseAutoModelClass):
    _model_mapping = MODEL_FOR_NEXT_SENTENCE_PREDICTION_MAPPING


AutoModelForNextSentencePrediction = auto_class_update(
    AutoModelForNextSentencePrediction, head_doc="next sentence prediction"
)


class AutoModelForImageClassification(_BaseAutoModelClass):
    _model_mapping = MODEL_FOR_IMAGE_CLASSIFICATION_MAPPING


AutoModelForImageClassification = auto_class_update(AutoModelForImageClassification, head_doc="image classification")


class AutoModelForZeroShotImageClassification(_BaseAutoModelClass):
    _model_mapping = MODEL_FOR_ZERO_SHOT_IMAGE_CLASSIFICATION_MAPPING


AutoModelForZeroShotImageClassification = auto_class_update(
    AutoModelForZeroShotImageClassification, head_doc="zero-shot image classification"
)


class AutoModelForImageSegmentation(_BaseAutoModelClass):
    _model_mapping = MODEL_FOR_IMAGE_SEGMENTATION_MAPPING


AutoModelForImageSegmentation = auto_class_update(AutoModelForImageSegmentation, head_doc="image segmentation")


class AutoModelForSemanticSegmentation(_BaseAutoModelClass):
    _model_mapping = MODEL_FOR_SEMANTIC_SEGMENTATION_MAPPING


AutoModelForSemanticSegmentation = auto_class_update(AutoModelForSemanticSegmentation, head_doc="semantic segmentation")


class AutoModelForUniversalSegmentation(_BaseAutoModelClass):
    _model_mapping = MODEL_FOR_UNIVERSAL_SEGMENTATION_MAPPING


AutoModelForUniversalSegmentation = auto_class_update(
    AutoModelForUniversalSegmentation, head_doc="universal image segmentation"
)


class AutoModelForInstanceSegmentation(_BaseAutoModelClass):
    _model_mapping = MODEL_FOR_INSTANCE_SEGMENTATION_MAPPING


AutoModelForInstanceSegmentation = auto_class_update(AutoModelForInstanceSegmentation, head_doc="instance segmentation")


class AutoModelForObjectDetection(_BaseAutoModelClass):
    _model_mapping = MODEL_FOR_OBJECT_DETECTION_MAPPING


AutoModelForObjectDetection = auto_class_update(AutoModelForObjectDetection, head_doc="object detection")


class AutoModelForZeroShotObjectDetection(_BaseAutoModelClass):
    _model_mapping = MODEL_FOR_ZERO_SHOT_OBJECT_DETECTION_MAPPING


AutoModelForZeroShotObjectDetection = auto_class_update(
    AutoModelForZeroShotObjectDetection, head_doc="zero-shot object detection"
)


class AutoModelForDepthEstimation(_BaseAutoModelClass):
    _model_mapping = MODEL_FOR_DEPTH_ESTIMATION_MAPPING


AutoModelForDepthEstimation = auto_class_update(AutoModelForDepthEstimation, head_doc="depth estimation")


class AutoModelForVideoClassification(_BaseAutoModelClass):
    _model_mapping = MODEL_FOR_VIDEO_CLASSIFICATION_MAPPING


AutoModelForVideoClassification = auto_class_update(AutoModelForVideoClassification, head_doc="video classification")


class AutoModelForVision2Seq(_BaseAutoModelClass):
    _model_mapping = MODEL_FOR_VISION_2_SEQ_MAPPING


AutoModelForVision2Seq = auto_class_update(AutoModelForVision2Seq, head_doc="vision-to-text modeling")


class AutoModelForImageTextToText(_BaseAutoModelClass):
    _model_mapping = MODEL_FOR_IMAGE_TEXT_TO_TEXT_MAPPING


AutoModelForImageTextToText = auto_class_update(AutoModelForImageTextToText, head_doc="image-text-to-text modeling")


class AutoModelForAudioClassification(_BaseAutoModelClass):
    _model_mapping = MODEL_FOR_AUDIO_CLASSIFICATION_MAPPING


AutoModelForAudioClassification = auto_class_update(AutoModelForAudioClassification, head_doc="audio classification")


class AutoModelForCTC(_BaseAutoModelClass):
    _model_mapping = MODEL_FOR_CTC_MAPPING


AutoModelForCTC = auto_class_update(AutoModelForCTC, head_doc="connectionist temporal classification")


class AutoModelForSpeechSeq2Seq(_BaseAutoModelClass):
    _model_mapping = MODEL_FOR_SPEECH_SEQ_2_SEQ_MAPPING


AutoModelForSpeechSeq2Seq = auto_class_update(
    AutoModelForSpeechSeq2Seq, head_doc="sequence-to-sequence speech-to-text modeling"
)


class AutoModelForAudioFrameClassification(_BaseAutoModelClass):
    _model_mapping = MODEL_FOR_AUDIO_FRAME_CLASSIFICATION_MAPPING


AutoModelForAudioFrameClassification = auto_class_update(
    AutoModelForAudioFrameClassification, head_doc="audio frame (token) classification"
)


class AutoModelForAudioXVector(_BaseAutoModelClass):
    _model_mapping = MODEL_FOR_AUDIO_XVECTOR_MAPPING


class AutoModelForTextToSpectrogram(_BaseAutoModelClass):
    _model_mapping = MODEL_FOR_TEXT_TO_SPECTROGRAM_MAPPING


class AutoModelForTextToWaveform(_BaseAutoModelClass):
    _model_mapping = MODEL_FOR_TEXT_TO_WAVEFORM_MAPPING


class AutoBackbone(_BaseAutoBackboneClass):
    _model_mapping = MODEL_FOR_BACKBONE_MAPPING


AutoModelForAudioXVector = auto_class_update(AutoModelForAudioXVector, head_doc="audio retrieval via x-vector")


class AutoModelForMaskedImageModeling(_BaseAutoModelClass):
    _model_mapping = MODEL_FOR_MASKED_IMAGE_MODELING_MAPPING


AutoModelForMaskedImageModeling = auto_class_update(AutoModelForMaskedImageModeling, head_doc="masked image modeling")


class AutoModelWithLMHead(_AutoModelWithLMHead):
    @classmethod
    def from_config(cls, config):
        warnings.warn(
            "The class `AutoModelWithLMHead` is deprecated and will be removed in a future version. Please use "
            "`AutoModelForCausalLM` for causal language models, `AutoModelForMaskedLM` for masked language models and "
            "`AutoModelForSeq2SeqLM` for encoder-decoder models.",
            FutureWarning,
        )
        return super().from_config(config)

    @classmethod
    def from_pretrained(cls, pretrained_model_name_or_path, *model_args, **kwargs):
        warnings.warn(
            "The class `AutoModelWithLMHead` is deprecated and will be removed in a future version. Please use "
            "`AutoModelForCausalLM` for causal language models, `AutoModelForMaskedLM` for masked language models and "
            "`AutoModelForSeq2SeqLM` for encoder-decoder models.",
            FutureWarning,
        )
        return super().from_pretrained(pretrained_model_name_or_path, *model_args, **kwargs)<|MERGE_RESOLUTION|>--- conflicted
+++ resolved
@@ -56,14 +56,10 @@
         ("convnext", "ConvNextModel"),
         ("convnextv2", "ConvNextV2Model"),
         ("deberta", "DebertaModel"),
-<<<<<<< HEAD
-        ("dpr", "DPRQuestionEncoder"),
-        ("opt", "OPTModel"),
-=======
->>>>>>> 109aa2b6
         ("deberta-v2", "DebertaV2Model"),
         ("detr", "DetrModel"),
         ("dinov2", "Dinov2Model"),
+        ("dpr", "DPRQuestionEncoder"),
         ("dpt", "DPTModel"),
         ("gemma", "GemmaModel"),
         ("gemma2", "Gemma2Model"),
