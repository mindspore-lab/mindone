--- conflicted
+++ resolved
@@ -86,16 +86,6 @@
         ("granite", "GraniteModel"),
         ("granitemoe", "GraniteMoeModel"),
         ("granitemoeshared", "GraniteMoeSharedModel"),
-<<<<<<< HEAD
-        ("qwen2_audio_encoder", "Qwen2AudioEncoder"),
-        ("qwen2_audio_encoder", "Qwen2AudioEncoder"),
-        ("recurrent_gemma", "RecurrentGemmaModel"),
-        ("gemma3_text", "Gemma3TextModel"),
-        ("qwen2_audio_encoder", "Qwen2AudioEncoder"),
-        ("siglip", "SiglipModel"),
-        ("siglip2", "Siglip2Model"),
-=======
->>>>>>> 6b61af9f
         ("helium", "HeliumModel"),
         ("grounding-dino", "GroundingDinoModel"),
         ("hiera", "HieraModel"),
@@ -388,7 +378,6 @@
         ("resnet", "ResNetForImageClassification"),
         ("segformer", "SegformerForImageClassification"),
         ("siglip", "SiglipForImageClassification"),
-        ("siglip2", "Siglip2ForImageClassification"),
         ("vit", "ViTForImageClassification"),
     ]
 )
@@ -799,12 +788,8 @@
         ("align", "AlignModel"),
         ("blip", "BlipModel"),
         ("blip-2", "Blip2ForImageTextRetrieval"),
-<<<<<<< HEAD
-        ("siglip2", "Siglip2Model"),
-=======
         ("clipseg", "CLIPSegModel"),
         ("siglip", "SiglipModel"),
->>>>>>> 6b61af9f
     ]
 )
 
