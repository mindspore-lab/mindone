--- conflicted
+++ resolved
@@ -59,13 +59,10 @@
         ("convbert", "ConvBertModel"),
         ("convnext", "ConvNextModel"),
         ("convnextv2", "ConvNextV2Model"),
-<<<<<<< HEAD
+        ("ctrl", "CTRLModel"),
         ("data2vec-audio", "Data2VecAudioModel"),
         ("data2vec-text", "Data2VecTextModel"),
         ("data2vec-vision", "Data2VecVisionModel"),
-=======
-        ("ctrl", "CTRLModel"),
->>>>>>> d05f99af
         ("deberta", "DebertaModel"),
         ("deberta-v2", "DebertaV2Model"),
         ("deit", "DeiTModel"),
@@ -157,13 +154,10 @@
         ("bert", "BertForPreTraining"),
         ("camembert", "CamembertForMaskedLM"),
         ("colpali", "ColPaliForRetrieval"),
-<<<<<<< HEAD
+        ("ctrl", "CTRLLMHeadModel"),
         ("data2vec-text", "Data2VecTextForMaskedLM"),
-=======
-        ("ctrl", "CTRLLMHeadModel"),
         ("distilbert", "DistilBertForMaskedLM"),
         ("funnel", "FunnelForPreTraining"),
->>>>>>> d05f99af
         ("gpt2", "GPT2LMHeadModel"),
         ("mamba", "MambaForCausalLM"),
         ("mamba2", "Mamba2ForCausalLM"),
@@ -207,13 +201,10 @@
         ("m2m_100", "M2M100ForConditionalGeneration"),
         ("bert", "BertForMaskedLM"),
         ("blenderbot-small", "BlenderbotSmallForConditionalGeneration"),
-<<<<<<< HEAD
-        ("data2vec-text", "Data2VecTextForMaskedLM"),
-=======
         ("camembert", "CamembertForMaskedLM"),
         ("convbert", "ConvBertForMaskedLM"),
         ("ctrl", "CTRLLMHeadModel"),
->>>>>>> d05f99af
+        ("data2vec-text", "Data2VecTextForMaskedLM"),
         ("deberta", "DebertaForMaskedLM"),
         ("deberta-v2", "DebertaV2ForMaskedLM"),
         ("distilbert", "DistilBertForMaskedLM"),
@@ -252,11 +243,8 @@
         ("blenderbot", "BlenderbotForCausalLM"),
         ("blenderbot-small", "BlenderbotSmallForCausalLM"),
         ("bert-generation", "BertGenerationDecoder"),
-<<<<<<< HEAD
+        ("ctrl", "CTRLLMHeadModel"),
         ("data2vec-text", "Data2VecTextForCausalLM"),
-=======
-        ("ctrl", "CTRLLMHeadModel"),
->>>>>>> d05f99af
         ("gemma", "GemmaForCausalLM"),
         ("gemma2", "Gemma2ForCausalLM"),
         ("starcoder2", "Starcoder2ForCausalLM"),
@@ -299,11 +287,8 @@
         ("bit", "BitModel"),
         ("convnext", "ConvNextModel"),
         ("convnextv2", "ConvNextV2Model"),
-<<<<<<< HEAD
         ("data2vec-vision", "Data2VecVisionModel"),
-=======
         ("deit", "DeiTModel"),
->>>>>>> d05f99af
         ("detr", "DetrModel"),
         ("dinov2", "Dinov2Model"),
         ("dpt", "DPTModel"),
@@ -346,14 +331,11 @@
         ("clip", "CLIPForImageClassification"),
         ("convnext", "ConvNextForImageClassification"),
         ("convnextv2", "ConvNextV2ForImageClassification"),
-<<<<<<< HEAD
         ("data2vec-vision", "Data2VecVisionForImageClassification"),
-=======
         (
             "deit",
             ("DeiTForImageClassification", "DeiTForImageClassificationWithTeacher"),
         ),
->>>>>>> d05f99af
         ("dinov2", "Dinov2ForImageClassification"),
         ("hiera", "HieraForImageClassification"),
         ("ijepa", "IJepaForImageClassification"),
@@ -476,11 +458,8 @@
         ("mvp", "MvpForConditionalGeneration"),
         ("nystromformer", "NystromformerForMaskedLM"),
         ("rembert", "RemBertForMaskedLM"),
-<<<<<<< HEAD
         ("roberta", "RobertaForMaskedLM"),
-=======
         ("tapas", "TapasForMaskedLM"),
->>>>>>> d05f99af
         ("wav2vec2", "Wav2Vec2ForMaskedLM"),
         ("xlm-roberta", "XLMRobertaForMaskedLM"),
         ("xlm-roberta-xl", "XLMRobertaXLForMaskedLM"),
