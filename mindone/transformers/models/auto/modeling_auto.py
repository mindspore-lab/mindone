# coding=utf-8
# Copyright 2018 The HuggingFace Inc. team.
#
# This code is adapted from https://github.com/huggingface/transformers
# with modifications to run transformers on mindspore.
#
# Licensed under the Apache License, Version 2.0 (the "License");
# you may not use this file except in compliance with the License.
# You may obtain a copy of the License at
#
#     http://www.apache.org/licenses/LICENSE-2.0
#
# Unless required by applicable law or agreed to in writing, software
# distributed under the License is distributed on an "AS IS" BASIS,
# WITHOUT WARRANTIES OR CONDITIONS OF ANY KIND, either express or implied.
# See the License for the specific language governing permissions and
# limitations under the License.
"""Auto Model class."""

import warnings
from collections import OrderedDict

import transformers
from packaging import version
from transformers.utils import logging

from .auto_factory import _BaseAutoBackboneClass, _BaseAutoModelClass, _LazyAutoMapping, auto_class_update
from .configuration_auto import CONFIG_MAPPING_NAMES

logger = logging.get_logger(__name__)

MODEL_MAPPING_NAMES = OrderedDict(
    [
        # Base model mapping
        ("albert", "AlbertModel"),
        ("align", "AlignModel"),
        ("altclip", "AltCLIPModel"),
        ("aria", "AriaForConditionalGeneration"),
        ("aria_text", "AriaTextModel"),
        ("bamba", "BambaModel"),
        ("beit", "BeitModel"),
        ("bert", "BertModel"),
        ("bert-generation", "BertGenerationEncoder"),
        ("bart", "BartModel"),
        ("camembert", "CamembertModel"),
        ("mvp", "MvpModel"),
        ("nllb-moe", "NllbMoeModel"),
        ("convbert", "ConvBertModel"),
        ("bert", "BertModel"),
        ("bit", "BitModel"),
        ("blenderbot", "BlenderbotModel"),
        ("blenderbot-small", "BlenderbotSmallModel"),
        ("blip", "BlipModel"),
        ("blip-2", "Blip2Model"),
        ("bloom", "BloomModel"),
        ("bridgetower", "BridgeTowerModel"),
        ("camembert", "CamembertModel"),
        ("starcoder2", "Starcoder2Model"),
        ("canine", "CanineModel"),
        ("chameleon", "ChameleonModel"),
        ("chinese_clip", "ChineseCLIPModel"),
        ("chinese_clip_vision_model", "ChineseCLIPVisionModel"),
        ("clap", "ClapModel"),
        ("clip", "CLIPModel"),
        ("clip_text_model", "CLIPTextModel"),
        ("clip_vision_model", "CLIPVisionModel"),
        ("clipseg", "CLIPSegModel"),
        ("clvp", "ClvpModelForConditionalGeneration"),
        ("codegen", "CodeGenModel"),
        ("cohere2", "Cohere2Model"),
        ("convbert", "ConvBertModel"),
        ("convnext", "ConvNextModel"),
        ("convnextv2", "ConvNextV2Model"),
        ("ctrl", "CTRLModel"),
        ("cvt", "CvtModel"),
        ("dac", "DacModel"),
        ("data2vec-audio", "Data2VecAudioModel"),
        ("data2vec-text", "Data2VecTextModel"),
        ("data2vec-vision", "Data2VecVisionModel"),
        ("deberta", "DebertaModel"),
        ("deberta-v2", "DebertaV2Model"),
        ("deit", "DeiTModel"),
        ("depth_pro", "DepthProModel"),
        ("detr", "DetrModel"),
        ("diffllama", "DiffLlamaModel"),
        ("dinov2", "Dinov2Model"),
        ("dinov2_with_registers", "Dinov2WithRegistersModel"),
        ("distilbert", "DistilBertModel"),
        ("dpr", "DPRQuestionEncoder"),
        ("dpt", "DPTModel"),
        ("efficientnet", "EfficientNetModel"),
        ("electra", "ElectraModel"),
        ("encodec", "EncodecModel"),
        ("esm", "EsmModel"),
        ("falcon", "FalconModel"),
        ("falcon_mamba", "FalconMambaModel"),
        ("fastspeech2_conformer", "FastSpeech2ConformerModel"),
        ("fnet", "FNetModel"),
        ("focalnet", "FocalNetModel"),
        ("fsmt", "FSMTModel"),
        ("funnel", ("FunnelModel", "FunnelBaseModel")),
        ("gemma", "GemmaModel"),
        ("gemma2", "Gemma2Model"),
        ("gemma3_text", "Gemma3TextModel"),
        ("git", "GitModel"),
        ("glm", "GlmModel"),
        ("glpn", "GLPNModel"),
        ("got_ocr2", "GotOcr2ForConditionalGeneration"),
        ("gpt_neo", "GPTNeoModel"),
        ("gpt2", "GPT2Model"),
        ("granite", "GraniteModel"),
        ("granitemoe", "GraniteMoeModel"),
        ("granitemoeshared", "GraniteMoeSharedModel"),
        ("groupvit", "GroupViTModel"),
        ("helium", "HeliumModel"),
        ("grounding-dino", "GroundingDinoModel"),
        ("hiera", "HieraModel"),
        ("hubert", "HubertModel"),
        ("ibert", "IBertModel"),
        ("idefics", "IdeficsModel"),
        ("idefics2", "Idefics2Model"),
        ("idefics3", "Idefics3Model"),
        ("idefics3_vision", "Idefics3VisionTransformer"),
        ("ijepa", "IJepaModel"),
        ("imagegpt", "ImageGPTModel"),
        ("jetmoe", "JetMoeModel"),
        ("kosmos-2", "Kosmos2Model"),
        ("led", "LEDModel"),
        ("levit", "LevitModel"),
        ("lilt", "LiltModel"),
        ("llama", "LlamaModel"),
        ("longformer", "LongformerModel"),
        ("longt5", "LongT5Model"),
        ("luke", "LukeModel"),
        ("m2m_100", "M2M100Model"),
        ("marian", "MarianModel"),
        ("mamba", "MambaModel"),
        ("mamba2", "Mamba2Model"),
        ("markuplm", "MarkupLMModel"),
        ("mask2former", "Mask2FormerModel"),
        ("maskformer", "MaskFormerModel"),
        ("maskformer-swin", "MaskFormerSwinModel"),
        ("mbart", "MBartModel"),
        ("megatron-bert", "MegatronBertModel"),
        ("mgp-str", "MgpstrForSceneTextRecognition"),
        ("mimi", "MimiModel"),
        ("mistral", "MistralModel"),
        ("mixtral", "MixtralModel"),
        ("mobilebert", "MobileBertModel"),
        ("moonshine", "MoonshineModel"),
        ("moshi", "MoshiModel"),
        ("mpnet", "MPNetModel"),
        ("mpt", "MptModel"),
        ("mt5", "MT5Model"),
        ("mvp", "MvpModel"),
        ("nemotron", "NemotronModel"),
        ("nystromformer", "NystromformerModel"),
        ("olmoe", "OlmoeModel"),
        ("opt", "OPTModel"),
        ("owlv2", "Owlv2Model"),
        ("owlvit", "OwlViTModel"),
        ("pegasus", "PegasusModel"),
        ("pegasus_x", "PegasusXModel"),
        ("persimmon", "PersimmonModel"),
        ("olmo", "OlmoModel"),
        ("olmo2", "Olmo2Model"),
        ("phi", "PhiModel"),
        ("phi3", "Phi3Model"),
        ("pixtral", "PixtralVisionModel"),
        ("poolformer", "PoolFormerModel"),
        ("prophetnet", "ProphetNetModel"),
        ("pvt", "PvtModel"),
        ("pvt_v2", "PvtV2Model"),
        ("qwen2", "Qwen2Model"),
        ("qwen2_5_vl", "Qwen2_5_VLModel"),
        ("qwen2_audio_encoder", "Qwen2AudioEncoder"),
        ("qwen2_moe", "Qwen2MoeModel"),
        ("qwen2_vl", "Qwen2VLModel"),
        ("recurrent_gemma", "RecurrentGemmaModel"),
        ("regnet", "RegNetModel"),
        ("roberta", "RobertaModel"),
        ("rembert", "RemBertModel"),
        ("resnet", "ResNetModel"),
        ("rt_detr", "RTDetrModel"),
        ("rt_detr_v2", "RTDetrV2Model"),
        ("roberta", "RobertaModel"),
        ("roformer", "RoFormerModel"),
        ("roc_bert", "RoCBertModel"),
        ("roberta-prelayernorm", "RobertaPreLayerNormModel"),
        ("rwkv", "RwkvModel"),
        ("sam", "SamModel"),
        ("seamless_m4t_v2", "SeamlessM4Tv2Model"),
        ("segformer", "SegformerModel"),
        ("seggpt", "SegGptModel"),
        ("sew", "SEWModel"),
        ("sew-d", "SEWDModel"),
        ("siglip", "SiglipModel"),
        ("siglip2", "Siglip2Model"),
        ("siglip_vision_model", "SiglipVisionModel"),
        ("smolvlm", "SmolVLMModel"),
        ("smolvlm_vision", "SmolVLMVisionTransformer"),
        ("speech_to_text", "Speech2TextModel"),
        ("speecht5", "SpeechT5Model"),
        ("squeezebert", "SqueezeBertModel"),
        ("stablelm", "StableLmModel"),
        ("starcoder2", "Starcoder2Model"),
        ("swiftformer", "SwiftFormerModel"),
        ("swin2sr", "Swin2SRModel"),
        ("swinv2", "Swinv2Model"),
        ("t5", "T5Model"),
        ("table-transformer", "TableTransformerModel"),
        ("tapas", "TapasModel"),
        ("textnet", "TextNetModel"),
        ("timesformer", "TimesformerModel"),
        ("tvp", "TvpModel"),
        ("umt5", "UMT5Model"),
        ("unispeech", "UniSpeechModel"),
        ("unispeech-sat", "UniSpeechSatModel"),
        ("univnet", "UnivNetModel"),
        ("vilt", "ViltModel"),
        ("visual_bert", "VisualBertModel"),
        ("vit", "ViTModel"),
        ("vit_mae", "ViTMAEModel"),
        ("vit_msn", "ViTMSNModel"),
        ("vitdet", "VitDetModel"),
        ("vivit", "VivitModel"),
        ("wav2vec2", "Wav2Vec2Model"),
        ("whisper", "WhisperModel"),
        ("xclip", "XCLIPModel"),
        ("xlm", "XLMModel"),
        ("xlm-prophetnet", "XLMProphetNetModel"),
        ("xlm-roberta", "XLMRobertaModel"),
        ("gpt_bigcode", "GPTBigCodeModel"),
        ("gpt_neox", "GPTNeoXModel"),
        ("gptj", "GPTJModel"),
        ("xlm-roberta-xl", "XLMRobertaXLModel"),
        ("xlnet", "XLNetModel"),
        ("xmod", "XmodModel"),
        ("mobilenet_v1", "MobileNetV1Model"),
        ("mobilenet_v2", "MobileNetV2Model"),
        ("gpt_neox_japanese", "GPTNeoXJapaneseModel"),
        ("yolos", "YolosModel"),
        ("yoso", "YosoModel"),
        ("zamba", "ZambaModel"),
        ("zamba2", "Zamba2Model"),
    ]
)

MODEL_FOR_PRETRAINING_MAPPING_NAMES = OrderedDict(
    [
        # Model for pre-training mapping
        ("albert", "AlbertForPreTraining"),
        ("bart", "BartForConditionalGeneration"),
        ("bert", "BertForPreTraining"),
        ("bloom", "BloomForCausalLM"),
        ("camembert", "CamembertForMaskedLM"),
        ("colpali", "ColPaliForRetrieval"),
        ("ctrl", "CTRLLMHeadModel"),
        ("data2vec-text", "Data2VecTextForMaskedLM"),
        ("distilbert", "DistilBertForMaskedLM"),
        ("fnet", "FNetForPreTraining"),
        ("electra", "ElectraForPreTraining"),
        ("falcon_mamba", "FalconMambaForCausalLM"),
        ("fsmt", "FSMTForConditionalGeneration"),
        ("funnel", "FunnelForPreTraining"),
        ("gpt2", "GPT2LMHeadModel"),
        ("mamba", "MambaForCausalLM"),
        ("mamba2", "Mamba2ForCausalLM"),
        ("mbart", "MBartForConditionalGeneration"),
        ("gemma3", "Gemma3ForConditionalGeneration"),
        ("hiera", "HieraForPreTraining"),
        ("hubert", "HubertForPreTraining"),
        ("ibert", "IBertForMaskedLM"),
        ("idefics", "IdeficsForVisionText2Text"),
        ("idefics2", "Idefics2ForConditionalGeneration"),
        ("idefics3", "Idefics3ForConditionalGeneration"),
        ("llava", "LlavaForConditionalGeneration"),
        ("llava_next", "LlavaNextForConditionalGeneration"),
        ("llava_next_video", "LlavaNextVideoForConditionalGeneration"),
        ("llava_onevision", "LlavaOnevisionForConditionalGeneration"),
        ("longformer", "LongformerForMaskedLM"),
        ("luke", "LukeForMaskedLM"),
        ("mobilebert", "MobileBertForPreTraining"),
        ("qwen2_audio", "Qwen2AudioForConditionalGeneration"),
        ("roberta", "RobertaForMaskedLM"),
        ("megatron-bert", "MegatronBertForPreTraining"),
        ("mistral3", "Mistral3ForConditionalGeneration"),
        ("mllama", "MllamaForConditionalGeneration"),
        ("mobilebert", "MobileBertForPreTraining"),
        ("mpnet", "MPNetForMaskedLM"),
        ("mpt", "MptForCausalLM"),
        ("nllb-moe", "NllbMoeForConditionalGeneration"),
        ("mvp", "MvpForConditionalGeneration"),
        ("paligemma", "PaliGemmaForConditionalGeneration"),
        ("qwen2_audio", "Qwen2AudioForConditionalGeneration"),
        ("roberta", "RobertaForMaskedLM"),
        ("roc_bert", "RoCBertForPreTraining"),
        ("roberta-prelayernorm", "RobertaPreLayerNormForMaskedLM"),
        ("rwkv", "RwkvForCausalLM"),
        ("squeezebert", "SqueezeBertForMaskedLM"),
        ("t5", "T5ForConditionalGeneration"),
        ("tapas", "TapasForMaskedLM"),
        ("unispeech", "UniSpeechForPreTraining"),
        ("unispeec-sat", "UniSpeechSatForPreTraining"),
        ("video_llava", "VideoLlavaForConditionalGeneration"),
        ("vipllava", "VipLlavaForConditionalGeneration"),
        ("visual_bert", "VisualBertForPreTraining"),
        ("vit_mae", "ViTMAEForPreTraining"),
        ("wav2vec2", "Wav2Vec2ForPreTraining"),
        ("xlm", "XLMWithLMHeadModel"),
        ("xlm-roberta", "XLMRobertaForMaskedLM"),
        ("xlm-roberta-xl", "XLMRobertaXLForMaskedLM"),
        ("xlnet", "XLNetLMHeadModel"),
        ("xmod", "XmodForMaskedLM"),
        ("gpt_neox_japanese", "GPTNeoXJapanesePreTrainedModel"),
    ]
)

MODEL_WITH_LM_HEAD_MAPPING_NAMES = OrderedDict(
    [
        # Model with LM heads mapping
        ("albert", "AlbertForMaskedLM"),
        ("mvp", "MvpForConditionalGeneration"),
        ("bart", "BartForConditionalGeneration"),
        ("bloom", "BloomForCausalLM"),
        ("bert", "BertForMaskedLM"),
        ("blenderbot-small", "BlenderbotSmallForConditionalGeneration"),
        ("camembert", "CamembertForMaskedLM"),
        ("convbert", "ConvBertForMaskedLM"),
        ("codegen", "CodeGenForCausalLM"),
        ("ctrl", "CTRLLMHeadModel"),
        ("data2vec-text", "Data2VecTextForMaskedLM"),
        ("deberta", "DebertaForMaskedLM"),
        ("deberta-v2", "DebertaV2ForMaskedLM"),
        ("distilbert", "DistilBertForMaskedLM"),
        ("esm", "EsmForMaskedLM"),
        ("fnet", "FNetForMaskedLM"),
        ("electra", "ElectraForMaskedLM"),
        ("encoder-decoder", "EncoderDecoderModel"),
        ("falcon_mamba", "FalconMambaForCausalLM"),
        ("fsmt", "FSMTForConditionalGeneration"),
        ("funnel", "FunnelForMaskedLM"),
        ("git", "GitForCausalLM"),
        ("gpt_neo", "GPTNeoForCausalLM"),
        ("gpt2", "GPT2LMHeadModel"),
        ("ibert", "IBertForMaskedLM"),
        ("led", "LEDForConditionalGeneration"),
        ("longformer", "LongformerForMaskedLM"),
        ("longt5", "LongT5ForConditionalGeneration"),
        ("luke", "LukeForMaskedLM"),
        ("camembert", "CamembertForMaskedLM"),
        ("roberta", "RobertaForMaskedLM"),
        ("roformer", "RoFormerForMaskedLM"),
        ("marian", "MarianMTModel"),
        ("mamba", "MambaForCausalLM"),
        ("mamba2", "Mamba2ForCausalLM"),
        ("mbart", "MBartForConditionalGeneration"),
        ("m2m_100", "M2M100ForConditionalGeneration"),
        ("megatron-bert", "MegatronBertForCausalLM"),
        ("mobilebert", "MobileBertForMaskedLM"),
        ("moonshine", "MoonshineForConditionalGeneration"),
        ("mpnet", "MPNetForMaskedLM"),
        ("mpt", "MptForCausalLM"),
        ("nllb-moe", "NllbMoeForConditionalGeneration"),
        ("nystromformer", "NystromformerForMaskedLM"),
        ("pegasus_x", "PegasusXForConditionalGeneration"),
        ("pop2piano", "Pop2PianoForConditionalGeneration"),
        ("rembert", "RemBertForMaskedLM"),
        ("roc_bert", "RoCBertForMaskedLM"),
        ("roberta", "RobertaForMaskedLM"),
        ("roberta-prelayernorm", "RobertaPreLayerNormForMaskedLM"),
        ("rwkv", "RwkvForCausalLM"),
        ("speech_to_text", "Speech2TextForConditionalGeneration"),
        ("squeezebert", "SqueezeBertForMaskedLM"),
        ("t5", "T5ForConditionalGeneration"),
        ("tapas", "TapasForMaskedLM"),
        ("wav2vec2", "Wav2Vec2ForMaskedLM"),
        ("whisper", "WhisperForConditionalGeneration"),
        ("xlm", "XLMWithLMHeadModel"),
        ("xlm-roberta", "XLMRobertaForMaskedLM"),
        ("xlm-roberta-xl", "XLMRobertaXLForMaskedLM"),
        ("xmod", "XmodForMaskedLM"),
        ("yoso", "YosoForMaskedLM"),
        ("xlnet", "XLNetLMHeadModel"),
    ]
)

MODEL_FOR_CAUSAL_LM_MAPPING_NAMES = OrderedDict(
    [
        # Model for Causal LM mapping
        ("aria_text", "AriaTextForCausalLM"),
        ("bamba", "BambaForCausalLM"),
        ("bart", "BartForCausalLM"),
        ("bert", "BertLMHeadModel"),
        ("bert-generation", "BertGenerationDecoder"),
        ("blenderbot", "BlenderbotForCausalLM"),
        ("blenderbot-small", "BlenderbotSmallForCausalLM"),
        ("bloom", "BloomForCausalLM"),
        ("camembert", "CamembertForCausalLM"),
        ("cohere2", "Cohere2ForCausalLM"),
        ("ctrl", "CTRLLMHeadModel"),
        ("data2vec-text", "Data2VecTextForCausalLM"),
        ("diffllama", "DiffLlamaForCausalLM"),
        ("emu3", "Emu3ForCausalLM"),
        ("falcon", "FalconForCausalLM"),
        ("fuyu", "FuyuForCausalLM"),
        ("codegen", "CodeGenForCausalLM"),
        ("falcon_mamba", "FalconMambaForCausalLM"),
        ("gemma", "GemmaForCausalLM"),
        ("gemma2", "Gemma2ForCausalLM"),
        ("gemma3", "Gemma3ForCausalLM"),
        ("gemma3_text", "Gemma3ForCausalLM"),
        ("git", "GitForCausalLM"),
        ("glm", "GlmForCausalLM"),
        ("got_ocr2", "GotOcr2ForConditionalGeneration"),
        ("gpt_neo", "GPTNeoForCausalLM"),
        ("gpt2", "GPT2LMHeadModel"),
        ("granite", "GraniteForCausalLM"),
        ("jetmoe", "JetMoeForCausalLM"),
        ("persimmon", "PersimmonForCausalLM"),
        ("fuyu", "FuyuForCausalLM"),
        ("granitemoe", "GraniteMoeForCausalLM"),
        ("granitemoeshared", "GraniteMoeSharedForCausalLM"),
        ("llama", "LlamaForCausalLM"),
        ("mamba", "MambaForCausalLM"),
        ("mamba2", "Mamba2ForCausalLM"),
        ("mbart", "MBartForCausalLM"),
        ("megatron-bert", "MegatronBertForCausalLM"),
        ("marian", "MarianForCausalLM"),
        ("mistral", "MistralForCausalLM"),
        ("mixtral", "MixtralForCausalLM"),
        ("mllama", "MllamaForCausalLM"),
        ("moshi", "MoshiForCausalLM"),
        ("mpt", "MptForCausalLM"),
        ("mvp", "MvpForCausalLM"),
        ("nemotron", "NemotronForCausalLM"),
        ("opt", "OPTForCausalLM"),
        ("persimmon", "PersimmonForCausalLM"),
        ("olmo", "OlmoForCausalLM"),
        ("olmo2", "Olmo2ForCausalLM"),
        ("olmoe", "OlmoeForCausalLM"),
        ("phi", "PhiForCausalLM"),
        ("phi3", "Phi3ForCausalLM"),
        ("prophetnet", "ProphetNetForCausalLM"),
        ("pegasus", "PegasusForCausalLM"),
        ("qwen2", "Qwen2ForCausalLM"),
        ("qwen2_moe", "Qwen2MoeForCausalLM"),
        ("roberta", "RobertaForCausalLM"),
        ("roberta-prelayernorm", "RobertaPreLayerNormForCausalLM"),
        ("recurrent_gemma", "RecurrentGemmaForCausalLM"),
        ("rembert", "RemBertForCausalLM"),
        ("roformer", "RoFormerForCausalLM"),
        ("roc_bert", "RoCBertForCausalLM"),
        ("roberta", "RobertaForCausalLM"),
        ("rwkv", "RwkvForCausalLM"),
        ("stablelm", "StableLmForCausalLM"),
        ("starcoder2", "Starcoder2ForCausalLM"),
        ("trocr", "TrOCRForCausalLM"),
        ("whisper", "WhisperForCausalLM"),
        ("xlm", "XLMWithLMHeadModel"),
        ("xlm-prophetnet", "XLMProphetNetForCausalLM"),
        ("xlm-roberta", "XLMRobertaForCausalLM"),
        ("xlm-roberta-xl", "XLMRobertaXLForCausalLM"),
        ("xlnet", "XLNetLMHeadModel"),
        ("xmod", "XmodForCausalLM"),
        ("gpt_bigcode", "GPTBigCodeForCausalLM"),
        ("gpt_neox", "GPTNeoXForCausalLM"),
        ("gpt_neox_japanese", "GPTNeoXJapaneseForCausalLM"),
        ("gptj", "GPTJForCausalLM"),
        ("cohere2", "Cohere2ForCausalLM"),
        ("zamba", "ZambaForCausalLM"),
    ]
)

MODEL_FOR_IMAGE_MAPPING_NAMES = OrderedDict(
    [
        # Model for Image mapping
        ("beit", "BeitModel"),
        ("bit", "BitModel"),
        ("convnext", "ConvNextModel"),
        ("convnextv2", "ConvNextV2Model"),
        ("data2vec-vision", "Data2VecVisionModel"),
        ("deit", "DeiTModel"),
        ("detr", "DetrModel"),
        ("depth_pro", "DepthProModel"),
        ("dinov2", "Dinov2Model"),
        ("dinov2_with_registers", "Dinov2WithRegistersModel"),
        ("dpt", "DPTModel"),
        ("efficientnet", "EfficientNetModel"),
        ("focalnet", "FocalNetModel"),
        ("glpn", "GLPNModel"),
        ("hiera", "HieraModel"),
        ("hubert", "HubertModel"),
        ("ijepa", "IJepaModel"),
        ("imagegpt", "ImageGPTModel"),
        ("levit", "LevitModel"),
        ("poolformer", "PoolFormerModel"),
        ("pvt", "PvtModel"),
        ("mllama", "MllamaVisionModel"),
        ("poolformer", "PoolFormerModel"),
        ("regnet", "RegNetModel"),
        ("resnet", "ResNetModel"),
        ("segformer", "SegformerModel"),
        ("siglip_vision_model", "SiglipVisionModel"),
        ("swiftformer", "SwiftFormerModel"),
        ("swin2sr", "Swin2SRModel"),
<<<<<<< HEAD
        ("table-transformer", "TableTransformerModel"),
=======
        ("swinv2", "Swinv2Model"),
        ("table-transformer", "TableTransformerModel"),
        ("timesformer", "TimesformerModel"),
>>>>>>> a116d965
        ("vit", "ViTModel"),
        ("vit_mae", "ViTMAEModel"),
        ("vit_msn", "ViTMSNModel"),
        ("vitdet", "VitDetModel"),
        ("vivit", "VivitModel"),
        ("yolos", "YolosModel"),
        ("zamba2", "Zamba2ForCausalLM"),
    ]
)

MODEL_FOR_MASKED_IMAGE_MODELING_MAPPING_NAMES = OrderedDict(
    [
        ("deit", "DeiTForMaskedImageModeling"),
        ("focalnet", "FocalNetForMaskedImageModeling"),
        ("swinv2", "Swinv2ForMaskedImageModeling"),
        ("vit", "ViTForMaskedImageModeling"),
    ]
)


MODEL_FOR_CAUSAL_IMAGE_MODELING_MAPPING_NAMES = OrderedDict(
    [
        ("imagegpt", "ImageGPTForCausalImageModeling"),
    ]
)

MODEL_FOR_IMAGE_CLASSIFICATION_MAPPING_NAMES = OrderedDict(
    [
        # Model for Image Classification mapping
        ("beit", "BeitForImageClassification"),
        ("bit", "BitForImageClassification"),
        ("clip", "CLIPForImageClassification"),
        ("convnext", "ConvNextForImageClassification"),
        ("convnextv2", "ConvNextV2ForImageClassification"),
        ("cvt", "CvtForImageClassification"),
        ("data2vec-vision", "Data2VecVisionForImageClassification"),
        (
            "deit",
            ("DeiTForImageClassification", "DeiTForImageClassificationWithTeacher"),
        ),
        ("dinov2", "Dinov2ForImageClassification"),
        ("dinov2_with_registers", "Dinov2WithRegistersForImageClassification"),
        ("efficientnet", "EfficientNetForImageClassification"),
        ("focalnet", "FocalNetForImageClassification"),
        ("hiera", "HieraForImageClassification"),
        ("ijepa", "IJepaForImageClassification"),
        ("imagegpt", "ImageGPTForImageClassification"),
        (
            "levit",
            ("LevitForImageClassification", "LevitForImageClassificationWithTeacher"),
        ),
        ("poolformer", "PoolFormerForImageClassification"),
        ("pvt", "PvtForImageClassification"),
        ("pvt_v2", "PvtV2ForImageClassification"),
        ("regnet", "RegNetForImageClassification"),
        ("resnet", "ResNetForImageClassification"),
        ("segformer", "SegformerForImageClassification"),
        ("siglip", "SiglipForImageClassification"),
        ("siglip2", "Siglip2ForImageClassification"),
        ("swiftformer", "SwiftFormerForImageClassification"),
        ("swinv2", "Swinv2ForImageClassification"),
        ("textnet", "TextNetForImageClassification"),
        ("mobilenet_v1", "MobileNetV1ForImageClassification"),
        ("mobilenet_v2", "MobileNetV2ForImageClassification"),
        ("vit", "ViTForImageClassification"),
        ("vit_msn", "ViTMSNForImageClassification"),
    ]
)

MODEL_FOR_IMAGE_SEGMENTATION_MAPPING_NAMES = OrderedDict(
    [
        # Do not add new models here, this class will be deprecated in the future.
        # Model for Image Segmentation mapping
        ("detr", "DetrForSegmentation"),
    ]
)

MODEL_FOR_SEMANTIC_SEGMENTATION_MAPPING_NAMES = OrderedDict(
    [
        # Model for Semantic Segmentation mapping
        ("beit", "BeitForSemanticSegmentation"),
        ("data2vec-vision", "Data2VecVisionForSemanticSegmentation"),
        ("dpt", "DPTForSemanticSegmentation"),
        ("mobilenet_v2", "MobileNetV2ForSemanticSegmentation"),
        ("mobilevit", "MobileViTForSemanticSegmentation"),
        ("mobilevitv2", "MobileViTV2ForSemanticSegmentation"),
        ("segformer", "SegformerForSemanticSegmentation"),
        ("upernet", "UperNetForSemanticSegmentation"),
    ]
)

MODEL_FOR_INSTANCE_SEGMENTATION_MAPPING_NAMES = OrderedDict(
    [
        # Model for Instance Segmentation mapping
        # MaskFormerForInstanceSegmentation can be removed from this mapping in v5
        ("maskformer", "MaskFormerForInstanceSegmentation"),
    ]
)

MODEL_FOR_UNIVERSAL_SEGMENTATION_MAPPING_NAMES = OrderedDict(
    [
        # Model for Universal Segmentation mapping
        ("detr", "DetrForSegmentation"),
        ("mask2former", "Mask2FormerForUniversalSegmentation"),
        ("maskformer", "MaskFormerForInstanceSegmentation"),
        ("oneformer", "OneFormerForUniversalSegmentation"),
    ]
)

MODEL_FOR_VIDEO_CLASSIFICATION_MAPPING_NAMES = OrderedDict(
    [
        ("timesformer", "TimesformerForVideoClassification"),
        ("vivit", "VivitForVideoClassification"),
    ]
)

MODEL_FOR_VISION_2_SEQ_MAPPING_NAMES = OrderedDict(
    [
        ("blip", "BlipForConditionalGeneration"),
        ("blip-2", "Blip2ForConditionalGeneration"),
        ("chameleon", "ChameleonForConditionalGeneration"),
        ("git", "GitForCausalLM"),
        ("idefics2", "Idefics2ForConditionalGeneration"),
        ("idefics3", "Idefics3ForConditionalGeneration"),
        ("instructblip", "InstructBlipForConditionalGeneration"),
        ("instructblipvideo", "InstructBlipVideoForConditionalGeneration"),
        ("kosmos-2", "Kosmos2ForConditionalGeneration"),
        ("llava", "LlavaForConditionalGeneration"),
        ("llava_next", "LlavaNextForConditionalGeneration"),
        ("llava_next_video", "LlavaNextVideoForConditionalGeneration"),
        ("llava_onevision", "LlavaOnevisionForConditionalGeneration"),
        ("mistral3", "Mistral3ForConditionalGeneration"),
        ("mllama", "MllamaForConditionalGeneration"),
        ("paligemma", "PaliGemmaForConditionalGeneration"),
        ("prophetnet", "ProphetNetForConditionalGeneration"),
        ("pix2struct", "Pix2StructForConditionalGeneration"),
        ("qwen2_5_vl", "Qwen2_5_VLForConditionalGeneration"),
        ("qwen2_vl", "Qwen2VLForConditionalGeneration"),
        ("video_llava", "VideoLlavaForConditionalGeneration"),
        ("vipllava", "VipLlavaForConditionalGeneration"),
        ("vision-encoder-decoder", "VisionEncoderDecoderModel"),
    ]
)
MODEL_FOR_RETRIEVAL_MAPPING_NAMES = OrderedDict(
    [
        ("colpali", "ColPaliForRetrieval"),
    ]
)
MODEL_FOR_IMAGE_TEXT_TO_TEXT_MAPPING_NAMES = OrderedDict(
    [
        ("aria", "AriaForConditionalGeneration"),
        ("aya_vision", "AyaVisionForConditionalGeneration"),
        ("blip", "BlipForConditionalGeneration"),
        ("blip-2", "Blip2ForConditionalGeneration"),
        ("chameleon", "ChameleonForConditionalGeneration"),
        ("gemma3", "Gemma3ForConditionalGeneration"),
        ("got_ocr2", "GotOcr2ForConditionalGeneration"),
        ("chameleon", "ChameleonForConditionalGeneration"),
        ("emu3", "Emu3ForConditionalGeneration"),
        ("idefics", "IdeficsForVisionText2Text"),
        ("idefics2", "Idefics2ForConditionalGeneration"),
        ("idefics3", "Idefics3ForConditionalGeneration"),
        ("instructblip", "InstructBlipForConditionalGeneration"),
        ("kosmos-2", "Kosmos2ForConditionalGeneration"),
        ("fuyu", "FuyuForCausalLM"),
        ("git", "GitForCausalLM"),
        ("llava", "LlavaForConditionalGeneration"),
        ("llava_next", "LlavaNextForConditionalGeneration"),
        ("llava_onevision", "LlavaOnevisionForConditionalGeneration"),
        ("mistral3", "Mistral3ForConditionalGeneration"),
        ("mllama", "MllamaForConditionalGeneration"),
        ("paligemma", "PaliGemmaForConditionalGeneration"),
        ("pix2struct", "Pix2StructForConditionalGeneration"),
        ("qwen2_5_vl", "Qwen2_5_VLForConditionalGeneration"),
        ("qwen2_vl", "Qwen2VLForConditionalGeneration"),
        ("smolvlm", "SmolVLMForConditionalGeneration"),
        ("vipllava", "VipLlavaForConditionalGeneration"),
        ("vision-encoder-decoder", "VisionEncoderDecoderModel"),
    ]
)

MODEL_FOR_MASKED_LM_MAPPING_NAMES = OrderedDict(
    [
        # Model for Masked LM mapping
        ("albert", "AlbertForMaskedLM"),
        ("bart", "BartForConditionalGeneration"),
        ("bert", "BertForMaskedLM"),
        ("camembert", "CamembertForMaskedLM"),
        ("convbert", "ConvBertForMaskedLM"),
        ("data2vec-text", "Data2VecTextForMaskedLM"),
        ("deberta", "DebertaForMaskedLM"),
        ("deberta-v2", "DebertaV2ForMaskedLM"),
        ("distilbert", "DistilBertForMaskedLM"),
        ("esm", "EsmForMaskedLM"),
        ("fnet", "FNetForMaskedLM"),
        ("funnel", "FunnelForMaskedLM"),
        ("ibert", "IBertForMaskedLM"),
        ("longformer", "LongformerForMaskedLM"),
        ("luke", "LukeForMaskedLM"),
        ("mobilebert", "MobileBertForMaskedLM"),
        ("mpnet", "MPNetForMaskedLM"),
        ("mvp", "MvpForConditionalGeneration"),
        ("nystromformer", "NystromformerForMaskedLM"),
        ("rembert", "RemBertForMaskedLM"),
        ("roformer", "RoFormerForMaskedLM"),
        ("roc_bert", "RoCBertForMaskedLM"),
        ("roberta", "RobertaForMaskedLM"),
        ("squeezebert", "SqueezeBertForMaskedLM"),
        ("tapas", "TapasForMaskedLM"),
        ("wav2vec2", "Wav2Vec2ForMaskedLM"),
        ("xlm", "XLMWithLMHeadModel"),
        ("xlm-roberta", "XLMRobertaForMaskedLM"),
        ("xlm-roberta-xl", "XLMRobertaXLForMaskedLM"),
        ("xmod", "XmodForMaskedLM"),
        ("yoso", "YosoForMaskedLM"),
    ]
)

MODEL_FOR_OBJECT_DETECTION_MAPPING_NAMES = OrderedDict(
    [
        # Model for Object Detection mapping
        ("deformable_detr", "DeformableDetrForObjectDetection"),
        ("deta", "DetaForObjectDetection"),
        ("detr", "DetrForObjectDetection"),
        ("rt_detr", "RTDetrForObjectDetection"),
        ("rt_detr_v2", "RTDetrV2ForObjectDetection"),
        ("table-transformer", "TableTransformerForObjectDetection"),
        ("yolos", "YolosForObjectDetection"),
    ]
)

MODEL_FOR_ZERO_SHOT_OBJECT_DETECTION_MAPPING_NAMES = OrderedDict(
    [
        # Model for Zero Shot Object Detection mapping
        ("grounding-dino", "GroundingDinoForObjectDetection"),
        ("omdet-turbo", "OmDetTurboForObjectDetection"),
        ("owlv2", "Owlv2ForObjectDetection"),
        ("owlvit", "OwlViTForObjectDetection"),
        ("siglip2", "Siglip2Model"),
    ]
)

MODEL_FOR_DEPTH_ESTIMATION_MAPPING_NAMES = OrderedDict(
    [
        # Model for depth estimation mapping
        ("depth_anything", "DepthAnythingForDepthEstimation"),
        ("depth_pro", "DepthProForDepthEstimation"),
        ("dpt", "DPTForDepthEstimation"),
        ("glpn", "GLPNForDepthEstimation"),
        ("prompt_depth_anything", "PromptDepthAnythingForDepthEstimation"),
        ("zoedepth", "ZoeDepthForDepthEstimation"),
    ]
)
MODEL_FOR_SEQ_TO_SEQ_CAUSAL_LM_MAPPING_NAMES = OrderedDict(
    [
        # Model for Seq2Seq Causal LM mapping
        ("bart", "BartForConditionalGeneration"),
        ("blenderbot", "BlenderbotForConditionalGeneration"),
        ("blenderbot-small", "BlenderbotSmallForConditionalGeneration"),
        ("encoder-decoder", "EncoderDecoderModel"),
        ("fsmt", "FSMTForConditionalGeneration"),
        ("led", "LEDForConditionalGeneration"),
        ("longt5", "LongT5ForConditionalGeneration"),
        ("m2m_100", "M2M100ForConditionalGeneration"),
        ("mvp", "MvpForConditionalGeneration"),
        ("nllb-moe", "NllbMoeForConditionalGeneration"),
        ("mt5", "MT5ForConditionalGeneration"),
        ("marian", "MarianMTModel"),
        ("pegasus", "PegasusForConditionalGeneration"),
        ("pegasus_x", "PegasusXForConditionalGeneration"),
        ("qwen2_audio", "Qwen2AudioForConditionalGeneration"),
        ("seamless_m4t_v2", "SeamlessM4Tv2ForTextToText"),
        ("squeezebert", "SqueezeBertForSequenceClassification"),
        ("t5", "T5ForConditionalGeneration"),
        ("umt5", "UMT5ForConditionalGeneration"),
        ("xlm-prophetnet", "XLMProphetNetForConditionalGeneration"),
    ]
)

MODEL_FOR_SPEECH_SEQ_2_SEQ_MAPPING_NAMES = OrderedDict(
    [
        ("moonshine", "MoonshineForConditionalGeneration"),
        ("pop2piano", "Pop2PianoForConditionalGeneration"),
        ("seamless_m4t_v2", "SeamlessM4Tv2ForSpeechToText"),
        ("speech-encoder-decoder", "SpeechEncoderDecoderModel"),
        ("speech_to_text", "Speech2TextForConditionalGeneration"),
        ("speecht5", "SpeechT5ForSpeechToText"),
        ("whisper", "WhisperForConditionalGeneration"),
    ]
)

MODEL_FOR_SEQUENCE_CLASSIFICATION_MAPPING_NAMES = OrderedDict(
    [
        # Model for Sequence Classification mapping
        ("albert", "AlbertForSequenceClassification"),
        ("bart", "BartForSequenceClassification"),
        ("bloom", "BloomForSequenceClassification"),
        ("camembert", "CamembertForSequenceClassification"),
        ("electra", "ElectraForSequenceClassification"),
        ("opt", "OPTForSequenceClassification"),
        ("bert", "BertForSequenceClassification"),
        ("ctrl", "CTRLForSequenceClassification"),
        ("mvp", "MvpForSequenceClassification"),
        ("deberta", "DebertaForSequenceClassification"),
        ("deberta-v2", "DebertaV2ForSequenceClassification"),
        ("diffllama", "DiffLlamaForSequenceClassification"),
        ("distilbert", "DistilBertForSequenceClassification"),
        ("esm", "EsmForSequenceClassification"),
        ("falcon", "FalconForSequenceClassification"),
        ("funnel", "FunnelForSequenceClassification"),
        ("fnet", "FNetForSequenceClassification"),
        ("gemma", "GemmaForSequenceClassification"),
        ("gemma2", "Gemma2ForSequenceClassification"),
        ("glm", "GlmForSequenceClassification"),
        ("gpt_neo", "GPTNeoForSequenceClassification"),
        ("jetmoe", "JetMoeForSequenceClassification"),
        ("helium", "HeliumForSequenceClassification"),
        ("hubert", "HubertForSequenceClassification"),
        ("ibert", "IBertForSequenceClassification"),
        ("led", "LEDForSequenceClassification"),
        ("luke", "LukeForSequenceClassification"),
        ("starcoder2", "Starcoder2ForSequenceClassification"),
        ("canine", "CanineForSequenceClassification"),
        ("lilt", "LiltForSequenceClassification"),
        ("llama", "LlamaForSequenceClassification"),
        ("longformer", "LongformerForSequenceClassification"),
        ("opt", "OPTForSequenceClassification"),
        ("persimmon", "PersimmonForSequenceClassification"),
        ("mbart", "MBartForSequenceClassification"),
        ("mobilebert", "MobileBertForSequenceClassification"),
        ("mpnet", "MPNetForSequenceClassification"),
        ("convbert", "ConvBertForSequenceClassification"),
        ("mt5", "MT5ForSequenceClassification"),
        ("megatron-bert", "MegatronBertForSequenceClassification"),
        ("markuplm", "MarkupLMForSequenceClassification"),
        ("mistral", "MistralForSequenceClassification"),
        ("mixtral", "MixtralForSequenceClassification"),
        ("nemotron", "NemotronForSequenceClassification"),
        ("mpt", "MptForSequenceClassification"),
        ("nystromformer", "NystromformerForSequenceClassification"),
        ("phi", "PhiForSequenceClassification"),
        ("phi3", "Phi3ForSequenceClassification"),
        ("qwen2", "Qwen2ForSequenceClassification"),
        ("qwen2_moe", "Qwen2MoeForSequenceClassification"),
        ("rembert", "RemBertForSequenceClassification"),
        ("roformer", "RoFormerForSequenceClassification"),
        ("roc_bert", "RoCBertForSequenceClassification"),
        ("roberta", "RobertaForSequenceClassification"),
        ("roberta-prelayernorm", "RobertaPreLayerNormForSequenceClassification"),
        ("stablelm", "StableLmForSequenceClassification"),
        ("t5", "T5ForSequenceClassification"),
        ("gpt_bigcode", "GPTBigCodeForSequenceClassification"),
        ("gptj", "GPTJForSequenceClassification"),
        ("tapas", "TapasForSequenceClassification"),
        ("umt5", "UMT5ForSequenceClassification"),
        ("xlm", "XLMForSequenceClassification"),
        ("gpt_neox", "SequenceClassification"),
        ("xlm-roberta-xl", "XLMRobertaXLForSequenceClassification"),
        ("xlnet", "XLNetForSequenceClassification"),
        ("xmod", "XmodForSequenceClassification"),
        ("zamba", "ZambaForSequenceClassification"),
        ("yoso", "YosoForSequenceClassification"),
        ("zamba2", "Zamba2ForSequenceClassification"),
    ]
)

MODEL_FOR_QUESTION_ANSWERING_MAPPING_NAMES = OrderedDict(
    [
        # Model for Question Answering mapping
        ("albert", "AlbertForQuestionAnswering"),
        ("bart", "BartForQuestionAnswering"),
        ("mbart", "MBartForQuestionAnswering"),
        ("bloom", "BloomForQuestionAnswering"),
        ("opt", "OPTForQuestionAnswering"),
        ("bert", "BertForQuestionAnswering"),
        ("camembert", "CamembertForQuestionAnswering"),
        ("electra", "ElectraForQuestionAnswering"),
        ("mvp", "MvpForQuestionAnswering"),
        ("deberta", "DebertaForQuestionAnswering"),
        ("deberta-v2", "DebertaV2ForQuestionAnswering"),
        ("diffllama", "DiffLlamaForQuestionAnswering"),
        ("distilbert", "DistilBertForQuestionAnswering"),
        ("fnet", "FNetForQuestionAnswering"),
        ("falcon", "FalconForQuestionAnswering"),
        ("funnel", "FunnelForQuestionAnswering"),
        ("gpt_neo", "GPTNeoForQuestionAnswering"),
        ("ibert", "IBertForQuestionAnswering"),
        ("led", "LEDForQuestionAnswering"),
        ("lilt", "LiltForQuestionAnswering"),
        ("luke", "LukeForQuestionAnswering"),
        ("convbert", "ConvBertForQuestionAnswering"),
        ("llama", "LlamaForQuestionAnswering"),
        ("longformer", "LongformerForQuestionAnswering"),
        ("mistral", "MistralForQuestionAnswering"),
        ("mobilebert", "MobileBertForQuestionAnswering"),
        ("mpnet", "MPNetForQuestionAnswering"),
        ("megatron-bert", "MegatronBertForQuestionAnswering"),
        ("markuplm", "MarkupLMForQuestionAnswering"),
        ("mistral", "MistralForQuestionAnswering"),
        ("nystromformer", "NystromformerForQuestionAnswering"),
        ("opt", "OPTForQuestionAnswering"),
        ("qwen2", "Qwen2ForQuestionAnswering"),
        ("rembert", "RemBertForQuestionAnswering"),
        ("roformer", "RoFormerForQuestionAnswering"),
        ("roc_bert", "RoCBertForQuestionAnswering"),
        ("roberta", "RobertaForQuestionAnswering"),
        ("roberta-prelayernorm", "RobertaPreLayerNormForQuestionAnswering"),
        ("squeezebert", "SqueezeBertForQuestionAnswering"),
        ("t5", "T5ForQuestionAnswering"),
        ("mixtral", "MixtralForQuestionAnswering"),
        ("nemotron", "NemotronForQuestionAnswering"),
        ("mpt", "MptForQuestionAnswering"),
        ("canine", "CanineForQuestionAnswering"),
        ("umt5", "UMT5ForQuestionAnswering"),
        ("xlm", "XLMForSequenceClassification"),
        ("xlm-roberta", "XLMRobertaForQuestionAnswering"),
        ("gpt_neox", "GPTNeoXForQuestionAnswering"),
        ("xlm-roberta-xl", "XLMRobertaXLForQuestionAnswering"),
        ("xlnet", "XLNetForQuestionAnsweringSimple"),
        ("xmod", "XmodForQuestionAnswering"),
        ("yoso", "YosoForQuestionAnswering"),
        ("gptj", "GPTJForQuestionAnswering"),
    ]
)

MODEL_FOR_TABLE_QUESTION_ANSWERING_MAPPING_NAMES = OrderedDict(
    [
        # Model for Table Question Answering mapping
        ("tapas", "TapasForQuestionAnswering"),
    ]
)

MODEL_FOR_VISUAL_QUESTION_ANSWERING_MAPPING_NAMES = OrderedDict(
    [
        ("blip", "BlipForQuestionAnswering"),
        ("blip-2", "Blip2ForConditionalGeneration"),
        ("vilt", "ViltForQuestionAnswering"),
    ]
)

MODEL_FOR_DOCUMENT_QUESTION_ANSWERING_MAPPING_NAMES = OrderedDict(
    [
        ("qwen2_moe", "Qwen2MoeForQuestionAnswering"),
    ]
)

MODEL_FOR_TOKEN_CLASSIFICATION_MAPPING_NAMES = OrderedDict(
    [
        # Model for Token Classification mapping
        ("albert", "AlbertForTokenClassification"),
        ("bloom", "BloomForTokenClassification"),
        ("bert", "BertForTokenClassification"),
        ("camembert", "CamembertForTokenClassification"),
        ("canine", "CanineForTokenClassification"),
        ("convbert", "ConvBertForTokenClassification"),
        ("deberta", "DebertaForTokenClassification"),
        ("deberta-v2", "DebertaV2ForTokenClassification"),
        ("diffllama", "DiffLlamaForTokenClassification"),
        ("distilbert", "DistilBertForTokenClassification"),
        ("esm", "EsmForTokenClassification"),
        ("starcoder2", "Starcoder2ForTokenClassification"),
        ("fnet", "FNetForTokenClassification"),
        ("funnel", "FunnelForTokenClassification"),
        ("falcon", "FalconForTokenClassification"),
        ("gpt_neo", "GPTNeoForTokenClassification"),
        ("electra", "ElectraForTokenClassification"),
        ("glm", "GlmForTokenClassification"),
        ("helium", "HeliumForTokenClassification"),
        ("ibert", "IBertForTokenClassification"),
        ("lilt", "LiltForTokenClassification"),
        ("longformer", "LongformerForTokenClassification"),
        ("luke", "LukeForTokenClassification"),
        ("mistral", "MistralForTokenClassification"),
        ("mobilebert", "MobileBertForTokenClassification"),
        ("mpnet", "MPNetForTokenClassification"),
        ("mt5", "MT5ForTokenClassification"),
        ("persimmon", "PersimmonForTokenClassification"),
        ("megatron-bert", "MegatronBertForTokenClassification"),
        ("mixtral", "MixtralForTokenClassification"),
        ("nemotron", "NemotronForTokenClassification"),
        ("markuplm", "MarkupLMForTokenClassification"),
        ("mpt", "MptForTokenClassification"),
        ("nystromformer", "NystromformerForTokenClassification"),
        ("phi", "PhiForTokenClassification"),
        ("phi3", "Phi3ForTokenClassification"),
        ("qwen2", "Qwen2ForTokenClassification"),
        ("rembert", "RemBertForTokenClassification"),
        ("roberta", "RobertaForTokenClassification"),
        ("roc_bert", "RoCBertForTokenClassification"),
        ("qwen2_moe", "Qwen2MoeForTokenClassification"),
        ("roberta", "RobertaForTokenClassification"),
        ("roberta-prelayernorm", "RobertaPreLayerNormForTokenClassification"),
        ("rembert", "RemBertForTokenClassification"),
        ("roformer", "RoFormerForTokenClassification"),
        ("squeezebert", "SqueezeBertForTokenClassification"),
        ("convbert", "ConvBertForTokenClassification"),
        ("canine", "CanineForTokenClassification"),
        ("stablelm", "StableLmForTokenClassification"),
        ("t5", "T5ForTokenClassification"),
        ("umt5", "UMT5ForTokenClassification"),
        ("xlm", "XLMForTokenClassification"),
        ("xlm-roberta", "XLMRobertaForTokenClassification"),
        ("gpt_neox", "GPTNeoXForTokenClassification"),
        ("xlm-roberta-xl", "XLMRobertaXLForTokenClassification"),
        ("xlnet", "XLNetForTokenClassification"),
        ("xmod", "XmodForTokenClassification"),
        ("yoso", "YosoForTokenClassification"),
    ]
)

MODEL_FOR_MULTIPLE_CHOICE_MAPPING_NAMES = OrderedDict(
    [
        # Model for Multiple Choice mapping
        ("camembert", "CamembertForMultipleChoice"),
        ("albert", "AlbertForMultipleChoice"),
        ("convbert", "ConvBertForMultipleChoice"),
        ("canine", "CanineForMultipleChoice"),
        ("bert", "BertForMultipleChoice"),
        ("electra", "ElectraForMultipleChoice"),
        ("deberta-v2", "DebertaV2ForMultipleChoice"),
        ("distilbert", "DistilBertForMultipleChoice"),
        ("fnet", "FNetForMultipleChoice"),
        ("funnel", "FunnelForMultipleChoice"),
        ("ibert", "IBertForMultipleChoice"),
        ("longformer", "LongformerForMultipleChoice"),
        ("luke", "LukeForMultipleChoice"),
        ("megatron-bert", "MegatronBertForMultipleChoice"),
        ("mobilebert", "MobileBertForMultipleChoice"),
        ("mpnet", "MPNetForMultipleChoice"),
        ("nystromformer", "NystromformerForMultipleChoice"),
        ("rembert", "RemBertForMultipleChoice"),
        ("roberta", "RobertaForMultipleChoice"),
        ("xlm", "XLMForMultipleChoice"),
        ("roformer", "RoFormerForMultipleChoice"),
        ("roc_bert", "RoCBertForMultipleChoice"),
        ("roberta-prelayernorm", "RobertaPreLayerNormForMultipleChoice"),
        ("squeezebert", "SqueezeBertForMultipleChoice"),
        ("xlm-roberta", "XLMRobertaForMultipleChoice"),
        ("xlm-roberta-xl", "XLMRobertaXLForMultipleChoice"),
        ("xlnet", "XLNetForMultipleChoice"),
        ("xmod", "XmodForMultipleChoice"),
        ("yoso", "YosoForMultipleChoice"),
    ]
)

MODEL_FOR_NEXT_SENTENCE_PREDICTION_MAPPING_NAMES = OrderedDict(
    [
        ("bert", "BertForNextSentencePrediction"),
        ("fnet", "FNetForNextSentencePrediction"),
        ("megatron-bert", "MegatronBertForNextSentencePrediction"),
        ("mobilebert", "MobileBertForNextSentencePrediction"),
    ]
)

MODEL_FOR_AUDIO_CLASSIFICATION_MAPPING_NAMES = OrderedDict(
    [
        ("unispeech", "UniSpeechForSequenceClassification"),
        ("unispeech-sat", "UniSpeechSatForSequenceClassification"),
        ("sew", "SEWForSequenceClassification"),
        ("sew-d", "SEWDForSequenceClassification"),
        ("wav2vec2", "Wav2Vec2ForSequenceClassification"),
        ("whisper", "WhisperForAudioClassification"),
    ]
)

MODEL_FOR_CTC_MAPPING_NAMES = OrderedDict(
    [
        ("unispeech", "UniSpeechForCTC"),
        ("unispeech-sat", "UniSpeechSatForCTC"),
        ("sew", "SEWForCTC"),
        ("sew-d", "SEWDForCTC"),
        ("wav2vec2", "Wav2Vec2ForCTC"),
    ]
)

MODEL_FOR_AUDIO_FRAME_CLASSIFICATION_MAPPING_NAMES = OrderedDict(
    [
        ("unispeech-sat", "UniSpeechSatForAudioFrameClassification"),
        ("wav2vec2", "Wav2Vec2ForAudioFrameClassification"),
    ]
)

MODEL_FOR_AUDIO_XVECTOR_MAPPING_NAMES = OrderedDict(
    [
        ("unispeech-sat", "UniSpeechSatForXVector"),
        ("wav2vec2", "Wav2Vec2ForXVector"),
    ]
)

MODEL_FOR_TEXT_TO_SPECTROGRAM_MAPPING_NAMES = OrderedDict(
    [
        # Model for Text-To-Spectrogram mapping
        ("fastspeech2_conformer", "FastSpeech2ConformerModel"),
        ("speecht5", "SpeechT5ForTextToSpeech"),
    ]
)

MODEL_FOR_TEXT_TO_WAVEFORM_MAPPING_NAMES = OrderedDict(
    [
        # Model for Text-To-Waveform mapping
        ("fastspeech2_conformer", "FastSpeech2ConformerWithHifiGan"),
        ("seamless_m4t_v2", "SeamlessM4Tv2ForTextToSpeech"),
    ]
)

MODEL_FOR_ZERO_SHOT_IMAGE_CLASSIFICATION_MAPPING_NAMES = OrderedDict(
    [
        # Model for Zero Shot Image Classification mapping
        ("align", "AlignModel"),
        ("altclip", "AltCLIPModel"),
        ("blip", "BlipModel"),
        ("blip-2", "Blip2ForImageTextRetrieval"),
        ("chinese_clip", "ChineseCLIPModel"),
        ("clipseg", "CLIPSegModel"),
        ("siglip", "SiglipModel"),
    ]
)

MODEL_FOR_BACKBONE_MAPPING_NAMES = OrderedDict(
    [
        # Backbone mapping
        ("beit", "BeitBackbone"),
        ("convnext", "ConvNextBackbone"),
        ("convnextv2", "ConvNextV2Backbone"),
        ("dinov2", "Dinov2Backbone"),
        ("dinov2_with_registers", "Dinov2WithRegistersBackbone"),
        ("focalnet", "FocalNetBackbone"),
        ("hiera", "HieraBackbone"),
        ("maskformer-swin", "MaskFormerSwinBackbone"),
        ("pvt_v2", "PvtV2Backbone"),
        ("resnet", "ResNetBackbone"),
        ("swin", "SwinBackbone"),
<<<<<<< HEAD
        ("rt_detr_resnet", "RTDetrResNetBackbone"),
=======
        ("swinv2", "Swinv2Backbone"),
        ("textnet", "TextNetBackbone"),
        ("vitdet", "VitDetBackbone"),
        ("vitpose_backbone", "VitPoseBackbone"),
>>>>>>> a116d965
    ]
)

MODEL_FOR_MASK_GENERATION_MAPPING_NAMES = OrderedDict(
    [
        ("sam", "SamModel"),
    ]
)


MODEL_FOR_KEYPOINT_DETECTION_MAPPING_NAMES = OrderedDict()


MODEL_FOR_TEXT_ENCODING_MAPPING_NAMES = OrderedDict(
    [
        ("albert", "AlbertModel"),
        ("bert", "BertModel"),
        ("deberta", "DebertaModel"),
        ("deberta-v2", "DebertaV2Model"),
        ("distilbert", "DistilBertModel"),
        ("electra", "ElectraModel"),
        ("emu3", "Emu3TextModel"),
        ("ibert", "IBertModel"),
        ("longformer", "LongformerModel"),
        ("mllama", "MllamaTextModel"),
        ("mobilebert", "MobileBertModel"),
        ("mt5", "MT5EncoderModel"),
        ("nystromformer", "NystromformerModel"),
        ("rembert", "RemBertModel"),
        ("roformer", "RoFormerModel"),
        ("roc_bert", "RoCBertModel"),
        ("roberta", "RobertaModel"),
        ("roberta-prelayernorm", "RobertaPreLayerNormModel"),
        ("squeezebert", "SqueezeBertModel"),
        ("t5", "T5EncoderModel"),
        ("umt5", "UMT5EncoderModel"),
        ("xlm", "XLMModel"),
        ("xlm-roberta", "XLMRobertaModel"),
        ("xlm-roberta-xl", "XLMRobertaXLModel"),
    ]
)

MODEL_FOR_TIME_SERIES_CLASSIFICATION_MAPPING_NAMES = OrderedDict()

MODEL_FOR_TIME_SERIES_REGRESSION_MAPPING_NAMES = OrderedDict()

MODEL_FOR_IMAGE_TO_IMAGE_MAPPING_NAMES = OrderedDict(
    [
        ("swin2sr", "Swin2SRForImageSuperResolution"),
    ]
)


if version.parse(transformers.__version__) >= version.parse("4.51.0"):
    MODEL_MAPPING_NAMES.update({"qwen3_moe": "Qwen3MoeModel"})
    MODEL_FOR_CAUSAL_LM_MAPPING_NAMES.update({"qwen3_moe": "Qwen3MoeForCausalLM"})
    MODEL_MAPPING_NAMES.update({"qwen3": "Qwen3Model"})
    MODEL_FOR_CAUSAL_LM_MAPPING_NAMES.update({"qwen3": "Qwen3ForCausalLM"})
    MODEL_FOR_SEQUENCE_CLASSIFICATION_MAPPING_NAMES.update({"qwen3_moe": "Qwen3MoeForSequenceClassification"})
    MODEL_FOR_SEQUENCE_CLASSIFICATION_MAPPING_NAMES.update({"qwen3": "Qwen3ForSequenceClassification"})
    MODEL_FOR_QUESTION_ANSWERING_MAPPING_NAMES.update({"qwen3_moe": "Qwen3MoeForQuestionAnswering"})
    MODEL_FOR_QUESTION_ANSWERING_MAPPING_NAMES.update({"qwen3": "Qwen3ForQuestionAnswering"})
    MODEL_FOR_TOKEN_CLASSIFICATION_MAPPING_NAMES.update({"qwen3_moe": "Qwen3MoeForTokenClassification"})
    MODEL_FOR_TOKEN_CLASSIFICATION_MAPPING_NAMES.update({"qwen3": "Qwen3ForTokenClassification"})

if version.parse(transformers.__version__) >= version.parse("4.51.3"):
    MODEL_MAPPING_NAMES.update({"glm4": "Glm4Model"})
    MODEL_FOR_CAUSAL_LM_MAPPING_NAMES.update({"glm4": "Glm4ForCausalLM"})
    MODEL_FOR_SEQUENCE_CLASSIFICATION_MAPPING_NAMES.update({"glm4": "Glm4ForSequenceClassification"})
    MODEL_FOR_TOKEN_CLASSIFICATION_MAPPING_NAMES.update({"glm4": "Glm4ForTokenClassification"})

if version.parse(transformers.__version__) >= version.parse("4.53.0"):
    MODEL_MAPPING_NAMES.update({"minimax": "MiniMaxModel", "vjepa2": "VJEPA2Model"})
    MODEL_FOR_CAUSAL_LM_MAPPING_NAMES.update({"minimax": "MiniMaxForCausalLM"})
    MODEL_FOR_VIDEO_CLASSIFICATION_MAPPING_NAMES.update({"vjepa2": "VJEPA2ForVideoClassification"})
    MODEL_FOR_SEQUENCE_CLASSIFICATION_MAPPING_NAMES.update({"minimax": "MiniMaxForSequenceClassification"})
    MODEL_FOR_QUESTION_ANSWERING_MAPPING_NAMES.update({"minimax": "MiniMaxForQuestionAnswering"})
    MODEL_FOR_TOKEN_CLASSIFICATION_MAPPING_NAMES.update({"minimax": "MiniMaxForTokenClassification"})

MODEL_MAPPING = _LazyAutoMapping(CONFIG_MAPPING_NAMES, MODEL_MAPPING_NAMES)
MODEL_FOR_PRETRAINING_MAPPING = _LazyAutoMapping(CONFIG_MAPPING_NAMES, MODEL_FOR_PRETRAINING_MAPPING_NAMES)
MODEL_WITH_LM_HEAD_MAPPING = _LazyAutoMapping(CONFIG_MAPPING_NAMES, MODEL_WITH_LM_HEAD_MAPPING_NAMES)
MODEL_FOR_CAUSAL_LM_MAPPING = _LazyAutoMapping(CONFIG_MAPPING_NAMES, MODEL_FOR_CAUSAL_LM_MAPPING_NAMES)
MODEL_FOR_CAUSAL_IMAGE_MODELING_MAPPING = _LazyAutoMapping(
    CONFIG_MAPPING_NAMES, MODEL_FOR_CAUSAL_IMAGE_MODELING_MAPPING_NAMES
)
MODEL_FOR_IMAGE_CLASSIFICATION_MAPPING = _LazyAutoMapping(
    CONFIG_MAPPING_NAMES, MODEL_FOR_IMAGE_CLASSIFICATION_MAPPING_NAMES
)
MODEL_FOR_ZERO_SHOT_IMAGE_CLASSIFICATION_MAPPING = _LazyAutoMapping(
    CONFIG_MAPPING_NAMES, MODEL_FOR_ZERO_SHOT_IMAGE_CLASSIFICATION_MAPPING_NAMES
)
MODEL_FOR_IMAGE_SEGMENTATION_MAPPING = _LazyAutoMapping(
    CONFIG_MAPPING_NAMES, MODEL_FOR_IMAGE_SEGMENTATION_MAPPING_NAMES
)
MODEL_FOR_SEMANTIC_SEGMENTATION_MAPPING = _LazyAutoMapping(
    CONFIG_MAPPING_NAMES, MODEL_FOR_SEMANTIC_SEGMENTATION_MAPPING_NAMES
)
MODEL_FOR_INSTANCE_SEGMENTATION_MAPPING = _LazyAutoMapping(
    CONFIG_MAPPING_NAMES, MODEL_FOR_INSTANCE_SEGMENTATION_MAPPING_NAMES
)
MODEL_FOR_UNIVERSAL_SEGMENTATION_MAPPING = _LazyAutoMapping(
    CONFIG_MAPPING_NAMES, MODEL_FOR_UNIVERSAL_SEGMENTATION_MAPPING_NAMES
)
MODEL_FOR_VIDEO_CLASSIFICATION_MAPPING = _LazyAutoMapping(
    CONFIG_MAPPING_NAMES, MODEL_FOR_VIDEO_CLASSIFICATION_MAPPING_NAMES
)
MODEL_FOR_VISION_2_SEQ_MAPPING = _LazyAutoMapping(CONFIG_MAPPING_NAMES, MODEL_FOR_VISION_2_SEQ_MAPPING_NAMES)
MODEL_FOR_IMAGE_TEXT_TO_TEXT_MAPPING = _LazyAutoMapping(
    CONFIG_MAPPING_NAMES, MODEL_FOR_IMAGE_TEXT_TO_TEXT_MAPPING_NAMES
)
MODEL_FOR_RETRIEVAL_MAPPING = _LazyAutoMapping(CONFIG_MAPPING_NAMES, MODEL_FOR_RETRIEVAL_MAPPING_NAMES)
MODEL_FOR_VISUAL_QUESTION_ANSWERING_MAPPING = _LazyAutoMapping(
    CONFIG_MAPPING_NAMES, MODEL_FOR_VISUAL_QUESTION_ANSWERING_MAPPING_NAMES
)
MODEL_FOR_DOCUMENT_QUESTION_ANSWERING_MAPPING = _LazyAutoMapping(
    CONFIG_MAPPING_NAMES, MODEL_FOR_DOCUMENT_QUESTION_ANSWERING_MAPPING_NAMES
)
MODEL_FOR_MASKED_LM_MAPPING = _LazyAutoMapping(CONFIG_MAPPING_NAMES, MODEL_FOR_MASKED_LM_MAPPING_NAMES)
MODEL_FOR_IMAGE_MAPPING = _LazyAutoMapping(CONFIG_MAPPING_NAMES, MODEL_FOR_IMAGE_MAPPING_NAMES)
MODEL_FOR_MASKED_IMAGE_MODELING_MAPPING = _LazyAutoMapping(
    CONFIG_MAPPING_NAMES, MODEL_FOR_MASKED_IMAGE_MODELING_MAPPING_NAMES
)
MODEL_FOR_OBJECT_DETECTION_MAPPING = _LazyAutoMapping(CONFIG_MAPPING_NAMES, MODEL_FOR_OBJECT_DETECTION_MAPPING_NAMES)
MODEL_FOR_ZERO_SHOT_OBJECT_DETECTION_MAPPING = _LazyAutoMapping(
    CONFIG_MAPPING_NAMES, MODEL_FOR_ZERO_SHOT_OBJECT_DETECTION_MAPPING_NAMES
)
MODEL_FOR_DEPTH_ESTIMATION_MAPPING = _LazyAutoMapping(CONFIG_MAPPING_NAMES, MODEL_FOR_DEPTH_ESTIMATION_MAPPING_NAMES)
MODEL_FOR_SEQ_TO_SEQ_CAUSAL_LM_MAPPING = _LazyAutoMapping(
    CONFIG_MAPPING_NAMES, MODEL_FOR_SEQ_TO_SEQ_CAUSAL_LM_MAPPING_NAMES
)
MODEL_FOR_SEQUENCE_CLASSIFICATION_MAPPING = _LazyAutoMapping(
    CONFIG_MAPPING_NAMES, MODEL_FOR_SEQUENCE_CLASSIFICATION_MAPPING_NAMES
)
MODEL_FOR_QUESTION_ANSWERING_MAPPING = _LazyAutoMapping(
    CONFIG_MAPPING_NAMES, MODEL_FOR_QUESTION_ANSWERING_MAPPING_NAMES
)
MODEL_FOR_TABLE_QUESTION_ANSWERING_MAPPING = _LazyAutoMapping(
    CONFIG_MAPPING_NAMES, MODEL_FOR_TABLE_QUESTION_ANSWERING_MAPPING_NAMES
)
MODEL_FOR_TOKEN_CLASSIFICATION_MAPPING = _LazyAutoMapping(
    CONFIG_MAPPING_NAMES, MODEL_FOR_TOKEN_CLASSIFICATION_MAPPING_NAMES
)
MODEL_FOR_MULTIPLE_CHOICE_MAPPING = _LazyAutoMapping(CONFIG_MAPPING_NAMES, MODEL_FOR_MULTIPLE_CHOICE_MAPPING_NAMES)
MODEL_FOR_NEXT_SENTENCE_PREDICTION_MAPPING = _LazyAutoMapping(
    CONFIG_MAPPING_NAMES, MODEL_FOR_NEXT_SENTENCE_PREDICTION_MAPPING_NAMES
)
MODEL_FOR_AUDIO_CLASSIFICATION_MAPPING = _LazyAutoMapping(
    CONFIG_MAPPING_NAMES, MODEL_FOR_AUDIO_CLASSIFICATION_MAPPING_NAMES
)
MODEL_FOR_CTC_MAPPING = _LazyAutoMapping(CONFIG_MAPPING_NAMES, MODEL_FOR_CTC_MAPPING_NAMES)
MODEL_FOR_SPEECH_SEQ_2_SEQ_MAPPING = _LazyAutoMapping(CONFIG_MAPPING_NAMES, MODEL_FOR_SPEECH_SEQ_2_SEQ_MAPPING_NAMES)
MODEL_FOR_AUDIO_FRAME_CLASSIFICATION_MAPPING = _LazyAutoMapping(
    CONFIG_MAPPING_NAMES, MODEL_FOR_AUDIO_FRAME_CLASSIFICATION_MAPPING_NAMES
)
MODEL_FOR_AUDIO_XVECTOR_MAPPING = _LazyAutoMapping(CONFIG_MAPPING_NAMES, MODEL_FOR_AUDIO_XVECTOR_MAPPING_NAMES)

MODEL_FOR_TEXT_TO_SPECTROGRAM_MAPPING = _LazyAutoMapping(
    CONFIG_MAPPING_NAMES, MODEL_FOR_TEXT_TO_SPECTROGRAM_MAPPING_NAMES
)

MODEL_FOR_TEXT_TO_WAVEFORM_MAPPING = _LazyAutoMapping(CONFIG_MAPPING_NAMES, MODEL_FOR_TEXT_TO_WAVEFORM_MAPPING_NAMES)

MODEL_FOR_BACKBONE_MAPPING = _LazyAutoMapping(CONFIG_MAPPING_NAMES, MODEL_FOR_BACKBONE_MAPPING_NAMES)

MODEL_FOR_MASK_GENERATION_MAPPING = _LazyAutoMapping(CONFIG_MAPPING_NAMES, MODEL_FOR_MASK_GENERATION_MAPPING_NAMES)

MODEL_FOR_KEYPOINT_DETECTION_MAPPING = _LazyAutoMapping(
    CONFIG_MAPPING_NAMES, MODEL_FOR_KEYPOINT_DETECTION_MAPPING_NAMES
)

MODEL_FOR_TEXT_ENCODING_MAPPING = _LazyAutoMapping(CONFIG_MAPPING_NAMES, MODEL_FOR_TEXT_ENCODING_MAPPING_NAMES)

MODEL_FOR_TIME_SERIES_CLASSIFICATION_MAPPING = _LazyAutoMapping(
    CONFIG_MAPPING_NAMES, MODEL_FOR_TIME_SERIES_CLASSIFICATION_MAPPING_NAMES
)

MODEL_FOR_TIME_SERIES_REGRESSION_MAPPING = _LazyAutoMapping(
    CONFIG_MAPPING_NAMES, MODEL_FOR_TIME_SERIES_REGRESSION_MAPPING_NAMES
)

MODEL_FOR_IMAGE_TO_IMAGE_MAPPING = _LazyAutoMapping(CONFIG_MAPPING_NAMES, MODEL_FOR_IMAGE_TO_IMAGE_MAPPING_NAMES)


class AutoModelForMaskGeneration(_BaseAutoModelClass):
    _model_mapping = MODEL_FOR_MASK_GENERATION_MAPPING


class AutoModelForKeypointDetection(_BaseAutoModelClass):
    _model_mapping = MODEL_FOR_KEYPOINT_DETECTION_MAPPING


class AutoModelForTextEncoding(_BaseAutoModelClass):
    _model_mapping = MODEL_FOR_TEXT_ENCODING_MAPPING


class AutoModelForImageToImage(_BaseAutoModelClass):
    _model_mapping = MODEL_FOR_IMAGE_TO_IMAGE_MAPPING


class AutoModel(_BaseAutoModelClass):
    _model_mapping = MODEL_MAPPING


AutoModel = auto_class_update(AutoModel)


class AutoModelForPreTraining(_BaseAutoModelClass):
    _model_mapping = MODEL_FOR_PRETRAINING_MAPPING


AutoModelForPreTraining = auto_class_update(AutoModelForPreTraining, head_doc="pretraining")


# Private on purpose, the public class will add the deprecation warnings.
class _AutoModelWithLMHead(_BaseAutoModelClass):
    _model_mapping = MODEL_WITH_LM_HEAD_MAPPING


_AutoModelWithLMHead = auto_class_update(_AutoModelWithLMHead, head_doc="language modeling")


class AutoModelForCausalLM(_BaseAutoModelClass):
    _model_mapping = MODEL_FOR_CAUSAL_LM_MAPPING


AutoModelForCausalLM = auto_class_update(AutoModelForCausalLM, head_doc="causal language modeling")


class AutoModelForMaskedLM(_BaseAutoModelClass):
    _model_mapping = MODEL_FOR_MASKED_LM_MAPPING


AutoModelForMaskedLM = auto_class_update(AutoModelForMaskedLM, head_doc="masked language modeling")


class AutoModelForSeq2SeqLM(_BaseAutoModelClass):
    _model_mapping = MODEL_FOR_SEQ_TO_SEQ_CAUSAL_LM_MAPPING


AutoModelForSeq2SeqLM = auto_class_update(
    AutoModelForSeq2SeqLM,
    head_doc="sequence-to-sequence language modeling",
    checkpoint_for_example="google-t5/t5-base",
)


class AutoModelForSequenceClassification(_BaseAutoModelClass):
    _model_mapping = MODEL_FOR_SEQUENCE_CLASSIFICATION_MAPPING


AutoModelForSequenceClassification = auto_class_update(
    AutoModelForSequenceClassification, head_doc="sequence classification"
)


class AutoModelForQuestionAnswering(_BaseAutoModelClass):
    _model_mapping = MODEL_FOR_QUESTION_ANSWERING_MAPPING


AutoModelForQuestionAnswering = auto_class_update(AutoModelForQuestionAnswering, head_doc="question answering")


class AutoModelForTableQuestionAnswering(_BaseAutoModelClass):
    _model_mapping = MODEL_FOR_TABLE_QUESTION_ANSWERING_MAPPING


AutoModelForTableQuestionAnswering = auto_class_update(
    AutoModelForTableQuestionAnswering,
    head_doc="table question answering",
    checkpoint_for_example="google/tapas-base-finetuned-wtq",
)


class AutoModelForVisualQuestionAnswering(_BaseAutoModelClass):
    _model_mapping = MODEL_FOR_VISUAL_QUESTION_ANSWERING_MAPPING


AutoModelForVisualQuestionAnswering = auto_class_update(
    AutoModelForVisualQuestionAnswering,
    head_doc="visual question answering",
    checkpoint_for_example="dandelin/vilt-b32-finetuned-vqa",
)


class AutoModelForDocumentQuestionAnswering(_BaseAutoModelClass):
    _model_mapping = MODEL_FOR_DOCUMENT_QUESTION_ANSWERING_MAPPING


AutoModelForDocumentQuestionAnswering = auto_class_update(
    AutoModelForDocumentQuestionAnswering,
    head_doc="document question answering",
    checkpoint_for_example='impira/layoutlm-document-qa", revision="52e01b3',
)


class AutoModelForTokenClassification(_BaseAutoModelClass):
    _model_mapping = MODEL_FOR_TOKEN_CLASSIFICATION_MAPPING


AutoModelForTokenClassification = auto_class_update(AutoModelForTokenClassification, head_doc="token classification")


class AutoModelForMultipleChoice(_BaseAutoModelClass):
    _model_mapping = MODEL_FOR_MULTIPLE_CHOICE_MAPPING


AutoModelForMultipleChoice = auto_class_update(AutoModelForMultipleChoice, head_doc="multiple choice")


class AutoModelForNextSentencePrediction(_BaseAutoModelClass):
    _model_mapping = MODEL_FOR_NEXT_SENTENCE_PREDICTION_MAPPING


AutoModelForNextSentencePrediction = auto_class_update(
    AutoModelForNextSentencePrediction, head_doc="next sentence prediction"
)


class AutoModelForImageClassification(_BaseAutoModelClass):
    _model_mapping = MODEL_FOR_IMAGE_CLASSIFICATION_MAPPING


AutoModelForImageClassification = auto_class_update(AutoModelForImageClassification, head_doc="image classification")


class AutoModelForZeroShotImageClassification(_BaseAutoModelClass):
    _model_mapping = MODEL_FOR_ZERO_SHOT_IMAGE_CLASSIFICATION_MAPPING


AutoModelForZeroShotImageClassification = auto_class_update(
    AutoModelForZeroShotImageClassification, head_doc="zero-shot image classification"
)


class AutoModelForImageSegmentation(_BaseAutoModelClass):
    _model_mapping = MODEL_FOR_IMAGE_SEGMENTATION_MAPPING


AutoModelForImageSegmentation = auto_class_update(AutoModelForImageSegmentation, head_doc="image segmentation")


class AutoModelForSemanticSegmentation(_BaseAutoModelClass):
    _model_mapping = MODEL_FOR_SEMANTIC_SEGMENTATION_MAPPING


AutoModelForSemanticSegmentation = auto_class_update(AutoModelForSemanticSegmentation, head_doc="semantic segmentation")


class AutoModelForUniversalSegmentation(_BaseAutoModelClass):
    _model_mapping = MODEL_FOR_UNIVERSAL_SEGMENTATION_MAPPING


AutoModelForUniversalSegmentation = auto_class_update(
    AutoModelForUniversalSegmentation, head_doc="universal image segmentation"
)


class AutoModelForInstanceSegmentation(_BaseAutoModelClass):
    _model_mapping = MODEL_FOR_INSTANCE_SEGMENTATION_MAPPING


AutoModelForInstanceSegmentation = auto_class_update(AutoModelForInstanceSegmentation, head_doc="instance segmentation")


class AutoModelForObjectDetection(_BaseAutoModelClass):
    _model_mapping = MODEL_FOR_OBJECT_DETECTION_MAPPING


AutoModelForObjectDetection = auto_class_update(AutoModelForObjectDetection, head_doc="object detection")


class AutoModelForZeroShotObjectDetection(_BaseAutoModelClass):
    _model_mapping = MODEL_FOR_ZERO_SHOT_OBJECT_DETECTION_MAPPING


AutoModelForZeroShotObjectDetection = auto_class_update(
    AutoModelForZeroShotObjectDetection, head_doc="zero-shot object detection"
)


class AutoModelForDepthEstimation(_BaseAutoModelClass):
    _model_mapping = MODEL_FOR_DEPTH_ESTIMATION_MAPPING


AutoModelForDepthEstimation = auto_class_update(AutoModelForDepthEstimation, head_doc="depth estimation")


class AutoModelForVideoClassification(_BaseAutoModelClass):
    _model_mapping = MODEL_FOR_VIDEO_CLASSIFICATION_MAPPING


AutoModelForVideoClassification = auto_class_update(AutoModelForVideoClassification, head_doc="video classification")


class AutoModelForVision2Seq(_BaseAutoModelClass):
    _model_mapping = MODEL_FOR_VISION_2_SEQ_MAPPING


AutoModelForVision2Seq = auto_class_update(AutoModelForVision2Seq, head_doc="vision-to-text modeling")


class AutoModelForImageTextToText(_BaseAutoModelClass):
    _model_mapping = MODEL_FOR_IMAGE_TEXT_TO_TEXT_MAPPING


AutoModelForImageTextToText = auto_class_update(AutoModelForImageTextToText, head_doc="image-text-to-text modeling")


class AutoModelForAudioClassification(_BaseAutoModelClass):
    _model_mapping = MODEL_FOR_AUDIO_CLASSIFICATION_MAPPING


AutoModelForAudioClassification = auto_class_update(AutoModelForAudioClassification, head_doc="audio classification")


class AutoModelForCTC(_BaseAutoModelClass):
    _model_mapping = MODEL_FOR_CTC_MAPPING


AutoModelForCTC = auto_class_update(AutoModelForCTC, head_doc="connectionist temporal classification")


class AutoModelForSpeechSeq2Seq(_BaseAutoModelClass):
    _model_mapping = MODEL_FOR_SPEECH_SEQ_2_SEQ_MAPPING


AutoModelForSpeechSeq2Seq = auto_class_update(
    AutoModelForSpeechSeq2Seq, head_doc="sequence-to-sequence speech-to-text modeling"
)


class AutoModelForAudioFrameClassification(_BaseAutoModelClass):
    _model_mapping = MODEL_FOR_AUDIO_FRAME_CLASSIFICATION_MAPPING


AutoModelForAudioFrameClassification = auto_class_update(
    AutoModelForAudioFrameClassification, head_doc="audio frame (token) classification"
)


class AutoModelForAudioXVector(_BaseAutoModelClass):
    _model_mapping = MODEL_FOR_AUDIO_XVECTOR_MAPPING


class AutoModelForTextToSpectrogram(_BaseAutoModelClass):
    _model_mapping = MODEL_FOR_TEXT_TO_SPECTROGRAM_MAPPING


class AutoModelForTextToWaveform(_BaseAutoModelClass):
    _model_mapping = MODEL_FOR_TEXT_TO_WAVEFORM_MAPPING


class AutoBackbone(_BaseAutoBackboneClass):
    _model_mapping = MODEL_FOR_BACKBONE_MAPPING


AutoModelForAudioXVector = auto_class_update(AutoModelForAudioXVector, head_doc="audio retrieval via x-vector")


class AutoModelForMaskedImageModeling(_BaseAutoModelClass):
    _model_mapping = MODEL_FOR_MASKED_IMAGE_MODELING_MAPPING


AutoModelForMaskedImageModeling = auto_class_update(AutoModelForMaskedImageModeling, head_doc="masked image modeling")


class AutoModelWithLMHead(_AutoModelWithLMHead):
    @classmethod
    def from_config(cls, config):
        warnings.warn(
            "The class `AutoModelWithLMHead` is deprecated and will be removed in a future version. Please use "
            "`AutoModelForCausalLM` for causal language models, `AutoModelForMaskedLM` for masked language models and "
            "`AutoModelForSeq2SeqLM` for encoder-decoder models.",
            FutureWarning,
        )
        return super().from_config(config)

    @classmethod
    def from_pretrained(cls, pretrained_model_name_or_path, *model_args, **kwargs):
        warnings.warn(
            "The class `AutoModelWithLMHead` is deprecated and will be removed in a future version. Please use "
            "`AutoModelForCausalLM` for causal language models, `AutoModelForMaskedLM` for masked language models and "
            "`AutoModelForSeq2SeqLM` for encoder-decoder models.",
            FutureWarning,
        )
        return super().from_pretrained(pretrained_model_name_or_path, *model_args, **kwargs)<|MERGE_RESOLUTION|>--- conflicted
+++ resolved
@@ -504,13 +504,10 @@
         ("siglip_vision_model", "SiglipVisionModel"),
         ("swiftformer", "SwiftFormerModel"),
         ("swin2sr", "Swin2SRModel"),
-<<<<<<< HEAD
         ("table-transformer", "TableTransformerModel"),
-=======
         ("swinv2", "Swinv2Model"),
         ("table-transformer", "TableTransformerModel"),
         ("timesformer", "TimesformerModel"),
->>>>>>> a116d965
         ("vit", "ViTModel"),
         ("vit_mae", "ViTMAEModel"),
         ("vit_msn", "ViTMSNModel"),
@@ -1143,14 +1140,11 @@
         ("pvt_v2", "PvtV2Backbone"),
         ("resnet", "ResNetBackbone"),
         ("swin", "SwinBackbone"),
-<<<<<<< HEAD
         ("rt_detr_resnet", "RTDetrResNetBackbone"),
-=======
         ("swinv2", "Swinv2Backbone"),
         ("textnet", "TextNetBackbone"),
         ("vitdet", "VitDetBackbone"),
         ("vitpose_backbone", "VitPoseBackbone"),
->>>>>>> a116d965
     ]
 )
 
