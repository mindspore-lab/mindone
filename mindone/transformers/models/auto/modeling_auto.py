--- conflicted
+++ resolved
@@ -214,13 +214,10 @@
         ("gpt_neox", "GPTNeoXModel"),
         ("gptj", "GPTJModel"),
         ("xlm-roberta-xl", "XLMRobertaXLModel"),
-<<<<<<< HEAD
         ("xlnet", "XLNetModel"),
-=======
         ("mobilenet_v1", "MobileNetV1Model"),
         ("mobilenet_v2", "MobileNetV2Model"),
         ("gpt_neox_japanese", "GPTNeoXJapaneseModel"),
->>>>>>> edcc0dc5
         ("yolos", "YolosModel"),
         ("zamba", "ZambaModel"),
         ("zamba2", "Zamba2Model"),
@@ -289,11 +286,8 @@
         ("xlm", "XLMWithLMHeadModel"),
         ("xlm-roberta", "XLMRobertaForMaskedLM"),
         ("xlm-roberta-xl", "XLMRobertaXLForMaskedLM"),
-<<<<<<< HEAD
         ("xlnet", "XLNetLMHeadModel"),
-=======
         ("gpt_neox_japanese", "GPTNeoXJapanesePreTrainedModel"),
->>>>>>> edcc0dc5
     ]
 )
 
@@ -437,14 +431,11 @@
         ("xlm-prophetnet", "XLMProphetNetForCausalLM"),
         ("xlm-roberta", "XLMRobertaForCausalLM"),
         ("xlm-roberta-xl", "XLMRobertaXLForCausalLM"),
-<<<<<<< HEAD
         ("xlnet", "XLNetLMHeadModel"),
-=======
         ("gpt_bigcode", "GPTBigCodeForCausalLM"),
         ("gpt_neox", "GPTNeoXForCausalLM"),
         ("gpt_neox_japanese", "GPTNeoXJapaneseForCausalLM"),
         ("gptj", "GPTJForCausalLM"),
->>>>>>> edcc0dc5
         ("cohere2", "Cohere2ForCausalLM"),
         ("zamba", "ZambaForCausalLM"),
     ]
@@ -872,11 +863,8 @@
         ("xlm-roberta", "XLMRobertaForQuestionAnswering"),
         ("gpt_neox", "GPTNeoXForQuestionAnswering"),
         ("xlm-roberta-xl", "XLMRobertaXLForQuestionAnswering"),
-<<<<<<< HEAD
         ("xlnet", "XLNetForQuestionAnsweringSimple"),
-=======
         ("gptj", "GPTJForQuestionAnswering"),
->>>>>>> edcc0dc5
     ]
 )
 
