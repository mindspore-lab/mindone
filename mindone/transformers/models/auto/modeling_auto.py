# coding=utf-8
# Copyright 2018 The HuggingFace Inc. team.
#
# Licensed under the Apache License, Version 2.0 (the "License");
# you may not use this file except in compliance with the License.
# You may obtain a copy of the License at
#
#     http://www.apache.org/licenses/LICENSE-2.0
#
# Unless required by applicable law or agreed to in writing, software
# distributed under the License is distributed on an "AS IS" BASIS,
# WITHOUT WARRANTIES OR CONDITIONS OF ANY KIND, either express or implied.
# See the License for the specific language governing permissions and
# limitations under the License.
"""Auto Model class."""

import warnings
from collections import OrderedDict

from transformers.utils import logging

from .auto_factory import _BaseAutoBackboneClass, _BaseAutoModelClass, _LazyAutoMapping, auto_class_update
from .configuration_auto import CONFIG_MAPPING_NAMES

logger = logging.get_logger(__name__)

MODEL_MAPPING_NAMES = OrderedDict(
    [
        # Base model mapping
<<<<<<< HEAD
        ("aria", "AriaForConditionalGeneration"),
        ("aria_text", "AriaTextModel"),
=======
        ("albert", "AlbertModel"),
>>>>>>> 7126752f
        ("bert", "BertModel"),
        ("bart", "BartModel"),
        ("bit", "BitModel"),
        ("blip-2", "Blip2Model"),
        ("chameleon", "ChameleonModel"),
        ("clap", "ClapModel"),
        ("clip", "CLIPModel"),
        ("clip_text_model", "CLIPTextModel"),
        ("clip_vision_model", "CLIPVisionModel"),
        ("deberta", "DebertaModel"),
        ("deberta-v2", "DebertaV2Model"),
        ("dpt", "DPTModel"),
        ("gemma", "GemmaModel"),
        ("gemma2", "Gemma2Model"),
        ("glm", "GlmModel"),
        ("glpn", "GLPNModel"),
        ("gpt2", "GPT2Model"),
        ("qwen2_audio_encoder", "Qwen2AudioEncoder"),
        ("recurrent_gemma", "RecurrentGemmaModel"),
        ("gemma3_text", "Gemma3TextModel"),
        ("siglip", "SiglipModel"),
        ("hiera", "HieraModel"),
        ("ijepa", "IJepaModel"),
        ("imagegpt", "ImageGPTModel"),
        ("levit", "LevitModel"),
        ("llama", "LlamaModel"),
        ("mobilebert", "MobileBertModel"),
        ("mt5", "MT5Model"),
        ("mixtral", "MixtralModel"),
        ("phi3", "Phi3Model"),
        ("qwen2", "Qwen2Model"),
        ("qwen2_5_vl", "Qwen2_5_VLModel"),
        ("qwen2_audio_encoder", "Qwen2AudioEncoder"),
        ("qwen2_vl", "Qwen2VLModel"),
        ("qwen3", "Qwen3Model"),
        ("rembert", "RemBertModel"),
        ("siglip", "SiglipModel"),
        ("siglip_vision_model", "SiglipVisionModel"),
        ("speecht5", "SpeechT5Model"),
        ("t5", "T5Model"),
        ("umt5", "UMT5Model"),
        ("wav2vec2", "Wav2Vec2Model"),
        ("whisper", "WhisperModel"),
        ("xlm-roberta", "XLMRobertaModel"),
        ("xlm-roberta-xl", "XLMRobertaXLModel"),
    ]
)

MODEL_FOR_PRETRAINING_MAPPING_NAMES = OrderedDict(
    [
        # Model for pre-training mapping
        ("albert", "AlbertForPreTraining"),
        ("bart", "BartForConditionalGeneration"),
        ("bert", "BertForPreTraining"),
        ("gpt2", "GPT2LMHeadModel"),
        ("gemma3", "Gemma3ForConditionalGeneration"),
        ("hiera", "HieraForPreTraining"),
        ("llava", "LlavaForConditionalGeneration"),
        ("mobilebert", "MobileBertForPreTraining"),
        ("qwen2_audio", "Qwen2AudioForConditionalGeneration"),
        ("t5", "T5ForConditionalGeneration"),
        ("wav2vec2", "Wav2Vec2ForPreTraining"),
        ("xlm-roberta", "XLMRobertaForMaskedLM"),
        ("xlm-roberta-xl", "XLMRobertaXLForMaskedLM"),
    ]
)

MODEL_WITH_LM_HEAD_MAPPING_NAMES = OrderedDict(
    [
        # Model with LM heads mapping
        ("albert", "AlbertForMaskedLM"),
        ("bart", "BartForConditionalGeneration"),
        ("bert", "BertForMaskedLM"),
        ("deberta", "DebertaForMaskedLM"),
        ("deberta-v2", "DebertaV2ForMaskedLM"),
        ("gpt2", "GPT2LMHeadModel"),
        ("mobilebert", "MobileBertForMaskedLM"),
        ("rembert", "RemBertForMaskedLM"),
        ("t5", "T5ForConditionalGeneration"),
        ("wav2vec2", "Wav2Vec2ForMaskedLM"),
        ("whisper", "WhisperForConditionalGeneration"),
        ("xlm-roberta", "XLMRobertaForMaskedLM"),
        ("xlm-roberta-xl", "XLMRobertaXLForMaskedLM"),
    ]
)

MODEL_FOR_CAUSAL_LM_MAPPING_NAMES = OrderedDict(
    [
        # Model for Causal LM mapping
<<<<<<< HEAD
        ("aria_text", "AriaTextForCausalLM"),
=======
        ("bart", "BartForCausalLM"),
>>>>>>> 7126752f
        ("bert", "BertLMHeadModel"),
        ("bert-generation", "BertGenerationDecoder"),
        ("gemma", "GemmaForCausalLM"),
        ("gemma2", "Gemma2ForCausalLM"),
        ("gemma3", "Gemma3ForCausalLM"),
        ("gemma3_text", "Gemma3ForCausalLM"),
        ("glm", "GlmForCausalLM"),
        ("gpt2", "GPT2LMHeadModel"),
        ("llama", "LlamaForCausalLM"),
        ("phi3", "Phi3ForCausalLM"),
        ("mixtral", "MixtralForCausalLM"),
        ("qwen2", "Qwen2ForCausalLM"),
        ("qwen3", "Qwen3ForCausalLM"),
        ("recurrent_gemma", "RecurrentGemmaForCausalLM"),
        ("rembert", "RemBertForCausalLM"),
        ("whisper", "WhisperForCausalLM"),
        ("xlm-roberta", "XLMRobertaForCausalLM"),
        ("xlm-roberta-xl", "XLMRobertaXLForCausalLM"),
    ]
)

MODEL_FOR_IMAGE_MAPPING_NAMES = OrderedDict(
    [
        # Model for Image mapping
        ("bit", "BitModel"),
        ("siglip_vision_model", "SiglipVisionModel"),
        ("dpt", "DPTModel"),
        ("glpn", "GLPNModel"),
        ("hiera", "HieraModel"),
        ("ijepa", "IJepaModel"),
        ("imagegpt", "ImageGPTModel"),
        ("levit", "LevitModel"),
    ]
)

MODEL_FOR_MASKED_IMAGE_MODELING_MAPPING_NAMES = OrderedDict()


MODEL_FOR_CAUSAL_IMAGE_MODELING_MAPPING_NAMES = OrderedDict(
    [
        ("imagegpt", "ImageGPTForCausalImageModeling"),
    ]
)

MODEL_FOR_IMAGE_CLASSIFICATION_MAPPING_NAMES = OrderedDict(
    [
        # Model for Image Classification mapping
        ("bit", "BitForImageClassification"),
        ("clip", "CLIPForImageClassification"),
        ("hiera", "HieraForImageClassification"),
        ("ijepa", "IJepaForImageClassification"),
        ("imagegpt", "ImageGPTForImageClassification"),
        (
            "levit",
            ("LevitForImageClassification", "LevitForImageClassificationWithTeacher"),
        ),
        ("siglip", "SiglipForImageClassification"),
    ]
)

MODEL_FOR_IMAGE_SEGMENTATION_MAPPING_NAMES = OrderedDict()

MODEL_FOR_SEMANTIC_SEGMENTATION_MAPPING_NAMES = OrderedDict()

MODEL_FOR_INSTANCE_SEGMENTATION_MAPPING_NAMES = OrderedDict()

MODEL_FOR_UNIVERSAL_SEGMENTATION_MAPPING_NAMES = OrderedDict()

MODEL_FOR_VIDEO_CLASSIFICATION_MAPPING_NAMES = OrderedDict()

MODEL_FOR_VISION_2_SEQ_MAPPING_NAMES = OrderedDict(
    [
        ("blip", "BlipForConditionalGeneration"),
        ("blip-2", "Blip2ForConditionalGeneration"),
        ("chameleon", "ChameleonForConditionalGeneration"),
        ("llava", "LlavaForConditionalGeneration"),
        ("qwen2_5_vl", "Qwen2_5_VLForConditionalGeneration"),
        ("qwen2_vl", "Qwen2VLForConditionalGeneration"),
    ]
)

MODEL_FOR_IMAGE_TEXT_TO_TEXT_MAPPING_NAMES = OrderedDict(
    [
        ("aria", "AriaForConditionalGeneration"),
        ("blip", "BlipForConditionalGeneration"),
        ("blip-2", "Blip2ForConditionalGeneration"),
        ("gemma3", "Gemma3ForConditionalGeneration"),
        ("chameleon", "ChameleonForConditionalGeneration"),
        ("llava", "LlavaForConditionalGeneration"),
        ("qwen2_5_vl", "Qwen2_5_VLForConditionalGeneration"),
        ("qwen2_vl", "Qwen2VLForConditionalGeneration"),
    ]
)

MODEL_FOR_MASKED_LM_MAPPING_NAMES = OrderedDict(
    [
        # Model for Masked LM mapping
        ("albert", "AlbertForMaskedLM"),
        ("bart", "BartForConditionalGeneration"),
        ("bert", "BertForMaskedLM"),
        ("deberta", "DebertaForMaskedLM"),
        ("deberta-v2", "DebertaV2ForMaskedLM"),
        ("mobilebert", "MobileBertForMaskedLM"),
        ("rembert", "RemBertForMaskedLM"),
        ("wav2vec2", "Wav2Vec2ForMaskedLM"),
        ("xlm-roberta", "XLMRobertaForMaskedLM"),
        ("xlm-roberta-xl", "XLMRobertaXLForMaskedLM"),
    ]
)

MODEL_FOR_OBJECT_DETECTION_MAPPING_NAMES = OrderedDict(
    [
        # Model for Object Detection mapping
        ("conditional_detr", "ConditionalDetrForObjectDetection"),
        ("deformable_detr", "DeformableDetrForObjectDetection"),
        ("deta", "DetaForObjectDetection"),
        ("detr", "DetrForObjectDetection"),
        ("rt_detr", "RTDetrForObjectDetection"),
        ("table-transformer", "TableTransformerForObjectDetection"),
        ("yolos", "YolosForObjectDetection"),
    ]
)

MODEL_FOR_ZERO_SHOT_OBJECT_DETECTION_MAPPING_NAMES = OrderedDict(
    [
        # Model for Zero Shot Object Detection mapping
        ("grounding-dino", "GroundingDinoForObjectDetection"),
        ("omdet-turbo", "OmDetTurboForObjectDetection"),
        ("owlv2", "Owlv2ForObjectDetection"),
        ("owlvit", "OwlViTForObjectDetection"),
    ]
)

MODEL_FOR_DEPTH_ESTIMATION_MAPPING_NAMES = OrderedDict(
    [
        # Model for depth estimation mapping
        ("depth_anything", "DepthAnythingForDepthEstimation"),
        ("dpt", "DPTForDepthEstimation"),
        ("glpn", "GLPNForDepthEstimation"),
        ("zoedepth", "ZoeDepthForDepthEstimation"),
    ]
)
MODEL_FOR_SEQ_TO_SEQ_CAUSAL_LM_MAPPING_NAMES = OrderedDict(
    [
        # Model for Seq2Seq Causal LM mapping
        ("bart", "BartForConditionalGeneration"),
        ("mt5", "MT5ForConditionalGeneration"),
        ("qwen2_audio", "Qwen2AudioForConditionalGeneration"),
        ("t5", "T5ForConditionalGeneration"),
        ("umt5", "UMT5ForConditionalGeneration"),
    ]
)

MODEL_FOR_SPEECH_SEQ_2_SEQ_MAPPING_NAMES = OrderedDict(
    [
        ("speecht5", "SpeechT5ForSpeechToText"),
        ("whisper", "WhisperForConditionalGeneration"),
    ]
)

MODEL_FOR_SEQUENCE_CLASSIFICATION_MAPPING_NAMES = OrderedDict(
    [
        # Model for Sequence Classification mapping
        ("albert", "AlbertForSequenceClassification"),
        ("bart", "BartForSequenceClassification"),
        ("bert", "BertForSequenceClassification"),
        ("deberta", "DebertaForSequenceClassification"),
        ("deberta-v2", "DebertaV2ForSequenceClassification"),
        ("gemma", "GemmaForSequenceClassification"),
        ("gemma2", "Gemma2ForSequenceClassification"),
        ("glm", "GlmForSequenceClassification"),
        ("llama", "LlamaForSequenceClassification"),
        ("mobilebert", "MobileBertForSequenceClassification"),
        ("mt5", "MT5ForSequenceClassification"),
        ("mixtral", "MixtralForSequenceClassification"),
        ("phi3", "Phi3ForSequenceClassification"),
        ("qwen2", "Qwen2ForSequenceClassification"),
        ("qwen3", "Qwen3ForSequenceClassification"),
        ("rembert", "RemBertForSequenceClassification"),
        ("t5", "T5ForSequenceClassification"),
        ("umt5", "UMT5ForSequenceClassification"),
        ("xlm-roberta-xl", "XLMRobertaXLForSequenceClassification"),
    ]
)

MODEL_FOR_QUESTION_ANSWERING_MAPPING_NAMES = OrderedDict(
    [
        # Model for Question Answering mapping
        ("albert", "AlbertForQuestionAnswering"),
        ("bart", "BartForQuestionAnswering"),
        ("bert", "BertForQuestionAnswering"),
        ("deberta", "DebertaForQuestionAnswering"),
        ("deberta-v2", "DebertaV2ForQuestionAnswering"),
        ("llama", "LlamaForQuestionAnswering"),
        ("mobilebert", "MobileBertForQuestionAnswering"),
        ("qwen2", "Qwen2ForQuestionAnswering"),
        ("qwen3", "Qwen3ForQuestionAnswering"),
        ("rembert", "RemBertForQuestionAnswering"),
        ("t5", "T5ForQuestionAnswering"),
        ("mixtral", "MixtralForQuestionAnswering"),
        ("umt5", "UMT5ForQuestionAnswering"),
        ("xlm-roberta", "XLMRobertaForQuestionAnswering"),
        ("xlm-roberta-xl", "XLMRobertaXLForQuestionAnswering"),
    ]
)

MODEL_FOR_TABLE_QUESTION_ANSWERING_MAPPING_NAMES = OrderedDict()

MODEL_FOR_VISUAL_QUESTION_ANSWERING_MAPPING_NAMES = OrderedDict()

MODEL_FOR_DOCUMENT_QUESTION_ANSWERING_MAPPING_NAMES = OrderedDict()

MODEL_FOR_TOKEN_CLASSIFICATION_MAPPING_NAMES = OrderedDict(
    [
        # Model for Token Classification mapping
        ("albert", "AlbertForTokenClassification"),
        ("bert", "BertForTokenClassification"),
        ("deberta", "DebertaForTokenClassification"),
        ("deberta-v2", "DebertaV2ForTokenClassification"),
        ("glm", "GlmForTokenClassification"),
        ("mobilebert", "MobileBertForTokenClassification"),
        ("mt5", "MT5ForTokenClassification"),
        ("mixtral", "MixtralForTokenClassification"),
        ("phi3", "Phi3ForTokenClassification"),
        ("qwen2", "Qwen2ForTokenClassification"),
        ("qwen3", "Qwen3ForTokenClassification"),
        ("rembert", "RemBertForTokenClassification"),
        ("t5", "T5ForTokenClassification"),
        ("umt5", "UMT5ForTokenClassification"),
        ("xlm-roberta", "XLMRobertaForTokenClassification"),
        ("xlm-roberta-xl", "XLMRobertaXLForTokenClassification"),
    ]
)

MODEL_FOR_MULTIPLE_CHOICE_MAPPING_NAMES = OrderedDict(
    [
        # Model for Multiple Choice mapping
        ("albert", "AlbertForMultipleChoice"),
        ("bert", "BertForMultipleChoice"),
        ("deberta-v2", "DebertaV2ForMultipleChoice"),
        ("mobilebert", "MobileBertForMultipleChoice"),
        ("rembert", "RemBertForMultipleChoice"),
        ("xlm-roberta", "XLMRobertaForMultipleChoice"),
        ("xlm-roberta-xl", "XLMRobertaXLForMultipleChoice"),
    ]
)

MODEL_FOR_NEXT_SENTENCE_PREDICTION_MAPPING_NAMES = OrderedDict(
    [
        ("bert", "BertForNextSentencePrediction"),
        ("mobilebert", "MobileBertForNextSentencePrediction"),
    ]
)

MODEL_FOR_AUDIO_CLASSIFICATION_MAPPING_NAMES = OrderedDict(
    [
        ("wav2vec2", "Wav2Vec2ForSequenceClassification"),
        ("whisper", "WhisperForAudioClassification"),
    ]
)

MODEL_FOR_CTC_MAPPING_NAMES = OrderedDict(
    [
        ("wav2vec2", "Wav2Vec2ForCTC"),
    ]
)

MODEL_FOR_AUDIO_FRAME_CLASSIFICATION_MAPPING_NAMES = OrderedDict(
    [
        ("wav2vec2", "Wav2Vec2ForAudioFrameClassification"),
    ]
)

MODEL_FOR_AUDIO_XVECTOR_MAPPING_NAMES = OrderedDict(
    [
        ("wav2vec2", "Wav2Vec2ForXVector"),
    ]
)

MODEL_FOR_TEXT_TO_SPECTROGRAM_MAPPING_NAMES = OrderedDict(
    [
        ("siglip", "SiglipModel"),
        ("speecht5", "SpeechT5ForTextToSpeech"),
    ]
)

MODEL_FOR_TEXT_TO_WAVEFORM_MAPPING_NAMES = OrderedDict()

MODEL_FOR_ZERO_SHOT_IMAGE_CLASSIFICATION_MAPPING_NAMES = OrderedDict(
    [
        ("siglip", "SiglipModel"),
    ]
)

MODEL_FOR_BACKBONE_MAPPING_NAMES = OrderedDict(
    [
        ("hiera", "HieraBackbone"),
    ]
)

MODEL_FOR_MASK_GENERATION_MAPPING_NAMES = OrderedDict()


MODEL_FOR_KEYPOINT_DETECTION_MAPPING_NAMES = OrderedDict()


MODEL_FOR_TEXT_ENCODING_MAPPING_NAMES = OrderedDict(
    [
        ("albert", "AlbertModel"),
        ("bert", "BertModel"),
        ("deberta", "DebertaModel"),
        ("deberta-v2", "DebertaV2Model"),
        ("mobilebert", "MobileBertModel"),
        ("mt5", "MT5EncoderModel"),
        ("rembert", "RemBertModel"),
        ("t5", "T5EncoderModel"),
        ("umt5", "UMT5EncoderModel"),
        ("xlm-roberta", "XLMRobertaModel"),
        ("xlm-roberta-xl", "XLMRobertaXLModel"),
    ]
)

MODEL_FOR_TIME_SERIES_CLASSIFICATION_MAPPING_NAMES = OrderedDict()

MODEL_FOR_TIME_SERIES_REGRESSION_MAPPING_NAMES = OrderedDict()

MODEL_FOR_IMAGE_TO_IMAGE_MAPPING_NAMES = OrderedDict()

MODEL_MAPPING = _LazyAutoMapping(CONFIG_MAPPING_NAMES, MODEL_MAPPING_NAMES)
MODEL_FOR_PRETRAINING_MAPPING = _LazyAutoMapping(CONFIG_MAPPING_NAMES, MODEL_FOR_PRETRAINING_MAPPING_NAMES)
MODEL_WITH_LM_HEAD_MAPPING = _LazyAutoMapping(CONFIG_MAPPING_NAMES, MODEL_WITH_LM_HEAD_MAPPING_NAMES)
MODEL_FOR_CAUSAL_LM_MAPPING = _LazyAutoMapping(CONFIG_MAPPING_NAMES, MODEL_FOR_CAUSAL_LM_MAPPING_NAMES)
MODEL_FOR_CAUSAL_IMAGE_MODELING_MAPPING = _LazyAutoMapping(
    CONFIG_MAPPING_NAMES, MODEL_FOR_CAUSAL_IMAGE_MODELING_MAPPING_NAMES
)
MODEL_FOR_IMAGE_CLASSIFICATION_MAPPING = _LazyAutoMapping(
    CONFIG_MAPPING_NAMES, MODEL_FOR_IMAGE_CLASSIFICATION_MAPPING_NAMES
)
MODEL_FOR_ZERO_SHOT_IMAGE_CLASSIFICATION_MAPPING = _LazyAutoMapping(
    CONFIG_MAPPING_NAMES, MODEL_FOR_ZERO_SHOT_IMAGE_CLASSIFICATION_MAPPING_NAMES
)
MODEL_FOR_IMAGE_SEGMENTATION_MAPPING = _LazyAutoMapping(
    CONFIG_MAPPING_NAMES, MODEL_FOR_IMAGE_SEGMENTATION_MAPPING_NAMES
)
MODEL_FOR_SEMANTIC_SEGMENTATION_MAPPING = _LazyAutoMapping(
    CONFIG_MAPPING_NAMES, MODEL_FOR_SEMANTIC_SEGMENTATION_MAPPING_NAMES
)
MODEL_FOR_INSTANCE_SEGMENTATION_MAPPING = _LazyAutoMapping(
    CONFIG_MAPPING_NAMES, MODEL_FOR_INSTANCE_SEGMENTATION_MAPPING_NAMES
)
MODEL_FOR_UNIVERSAL_SEGMENTATION_MAPPING = _LazyAutoMapping(
    CONFIG_MAPPING_NAMES, MODEL_FOR_UNIVERSAL_SEGMENTATION_MAPPING_NAMES
)
MODEL_FOR_VIDEO_CLASSIFICATION_MAPPING = _LazyAutoMapping(
    CONFIG_MAPPING_NAMES, MODEL_FOR_VIDEO_CLASSIFICATION_MAPPING_NAMES
)
MODEL_FOR_VISION_2_SEQ_MAPPING = _LazyAutoMapping(CONFIG_MAPPING_NAMES, MODEL_FOR_VISION_2_SEQ_MAPPING_NAMES)
MODEL_FOR_IMAGE_TEXT_TO_TEXT_MAPPING = _LazyAutoMapping(
    CONFIG_MAPPING_NAMES, MODEL_FOR_IMAGE_TEXT_TO_TEXT_MAPPING_NAMES
)
MODEL_FOR_VISUAL_QUESTION_ANSWERING_MAPPING = _LazyAutoMapping(
    CONFIG_MAPPING_NAMES, MODEL_FOR_VISUAL_QUESTION_ANSWERING_MAPPING_NAMES
)
MODEL_FOR_DOCUMENT_QUESTION_ANSWERING_MAPPING = _LazyAutoMapping(
    CONFIG_MAPPING_NAMES, MODEL_FOR_DOCUMENT_QUESTION_ANSWERING_MAPPING_NAMES
)
MODEL_FOR_MASKED_LM_MAPPING = _LazyAutoMapping(CONFIG_MAPPING_NAMES, MODEL_FOR_MASKED_LM_MAPPING_NAMES)
MODEL_FOR_IMAGE_MAPPING = _LazyAutoMapping(CONFIG_MAPPING_NAMES, MODEL_FOR_IMAGE_MAPPING_NAMES)
MODEL_FOR_MASKED_IMAGE_MODELING_MAPPING = _LazyAutoMapping(
    CONFIG_MAPPING_NAMES, MODEL_FOR_MASKED_IMAGE_MODELING_MAPPING_NAMES
)
MODEL_FOR_OBJECT_DETECTION_MAPPING = _LazyAutoMapping(CONFIG_MAPPING_NAMES, MODEL_FOR_OBJECT_DETECTION_MAPPING_NAMES)
MODEL_FOR_ZERO_SHOT_OBJECT_DETECTION_MAPPING = _LazyAutoMapping(
    CONFIG_MAPPING_NAMES, MODEL_FOR_ZERO_SHOT_OBJECT_DETECTION_MAPPING_NAMES
)
MODEL_FOR_DEPTH_ESTIMATION_MAPPING = _LazyAutoMapping(CONFIG_MAPPING_NAMES, MODEL_FOR_DEPTH_ESTIMATION_MAPPING_NAMES)
MODEL_FOR_SEQ_TO_SEQ_CAUSAL_LM_MAPPING = _LazyAutoMapping(
    CONFIG_MAPPING_NAMES, MODEL_FOR_SEQ_TO_SEQ_CAUSAL_LM_MAPPING_NAMES
)
MODEL_FOR_SEQUENCE_CLASSIFICATION_MAPPING = _LazyAutoMapping(
    CONFIG_MAPPING_NAMES, MODEL_FOR_SEQUENCE_CLASSIFICATION_MAPPING_NAMES
)
MODEL_FOR_QUESTION_ANSWERING_MAPPING = _LazyAutoMapping(
    CONFIG_MAPPING_NAMES, MODEL_FOR_QUESTION_ANSWERING_MAPPING_NAMES
)
MODEL_FOR_TABLE_QUESTION_ANSWERING_MAPPING = _LazyAutoMapping(
    CONFIG_MAPPING_NAMES, MODEL_FOR_TABLE_QUESTION_ANSWERING_MAPPING_NAMES
)
MODEL_FOR_TOKEN_CLASSIFICATION_MAPPING = _LazyAutoMapping(
    CONFIG_MAPPING_NAMES, MODEL_FOR_TOKEN_CLASSIFICATION_MAPPING_NAMES
)
MODEL_FOR_MULTIPLE_CHOICE_MAPPING = _LazyAutoMapping(CONFIG_MAPPING_NAMES, MODEL_FOR_MULTIPLE_CHOICE_MAPPING_NAMES)
MODEL_FOR_NEXT_SENTENCE_PREDICTION_MAPPING = _LazyAutoMapping(
    CONFIG_MAPPING_NAMES, MODEL_FOR_NEXT_SENTENCE_PREDICTION_MAPPING_NAMES
)
MODEL_FOR_AUDIO_CLASSIFICATION_MAPPING = _LazyAutoMapping(
    CONFIG_MAPPING_NAMES, MODEL_FOR_AUDIO_CLASSIFICATION_MAPPING_NAMES
)
MODEL_FOR_CTC_MAPPING = _LazyAutoMapping(CONFIG_MAPPING_NAMES, MODEL_FOR_CTC_MAPPING_NAMES)
MODEL_FOR_SPEECH_SEQ_2_SEQ_MAPPING = _LazyAutoMapping(CONFIG_MAPPING_NAMES, MODEL_FOR_SPEECH_SEQ_2_SEQ_MAPPING_NAMES)
MODEL_FOR_AUDIO_FRAME_CLASSIFICATION_MAPPING = _LazyAutoMapping(
    CONFIG_MAPPING_NAMES, MODEL_FOR_AUDIO_FRAME_CLASSIFICATION_MAPPING_NAMES
)
MODEL_FOR_AUDIO_XVECTOR_MAPPING = _LazyAutoMapping(CONFIG_MAPPING_NAMES, MODEL_FOR_AUDIO_XVECTOR_MAPPING_NAMES)

MODEL_FOR_TEXT_TO_SPECTROGRAM_MAPPING = _LazyAutoMapping(
    CONFIG_MAPPING_NAMES, MODEL_FOR_TEXT_TO_SPECTROGRAM_MAPPING_NAMES
)

MODEL_FOR_TEXT_TO_WAVEFORM_MAPPING = _LazyAutoMapping(CONFIG_MAPPING_NAMES, MODEL_FOR_TEXT_TO_WAVEFORM_MAPPING_NAMES)

MODEL_FOR_BACKBONE_MAPPING = _LazyAutoMapping(CONFIG_MAPPING_NAMES, MODEL_FOR_BACKBONE_MAPPING_NAMES)

MODEL_FOR_MASK_GENERATION_MAPPING = _LazyAutoMapping(CONFIG_MAPPING_NAMES, MODEL_FOR_MASK_GENERATION_MAPPING_NAMES)

MODEL_FOR_KEYPOINT_DETECTION_MAPPING = _LazyAutoMapping(
    CONFIG_MAPPING_NAMES, MODEL_FOR_KEYPOINT_DETECTION_MAPPING_NAMES
)

MODEL_FOR_TEXT_ENCODING_MAPPING = _LazyAutoMapping(CONFIG_MAPPING_NAMES, MODEL_FOR_TEXT_ENCODING_MAPPING_NAMES)

MODEL_FOR_TIME_SERIES_CLASSIFICATION_MAPPING = _LazyAutoMapping(
    CONFIG_MAPPING_NAMES, MODEL_FOR_TIME_SERIES_CLASSIFICATION_MAPPING_NAMES
)

MODEL_FOR_TIME_SERIES_REGRESSION_MAPPING = _LazyAutoMapping(
    CONFIG_MAPPING_NAMES, MODEL_FOR_TIME_SERIES_REGRESSION_MAPPING_NAMES
)

MODEL_FOR_IMAGE_TO_IMAGE_MAPPING = _LazyAutoMapping(CONFIG_MAPPING_NAMES, MODEL_FOR_IMAGE_TO_IMAGE_MAPPING_NAMES)


class AutoModelForMaskGeneration(_BaseAutoModelClass):
    _model_mapping = MODEL_FOR_MASK_GENERATION_MAPPING


class AutoModelForKeypointDetection(_BaseAutoModelClass):
    _model_mapping = MODEL_FOR_KEYPOINT_DETECTION_MAPPING


class AutoModelForTextEncoding(_BaseAutoModelClass):
    _model_mapping = MODEL_FOR_TEXT_ENCODING_MAPPING


class AutoModelForImageToImage(_BaseAutoModelClass):
    _model_mapping = MODEL_FOR_IMAGE_TO_IMAGE_MAPPING


class AutoModel(_BaseAutoModelClass):
    _model_mapping = MODEL_MAPPING


AutoModel = auto_class_update(AutoModel)


class AutoModelForPreTraining(_BaseAutoModelClass):
    _model_mapping = MODEL_FOR_PRETRAINING_MAPPING


AutoModelForPreTraining = auto_class_update(AutoModelForPreTraining, head_doc="pretraining")


# Private on purpose, the public class will add the deprecation warnings.
class _AutoModelWithLMHead(_BaseAutoModelClass):
    _model_mapping = MODEL_WITH_LM_HEAD_MAPPING


_AutoModelWithLMHead = auto_class_update(_AutoModelWithLMHead, head_doc="language modeling")


class AutoModelForCausalLM(_BaseAutoModelClass):
    _model_mapping = MODEL_FOR_CAUSAL_LM_MAPPING


AutoModelForCausalLM = auto_class_update(AutoModelForCausalLM, head_doc="causal language modeling")


class AutoModelForMaskedLM(_BaseAutoModelClass):
    _model_mapping = MODEL_FOR_MASKED_LM_MAPPING


AutoModelForMaskedLM = auto_class_update(AutoModelForMaskedLM, head_doc="masked language modeling")


class AutoModelForSeq2SeqLM(_BaseAutoModelClass):
    _model_mapping = MODEL_FOR_SEQ_TO_SEQ_CAUSAL_LM_MAPPING


AutoModelForSeq2SeqLM = auto_class_update(
    AutoModelForSeq2SeqLM,
    head_doc="sequence-to-sequence language modeling",
    checkpoint_for_example="google-t5/t5-base",
)


class AutoModelForSequenceClassification(_BaseAutoModelClass):
    _model_mapping = MODEL_FOR_SEQUENCE_CLASSIFICATION_MAPPING


AutoModelForSequenceClassification = auto_class_update(
    AutoModelForSequenceClassification, head_doc="sequence classification"
)


class AutoModelForQuestionAnswering(_BaseAutoModelClass):
    _model_mapping = MODEL_FOR_QUESTION_ANSWERING_MAPPING


AutoModelForQuestionAnswering = auto_class_update(AutoModelForQuestionAnswering, head_doc="question answering")


class AutoModelForTableQuestionAnswering(_BaseAutoModelClass):
    _model_mapping = MODEL_FOR_TABLE_QUESTION_ANSWERING_MAPPING


AutoModelForTableQuestionAnswering = auto_class_update(
    AutoModelForTableQuestionAnswering,
    head_doc="table question answering",
    checkpoint_for_example="google/tapas-base-finetuned-wtq",
)


class AutoModelForVisualQuestionAnswering(_BaseAutoModelClass):
    _model_mapping = MODEL_FOR_VISUAL_QUESTION_ANSWERING_MAPPING


AutoModelForVisualQuestionAnswering = auto_class_update(
    AutoModelForVisualQuestionAnswering,
    head_doc="visual question answering",
    checkpoint_for_example="dandelin/vilt-b32-finetuned-vqa",
)


class AutoModelForDocumentQuestionAnswering(_BaseAutoModelClass):
    _model_mapping = MODEL_FOR_DOCUMENT_QUESTION_ANSWERING_MAPPING


AutoModelForDocumentQuestionAnswering = auto_class_update(
    AutoModelForDocumentQuestionAnswering,
    head_doc="document question answering",
    checkpoint_for_example='impira/layoutlm-document-qa", revision="52e01b3',
)


class AutoModelForTokenClassification(_BaseAutoModelClass):
    _model_mapping = MODEL_FOR_TOKEN_CLASSIFICATION_MAPPING


AutoModelForTokenClassification = auto_class_update(AutoModelForTokenClassification, head_doc="token classification")


class AutoModelForMultipleChoice(_BaseAutoModelClass):
    _model_mapping = MODEL_FOR_MULTIPLE_CHOICE_MAPPING


AutoModelForMultipleChoice = auto_class_update(AutoModelForMultipleChoice, head_doc="multiple choice")


class AutoModelForNextSentencePrediction(_BaseAutoModelClass):
    _model_mapping = MODEL_FOR_NEXT_SENTENCE_PREDICTION_MAPPING


AutoModelForNextSentencePrediction = auto_class_update(
    AutoModelForNextSentencePrediction, head_doc="next sentence prediction"
)


class AutoModelForImageClassification(_BaseAutoModelClass):
    _model_mapping = MODEL_FOR_IMAGE_CLASSIFICATION_MAPPING


AutoModelForImageClassification = auto_class_update(AutoModelForImageClassification, head_doc="image classification")


class AutoModelForZeroShotImageClassification(_BaseAutoModelClass):
    _model_mapping = MODEL_FOR_ZERO_SHOT_IMAGE_CLASSIFICATION_MAPPING


AutoModelForZeroShotImageClassification = auto_class_update(
    AutoModelForZeroShotImageClassification, head_doc="zero-shot image classification"
)


class AutoModelForImageSegmentation(_BaseAutoModelClass):
    _model_mapping = MODEL_FOR_IMAGE_SEGMENTATION_MAPPING


AutoModelForImageSegmentation = auto_class_update(AutoModelForImageSegmentation, head_doc="image segmentation")


class AutoModelForSemanticSegmentation(_BaseAutoModelClass):
    _model_mapping = MODEL_FOR_SEMANTIC_SEGMENTATION_MAPPING


AutoModelForSemanticSegmentation = auto_class_update(AutoModelForSemanticSegmentation, head_doc="semantic segmentation")


class AutoModelForUniversalSegmentation(_BaseAutoModelClass):
    _model_mapping = MODEL_FOR_UNIVERSAL_SEGMENTATION_MAPPING


AutoModelForUniversalSegmentation = auto_class_update(
    AutoModelForUniversalSegmentation, head_doc="universal image segmentation"
)


class AutoModelForInstanceSegmentation(_BaseAutoModelClass):
    _model_mapping = MODEL_FOR_INSTANCE_SEGMENTATION_MAPPING


AutoModelForInstanceSegmentation = auto_class_update(AutoModelForInstanceSegmentation, head_doc="instance segmentation")


class AutoModelForObjectDetection(_BaseAutoModelClass):
    _model_mapping = MODEL_FOR_OBJECT_DETECTION_MAPPING


AutoModelForObjectDetection = auto_class_update(AutoModelForObjectDetection, head_doc="object detection")


class AutoModelForZeroShotObjectDetection(_BaseAutoModelClass):
    _model_mapping = MODEL_FOR_ZERO_SHOT_OBJECT_DETECTION_MAPPING


AutoModelForZeroShotObjectDetection = auto_class_update(
    AutoModelForZeroShotObjectDetection, head_doc="zero-shot object detection"
)


class AutoModelForDepthEstimation(_BaseAutoModelClass):
    _model_mapping = MODEL_FOR_DEPTH_ESTIMATION_MAPPING


AutoModelForDepthEstimation = auto_class_update(AutoModelForDepthEstimation, head_doc="depth estimation")


class AutoModelForVideoClassification(_BaseAutoModelClass):
    _model_mapping = MODEL_FOR_VIDEO_CLASSIFICATION_MAPPING


AutoModelForVideoClassification = auto_class_update(AutoModelForVideoClassification, head_doc="video classification")


class AutoModelForVision2Seq(_BaseAutoModelClass):
    _model_mapping = MODEL_FOR_VISION_2_SEQ_MAPPING


AutoModelForVision2Seq = auto_class_update(AutoModelForVision2Seq, head_doc="vision-to-text modeling")


class AutoModelForImageTextToText(_BaseAutoModelClass):
    _model_mapping = MODEL_FOR_IMAGE_TEXT_TO_TEXT_MAPPING


AutoModelForImageTextToText = auto_class_update(AutoModelForImageTextToText, head_doc="image-text-to-text modeling")


class AutoModelForAudioClassification(_BaseAutoModelClass):
    _model_mapping = MODEL_FOR_AUDIO_CLASSIFICATION_MAPPING


AutoModelForAudioClassification = auto_class_update(AutoModelForAudioClassification, head_doc="audio classification")


class AutoModelForCTC(_BaseAutoModelClass):
    _model_mapping = MODEL_FOR_CTC_MAPPING


AutoModelForCTC = auto_class_update(AutoModelForCTC, head_doc="connectionist temporal classification")


class AutoModelForSpeechSeq2Seq(_BaseAutoModelClass):
    _model_mapping = MODEL_FOR_SPEECH_SEQ_2_SEQ_MAPPING


AutoModelForSpeechSeq2Seq = auto_class_update(
    AutoModelForSpeechSeq2Seq, head_doc="sequence-to-sequence speech-to-text modeling"
)


class AutoModelForAudioFrameClassification(_BaseAutoModelClass):
    _model_mapping = MODEL_FOR_AUDIO_FRAME_CLASSIFICATION_MAPPING


AutoModelForAudioFrameClassification = auto_class_update(
    AutoModelForAudioFrameClassification, head_doc="audio frame (token) classification"
)


class AutoModelForAudioXVector(_BaseAutoModelClass):
    _model_mapping = MODEL_FOR_AUDIO_XVECTOR_MAPPING


class AutoModelForTextToSpectrogram(_BaseAutoModelClass):
    _model_mapping = MODEL_FOR_TEXT_TO_SPECTROGRAM_MAPPING


class AutoModelForTextToWaveform(_BaseAutoModelClass):
    _model_mapping = MODEL_FOR_TEXT_TO_WAVEFORM_MAPPING


class AutoBackbone(_BaseAutoBackboneClass):
    _model_mapping = MODEL_FOR_BACKBONE_MAPPING


AutoModelForAudioXVector = auto_class_update(AutoModelForAudioXVector, head_doc="audio retrieval via x-vector")


class AutoModelForMaskedImageModeling(_BaseAutoModelClass):
    _model_mapping = MODEL_FOR_MASKED_IMAGE_MODELING_MAPPING


AutoModelForMaskedImageModeling = auto_class_update(AutoModelForMaskedImageModeling, head_doc="masked image modeling")


class AutoModelWithLMHead(_AutoModelWithLMHead):
    @classmethod
    def from_config(cls, config):
        warnings.warn(
            "The class `AutoModelWithLMHead` is deprecated and will be removed in a future version. Please use "
            "`AutoModelForCausalLM` for causal language models, `AutoModelForMaskedLM` for masked language models and "
            "`AutoModelForSeq2SeqLM` for encoder-decoder models.",
            FutureWarning,
        )
        return super().from_config(config)

    @classmethod
    def from_pretrained(cls, pretrained_model_name_or_path, *model_args, **kwargs):
        warnings.warn(
            "The class `AutoModelWithLMHead` is deprecated and will be removed in a future version. Please use "
            "`AutoModelForCausalLM` for causal language models, `AutoModelForMaskedLM` for masked language models and "
            "`AutoModelForSeq2SeqLM` for encoder-decoder models.",
            FutureWarning,
        )
        return super().from_pretrained(pretrained_model_name_or_path, *model_args, **kwargs)<|MERGE_RESOLUTION|>--- conflicted
+++ resolved
@@ -27,12 +27,9 @@
 MODEL_MAPPING_NAMES = OrderedDict(
     [
         # Base model mapping
-<<<<<<< HEAD
+        ("albert", "AlbertModel"),
         ("aria", "AriaForConditionalGeneration"),
         ("aria_text", "AriaTextModel"),
-=======
-        ("albert", "AlbertModel"),
->>>>>>> 7126752f
         ("bert", "BertModel"),
         ("bart", "BartModel"),
         ("bit", "BitModel"),
@@ -122,11 +119,8 @@
 MODEL_FOR_CAUSAL_LM_MAPPING_NAMES = OrderedDict(
     [
         # Model for Causal LM mapping
-<<<<<<< HEAD
         ("aria_text", "AriaTextForCausalLM"),
-=======
         ("bart", "BartForCausalLM"),
->>>>>>> 7126752f
         ("bert", "BertLMHeadModel"),
         ("bert-generation", "BertGenerationDecoder"),
         ("gemma", "GemmaForCausalLM"),
