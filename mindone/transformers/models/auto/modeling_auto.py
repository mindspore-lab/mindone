--- conflicted
+++ resolved
@@ -282,11 +282,8 @@
         ("gemma2", "Gemma2ForSequenceClassification"),
         ("glm", "GlmForSequenceClassification"),
         ("llama", "LlamaForSequenceClassification"),
-<<<<<<< HEAD
         ("persimmon", "PersimmonForSequenceClassification"),
-=======
         ("mobilebert", "MobileBertForSequenceClassification"),
->>>>>>> 49b439da
         ("mt5", "MT5ForSequenceClassification"),
         ("mixtral", "MixtralForSequenceClassification"),
         ("phi3", "Phi3ForSequenceClassification"),
@@ -330,11 +327,8 @@
         ("glm", "GlmForTokenClassification"),
         ("mobilebert", "MobileBertForTokenClassification"),
         ("mt5", "MT5ForTokenClassification"),
-<<<<<<< HEAD
         ("persimmon", "PersimmonForTokenClassification"),
-=======
         ("mixtral", "MixtralForTokenClassification"),
->>>>>>> 49b439da
         ("phi3", "Phi3ForTokenClassification"),
         ("qwen2", "Qwen2ForTokenClassification"),
         ("qwen3", "Qwen3ForTokenClassification"),
