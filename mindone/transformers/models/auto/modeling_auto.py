# coding=utf-8
# Copyright 2018 The HuggingFace Inc. team.
#
# This code is adapted from https://github.com/huggingface/transformers
# with modifications to run transformers on mindspore.
#
# Licensed under the Apache License, Version 2.0 (the "License");
# you may not use this file except in compliance with the License.
# You may obtain a copy of the License at
#
#     http://www.apache.org/licenses/LICENSE-2.0
#
# Unless required by applicable law or agreed to in writing, software
# distributed under the License is distributed on an "AS IS" BASIS,
# WITHOUT WARRANTIES OR CONDITIONS OF ANY KIND, either express or implied.
# See the License for the specific language governing permissions and
# limitations under the License.
"""Auto Model class."""

import warnings
from collections import OrderedDict

import transformers
from packaging import version
from transformers.utils import logging

from .auto_factory import _BaseAutoBackboneClass, _BaseAutoModelClass, _LazyAutoMapping, auto_class_update
from .configuration_auto import CONFIG_MAPPING_NAMES

logger = logging.get_logger(__name__)

MODEL_MAPPING_NAMES = OrderedDict(
    [
        # Base model mapping
        ("albert", "AlbertModel"),
        ("align", "AlignModel"),
        ("aria", "AriaForConditionalGeneration"),
        ("aria_text", "AriaTextModel"),
        ("bamba", "BambaModel"),
        ("bart", "BartModel"),
        ("bert", "BertModel"),
        ("bit", "BitModel"),
        ("blenderbot", "BlenderbotModel"),
        ("blenderbot-small", "BlenderbotSmallModel"),
        ("blip", "BlipModel"),
        ("blip-2", "Blip2Model"),
        ("camembert", "CamembertModel"),
        ("canine", "CanineModel"),
        ("chameleon", "ChameleonModel"),
        ("clap", "ClapModel"),
        ("clip", "CLIPModel"),
        ("clip_text_model", "CLIPTextModel"),
        ("clip_vision_model", "CLIPVisionModel"),
        ("clipseg", "CLIPSegModel"),
        ("clvp", "ClvpModelForConditionalGeneration"),
        ("cohere2", "Cohere2Model"),
        ("convbert", "ConvBertModel"),
        ("convnext", "ConvNextModel"),
        ("convnextv2", "ConvNextV2Model"),
        ("deberta", "DebertaModel"),
        ("deberta-v2", "DebertaV2Model"),
        ("detr", "DetrModel"),
        ("dinov2", "Dinov2Model"),
        ("dpr", "DPRQuestionEncoder"),
        ("dpt", "DPTModel"),
        ("gemma", "GemmaModel"),
        ("gemma2", "Gemma2Model"),
        ("gemma3_text", "Gemma3TextModel"),
        ("glm", "GlmModel"),
        ("glpn", "GLPNModel"),
        ("gpt2", "GPT2Model"),
        ("granite", "GraniteModel"),
        ("granitemoe", "GraniteMoeModel"),
        ("granitemoeshared", "GraniteMoeSharedModel"),
        ("helium", "HeliumModel"),
        ("grounding-dino", "GroundingDinoModel"),
        ("hiera", "HieraModel"),
        ("hubert", "HubertModel"),
        ("ibert", "IBertModel"),
        ("idefics", "IdeficsModel"),
        ("idefics2", "Idefics2Model"),
        ("idefics3", "Idefics3Model"),
        ("idefics3_vision", "Idefics3VisionTransformer"),
        ("ijepa", "IJepaModel"),
        ("imagegpt", "ImageGPTModel"),
        ("led", "LEDModel"),
        ("levit", "LevitModel"),
        ("llama", "LlamaModel"),
        ("m2m_100", "M2M100Model"),
        ("megatron-bert", "MegatronBertModel"),
        ("mistral", "MistralModel"),
        ("mixtral", "MixtralModel"),
        ("mobilebert", "MobileBertModel"),
        ("mpt", "MptModel"),
        ("mt5", "MT5Model"),
        ("mvp", "MvpModel"),
        ("nystromformer", "NystromformerModel"),
        ("opt", "OPTModel"),
        ("owlvit", "OwlViTModel"),
        ("persimmon", "PersimmonModel"),
        ("phi", "PhiModel"),
        ("phi3", "Phi3Model"),
        ("qwen2", "Qwen2Model"),
        ("qwen2_5_vl", "Qwen2_5_VLModel"),
        ("qwen2_audio_encoder", "Qwen2AudioEncoder"),
        ("qwen2_vl", "Qwen2VLModel"),
        ("recurrent_gemma", "RecurrentGemmaModel"),
        ("rembert", "RemBertModel"),
        ("resnet", "ResNetModel"),
        ("roberta", "RobertaModel"),
        ("rwkv", "RwkvModel"),
        ("sam", "SamModel"),
        ("segformer", "SegformerModel"),
        ("siglip", "SiglipModel"),
        ("siglip_vision_model", "SiglipVisionModel"),
        ("smolvlm", "SmolVLMModel"),
        ("smolvlm_vision", "SmolVLMVisionTransformer"),
        ("speecht5", "SpeechT5Model"),
        ("starcoder2", "Starcoder2Model"),
        ("swin2sr", "Swin2SRModel"),
        ("t5", "T5Model"),
        ("tapas", "TapasModel"),
        ("umt5", "UMT5Model"),
<<<<<<< HEAD
        ("videomae", "VideoMAEModel"),
=======
        ("vilt", "ViltModel"),
>>>>>>> 7cb0b4ac
        ("vit", "ViTModel"),
        ("wav2vec2", "Wav2Vec2Model"),
        ("whisper", "WhisperModel"),
        ("xlm-roberta", "XLMRobertaModel"),
        ("xlm-roberta-xl", "XLMRobertaXLModel"),
        ("yolos", "YolosModel"),
        ("zamba", "ZambaModel"),
        ("zamba2", "Zamba2Model"),
    ]
)

MODEL_FOR_PRETRAINING_MAPPING_NAMES = OrderedDict(
    [
        # Model for pre-training mapping
        ("albert", "AlbertForPreTraining"),
        ("bart", "BartForConditionalGeneration"),
        ("bert", "BertForPreTraining"),
        ("camembert", "CamembertForMaskedLM"),
        ("colpali", "ColPaliForRetrieval"),
        ("gpt2", "GPT2LMHeadModel"),
        ("gemma3", "Gemma3ForConditionalGeneration"),
        ("hiera", "HieraForPreTraining"),
        ("hubert", "HubertForPreTraining"),
        ("ibert", "IBertForMaskedLM"),
        ("idefics", "IdeficsForVisionText2Text"),
        ("idefics2", "Idefics2ForConditionalGeneration"),
        ("idefics3", "Idefics3ForConditionalGeneration"),
        ("llava", "LlavaForConditionalGeneration"),
        ("llava_next", "LlavaNextForConditionalGeneration"),
        ("llava_next_video", "LlavaNextVideoForConditionalGeneration"),
        ("llava_onevision", "LlavaOnevisionForConditionalGeneration"),
        ("megatron-bert", "MegatronBertForPreTraining"),
        ("mobilebert", "MobileBertForPreTraining"),
        ("mpt", "MptForCausalLM"),
        ("mvp", "MvpForConditionalGeneration"),
        ("paligemma", "PaliGemmaForConditionalGeneration"),
        ("qwen2_audio", "Qwen2AudioForConditionalGeneration"),
        ("roberta", "RobertaForMaskedLM"),
        ("rwkv", "RwkvForCausalLM"),
        ("t5", "T5ForConditionalGeneration"),
<<<<<<< HEAD
        ("videomae", "VideoMAEForPreTraining"),
=======
        ("tapas", "TapasForMaskedLM"),
        ("video_llava", "VideoLlavaForConditionalGeneration"),
        ("vipllava", "VipLlavaForConditionalGeneration"),
>>>>>>> 7cb0b4ac
        ("wav2vec2", "Wav2Vec2ForPreTraining"),
        ("xlm-roberta", "XLMRobertaForMaskedLM"),
        ("xlm-roberta-xl", "XLMRobertaXLForMaskedLM"),
    ]
)

MODEL_WITH_LM_HEAD_MAPPING_NAMES = OrderedDict(
    [
        # Model with LM heads mapping
        ("albert", "AlbertForMaskedLM"),
        ("mvp", "MvpForConditionalGeneration"),
        ("bart", "BartForConditionalGeneration"),
        ("m2m_100", "M2M100ForConditionalGeneration"),
        ("bert", "BertForMaskedLM"),
        ("blenderbot-small", "BlenderbotSmallForConditionalGeneration"),
        ("deberta", "DebertaForMaskedLM"),
        ("deberta-v2", "DebertaV2ForMaskedLM"),
        ("convbert", "ConvBertForMaskedLM"),
        ("gpt2", "GPT2LMHeadModel"),
        ("ibert", "IBertForMaskedLM"),
        ("led", "LEDForConditionalGeneration"),
        ("camembert", "CamembertForMaskedLM"),
        ("roberta", "RobertaForMaskedLM"),
        ("megatron-bert", "MegatronBertForCausalLM"),
        ("mobilebert", "MobileBertForMaskedLM"),
        ("mpt", "MptForCausalLM"),
        ("nystromformer", "NystromformerForMaskedLM"),
        ("rembert", "RemBertForMaskedLM"),
        ("rwkv", "RwkvForCausalLM"),
        ("t5", "T5ForConditionalGeneration"),
        ("tapas", "TapasForMaskedLM"),
        ("wav2vec2", "Wav2Vec2ForMaskedLM"),
        ("whisper", "WhisperForConditionalGeneration"),
        ("xlm-roberta", "XLMRobertaForMaskedLM"),
        ("xlm-roberta-xl", "XLMRobertaXLForMaskedLM"),
    ]
)

MODEL_FOR_CAUSAL_LM_MAPPING_NAMES = OrderedDict(
    [
        # Model for Causal LM mapping
        ("aria_text", "AriaTextForCausalLM"),
        ("bamba", "BambaForCausalLM"),
        ("bart", "BartForCausalLM"),
        ("camembert", "CamembertForCausalLM"),
        ("mvp", "MvpForCausalLM"),
        ("opt", "OPTForCausalLM"),
        ("bert", "BertLMHeadModel"),
        ("blenderbot", "BlenderbotForCausalLM"),
        ("blenderbot-small", "BlenderbotSmallForCausalLM"),
        ("bert-generation", "BertGenerationDecoder"),
        ("gemma", "GemmaForCausalLM"),
        ("gemma2", "Gemma2ForCausalLM"),
        ("starcoder2", "Starcoder2ForCausalLM"),
        ("gemma3", "Gemma3ForCausalLM"),
        ("gemma3_text", "Gemma3ForCausalLM"),
        ("granite", "GraniteForCausalLM"),
        ("glm", "GlmForCausalLM"),
        ("gpt2", "GPT2LMHeadModel"),
        ("persimmon", "PersimmonForCausalLM"),
        ("fuyu", "FuyuForCausalLM"),
        ("granitemoe", "GraniteMoeForCausalLM"),
        ("granitemoeshared", "GraniteMoeSharedForCausalLM"),
        ("llama", "LlamaForCausalLM"),
        ("opt", "OPTForCausalLM"),
        ("megatron-bert", "MegatronBertForCausalLM"),
        ("mistral", "MistralForCausalLM"),
        ("mpt", "MptForCausalLM"),
        ("phi", "PhiForCausalLM"),
        ("phi3", "Phi3ForCausalLM"),
        ("mixtral", "MixtralForCausalLM"),
        ("qwen2", "Qwen2ForCausalLM"),
        ("roberta", "RobertaForCausalLM"),
        ("recurrent_gemma", "RecurrentGemmaForCausalLM"),
        ("rembert", "RemBertForCausalLM"),
        ("rwkv", "RwkvForCausalLM"),
        ("whisper", "WhisperForCausalLM"),
        ("xlm-roberta", "XLMRobertaForCausalLM"),
        ("xlm-roberta-xl", "XLMRobertaXLForCausalLM"),
        ("cohere2", "Cohere2ForCausalLM"),
        ("zamba", "ZambaForCausalLM"),
    ]
)

MODEL_FOR_IMAGE_MAPPING_NAMES = OrderedDict(
    [
        # Model for Image mapping
        ("bit", "BitModel"),
        ("convnext", "ConvNextModel"),
        ("convnextv2", "ConvNextV2Model"),
        ("detr", "DetrModel"),
        ("dinov2", "Dinov2Model"),
        ("dpt", "DPTModel"),
        ("glpn", "GLPNModel"),
        ("hiera", "HieraModel"),
        ("hubert", "HubertModel"),
        ("ijepa", "IJepaModel"),
        ("imagegpt", "ImageGPTModel"),
        ("videomae", "VideoMAEModel"),
        ("levit", "LevitModel"),
        ("segformer", "SegformerModel"),
        ("siglip_vision_model", "SiglipVisionModel"),
        ("swin2sr", "Swin2SRModel"),
        ("vit", "ViTModel"),
        ("yolos", "YolosModel"),
        ("zamba2", "Zamba2ForCausalLM"),
    ]
)

MODEL_FOR_MASKED_IMAGE_MODELING_MAPPING_NAMES = OrderedDict(
    [
        ("vit", "ViTForMaskedImageModeling"),
    ]
)


MODEL_FOR_CAUSAL_IMAGE_MODELING_MAPPING_NAMES = OrderedDict(
    [
        ("imagegpt", "ImageGPTForCausalImageModeling"),
    ]
)

MODEL_FOR_IMAGE_CLASSIFICATION_MAPPING_NAMES = OrderedDict(
    [
        # Model for Image Classification mapping
        ("bit", "BitForImageClassification"),
        ("clip", "CLIPForImageClassification"),
        ("convnext", "ConvNextForImageClassification"),
        ("convnextv2", "ConvNextV2ForImageClassification"),
        ("dinov2", "Dinov2ForImageClassification"),
        ("hiera", "HieraForImageClassification"),
        ("ijepa", "IJepaForImageClassification"),
        ("imagegpt", "ImageGPTForImageClassification"),
        (
            "levit",
            ("LevitForImageClassification", "LevitForImageClassificationWithTeacher"),
        ),
        ("resnet", "ResNetForImageClassification"),
        ("segformer", "SegformerForImageClassification"),
        ("siglip", "SiglipForImageClassification"),
        ("vit", "ViTForImageClassification"),
    ]
)

MODEL_FOR_IMAGE_SEGMENTATION_MAPPING_NAMES = OrderedDict(
    [
        # Do not add new models here, this class will be deprecated in the future.
        # Model for Image Segmentation mapping
        ("detr", "DetrForSegmentation"),
    ]
)

MODEL_FOR_SEMANTIC_SEGMENTATION_MAPPING_NAMES = OrderedDict(
    [
        # Model for Semantic Segmentation mapping
        ("beit", "BeitForSemanticSegmentation"),
        ("data2vec-vision", "Data2VecVisionForSemanticSegmentation"),
        ("dpt", "DPTForSemanticSegmentation"),
        ("mobilenet_v2", "MobileNetV2ForSemanticSegmentation"),
        ("mobilevit", "MobileViTForSemanticSegmentation"),
        ("mobilevitv2", "MobileViTV2ForSemanticSegmentation"),
        ("segformer", "SegformerForSemanticSegmentation"),
        ("upernet", "UperNetForSemanticSegmentation"),
    ]
)

MODEL_FOR_INSTANCE_SEGMENTATION_MAPPING_NAMES = OrderedDict()

MODEL_FOR_UNIVERSAL_SEGMENTATION_MAPPING_NAMES = OrderedDict(
    [
        # Model for Universal Segmentation mapping
        ("detr", "DetrForSegmentation"),
        ("mask2former", "Mask2FormerForUniversalSegmentation"),
        ("maskformer", "MaskFormerForInstanceSegmentation"),
        ("oneformer", "OneFormerForUniversalSegmentation"),
    ]
)

MODEL_FOR_VIDEO_CLASSIFICATION_MAPPING_NAMES = OrderedDict(
    [
        ("videomae", "VideoMAEForVideoClassification"),
    ]
)

MODEL_FOR_VISION_2_SEQ_MAPPING_NAMES = OrderedDict(
    [
        ("blip", "BlipForConditionalGeneration"),
        ("blip-2", "Blip2ForConditionalGeneration"),
        ("chameleon", "ChameleonForConditionalGeneration"),
        ("idefics2", "Idefics2ForConditionalGeneration"),
        ("idefics3", "Idefics3ForConditionalGeneration"),
        ("llava", "LlavaForConditionalGeneration"),
        ("llava_next", "LlavaNextForConditionalGeneration"),
        ("llava_next_video", "LlavaNextVideoForConditionalGeneration"),
        ("llava_onevision", "LlavaOnevisionForConditionalGeneration"),
        ("paligemma", "PaliGemmaForConditionalGeneration"),
        ("qwen2_5_vl", "Qwen2_5_VLForConditionalGeneration"),
        ("qwen2_vl", "Qwen2VLForConditionalGeneration"),
        ("video_llava", "VideoLlavaForConditionalGeneration"),
        ("vipllava", "VipLlavaForConditionalGeneration"),
        ("vision-encoder-decoder", "VisionEncoderDecoderModel"),
    ]
)
MODEL_FOR_RETRIEVAL_MAPPING_NAMES = OrderedDict(
    [
        ("colpali", "ColPaliForRetrieval"),
    ]
)
MODEL_FOR_IMAGE_TEXT_TO_TEXT_MAPPING_NAMES = OrderedDict(
    [
        ("aria", "AriaForConditionalGeneration"),
        ("blip", "BlipForConditionalGeneration"),
        ("blip-2", "Blip2ForConditionalGeneration"),
        ("chameleon", "ChameleonForConditionalGeneration"),
        ("gemma3", "Gemma3ForConditionalGeneration"),
        ("chameleon", "ChameleonForConditionalGeneration"),
        ("idefics", "IdeficsForVisionText2Text"),
        ("idefics2", "Idefics2ForConditionalGeneration"),
        ("idefics3", "Idefics3ForConditionalGeneration"),
        ("fuyu", "FuyuForCausalLM"),
        ("llava", "LlavaForConditionalGeneration"),
        ("llava_next", "LlavaNextForConditionalGeneration"),
        ("llava_onevision", "LlavaOnevisionForConditionalGeneration"),
        ("paligemma", "PaliGemmaForConditionalGeneration"),
        ("qwen2_5_vl", "Qwen2_5_VLForConditionalGeneration"),
        ("qwen2_vl", "Qwen2VLForConditionalGeneration"),
        ("smolvlm", "SmolVLMForConditionalGeneration"),
        ("vipllava", "VipLlavaForConditionalGeneration"),
        ("vision-encoder-decoder", "VisionEncoderDecoderModel"),
    ]
)

MODEL_FOR_MASKED_LM_MAPPING_NAMES = OrderedDict(
    [
        # Model for Masked LM mapping
        ("mvp", "MvpForConditionalGeneration"),
        ("albert", "AlbertForMaskedLM"),
        ("bart", "BartForConditionalGeneration"),
        ("convbert", "ConvBertForMaskedLM"),
        ("bert", "BertForMaskedLM"),
        ("roberta", "RobertaForMaskedLM"),
        ("camembert", "CamembertForMaskedLM"),
        ("deberta", "DebertaForMaskedLM"),
        ("deberta-v2", "DebertaV2ForMaskedLM"),
        ("ibert", "IBertForMaskedLM"),
        ("mobilebert", "MobileBertForMaskedLM"),
        ("nystromformer", "NystromformerForMaskedLM"),
        ("rembert", "RemBertForMaskedLM"),
        ("tapas", "TapasForMaskedLM"),
        ("wav2vec2", "Wav2Vec2ForMaskedLM"),
        ("xlm-roberta", "XLMRobertaForMaskedLM"),
        ("xlm-roberta-xl", "XLMRobertaXLForMaskedLM"),
    ]
)

MODEL_FOR_OBJECT_DETECTION_MAPPING_NAMES = OrderedDict(
    [
        # Model for Object Detection mapping
        ("conditional_detr", "ConditionalDetrForObjectDetection"),
        ("deformable_detr", "DeformableDetrForObjectDetection"),
        ("deta", "DetaForObjectDetection"),
        ("detr", "DetrForObjectDetection"),
        ("rt_detr", "RTDetrForObjectDetection"),
        ("table-transformer", "TableTransformerForObjectDetection"),
        ("yolos", "YolosForObjectDetection"),
    ]
)

MODEL_FOR_ZERO_SHOT_OBJECT_DETECTION_MAPPING_NAMES = OrderedDict(
    [
        # Model for Zero Shot Object Detection mapping
        ("grounding-dino", "GroundingDinoForObjectDetection"),
        ("omdet-turbo", "OmDetTurboForObjectDetection"),
        ("owlv2", "Owlv2ForObjectDetection"),
        ("owlvit", "OwlViTForObjectDetection"),
    ]
)

MODEL_FOR_DEPTH_ESTIMATION_MAPPING_NAMES = OrderedDict(
    [
        # Model for depth estimation mapping
        ("depth_anything", "DepthAnythingForDepthEstimation"),
        ("dpt", "DPTForDepthEstimation"),
        ("glpn", "GLPNForDepthEstimation"),
        ("zoedepth", "ZoeDepthForDepthEstimation"),
    ]
)
MODEL_FOR_SEQ_TO_SEQ_CAUSAL_LM_MAPPING_NAMES = OrderedDict(
    [
        # Model for Seq2Seq Causal LM mapping
        ("bart", "BartForConditionalGeneration"),
        ("blenderbot", "BlenderbotForConditionalGeneration"),
        ("blenderbot-small", "BlenderbotSmallForConditionalGeneration"),
        ("led", "LEDForConditionalGeneration"),
        ("m2m_100", "M2M100ForConditionalGeneration"),
        ("mvp", "MvpForConditionalGeneration"),
        ("mt5", "MT5ForConditionalGeneration"),
        ("qwen2_audio", "Qwen2AudioForConditionalGeneration"),
        ("t5", "T5ForConditionalGeneration"),
        ("umt5", "UMT5ForConditionalGeneration"),
    ]
)

MODEL_FOR_SPEECH_SEQ_2_SEQ_MAPPING_NAMES = OrderedDict(
    [
        ("speecht5", "SpeechT5ForSpeechToText"),
        ("whisper", "WhisperForConditionalGeneration"),
    ]
)

MODEL_FOR_SEQUENCE_CLASSIFICATION_MAPPING_NAMES = OrderedDict(
    [
        # Model for Sequence Classification mapping
        ("albert", "AlbertForSequenceClassification"),
        ("bart", "BartForSequenceClassification"),
        ("camembert", "CamembertForSequenceClassification"),
        ("opt", "OPTForSequenceClassification"),
        ("bert", "BertForSequenceClassification"),
        ("mvp", "MvpForSequenceClassification"),
        ("roberta", "RobertaForSequenceClassification"),
        ("deberta", "DebertaForSequenceClassification"),
        ("deberta-v2", "DebertaV2ForSequenceClassification"),
        ("gemma", "GemmaForSequenceClassification"),
        ("gemma2", "Gemma2ForSequenceClassification"),
        ("glm", "GlmForSequenceClassification"),
        ("helium", "HeliumForSequenceClassification"),
        ("hubert", "HubertForSequenceClassification"),
        ("ibert", "IBertForSequenceClassification"),
        ("led", "LEDForSequenceClassification"),
        ("starcoder2", "Starcoder2ForSequenceClassification"),
        ("canine", "CanineForSequenceClassification"),
        ("llama", "LlamaForSequenceClassification"),
        ("opt", "OPTForSequenceClassification"),
        ("persimmon", "PersimmonForSequenceClassification"),
        ("mobilebert", "MobileBertForSequenceClassification"),
        ("convbert", "ConvBertForSequenceClassification"),
        ("mt5", "MT5ForSequenceClassification"),
        ("megatron-bert", "MegatronBertForSequenceClassification"),
        ("mistral", "MistralForSequenceClassification"),
        ("mixtral", "MixtralForSequenceClassification"),
        ("mpt", "MptForSequenceClassification"),
        ("nystromformer", "NystromformerForSequenceClassification"),
        ("phi", "PhiForSequenceClassification"),
        ("phi3", "Phi3ForSequenceClassification"),
        ("qwen2", "Qwen2ForSequenceClassification"),
        ("rembert", "RemBertForSequenceClassification"),
        ("t5", "T5ForSequenceClassification"),
        ("tapas", "TapasForSequenceClassification"),
        ("umt5", "UMT5ForSequenceClassification"),
        ("xlm-roberta-xl", "XLMRobertaXLForSequenceClassification"),
        ("zamba", "ZambaForSequenceClassification"),
        ("zamba2", "Zamba2ForSequenceClassification"),
    ]
)

MODEL_FOR_QUESTION_ANSWERING_MAPPING_NAMES = OrderedDict(
    [
        # Model for Question Answering mapping
        ("albert", "AlbertForQuestionAnswering"),
        ("bart", "BartForQuestionAnswering"),
        ("opt", "OPTForQuestionAnswering"),
        ("bert", "BertForQuestionAnswering"),
        ("camembert", "CamembertForQuestionAnswering"),
        ("mvp", "MvpForQuestionAnswering"),
        ("roberta", "RobertaForQuestionAnswering"),
        ("deberta", "DebertaForQuestionAnswering"),
        ("deberta-v2", "DebertaV2ForQuestionAnswering"),
        ("ibert", "IBertForQuestionAnswering"),
        ("led", "LEDForQuestionAnswering"),
        ("convbert", "ConvBertForQuestionAnswering"),
        ("llama", "LlamaForQuestionAnswering"),
        ("mistral", "MistralForQuestionAnswering"),
        ("mobilebert", "MobileBertForQuestionAnswering"),
        ("megatron-bert", "MegatronBertForQuestionAnswering"),
        ("mistral", "MistralForQuestionAnswering"),
        ("nystromformer", "NystromformerForQuestionAnswering"),
        ("opt", "OPTForQuestionAnswering"),
        ("qwen2", "Qwen2ForQuestionAnswering"),
        ("rembert", "RemBertForQuestionAnswering"),
        ("t5", "T5ForQuestionAnswering"),
        ("mixtral", "MixtralForQuestionAnswering"),
        ("mpt", "MptForQuestionAnswering"),
        ("canine", "CanineForQuestionAnswering"),
        ("umt5", "UMT5ForQuestionAnswering"),
        ("xlm-roberta", "XLMRobertaForQuestionAnswering"),
        ("xlm-roberta-xl", "XLMRobertaXLForQuestionAnswering"),
    ]
)

MODEL_FOR_TABLE_QUESTION_ANSWERING_MAPPING_NAMES = OrderedDict(
    [
        # Model for Table Question Answering mapping
        ("tapas", "TapasForQuestionAnswering"),
    ]
)

MODEL_FOR_VISUAL_QUESTION_ANSWERING_MAPPING_NAMES = OrderedDict(
    [
        ("blip", "BlipForQuestionAnswering"),
        ("blip-2", "Blip2ForConditionalGeneration"),
        ("vilt", "ViltForQuestionAnswering"),
    ]
)

MODEL_FOR_DOCUMENT_QUESTION_ANSWERING_MAPPING_NAMES = OrderedDict()

MODEL_FOR_TOKEN_CLASSIFICATION_MAPPING_NAMES = OrderedDict(
    [
        # Model for Token Classification mapping
        ("albert", "AlbertForTokenClassification"),
        ("bert", "BertForTokenClassification"),
        ("camembert", "CamembertForTokenClassification"),
        ("deberta", "DebertaForTokenClassification"),
        ("deberta-v2", "DebertaV2ForTokenClassification"),
        ("starcoder2", "Starcoder2ForTokenClassification"),
        ("glm", "GlmForTokenClassification"),
        ("helium", "HeliumForTokenClassification"),
        ("ibert", "IBertForTokenClassification"),
        ("mistral", "MistralForTokenClassification"),
        ("mobilebert", "MobileBertForTokenClassification"),
        ("mt5", "MT5ForTokenClassification"),
        ("persimmon", "PersimmonForTokenClassification"),
        ("megatron-bert", "MegatronBertForTokenClassification"),
        ("mixtral", "MixtralForTokenClassification"),
        ("mpt", "MptForTokenClassification"),
        ("nystromformer", "NystromformerForTokenClassification"),
        ("phi", "PhiForTokenClassification"),
        ("phi3", "Phi3ForTokenClassification"),
        ("qwen2", "Qwen2ForTokenClassification"),
        ("roberta", "RobertaForTokenClassification"),
        ("rembert", "RemBertForTokenClassification"),
        ("convbert", "ConvBertForTokenClassification"),
        ("canine", "CanineForTokenClassification"),
        ("t5", "T5ForTokenClassification"),
        ("umt5", "UMT5ForTokenClassification"),
        ("xlm-roberta", "XLMRobertaForTokenClassification"),
        ("xlm-roberta-xl", "XLMRobertaXLForTokenClassification"),
    ]
)

MODEL_FOR_MULTIPLE_CHOICE_MAPPING_NAMES = OrderedDict(
    [
        # Model for Multiple Choice mapping
        ("camembert", "CamembertForMultipleChoice"),
        ("albert", "AlbertForMultipleChoice"),
        ("convbert", "ConvBertForMultipleChoice"),
        ("canine", "CanineForMultipleChoice"),
        ("bert", "BertForMultipleChoice"),
        ("deberta-v2", "DebertaV2ForMultipleChoice"),
        ("ibert", "IBertForMultipleChoice"),
        ("megatron-bert", "MegatronBertForMultipleChoice"),
        ("mobilebert", "MobileBertForMultipleChoice"),
        ("nystromformer", "NystromformerForMultipleChoice"),
        ("rembert", "RemBertForMultipleChoice"),
        ("roberta", "RobertaForMultipleChoice"),
        ("xlm-roberta", "XLMRobertaForMultipleChoice"),
        ("xlm-roberta-xl", "XLMRobertaXLForMultipleChoice"),
    ]
)

MODEL_FOR_NEXT_SENTENCE_PREDICTION_MAPPING_NAMES = OrderedDict(
    [
        ("bert", "BertForNextSentencePrediction"),
        ("megatron-bert", "MegatronBertForNextSentencePrediction"),
        ("mobilebert", "MobileBertForNextSentencePrediction"),
    ]
)

MODEL_FOR_AUDIO_CLASSIFICATION_MAPPING_NAMES = OrderedDict(
    [
        ("wav2vec2", "Wav2Vec2ForSequenceClassification"),
        ("whisper", "WhisperForAudioClassification"),
    ]
)

MODEL_FOR_CTC_MAPPING_NAMES = OrderedDict(
    [
        ("wav2vec2", "Wav2Vec2ForCTC"),
    ]
)

MODEL_FOR_AUDIO_FRAME_CLASSIFICATION_MAPPING_NAMES = OrderedDict(
    [
        ("wav2vec2", "Wav2Vec2ForAudioFrameClassification"),
    ]
)

MODEL_FOR_AUDIO_XVECTOR_MAPPING_NAMES = OrderedDict(
    [
        ("wav2vec2", "Wav2Vec2ForXVector"),
    ]
)

MODEL_FOR_TEXT_TO_SPECTROGRAM_MAPPING_NAMES = OrderedDict(
    [
        ("siglip", "SiglipModel"),
        ("speecht5", "SpeechT5ForTextToSpeech"),
    ]
)

MODEL_FOR_TEXT_TO_WAVEFORM_MAPPING_NAMES = OrderedDict()

MODEL_FOR_ZERO_SHOT_IMAGE_CLASSIFICATION_MAPPING_NAMES = OrderedDict(
    [
        # Model for Zero Shot Image Classification mapping
        ("align", "AlignModel"),
        ("blip", "BlipModel"),
        ("siglip", "SiglipModel"),
        ("blip-2", "Blip2ForImageTextRetrieval"),
        ("clipseg", "CLIPSegModel"),
    ]
)

MODEL_FOR_BACKBONE_MAPPING_NAMES = OrderedDict(
    [
        ("convnext", "ConvNextBackbone"),
        ("convnextv2", "ConvNextV2Backbone"),
        ("dinov2", "Dinov2Backbone"),
        ("hiera", "HieraBackbone"),
        ("swin", "SwinBackbone"),
    ]
)

MODEL_FOR_MASK_GENERATION_MAPPING_NAMES = OrderedDict(
    [
        ("sam", "SamModel"),
    ]
)


MODEL_FOR_KEYPOINT_DETECTION_MAPPING_NAMES = OrderedDict()


MODEL_FOR_TEXT_ENCODING_MAPPING_NAMES = OrderedDict(
    [
        ("albert", "AlbertModel"),
        ("bert", "BertModel"),
        ("roberta", "RobertaModel"),
        ("deberta", "DebertaModel"),
        ("deberta-v2", "DebertaV2Model"),
        ("ibert", "IBertModel"),
        ("mobilebert", "MobileBertModel"),
        ("mt5", "MT5EncoderModel"),
        ("nystromformer", "NystromformerModel"),
        ("rembert", "RemBertModel"),
        ("t5", "T5EncoderModel"),
        ("umt5", "UMT5EncoderModel"),
        ("xlm-roberta", "XLMRobertaModel"),
        ("xlm-roberta-xl", "XLMRobertaXLModel"),
    ]
)

MODEL_FOR_TIME_SERIES_CLASSIFICATION_MAPPING_NAMES = OrderedDict()

MODEL_FOR_TIME_SERIES_REGRESSION_MAPPING_NAMES = OrderedDict()

MODEL_FOR_IMAGE_TO_IMAGE_MAPPING_NAMES = OrderedDict(
    [
        ("swin2sr", "Swin2SRForImageSuperResolution"),
    ]
)


if version.parse(transformers.__version__) >= version.parse("4.51.0"):
    MODEL_FOR_CAUSAL_LM_MAPPING_NAMES.update({"qwen3": "Qwen3Model"})
    MODEL_FOR_CAUSAL_LM_MAPPING_NAMES.update({"qwen3": "Qwen3ForCausalLM"})
    MODEL_FOR_SEQUENCE_CLASSIFICATION_MAPPING_NAMES.update({"qwen3": "Qwen3ForSequenceClassification"})
    MODEL_FOR_QUESTION_ANSWERING_MAPPING_NAMES.update({"qwen3": "Qwen3ForQuestionAnswering"})
    MODEL_FOR_TOKEN_CLASSIFICATION_MAPPING_NAMES.update({"qwen3": "Qwen3ForTokenClassification"})

if version.parse(transformers.__version__) >= version.parse("4.51.3"):
    MODEL_MAPPING_NAMES.update({"glm4": "Glm4Model"})
    MODEL_FOR_CAUSAL_LM_MAPPING_NAMES.update({"glm4": "Glm4ForCausalLM"})
    MODEL_FOR_SEQUENCE_CLASSIFICATION_MAPPING_NAMES.update({"glm4": "Glm4ForSequenceClassification"})
    MODEL_FOR_TOKEN_CLASSIFICATION_MAPPING_NAMES.update({"glm4": "Glm4ForTokenClassification"})

if version.parse(transformers.__version__) >= version.parse("4.53.0"):
    MODEL_MAPPING_NAMES.update({"minimax": "MiniMaxModel", "vjepa2": "VJEPA2Model"})
    MODEL_FOR_CAUSAL_LM_MAPPING_NAMES.update({"minimax": "MiniMaxForCausalLM"})
    MODEL_FOR_VIDEO_CLASSIFICATION_MAPPING_NAMES.update({"vjepa2": "VJEPA2ForVideoClassification"})
    MODEL_FOR_SEQUENCE_CLASSIFICATION_MAPPING_NAMES.update({"minimax": "MiniMaxForSequenceClassification"})
    MODEL_FOR_QUESTION_ANSWERING_MAPPING_NAMES.update({"minimax": "MiniMaxForQuestionAnswering"})
    MODEL_FOR_TOKEN_CLASSIFICATION_MAPPING_NAMES.update({"minimax": "MiniMaxForTokenClassification"})

MODEL_MAPPING = _LazyAutoMapping(CONFIG_MAPPING_NAMES, MODEL_MAPPING_NAMES)
MODEL_FOR_PRETRAINING_MAPPING = _LazyAutoMapping(CONFIG_MAPPING_NAMES, MODEL_FOR_PRETRAINING_MAPPING_NAMES)
MODEL_WITH_LM_HEAD_MAPPING = _LazyAutoMapping(CONFIG_MAPPING_NAMES, MODEL_WITH_LM_HEAD_MAPPING_NAMES)
MODEL_FOR_CAUSAL_LM_MAPPING = _LazyAutoMapping(CONFIG_MAPPING_NAMES, MODEL_FOR_CAUSAL_LM_MAPPING_NAMES)
MODEL_FOR_CAUSAL_IMAGE_MODELING_MAPPING = _LazyAutoMapping(
    CONFIG_MAPPING_NAMES, MODEL_FOR_CAUSAL_IMAGE_MODELING_MAPPING_NAMES
)
MODEL_FOR_IMAGE_CLASSIFICATION_MAPPING = _LazyAutoMapping(
    CONFIG_MAPPING_NAMES, MODEL_FOR_IMAGE_CLASSIFICATION_MAPPING_NAMES
)
MODEL_FOR_ZERO_SHOT_IMAGE_CLASSIFICATION_MAPPING = _LazyAutoMapping(
    CONFIG_MAPPING_NAMES, MODEL_FOR_ZERO_SHOT_IMAGE_CLASSIFICATION_MAPPING_NAMES
)
MODEL_FOR_IMAGE_SEGMENTATION_MAPPING = _LazyAutoMapping(
    CONFIG_MAPPING_NAMES, MODEL_FOR_IMAGE_SEGMENTATION_MAPPING_NAMES
)
MODEL_FOR_SEMANTIC_SEGMENTATION_MAPPING = _LazyAutoMapping(
    CONFIG_MAPPING_NAMES, MODEL_FOR_SEMANTIC_SEGMENTATION_MAPPING_NAMES
)
MODEL_FOR_INSTANCE_SEGMENTATION_MAPPING = _LazyAutoMapping(
    CONFIG_MAPPING_NAMES, MODEL_FOR_INSTANCE_SEGMENTATION_MAPPING_NAMES
)
MODEL_FOR_UNIVERSAL_SEGMENTATION_MAPPING = _LazyAutoMapping(
    CONFIG_MAPPING_NAMES, MODEL_FOR_UNIVERSAL_SEGMENTATION_MAPPING_NAMES
)
MODEL_FOR_VIDEO_CLASSIFICATION_MAPPING = _LazyAutoMapping(
    CONFIG_MAPPING_NAMES, MODEL_FOR_VIDEO_CLASSIFICATION_MAPPING_NAMES
)
MODEL_FOR_VISION_2_SEQ_MAPPING = _LazyAutoMapping(CONFIG_MAPPING_NAMES, MODEL_FOR_VISION_2_SEQ_MAPPING_NAMES)
MODEL_FOR_IMAGE_TEXT_TO_TEXT_MAPPING = _LazyAutoMapping(
    CONFIG_MAPPING_NAMES, MODEL_FOR_IMAGE_TEXT_TO_TEXT_MAPPING_NAMES
)
MODEL_FOR_RETRIEVAL_MAPPING = _LazyAutoMapping(CONFIG_MAPPING_NAMES, MODEL_FOR_RETRIEVAL_MAPPING_NAMES)
MODEL_FOR_VISUAL_QUESTION_ANSWERING_MAPPING = _LazyAutoMapping(
    CONFIG_MAPPING_NAMES, MODEL_FOR_VISUAL_QUESTION_ANSWERING_MAPPING_NAMES
)
MODEL_FOR_DOCUMENT_QUESTION_ANSWERING_MAPPING = _LazyAutoMapping(
    CONFIG_MAPPING_NAMES, MODEL_FOR_DOCUMENT_QUESTION_ANSWERING_MAPPING_NAMES
)
MODEL_FOR_MASKED_LM_MAPPING = _LazyAutoMapping(CONFIG_MAPPING_NAMES, MODEL_FOR_MASKED_LM_MAPPING_NAMES)
MODEL_FOR_IMAGE_MAPPING = _LazyAutoMapping(CONFIG_MAPPING_NAMES, MODEL_FOR_IMAGE_MAPPING_NAMES)
MODEL_FOR_MASKED_IMAGE_MODELING_MAPPING = _LazyAutoMapping(
    CONFIG_MAPPING_NAMES, MODEL_FOR_MASKED_IMAGE_MODELING_MAPPING_NAMES
)
MODEL_FOR_OBJECT_DETECTION_MAPPING = _LazyAutoMapping(CONFIG_MAPPING_NAMES, MODEL_FOR_OBJECT_DETECTION_MAPPING_NAMES)
MODEL_FOR_ZERO_SHOT_OBJECT_DETECTION_MAPPING = _LazyAutoMapping(
    CONFIG_MAPPING_NAMES, MODEL_FOR_ZERO_SHOT_OBJECT_DETECTION_MAPPING_NAMES
)
MODEL_FOR_DEPTH_ESTIMATION_MAPPING = _LazyAutoMapping(CONFIG_MAPPING_NAMES, MODEL_FOR_DEPTH_ESTIMATION_MAPPING_NAMES)
MODEL_FOR_SEQ_TO_SEQ_CAUSAL_LM_MAPPING = _LazyAutoMapping(
    CONFIG_MAPPING_NAMES, MODEL_FOR_SEQ_TO_SEQ_CAUSAL_LM_MAPPING_NAMES
)
MODEL_FOR_SEQUENCE_CLASSIFICATION_MAPPING = _LazyAutoMapping(
    CONFIG_MAPPING_NAMES, MODEL_FOR_SEQUENCE_CLASSIFICATION_MAPPING_NAMES
)
MODEL_FOR_QUESTION_ANSWERING_MAPPING = _LazyAutoMapping(
    CONFIG_MAPPING_NAMES, MODEL_FOR_QUESTION_ANSWERING_MAPPING_NAMES
)
MODEL_FOR_TABLE_QUESTION_ANSWERING_MAPPING = _LazyAutoMapping(
    CONFIG_MAPPING_NAMES, MODEL_FOR_TABLE_QUESTION_ANSWERING_MAPPING_NAMES
)
MODEL_FOR_TOKEN_CLASSIFICATION_MAPPING = _LazyAutoMapping(
    CONFIG_MAPPING_NAMES, MODEL_FOR_TOKEN_CLASSIFICATION_MAPPING_NAMES
)
MODEL_FOR_MULTIPLE_CHOICE_MAPPING = _LazyAutoMapping(CONFIG_MAPPING_NAMES, MODEL_FOR_MULTIPLE_CHOICE_MAPPING_NAMES)
MODEL_FOR_NEXT_SENTENCE_PREDICTION_MAPPING = _LazyAutoMapping(
    CONFIG_MAPPING_NAMES, MODEL_FOR_NEXT_SENTENCE_PREDICTION_MAPPING_NAMES
)
MODEL_FOR_AUDIO_CLASSIFICATION_MAPPING = _LazyAutoMapping(
    CONFIG_MAPPING_NAMES, MODEL_FOR_AUDIO_CLASSIFICATION_MAPPING_NAMES
)
MODEL_FOR_CTC_MAPPING = _LazyAutoMapping(CONFIG_MAPPING_NAMES, MODEL_FOR_CTC_MAPPING_NAMES)
MODEL_FOR_SPEECH_SEQ_2_SEQ_MAPPING = _LazyAutoMapping(CONFIG_MAPPING_NAMES, MODEL_FOR_SPEECH_SEQ_2_SEQ_MAPPING_NAMES)
MODEL_FOR_AUDIO_FRAME_CLASSIFICATION_MAPPING = _LazyAutoMapping(
    CONFIG_MAPPING_NAMES, MODEL_FOR_AUDIO_FRAME_CLASSIFICATION_MAPPING_NAMES
)
MODEL_FOR_AUDIO_XVECTOR_MAPPING = _LazyAutoMapping(CONFIG_MAPPING_NAMES, MODEL_FOR_AUDIO_XVECTOR_MAPPING_NAMES)

MODEL_FOR_TEXT_TO_SPECTROGRAM_MAPPING = _LazyAutoMapping(
    CONFIG_MAPPING_NAMES, MODEL_FOR_TEXT_TO_SPECTROGRAM_MAPPING_NAMES
)

MODEL_FOR_TEXT_TO_WAVEFORM_MAPPING = _LazyAutoMapping(CONFIG_MAPPING_NAMES, MODEL_FOR_TEXT_TO_WAVEFORM_MAPPING_NAMES)

MODEL_FOR_BACKBONE_MAPPING = _LazyAutoMapping(CONFIG_MAPPING_NAMES, MODEL_FOR_BACKBONE_MAPPING_NAMES)

MODEL_FOR_MASK_GENERATION_MAPPING = _LazyAutoMapping(CONFIG_MAPPING_NAMES, MODEL_FOR_MASK_GENERATION_MAPPING_NAMES)

MODEL_FOR_KEYPOINT_DETECTION_MAPPING = _LazyAutoMapping(
    CONFIG_MAPPING_NAMES, MODEL_FOR_KEYPOINT_DETECTION_MAPPING_NAMES
)

MODEL_FOR_TEXT_ENCODING_MAPPING = _LazyAutoMapping(CONFIG_MAPPING_NAMES, MODEL_FOR_TEXT_ENCODING_MAPPING_NAMES)

MODEL_FOR_TIME_SERIES_CLASSIFICATION_MAPPING = _LazyAutoMapping(
    CONFIG_MAPPING_NAMES, MODEL_FOR_TIME_SERIES_CLASSIFICATION_MAPPING_NAMES
)

MODEL_FOR_TIME_SERIES_REGRESSION_MAPPING = _LazyAutoMapping(
    CONFIG_MAPPING_NAMES, MODEL_FOR_TIME_SERIES_REGRESSION_MAPPING_NAMES
)

MODEL_FOR_IMAGE_TO_IMAGE_MAPPING = _LazyAutoMapping(CONFIG_MAPPING_NAMES, MODEL_FOR_IMAGE_TO_IMAGE_MAPPING_NAMES)


class AutoModelForMaskGeneration(_BaseAutoModelClass):
    _model_mapping = MODEL_FOR_MASK_GENERATION_MAPPING


class AutoModelForKeypointDetection(_BaseAutoModelClass):
    _model_mapping = MODEL_FOR_KEYPOINT_DETECTION_MAPPING


class AutoModelForTextEncoding(_BaseAutoModelClass):
    _model_mapping = MODEL_FOR_TEXT_ENCODING_MAPPING


class AutoModelForImageToImage(_BaseAutoModelClass):
    _model_mapping = MODEL_FOR_IMAGE_TO_IMAGE_MAPPING


class AutoModel(_BaseAutoModelClass):
    _model_mapping = MODEL_MAPPING


AutoModel = auto_class_update(AutoModel)


class AutoModelForPreTraining(_BaseAutoModelClass):
    _model_mapping = MODEL_FOR_PRETRAINING_MAPPING


AutoModelForPreTraining = auto_class_update(AutoModelForPreTraining, head_doc="pretraining")


# Private on purpose, the public class will add the deprecation warnings.
class _AutoModelWithLMHead(_BaseAutoModelClass):
    _model_mapping = MODEL_WITH_LM_HEAD_MAPPING


_AutoModelWithLMHead = auto_class_update(_AutoModelWithLMHead, head_doc="language modeling")


class AutoModelForCausalLM(_BaseAutoModelClass):
    _model_mapping = MODEL_FOR_CAUSAL_LM_MAPPING


AutoModelForCausalLM = auto_class_update(AutoModelForCausalLM, head_doc="causal language modeling")


class AutoModelForMaskedLM(_BaseAutoModelClass):
    _model_mapping = MODEL_FOR_MASKED_LM_MAPPING


AutoModelForMaskedLM = auto_class_update(AutoModelForMaskedLM, head_doc="masked language modeling")


class AutoModelForSeq2SeqLM(_BaseAutoModelClass):
    _model_mapping = MODEL_FOR_SEQ_TO_SEQ_CAUSAL_LM_MAPPING


AutoModelForSeq2SeqLM = auto_class_update(
    AutoModelForSeq2SeqLM,
    head_doc="sequence-to-sequence language modeling",
    checkpoint_for_example="google-t5/t5-base",
)


class AutoModelForSequenceClassification(_BaseAutoModelClass):
    _model_mapping = MODEL_FOR_SEQUENCE_CLASSIFICATION_MAPPING


AutoModelForSequenceClassification = auto_class_update(
    AutoModelForSequenceClassification, head_doc="sequence classification"
)


class AutoModelForQuestionAnswering(_BaseAutoModelClass):
    _model_mapping = MODEL_FOR_QUESTION_ANSWERING_MAPPING


AutoModelForQuestionAnswering = auto_class_update(AutoModelForQuestionAnswering, head_doc="question answering")


class AutoModelForTableQuestionAnswering(_BaseAutoModelClass):
    _model_mapping = MODEL_FOR_TABLE_QUESTION_ANSWERING_MAPPING


AutoModelForTableQuestionAnswering = auto_class_update(
    AutoModelForTableQuestionAnswering,
    head_doc="table question answering",
    checkpoint_for_example="google/tapas-base-finetuned-wtq",
)


class AutoModelForVisualQuestionAnswering(_BaseAutoModelClass):
    _model_mapping = MODEL_FOR_VISUAL_QUESTION_ANSWERING_MAPPING


AutoModelForVisualQuestionAnswering = auto_class_update(
    AutoModelForVisualQuestionAnswering,
    head_doc="visual question answering",
    checkpoint_for_example="dandelin/vilt-b32-finetuned-vqa",
)


class AutoModelForDocumentQuestionAnswering(_BaseAutoModelClass):
    _model_mapping = MODEL_FOR_DOCUMENT_QUESTION_ANSWERING_MAPPING


AutoModelForDocumentQuestionAnswering = auto_class_update(
    AutoModelForDocumentQuestionAnswering,
    head_doc="document question answering",
    checkpoint_for_example='impira/layoutlm-document-qa", revision="52e01b3',
)


class AutoModelForTokenClassification(_BaseAutoModelClass):
    _model_mapping = MODEL_FOR_TOKEN_CLASSIFICATION_MAPPING


AutoModelForTokenClassification = auto_class_update(AutoModelForTokenClassification, head_doc="token classification")


class AutoModelForMultipleChoice(_BaseAutoModelClass):
    _model_mapping = MODEL_FOR_MULTIPLE_CHOICE_MAPPING


AutoModelForMultipleChoice = auto_class_update(AutoModelForMultipleChoice, head_doc="multiple choice")


class AutoModelForNextSentencePrediction(_BaseAutoModelClass):
    _model_mapping = MODEL_FOR_NEXT_SENTENCE_PREDICTION_MAPPING


AutoModelForNextSentencePrediction = auto_class_update(
    AutoModelForNextSentencePrediction, head_doc="next sentence prediction"
)


class AutoModelForImageClassification(_BaseAutoModelClass):
    _model_mapping = MODEL_FOR_IMAGE_CLASSIFICATION_MAPPING


AutoModelForImageClassification = auto_class_update(AutoModelForImageClassification, head_doc="image classification")


class AutoModelForZeroShotImageClassification(_BaseAutoModelClass):
    _model_mapping = MODEL_FOR_ZERO_SHOT_IMAGE_CLASSIFICATION_MAPPING


AutoModelForZeroShotImageClassification = auto_class_update(
    AutoModelForZeroShotImageClassification, head_doc="zero-shot image classification"
)


class AutoModelForImageSegmentation(_BaseAutoModelClass):
    _model_mapping = MODEL_FOR_IMAGE_SEGMENTATION_MAPPING


AutoModelForImageSegmentation = auto_class_update(AutoModelForImageSegmentation, head_doc="image segmentation")


class AutoModelForSemanticSegmentation(_BaseAutoModelClass):
    _model_mapping = MODEL_FOR_SEMANTIC_SEGMENTATION_MAPPING


AutoModelForSemanticSegmentation = auto_class_update(AutoModelForSemanticSegmentation, head_doc="semantic segmentation")


class AutoModelForUniversalSegmentation(_BaseAutoModelClass):
    _model_mapping = MODEL_FOR_UNIVERSAL_SEGMENTATION_MAPPING


AutoModelForUniversalSegmentation = auto_class_update(
    AutoModelForUniversalSegmentation, head_doc="universal image segmentation"
)


class AutoModelForInstanceSegmentation(_BaseAutoModelClass):
    _model_mapping = MODEL_FOR_INSTANCE_SEGMENTATION_MAPPING


AutoModelForInstanceSegmentation = auto_class_update(AutoModelForInstanceSegmentation, head_doc="instance segmentation")


class AutoModelForObjectDetection(_BaseAutoModelClass):
    _model_mapping = MODEL_FOR_OBJECT_DETECTION_MAPPING


AutoModelForObjectDetection = auto_class_update(AutoModelForObjectDetection, head_doc="object detection")


class AutoModelForZeroShotObjectDetection(_BaseAutoModelClass):
    _model_mapping = MODEL_FOR_ZERO_SHOT_OBJECT_DETECTION_MAPPING


AutoModelForZeroShotObjectDetection = auto_class_update(
    AutoModelForZeroShotObjectDetection, head_doc="zero-shot object detection"
)


class AutoModelForDepthEstimation(_BaseAutoModelClass):
    _model_mapping = MODEL_FOR_DEPTH_ESTIMATION_MAPPING


AutoModelForDepthEstimation = auto_class_update(AutoModelForDepthEstimation, head_doc="depth estimation")


class AutoModelForVideoClassification(_BaseAutoModelClass):
    _model_mapping = MODEL_FOR_VIDEO_CLASSIFICATION_MAPPING


AutoModelForVideoClassification = auto_class_update(AutoModelForVideoClassification, head_doc="video classification")


class AutoModelForVision2Seq(_BaseAutoModelClass):
    _model_mapping = MODEL_FOR_VISION_2_SEQ_MAPPING


AutoModelForVision2Seq = auto_class_update(AutoModelForVision2Seq, head_doc="vision-to-text modeling")


class AutoModelForImageTextToText(_BaseAutoModelClass):
    _model_mapping = MODEL_FOR_IMAGE_TEXT_TO_TEXT_MAPPING


AutoModelForImageTextToText = auto_class_update(AutoModelForImageTextToText, head_doc="image-text-to-text modeling")


class AutoModelForAudioClassification(_BaseAutoModelClass):
    _model_mapping = MODEL_FOR_AUDIO_CLASSIFICATION_MAPPING


AutoModelForAudioClassification = auto_class_update(AutoModelForAudioClassification, head_doc="audio classification")


class AutoModelForCTC(_BaseAutoModelClass):
    _model_mapping = MODEL_FOR_CTC_MAPPING


AutoModelForCTC = auto_class_update(AutoModelForCTC, head_doc="connectionist temporal classification")


class AutoModelForSpeechSeq2Seq(_BaseAutoModelClass):
    _model_mapping = MODEL_FOR_SPEECH_SEQ_2_SEQ_MAPPING


AutoModelForSpeechSeq2Seq = auto_class_update(
    AutoModelForSpeechSeq2Seq, head_doc="sequence-to-sequence speech-to-text modeling"
)


class AutoModelForAudioFrameClassification(_BaseAutoModelClass):
    _model_mapping = MODEL_FOR_AUDIO_FRAME_CLASSIFICATION_MAPPING


AutoModelForAudioFrameClassification = auto_class_update(
    AutoModelForAudioFrameClassification, head_doc="audio frame (token) classification"
)


class AutoModelForAudioXVector(_BaseAutoModelClass):
    _model_mapping = MODEL_FOR_AUDIO_XVECTOR_MAPPING


class AutoModelForTextToSpectrogram(_BaseAutoModelClass):
    _model_mapping = MODEL_FOR_TEXT_TO_SPECTROGRAM_MAPPING


class AutoModelForTextToWaveform(_BaseAutoModelClass):
    _model_mapping = MODEL_FOR_TEXT_TO_WAVEFORM_MAPPING


class AutoBackbone(_BaseAutoBackboneClass):
    _model_mapping = MODEL_FOR_BACKBONE_MAPPING


AutoModelForAudioXVector = auto_class_update(AutoModelForAudioXVector, head_doc="audio retrieval via x-vector")


class AutoModelForMaskedImageModeling(_BaseAutoModelClass):
    _model_mapping = MODEL_FOR_MASKED_IMAGE_MODELING_MAPPING


AutoModelForMaskedImageModeling = auto_class_update(AutoModelForMaskedImageModeling, head_doc="masked image modeling")


class AutoModelWithLMHead(_AutoModelWithLMHead):
    @classmethod
    def from_config(cls, config):
        warnings.warn(
            "The class `AutoModelWithLMHead` is deprecated and will be removed in a future version. Please use "
            "`AutoModelForCausalLM` for causal language models, `AutoModelForMaskedLM` for masked language models and "
            "`AutoModelForSeq2SeqLM` for encoder-decoder models.",
            FutureWarning,
        )
        return super().from_config(config)

    @classmethod
    def from_pretrained(cls, pretrained_model_name_or_path, *model_args, **kwargs):
        warnings.warn(
            "The class `AutoModelWithLMHead` is deprecated and will be removed in a future version. Please use "
            "`AutoModelForCausalLM` for causal language models, `AutoModelForMaskedLM` for masked language models and "
            "`AutoModelForSeq2SeqLM` for encoder-decoder models.",
            FutureWarning,
        )
        return super().from_pretrained(pretrained_model_name_or_path, *model_args, **kwargs)<|MERGE_RESOLUTION|>--- conflicted
+++ resolved
@@ -121,11 +121,8 @@
         ("t5", "T5Model"),
         ("tapas", "TapasModel"),
         ("umt5", "UMT5Model"),
-<<<<<<< HEAD
         ("videomae", "VideoMAEModel"),
-=======
         ("vilt", "ViltModel"),
->>>>>>> 7cb0b4ac
         ("vit", "ViTModel"),
         ("wav2vec2", "Wav2Vec2Model"),
         ("whisper", "WhisperModel"),
@@ -166,13 +163,10 @@
         ("roberta", "RobertaForMaskedLM"),
         ("rwkv", "RwkvForCausalLM"),
         ("t5", "T5ForConditionalGeneration"),
-<<<<<<< HEAD
-        ("videomae", "VideoMAEForPreTraining"),
-=======
         ("tapas", "TapasForMaskedLM"),
         ("video_llava", "VideoLlavaForConditionalGeneration"),
+        ("videomae", "VideoMAEForPreTraining"),
         ("vipllava", "VipLlavaForConditionalGeneration"),
->>>>>>> 7cb0b4ac
         ("wav2vec2", "Wav2Vec2ForPreTraining"),
         ("xlm-roberta", "XLMRobertaForMaskedLM"),
         ("xlm-roberta-xl", "XLMRobertaXLForMaskedLM"),
