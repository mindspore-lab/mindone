--- conflicted
+++ resolved
@@ -118,12 +118,9 @@
         ("gpt_neox", "GPTNeoXModel"),
         ("gptj", "GPTJModel"),
         ("xlm-roberta-xl", "XLMRobertaXLModel"),
-<<<<<<< HEAD
         ("gpt_neox_japanese", "GPTNeoXJapaneseModel"),
-=======
         ("yolos", "YolosModel"),
         ("cohere2", "Cohere2Model"),
->>>>>>> a1f9ff6b
     ]
 )
 
@@ -223,14 +220,11 @@
         ("whisper", "WhisperForCausalLM"),
         ("xlm-roberta", "XLMRobertaForCausalLM"),
         ("xlm-roberta-xl", "XLMRobertaXLForCausalLM"),
-<<<<<<< HEAD
         ("gpt_bigcode", "GPTBigCodeForCausalLM"),
         ("gpt_neox", "GPTNeoXForCausalLM"),
         ("gpt_neox_japanese", "GPTNeoXJapaneseForCausalLM"),
         ("gptj", "GPTJForCausalLM"),
-=======
         ("cohere2", "Cohere2ForCausalLM"),
->>>>>>> a1f9ff6b
     ]
 )
 
