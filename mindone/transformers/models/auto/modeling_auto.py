# coding=utf-8
# Copyright 2018 The HuggingFace Inc. team.
#
# Licensed under the Apache License, Version 2.0 (the "License");
# you may not use this file except in compliance with the License.
# You may obtain a copy of the License at
#
#     http://www.apache.org/licenses/LICENSE-2.0
#
# Unless required by applicable law or agreed to in writing, software
# distributed under the License is distributed on an "AS IS" BASIS,
# WITHOUT WARRANTIES OR CONDITIONS OF ANY KIND, either express or implied.
# See the License for the specific language governing permissions and
# limitations under the License.
"""Auto Model class."""

import warnings
from collections import OrderedDict

from transformers.utils import logging

from .auto_factory import _BaseAutoBackboneClass, _BaseAutoModelClass, _LazyAutoMapping, auto_class_update
from .configuration_auto import CONFIG_MAPPING_NAMES

logger = logging.get_logger(__name__)

MODEL_MAPPING_NAMES = OrderedDict(
    [
        # Base model mapping
        ("albert", "AlbertModel"),
        ("bert", "BertModel"),
        ("bart", "BartModel"),
        ("bit", "BitModel"),
        ("blip-2", "Blip2Model"),
        ("chameleon", "ChameleonModel"),
        ("clap", "ClapModel"),
        ("clip", "CLIPModel"),
        ("clip_text_model", "CLIPTextModel"),
        ("clip_vision_model", "CLIPVisionModel"),
        ("deberta-v2", "DebertaV2Model"),
        ("dpt", "DPTModel"),
        ("gemma", "GemmaModel"),
        ("gemma2", "Gemma2Model"),
        ("glm", "GlmModel"),
        ("glpn", "GLPNModel"),
        ("gpt2", "GPT2Model"),
        ("qwen2_audio_encoder", "Qwen2AudioEncoder"),
        ("gemma3_text", "Gemma3TextModel"),
        ("siglip", "SiglipModel"),
        ("hiera", "HieraModel"),
        ("ijepa", "IJepaModel"),
        ("imagegpt", "ImageGPTModel"),
        ("levit", "LevitModel"),
        ("llama", "LlamaModel"),
        ("mobilebert", "MobileBertModel"),
        ("mt5", "MT5Model"),
<<<<<<< HEAD
        ("rembert", "RemBertModel"),
=======
        ("mixtral", "MixtralModel"),
        ("phi3", "Phi3Model"),
        ("qwen2", "Qwen2Model"),
        ("qwen2_5_vl", "Qwen2_5_VLModel"),
        ("qwen2_audio_encoder", "Qwen2AudioEncoder"),
        ("qwen2_vl", "Qwen2VLModel"),
        ("qwen3", "Qwen3Model"),
        ("siglip", "SiglipModel"),
        ("siglip_vision_model", "SiglipVisionModel"),
        ("speecht5", "SpeechT5Model"),
>>>>>>> 1a419582
        ("t5", "T5Model"),
        ("umt5", "UMT5Model"),
        ("wav2vec2", "Wav2Vec2Model"),
        ("whisper", "WhisperModel"),
        ("xlm-roberta", "XLMRobertaModel"),
    ]
)

MODEL_FOR_PRETRAINING_MAPPING_NAMES = OrderedDict(
    [
        # Model for pre-training mapping
        ("albert", "AlbertForPreTraining"),
        ("bart", "BartForConditionalGeneration"),
        ("bert", "BertForPreTraining"),
        ("gpt2", "GPT2LMHeadModel"),
        ("gemma3", "Gemma3ForConditionalGeneration"),
        ("hiera", "HieraForPreTraining"),
        ("llava", "LlavaForConditionalGeneration"),
        ("mobilebert", "MobileBertForPreTraining"),
        ("qwen2_audio", "Qwen2AudioForConditionalGeneration"),
        ("t5", "T5ForConditionalGeneration"),
        ("wav2vec2", "Wav2Vec2ForPreTraining"),
        ("xlm-roberta", "XLMRobertaForMaskedLM"),
        ("xlm-roberta-xl", "XLMRobertaXLForMaskedLM"),
    ]
)

MODEL_WITH_LM_HEAD_MAPPING_NAMES = OrderedDict(
    [
        # Model with LM heads mapping
        ("albert", "AlbertForMaskedLM"),
        ("bart", "BartForConditionalGeneration"),
        ("bert", "BertForMaskedLM"),
        ("deberta-v2", "DebertaV2ForMaskedLM"),
        ("gpt2", "GPT2LMHeadModel"),
<<<<<<< HEAD
        ("rembert", "RemBertForMaskedLM"),
=======
        ("mobilebert", "MobileBertForMaskedLM"),
>>>>>>> 1a419582
        ("t5", "T5ForConditionalGeneration"),
        ("wav2vec2", "Wav2Vec2ForMaskedLM"),
        ("whisper", "WhisperForConditionalGeneration"),
        ("xlm-roberta", "XLMRobertaForMaskedLM"),
        ("xlm-roberta-xl", "XLMRobertaXLForMaskedLM"),
    ]
)

MODEL_FOR_CAUSAL_LM_MAPPING_NAMES = OrderedDict(
    [
        # Model for Causal LM mapping
        ("bart", "BartForCausalLM"),
        ("bert", "BertLMHeadModel"),
        ("bert-generation", "BertGenerationDecoder"),
        ("gemma", "GemmaForCausalLM"),
        ("gemma2", "Gemma2ForCausalLM"),
        ("gemma3", "Gemma3ForCausalLM"),
        ("gemma3_text", "Gemma3ForCausalLM"),
        ("glm", "GlmForCausalLM"),
        ("gpt2", "GPT2LMHeadModel"),
        ("llama", "LlamaForCausalLM"),
        ("phi3", "Phi3ForCausalLM"),
        ("mixtral", "MixtralForCausalLM"),
        ("qwen2", "Qwen2ForCausalLM"),
<<<<<<< HEAD
        ("rembert", "RemBertForCausalLM"),
=======
        ("qwen3", "Qwen3ForCausalLM"),
        ("whisper", "WhisperForCausalLM"),
>>>>>>> 1a419582
        ("xlm-roberta", "XLMRobertaForCausalLM"),
        ("xlm-roberta-xl", "XLMRobertaXLForCausalLM"),
    ]
)

MODEL_FOR_IMAGE_MAPPING_NAMES = OrderedDict(
    [
        # Model for Image mapping
        ("bit", "BitModel"),
        ("siglip_vision_model", "SiglipVisionModel"),
        ("dpt", "DPTModel"),
        ("glpn", "GLPNModel"),
        ("hiera", "HieraModel"),
        ("ijepa", "IJepaModel"),
        ("imagegpt", "ImageGPTModel"),
        ("levit", "LevitModel"),
    ]
)

MODEL_FOR_MASKED_IMAGE_MODELING_MAPPING_NAMES = OrderedDict()


MODEL_FOR_CAUSAL_IMAGE_MODELING_MAPPING_NAMES = OrderedDict(
    [
        ("imagegpt", "ImageGPTForCausalImageModeling"),
    ]
)

MODEL_FOR_IMAGE_CLASSIFICATION_MAPPING_NAMES = OrderedDict(
    [
        # Model for Image Classification mapping
        ("bit", "BitForImageClassification"),
        ("clip", "CLIPForImageClassification"),
        ("hiera", "HieraForImageClassification"),
        ("ijepa", "IJepaForImageClassification"),
        ("imagegpt", "ImageGPTForImageClassification"),
        (
            "levit",
            ("LevitForImageClassification", "LevitForImageClassificationWithTeacher"),
        ),
        ("siglip", "SiglipForImageClassification"),
    ]
)

MODEL_FOR_IMAGE_SEGMENTATION_MAPPING_NAMES = OrderedDict()

MODEL_FOR_SEMANTIC_SEGMENTATION_MAPPING_NAMES = OrderedDict()

MODEL_FOR_INSTANCE_SEGMENTATION_MAPPING_NAMES = OrderedDict()

MODEL_FOR_UNIVERSAL_SEGMENTATION_MAPPING_NAMES = OrderedDict()

MODEL_FOR_VIDEO_CLASSIFICATION_MAPPING_NAMES = OrderedDict()

MODEL_FOR_VISION_2_SEQ_MAPPING_NAMES = OrderedDict(
    [
        ("blip", "BlipForConditionalGeneration"),
        ("blip-2", "Blip2ForConditionalGeneration"),
        ("chameleon", "ChameleonForConditionalGeneration"),
        ("llava", "LlavaForConditionalGeneration"),
        ("qwen2_5_vl", "Qwen2_5_VLForConditionalGeneration"),
        ("qwen2_vl", "Qwen2VLForConditionalGeneration"),
    ]
)

MODEL_FOR_IMAGE_TEXT_TO_TEXT_MAPPING_NAMES = OrderedDict(
    [
        ("blip", "BlipForConditionalGeneration"),
        ("blip-2", "Blip2ForConditionalGeneration"),
        ("gemma3", "Gemma3ForConditionalGeneration"),
        ("chameleon", "ChameleonForConditionalGeneration"),
        ("llava", "LlavaForConditionalGeneration"),
        ("qwen2_5_vl", "Qwen2_5_VLForConditionalGeneration"),
        ("qwen2_vl", "Qwen2VLForConditionalGeneration"),
    ]
)

MODEL_FOR_MASKED_LM_MAPPING_NAMES = OrderedDict(
    [
        # Model for Masked LM mapping
        ("albert", "AlbertForMaskedLM"),
        ("bart", "BartForConditionalGeneration"),
        ("bert", "BertForMaskedLM"),
<<<<<<< HEAD
        ("rembert", "RemBertForMaskedLM"),
=======
        ("deberta-v2", "DebertaV2ForMaskedLM"),
        ("mobilebert", "MobileBertForMaskedLM"),
        ("wav2vec2", "Wav2Vec2ForMaskedLM"),
>>>>>>> 1a419582
        ("xlm-roberta", "XLMRobertaForMaskedLM"),
        ("xlm-roberta-xl", "XLMRobertaXLForMaskedLM"),
    ]
)

MODEL_FOR_OBJECT_DETECTION_MAPPING_NAMES = OrderedDict(
    [
        # Model for Object Detection mapping
        ("conditional_detr", "ConditionalDetrForObjectDetection"),
        ("deformable_detr", "DeformableDetrForObjectDetection"),
        ("deta", "DetaForObjectDetection"),
        ("detr", "DetrForObjectDetection"),
        ("rt_detr", "RTDetrForObjectDetection"),
        ("table-transformer", "TableTransformerForObjectDetection"),
        ("yolos", "YolosForObjectDetection"),
    ]
)

MODEL_FOR_ZERO_SHOT_OBJECT_DETECTION_MAPPING_NAMES = OrderedDict(
    [
        # Model for Zero Shot Object Detection mapping
        ("grounding-dino", "GroundingDinoForObjectDetection"),
        ("omdet-turbo", "OmDetTurboForObjectDetection"),
        ("owlv2", "Owlv2ForObjectDetection"),
        ("owlvit", "OwlViTForObjectDetection"),
    ]
)

MODEL_FOR_DEPTH_ESTIMATION_MAPPING_NAMES = OrderedDict(
    [
        # Model for depth estimation mapping
        ("depth_anything", "DepthAnythingForDepthEstimation"),
        ("dpt", "DPTForDepthEstimation"),
        ("glpn", "GLPNForDepthEstimation"),
        ("zoedepth", "ZoeDepthForDepthEstimation"),
    ]
)
MODEL_FOR_SEQ_TO_SEQ_CAUSAL_LM_MAPPING_NAMES = OrderedDict(
    [
        # Model for Seq2Seq Causal LM mapping
        ("bart", "BartForConditionalGeneration"),
        ("mt5", "MT5ForConditionalGeneration"),
        ("qwen2_audio", "Qwen2AudioForConditionalGeneration"),
        ("t5", "T5ForConditionalGeneration"),
        ("umt5", "UMT5ForConditionalGeneration"),
    ]
)

MODEL_FOR_SPEECH_SEQ_2_SEQ_MAPPING_NAMES = OrderedDict(
    [
        ("speecht5", "SpeechT5ForSpeechToText"),
        ("whisper", "WhisperForConditionalGeneration"),
    ]
)

MODEL_FOR_SEQUENCE_CLASSIFICATION_MAPPING_NAMES = OrderedDict(
    [
        # Model for Sequence Classification mapping
        ("albert", "AlbertForSequenceClassification"),
        ("bart", "BartForSequenceClassification"),
        ("bert", "BertForSequenceClassification"),
        ("deberta-v2", "DebertaV2ForSequenceClassification"),
        ("gemma", "GemmaForSequenceClassification"),
        ("gemma2", "Gemma2ForSequenceClassification"),
        ("glm", "GlmForSequenceClassification"),
        ("llama", "LlamaForSequenceClassification"),
        ("mobilebert", "MobileBertForSequenceClassification"),
        ("mt5", "MT5ForSequenceClassification"),
        ("mixtral", "MixtralForSequenceClassification"),
        ("phi3", "Phi3ForSequenceClassification"),
<<<<<<< HEAD
        ("rembert", "RemBertForSequenceClassification"),
=======
        ("qwen2", "Qwen2ForSequenceClassification"),
        ("qwen3", "Qwen3ForSequenceClassification"),
>>>>>>> 1a419582
        ("t5", "T5ForSequenceClassification"),
        ("umt5", "UMT5ForSequenceClassification"),
    ]
)

MODEL_FOR_QUESTION_ANSWERING_MAPPING_NAMES = OrderedDict(
    [
        # Model for Question Answering mapping
        ("albert", "AlbertForQuestionAnswering"),
        ("bart", "BartForQuestionAnswering"),
        ("bert", "BertForQuestionAnswering"),
        ("deberta-v2", "DebertaV2ForQuestionAnswering"),
        ("llama", "LlamaForQuestionAnswering"),
<<<<<<< HEAD
        ("rembert", "RemBertForQuestionAnswering"),
=======
        ("mobilebert", "MobileBertForQuestionAnswering"),
        ("qwen2", "Qwen2ForQuestionAnswering"),
        ("qwen3", "Qwen3ForQuestionAnswering"),
>>>>>>> 1a419582
        ("t5", "T5ForQuestionAnswering"),
        ("mixtral", "MixtralForQuestionAnswering"),
        ("umt5", "UMT5ForQuestionAnswering"),
        ("xlm-roberta", "XLMRobertaForQuestionAnswering"),
    ]
)

MODEL_FOR_TABLE_QUESTION_ANSWERING_MAPPING_NAMES = OrderedDict()

MODEL_FOR_VISUAL_QUESTION_ANSWERING_MAPPING_NAMES = OrderedDict()

MODEL_FOR_DOCUMENT_QUESTION_ANSWERING_MAPPING_NAMES = OrderedDict()

MODEL_FOR_TOKEN_CLASSIFICATION_MAPPING_NAMES = OrderedDict(
    [
        # Model for Token Classification mapping
        ("albert", "AlbertForTokenClassification"),
        ("bert", "BertForTokenClassification"),
        ("deberta-v2", "DebertaV2ForTokenClassification"),
        ("glm", "GlmForTokenClassification"),
        ("mobilebert", "MobileBertForTokenClassification"),
        ("mt5", "MT5ForTokenClassification"),
<<<<<<< HEAD
        ("rembert", "RemBertForTokenClassification"),
=======
        ("mixtral", "MixtralForTokenClassification"),
        ("phi3", "Phi3ForTokenClassification"),
        ("qwen2", "Qwen2ForTokenClassification"),
        ("qwen3", "Qwen3ForTokenClassification"),
>>>>>>> 1a419582
        ("t5", "T5ForTokenClassification"),
        ("umt5", "UMT5ForTokenClassification"),
        ("xlm-roberta", "XLMRobertaForTokenClassification"),
    ]
)

MODEL_FOR_MULTIPLE_CHOICE_MAPPING_NAMES = OrderedDict(
    [
        # Model for Multiple Choice mapping
        ("albert", "AlbertForMultipleChoice"),
        ("bert", "BertForMultipleChoice"),
<<<<<<< HEAD
        ("rembert", "RemBertForMultipleChoice"),
=======
        ("deberta-v2", "DebertaV2ForMultipleChoice"),
        ("mobilebert", "MobileBertForMultipleChoice"),
>>>>>>> 1a419582
        ("xlm-roberta", "XLMRobertaForMultipleChoice"),
    ]
)

MODEL_FOR_NEXT_SENTENCE_PREDICTION_MAPPING_NAMES = OrderedDict(
    [
        ("bert", "BertForNextSentencePrediction"),
        ("mobilebert", "MobileBertForNextSentencePrediction"),
    ]
)

MODEL_FOR_AUDIO_CLASSIFICATION_MAPPING_NAMES = OrderedDict(
    [
        ("wav2vec2", "Wav2Vec2ForSequenceClassification"),
        ("whisper", "WhisperForAudioClassification"),
    ]
)

MODEL_FOR_CTC_MAPPING_NAMES = OrderedDict(
    [
        ("wav2vec2", "Wav2Vec2ForCTC"),
    ]
)

MODEL_FOR_AUDIO_FRAME_CLASSIFICATION_MAPPING_NAMES = OrderedDict(
    [
        ("wav2vec2", "Wav2Vec2ForAudioFrameClassification"),
    ]
)

MODEL_FOR_AUDIO_XVECTOR_MAPPING_NAMES = OrderedDict(
    [
        ("wav2vec2", "Wav2Vec2ForXVector"),
    ]
)

MODEL_FOR_TEXT_TO_SPECTROGRAM_MAPPING_NAMES = OrderedDict(
    [
        ("siglip", "SiglipModel"),
        ("speecht5", "SpeechT5ForTextToSpeech"),
    ]
)

MODEL_FOR_TEXT_TO_WAVEFORM_MAPPING_NAMES = OrderedDict()

MODEL_FOR_ZERO_SHOT_IMAGE_CLASSIFICATION_MAPPING_NAMES = OrderedDict(
    [
        ("siglip", "SiglipModel"),
    ]
)

MODEL_FOR_BACKBONE_MAPPING_NAMES = OrderedDict(
    [
        ("hiera", "HieraBackbone"),
    ]
)

MODEL_FOR_MASK_GENERATION_MAPPING_NAMES = OrderedDict()


MODEL_FOR_KEYPOINT_DETECTION_MAPPING_NAMES = OrderedDict()


MODEL_FOR_TEXT_ENCODING_MAPPING_NAMES = OrderedDict(
    [
        ("albert", "AlbertModel"),
        ("bert", "BertModel"),
        ("deberta-v2", "DebertaV2Model"),
        ("mobilebert", "MobileBertModel"),
        ("mt5", "MT5EncoderModel"),
        ("rembert", "RemBertModel"),
        ("t5", "T5EncoderModel"),
        ("umt5", "UMT5EncoderModel"),
        ("xlm-roberta", "XLMRobertaModel"),
    ]
)

MODEL_FOR_TIME_SERIES_CLASSIFICATION_MAPPING_NAMES = OrderedDict()

MODEL_FOR_TIME_SERIES_REGRESSION_MAPPING_NAMES = OrderedDict()

MODEL_FOR_IMAGE_TO_IMAGE_MAPPING_NAMES = OrderedDict()

MODEL_MAPPING = _LazyAutoMapping(CONFIG_MAPPING_NAMES, MODEL_MAPPING_NAMES)
MODEL_FOR_PRETRAINING_MAPPING = _LazyAutoMapping(CONFIG_MAPPING_NAMES, MODEL_FOR_PRETRAINING_MAPPING_NAMES)
MODEL_WITH_LM_HEAD_MAPPING = _LazyAutoMapping(CONFIG_MAPPING_NAMES, MODEL_WITH_LM_HEAD_MAPPING_NAMES)
MODEL_FOR_CAUSAL_LM_MAPPING = _LazyAutoMapping(CONFIG_MAPPING_NAMES, MODEL_FOR_CAUSAL_LM_MAPPING_NAMES)
MODEL_FOR_CAUSAL_IMAGE_MODELING_MAPPING = _LazyAutoMapping(
    CONFIG_MAPPING_NAMES, MODEL_FOR_CAUSAL_IMAGE_MODELING_MAPPING_NAMES
)
MODEL_FOR_IMAGE_CLASSIFICATION_MAPPING = _LazyAutoMapping(
    CONFIG_MAPPING_NAMES, MODEL_FOR_IMAGE_CLASSIFICATION_MAPPING_NAMES
)
MODEL_FOR_ZERO_SHOT_IMAGE_CLASSIFICATION_MAPPING = _LazyAutoMapping(
    CONFIG_MAPPING_NAMES, MODEL_FOR_ZERO_SHOT_IMAGE_CLASSIFICATION_MAPPING_NAMES
)
MODEL_FOR_IMAGE_SEGMENTATION_MAPPING = _LazyAutoMapping(
    CONFIG_MAPPING_NAMES, MODEL_FOR_IMAGE_SEGMENTATION_MAPPING_NAMES
)
MODEL_FOR_SEMANTIC_SEGMENTATION_MAPPING = _LazyAutoMapping(
    CONFIG_MAPPING_NAMES, MODEL_FOR_SEMANTIC_SEGMENTATION_MAPPING_NAMES
)
MODEL_FOR_INSTANCE_SEGMENTATION_MAPPING = _LazyAutoMapping(
    CONFIG_MAPPING_NAMES, MODEL_FOR_INSTANCE_SEGMENTATION_MAPPING_NAMES
)
MODEL_FOR_UNIVERSAL_SEGMENTATION_MAPPING = _LazyAutoMapping(
    CONFIG_MAPPING_NAMES, MODEL_FOR_UNIVERSAL_SEGMENTATION_MAPPING_NAMES
)
MODEL_FOR_VIDEO_CLASSIFICATION_MAPPING = _LazyAutoMapping(
    CONFIG_MAPPING_NAMES, MODEL_FOR_VIDEO_CLASSIFICATION_MAPPING_NAMES
)
MODEL_FOR_VISION_2_SEQ_MAPPING = _LazyAutoMapping(CONFIG_MAPPING_NAMES, MODEL_FOR_VISION_2_SEQ_MAPPING_NAMES)
MODEL_FOR_IMAGE_TEXT_TO_TEXT_MAPPING = _LazyAutoMapping(
    CONFIG_MAPPING_NAMES, MODEL_FOR_IMAGE_TEXT_TO_TEXT_MAPPING_NAMES
)
MODEL_FOR_VISUAL_QUESTION_ANSWERING_MAPPING = _LazyAutoMapping(
    CONFIG_MAPPING_NAMES, MODEL_FOR_VISUAL_QUESTION_ANSWERING_MAPPING_NAMES
)
MODEL_FOR_DOCUMENT_QUESTION_ANSWERING_MAPPING = _LazyAutoMapping(
    CONFIG_MAPPING_NAMES, MODEL_FOR_DOCUMENT_QUESTION_ANSWERING_MAPPING_NAMES
)
MODEL_FOR_MASKED_LM_MAPPING = _LazyAutoMapping(CONFIG_MAPPING_NAMES, MODEL_FOR_MASKED_LM_MAPPING_NAMES)
MODEL_FOR_IMAGE_MAPPING = _LazyAutoMapping(CONFIG_MAPPING_NAMES, MODEL_FOR_IMAGE_MAPPING_NAMES)
MODEL_FOR_MASKED_IMAGE_MODELING_MAPPING = _LazyAutoMapping(
    CONFIG_MAPPING_NAMES, MODEL_FOR_MASKED_IMAGE_MODELING_MAPPING_NAMES
)
MODEL_FOR_OBJECT_DETECTION_MAPPING = _LazyAutoMapping(CONFIG_MAPPING_NAMES, MODEL_FOR_OBJECT_DETECTION_MAPPING_NAMES)
MODEL_FOR_ZERO_SHOT_OBJECT_DETECTION_MAPPING = _LazyAutoMapping(
    CONFIG_MAPPING_NAMES, MODEL_FOR_ZERO_SHOT_OBJECT_DETECTION_MAPPING_NAMES
)
MODEL_FOR_DEPTH_ESTIMATION_MAPPING = _LazyAutoMapping(CONFIG_MAPPING_NAMES, MODEL_FOR_DEPTH_ESTIMATION_MAPPING_NAMES)
MODEL_FOR_SEQ_TO_SEQ_CAUSAL_LM_MAPPING = _LazyAutoMapping(
    CONFIG_MAPPING_NAMES, MODEL_FOR_SEQ_TO_SEQ_CAUSAL_LM_MAPPING_NAMES
)
MODEL_FOR_SEQUENCE_CLASSIFICATION_MAPPING = _LazyAutoMapping(
    CONFIG_MAPPING_NAMES, MODEL_FOR_SEQUENCE_CLASSIFICATION_MAPPING_NAMES
)
MODEL_FOR_QUESTION_ANSWERING_MAPPING = _LazyAutoMapping(
    CONFIG_MAPPING_NAMES, MODEL_FOR_QUESTION_ANSWERING_MAPPING_NAMES
)
MODEL_FOR_TABLE_QUESTION_ANSWERING_MAPPING = _LazyAutoMapping(
    CONFIG_MAPPING_NAMES, MODEL_FOR_TABLE_QUESTION_ANSWERING_MAPPING_NAMES
)
MODEL_FOR_TOKEN_CLASSIFICATION_MAPPING = _LazyAutoMapping(
    CONFIG_MAPPING_NAMES, MODEL_FOR_TOKEN_CLASSIFICATION_MAPPING_NAMES
)
MODEL_FOR_MULTIPLE_CHOICE_MAPPING = _LazyAutoMapping(CONFIG_MAPPING_NAMES, MODEL_FOR_MULTIPLE_CHOICE_MAPPING_NAMES)
MODEL_FOR_NEXT_SENTENCE_PREDICTION_MAPPING = _LazyAutoMapping(
    CONFIG_MAPPING_NAMES, MODEL_FOR_NEXT_SENTENCE_PREDICTION_MAPPING_NAMES
)
MODEL_FOR_AUDIO_CLASSIFICATION_MAPPING = _LazyAutoMapping(
    CONFIG_MAPPING_NAMES, MODEL_FOR_AUDIO_CLASSIFICATION_MAPPING_NAMES
)
MODEL_FOR_CTC_MAPPING = _LazyAutoMapping(CONFIG_MAPPING_NAMES, MODEL_FOR_CTC_MAPPING_NAMES)
MODEL_FOR_SPEECH_SEQ_2_SEQ_MAPPING = _LazyAutoMapping(CONFIG_MAPPING_NAMES, MODEL_FOR_SPEECH_SEQ_2_SEQ_MAPPING_NAMES)
MODEL_FOR_AUDIO_FRAME_CLASSIFICATION_MAPPING = _LazyAutoMapping(
    CONFIG_MAPPING_NAMES, MODEL_FOR_AUDIO_FRAME_CLASSIFICATION_MAPPING_NAMES
)
MODEL_FOR_AUDIO_XVECTOR_MAPPING = _LazyAutoMapping(CONFIG_MAPPING_NAMES, MODEL_FOR_AUDIO_XVECTOR_MAPPING_NAMES)

MODEL_FOR_TEXT_TO_SPECTROGRAM_MAPPING = _LazyAutoMapping(
    CONFIG_MAPPING_NAMES, MODEL_FOR_TEXT_TO_SPECTROGRAM_MAPPING_NAMES
)

MODEL_FOR_TEXT_TO_WAVEFORM_MAPPING = _LazyAutoMapping(CONFIG_MAPPING_NAMES, MODEL_FOR_TEXT_TO_WAVEFORM_MAPPING_NAMES)

MODEL_FOR_BACKBONE_MAPPING = _LazyAutoMapping(CONFIG_MAPPING_NAMES, MODEL_FOR_BACKBONE_MAPPING_NAMES)

MODEL_FOR_MASK_GENERATION_MAPPING = _LazyAutoMapping(CONFIG_MAPPING_NAMES, MODEL_FOR_MASK_GENERATION_MAPPING_NAMES)

MODEL_FOR_KEYPOINT_DETECTION_MAPPING = _LazyAutoMapping(
    CONFIG_MAPPING_NAMES, MODEL_FOR_KEYPOINT_DETECTION_MAPPING_NAMES
)

MODEL_FOR_TEXT_ENCODING_MAPPING = _LazyAutoMapping(CONFIG_MAPPING_NAMES, MODEL_FOR_TEXT_ENCODING_MAPPING_NAMES)

MODEL_FOR_TIME_SERIES_CLASSIFICATION_MAPPING = _LazyAutoMapping(
    CONFIG_MAPPING_NAMES, MODEL_FOR_TIME_SERIES_CLASSIFICATION_MAPPING_NAMES
)

MODEL_FOR_TIME_SERIES_REGRESSION_MAPPING = _LazyAutoMapping(
    CONFIG_MAPPING_NAMES, MODEL_FOR_TIME_SERIES_REGRESSION_MAPPING_NAMES
)

MODEL_FOR_IMAGE_TO_IMAGE_MAPPING = _LazyAutoMapping(CONFIG_MAPPING_NAMES, MODEL_FOR_IMAGE_TO_IMAGE_MAPPING_NAMES)


class AutoModelForMaskGeneration(_BaseAutoModelClass):
    _model_mapping = MODEL_FOR_MASK_GENERATION_MAPPING


class AutoModelForKeypointDetection(_BaseAutoModelClass):
    _model_mapping = MODEL_FOR_KEYPOINT_DETECTION_MAPPING


class AutoModelForTextEncoding(_BaseAutoModelClass):
    _model_mapping = MODEL_FOR_TEXT_ENCODING_MAPPING


class AutoModelForImageToImage(_BaseAutoModelClass):
    _model_mapping = MODEL_FOR_IMAGE_TO_IMAGE_MAPPING


class AutoModel(_BaseAutoModelClass):
    _model_mapping = MODEL_MAPPING


AutoModel = auto_class_update(AutoModel)


class AutoModelForPreTraining(_BaseAutoModelClass):
    _model_mapping = MODEL_FOR_PRETRAINING_MAPPING


AutoModelForPreTraining = auto_class_update(AutoModelForPreTraining, head_doc="pretraining")


# Private on purpose, the public class will add the deprecation warnings.
class _AutoModelWithLMHead(_BaseAutoModelClass):
    _model_mapping = MODEL_WITH_LM_HEAD_MAPPING


_AutoModelWithLMHead = auto_class_update(_AutoModelWithLMHead, head_doc="language modeling")


class AutoModelForCausalLM(_BaseAutoModelClass):
    _model_mapping = MODEL_FOR_CAUSAL_LM_MAPPING


AutoModelForCausalLM = auto_class_update(AutoModelForCausalLM, head_doc="causal language modeling")


class AutoModelForMaskedLM(_BaseAutoModelClass):
    _model_mapping = MODEL_FOR_MASKED_LM_MAPPING


AutoModelForMaskedLM = auto_class_update(AutoModelForMaskedLM, head_doc="masked language modeling")


class AutoModelForSeq2SeqLM(_BaseAutoModelClass):
    _model_mapping = MODEL_FOR_SEQ_TO_SEQ_CAUSAL_LM_MAPPING


AutoModelForSeq2SeqLM = auto_class_update(
    AutoModelForSeq2SeqLM,
    head_doc="sequence-to-sequence language modeling",
    checkpoint_for_example="google-t5/t5-base",
)


class AutoModelForSequenceClassification(_BaseAutoModelClass):
    _model_mapping = MODEL_FOR_SEQUENCE_CLASSIFICATION_MAPPING


AutoModelForSequenceClassification = auto_class_update(
    AutoModelForSequenceClassification, head_doc="sequence classification"
)


class AutoModelForQuestionAnswering(_BaseAutoModelClass):
    _model_mapping = MODEL_FOR_QUESTION_ANSWERING_MAPPING


AutoModelForQuestionAnswering = auto_class_update(AutoModelForQuestionAnswering, head_doc="question answering")


class AutoModelForTableQuestionAnswering(_BaseAutoModelClass):
    _model_mapping = MODEL_FOR_TABLE_QUESTION_ANSWERING_MAPPING


AutoModelForTableQuestionAnswering = auto_class_update(
    AutoModelForTableQuestionAnswering,
    head_doc="table question answering",
    checkpoint_for_example="google/tapas-base-finetuned-wtq",
)


class AutoModelForVisualQuestionAnswering(_BaseAutoModelClass):
    _model_mapping = MODEL_FOR_VISUAL_QUESTION_ANSWERING_MAPPING


AutoModelForVisualQuestionAnswering = auto_class_update(
    AutoModelForVisualQuestionAnswering,
    head_doc="visual question answering",
    checkpoint_for_example="dandelin/vilt-b32-finetuned-vqa",
)


class AutoModelForDocumentQuestionAnswering(_BaseAutoModelClass):
    _model_mapping = MODEL_FOR_DOCUMENT_QUESTION_ANSWERING_MAPPING


AutoModelForDocumentQuestionAnswering = auto_class_update(
    AutoModelForDocumentQuestionAnswering,
    head_doc="document question answering",
    checkpoint_for_example='impira/layoutlm-document-qa", revision="52e01b3',
)


class AutoModelForTokenClassification(_BaseAutoModelClass):
    _model_mapping = MODEL_FOR_TOKEN_CLASSIFICATION_MAPPING


AutoModelForTokenClassification = auto_class_update(AutoModelForTokenClassification, head_doc="token classification")


class AutoModelForMultipleChoice(_BaseAutoModelClass):
    _model_mapping = MODEL_FOR_MULTIPLE_CHOICE_MAPPING


AutoModelForMultipleChoice = auto_class_update(AutoModelForMultipleChoice, head_doc="multiple choice")


class AutoModelForNextSentencePrediction(_BaseAutoModelClass):
    _model_mapping = MODEL_FOR_NEXT_SENTENCE_PREDICTION_MAPPING


AutoModelForNextSentencePrediction = auto_class_update(
    AutoModelForNextSentencePrediction, head_doc="next sentence prediction"
)


class AutoModelForImageClassification(_BaseAutoModelClass):
    _model_mapping = MODEL_FOR_IMAGE_CLASSIFICATION_MAPPING


AutoModelForImageClassification = auto_class_update(AutoModelForImageClassification, head_doc="image classification")


class AutoModelForZeroShotImageClassification(_BaseAutoModelClass):
    _model_mapping = MODEL_FOR_ZERO_SHOT_IMAGE_CLASSIFICATION_MAPPING


AutoModelForZeroShotImageClassification = auto_class_update(
    AutoModelForZeroShotImageClassification, head_doc="zero-shot image classification"
)


class AutoModelForImageSegmentation(_BaseAutoModelClass):
    _model_mapping = MODEL_FOR_IMAGE_SEGMENTATION_MAPPING


AutoModelForImageSegmentation = auto_class_update(AutoModelForImageSegmentation, head_doc="image segmentation")


class AutoModelForSemanticSegmentation(_BaseAutoModelClass):
    _model_mapping = MODEL_FOR_SEMANTIC_SEGMENTATION_MAPPING


AutoModelForSemanticSegmentation = auto_class_update(AutoModelForSemanticSegmentation, head_doc="semantic segmentation")


class AutoModelForUniversalSegmentation(_BaseAutoModelClass):
    _model_mapping = MODEL_FOR_UNIVERSAL_SEGMENTATION_MAPPING


AutoModelForUniversalSegmentation = auto_class_update(
    AutoModelForUniversalSegmentation, head_doc="universal image segmentation"
)


class AutoModelForInstanceSegmentation(_BaseAutoModelClass):
    _model_mapping = MODEL_FOR_INSTANCE_SEGMENTATION_MAPPING


AutoModelForInstanceSegmentation = auto_class_update(AutoModelForInstanceSegmentation, head_doc="instance segmentation")


class AutoModelForObjectDetection(_BaseAutoModelClass):
    _model_mapping = MODEL_FOR_OBJECT_DETECTION_MAPPING


AutoModelForObjectDetection = auto_class_update(AutoModelForObjectDetection, head_doc="object detection")


class AutoModelForZeroShotObjectDetection(_BaseAutoModelClass):
    _model_mapping = MODEL_FOR_ZERO_SHOT_OBJECT_DETECTION_MAPPING


AutoModelForZeroShotObjectDetection = auto_class_update(
    AutoModelForZeroShotObjectDetection, head_doc="zero-shot object detection"
)


class AutoModelForDepthEstimation(_BaseAutoModelClass):
    _model_mapping = MODEL_FOR_DEPTH_ESTIMATION_MAPPING


AutoModelForDepthEstimation = auto_class_update(AutoModelForDepthEstimation, head_doc="depth estimation")


class AutoModelForVideoClassification(_BaseAutoModelClass):
    _model_mapping = MODEL_FOR_VIDEO_CLASSIFICATION_MAPPING


AutoModelForVideoClassification = auto_class_update(AutoModelForVideoClassification, head_doc="video classification")


class AutoModelForVision2Seq(_BaseAutoModelClass):
    _model_mapping = MODEL_FOR_VISION_2_SEQ_MAPPING


AutoModelForVision2Seq = auto_class_update(AutoModelForVision2Seq, head_doc="vision-to-text modeling")


class AutoModelForImageTextToText(_BaseAutoModelClass):
    _model_mapping = MODEL_FOR_IMAGE_TEXT_TO_TEXT_MAPPING


AutoModelForImageTextToText = auto_class_update(AutoModelForImageTextToText, head_doc="image-text-to-text modeling")


class AutoModelForAudioClassification(_BaseAutoModelClass):
    _model_mapping = MODEL_FOR_AUDIO_CLASSIFICATION_MAPPING


AutoModelForAudioClassification = auto_class_update(AutoModelForAudioClassification, head_doc="audio classification")


class AutoModelForCTC(_BaseAutoModelClass):
    _model_mapping = MODEL_FOR_CTC_MAPPING


AutoModelForCTC = auto_class_update(AutoModelForCTC, head_doc="connectionist temporal classification")


class AutoModelForSpeechSeq2Seq(_BaseAutoModelClass):
    _model_mapping = MODEL_FOR_SPEECH_SEQ_2_SEQ_MAPPING


AutoModelForSpeechSeq2Seq = auto_class_update(
    AutoModelForSpeechSeq2Seq, head_doc="sequence-to-sequence speech-to-text modeling"
)


class AutoModelForAudioFrameClassification(_BaseAutoModelClass):
    _model_mapping = MODEL_FOR_AUDIO_FRAME_CLASSIFICATION_MAPPING


AutoModelForAudioFrameClassification = auto_class_update(
    AutoModelForAudioFrameClassification, head_doc="audio frame (token) classification"
)


class AutoModelForAudioXVector(_BaseAutoModelClass):
    _model_mapping = MODEL_FOR_AUDIO_XVECTOR_MAPPING


class AutoModelForTextToSpectrogram(_BaseAutoModelClass):
    _model_mapping = MODEL_FOR_TEXT_TO_SPECTROGRAM_MAPPING


class AutoModelForTextToWaveform(_BaseAutoModelClass):
    _model_mapping = MODEL_FOR_TEXT_TO_WAVEFORM_MAPPING


class AutoBackbone(_BaseAutoBackboneClass):
    _model_mapping = MODEL_FOR_BACKBONE_MAPPING


AutoModelForAudioXVector = auto_class_update(AutoModelForAudioXVector, head_doc="audio retrieval via x-vector")


class AutoModelForMaskedImageModeling(_BaseAutoModelClass):
    _model_mapping = MODEL_FOR_MASKED_IMAGE_MODELING_MAPPING


AutoModelForMaskedImageModeling = auto_class_update(AutoModelForMaskedImageModeling, head_doc="masked image modeling")


class AutoModelWithLMHead(_AutoModelWithLMHead):
    @classmethod
    def from_config(cls, config):
        warnings.warn(
            "The class `AutoModelWithLMHead` is deprecated and will be removed in a future version. Please use "
            "`AutoModelForCausalLM` for causal language models, `AutoModelForMaskedLM` for masked language models and "
            "`AutoModelForSeq2SeqLM` for encoder-decoder models.",
            FutureWarning,
        )
        return super().from_config(config)

    @classmethod
    def from_pretrained(cls, pretrained_model_name_or_path, *model_args, **kwargs):
        warnings.warn(
            "The class `AutoModelWithLMHead` is deprecated and will be removed in a future version. Please use "
            "`AutoModelForCausalLM` for causal language models, `AutoModelForMaskedLM` for masked language models and "
            "`AutoModelForSeq2SeqLM` for encoder-decoder models.",
            FutureWarning,
        )
        return super().from_pretrained(pretrained_model_name_or_path, *model_args, **kwargs)<|MERGE_RESOLUTION|>--- conflicted
+++ resolved
@@ -54,9 +54,6 @@
         ("llama", "LlamaModel"),
         ("mobilebert", "MobileBertModel"),
         ("mt5", "MT5Model"),
-<<<<<<< HEAD
-        ("rembert", "RemBertModel"),
-=======
         ("mixtral", "MixtralModel"),
         ("phi3", "Phi3Model"),
         ("qwen2", "Qwen2Model"),
@@ -64,10 +61,10 @@
         ("qwen2_audio_encoder", "Qwen2AudioEncoder"),
         ("qwen2_vl", "Qwen2VLModel"),
         ("qwen3", "Qwen3Model"),
+        ("rembert", "RemBertModel"),
         ("siglip", "SiglipModel"),
         ("siglip_vision_model", "SiglipVisionModel"),
         ("speecht5", "SpeechT5Model"),
->>>>>>> 1a419582
         ("t5", "T5Model"),
         ("umt5", "UMT5Model"),
         ("wav2vec2", "Wav2Vec2Model"),
@@ -103,11 +100,8 @@
         ("bert", "BertForMaskedLM"),
         ("deberta-v2", "DebertaV2ForMaskedLM"),
         ("gpt2", "GPT2LMHeadModel"),
-<<<<<<< HEAD
+        ("mobilebert", "MobileBertForMaskedLM"),
         ("rembert", "RemBertForMaskedLM"),
-=======
-        ("mobilebert", "MobileBertForMaskedLM"),
->>>>>>> 1a419582
         ("t5", "T5ForConditionalGeneration"),
         ("wav2vec2", "Wav2Vec2ForMaskedLM"),
         ("whisper", "WhisperForConditionalGeneration"),
@@ -132,12 +126,9 @@
         ("phi3", "Phi3ForCausalLM"),
         ("mixtral", "MixtralForCausalLM"),
         ("qwen2", "Qwen2ForCausalLM"),
-<<<<<<< HEAD
+        ("qwen3", "Qwen3ForCausalLM"),
         ("rembert", "RemBertForCausalLM"),
-=======
-        ("qwen3", "Qwen3ForCausalLM"),
         ("whisper", "WhisperForCausalLM"),
->>>>>>> 1a419582
         ("xlm-roberta", "XLMRobertaForCausalLM"),
         ("xlm-roberta-xl", "XLMRobertaXLForCausalLM"),
     ]
@@ -221,13 +212,10 @@
         ("albert", "AlbertForMaskedLM"),
         ("bart", "BartForConditionalGeneration"),
         ("bert", "BertForMaskedLM"),
-<<<<<<< HEAD
-        ("rembert", "RemBertForMaskedLM"),
-=======
         ("deberta-v2", "DebertaV2ForMaskedLM"),
         ("mobilebert", "MobileBertForMaskedLM"),
+        ("rembert", "RemBertForMaskedLM"),
         ("wav2vec2", "Wav2Vec2ForMaskedLM"),
->>>>>>> 1a419582
         ("xlm-roberta", "XLMRobertaForMaskedLM"),
         ("xlm-roberta-xl", "XLMRobertaXLForMaskedLM"),
     ]
@@ -298,12 +286,9 @@
         ("mt5", "MT5ForSequenceClassification"),
         ("mixtral", "MixtralForSequenceClassification"),
         ("phi3", "Phi3ForSequenceClassification"),
-<<<<<<< HEAD
-        ("rembert", "RemBertForSequenceClassification"),
-=======
         ("qwen2", "Qwen2ForSequenceClassification"),
         ("qwen3", "Qwen3ForSequenceClassification"),
->>>>>>> 1a419582
+        ("rembert", "RemBertForSequenceClassification"),
         ("t5", "T5ForSequenceClassification"),
         ("umt5", "UMT5ForSequenceClassification"),
     ]
@@ -317,13 +302,10 @@
         ("bert", "BertForQuestionAnswering"),
         ("deberta-v2", "DebertaV2ForQuestionAnswering"),
         ("llama", "LlamaForQuestionAnswering"),
-<<<<<<< HEAD
-        ("rembert", "RemBertForQuestionAnswering"),
-=======
         ("mobilebert", "MobileBertForQuestionAnswering"),
         ("qwen2", "Qwen2ForQuestionAnswering"),
         ("qwen3", "Qwen3ForQuestionAnswering"),
->>>>>>> 1a419582
+        ("rembert", "RemBertForQuestionAnswering"),
         ("t5", "T5ForQuestionAnswering"),
         ("mixtral", "MixtralForQuestionAnswering"),
         ("umt5", "UMT5ForQuestionAnswering"),
@@ -346,14 +328,11 @@
         ("glm", "GlmForTokenClassification"),
         ("mobilebert", "MobileBertForTokenClassification"),
         ("mt5", "MT5ForTokenClassification"),
-<<<<<<< HEAD
-        ("rembert", "RemBertForTokenClassification"),
-=======
         ("mixtral", "MixtralForTokenClassification"),
         ("phi3", "Phi3ForTokenClassification"),
         ("qwen2", "Qwen2ForTokenClassification"),
         ("qwen3", "Qwen3ForTokenClassification"),
->>>>>>> 1a419582
+        ("rembert", "RemBertForTokenClassification"),
         ("t5", "T5ForTokenClassification"),
         ("umt5", "UMT5ForTokenClassification"),
         ("xlm-roberta", "XLMRobertaForTokenClassification"),
@@ -365,12 +344,9 @@
         # Model for Multiple Choice mapping
         ("albert", "AlbertForMultipleChoice"),
         ("bert", "BertForMultipleChoice"),
-<<<<<<< HEAD
-        ("rembert", "RemBertForMultipleChoice"),
-=======
         ("deberta-v2", "DebertaV2ForMultipleChoice"),
         ("mobilebert", "MobileBertForMultipleChoice"),
->>>>>>> 1a419582
+        ("rembert", "RemBertForMultipleChoice"),
         ("xlm-roberta", "XLMRobertaForMultipleChoice"),
     ]
 )
