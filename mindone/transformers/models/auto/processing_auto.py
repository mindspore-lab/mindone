# coding=utf-8
# Copyright 2021 The HuggingFace Inc. team.
#
# This code is adapted from https://github.com/huggingface/transformers
# with modifications to run transformers on mindspore.
#
# Licensed under the Apache License, Version 2.0 (the "License");
# you may not use this file except in compliance with the License.
# You may obtain a copy of the License at
#
#     http://www.apache.org/licenses/LICENSE-2.0
#
# Unless required by applicable law or agreed to in writing, software
# distributed under the License is distributed on an "AS IS" BASIS,
# WITHOUT WARRANTIES OR CONDITIONS OF ANY KIND, either express or implied.
# See the License for the specific language governing permissions and
# limitations under the License.
"""AutoProcessor class."""

import importlib
import inspect
import json
import os
import warnings
from collections import OrderedDict

# Build the list of all feature extractors
from transformers.configuration_utils import PretrainedConfig
from transformers.dynamic_module_utils import get_class_from_dynamic_module, resolve_trust_remote_code
from transformers.models.auto.tokenization_auto import AutoTokenizer
from transformers.tokenization_utils import TOKENIZER_CONFIG_FILE
from transformers.utils import cached_file

from ...feature_extraction_utils import FeatureExtractionMixin
from ...image_processing_utils import ImageProcessingMixin
from ...processing_utils import ProcessorMixin
from ...utils import FEATURE_EXTRACTOR_NAME, PROCESSOR_NAME, logging
from .auto_factory import _LazyAutoMapping
from .configuration_auto import (
    CONFIG_MAPPING_NAMES,
    AutoConfig,
    model_type_to_module_name,
    replace_list_option_in_docstrings,
)
from .feature_extraction_auto import AutoFeatureExtractor
from .image_processing_auto import AutoImageProcessor

logger = logging.get_logger(__name__)

PROCESSOR_MAPPING_NAMES = OrderedDict(
    [
<<<<<<< HEAD
        ("layoutlmv3", "LayoutMv3Processor"),
=======
        ("blip", "BlipProcessor"),
        ("chameleon", "ChameleonProcessor"),
        ("idefics", "IdeficsProcessor"),
        ("llava_next", "LlavaNextProcessor"),
        ("llava_next_video", "LlavaNextVideoProcessor"),
        ("llava_onevision", "LlavaOnevisionProcessor"),
        ("qwen2_5_vl", "Qwen2_5_VLProcessor"),
        ("owlvit", "OwlViTProcessor"),
        ("siglip", "SiglipProcessor"),
>>>>>>> 8c764a9c
    ]
)

PROCESSOR_MAPPING = _LazyAutoMapping(CONFIG_MAPPING_NAMES, PROCESSOR_MAPPING_NAMES)


def processor_class_from_name(class_name: str):
    for module_name, processors in PROCESSOR_MAPPING_NAMES.items():
        if class_name in processors:
            module_name = model_type_to_module_name(module_name)

            module = importlib.import_module(f".{module_name}", "mindone.transformers.models")
            try:
                return getattr(module, class_name)
            except AttributeError:
                continue

    for processor in PROCESSOR_MAPPING._extra_content.values():
        if getattr(processor, "__name__", None) == class_name:
            return processor

    # We did not fine the class, but maybe it's because a dep is missing. In that case, the class will be in the main
    # init and we return the proper dummy to get an appropriate error message.
    main_module = importlib.import_module("transformers")
    if hasattr(main_module, class_name):
        return getattr(main_module, class_name)

    return None


class AutoProcessor:
    r"""
    This is a generic processor class that will be instantiated as one of the processor classes of the library when
    created with the [`AutoProcessor.from_pretrained`] class method.

    This class cannot be instantiated directly using `__init__()` (throws an error).
    """

    def __init__(self):
        raise EnvironmentError(
            "AutoProcessor is designed to be instantiated "
            "using the `AutoProcessor.from_pretrained(pretrained_model_name_or_path)` method."
        )

    @classmethod
    @replace_list_option_in_docstrings(PROCESSOR_MAPPING_NAMES)
    def from_pretrained(cls, pretrained_model_name_or_path, **kwargs):
        r"""
        Instantiate one of the processor classes of the library from a pretrained model vocabulary.

        The processor class to instantiate is selected based on the `model_type` property of the config object (either
        passed as an argument or loaded from `pretrained_model_name_or_path` if possible):

        List options

        Params:
            pretrained_model_name_or_path (`str` or `os.PathLike`):
                This can be either:

                - a string, the *model id* of a pretrained feature_extractor hosted inside a model repo on
                  huggingface.co.
                - a path to a *directory* containing a processor files saved using the `save_pretrained()` method,
                  e.g., `./my_model_directory/`.
            cache_dir (`str` or `os.PathLike`, *optional*):
                Path to a directory in which a downloaded pretrained model feature extractor should be cached if the
                standard cache should not be used.
            force_download (`bool`, *optional*, defaults to `False`):
                Whether or not to force to (re-)download the feature extractor files and override the cached versions
                if they exist.
            resume_download:
                Deprecated and ignored. All downloads are now resumed by default when possible.
                Will be removed in v5 of Transformers.
            proxies (`Dict[str, str]`, *optional*):
                A dictionary of proxy servers to use by protocol or endpoint, e.g., `{'http': 'foo.bar:3128',
                'http://hostname': 'foo.bar:4012'}.` The proxies are used on each request.
            token (`str` or *bool*, *optional*):
                The token to use as HTTP bearer authorization for remote files. If `True`, will use the token generated
                when running `huggingface-cli login` (stored in `~/.huggingface`).
            revision (`str`, *optional*, defaults to `"main"`):
                The specific model version to use. It can be a branch name, a tag name, or a commit id, since we use a
                git-based system for storing models and other artifacts on huggingface.co, so `revision` can be any
                identifier allowed by git.
            return_unused_kwargs (`bool`, *optional*, defaults to `False`):
                If `False`, then this function returns just the final feature extractor object. If `True`, then this
                functions returns a `Tuple(feature_extractor, unused_kwargs)` where *unused_kwargs* is a dictionary
                consisting of the key/value pairs whose keys are not feature extractor attributes: i.e., the part of
                `kwargs` which has not been used to update `feature_extractor` and is otherwise ignored.
            trust_remote_code (`bool`, *optional*, defaults to `False`):
                Whether or not to allow for custom models defined on the Hub in their own modeling files. This option
                should only be set to `True` for repositories you trust and in which you have read the code, as it will
                execute code present on the Hub on your local machine.
            kwargs (`Dict[str, Any]`, *optional*):
                The values in kwargs of any keys which are feature extractor attributes will be used to override the
                loaded values. Behavior concerning key/value pairs whose keys are *not* feature extractor attributes is
                controlled by the `return_unused_kwargs` keyword parameter.

        <Tip>

        Passing `token=True` is required when you want to use a private model.

        </Tip>

        Examples:

        ```python
        >>> from transformers import AutoProcessor

        >>> # Download processor from huggingface.co and cache.
        >>> processor = AutoProcessor.from_pretrained("facebook/wav2vec2-base-960h")

        >>> # If processor files are in a directory (e.g. processor was saved using *save_pretrained('./test/saved_model/')*)
        >>> # processor = AutoProcessor.from_pretrained("./test/saved_model/")
        ```"""
        use_auth_token = kwargs.pop("use_auth_token", None)
        if use_auth_token is not None:
            warnings.warn(
                "The `use_auth_token` argument is deprecated and will be removed in v5 of Transformers. Please use `token` instead.",
                FutureWarning,
            )
            if kwargs.get("token", None) is not None:
                raise ValueError(
                    "`token` and `use_auth_token` are both specified. Please set only the argument `token`."
                )
            kwargs["token"] = use_auth_token

        config = kwargs.pop("config", None)
        trust_remote_code = kwargs.pop("trust_remote_code", None)
        kwargs["_from_auto"] = True

        processor_class = None
        processor_auto_map = None

        # First, let's see if we have a processor or preprocessor config.
        # Filter the kwargs for `cached_file`.
        cached_file_kwargs = {
            key: kwargs[key] for key in inspect.signature(cached_file).parameters.keys() if key in kwargs
        }
        # We don't want to raise
        cached_file_kwargs.update(
            {
                "_raise_exceptions_for_gated_repo": False,
                "_raise_exceptions_for_missing_entries": False,
                "_raise_exceptions_for_connection_errors": False,
            }
        )

        # Let's start by checking whether the processor class is saved in a processor config
        processor_config_file = cached_file(pretrained_model_name_or_path, PROCESSOR_NAME, **cached_file_kwargs)
        if processor_config_file is not None:
            config_dict, _ = ProcessorMixin.get_processor_dict(pretrained_model_name_or_path, **kwargs)
            processor_class = config_dict.get("processor_class", None)
            if "AutoProcessor" in config_dict.get("auto_map", {}):
                processor_auto_map = config_dict["auto_map"]["AutoProcessor"]

        if processor_class is None:
            # If not found, let's check whether the processor class is saved in an image processor config
            preprocessor_config_file = cached_file(
                pretrained_model_name_or_path, FEATURE_EXTRACTOR_NAME, **cached_file_kwargs
            )
            if preprocessor_config_file is not None:
                config_dict, _ = ImageProcessingMixin.get_image_processor_dict(pretrained_model_name_or_path, **kwargs)
                processor_class = config_dict.get("processor_class", None)
                if "AutoProcessor" in config_dict.get("auto_map", {}):
                    processor_auto_map = config_dict["auto_map"]["AutoProcessor"]

            # If not found, let's check whether the processor class is saved in a feature extractor config
            if preprocessor_config_file is not None and processor_class is None:
                config_dict, _ = FeatureExtractionMixin.get_feature_extractor_dict(
                    pretrained_model_name_or_path, **kwargs
                )
                processor_class = config_dict.get("processor_class", None)
                if "AutoProcessor" in config_dict.get("auto_map", {}):
                    processor_auto_map = config_dict["auto_map"]["AutoProcessor"]

        if processor_class is None:
            # Next, let's check whether the processor class is saved in a tokenizer
            tokenizer_config_file = cached_file(
                pretrained_model_name_or_path, TOKENIZER_CONFIG_FILE, **cached_file_kwargs
            )
            if tokenizer_config_file is not None:
                with open(tokenizer_config_file, encoding="utf-8") as reader:
                    config_dict = json.load(reader)

                processor_class = config_dict.get("processor_class", None)
                if "AutoProcessor" in config_dict.get("auto_map", {}):
                    processor_auto_map = config_dict["auto_map"]["AutoProcessor"]

        if processor_class is None:
            # Otherwise, load config, if it can be loaded.
            if not isinstance(config, PretrainedConfig):
                config = AutoConfig.from_pretrained(
                    pretrained_model_name_or_path, trust_remote_code=trust_remote_code, **kwargs
                )

            # And check if the config contains the processor class.
            processor_class = getattr(config, "processor_class", None)
            if hasattr(config, "auto_map") and "AutoProcessor" in config.auto_map:
                processor_auto_map = config.auto_map["AutoProcessor"]

        if processor_class is not None:
            processor_class = processor_class_from_name(processor_class)

        has_remote_code = processor_auto_map is not None
        has_local_code = processor_class is not None or type(config) in PROCESSOR_MAPPING
        trust_remote_code = resolve_trust_remote_code(
            trust_remote_code, pretrained_model_name_or_path, has_local_code, has_remote_code
        )

        if has_remote_code and trust_remote_code:
            processor_class = get_class_from_dynamic_module(processor_auto_map, pretrained_model_name_or_path, **kwargs)
            _ = kwargs.pop("code_revision", None)
            if os.path.isdir(pretrained_model_name_or_path):
                processor_class.register_for_auto_class()
            return processor_class.from_pretrained(
                pretrained_model_name_or_path, trust_remote_code=trust_remote_code, **kwargs
            )
        elif processor_class is not None:
            return processor_class.from_pretrained(
                pretrained_model_name_or_path, trust_remote_code=trust_remote_code, **kwargs
            )
        # Last try: we use the PROCESSOR_MAPPING.
        elif type(config) in PROCESSOR_MAPPING:
            return PROCESSOR_MAPPING[type(config)].from_pretrained(pretrained_model_name_or_path, **kwargs)

        # At this stage, there doesn't seem to be a `Processor` class available for this model, so let's try a
        # tokenizer.
        try:
            return AutoTokenizer.from_pretrained(
                pretrained_model_name_or_path, trust_remote_code=trust_remote_code, **kwargs
            )
        except Exception:
            try:
                return AutoImageProcessor.from_pretrained(
                    pretrained_model_name_or_path, trust_remote_code=trust_remote_code, **kwargs
                )
            except Exception:
                pass

            try:
                return AutoFeatureExtractor.from_pretrained(
                    pretrained_model_name_or_path, trust_remote_code=trust_remote_code, **kwargs
                )
            except Exception:
                pass

        raise ValueError(
            f"Unrecognized processing class in {pretrained_model_name_or_path}. Can't instantiate a processor, a "
            "tokenizer, an image processor or a feature extractor for this model. Make sure the repository contains "
            "the files of at least one of those processing classes."
        )

    @staticmethod
    def register(config_class, processor_class, exist_ok=False):
        """
        Register a new processor for this class.

        Args:
            config_class ([`PretrainedConfig`]):
                The configuration corresponding to the model to register.
            processor_class ([`ProcessorMixin`]): The processor to register.
        """
        PROCESSOR_MAPPING.register(config_class, processor_class, exist_ok=exist_ok)<|MERGE_RESOLUTION|>--- conflicted
+++ resolved
@@ -49,19 +49,16 @@
 
 PROCESSOR_MAPPING_NAMES = OrderedDict(
     [
-<<<<<<< HEAD
-        ("layoutlmv3", "LayoutMv3Processor"),
-=======
         ("blip", "BlipProcessor"),
         ("chameleon", "ChameleonProcessor"),
         ("idefics", "IdeficsProcessor"),
+        ("layoutlmv3", "LayoutMv3Processor"),
         ("llava_next", "LlavaNextProcessor"),
         ("llava_next_video", "LlavaNextVideoProcessor"),
         ("llava_onevision", "LlavaOnevisionProcessor"),
         ("qwen2_5_vl", "Qwen2_5_VLProcessor"),
         ("owlvit", "OwlViTProcessor"),
         ("siglip", "SiglipProcessor"),
->>>>>>> 8c764a9c
     ]
 )
 
