# coding=utf-8
# Copyright 2021 The HuggingFace Inc. team.
#
# This code is adapted from https://github.com/huggingface/transformers
# with modifications to run transformers on mindspore.
#
# Licensed under the Apache License, Version 2.0 (the "License");
# you may not use this file except in compliance with the License.
# You may obtain a copy of the License at
#
#     http://www.apache.org/licenses/LICENSE-2.0
#
# Unless required by applicable law or agreed to in writing, software
# distributed under the License is distributed on an "AS IS" BASIS,
# WITHOUT WARRANTIES OR CONDITIONS OF ANY KIND, either express or implied.
# See the License for the specific language governing permissions and
# limitations under the License.
"""AutoProcessor class."""

import importlib
import inspect
import json
import os
import warnings
from collections import OrderedDict

# Build the list of all feature extractors
from transformers.configuration_utils import PretrainedConfig
from transformers.dynamic_module_utils import get_class_from_dynamic_module, resolve_trust_remote_code
from transformers.models.auto.tokenization_auto import AutoTokenizer
from transformers.tokenization_utils import TOKENIZER_CONFIG_FILE
from transformers.utils import cached_file

from ...feature_extraction_utils import FeatureExtractionMixin
from ...image_processing_utils import ImageProcessingMixin
from ...processing_utils import ProcessorMixin
from ...utils import FEATURE_EXTRACTOR_NAME, PROCESSOR_NAME, logging
from .auto_factory import _LazyAutoMapping
from .configuration_auto import (
    CONFIG_MAPPING_NAMES,
    AutoConfig,
    model_type_to_module_name,
    replace_list_option_in_docstrings,
)
from .feature_extraction_auto import AutoFeatureExtractor
from .image_processing_auto import AutoImageProcessor

logger = logging.get_logger(__name__)

PROCESSOR_MAPPING_NAMES = OrderedDict(
    [
        ("blip", "BlipProcessor"),
        ("chameleon", "ChameleonProcessor"),
        ("idefics", "IdeficsProcessor"),
        ("llava_next", "LlavaNextProcessor"),
        ("llava_next_video", "LlavaNextVideoProcessor"),
        ("llava_onevision", "LlavaOnevisionProcessor"),
<<<<<<< HEAD
        ("qwen2_5_vl", "Qwen2_5_VLProcessor"),
=======
        ("owlvit", "OwlViTProcessor"),
>>>>>>> 28f3b18a
        ("siglip", "SiglipProcessor"),
    ]
)

PROCESSOR_MAPPING = _LazyAutoMapping(CONFIG_MAPPING_NAMES, PROCESSOR_MAPPING_NAMES)


def processor_class_from_name(class_name: str):
    for module_name, processors in PROCESSOR_MAPPING_NAMES.items():
        if class_name in processors:
            module_name = model_type_to_module_name(module_name)

            module = importlib.import_module(f".{module_name}", "mindone.transformers.models")
            try:
                return getattr(module, class_name)
            except AttributeError:
                continue

    for processor in PROCESSOR_MAPPING._extra_content.values():
        if getattr(processor, "__name__", None) == class_name:
            return processor

    # We did not fine the class, but maybe it's because a dep is missing. In that case, the class will be in the main
    # init and we return the proper dummy to get an appropriate error message.
    main_module = importlib.import_module("transformers")
    if hasattr(main_module, class_name):
        return getattr(main_module, class_name)

    return None


class AutoProcessor:
    r"""
    This is a generic processor class that will be instantiated as one of the processor classes of the library when
    created with the [`AutoProcessor.from_pretrained`] class method.

    This class cannot be instantiated directly using `__init__()` (throws an error).
    """

    def __init__(self):
        raise EnvironmentError(
            "AutoProcessor is designed to be instantiated "
            "using the `AutoProcessor.from_pretrained(pretrained_model_name_or_path)` method."
        )

    @classmethod
    @replace_list_option_in_docstrings(PROCESSOR_MAPPING_NAMES)
    def from_pretrained(cls, pretrained_model_name_or_path, **kwargs):
        r"""
        Instantiate one of the processor classes of the library from a pretrained model vocabulary.

        The processor class to instantiate is selected based on the `model_type` property of the config object (either
        passed as an argument or loaded from `pretrained_model_name_or_path` if possible):

        List options

        Params:
            pretrained_model_name_or_path (`str` or `os.PathLike`):
                This can be either:

                - a string, the *model id* of a pretrained feature_extractor hosted inside a model repo on
                  huggingface.co.
                - a path to a *directory* containing a processor files saved using the `save_pretrained()` method,
                  e.g., `./my_model_directory/`.
            cache_dir (`str` or `os.PathLike`, *optional*):
                Path to a directory in which a downloaded pretrained model feature extractor should be cached if the
                standard cache should not be used.
            force_download (`bool`, *optional*, defaults to `False`):
                Whether or not to force to (re-)download the feature extractor files and override the cached versions
                if they exist.
            resume_download:
                Deprecated and ignored. All downloads are now resumed by default when possible.
                Will be removed in v5 of Transformers.
            proxies (`Dict[str, str]`, *optional*):
                A dictionary of proxy servers to use by protocol or endpoint, e.g., `{'http': 'foo.bar:3128',
                'http://hostname': 'foo.bar:4012'}.` The proxies are used on each request.
            token (`str` or *bool*, *optional*):
                The token to use as HTTP bearer authorization for remote files. If `True`, will use the token generated
                when running `huggingface-cli login` (stored in `~/.huggingface`).
            revision (`str`, *optional*, defaults to `"main"`):
                The specific model version to use. It can be a branch name, a tag name, or a commit id, since we use a
                git-based system for storing models and other artifacts on huggingface.co, so `revision` can be any
                identifier allowed by git.
            return_unused_kwargs (`bool`, *optional*, defaults to `False`):
                If `False`, then this function returns just the final feature extractor object. If `True`, then this
                functions returns a `Tuple(feature_extractor, unused_kwargs)` where *unused_kwargs* is a dictionary
                consisting of the key/value pairs whose keys are not feature extractor attributes: i.e., the part of
                `kwargs` which has not been used to update `feature_extractor` and is otherwise ignored.
            trust_remote_code (`bool`, *optional*, defaults to `False`):
                Whether or not to allow for custom models defined on the Hub in their own modeling files. This option
                should only be set to `True` for repositories you trust and in which you have read the code, as it will
                execute code present on the Hub on your local machine.
            kwargs (`Dict[str, Any]`, *optional*):
                The values in kwargs of any keys which are feature extractor attributes will be used to override the
                loaded values. Behavior concerning key/value pairs whose keys are *not* feature extractor attributes is
                controlled by the `return_unused_kwargs` keyword parameter.

        <Tip>

        Passing `token=True` is required when you want to use a private model.

        </Tip>

        Examples:

        ```python
        >>> from transformers import AutoProcessor

        >>> # Download processor from huggingface.co and cache.
        >>> processor = AutoProcessor.from_pretrained("facebook/wav2vec2-base-960h")

        >>> # If processor files are in a directory (e.g. processor was saved using *save_pretrained('./test/saved_model/')*)
        >>> # processor = AutoProcessor.from_pretrained("./test/saved_model/")
        ```"""
        use_auth_token = kwargs.pop("use_auth_token", None)
        if use_auth_token is not None:
            warnings.warn(
                "The `use_auth_token` argument is deprecated and will be removed in v5 of Transformers. Please use `token` instead.",
                FutureWarning,
            )
            if kwargs.get("token", None) is not None:
                raise ValueError(
                    "`token` and `use_auth_token` are both specified. Please set only the argument `token`."
                )
            kwargs["token"] = use_auth_token

        config = kwargs.pop("config", None)
        trust_remote_code = kwargs.pop("trust_remote_code", None)
        kwargs["_from_auto"] = True

        processor_class = None
        processor_auto_map = None

        # First, let's see if we have a processor or preprocessor config.
        # Filter the kwargs for `cached_file`.
        cached_file_kwargs = {
            key: kwargs[key] for key in inspect.signature(cached_file).parameters.keys() if key in kwargs
        }
        # We don't want to raise
        cached_file_kwargs.update(
            {
                "_raise_exceptions_for_gated_repo": False,
                "_raise_exceptions_for_missing_entries": False,
                "_raise_exceptions_for_connection_errors": False,
            }
        )

        # Let's start by checking whether the processor class is saved in a processor config
        processor_config_file = cached_file(pretrained_model_name_or_path, PROCESSOR_NAME, **cached_file_kwargs)
        if processor_config_file is not None:
            config_dict, _ = ProcessorMixin.get_processor_dict(pretrained_model_name_or_path, **kwargs)
            processor_class = config_dict.get("processor_class", None)
            if "AutoProcessor" in config_dict.get("auto_map", {}):
                processor_auto_map = config_dict["auto_map"]["AutoProcessor"]

        if processor_class is None:
            # If not found, let's check whether the processor class is saved in an image processor config
            preprocessor_config_file = cached_file(
                pretrained_model_name_or_path, FEATURE_EXTRACTOR_NAME, **cached_file_kwargs
            )
            if preprocessor_config_file is not None:
                config_dict, _ = ImageProcessingMixin.get_image_processor_dict(pretrained_model_name_or_path, **kwargs)
                processor_class = config_dict.get("processor_class", None)
                if "AutoProcessor" in config_dict.get("auto_map", {}):
                    processor_auto_map = config_dict["auto_map"]["AutoProcessor"]

            # If not found, let's check whether the processor class is saved in a feature extractor config
            if preprocessor_config_file is not None and processor_class is None:
                config_dict, _ = FeatureExtractionMixin.get_feature_extractor_dict(
                    pretrained_model_name_or_path, **kwargs
                )
                processor_class = config_dict.get("processor_class", None)
                if "AutoProcessor" in config_dict.get("auto_map", {}):
                    processor_auto_map = config_dict["auto_map"]["AutoProcessor"]

        if processor_class is None:
            # Next, let's check whether the processor class is saved in a tokenizer
            tokenizer_config_file = cached_file(
                pretrained_model_name_or_path, TOKENIZER_CONFIG_FILE, **cached_file_kwargs
            )
            if tokenizer_config_file is not None:
                with open(tokenizer_config_file, encoding="utf-8") as reader:
                    config_dict = json.load(reader)

                processor_class = config_dict.get("processor_class", None)
                if "AutoProcessor" in config_dict.get("auto_map", {}):
                    processor_auto_map = config_dict["auto_map"]["AutoProcessor"]

        if processor_class is None:
            # Otherwise, load config, if it can be loaded.
            if not isinstance(config, PretrainedConfig):
                config = AutoConfig.from_pretrained(
                    pretrained_model_name_or_path, trust_remote_code=trust_remote_code, **kwargs
                )

            # And check if the config contains the processor class.
            processor_class = getattr(config, "processor_class", None)
            if hasattr(config, "auto_map") and "AutoProcessor" in config.auto_map:
                processor_auto_map = config.auto_map["AutoProcessor"]

        if processor_class is not None:
            processor_class = processor_class_from_name(processor_class)

        has_remote_code = processor_auto_map is not None
        has_local_code = processor_class is not None or type(config) in PROCESSOR_MAPPING
        trust_remote_code = resolve_trust_remote_code(
            trust_remote_code, pretrained_model_name_or_path, has_local_code, has_remote_code
        )

        if has_remote_code and trust_remote_code:
            processor_class = get_class_from_dynamic_module(processor_auto_map, pretrained_model_name_or_path, **kwargs)
            _ = kwargs.pop("code_revision", None)
            if os.path.isdir(pretrained_model_name_or_path):
                processor_class.register_for_auto_class()
            return processor_class.from_pretrained(
                pretrained_model_name_or_path, trust_remote_code=trust_remote_code, **kwargs
            )
        elif processor_class is not None:
            return processor_class.from_pretrained(
                pretrained_model_name_or_path, trust_remote_code=trust_remote_code, **kwargs
            )
        # Last try: we use the PROCESSOR_MAPPING.
        elif type(config) in PROCESSOR_MAPPING:
            return PROCESSOR_MAPPING[type(config)].from_pretrained(pretrained_model_name_or_path, **kwargs)

        # At this stage, there doesn't seem to be a `Processor` class available for this model, so let's try a
        # tokenizer.
        try:
            return AutoTokenizer.from_pretrained(
                pretrained_model_name_or_path, trust_remote_code=trust_remote_code, **kwargs
            )
        except Exception:
            try:
                return AutoImageProcessor.from_pretrained(
                    pretrained_model_name_or_path, trust_remote_code=trust_remote_code, **kwargs
                )
            except Exception:
                pass

            try:
                return AutoFeatureExtractor.from_pretrained(
                    pretrained_model_name_or_path, trust_remote_code=trust_remote_code, **kwargs
                )
            except Exception:
                pass

        raise ValueError(
            f"Unrecognized processing class in {pretrained_model_name_or_path}. Can't instantiate a processor, a "
            "tokenizer, an image processor or a feature extractor for this model. Make sure the repository contains "
            "the files of at least one of those processing classes."
        )

    @staticmethod
    def register(config_class, processor_class, exist_ok=False):
        """
        Register a new processor for this class.

        Args:
            config_class ([`PretrainedConfig`]):
                The configuration corresponding to the model to register.
            processor_class ([`ProcessorMixin`]): The processor to register.
        """
        PROCESSOR_MAPPING.register(config_class, processor_class, exist_ok=exist_ok)<|MERGE_RESOLUTION|>--- conflicted
+++ resolved
@@ -55,11 +55,8 @@
         ("llava_next", "LlavaNextProcessor"),
         ("llava_next_video", "LlavaNextVideoProcessor"),
         ("llava_onevision", "LlavaOnevisionProcessor"),
-<<<<<<< HEAD
         ("qwen2_5_vl", "Qwen2_5_VLProcessor"),
-=======
         ("owlvit", "OwlViTProcessor"),
->>>>>>> 28f3b18a
         ("siglip", "SiglipProcessor"),
     ]
 )
