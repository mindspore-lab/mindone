--- conflicted
+++ resolved
@@ -55,11 +55,8 @@
         ("llava_next", "LlavaNextProcessor"),
         ("llava_next_video", "LlavaNextVideoProcessor"),
         ("llava_onevision", "LlavaOnevisionProcessor"),
-<<<<<<< HEAD
+        ("owlvit", "OwlViTProcessor"),
         ("sam", "SamProcessor"),
-=======
-        ("owlvit", "OwlViTProcessor"),
->>>>>>> 28f3b18a
         ("siglip", "SiglipProcessor"),
     ]
 )
