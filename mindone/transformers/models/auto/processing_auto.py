# coding=utf-8
# Copyright 2021 The HuggingFace Inc. team.
#
# This code is adapted from https://github.com/huggingface/transformers
# with modifications to run transformers on mindspore.
#
# Licensed under the Apache License, Version 2.0 (the "License");
# you may not use this file except in compliance with the License.
# You may obtain a copy of the License at
#
#     http://www.apache.org/licenses/LICENSE-2.0
#
# Unless required by applicable law or agreed to in writing, software
# distributed under the License is distributed on an "AS IS" BASIS,
# WITHOUT WARRANTIES OR CONDITIONS OF ANY KIND, either express or implied.
# See the License for the specific language governing permissions and
# limitations under the License.
"""AutoProcessor class."""

import importlib
import inspect
import json
import os
import warnings
from collections import OrderedDict

# Build the list of all feature extractors
from transformers.configuration_utils import PretrainedConfig
from transformers.dynamic_module_utils import get_class_from_dynamic_module, resolve_trust_remote_code
from transformers.models.auto.tokenization_auto import AutoTokenizer
from transformers.tokenization_utils import TOKENIZER_CONFIG_FILE
from transformers.utils import cached_file

from ...feature_extraction_utils import FeatureExtractionMixin
from ...image_processing_utils import ImageProcessingMixin
from ...processing_utils import ProcessorMixin
from ...utils import FEATURE_EXTRACTOR_NAME, PROCESSOR_NAME, logging
from .auto_factory import _LazyAutoMapping
from .configuration_auto import (
    CONFIG_MAPPING_NAMES,
    AutoConfig,
    model_type_to_module_name,
    replace_list_option_in_docstrings,
)
from .feature_extraction_auto import AutoFeatureExtractor
from .image_processing_auto import AutoImageProcessor

logger = logging.get_logger(__name__)

PROCESSOR_MAPPING_NAMES = OrderedDict(
    [
        ("blip", "BlipProcessor"),
        ("chameleon", "ChameleonProcessor"),
<<<<<<< HEAD
        ("chinese_clip", "ChineseCLIPProcessor"),
=======
        ("colpali", "ColPaliProcessor"),
>>>>>>> 7cb0b4ac
        ("idefics", "IdeficsProcessor"),
        ("llava_next", "LlavaNextProcessor"),
        ("llava_next_video", "LlavaNextVideoProcessor"),
        ("llava_onevision", "LlavaOnevisionProcessor"),
        ("qwen2_5_vl", "Qwen2_5_VLProcessor"),
        ("owlvit", "OwlViTProcessor"),
        ("sam", "SamProcessor"),
        ("siglip", "SiglipProcessor"),
    ]
)

PROCESSOR_MAPPING = _LazyAutoMapping(CONFIG_MAPPING_NAMES, PROCESSOR_MAPPING_NAMES)


def processor_class_from_name(class_name: str):
    for module_name, processors in PROCESSOR_MAPPING_NAMES.items():
        if class_name in processors:
            module_name = model_type_to_module_name(module_name)

            module = importlib.import_module(f".{module_name}", "mindone.transformers.models")
            try:
                return getattr(module, class_name)
            except AttributeError:
                continue

    for processor in PROCESSOR_MAPPING._extra_content.values():
        if getattr(processor, "__name__", None) == class_name:
            return processor

    # We did not fine the class, but maybe it's because a dep is missing. In that case, the class will be in the main
    # init and we return the proper dummy to get an appropriate error message.
    main_module = importlib.import_module("transformers")
    if hasattr(main_module, class_name):
        return getattr(main_module, class_name)

    return None


class AutoProcessor:
    r"""
    This is a generic processor class that will be instantiated as one of the processor classes of the library when
    created with the [`AutoProcessor.from_pretrained`] class method.

    This class cannot be instantiated directly using `__init__()` (throws an error).
    """

    def __init__(self):
        raise EnvironmentError(
            "AutoProcessor is designed to be instantiated "
            "using the `AutoProcessor.from_pretrained(pretrained_model_name_or_path)` method."
        )

    @classmethod
    @replace_list_option_in_docstrings(PROCESSOR_MAPPING_NAMES)
    def from_pretrained(cls, pretrained_model_name_or_path, **kwargs):
        r"""
        Instantiate one of the processor classes of the library from a pretrained model vocabulary.

        The processor class to instantiate is selected based on the `model_type` property of the config object (either
        passed as an argument or loaded from `pretrained_model_name_or_path` if possible):

        List options

        Params:
            pretrained_model_name_or_path (`str` or `os.PathLike`):
                This can be either:

                - a string, the *model id* of a pretrained feature_extractor hosted inside a model repo on
                  huggingface.co.
                - a path to a *directory* containing a processor files saved using the `save_pretrained()` method,
                  e.g., `./my_model_directory/`.
            cache_dir (`str` or `os.PathLike`, *optional*):
                Path to a directory in which a downloaded pretrained model feature extractor should be cached if the
                standard cache should not be used.
            force_download (`bool`, *optional*, defaults to `False`):
                Whether or not to force to (re-)download the feature extractor files and override the cached versions
                if they exist.
            resume_download:
                Deprecated and ignored. All downloads are now resumed by default when possible.
                Will be removed in v5 of Transformers.
            proxies (`Dict[str, str]`, *optional*):
                A dictionary of proxy servers to use by protocol or endpoint, e.g., `{'http': 'foo.bar:3128',
                'http://hostname': 'foo.bar:4012'}.` The proxies are used on each request.
            token (`str` or *bool*, *optional*):
                The token to use as HTTP bearer authorization for remote files. If `True`, will use the token generated
                when running `huggingface-cli login` (stored in `~/.huggingface`).
            revision (`str`, *optional*, defaults to `"main"`):
                The specific model version to use. It can be a branch name, a tag name, or a commit id, since we use a
                git-based system for storing models and other artifacts on huggingface.co, so `revision` can be any
                identifier allowed by git.
            return_unused_kwargs (`bool`, *optional*, defaults to `False`):
                If `False`, then this function returns just the final feature extractor object. If `True`, then this
                functions returns a `Tuple(feature_extractor, unused_kwargs)` where *unused_kwargs* is a dictionary
                consisting of the key/value pairs whose keys are not feature extractor attributes: i.e., the part of
                `kwargs` which has not been used to update `feature_extractor` and is otherwise ignored.
            trust_remote_code (`bool`, *optional*, defaults to `False`):
                Whether or not to allow for custom models defined on the Hub in their own modeling files. This option
                should only be set to `True` for repositories you trust and in which you have read the code, as it will
                execute code present on the Hub on your local machine.
            kwargs (`Dict[str, Any]`, *optional*):
                The values in kwargs of any keys which are feature extractor attributes will be used to override the
                loaded values. Behavior concerning key/value pairs whose keys are *not* feature extractor attributes is
                controlled by the `return_unused_kwargs` keyword parameter.

        <Tip>

        Passing `token=True` is required when you want to use a private model.

        </Tip>

        Examples:

        ```python
        >>> from transformers import AutoProcessor

        >>> # Download processor from huggingface.co and cache.
        >>> processor = AutoProcessor.from_pretrained("facebook/wav2vec2-base-960h")

        >>> # If processor files are in a directory (e.g. processor was saved using *save_pretrained('./test/saved_model/')*)
        >>> # processor = AutoProcessor.from_pretrained("./test/saved_model/")
        ```"""
        use_auth_token = kwargs.pop("use_auth_token", None)
        if use_auth_token is not None:
            warnings.warn(
                "The `use_auth_token` argument is deprecated and will be removed in v5 of Transformers. Please use `token` instead.",
                FutureWarning,
            )
            if kwargs.get("token", None) is not None:
                raise ValueError(
                    "`token` and `use_auth_token` are both specified. Please set only the argument `token`."
                )
            kwargs["token"] = use_auth_token

        config = kwargs.pop("config", None)
        trust_remote_code = kwargs.pop("trust_remote_code", None)
        kwargs["_from_auto"] = True

        processor_class = None
        processor_auto_map = None

        # First, let's see if we have a processor or preprocessor config.
        # Filter the kwargs for `cached_file`.
        cached_file_kwargs = {
            key: kwargs[key] for key in inspect.signature(cached_file).parameters.keys() if key in kwargs
        }
        # We don't want to raise
        cached_file_kwargs.update(
            {
                "_raise_exceptions_for_gated_repo": False,
                "_raise_exceptions_for_missing_entries": False,
                "_raise_exceptions_for_connection_errors": False,
            }
        )

        # Let's start by checking whether the processor class is saved in a processor config
        processor_config_file = cached_file(pretrained_model_name_or_path, PROCESSOR_NAME, **cached_file_kwargs)
        if processor_config_file is not None:
            config_dict, _ = ProcessorMixin.get_processor_dict(pretrained_model_name_or_path, **kwargs)
            processor_class = config_dict.get("processor_class", None)
            if "AutoProcessor" in config_dict.get("auto_map", {}):
                processor_auto_map = config_dict["auto_map"]["AutoProcessor"]

        if processor_class is None:
            # If not found, let's check whether the processor class is saved in an image processor config
            preprocessor_config_file = cached_file(
                pretrained_model_name_or_path, FEATURE_EXTRACTOR_NAME, **cached_file_kwargs
            )
            if preprocessor_config_file is not None:
                config_dict, _ = ImageProcessingMixin.get_image_processor_dict(pretrained_model_name_or_path, **kwargs)
                processor_class = config_dict.get("processor_class", None)
                if "AutoProcessor" in config_dict.get("auto_map", {}):
                    processor_auto_map = config_dict["auto_map"]["AutoProcessor"]

            # If not found, let's check whether the processor class is saved in a feature extractor config
            if preprocessor_config_file is not None and processor_class is None:
                config_dict, _ = FeatureExtractionMixin.get_feature_extractor_dict(
                    pretrained_model_name_or_path, **kwargs
                )
                processor_class = config_dict.get("processor_class", None)
                if "AutoProcessor" in config_dict.get("auto_map", {}):
                    processor_auto_map = config_dict["auto_map"]["AutoProcessor"]

        if processor_class is None:
            # Next, let's check whether the processor class is saved in a tokenizer
            tokenizer_config_file = cached_file(
                pretrained_model_name_or_path, TOKENIZER_CONFIG_FILE, **cached_file_kwargs
            )
            if tokenizer_config_file is not None:
                with open(tokenizer_config_file, encoding="utf-8") as reader:
                    config_dict = json.load(reader)

                processor_class = config_dict.get("processor_class", None)
                if "AutoProcessor" in config_dict.get("auto_map", {}):
                    processor_auto_map = config_dict["auto_map"]["AutoProcessor"]

        if processor_class is None:
            # Otherwise, load config, if it can be loaded.
            if not isinstance(config, PretrainedConfig):
                config = AutoConfig.from_pretrained(
                    pretrained_model_name_or_path, trust_remote_code=trust_remote_code, **kwargs
                )

            # And check if the config contains the processor class.
            processor_class = getattr(config, "processor_class", None)
            if hasattr(config, "auto_map") and "AutoProcessor" in config.auto_map:
                processor_auto_map = config.auto_map["AutoProcessor"]

        if processor_class is not None:
            processor_class = processor_class_from_name(processor_class)

        has_remote_code = processor_auto_map is not None
        has_local_code = processor_class is not None or type(config) in PROCESSOR_MAPPING
        trust_remote_code = resolve_trust_remote_code(
            trust_remote_code, pretrained_model_name_or_path, has_local_code, has_remote_code
        )

        if has_remote_code and trust_remote_code:
            processor_class = get_class_from_dynamic_module(processor_auto_map, pretrained_model_name_or_path, **kwargs)
            _ = kwargs.pop("code_revision", None)
            if os.path.isdir(pretrained_model_name_or_path):
                processor_class.register_for_auto_class()
            return processor_class.from_pretrained(
                pretrained_model_name_or_path, trust_remote_code=trust_remote_code, **kwargs
            )
        elif processor_class is not None:
            return processor_class.from_pretrained(
                pretrained_model_name_or_path, trust_remote_code=trust_remote_code, **kwargs
            )
        # Last try: we use the PROCESSOR_MAPPING.
        elif type(config) in PROCESSOR_MAPPING:
            return PROCESSOR_MAPPING[type(config)].from_pretrained(pretrained_model_name_or_path, **kwargs)

        # At this stage, there doesn't seem to be a `Processor` class available for this model, so let's try a
        # tokenizer.
        try:
            return AutoTokenizer.from_pretrained(
                pretrained_model_name_or_path, trust_remote_code=trust_remote_code, **kwargs
            )
        except Exception:
            try:
                return AutoImageProcessor.from_pretrained(
                    pretrained_model_name_or_path, trust_remote_code=trust_remote_code, **kwargs
                )
            except Exception:
                pass

            try:
                return AutoFeatureExtractor.from_pretrained(
                    pretrained_model_name_or_path, trust_remote_code=trust_remote_code, **kwargs
                )
            except Exception:
                pass

        raise ValueError(
            f"Unrecognized processing class in {pretrained_model_name_or_path}. Can't instantiate a processor, a "
            "tokenizer, an image processor or a feature extractor for this model. Make sure the repository contains "
            "the files of at least one of those processing classes."
        )

    @staticmethod
    def register(config_class, processor_class, exist_ok=False):
        """
        Register a new processor for this class.

        Args:
            config_class ([`PretrainedConfig`]):
                The configuration corresponding to the model to register.
            processor_class ([`ProcessorMixin`]): The processor to register.
        """
        PROCESSOR_MAPPING.register(config_class, processor_class, exist_ok=exist_ok)<|MERGE_RESOLUTION|>--- conflicted
+++ resolved
@@ -51,11 +51,8 @@
     [
         ("blip", "BlipProcessor"),
         ("chameleon", "ChameleonProcessor"),
-<<<<<<< HEAD
         ("chinese_clip", "ChineseCLIPProcessor"),
-=======
         ("colpali", "ColPaliProcessor"),
->>>>>>> 7cb0b4ac
         ("idefics", "IdeficsProcessor"),
         ("llava_next", "LlavaNextProcessor"),
         ("llava_next_video", "LlavaNextVideoProcessor"),
