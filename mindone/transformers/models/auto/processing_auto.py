# coding=utf-8
# Copyright 2021 The HuggingFace Inc. team.
#
# This code is adapted from https://github.com/huggingface/transformers
# with modifications to run transformers on mindspore.
#
# Licensed under the Apache License, Version 2.0 (the "License");
# you may not use this file except in compliance with the License.
# You may obtain a copy of the License at
#
#     http://www.apache.org/licenses/LICENSE-2.0
#
# Unless required by applicable law or agreed to in writing, software
# distributed under the License is distributed on an "AS IS" BASIS,
# WITHOUT WARRANTIES OR CONDITIONS OF ANY KIND, either express or implied.
# See the License for the specific language governing permissions and
# limitations under the License.
"""AutoProcessor class."""

import importlib
import inspect
import json
import os
import warnings
from collections import OrderedDict

# Build the list of all feature extractors
from transformers.configuration_utils import PretrainedConfig
from transformers.dynamic_module_utils import get_class_from_dynamic_module, resolve_trust_remote_code
from transformers.models.auto.tokenization_auto import AutoTokenizer
from transformers.tokenization_utils import TOKENIZER_CONFIG_FILE
from transformers.utils import cached_file

from ...feature_extraction_utils import FeatureExtractionMixin
from ...image_processing_utils import ImageProcessingMixin
from ...processing_utils import ProcessorMixin
from ...utils import FEATURE_EXTRACTOR_NAME, PROCESSOR_NAME, logging
from .auto_factory import _LazyAutoMapping
from .configuration_auto import (
    CONFIG_MAPPING_NAMES,
    AutoConfig,
    model_type_to_module_name,
    replace_list_option_in_docstrings,
)
from .feature_extraction_auto import AutoFeatureExtractor
from .image_processing_auto import AutoImageProcessor

logger = logging.get_logger(__name__)

PROCESSOR_MAPPING_NAMES = OrderedDict(
    [
        ("blip", "BlipProcessor"),
<<<<<<< HEAD
        ("siglip", "SiglipProcessor"),
=======
        ("chameleon", "ChameleonProcessor"),
        ("idefics", "IdeficsProcessor"),
        ("llava_next", "LlavaNextProcessor"),
        ("llava_next_video", "LlavaNextVideoProcessor"),
        ("llava_onevision", "LlavaOnevisionProcessor"),
>>>>>>> fc997b65
    ]
)

PROCESSOR_MAPPING = _LazyAutoMapping(CONFIG_MAPPING_NAMES, PROCESSOR_MAPPING_NAMES)


def processor_class_from_name(class_name: str):
    for module_name, processors in PROCESSOR_MAPPING_NAMES.items():
        if class_name in processors:
            module_name = model_type_to_module_name(module_name)

            module = importlib.import_module(f".{module_name}", "mindone.transformers.models")
            try:
                return getattr(module, class_name)
            except AttributeError:
                continue

    for processor in PROCESSOR_MAPPING._extra_content.values():
        if getattr(processor, "__name__", None) == class_name:
            return processor

    # We did not fine the class, but maybe it's because a dep is missing. In that case, the class will be in the main
    # init and we return the proper dummy to get an appropriate error message.
    main_module = importlib.import_module("transformers")
    if hasattr(main_module, class_name):
        return getattr(main_module, class_name)

    return None


class AutoProcessor:
    r"""
    This is a generic processor class that will be instantiated as one of the processor classes of the library when
    created with the [`AutoProcessor.from_pretrained`] class method.

    This class cannot be instantiated directly using `__init__()` (throws an error).
    """

    def __init__(self):
        raise EnvironmentError(
            "AutoProcessor is designed to be instantiated "
            "using the `AutoProcessor.from_pretrained(pretrained_model_name_or_path)` method."
        )

    @classmethod
    @replace_list_option_in_docstrings(PROCESSOR_MAPPING_NAMES)
    def from_pretrained(cls, pretrained_model_name_or_path, **kwargs):
        r"""
        Instantiate one of the processor classes of the library from a pretrained model vocabulary.

        The processor class to instantiate is selected based on the `model_type` property of the config object (either
        passed as an argument or loaded from `pretrained_model_name_or_path` if possible):

        List options

        Params:
            pretrained_model_name_or_path (`str` or `os.PathLike`):
                This can be either:

                - a string, the *model id* of a pretrained feature_extractor hosted inside a model repo on
                  huggingface.co.
                - a path to a *directory* containing a processor files saved using the `save_pretrained()` method,
                  e.g., `./my_model_directory/`.
            cache_dir (`str` or `os.PathLike`, *optional*):
                Path to a directory in which a downloaded pretrained model feature extractor should be cached if the
                standard cache should not be used.
            force_download (`bool`, *optional*, defaults to `False`):
                Whether or not to force to (re-)download the feature extractor files and override the cached versions
                if they exist.
            resume_download:
                Deprecated and ignored. All downloads are now resumed by default when possible.
                Will be removed in v5 of Transformers.
            proxies (`Dict[str, str]`, *optional*):
                A dictionary of proxy servers to use by protocol or endpoint, e.g., `{'http': 'foo.bar:3128',
                'http://hostname': 'foo.bar:4012'}.` The proxies are used on each request.
            token (`str` or *bool*, *optional*):
                The token to use as HTTP bearer authorization for remote files. If `True`, will use the token generated
                when running `huggingface-cli login` (stored in `~/.huggingface`).
            revision (`str`, *optional*, defaults to `"main"`):
                The specific model version to use. It can be a branch name, a tag name, or a commit id, since we use a
                git-based system for storing models and other artifacts on huggingface.co, so `revision` can be any
                identifier allowed by git.
            return_unused_kwargs (`bool`, *optional*, defaults to `False`):
                If `False`, then this function returns just the final feature extractor object. If `True`, then this
                functions returns a `Tuple(feature_extractor, unused_kwargs)` where *unused_kwargs* is a dictionary
                consisting of the key/value pairs whose keys are not feature extractor attributes: i.e., the part of
                `kwargs` which has not been used to update `feature_extractor` and is otherwise ignored.
            trust_remote_code (`bool`, *optional*, defaults to `False`):
                Whether or not to allow for custom models defined on the Hub in their own modeling files. This option
                should only be set to `True` for repositories you trust and in which you have read the code, as it will
                execute code present on the Hub on your local machine.
            kwargs (`Dict[str, Any]`, *optional*):
                The values in kwargs of any keys which are feature extractor attributes will be used to override the
                loaded values. Behavior concerning key/value pairs whose keys are *not* feature extractor attributes is
                controlled by the `return_unused_kwargs` keyword parameter.

        <Tip>

        Passing `token=True` is required when you want to use a private model.

        </Tip>

        Examples:

        ```python
        >>> from transformers import AutoProcessor

        >>> # Download processor from huggingface.co and cache.
        >>> processor = AutoProcessor.from_pretrained("facebook/wav2vec2-base-960h")

        >>> # If processor files are in a directory (e.g. processor was saved using *save_pretrained('./test/saved_model/')*)
        >>> # processor = AutoProcessor.from_pretrained("./test/saved_model/")
        ```"""
        use_auth_token = kwargs.pop("use_auth_token", None)
        if use_auth_token is not None:
            warnings.warn(
                "The `use_auth_token` argument is deprecated and will be removed in v5 of Transformers. Please use `token` instead.",
                FutureWarning,
            )
            if kwargs.get("token", None) is not None:
                raise ValueError(
                    "`token` and `use_auth_token` are both specified. Please set only the argument `token`."
                )
            kwargs["token"] = use_auth_token

        config = kwargs.pop("config", None)
        trust_remote_code = kwargs.pop("trust_remote_code", None)
        kwargs["_from_auto"] = True

        processor_class = None
        processor_auto_map = None

        # First, let's see if we have a processor or preprocessor config.
        # Filter the kwargs for `cached_file`.
        cached_file_kwargs = {
            key: kwargs[key] for key in inspect.signature(cached_file).parameters.keys() if key in kwargs
        }
        # We don't want to raise
        cached_file_kwargs.update(
            {
                "_raise_exceptions_for_gated_repo": False,
                "_raise_exceptions_for_missing_entries": False,
                "_raise_exceptions_for_connection_errors": False,
            }
        )

        # Let's start by checking whether the processor class is saved in a processor config
        processor_config_file = cached_file(pretrained_model_name_or_path, PROCESSOR_NAME, **cached_file_kwargs)
        if processor_config_file is not None:
            config_dict, _ = ProcessorMixin.get_processor_dict(pretrained_model_name_or_path, **kwargs)
            processor_class = config_dict.get("processor_class", None)
            if "AutoProcessor" in config_dict.get("auto_map", {}):
                processor_auto_map = config_dict["auto_map"]["AutoProcessor"]

        if processor_class is None:
            # If not found, let's check whether the processor class is saved in an image processor config
            preprocessor_config_file = cached_file(
                pretrained_model_name_or_path, FEATURE_EXTRACTOR_NAME, **cached_file_kwargs
            )
            if preprocessor_config_file is not None:
                config_dict, _ = ImageProcessingMixin.get_image_processor_dict(pretrained_model_name_or_path, **kwargs)
                processor_class = config_dict.get("processor_class", None)
                if "AutoProcessor" in config_dict.get("auto_map", {}):
                    processor_auto_map = config_dict["auto_map"]["AutoProcessor"]

            # If not found, let's check whether the processor class is saved in a feature extractor config
            if preprocessor_config_file is not None and processor_class is None:
                config_dict, _ = FeatureExtractionMixin.get_feature_extractor_dict(
                    pretrained_model_name_or_path, **kwargs
                )
                processor_class = config_dict.get("processor_class", None)
                if "AutoProcessor" in config_dict.get("auto_map", {}):
                    processor_auto_map = config_dict["auto_map"]["AutoProcessor"]

        if processor_class is None:
            # Next, let's check whether the processor class is saved in a tokenizer
            tokenizer_config_file = cached_file(
                pretrained_model_name_or_path, TOKENIZER_CONFIG_FILE, **cached_file_kwargs
            )
            if tokenizer_config_file is not None:
                with open(tokenizer_config_file, encoding="utf-8") as reader:
                    config_dict = json.load(reader)

                processor_class = config_dict.get("processor_class", None)
                if "AutoProcessor" in config_dict.get("auto_map", {}):
                    processor_auto_map = config_dict["auto_map"]["AutoProcessor"]

        if processor_class is None:
            # Otherwise, load config, if it can be loaded.
            if not isinstance(config, PretrainedConfig):
                config = AutoConfig.from_pretrained(
                    pretrained_model_name_or_path, trust_remote_code=trust_remote_code, **kwargs
                )

            # And check if the config contains the processor class.
            processor_class = getattr(config, "processor_class", None)
            if hasattr(config, "auto_map") and "AutoProcessor" in config.auto_map:
                processor_auto_map = config.auto_map["AutoProcessor"]

        if processor_class is not None:
            processor_class = processor_class_from_name(processor_class)

        has_remote_code = processor_auto_map is not None
        has_local_code = processor_class is not None or type(config) in PROCESSOR_MAPPING
        trust_remote_code = resolve_trust_remote_code(
            trust_remote_code, pretrained_model_name_or_path, has_local_code, has_remote_code
        )

        if has_remote_code and trust_remote_code:
            processor_class = get_class_from_dynamic_module(processor_auto_map, pretrained_model_name_or_path, **kwargs)
            _ = kwargs.pop("code_revision", None)
            if os.path.isdir(pretrained_model_name_or_path):
                processor_class.register_for_auto_class()
            return processor_class.from_pretrained(
                pretrained_model_name_or_path, trust_remote_code=trust_remote_code, **kwargs
            )
        elif processor_class is not None:
            return processor_class.from_pretrained(
                pretrained_model_name_or_path, trust_remote_code=trust_remote_code, **kwargs
            )
        # Last try: we use the PROCESSOR_MAPPING.
        elif type(config) in PROCESSOR_MAPPING:
            return PROCESSOR_MAPPING[type(config)].from_pretrained(pretrained_model_name_or_path, **kwargs)

        # At this stage, there doesn't seem to be a `Processor` class available for this model, so let's try a
        # tokenizer.
        try:
            return AutoTokenizer.from_pretrained(
                pretrained_model_name_or_path, trust_remote_code=trust_remote_code, **kwargs
            )
        except Exception:
            try:
                return AutoImageProcessor.from_pretrained(
                    pretrained_model_name_or_path, trust_remote_code=trust_remote_code, **kwargs
                )
            except Exception:
                pass

            try:
                return AutoFeatureExtractor.from_pretrained(
                    pretrained_model_name_or_path, trust_remote_code=trust_remote_code, **kwargs
                )
            except Exception:
                pass

        raise ValueError(
            f"Unrecognized processing class in {pretrained_model_name_or_path}. Can't instantiate a processor, a "
            "tokenizer, an image processor or a feature extractor for this model. Make sure the repository contains "
            "the files of at least one of those processing classes."
        )

    @staticmethod
    def register(config_class, processor_class, exist_ok=False):
        """
        Register a new processor for this class.

        Args:
            config_class ([`PretrainedConfig`]):
                The configuration corresponding to the model to register.
            processor_class ([`ProcessorMixin`]): The processor to register.
        """
        PROCESSOR_MAPPING.register(config_class, processor_class, exist_ok=exist_ok)<|MERGE_RESOLUTION|>--- conflicted
+++ resolved
@@ -50,15 +50,11 @@
 PROCESSOR_MAPPING_NAMES = OrderedDict(
     [
         ("blip", "BlipProcessor"),
-<<<<<<< HEAD
-        ("siglip", "SiglipProcessor"),
-=======
         ("chameleon", "ChameleonProcessor"),
         ("idefics", "IdeficsProcessor"),
         ("llava_next", "LlavaNextProcessor"),
         ("llava_next_video", "LlavaNextVideoProcessor"),
         ("llava_onevision", "LlavaOnevisionProcessor"),
->>>>>>> fc997b65
     ]
 )
 
