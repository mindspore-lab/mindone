--- conflicted
+++ resolved
@@ -62,10 +62,6 @@
         ("llava_next", "LlavaNextProcessor"),
         ("llava_next_video", "LlavaNextVideoProcessor"),
         ("llava_onevision", "LlavaOnevisionProcessor"),
-<<<<<<< HEAD
-        ("qwen3_vl", "Qwen3VLProcessor"),
-        ("qwen3_vl_moe", "Qwen3VLProcessor"),
-=======
         ("oneformer", "OneFormerProcessor"),
         ("owlv2", "Owlv2Processor"),
         ("owlvit", "OwlViTProcessor"),
@@ -73,7 +69,8 @@
         ("qwen2_5_vl", "Qwen2_5_VLProcessor"),
         ("sam", "SamProcessor"),
         ("seamless_m4t", "SeamlessM4TProcessor"),
->>>>>>> de6c2c46
+        ("qwen3_vl", "Qwen3VLProcessor"),
+        ("qwen3_vl_moe", "Qwen3VLProcessor"),
         ("siglip", "SiglipProcessor"),
     ]
 )
