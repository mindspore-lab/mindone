# coding=utf-8
# Copyright 2021 The HuggingFace Inc. team.
#
# This code is adapted from https://github.com/huggingface/transformers
# with modifications to run transformers on mindspore.
#
# Licensed under the Apache License, Version 2.0 (the "License");
# you may not use this file except in compliance with the License.
# You may obtain a copy of the License at
#
#     http://www.apache.org/licenses/LICENSE-2.0
#
# Unless required by applicable law or agreed to in writing, software
# distributed under the License is distributed on an "AS IS" BASIS,
# WITHOUT WARRANTIES OR CONDITIONS OF ANY KIND, either express or implied.
# See the License for the specific language governing permissions and
# limitations under the License.
"""AutoProcessor class."""

import importlib
import inspect
import json
import os
import warnings
from collections import OrderedDict

# Build the list of all feature extractors
from transformers.configuration_utils import PretrainedConfig
from transformers.dynamic_module_utils import get_class_from_dynamic_module, resolve_trust_remote_code
from transformers.models.auto.tokenization_auto import AutoTokenizer
from transformers.tokenization_utils import TOKENIZER_CONFIG_FILE
from transformers.utils import cached_file

from ...feature_extraction_utils import FeatureExtractionMixin
from ...image_processing_utils import ImageProcessingMixin
from ...processing_utils import ProcessorMixin
from ...utils import FEATURE_EXTRACTOR_NAME, PROCESSOR_NAME, logging
from .auto_factory import _LazyAutoMapping
from .configuration_auto import (
    CONFIG_MAPPING_NAMES,
    AutoConfig,
    model_type_to_module_name,
    replace_list_option_in_docstrings,
)
from .feature_extraction_auto import AutoFeatureExtractor
from .image_processing_auto import AutoImageProcessor

logger = logging.get_logger(__name__)

PROCESSOR_MAPPING_NAMES = OrderedDict(
    [
        ("blip", "BlipProcessor"),
        ("chameleon", "ChameleonProcessor"),
        ("chinese_clip", "ChineseCLIPProcessor"),
        ("colpali", "ColPaliProcessor"),
        ("idefics", "IdeficsProcessor"),
        ("instructblip", "InstructBlipProcessor"),
        ("llava_next", "LlavaNextProcessor"),
        ("llava_next_video", "LlavaNextVideoProcessor"),
        ("llava_onevision", "LlavaOnevisionProcessor"),
        ("pop2piano", "Pop2PianoProcessor"),
        ("qwen2_5_vl", "Qwen2_5_VLProcessor"),
        ("owlv2", "Owlv2Processor"),
        ("owlvit", "OwlViTProcessor"),
        ("sam", "SamProcessor"),
<<<<<<< HEAD
        ("oneformer", "OneFormerProcessor"),
=======
        ("seamless_m4t", "SeamlessM4TProcessor"),
>>>>>>> 540e0e77
        ("siglip", "SiglipProcessor"),
    ]
)

PROCESSOR_MAPPING = _LazyAutoMapping(CONFIG_MAPPING_NAMES, PROCESSOR_MAPPING_NAMES)


def processor_class_from_name(class_name: str):
    for module_name, processors in PROCESSOR_MAPPING_NAMES.items():
        if class_name in processors:
            module_name = model_type_to_module_name(module_name)

            module = importlib.import_module(f".{module_name}", "mindone.transformers.models")
            try:
                return getattr(module, class_name)
            except AttributeError:
                continue

    for processor in PROCESSOR_MAPPING._extra_content.values():
        if getattr(processor, "__name__", None) == class_name:
            return processor

    # We did not fine the class, but maybe it's because a dep is missing. In that case, the class will be in the main
    # init and we return the proper dummy to get an appropriate error message.
    main_module = importlib.import_module("transformers")
    if hasattr(main_module, class_name):
        return getattr(main_module, class_name)

    return None


class AutoProcessor:
    r"""
    This is a generic processor class that will be instantiated as one of the processor classes of the library when
    created with the [`AutoProcessor.from_pretrained`] class method.

    This class cannot be instantiated directly using `__init__()` (throws an error).
    """

    def __init__(self):
        raise EnvironmentError(
            "AutoProcessor is designed to be instantiated "
            "using the `AutoProcessor.from_pretrained(pretrained_model_name_or_path)` method."
        )

    @classmethod
    @replace_list_option_in_docstrings(PROCESSOR_MAPPING_NAMES)
    def from_pretrained(cls, pretrained_model_name_or_path, **kwargs):
        r"""
        Instantiate one of the processor classes of the library from a pretrained model vocabulary.

        The processor class to instantiate is selected based on the `model_type` property of the config object (either
        passed as an argument or loaded from `pretrained_model_name_or_path` if possible):

        List options

        Params:
            pretrained_model_name_or_path (`str` or `os.PathLike`):
                This can be either:

                - a string, the *model id* of a pretrained feature_extractor hosted inside a model repo on
                  huggingface.co.
                - a path to a *directory* containing a processor files saved using the `save_pretrained()` method,
                  e.g., `./my_model_directory/`.
            cache_dir (`str` or `os.PathLike`, *optional*):
                Path to a directory in which a downloaded pretrained model feature extractor should be cached if the
                standard cache should not be used.
            force_download (`bool`, *optional*, defaults to `False`):
                Whether or not to force to (re-)download the feature extractor files and override the cached versions
                if they exist.
            resume_download:
                Deprecated and ignored. All downloads are now resumed by default when possible.
                Will be removed in v5 of Transformers.
            proxies (`Dict[str, str]`, *optional*):
                A dictionary of proxy servers to use by protocol or endpoint, e.g., `{'http': 'foo.bar:3128',
                'http://hostname': 'foo.bar:4012'}.` The proxies are used on each request.
            token (`str` or *bool*, *optional*):
                The token to use as HTTP bearer authorization for remote files. If `True`, will use the token generated
                when running `huggingface-cli login` (stored in `~/.huggingface`).
            revision (`str`, *optional*, defaults to `"main"`):
                The specific model version to use. It can be a branch name, a tag name, or a commit id, since we use a
                git-based system for storing models and other artifacts on huggingface.co, so `revision` can be any
                identifier allowed by git.
            return_unused_kwargs (`bool`, *optional*, defaults to `False`):
                If `False`, then this function returns just the final feature extractor object. If `True`, then this
                functions returns a `Tuple(feature_extractor, unused_kwargs)` where *unused_kwargs* is a dictionary
                consisting of the key/value pairs whose keys are not feature extractor attributes: i.e., the part of
                `kwargs` which has not been used to update `feature_extractor` and is otherwise ignored.
            trust_remote_code (`bool`, *optional*, defaults to `False`):
                Whether or not to allow for custom models defined on the Hub in their own modeling files. This option
                should only be set to `True` for repositories you trust and in which you have read the code, as it will
                execute code present on the Hub on your local machine.
            kwargs (`Dict[str, Any]`, *optional*):
                The values in kwargs of any keys which are feature extractor attributes will be used to override the
                loaded values. Behavior concerning key/value pairs whose keys are *not* feature extractor attributes is
                controlled by the `return_unused_kwargs` keyword parameter.

        <Tip>

        Passing `token=True` is required when you want to use a private model.

        </Tip>

        Examples:

        ```python
        >>> from transformers import AutoProcessor

        >>> # Download processor from huggingface.co and cache.
        >>> processor = AutoProcessor.from_pretrained("facebook/wav2vec2-base-960h")

        >>> # If processor files are in a directory (e.g. processor was saved using *save_pretrained('./test/saved_model/')*)
        >>> # processor = AutoProcessor.from_pretrained("./test/saved_model/")
        ```"""
        use_auth_token = kwargs.pop("use_auth_token", None)
        if use_auth_token is not None:
            warnings.warn(
                "The `use_auth_token` argument is deprecated and will be removed in v5 of Transformers. Please use `token` instead.",
                FutureWarning,
            )
            if kwargs.get("token", None) is not None:
                raise ValueError(
                    "`token` and `use_auth_token` are both specified. Please set only the argument `token`."
                )
            kwargs["token"] = use_auth_token

        config = kwargs.pop("config", None)
        trust_remote_code = kwargs.pop("trust_remote_code", None)
        kwargs["_from_auto"] = True

        processor_class = None
        processor_auto_map = None

        # First, let's see if we have a processor or preprocessor config.
        # Filter the kwargs for `cached_file`.
        cached_file_kwargs = {
            key: kwargs[key] for key in inspect.signature(cached_file).parameters.keys() if key in kwargs
        }
        # We don't want to raise
        cached_file_kwargs.update(
            {
                "_raise_exceptions_for_gated_repo": False,
                "_raise_exceptions_for_missing_entries": False,
                "_raise_exceptions_for_connection_errors": False,
            }
        )

        # Let's start by checking whether the processor class is saved in a processor config
        processor_config_file = cached_file(pretrained_model_name_or_path, PROCESSOR_NAME, **cached_file_kwargs)
        if processor_config_file is not None:
            config_dict, _ = ProcessorMixin.get_processor_dict(pretrained_model_name_or_path, **kwargs)
            processor_class = config_dict.get("processor_class", None)
            if "AutoProcessor" in config_dict.get("auto_map", {}):
                processor_auto_map = config_dict["auto_map"]["AutoProcessor"]

        if processor_class is None:
            # If not found, let's check whether the processor class is saved in an image processor config
            preprocessor_config_file = cached_file(
                pretrained_model_name_or_path, FEATURE_EXTRACTOR_NAME, **cached_file_kwargs
            )
            if preprocessor_config_file is not None:
                config_dict, _ = ImageProcessingMixin.get_image_processor_dict(pretrained_model_name_or_path, **kwargs)
                processor_class = config_dict.get("processor_class", None)
                if "AutoProcessor" in config_dict.get("auto_map", {}):
                    processor_auto_map = config_dict["auto_map"]["AutoProcessor"]

            # If not found, let's check whether the processor class is saved in a feature extractor config
            if preprocessor_config_file is not None and processor_class is None:
                config_dict, _ = FeatureExtractionMixin.get_feature_extractor_dict(
                    pretrained_model_name_or_path, **kwargs
                )
                processor_class = config_dict.get("processor_class", None)
                if "AutoProcessor" in config_dict.get("auto_map", {}):
                    processor_auto_map = config_dict["auto_map"]["AutoProcessor"]

        if processor_class is None:
            # Next, let's check whether the processor class is saved in a tokenizer
            tokenizer_config_file = cached_file(
                pretrained_model_name_or_path, TOKENIZER_CONFIG_FILE, **cached_file_kwargs
            )
            if tokenizer_config_file is not None:
                with open(tokenizer_config_file, encoding="utf-8") as reader:
                    config_dict = json.load(reader)

                processor_class = config_dict.get("processor_class", None)
                if "AutoProcessor" in config_dict.get("auto_map", {}):
                    processor_auto_map = config_dict["auto_map"]["AutoProcessor"]

        if processor_class is None:
            # Otherwise, load config, if it can be loaded.
            if not isinstance(config, PretrainedConfig):
                config = AutoConfig.from_pretrained(
                    pretrained_model_name_or_path, trust_remote_code=trust_remote_code, **kwargs
                )

            # And check if the config contains the processor class.
            processor_class = getattr(config, "processor_class", None)
            if hasattr(config, "auto_map") and "AutoProcessor" in config.auto_map:
                processor_auto_map = config.auto_map["AutoProcessor"]

        if processor_class is not None:
            processor_class = processor_class_from_name(processor_class)

        has_remote_code = processor_auto_map is not None
        has_local_code = processor_class is not None or type(config) in PROCESSOR_MAPPING
        trust_remote_code = resolve_trust_remote_code(
            trust_remote_code, pretrained_model_name_or_path, has_local_code, has_remote_code
        )

        if has_remote_code and trust_remote_code:
            processor_class = get_class_from_dynamic_module(processor_auto_map, pretrained_model_name_or_path, **kwargs)
            _ = kwargs.pop("code_revision", None)
            if os.path.isdir(pretrained_model_name_or_path):
                processor_class.register_for_auto_class()
            return processor_class.from_pretrained(
                pretrained_model_name_or_path, trust_remote_code=trust_remote_code, **kwargs
            )
        elif processor_class is not None:
            return processor_class.from_pretrained(
                pretrained_model_name_or_path, trust_remote_code=trust_remote_code, **kwargs
            )
        # Last try: we use the PROCESSOR_MAPPING.
        elif type(config) in PROCESSOR_MAPPING:
            return PROCESSOR_MAPPING[type(config)].from_pretrained(pretrained_model_name_or_path, **kwargs)

        # At this stage, there doesn't seem to be a `Processor` class available for this model, so let's try a
        # tokenizer.
        try:
            return AutoTokenizer.from_pretrained(
                pretrained_model_name_or_path, trust_remote_code=trust_remote_code, **kwargs
            )
        except Exception:
            try:
                return AutoImageProcessor.from_pretrained(
                    pretrained_model_name_or_path, trust_remote_code=trust_remote_code, **kwargs
                )
            except Exception:
                pass

            try:
                return AutoFeatureExtractor.from_pretrained(
                    pretrained_model_name_or_path, trust_remote_code=trust_remote_code, **kwargs
                )
            except Exception:
                pass

        raise ValueError(
            f"Unrecognized processing class in {pretrained_model_name_or_path}. Can't instantiate a processor, a "
            "tokenizer, an image processor or a feature extractor for this model. Make sure the repository contains "
            "the files of at least one of those processing classes."
        )

    @staticmethod
    def register(config_class, processor_class, exist_ok=False):
        """
        Register a new processor for this class.

        Args:
            config_class ([`PretrainedConfig`]):
                The configuration corresponding to the model to register.
            processor_class ([`ProcessorMixin`]): The processor to register.
        """
        PROCESSOR_MAPPING.register(config_class, processor_class, exist_ok=exist_ok)<|MERGE_RESOLUTION|>--- conflicted
+++ resolved
@@ -63,11 +63,8 @@
         ("owlv2", "Owlv2Processor"),
         ("owlvit", "OwlViTProcessor"),
         ("sam", "SamProcessor"),
-<<<<<<< HEAD
         ("oneformer", "OneFormerProcessor"),
-=======
         ("seamless_m4t", "SeamlessM4TProcessor"),
->>>>>>> 540e0e77
         ("siglip", "SiglipProcessor"),
     ]
 )
