--- conflicted
+++ resolved
@@ -72,11 +72,8 @@
         ("qwen2_5_vl", "Qwen2_5_VLProcessor"),
         ("qwen2_audio", "Qwen2AudioProcessor"),
         ("sam", "SamProcessor"),
-<<<<<<< HEAD
         ("sam2", "Sam2Processor"),
-=======
         ("sam_hq", "SamHQProcessor"),
->>>>>>> 6857b44c
         ("seamless_m4t", "SeamlessM4TProcessor"),
         ("siglip", "SiglipProcessor"),
         ("whisper", "WhisperProcessor"),
