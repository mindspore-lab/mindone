--- conflicted
+++ resolved
@@ -78,11 +78,8 @@
         ("phi4_multimodal", "Phi4MultimodalProcessor"),
         ("pop2piano", "Pop2PianoProcessor"),
         ("qwen2_5_vl", "Qwen2_5_VLProcessor"),
-<<<<<<< HEAD
+        ("qwen2_audio", "Qwen2AudioProcessor"),
         ("qwen2_vl", "Qwen2VLProcessor"),
-=======
-        ("qwen2_audio", "Qwen2AudioProcessor"),
->>>>>>> 0325cb69
         ("sam", "SamProcessor"),
         ("sam_hq", "SamHQProcessor"),
         ("seamless_m4t", "SeamlessM4TProcessor"),
