# coding=utf-8
# Copyright 2025 The HuggingFace Inc. team.
#
# Licensed under the Apache License, Version 2.0 (the "License");
# you may not use this file except in compliance with the License.
# You may obtain a copy of the License at
#
#     http://www.apache.org/licenses/LICENSE-2.0
#
# Unless required by applicable law or agreed to in writing, software
# distributed under the License is distributed on an "AS IS" BASIS,
# WITHOUT WARRANTIES OR CONDITIONS OF ANY KIND, either express or implied.
# See the License for the specific language governing permissions and
# limitations under the License.
"""AutoVideoProcessor class."""

import importlib
import json
import os
import sys
import warnings
from collections import OrderedDict
from pathlib import Path
from typing import TYPE_CHECKING, Optional, Union

# Build the list of all video processors
import transformers
from packaging import version
from transformers.configuration_utils import PretrainedConfig
from transformers.dynamic_module_utils import get_class_from_dynamic_module, resolve_trust_remote_code
from transformers.utils import CONFIG_NAME, VIDEO_PROCESSOR_NAME, cached_file, logging

from ...video_processing_utils import BaseVideoProcessor
from .auto_factory import _LazyAutoMapping
from .configuration_auto import CONFIG_MAPPING_NAMES, AutoConfig, replace_list_option_in_docstrings

logger = logging.get_logger(__name__)


if TYPE_CHECKING:
    # This significantly improves completion suggestion performance when
    # the transformers package is used with Microsoft's Pylance language server.
    VIDEO_PROCESSOR_MAPPING_NAMES: OrderedDict[str, tuple[Optional[str], Optional[str]]] = OrderedDict()
else:
    VIDEO_PROCESSOR_MAPPING_NAMES = OrderedDict(
        [
<<<<<<< HEAD
            ("qwen2_vl", "Qwen2VLVideoProcessor"),
=======
            ("glm4v", "Glm4vVideoProcessor"),
            ("internvl", "InternVLVideoProcessor"),
            ("llava_next_video", "LlavaNextVideoVideoProcessor"),
            ("qwen2_5_vl", "Qwen2VLVideoProcessor"),
>>>>>>> 9fc0053b
        ]
    )

if version.parse(transformers.__version__) >= version.parse("4.57.0"):
    VIDEO_PROCESSOR_MAPPING_NAMES.update(
        [
            ("qwen3_omni_moe", "Qwen2VLVideoProcessor"),
            ("qwen3_vl", "Qwen3VLVideoProcessor"),
            ("qwen3_vl_moe", "Qwen3VLVideoProcessor"),
        ]
    )

for model_type, video_processors in VIDEO_PROCESSOR_MAPPING_NAMES.items():
    fast_video_processor_class = video_processors

    VIDEO_PROCESSOR_MAPPING_NAMES[model_type] = fast_video_processor_class

VIDEO_PROCESSOR_MAPPING = _LazyAutoMapping(CONFIG_MAPPING_NAMES, VIDEO_PROCESSOR_MAPPING_NAMES)


def video_processor_class_from_name(class_name: str):
    for module_name, extractors in VIDEO_PROCESSOR_MAPPING_NAMES.items():
        if class_name in extractors:
            sub_path = os.path.abspath(os.path.dirname(__file__))
            sub_path = str(Path(sub_path).parent)
            sys.path.insert(0, sub_path)
            module = importlib.import_module("mindone.transformers")

            try:
                return getattr(module, class_name)
            except AttributeError:
                continue

    for extractor in VIDEO_PROCESSOR_MAPPING._extra_content.values():
        if getattr(extractor, "__name__", None) == class_name:
            return extractor

    # We did not find the class, but maybe it's because a dep is missing. In that case, the class will be in the main
    # init and we return the proper dummy to get an appropriate error message.
    main_module = importlib.import_module("transformers")
    if hasattr(main_module, class_name):
        return getattr(main_module, class_name)

    return None


def get_video_processor_config(
    pretrained_model_name_or_path: Union[str, os.PathLike],
    cache_dir: Optional[Union[str, os.PathLike]] = None,
    force_download: bool = False,
    resume_download: Optional[bool] = None,
    proxies: Optional[dict[str, str]] = None,
    token: Optional[Union[bool, str]] = None,
    revision: Optional[str] = None,
    local_files_only: bool = False,
    **kwargs,
):
    """
    Loads the video processor configuration from a pretrained model video processor configuration.

    Args:
        pretrained_model_name_or_path (`str` or `os.PathLike`):
            This can be either:

            - a string, the *model id* of a pretrained model configuration hosted inside a model repo on
              huggingface.co.
            - a path to a *directory* containing a configuration file saved using the
              [`~PreTrainedTokenizer.save_pretrained`] method, e.g., `./my_model_directory/`.

        cache_dir (`str` or `os.PathLike`, *optional*):
            Path to a directory in which a downloaded pretrained model configuration should be cached if the standard
            cache should not be used.
        force_download (`bool`, *optional*, defaults to `False`):
            Whether or not to force to (re-)download the configuration files and override the cached versions if they
            exist.
        resume_download:
            Deprecated and ignored. All downloads are now resumed by default when possible.
            Will be removed in v5 of Transformers.
        proxies (`dict[str, str]`, *optional*):
            A dictionary of proxy servers to use by protocol or endpoint, e.g., `{'http': 'foo.bar:3128',
            'http://hostname': 'foo.bar:4012'}.` The proxies are used on each request.
        token (`str` or *bool*, *optional*):
            The token to use as HTTP bearer authorization for remote files. If `True`, will use the token generated
            when running `hf auth login` (stored in `~/.huggingface`).
        revision (`str`, *optional*, defaults to `"main"`):
            The specific model version to use. It can be a branch name, a tag name, or a commit id, since we use a
            git-based system for storing models and other artifacts on huggingface.co, so `revision` can be any
            identifier allowed by git.
        local_files_only (`bool`, *optional*, defaults to `False`):
            If `True`, will only try to load the video processor configuration from local files.

    <Tip>

    Passing `token=True` is required when you want to use a private model.

    </Tip>

    Returns:
        `Dict`: The configuration of the video processor.

    Examples:

    ```python
    # Download configuration from huggingface.co and cache.
    video_processor_config = get_video_processor_config("llava-hf/llava-onevision-qwen2-0.5b-ov-hf")
    # This model does not have a video processor config so the result will be an empty dict.
    video_processor_config = get_video_processor_config("FacebookAI/xlm-roberta-base")

    # Save a pretrained video processor locally and you can reload its config
    from transformers import AutoVideoProcessor

    video_processor = AutoVideoProcessor.from_pretrained("llava-hf/llava-onevision-qwen2-0.5b-ov-hf")
    video_processor.save_pretrained("video-processor-test")
    video_processor = get_video_processor_config("video-processor-test")
    ```"""
    use_auth_token = kwargs.pop("use_auth_token", None)
    if use_auth_token is not None:
        warnings.warn(
            "The `use_auth_token` argument is deprecated and will be removed in v5 of Transformers. Please use `token` instead.",
            FutureWarning,
        )
        if token is not None:
            raise ValueError("`token` and `use_auth_token` are both specified. Please set only the argument `token`.")
        token = use_auth_token

    resolved_config_file = cached_file(
        pretrained_model_name_or_path,
        VIDEO_PROCESSOR_NAME,
        cache_dir=cache_dir,
        force_download=force_download,
        resume_download=resume_download,
        proxies=proxies,
        token=token,
        revision=revision,
        local_files_only=local_files_only,
    )
    if resolved_config_file is None:
        logger.info(
            "Could not locate the video processor configuration file, will try to use the model config instead."
        )
        return {}

    with open(resolved_config_file, encoding="utf-8") as reader:
        return json.load(reader)


class AutoVideoProcessor:
    r"""
    This is a generic video processor class that will be instantiated as one of the video processor classes of the
    library when created with the [`AutoVideoProcessor.from_pretrained`] class method.

    This class cannot be instantiated directly using `__init__()` (throws an error).
    """

    def __init__(self):
        raise OSError(
            "AutoVideoProcessor is designed to be instantiated "
            "using the `AutoVideoProcessor.from_pretrained(pretrained_model_name_or_path)` method."
        )

    @classmethod
    @replace_list_option_in_docstrings(VIDEO_PROCESSOR_MAPPING_NAMES)
    def from_pretrained(cls, pretrained_model_name_or_path, *inputs, **kwargs):
        r"""
        Instantiate one of the video processor classes of the library from a pretrained model vocabulary.

        The video processor class to instantiate is selected based on the `model_type` property of the config object
        (either passed as an argument or loaded from `pretrained_model_name_or_path` if possible), or when it's
        missing, by falling back to using pattern matching on `pretrained_model_name_or_path`:

        List options

        Params:
            pretrained_model_name_or_path (`str` or `os.PathLike`):
                This can be either:

                - a string, the *model id* of a pretrained video_processor hosted inside a model repo on
                  huggingface.co.
                - a path to a *directory* containing a video processor file saved using the
                  [`~video_processing_utils.BaseVideoProcessor.save_pretrained`] method, e.g.,
                  `./my_model_directory/`.
                - a path or url to a saved video processor JSON *file*, e.g.,
                  `./my_model_directory/preprocessor_config.json`.
            cache_dir (`str` or `os.PathLike`, *optional*):
                Path to a directory in which a downloaded pretrained model video processor should be cached if the
                standard cache should not be used.
            force_download (`bool`, *optional*, defaults to `False`):
                Whether or not to force to (re-)download the video processor files and override the cached versions if
                they exist.
            resume_download:
                Deprecated and ignored. All downloads are now resumed by default when possible.
                Will be removed in v5 of Transformers.
            proxies (`dict[str, str]`, *optional*):
                A dictionary of proxy servers to use by protocol or endpoint, e.g., `{'http': 'foo.bar:3128',
                'http://hostname': 'foo.bar:4012'}.` The proxies are used on each request.
            token (`str` or *bool*, *optional*):
                The token to use as HTTP bearer authorization for remote files. If `True`, will use the token generated
                when running `hf auth login` (stored in `~/.huggingface`).
            revision (`str`, *optional*, defaults to `"main"`):
                The specific model version to use. It can be a branch name, a tag name, or a commit id, since we use a
                git-based system for storing models and other artifacts on huggingface.co, so `revision` can be any
                identifier allowed by git.
            return_unused_kwargs (`bool`, *optional*, defaults to `False`):
                If `False`, then this function returns just the final video processor object. If `True`, then this
                functions returns a `Tuple(video_processor, unused_kwargs)` where *unused_kwargs* is a dictionary
                consisting of the key/value pairs whose keys are not video processor attributes: i.e., the part of
                `kwargs` which has not been used to update `video_processor` and is otherwise ignored.
            trust_remote_code (`bool`, *optional*, defaults to `False`):
                Whether or not to allow for custom models defined on the Hub in their own modeling files. This option
                should only be set to `True` for repositories you trust and in which you have read the code, as it will
                execute code present on the Hub on your local machine.
            kwargs (`dict[str, Any]`, *optional*):
                The values in kwargs of any keys which are video processor attributes will be used to override the
                loaded values. Behavior concerning key/value pairs whose keys are *not* video processor attributes is
                controlled by the `return_unused_kwargs` keyword parameter.

        <Tip>

        Passing `token=True` is required when you want to use a private model.

        </Tip>

        Examples:

        ```python
        >>> from transformers import AutoVideoProcessor

        >>> # Download video processor from huggingface.co and cache.
        >>> video_processor = AutoVideoProcessor.from_pretrained("llava-hf/llava-onevision-qwen2-0.5b-ov-hf")

        >>> # If video processor files are in a directory (e.g. video processor was saved using *save_pretrained('./test/saved_model/')*)
        >>> # video_processor = AutoVideoProcessor.from_pretrained("./test/saved_model/")
        ```"""
        use_auth_token = kwargs.pop("use_auth_token", None)
        if use_auth_token is not None:
            warnings.warn(
                "The `use_auth_token` argument is deprecated and will be removed in v5 of Transformers. Please use `token` instead.",
                FutureWarning,
            )
            if kwargs.get("token", None) is not None:
                raise ValueError(
                    "`token` and `use_auth_token` are both specified. Please set only the argument `token`."
                )
            kwargs["token"] = use_auth_token

        config = kwargs.pop("config", None)
        trust_remote_code = kwargs.pop("trust_remote_code", None)
        kwargs["_from_auto"] = True

        config_dict, _ = BaseVideoProcessor.get_video_processor_dict(pretrained_model_name_or_path, **kwargs)
        video_processor_class = config_dict.get("video_processor_type", None)
        video_processor_auto_map = None
        if "AutoVideoProcessor" in config_dict.get("auto_map", {}):
            video_processor_auto_map = config_dict["auto_map"]["AutoVideoProcessor"]

        # If we still don't have the video processor class, check if we're loading from a previous image processor config
        # and if so, infer the video processor class from there.
        if video_processor_class is None and video_processor_auto_map is None:
            image_processor_class = config_dict.pop("image_processor_type", None)
            if image_processor_class is not None:
                video_processor_class_inferred = image_processor_class.replace("ImageProcessor", "VideoProcessor")

                # Some models have different image processors, e.g. InternVL uses GotOCRImageProcessor
                # We cannot use GotOCRVideoProcessor when falling back for BC and should try to infer from config later on
                if video_processor_class_inferred in VIDEO_PROCESSOR_MAPPING_NAMES.values():
                    video_processor_class = video_processor_class_inferred
            if "AutoImageProcessor" in config_dict.get("auto_map", {}):
                image_processor_auto_map = config_dict["auto_map"]["AutoImageProcessor"]
                video_processor_auto_map = image_processor_auto_map.replace("ImageProcessor", "VideoProcessor")

        # If we don't find the video processor class in the video processor config, let's try the model config.
        if video_processor_class is None and video_processor_auto_map is None:
            if not isinstance(config, PretrainedConfig):
                config = AutoConfig.from_pretrained(
                    pretrained_model_name_or_path, trust_remote_code=trust_remote_code, **kwargs
                )
            # It could be in `config.video_processor_type``
            video_processor_class = getattr(config, "video_processor_type", None)
            if hasattr(config, "auto_map") and "AutoVideoProcessor" in config.auto_map:
                video_processor_auto_map = config.auto_map["AutoVideoProcessor"]

        if video_processor_class is not None:
            video_processor_class = video_processor_class_from_name(video_processor_class)

        has_remote_code = video_processor_auto_map is not None
        has_local_code = video_processor_class is not None or type(config) in VIDEO_PROCESSOR_MAPPING
        trust_remote_code = resolve_trust_remote_code(
            trust_remote_code, pretrained_model_name_or_path, has_local_code, has_remote_code
        )

        if has_remote_code and trust_remote_code:
            class_ref = video_processor_auto_map
            video_processor_class = get_class_from_dynamic_module(class_ref, pretrained_model_name_or_path, **kwargs)
            _ = kwargs.pop("code_revision", None)
            video_processor_class.register_for_auto_class()
            return video_processor_class.from_dict(config_dict, **kwargs)
        elif video_processor_class is not None:
            return video_processor_class.from_dict(config_dict, **kwargs)
        # Last try: we use the VIDEO_PROCESSOR_MAPPING.
        elif type(config) in VIDEO_PROCESSOR_MAPPING:
            video_processor_class = VIDEO_PROCESSOR_MAPPING[type(config)]

            if video_processor_class is not None:
                return video_processor_class.from_pretrained(pretrained_model_name_or_path, *inputs, **kwargs)
            else:
                raise ValueError(
                    "This video processor cannot be instantiated. Please make sure you have `torchvision` installed."
                )

        raise ValueError(
            f"Unrecognized video processor in {pretrained_model_name_or_path}. Should have a "
            f"`video_processor_type` key in its {VIDEO_PROCESSOR_NAME} of {CONFIG_NAME}, or one of the following "
            f"`model_type` keys in its {CONFIG_NAME}: {', '.join(c for c in VIDEO_PROCESSOR_MAPPING_NAMES.keys())}"
        )

    @staticmethod
    def register(
        config_class,
        video_processor_class,
        exist_ok=False,
    ):
        """
        Register a new video processor for this class.

        Args:
            config_class ([`PretrainedConfig`]):
                The configuration corresponding to the model to register.
            video_processor_class ([`BaseVideoProcessor`]):
                The video processor to register.
        """
        VIDEO_PROCESSOR_MAPPING.register(config_class, video_processor_class, exist_ok=exist_ok)


__all__ = ["VIDEO_PROCESSOR_MAPPING", "AutoVideoProcessor"]<|MERGE_RESOLUTION|>--- conflicted
+++ resolved
@@ -44,14 +44,11 @@
 else:
     VIDEO_PROCESSOR_MAPPING_NAMES = OrderedDict(
         [
-<<<<<<< HEAD
-            ("qwen2_vl", "Qwen2VLVideoProcessor"),
-=======
             ("glm4v", "Glm4vVideoProcessor"),
             ("internvl", "InternVLVideoProcessor"),
             ("llava_next_video", "LlavaNextVideoVideoProcessor"),
             ("qwen2_5_vl", "Qwen2VLVideoProcessor"),
->>>>>>> 9fc0053b
+            ("qwen2_vl", "Qwen2VLVideoProcessor"),
         ]
     )
 
