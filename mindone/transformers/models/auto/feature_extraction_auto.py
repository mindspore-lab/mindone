# coding=utf-8
# Copyright 2021 The HuggingFace Inc. team.
#
# This code is adapted from https://github.com/huggingface/transformers
# with modifications to run transformers on mindspore.
#
# Licensed under the Apache License, Version 2.0 (the "License");
# you may not use this file except in compliance with the License.
# You may obtain a copy of the License at
#
#     http://www.apache.org/licenses/LICENSE-2.0
#
# Unless required by applicable law or agreed to in writing, software
# distributed under the License is distributed on an "AS IS" BASIS,
# WITHOUT WARRANTIES OR CONDITIONS OF ANY KIND, either express or implied.
# See the License for the specific language governing permissions and
# limitations under the License.
"""AutoFeatureExtractor class."""

import importlib
import json
import os
import warnings
from collections import OrderedDict
from typing import Dict, Optional, Union

# Build the list of all feature extractors
from transformers.configuration_utils import PretrainedConfig
from transformers.dynamic_module_utils import get_class_from_dynamic_module, resolve_trust_remote_code
from transformers.utils import CONFIG_NAME, cached_file

from ...feature_extraction_utils import FeatureExtractionMixin
from ...utils import FEATURE_EXTRACTOR_NAME, logging
from .auto_factory import _LazyAutoMapping
from .configuration_auto import (
    CONFIG_MAPPING_NAMES,
    AutoConfig,
    model_type_to_module_name,
    replace_list_option_in_docstrings,
)

logger = logging.get_logger(__name__)

FEATURE_EXTRACTOR_MAPPING_NAMES = OrderedDict(
    [
        ("chinese_clip", "ChineseCLIPFeatureExtractor"),
        ("convnext", "ConvNextFeatureExtractor"),
<<<<<<< HEAD
        ("donut-swin", "DonutFeatureExtractor"),
        ("flava", "FlavaFeatureExtractor"),
=======
        ("cvt", "ConvNextFeatureExtractor"),
>>>>>>> 2f3e4d73
    ]
)

FEATURE_EXTRACTOR_MAPPING = _LazyAutoMapping(CONFIG_MAPPING_NAMES, FEATURE_EXTRACTOR_MAPPING_NAMES)


def feature_extractor_class_from_name(class_name: str):
    for module_name, extractors in FEATURE_EXTRACTOR_MAPPING_NAMES.items():
        if class_name in extractors:
            module_name = model_type_to_module_name(module_name)

            module = importlib.import_module(f".{module_name}", "mindone.transformers.models")
            try:
                return getattr(module, class_name)
            except AttributeError:
                continue

    for _, extractor in FEATURE_EXTRACTOR_MAPPING._extra_content.items():
        if getattr(extractor, "__name__", None) == class_name:
            return extractor

    # We did not fine the class, but maybe it's because a dep is missing. In that case, the class will be in the main
    # init and we return the proper dummy to get an appropriate error message.
    main_module = importlib.import_module("transformers")
    if hasattr(main_module, class_name):
        return getattr(main_module, class_name)

    return None


def get_feature_extractor_config(
    pretrained_model_name_or_path: Union[str, os.PathLike],
    cache_dir: Optional[Union[str, os.PathLike]] = None,
    force_download: bool = False,
    resume_download: Optional[bool] = None,
    proxies: Optional[Dict[str, str]] = None,
    token: Optional[Union[bool, str]] = None,
    revision: Optional[str] = None,
    local_files_only: bool = False,
    **kwargs,
):
    """
    Loads the tokenizer configuration from a pretrained model tokenizer configuration.

    Args:
        pretrained_model_name_or_path (`str` or `os.PathLike`):
            This can be either:

            - a string, the *model id* of a pretrained model configuration hosted inside a model repo on
              huggingface.co.
            - a path to a *directory* containing a configuration file saved using the
              [`~PreTrainedTokenizer.save_pretrained`] method, e.g., `./my_model_directory/`.

        cache_dir (`str` or `os.PathLike`, *optional*):
            Path to a directory in which a downloaded pretrained model configuration should be cached if the standard
            cache should not be used.
        force_download (`bool`, *optional*, defaults to `False`):
            Whether or not to force to (re-)download the configuration files and override the cached versions if they
            exist.
        resume_download:
            Deprecated and ignored. All downloads are now resumed by default when possible.
            Will be removed in v5 of Transformers.
        proxies (`Dict[str, str]`, *optional*):
            A dictionary of proxy servers to use by protocol or endpoint, e.g., `{'http': 'foo.bar:3128',
            'http://hostname': 'foo.bar:4012'}.` The proxies are used on each request.
        token (`str` or *bool*, *optional*):
            The token to use as HTTP bearer authorization for remote files. If `True`, will use the token generated
            when running `huggingface-cli login` (stored in `~/.huggingface`).
        revision (`str`, *optional*, defaults to `"main"`):
            The specific model version to use. It can be a branch name, a tag name, or a commit id, since we use a
            git-based system for storing models and other artifacts on huggingface.co, so `revision` can be any
            identifier allowed by git.
        local_files_only (`bool`, *optional*, defaults to `False`):
            If `True`, will only try to load the tokenizer configuration from local files.

    <Tip>

    Passing `token=True` is required when you want to use a private model.

    </Tip>

    Returns:
        `Dict`: The configuration of the tokenizer.

    Examples:

    ```python
    # Download configuration from huggingface.co and cache.
    tokenizer_config = get_tokenizer_config("google-bert/bert-base-uncased")
    # This model does not have a tokenizer config so the result will be an empty dict.
    tokenizer_config = get_tokenizer_config("FacebookAI/xlm-roberta-base")

    # Save a pretrained tokenizer locally and you can reload its config
    from transformers import AutoTokenizer

    tokenizer = AutoTokenizer.from_pretrained("google-bert/bert-base-cased")
    tokenizer.save_pretrained("tokenizer-test")
    tokenizer_config = get_tokenizer_config("tokenizer-test")
    ```"""
    use_auth_token = kwargs.pop("use_auth_token", None)
    if use_auth_token is not None:
        warnings.warn(
            "The `use_auth_token` argument is deprecated and will be removed in v5 of Transformers. Please use `token` instead.",
            FutureWarning,
        )
        if token is not None:
            raise ValueError("`token` and `use_auth_token` are both specified. Please set only the argument `token`.")
        token = use_auth_token

    resolved_config_file = cached_file(
        pretrained_model_name_or_path,
        FEATURE_EXTRACTOR_NAME,
        cache_dir=cache_dir,
        force_download=force_download,
        resume_download=resume_download,
        proxies=proxies,
        token=token,
        revision=revision,
        local_files_only=local_files_only,
        _raise_exceptions_for_gated_repo=False,
        _raise_exceptions_for_missing_entries=False,
        _raise_exceptions_for_connection_errors=False,
    )
    if resolved_config_file is None:
        logger.info(
            "Could not locate the feature extractor configuration file, will try to use the model config instead."
        )
        return {}

    with open(resolved_config_file, encoding="utf-8") as reader:
        return json.load(reader)


class AutoFeatureExtractor:
    r"""
    This is a generic feature extractor class that will be instantiated as one of the feature extractor classes of the
    library when created with the [`AutoFeatureExtractor.from_pretrained`] class method.

    This class cannot be instantiated directly using `__init__()` (throws an error).
    """

    def __init__(self):
        raise EnvironmentError(
            "AutoFeatureExtractor is designed to be instantiated "
            "using the `AutoFeatureExtractor.from_pretrained(pretrained_model_name_or_path)` method."
        )

    @classmethod
    @replace_list_option_in_docstrings(FEATURE_EXTRACTOR_MAPPING_NAMES)
    def from_pretrained(cls, pretrained_model_name_or_path, **kwargs):
        r"""
        Instantiate one of the feature extractor classes of the library from a pretrained model vocabulary.

        The feature extractor class to instantiate is selected based on the `model_type` property of the config object
        (either passed as an argument or loaded from `pretrained_model_name_or_path` if possible), or when it's
        missing, by falling back to using pattern matching on `pretrained_model_name_or_path`:

        List options

        Params:
            pretrained_model_name_or_path (`str` or `os.PathLike`):
                This can be either:

                - a string, the *model id* of a pretrained feature_extractor hosted inside a model repo on
                  huggingface.co.
                - a path to a *directory* containing a feature extractor file saved using the
                  [`~feature_extraction_utils.FeatureExtractionMixin.save_pretrained`] method, e.g.,
                  `./my_model_directory/`.
                - a path or url to a saved feature extractor JSON *file*, e.g.,
                  `./my_model_directory/preprocessor_config.json`.
            cache_dir (`str` or `os.PathLike`, *optional*):
                Path to a directory in which a downloaded pretrained model feature extractor should be cached if the
                standard cache should not be used.
            force_download (`bool`, *optional*, defaults to `False`):
                Whether or not to force to (re-)download the feature extractor files and override the cached versions
                if they exist.
            resume_download:
                Deprecated and ignored. All downloads are now resumed by default when possible.
                Will be removed in v5 of Transformers.
            proxies (`Dict[str, str]`, *optional*):
                A dictionary of proxy servers to use by protocol or endpoint, e.g., `{'http': 'foo.bar:3128',
                'http://hostname': 'foo.bar:4012'}.` The proxies are used on each request.
            token (`str` or *bool*, *optional*):
                The token to use as HTTP bearer authorization for remote files. If `True`, will use the token generated
                when running `huggingface-cli login` (stored in `~/.huggingface`).
            revision (`str`, *optional*, defaults to `"main"`):
                The specific model version to use. It can be a branch name, a tag name, or a commit id, since we use a
                git-based system for storing models and other artifacts on huggingface.co, so `revision` can be any
                identifier allowed by git.
            return_unused_kwargs (`bool`, *optional*, defaults to `False`):
                If `False`, then this function returns just the final feature extractor object. If `True`, then this
                functions returns a `Tuple(feature_extractor, unused_kwargs)` where *unused_kwargs* is a dictionary
                consisting of the key/value pairs whose keys are not feature extractor attributes: i.e., the part of
                `kwargs` which has not been used to update `feature_extractor` and is otherwise ignored.
            trust_remote_code (`bool`, *optional*, defaults to `False`):
                Whether or not to allow for custom models defined on the Hub in their own modeling files. This option
                should only be set to `True` for repositories you trust and in which you have read the code, as it will
                execute code present on the Hub on your local machine.
            kwargs (`Dict[str, Any]`, *optional*):
                The values in kwargs of any keys which are feature extractor attributes will be used to override the
                loaded values. Behavior concerning key/value pairs whose keys are *not* feature extractor attributes is
                controlled by the `return_unused_kwargs` keyword parameter.

        <Tip>

        Passing `token=True` is required when you want to use a private model.

        </Tip>

        Examples:

        ```python
        >>> from transformers import AutoFeatureExtractor

        >>> # Download feature extractor from huggingface.co and cache.
        >>> feature_extractor = AutoFeatureExtractor.from_pretrained("facebook/wav2vec2-base-960h")

        >>> # If feature extractor files are in a directory (e.g. feature extractor was saved using *save_pretrained('./test/saved_model/')*)
        >>> # feature_extractor = AutoFeatureExtractor.from_pretrained("./test/saved_model/")
        ```"""
        use_auth_token = kwargs.pop("use_auth_token", None)
        if use_auth_token is not None:
            warnings.warn(
                "The `use_auth_token` argument is deprecated and will be removed in v5 of Transformers. Please use `token` instead.",
                FutureWarning,
            )
            if kwargs.get("token", None) is not None:
                raise ValueError(
                    "`token` and `use_auth_token` are both specified. Please set only the argument `token`."
                )
            kwargs["token"] = use_auth_token

        config = kwargs.pop("config", None)
        trust_remote_code = kwargs.pop("trust_remote_code", None)
        kwargs["_from_auto"] = True

        config_dict, _ = FeatureExtractionMixin.get_feature_extractor_dict(pretrained_model_name_or_path, **kwargs)
        feature_extractor_class = config_dict.get("feature_extractor_type", None)
        feature_extractor_auto_map = None
        if "AutoFeatureExtractor" in config_dict.get("auto_map", {}):
            feature_extractor_auto_map = config_dict["auto_map"]["AutoFeatureExtractor"]

        # If we don't find the feature extractor class in the feature extractor config, let's try the model config.
        if feature_extractor_class is None and feature_extractor_auto_map is None:
            if not isinstance(config, PretrainedConfig):
                config = AutoConfig.from_pretrained(
                    pretrained_model_name_or_path, trust_remote_code=trust_remote_code, **kwargs
                )
            # It could be in `config.feature_extractor_type``
            feature_extractor_class = getattr(config, "feature_extractor_type", None)
            if hasattr(config, "auto_map") and "AutoFeatureExtractor" in config.auto_map:
                feature_extractor_auto_map = config.auto_map["AutoFeatureExtractor"]

        if feature_extractor_class is not None:
            feature_extractor_class = feature_extractor_class_from_name(feature_extractor_class)

        has_remote_code = feature_extractor_auto_map is not None
        has_local_code = feature_extractor_class is not None or type(config) in FEATURE_EXTRACTOR_MAPPING
        trust_remote_code = resolve_trust_remote_code(
            trust_remote_code, pretrained_model_name_or_path, has_local_code, has_remote_code
        )

        if has_remote_code and trust_remote_code:
            feature_extractor_class = get_class_from_dynamic_module(
                feature_extractor_auto_map, pretrained_model_name_or_path, **kwargs
            )
            _ = kwargs.pop("code_revision", None)
            if os.path.isdir(pretrained_model_name_or_path):
                feature_extractor_class.register_for_auto_class()
            return feature_extractor_class.from_dict(config_dict, **kwargs)
        elif feature_extractor_class is not None:
            return feature_extractor_class.from_dict(config_dict, **kwargs)
        # Last try: we use the FEATURE_EXTRACTOR_MAPPING.
        elif type(config) in FEATURE_EXTRACTOR_MAPPING:
            feature_extractor_class = FEATURE_EXTRACTOR_MAPPING[type(config)]
            return feature_extractor_class.from_dict(config_dict, **kwargs)

        raise ValueError(
            f"Unrecognized feature extractor in {pretrained_model_name_or_path}. Should have a "
            f"`feature_extractor_type` key in its {FEATURE_EXTRACTOR_NAME} of {CONFIG_NAME}, or one of the following "
            f"`model_type` keys in its {CONFIG_NAME}: {', '.join(c for c in FEATURE_EXTRACTOR_MAPPING_NAMES.keys())}"
        )

    @staticmethod
    def register(config_class, feature_extractor_class, exist_ok=False):
        """
        Register a new feature extractor for this class.

        Args:
            config_class ([`PretrainedConfig`]):
                The configuration corresponding to the model to register.
            feature_extractor_class ([`FeatureExtractorMixin`]): The feature extractor to register.
        """
        FEATURE_EXTRACTOR_MAPPING.register(config_class, feature_extractor_class, exist_ok=exist_ok)<|MERGE_RESOLUTION|>--- conflicted
+++ resolved
@@ -45,12 +45,9 @@
     [
         ("chinese_clip", "ChineseCLIPFeatureExtractor"),
         ("convnext", "ConvNextFeatureExtractor"),
-<<<<<<< HEAD
         ("donut-swin", "DonutFeatureExtractor"),
         ("flava", "FlavaFeatureExtractor"),
-=======
         ("cvt", "ConvNextFeatureExtractor"),
->>>>>>> 2f3e4d73
     ]
 )
 
