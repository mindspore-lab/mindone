# coding=utf-8
# Copyright 2021 The HuggingFace Inc. team.
#
# This code is adapted from https://github.com/huggingface/transformers
# with modifications to run transformers on mindspore.
#
# Licensed under the Apache License, Version 2.0 (the "License");
# you may not use this file except in compliance with the License.
# You may obtain a copy of the License at
#
#     http://www.apache.org/licenses/LICENSE-2.0
#
# Unless required by applicable law or agreed to in writing, software
# distributed under the License is distributed on an "AS IS" BASIS,
# WITHOUT WARRANTIES OR CONDITIONS OF ANY KIND, either express or implied.
# See the License for the specific language governing permissions and
# limitations under the License.
"""AutoFeatureExtractor class."""

import importlib
import json
import os
import warnings
from collections import OrderedDict
from typing import Dict, Optional, Union

# Build the list of all feature extractors
from transformers.configuration_utils import PretrainedConfig
from transformers.dynamic_module_utils import get_class_from_dynamic_module, resolve_trust_remote_code
from transformers.utils import CONFIG_NAME, cached_file

from ...feature_extraction_utils import FeatureExtractionMixin
from ...utils import FEATURE_EXTRACTOR_NAME, logging
from .auto_factory import _LazyAutoMapping
from .configuration_auto import (
    CONFIG_MAPPING_NAMES,
    AutoConfig,
    model_type_to_module_name,
    replace_list_option_in_docstrings,
)

logger = logging.get_logger(__name__)

FEATURE_EXTRACTOR_MAPPING_NAMES = OrderedDict(
    [
        ("chinese_clip", "ChineseCLIPFeatureExtractor"),
        ("convnext", "ConvNextFeatureExtractor"),
<<<<<<< HEAD
        ("seamless_m4t", "SeamlessM4TFeatureExtractor"),
=======
        ("cvt", "ConvNextFeatureExtractor"),
>>>>>>> 1255f14d
    ]
)

FEATURE_EXTRACTOR_MAPPING = _LazyAutoMapping(CONFIG_MAPPING_NAMES, FEATURE_EXTRACTOR_MAPPING_NAMES)


def feature_extractor_class_from_name(class_name: str):
    for module_name, extractors in FEATURE_EXTRACTOR_MAPPING_NAMES.items():
        if class_name in extractors:
            module_name = model_type_to_module_name(module_name)

            module = importlib.import_module(f".{module_name}", "mindone.transformers.models")
            try:
                return getattr(module, class_name)
            except AttributeError:
                continue

    for _, extractor in FEATURE_EXTRACTOR_MAPPING._extra_content.items():
        if getattr(extractor, "__name__", None) == class_name:
            return extractor

    # We did not fine the class, but maybe it's because a dep is missing. In that case, the class will be in the main
    # init and we return the proper dummy to get an appropriate error message.
    main_module = importlib.import_module("transformers")
    if hasattr(main_module, class_name):
        return getattr(main_module, class_name)

    return None


def get_feature_extractor_config(
    pretrained_model_name_or_path: Union[str, os.PathLike],
    cache_dir: Optional[Union[str, os.PathLike]] = None,
    force_download: bool = False,
    resume_download: Optional[bool] = None,
    proxies: Optional[Dict[str, str]] = None,
    token: Optional[Union[bool, str]] = None,
    revision: Optional[str] = None,
    local_files_only: bool = False,
    **kwargs,
):
    """
    Loads the tokenizer configuration from a pretrained model tokenizer configuration.

    Args:
        pretrained_model_name_or_path (`str` or `os.PathLike`):
            This can be either:

            - a string, the *model id* of a pretrained model configuration hosted inside a model repo on
              huggingface.co.
            - a path to a *directory* containing a configuration file saved using the
              [`~PreTrainedTokenizer.save_pretrained`] method, e.g., `./my_model_directory/`.

        cache_dir (`str` or `os.PathLike`, *optional*):
            Path to a directory in which a downloaded pretrained model configuration should be cached if the standard
            cache should not be used.
        force_download (`bool`, *optional*, defaults to `False`):
            Whether or not to force to (re-)download the configuration files and override the cached versions if they
            exist.
        resume_download:
            Deprecated and ignored. All downloads are now resumed by default when possible.
            Will be removed in v5 of Transformers.
        proxies (`Dict[str, str]`, *optional*):
            A dictionary of proxy servers to use by protocol or endpoint, e.g., `{'http': 'foo.bar:3128',
            'http://hostname': 'foo.bar:4012'}.` The proxies are used on each request.
        token (`str` or *bool*, *optional*):
            The token to use as HTTP bearer authorization for remote files. If `True`, will use the token generated
            when running `huggingface-cli login` (stored in `~/.huggingface`).
        revision (`str`, *optional*, defaults to `"main"`):
            The specific model version to use. It can be a branch name, a tag name, or a commit id, since we use a
            git-based system for storing models and other artifacts on huggingface.co, so `revision` can be any
            identifier allowed by git.
        local_files_only (`bool`, *optional*, defaults to `False`):
            If `True`, will only try to load the tokenizer configuration from local files.

    <Tip>

    Passing `token=True` is required when you want to use a private model.

    </Tip>

    Returns:
        `Dict`: The configuration of the tokenizer.

    Examples:

    ```python
    # Download configuration from huggingface.co and cache.
    tokenizer_config = get_tokenizer_config("google-bert/bert-base-uncased")
    # This model does not have a tokenizer config so the result will be an empty dict.
    tokenizer_config = get_tokenizer_config("FacebookAI/xlm-roberta-base")

    # Save a pretrained tokenizer locally and you can reload its config
    from transformers import AutoTokenizer

    tokenizer = AutoTokenizer.from_pretrained("google-bert/bert-base-cased")
    tokenizer.save_pretrained("tokenizer-test")
    tokenizer_config = get_tokenizer_config("tokenizer-test")
    ```"""
    use_auth_token = kwargs.pop("use_auth_token", None)
    if use_auth_token is not None:
        warnings.warn(
            "The `use_auth_token` argument is deprecated and will be removed in v5 of Transformers. Please use `token` instead.",
            FutureWarning,
        )
        if token is not None:
            raise ValueError("`token` and `use_auth_token` are both specified. Please set only the argument `token`.")
        token = use_auth_token

    resolved_config_file = cached_file(
        pretrained_model_name_or_path,
        FEATURE_EXTRACTOR_NAME,
        cache_dir=cache_dir,
        force_download=force_download,
        resume_download=resume_download,
        proxies=proxies,
        token=token,
        revision=revision,
        local_files_only=local_files_only,
        _raise_exceptions_for_gated_repo=False,
        _raise_exceptions_for_missing_entries=False,
        _raise_exceptions_for_connection_errors=False,
    )
    if resolved_config_file is None:
        logger.info(
            "Could not locate the feature extractor configuration file, will try to use the model config instead."
        )
        return {}

    with open(resolved_config_file, encoding="utf-8") as reader:
        return json.load(reader)


class AutoFeatureExtractor:
    r"""
    This is a generic feature extractor class that will be instantiated as one of the feature extractor classes of the
    library when created with the [`AutoFeatureExtractor.from_pretrained`] class method.

    This class cannot be instantiated directly using `__init__()` (throws an error).
    """

    def __init__(self):
        raise EnvironmentError(
            "AutoFeatureExtractor is designed to be instantiated "
            "using the `AutoFeatureExtractor.from_pretrained(pretrained_model_name_or_path)` method."
        )

    @classmethod
    @replace_list_option_in_docstrings(FEATURE_EXTRACTOR_MAPPING_NAMES)
    def from_pretrained(cls, pretrained_model_name_or_path, **kwargs):
        r"""
        Instantiate one of the feature extractor classes of the library from a pretrained model vocabulary.

        The feature extractor class to instantiate is selected based on the `model_type` property of the config object
        (either passed as an argument or loaded from `pretrained_model_name_or_path` if possible), or when it's
        missing, by falling back to using pattern matching on `pretrained_model_name_or_path`:

        List options

        Params:
            pretrained_model_name_or_path (`str` or `os.PathLike`):
                This can be either:

                - a string, the *model id* of a pretrained feature_extractor hosted inside a model repo on
                  huggingface.co.
                - a path to a *directory* containing a feature extractor file saved using the
                  [`~feature_extraction_utils.FeatureExtractionMixin.save_pretrained`] method, e.g.,
                  `./my_model_directory/`.
                - a path or url to a saved feature extractor JSON *file*, e.g.,
                  `./my_model_directory/preprocessor_config.json`.
            cache_dir (`str` or `os.PathLike`, *optional*):
                Path to a directory in which a downloaded pretrained model feature extractor should be cached if the
                standard cache should not be used.
            force_download (`bool`, *optional*, defaults to `False`):
                Whether or not to force to (re-)download the feature extractor files and override the cached versions
                if they exist.
            resume_download:
                Deprecated and ignored. All downloads are now resumed by default when possible.
                Will be removed in v5 of Transformers.
            proxies (`Dict[str, str]`, *optional*):
                A dictionary of proxy servers to use by protocol or endpoint, e.g., `{'http': 'foo.bar:3128',
                'http://hostname': 'foo.bar:4012'}.` The proxies are used on each request.
            token (`str` or *bool*, *optional*):
                The token to use as HTTP bearer authorization for remote files. If `True`, will use the token generated
                when running `huggingface-cli login` (stored in `~/.huggingface`).
            revision (`str`, *optional*, defaults to `"main"`):
                The specific model version to use. It can be a branch name, a tag name, or a commit id, since we use a
                git-based system for storing models and other artifacts on huggingface.co, so `revision` can be any
                identifier allowed by git.
            return_unused_kwargs (`bool`, *optional*, defaults to `False`):
                If `False`, then this function returns just the final feature extractor object. If `True`, then this
                functions returns a `Tuple(feature_extractor, unused_kwargs)` where *unused_kwargs* is a dictionary
                consisting of the key/value pairs whose keys are not feature extractor attributes: i.e., the part of
                `kwargs` which has not been used to update `feature_extractor` and is otherwise ignored.
            trust_remote_code (`bool`, *optional*, defaults to `False`):
                Whether or not to allow for custom models defined on the Hub in their own modeling files. This option
                should only be set to `True` for repositories you trust and in which you have read the code, as it will
                execute code present on the Hub on your local machine.
            kwargs (`Dict[str, Any]`, *optional*):
                The values in kwargs of any keys which are feature extractor attributes will be used to override the
                loaded values. Behavior concerning key/value pairs whose keys are *not* feature extractor attributes is
                controlled by the `return_unused_kwargs` keyword parameter.

        <Tip>

        Passing `token=True` is required when you want to use a private model.

        </Tip>

        Examples:

        ```python
        >>> from transformers import AutoFeatureExtractor

        >>> # Download feature extractor from huggingface.co and cache.
        >>> feature_extractor = AutoFeatureExtractor.from_pretrained("facebook/wav2vec2-base-960h")

        >>> # If feature extractor files are in a directory (e.g. feature extractor was saved using *save_pretrained('./test/saved_model/')*)
        >>> # feature_extractor = AutoFeatureExtractor.from_pretrained("./test/saved_model/")
        ```"""
        use_auth_token = kwargs.pop("use_auth_token", None)
        if use_auth_token is not None:
            warnings.warn(
                "The `use_auth_token` argument is deprecated and will be removed in v5 of Transformers. Please use `token` instead.",
                FutureWarning,
            )
            if kwargs.get("token", None) is not None:
                raise ValueError(
                    "`token` and `use_auth_token` are both specified. Please set only the argument `token`."
                )
            kwargs["token"] = use_auth_token

        config = kwargs.pop("config", None)
        trust_remote_code = kwargs.pop("trust_remote_code", None)
        kwargs["_from_auto"] = True

        config_dict, _ = FeatureExtractionMixin.get_feature_extractor_dict(pretrained_model_name_or_path, **kwargs)
        feature_extractor_class = config_dict.get("feature_extractor_type", None)
        feature_extractor_auto_map = None
        if "AutoFeatureExtractor" in config_dict.get("auto_map", {}):
            feature_extractor_auto_map = config_dict["auto_map"]["AutoFeatureExtractor"]

        # If we don't find the feature extractor class in the feature extractor config, let's try the model config.
        if feature_extractor_class is None and feature_extractor_auto_map is None:
            if not isinstance(config, PretrainedConfig):
                config = AutoConfig.from_pretrained(
                    pretrained_model_name_or_path, trust_remote_code=trust_remote_code, **kwargs
                )
            # It could be in `config.feature_extractor_type``
            feature_extractor_class = getattr(config, "feature_extractor_type", None)
            if hasattr(config, "auto_map") and "AutoFeatureExtractor" in config.auto_map:
                feature_extractor_auto_map = config.auto_map["AutoFeatureExtractor"]

        if feature_extractor_class is not None:
            feature_extractor_class = feature_extractor_class_from_name(feature_extractor_class)

        has_remote_code = feature_extractor_auto_map is not None
        has_local_code = feature_extractor_class is not None or type(config) in FEATURE_EXTRACTOR_MAPPING
        trust_remote_code = resolve_trust_remote_code(
            trust_remote_code, pretrained_model_name_or_path, has_local_code, has_remote_code
        )

        if has_remote_code and trust_remote_code:
            feature_extractor_class = get_class_from_dynamic_module(
                feature_extractor_auto_map, pretrained_model_name_or_path, **kwargs
            )
            _ = kwargs.pop("code_revision", None)
            if os.path.isdir(pretrained_model_name_or_path):
                feature_extractor_class.register_for_auto_class()
            return feature_extractor_class.from_dict(config_dict, **kwargs)
        elif feature_extractor_class is not None:
            return feature_extractor_class.from_dict(config_dict, **kwargs)
        # Last try: we use the FEATURE_EXTRACTOR_MAPPING.
        elif type(config) in FEATURE_EXTRACTOR_MAPPING:
            feature_extractor_class = FEATURE_EXTRACTOR_MAPPING[type(config)]
            return feature_extractor_class.from_dict(config_dict, **kwargs)

        raise ValueError(
            f"Unrecognized feature extractor in {pretrained_model_name_or_path}. Should have a "
            f"`feature_extractor_type` key in its {FEATURE_EXTRACTOR_NAME} of {CONFIG_NAME}, or one of the following "
            f"`model_type` keys in its {CONFIG_NAME}: {', '.join(c for c in FEATURE_EXTRACTOR_MAPPING_NAMES.keys())}"
        )

    @staticmethod
    def register(config_class, feature_extractor_class, exist_ok=False):
        """
        Register a new feature extractor for this class.

        Args:
            config_class ([`PretrainedConfig`]):
                The configuration corresponding to the model to register.
            feature_extractor_class ([`FeatureExtractorMixin`]): The feature extractor to register.
        """
        FEATURE_EXTRACTOR_MAPPING.register(config_class, feature_extractor_class, exist_ok=exist_ok)<|MERGE_RESOLUTION|>--- conflicted
+++ resolved
@@ -45,11 +45,8 @@
     [
         ("chinese_clip", "ChineseCLIPFeatureExtractor"),
         ("convnext", "ConvNextFeatureExtractor"),
-<<<<<<< HEAD
+        ("cvt", "ConvNextFeatureExtractor"),
         ("seamless_m4t", "SeamlessM4TFeatureExtractor"),
-=======
-        ("cvt", "ConvNextFeatureExtractor"),
->>>>>>> 1255f14d
     ]
 )
 
