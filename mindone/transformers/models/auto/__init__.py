--- conflicted
+++ resolved
@@ -18,19 +18,12 @@
 from .feature_extraction_auto import AutoFeatureExtractor
 from .image_processing_auto import AutoImageProcessor
 from .modeling_auto import (
-<<<<<<< HEAD
     AutoBackbone,
     AutoModel,
     AutoModelForCausalLM,
     AutoModelForDepthEstimation,
     AutoModelForImageTextToText,
     AutoModelForMaskedLM,
-=======
-    AutoModel,
-    AutoModelForCausalLM,
-    AutoModelForImageTextToText,
-    AutoModelForMaskedLM,
     AutoModelForVision2Seq,
->>>>>>> b5436ddf
 )
 from .processing_auto import AutoProcessor