# coding=utf-8
# Copyright 2018 The HuggingFace Inc. team.
#
# This code is adapted from https://github.com/huggingface/transformers
# with modifications to run transformers on mindspore.
#
# Licensed under the Apache License, Version 2.0 (the "License");
# you may not use this file except in compliance with the License.
# You may obtain a copy of the License at
#
#     http://www.apache.org/licenses/LICENSE-2.0
#
# Unless required by applicable law or agreed to in writing, software
# distributed under the License is distributed on an "AS IS" BASIS,
# WITHOUT WARRANTIES OR CONDITIONS OF ANY KIND, either express or implied.
# See the License for the specific language governing permissions and
# limitations under the License.
"""Auto Config class."""
import importlib
import os
import re
import warnings
from collections import OrderedDict
from typing import List, Union

import transformers
from packaging import version
from transformers.configuration_utils import PretrainedConfig
from transformers.dynamic_module_utils import get_class_from_dynamic_module, resolve_trust_remote_code
from transformers.utils import CONFIG_NAME, logging

logger = logging.get_logger(__name__)


CONFIG_MAPPING_NAMES = OrderedDict(
    [
        # Add configs here
        ("albert", "AlbertConfig"),
        ("align", "AlignConfig"),
        ("altclip", "AltCLIPConfig"),
        ("aria", "AriaConfig"),
        ("aria_text", "AriaTextConfig"),
        ("aya_vision", "AyaVisionConfig"),
        ("bamba", "BambaConfig"),
        ("beit", "BeitConfig"),
        ("bert", "BertConfig"),
        ("bert-generation", "BertGenerationConfig"),
        ("bart", "BartConfig"),
        ("bert", "BertConfig"),
        ("bit", "BitConfig"),
        ("blenderbot", "BlenderbotConfig"),
        ("blenderbot-small", "BlenderbotSmallConfig"),
        ("blip", "BlipConfig"),
        ("blip-2", "Blip2Config"),
        ("bloom", "BloomConfig"),
        ("bros", "BrosConfig"),
        ("chameleon", "ChameleonConfig"),
        ("bridgetower", "BridgeTowerConfig"),
        ("camembert", "CamembertConfig"),
        ("chameleon", "ChameleonConfig"),
        ("chinese_clip", "ChineseCLIPConfig"),
        ("chinese_clip_vision_model", "ChineseCLIPVisionConfig"),
        ("clip", "CLIPConfig"),
        ("clip_vision_model", "CLIPVisionConfig"),
        ("clipseg", "CLIPSegConfig"),
        ("clvp", "ClvpConfig"),
        ("codegen", "CodeGenConfig"),
        ("cohere2", "Cohere2Config"),
        ("colpali", "ColPaliConfig"),
        ("convbert", "ConvBertConfig"),
        ("convnext", "ConvNextConfig"),
        ("convnextv2", "ConvNextV2Config"),
        ("ctrl", "CTRLConfig"),
        ("cvt", "CvtConfig"),
        ("dac", "DacConfig"),
        ("data2vec-audio", "Data2VecAudioConfig"),
        ("data2vec-text", "Data2VecTextConfig"),
        ("data2vec-vision", "Data2VecVisionConfig"),
        ("deberta", "DebertaConfig"),
        ("deberta-v2", "DebertaV2Config"),
        ("depth_anything", "DepthAnythingConfig"),
        ("depth_pro", "DepthProConfig"),
        ("detr", "DetrConfig"),
        ("diffllama", "DiffLlamaConfig"),
        ("dinov2", "Dinov2Config"),
        ("dinov2_with_registers", "Dinov2WithRegistersConfig"),
        ("deit", "DeiTConfig"),
        ("distilbert", "DistilBertConfig"),
        ("donut-swin", "DonutSwinConfig"),
        ("dpr", "DPRConfig"),
        ("dpt", "DPTConfig"),
        ("efficientnet", "EfficientNetConfig"),
        ("electra", "ElectraConfig"),
        ("emu3", "Emu3Config"),
        ("encodec", "EncodecConfig"),
        ("esm", "EsmConfig"),
        ("encoder-decoder", "EncoderDecoderConfig"),
        ("falcon", "FalconConfig"),
        ("falcon_mamba", "FalconMambaConfig"),
        ("fastspeech2_conformer", "FastSpeech2ConformerConfig"),
<<<<<<< HEAD
        ("flava", "FlavaConfig"),
=======
        ("fnet", "FNetConfig"),
        ("focalnet", "FocalNetConfig"),
>>>>>>> b2afbb0b
        ("funnel", "FunnelConfig"),
        ("gemma", "GemmaConfig"),
        ("granite", "GraniteConfig"),
        ("gemma2", "Gemma2Config"),
        ("gemma3", "Gemma3Config"),
        ("gemma3_text", "Gemma3TextConfig"),
        ("git", "GitConfig"),
        ("glm", "GlmConfig"),
        ("glpn", "GLPNConfig"),
        ("got_ocr2", "GotOcr2Config"),
        ("gpt_neo", "GPTNeoConfig"),
        ("gpt2", "GPT2Config"),
        ("granitemoe", "GraniteMoeConfig"),
        ("granitemoeshared", "GraniteMoeSharedConfig"),
        ("groupvit", "GroupViTConfig"),
        ("helium", "HeliumConfig"),
        ("hiera", "HieraConfig"),
        ("hubert", "HubertConfig"),
        ("ibert", "IBertConfig"),
        ("idefics", "IdeficsConfig"),
        ("idefics2", "Idefics2Config"),
        ("idefics3", "Idefics3Config"),
        ("idefics3_vision", "Idefics3VisionConfig"),
        ("ijepa", "IJepaConfig"),
        ("imagegpt", "ImageGPTConfig"),
        ("jetmoe", "JetMoeConfig"),
        ("instructblip", "InstructBlipConfig"),
        ("instructblipvideo", "InstructBlipVideoConfig"),
        ("kosmos-2", "Kosmos2Config"),
        ("led", "LEDConfig"),
        ("levit", "LevitConfig"),
        ("lilt", "LiltConfig"),
        ("m2m_100", "M2M100Config"),
        ("mask2former", "Mask2FormerConfig"),
        ("maskformer", "MaskFormerConfig"),
        ("maskformer-swin", "MaskFormerSwinConfig"),
        ("canine", "CanineConfig"),
        ("llama", "LlamaConfig"),
        ("persimmon", "PersimmonConfig"),
        ("fuyu", "FuyuConfig"),
        ("llava", "LlavaConfig"),
        ("llava_next", "LlavaNextConfig"),
        ("llava_next_video", "LlavaNextVideoConfig"),
        ("llava_onevision", "LlavaOnevisionConfig"),
        ("longformer", "LongformerConfig"),
        ("longt5", "LongT5Config"),
        ("luke", "LukeConfig"),
        ("mamba", "MambaConfig"),
        ("mamba2", "Mamba2Config"),
        ("mbart", "MBartConfig"),
        ("mimi", "MimiConfig"),
        ("mistral", "MistralConfig"),
        ("mistral3", "Mistral3Config"),
        ("mllama", "MllamaConfig"),
        ("mobilebert", "MobileBertConfig"),
        ("mobilenet_v1", "MobileNetV1Config"),
        ("mobilenet_v2", "MobileNetV2Config"),
        ("mgp-str", "MgpstrConfig"),
        ("moonshine", "MoonshineConfig"),
        ("moshi", "MoshiConfig"),
        ("mpnet", "MPNetConfig"),
        ("mpt", "MptConfig"),
        ("nystromformer", "NystromformerConfig"),
        ("starcoder2", "Starcoder2Config"),
        ("mt5", "MT5Config"),
        ("table-transformer", "TableTransformerConfig"),
        ("opt", "OPTConfig"),
        ("megatron-bert", "MegatronBertConfig"),
        ("mixtral", "MixtralConfig"),
        ("nemotron", "NemotronConfig"),
        ("markuplm", "MarkupLMConfig"),
        ("marian", "MarianConfig"),
        ("nllb-moe", "NllbMoeConfig"),
        ("olmoe", "OlmoeConfig"),
        ("owlv2", "Owlv2Config"),
        ("owlvit", "OwlViTConfig"),
        ("olmo", "OlmoConfig"),
        ("olmo2", "Olmo2Config"),
        ("oneformer", "OneFormerConfig"),
        ("paligemma", "PaliGemmaConfig"),
        ("pegasus", "PegasusConfig"),
        ("pegasus_x", "PegasusXConfig"),
        ("perceiver", "PerceiverConfig"),
        ("phi", "PhiConfig"),
        ("phi3", "Phi3Config"),
        ("pix2struct", "Pix2StructConfig"),
        ("pixtral", "PixtralVisionConfig"),
        ("poolformer", "PoolFormerConfig"),
        ("pop2piano", "Pop2PianoConfig"),
        ("prompt_depth_anything", "PromptDepthAnythingConfig"),
        ("pvt", "PvtConfig"),
        ("pvt_v2", "PvtV2Config"),
        ("qwen2", "Qwen2Config"),
        ("qwen2_5_vl", "Qwen2_5_VLConfig"),
        ("qwen2_audio", "Qwen2AudioConfig"),
        ("qwen2_audio_encoder", "Qwen2AudioEncoderConfig"),
        ("qwen2_vl", "Qwen2VLConfig"),
        ("opt", "OPTConfig"),
        ("prophetnet", "ProphetNetConfig"),
        ("rag", "RagConfig"),
        ("roberta", "RobertaConfig"),
        ("roc_bert", "RoCBertConfig"),
        ("roberta-prelayernorm", "RobertaPreLayerNormConfig"),
        ("recurrent_gemma", "RecurrentGemmaConfig"),
        ("regnet", "RegNetConfig"),
        ("rembert", "RemBertConfig"),
        ("roberta", "RobertaConfig"),
        ("roformer", "RoFormerConfig"),
        ("resnet", "ResNetConfig"),
        ("rwkv", "RwkvConfig"),
        ("sam", "SamConfig"),
        ("seamless_m4t", "SeamlessM4TConfig"),
        ("seamless_m4t_v2", "SeamlessM4Tv2Config"),
        ("segformer", "SegformerConfig"),
        ("seggpt", "SegGptConfig"),
        ("sew", "SEWConfig"),
        ("sew-d", "SEWDConfig"),
        ("swin", "SwinConfig"),
        ("fsmt", "FSMTConfig"),
        ("shieldgemma2", "ShieldGemma2Config"),
        ("siglip", "SiglipConfig"),
        ("siglip2", "Siglip2Config"),
        ("siglip_vision_model", "SiglipVisionConfig"),
        ("smolvlm", "SmolVLMConfig"),
        ("smolvlm_vision", "SmolVLMVisionConfig"),
        ("speech-encoder-decoder", "SpeechEncoderDecoderConfig"),
        ("speech_to_text", "Speech2TextConfig"),
        ("speecht5", "SpeechT5Config"),
        ("squeezebert", "SqueezeBertConfig"),
        ("stablelm", "StableLmConfig"),
        ("swiftformer", "SwiftFormerConfig"),
        ("swin2sr", "Swin2SRConfig"),
        ("swinv2", "Swinv2Config"),
        ("t5", "T5Config"),
        ("tapas", "TapasConfig"),
        ("textnet", "TextNetConfig"),
        ("timesformer", "TimesformerConfig"),
        ("trocr", "TrOCRConfig"),
        ("tvp", "TvpConfig"),
        ("umt5", "UMT5Config"),
        ("unispeech", "UniSpeechConfig"),
        ("unispeech-sat", "UniSpeechSatConfig"),
        ("univnet", "UnivNetConfig"),
        ("upernet", "UperNetConfig"),
        ("video_llava", "VideoLlavaConfig"),
        ("vilt", "ViltConfig"),
        ("vipllava", "VipLlavaConfig"),
        ("vision-encoder-decoder", "VisionEncoderDecoderConfig"),
        ("visual_bert", "VisualBertConfig"),
        ("vit", "ViTConfig"),
        ("vit_mae", "ViTMAEConfig"),
        ("vit_msn", "ViTMSNConfig"),
        ("vitdet", "VitDetConfig"),
        ("vitpose", "VitPoseConfig"),
        ("vitpose_backbone", "VitPoseBackboneConfig"),
        ("vivit", "VivitConfig"),
        ("wav2vec2", "Wav2Vec2Config"),
        ("mvp", "MvpConfig"),
        ("whisper", "WhisperConfig"),
        ("xclip", "XCLIPConfig"),
        ("xlm", "XLMConfig"),
        ("xlm-prophetnet", "XLMProphetNetConfig"),
        ("xlm-roberta", "XLMRobertaConfig"),
        ("gpt_bigcode", "GPTBigCodeConfig"),
        ("gpt_neox", "GPTNeoXConfig"),
        ("gptj", "GPTJConfig"),
        ("xlm-roberta-xl", "XLMRobertaXLConfig"),
        ("xlnet", "XLNetConfig"),
        ("xmod", "XmodConfig"),
        ("gpt_neox_japanese", "GPTNeoXJapaneseConfig"),
        ("yolos", "YolosConfig"),
        ("yoso", "YosoConfig"),
        ("zamba2", "Zamba2Config"),
        ("cohere2", "Cohere2Config"),
        ("zoedepth", "ZoeDepthConfig"),
        ("zamba", "ZambaConfig"),
    ]
)


MODEL_NAMES_MAPPING = OrderedDict(
    [
        # Add full (and cased) model names here
        ("albert", "ALBERT"),
        ("align", "ALIGN"),
        ("altclip", "AltCLIP"),
        ("aria", "Aria"),
        ("aria_text", "AriaText"),
        ("aya_vision", "AyaVision"),
        ("m2m_100", "M2M100"),
        ("bamba", "Bamba"),
        ("beit", "BEiT"),
        ("bert", "BERT"),
        ("bert-generation", "Bert Generation"),
        ("bart", "BART"),
        ("barthez", "BARThez"),
        ("bartpho", "BARTpho"),
        ("bert", "BERT"),
        ("bit", "BiT"),
        ("blenderbot", "Blenderbot"),
        ("blenderbot-small", "BlenderbotSmall"),
        ("blip", "BLIP"),
        ("blip-2", "BLIP-2"),
        ("bloom", "BLOOM"),
        ("camembert", "CamemBERT"),
        ("canine", "CANINE"),
        ("bros", "BROS"),
        ("bridgetower", "BridgeTower"),
        ("chameleon", "Chameleon"),
        ("chinese_clip", "Chinese-CLIP"),
        ("chinese_clip_vision_model", "ChineseCLIPVisionModel"),
        ("clap", "CLAP"),
        ("clip", "CLIP"),
        ("clip_vision_model", "CLIPVisionModel"),
        ("clipseg", "CLIPSeg"),
        ("clvp", "CLVP"),
        ("cohere2", "Cohere2"),
        ("codegen", "CodeGen"),
        ("cohere2", "Cohere2"),
        ("colpali", "ColPali"),
        ("convnext", "ConvNeXT"),
        ("convnextv2", "ConvNeXTV2"),
        ("ctrl", "CTRL"),
        ("cvt", "CvT"),
        ("dac", "Dac"),
        ("data2vec-audio", "Data2VecAudio"),
        ("data2vec-text", "Data2VecText"),
        ("data2vec-vision", "Data2VecVision"),
        ("deberta", "DeBERTa"),
        ("deberta-v2", "DeBERTa-v2"),
        ("deit", "DeiT"),
        ("depth_anything", "Depth Anything"),
        ("depth_pro", "DepthPro"),
        ("detr", "DETR"),
        ("diffllama", "DiffLlama"),
        ("dinov2", "DINOv2"),
        ("dinov2_with_registers", "DINOv2 with Registers"),
        ("distilbert", "DistilBERT"),
        ("donut-swin", "DonutSwin"),
        ("dpr", "DPR"),
        ("dpt", "DPT"),
        ("efficientnet", "EfficientNet"),
        ("electra", "ELECTRA"),
        ("emu3", "Emu3"),
        ("encodec", "Encodec"),
        ("esm", "ESM"),
        ("encoder-decoder", "Encoder decoder"),
        ("falcon", "Falcon"),
        ("falcon_mamba", "FalconMamba"),
        ("fastspeech2_conformer", "FastSpeech2Conformer"),
<<<<<<< HEAD
        ("flava", "FLAVA"),
=======
        ("fnet", "FNet"),
        ("focalnet", "FocalNet"),
>>>>>>> b2afbb0b
        ("fsmt", "FairSeq Machine-Translation"),
        ("funnel", "Funnel Transformer"),
        ("fuyu", "Fuyu"),
        ("gemma", "Gemma"),
        ("granite", "Granite"),
        ("gemma2", "Gemma2"),
        ("git", "GIT"),
        ("glm", "GLM"),
        ("glpn", "GLPN"),
        ("gpt_neo", "GPT Neo"),
        ("gpt2", "OpenAI GPT-2"),
        ("luke", "LUKE"),
        ("kosmos-2", "KOSMOS-2"),
        ("qwen2_audio", "Qwen2Audio"),
        ("qwen2_audio_encoder", "Qwen2AudioEncoder"),
        ("roberta", "RoBERTa"),
        ("granitemoe", "GraniteMoeMoe"),
        ("granitemoeshared", "GraniteMoeSharedMoe"),
        ("gemma3", "Gemma3ForConditionalGeneration"),
        ("gemma3_text", "Gemma3ForCausalLM"),
        ("got_ocr2", "GOT-OCR2"),
        ("oneformer", "OneFormer"),
        ("groupvit", "GroupViT"),
        ("qwen2_audio", "Qwen2Audio"),
        ("qwen2_audio_encoder", "Qwen2AudioEncoder"),
        ("helium", "Helium"),
        ("hiera", "Hiera"),
        ("hubert", "Hubert"),
        ("ibert", "I-BERT"),
        ("idefics", "IDEFICS"),
        ("idefics2", "Idefics2"),
        ("idefics3", "Idefics3"),
        ("idefics3_vision", "Idefics3VisionTransformer"),
        ("ijepa", "I-JEPA"),
        ("imagegpt", "ImageGPT"),
        ("jetmoe", "JetMoe"),
        ("instructblip", "InstructBLIP"),
        ("instructblipvideo", "InstructBlipVideo"),
        ("led", "LED"),
        ("levit", "LeViT"),
        ("lilt", "LiLT"),
        ("llama", "LLaMA"),
        ("llama2", "Llama2"),
        ("llama3", "Llama3"),
        ("llava", "Llava"),
        ("llava_next", "LLaVA-NeXT"),
        ("llava_next_video", "LLaVa-NeXT-Video"),
        ("llava_onevision", "LLaVA-Onevision"),
        ("longformer", "Longformer"),
        ("longt5", "LongT5"),
        ("mask2former", "Mask2Former"),
        ("maskformer", "MaskFormer"),
        ("maskformer-swin", "MaskFormerSwin"),
        ("mimi", "Mimi"),
        ("mistral", "Mistral"),
        ("mllama", "Mllama"),
        ("m2m_100", "M2M100"),
        ("marian", "Marian"),
        ("mamba", "Mamba"),
        ("mamba2", "mamba2"),
        ("mobilebert", "MobileBERT"),
        ("mobilenet_v1", "MobileNetV1"),
        ("mobilenet_v2", "MobileNetV2"),
        ("mgp-str", "MGP-STR"),
        ("moonshine", "Moonshine"),
        ("moshi", "Moshi"),
        ("mpnet", "MPNet"),
        ("mpt", "MPT"),
        ("mt5", "MT5"),
        ("mvp", "MVP"),
        ("opt", "OPT"),
        ("markuplm", "MarkupLM"),
        ("megatron-bert", "Megatron-BERT"),
        ("mbart", "MBart"),
        ("mistral", "Mistral"),
        ("mistral3", "Mistral3"),
        ("mixtral", "Mixtral"),
        ("nemotron", "Nemotron"),
        ("nllb-moe", "NLLB-MOE"),
        ("nystromformer", "Nyströmformer"),
        ("olmoe", "OLMoE"),
        ("owlv2", "OWLv2"),
        ("owlvit", "OWL-ViT"),
        ("opt", "OPT"),
        ("olmo", "OLMo"),
        ("olmo2", "OLMo2"),
        ("paligemma", "PaliGemma"),
        ("perceiver", "Perceiver"),
        ("persimmon", "Persimmon"),
        ("phi", "Phi"),
        ("pegasus", "Pegasus"),
        ("pegasus_x", "PEGASUS-X"),
        ("phi3", "Phi3"),
        ("pix2struct", "Pix2Struct"),
        ("pixtral", "Pixtral"),
        ("poolformer", "PoolFormer"),
        ("pop2piano", "Pop2Piano"),
        ("prompt_depth_anything", "PromptDepthAnything"),
        ("prophetnet", "ProphetNet"),
        ("pvt", "PVT"),
        ("pvt_v2", "PVTv2"),
        ("qwen2", "Qwen2"),
        ("qwen2_5_vl", "Qwen2_5_VL"),
        ("qwen2_audio", "Qwen2Audio"),
        ("qwen2_audio_encoder", "Qwen2AudioEncoder"),
        ("qwen2_vl", "Qwen2VL"),
        ("rag", "RAG"),
        ("recurrent_gemma", "RecurrentGemma"),
        ("regnet", "RegNet"),
        ("rembert", "RemBERT"),
        ("roformer", "RoFormer"),
        ("resnet", "ResNet"),
        ("roc_bert", "RoCBert"),
        ("roberta-prelayernorm", "RoBERTa-PreLayerNorm"),
        ("rwkv", "RWKV"),
        ("sam", "SAM"),
        ("seamless_m4t", "SeamlessM4T"),
        ("seamless_m4t_v2", "SeamlessM4Tv2"),
        ("segformer", "SegFormer"),
        ("seggpt", "SegGPT"),
        ("sew", "SEW"),
        ("sew-d", "SEW_D"),
        ("swiftformer", "SwiftFormer"),
        ("shieldgemma2", "Shieldgemma2"),
        ("swin", "Swin Transformer"),
        ("swinv2", "Swin Transformer V2"),
        ("siglip", "SigLIP"),
        ("siglip2", "SigLIP2"),
        ("siglip2_vision_model", "Siglip2VisionModel"),
        ("siglip_vision_model", "SiglipVisionModel"),
        ("smolvlm", "SmolVLM"),
        ("smolvlm_vision", "SmolVLMVisionTransformer"),
        ("speech-encoder-decoder", "Speech Encoder decoder"),
        ("speech_to_text", "Speech2Text"),
        ("speecht5", "SpeechT5"),
        ("stablelm", "StableLm"),
        ("starcoder2", "Starcoder2"),
        ("squeezebert", "SqueezeBERT"),
        ("swin2sr", "Swin2SR"),
        ("t5", "T5"),
        ("t5v1.1", "T5v1.1"),
        ("table-transformer", "Table Transformer"),
        ("tapas", "TAPAS"),
        ("textnet", "TextNet"),
        ("timesformer", "TimeSformer"),
        ("trocr", "TrOCR"),
        ("tvp", "TVP"),
        ("umt5", "UMT5"),
        ("unispeech", "UniSpeech"),
        ("unispeech-sat", "UniSpeechSat"),
        ("univnet", "UnivNet"),
        ("upernet", "UPerNet"),
        ("video_llava", "VideoLlava"),
        ("vilt", "ViLT"),
        ("vipllava", "VipLlava"),
        ("vision-encoder-decoder", "Vision Encoder decoder"),
        ("visual_bert", "VisualBERT"),
        ("vit", "ViT"),
        ("vit_mae", "ViTMAE"),
        ("vit_msn", "ViTMSN"),
        ("vitdet", "VitDet"),
        ("vitpose", "ViTPose"),
        ("vitpose_backbone", "ViTPoseBackbone"),
        ("vivit", "ViViT"),
        ("wav2vec2", "Wav2Vec2"),
        ("whisper", "Whisper"),
        ("xclip", "X-CLIP"),
        ("convbert", "ConvBERT"),
        ("opt", "OPT"),
        ("xlm", "XLM"),
        ("xlm-prophetnet", "XLM-ProphetNet"),
        ("xlm-roberta", "XLM-RoBERTa"),
        ("xlm-roberta-xl", "XLM-RoBERTa-XL"),
        ("xlnet", "XLNet"),
        ("xmod", "X-MOD"),
        ("gpt_bigcode", "GPTBigCode"),
        ("gpt_neox", "GPTNeoX"),
        ("gpt_neox_japanese", "GPTNeoXJapaneseModel"),
        ("gptj", "GPTJ"),
        ("yolos", "YolosModel"),
        ("cohere2", "Cohere2Model"),
        ("yolos", "YOLOS"),
        ("yoso", "YOSO"),
        ("zamba2", "Zamba2"),
        ("cohere2", "Cohere2"),
        ("zoedepth", "ZoeDepth"),
        ("zamba", "Zamba"),
    ]
)

# This is tied to the processing `-` -> `_` in `model_type_to_module_name`. For example, instead of putting
# `transfo-xl` (as in `CONFIG_MAPPING_NAMES`), we should use `transfo_xl`.
DEPRECATED_MODELS = [
    "bort",
    "deta",
    "efficientformer",
    "ernie_m",
    "gptsan_japanese",
    "graphormer",
    "jukebox",
    "mctct",
    "mega",
    "mmbt",
    "nat",
    "nezha",
    "open_llama",
    "qdqbert",
    "realm",
    "retribert",
    "speech_to_text_2",
    "tapex",
    "trajectory_transformer",
    "transfo_xl",
    "tvlt",
    "van",
    "vit_hybrid",
    "xlm_prophetnet",
]

SPECIAL_MODEL_TYPE_TO_MODULE_NAME = OrderedDict(
    [
        ("openai-gpt", "openai"),
        ("data2vec-audio", "data2vec"),
        ("data2vec-text", "data2vec"),
        ("data2vec-vision", "data2vec"),
        ("donut-swin", "donut"),
        ("kosmos-2", "kosmos2"),
        ("maskformer-swin", "maskformer"),
        ("xclip", "x_clip"),
        ("clip_vision_model", "clip"),
        ("qwen2_audio_encoder", "qwen2_audio"),
        ("gemma3_text", "gemma3"),
        ("idefics3_vision", "idefics3"),
        ("clip_text_model", "clip"),
        ("aria_text", "aria"),
        ("siglip_vision_model", "siglip"),
        ("smolvlm_vision", "smolvlm"),
        ("chinese_clip_vision_model", "chinese_clip"),
        ("rt_detr_resnet", "rt_detr"),
    ]
)

if version.parse(transformers.__version__) >= version.parse("4.51.0"):
    CONFIG_MAPPING_NAMES.update({"qwen3": "Qwen3Config"})
    MODEL_NAMES_MAPPING.update({"qwen3": "Qwen3Model"})

if version.parse(transformers.__version__) >= version.parse("4.51.3"):
    CONFIG_MAPPING_NAMES.update({"glm4": "Glm4Config"})
    MODEL_NAMES_MAPPING.update({"glm4": "glm4"})

if version.parse(transformers.__version__) >= version.parse("4.53.0"):
    CONFIG_MAPPING_NAMES.update({"minimax": "MiniMaxConfig", "vjepa2": "VJEPA2Model"})
    MODEL_NAMES_MAPPING.update({"minimax": "MiniMax", "vjepa2": "VJEPA2Model"})


def model_type_to_module_name(key):
    """Converts a config key to the corresponding module."""
    # Special treatment
    if key in SPECIAL_MODEL_TYPE_TO_MODULE_NAME:
        key = SPECIAL_MODEL_TYPE_TO_MODULE_NAME[key]

        if key in DEPRECATED_MODELS:
            key = f"deprecated.{key}"
        return key

    key = key.replace("-", "_")
    if key in DEPRECATED_MODELS:
        key = f"deprecated.{key}"

    return key


def config_class_to_model_type(config):
    """Converts a config class name to the corresponding model type"""
    for key, cls in CONFIG_MAPPING_NAMES.items():
        if cls == config:
            return key
    # if key not found check in extra content
    for key, cls in CONFIG_MAPPING._extra_content.items():
        if cls.__name__ == config:
            return key
    return None


class _LazyConfigMapping(OrderedDict):
    """
    A dictionary that lazily load its values when they are requested.
    """

    def __init__(self, mapping):
        self._mapping = mapping
        self._extra_content = {}
        self._modules = {}

    def __getitem__(self, key):
        if key in self._extra_content:
            return self._extra_content[key]
        if key not in self._mapping:
            raise KeyError(key)
        value = self._mapping[key]
        module_name = model_type_to_module_name(key)
        if module_name not in self._modules:
            self._modules[module_name] = importlib.import_module(f".{module_name}", "transformers.models")
        if hasattr(self._modules[module_name], value):
            return getattr(self._modules[module_name], value)

        # Some of the mappings have entries model_type -> config of another model type. In that case we try to grab the
        # object at the top level.
        transformers_module = importlib.import_module("transformers")
        return getattr(transformers_module, value)

    def keys(self):
        return list(self._mapping.keys()) + list(self._extra_content.keys())

    def values(self):
        return [self[k] for k in self._mapping.keys()] + list(self._extra_content.values())

    def items(self):
        return [(k, self[k]) for k in self._mapping.keys()] + list(self._extra_content.items())

    def __iter__(self):
        return iter(list(self._mapping.keys()) + list(self._extra_content.keys()))

    def __contains__(self, item):
        return item in self._mapping or item in self._extra_content

    def register(self, key, value, exist_ok=False):
        """
        Register a new configuration in this mapping.
        """
        if key in self._mapping.keys() and not exist_ok:
            raise ValueError(f"'{key}' is already used by a Transformers config, pick another name.")
        self._extra_content[key] = value


CONFIG_MAPPING = _LazyConfigMapping(CONFIG_MAPPING_NAMES)


class _LazyLoadAllMappings(OrderedDict):
    """
    A mapping that will load all pairs of key values at the first access (either by indexing, requestions keys, values,
    etc.)

    Args:
        mapping: The mapping to load.
    """

    def __init__(self, mapping):
        self._mapping = mapping
        self._initialized = False
        self._data = {}

    def _initialize(self):
        if self._initialized:
            return

        for model_type, map_name in self._mapping.items():
            module_name = model_type_to_module_name(model_type)
            module = importlib.import_module(f".{module_name}", "transformers.models")
            mapping = getattr(module, map_name)
            self._data.update(mapping)

        self._initialized = True

    def __getitem__(self, key):
        self._initialize()
        return self._data[key]

    def keys(self):
        self._initialize()
        return self._data.keys()

    def values(self):
        self._initialize()
        return self._data.values()

    def items(self):
        self._initialize()
        return self._data.keys()

    def __iter__(self):
        self._initialize()
        return iter(self._data)

    def __contains__(self, item):
        self._initialize()
        return item in self._data


def _get_class_name(model_class: Union[str, List[str]]):
    if isinstance(model_class, (list, tuple)):
        return " or ".join([f"[`{c}`]" for c in model_class if c is not None])
    return f"[`{model_class}`]"


def _list_model_options(indent, config_to_class=None, use_model_types=True):
    if config_to_class is None and not use_model_types:
        raise ValueError("Using `use_model_types=False` requires a `config_to_class` dictionary.")
    if use_model_types:
        if config_to_class is None:
            model_type_to_name = {model_type: f"[`{config}`]" for model_type, config in CONFIG_MAPPING_NAMES.items()}
        else:
            model_type_to_name = {
                model_type: _get_class_name(model_class)
                for model_type, model_class in config_to_class.items()
                if model_type in MODEL_NAMES_MAPPING
            }
        lines = [
            f"{indent}- **{model_type}** -- {model_type_to_name[model_type]} ({MODEL_NAMES_MAPPING[model_type]} model)"
            for model_type in sorted(model_type_to_name.keys())
        ]
    else:
        config_to_name = {
            CONFIG_MAPPING_NAMES[config]: _get_class_name(clas)
            for config, clas in config_to_class.items()
            if config in CONFIG_MAPPING_NAMES
        }
        config_to_model_name = {
            config: MODEL_NAMES_MAPPING[model_type] for model_type, config in CONFIG_MAPPING_NAMES.items()
        }
        lines = [
            f"{indent}- [`{config_name}`] configuration class:"
            f" {config_to_name[config_name]} ({config_to_model_name[config_name]} model)"
            for config_name in sorted(config_to_name.keys())
        ]
    return "\n".join(lines)


def replace_list_option_in_docstrings(config_to_class=None, use_model_types=True):
    def docstring_decorator(fn):
        docstrings = fn.__doc__
        if docstrings is None:
            # Example: -OO
            return fn
        lines = docstrings.split("\n")
        i = 0
        while i < len(lines) and re.search(r"^(\s*)List options\s*$", lines[i]) is None:
            i += 1
        if i < len(lines):
            indent = re.search(r"^(\s*)List options\s*$", lines[i]).groups()[0]
            if use_model_types:
                indent = f"{indent}    "
            lines[i] = _list_model_options(indent, config_to_class=config_to_class, use_model_types=use_model_types)
            docstrings = "\n".join(lines)
        else:
            raise ValueError(
                f"The function {fn} should have an empty 'List options' in its docstring as placeholder, current"
                f" docstring is:\n{docstrings}"
            )
        fn.__doc__ = docstrings
        return fn

    return docstring_decorator


class AutoConfig:
    r"""
    This is a generic configuration class that will be instantiated as one of the configuration classes of the library
    when created with the [`~AutoConfig.from_pretrained`] class method.

    This class cannot be instantiated directly using `__init__()` (throws an error).
    """

    def __init__(self):
        raise EnvironmentError(
            "AutoConfig is designed to be instantiated "
            "using the `AutoConfig.from_pretrained(pretrained_model_name_or_path)` method."
        )

    @classmethod
    def for_model(cls, model_type: str, *args, **kwargs):
        if model_type in CONFIG_MAPPING:
            config_class = CONFIG_MAPPING[model_type]
            return config_class(*args, **kwargs)
        raise ValueError(
            f"Unrecognized model identifier: {model_type}. Should contain one of {', '.join(CONFIG_MAPPING.keys())}"
        )

    @classmethod
    @replace_list_option_in_docstrings()
    def from_pretrained(cls, pretrained_model_name_or_path, **kwargs):
        r"""
        Instantiate one of the configuration classes of the library from a pretrained model configuration.

        The configuration class to instantiate is selected based on the `model_type` property of the config object that
        is loaded, or when it's missing, by falling back to using pattern matching on `pretrained_model_name_or_path`:

        List options

        Args:
            pretrained_model_name_or_path (`str` or `os.PathLike`):
                Can be either:

                    - A string, the *model id* of a pretrained model configuration hosted inside a model repo on
                      huggingface.co.
                    - A path to a *directory* containing a configuration file saved using the
                      [`~PretrainedConfig.save_pretrained`] method, or the [`~PreTrainedModel.save_pretrained`] method,
                      e.g., `./my_model_directory/`.
                    - A path or url to a saved configuration JSON *file*, e.g.,
                      `./my_model_directory/configuration.json`.
            cache_dir (`str` or `os.PathLike`, *optional*):
                Path to a directory in which a downloaded pretrained model configuration should be cached if the
                standard cache should not be used.
            force_download (`bool`, *optional*, defaults to `False`):
                Whether or not to force the (re-)download the model weights and configuration files and override the
                cached versions if they exist.
            resume_download:
                Deprecated and ignored. All downloads are now resumed by default when possible.
                Will be removed in v5 of Transformers.
            proxies (`Dict[str, str]`, *optional*):
                A dictionary of proxy servers to use by protocol or endpoint, e.g., `{'http': 'foo.bar:3128',
                'http://hostname': 'foo.bar:4012'}`. The proxies are used on each request.
            revision (`str`, *optional*, defaults to `"main"`):
                The specific model version to use. It can be a branch name, a tag name, or a commit id, since we use a
                git-based system for storing models and other artifacts on huggingface.co, so `revision` can be any
                identifier allowed by git.
            return_unused_kwargs (`bool`, *optional*, defaults to `False`):
                If `False`, then this function returns just the final configuration object.

                If `True`, then this functions returns a `Tuple(config, unused_kwargs)` where *unused_kwargs* is a
                dictionary consisting of the key/value pairs whose keys are not configuration attributes: i.e., the
                part of `kwargs` which has not been used to update `config` and is otherwise ignored.
            trust_remote_code (`bool`, *optional*, defaults to `False`):
                Whether or not to allow for custom models defined on the Hub in their own modeling files. This option
                should only be set to `True` for repositories you trust and in which you have read the code, as it will
                execute code present on the Hub on your local machine.
            kwargs(additional keyword arguments, *optional*):
                The values in kwargs of any keys which are configuration attributes will be used to override the loaded
                values. Behavior concerning key/value pairs whose keys are *not* configuration attributes is controlled
                by the `return_unused_kwargs` keyword parameter.

        Examples:

        ```python
        >>> from transformers import AutoConfig

        >>> # Download configuration from huggingface.co and cache.
        >>> config = AutoConfig.from_pretrained("google-bert/bert-base-uncased")

        >>> # Download configuration from huggingface.co (user-uploaded) and cache.
        >>> config = AutoConfig.from_pretrained("dbmdz/bert-base-german-cased")

        >>> # If configuration file is in a directory (e.g., was saved using *save_pretrained('./test/saved_model/')*).
        >>> config = AutoConfig.from_pretrained("./test/bert_saved_model/")

        >>> # Load a specific configuration file.
        >>> config = AutoConfig.from_pretrained("./test/bert_saved_model/my_configuration.json")

        >>> # Change some config attributes when loading a pretrained config.
        >>> config = AutoConfig.from_pretrained("google-bert/bert-base-uncased", output_attentions=True, foo=False)
        >>> config.output_attentions
        True

        >>> config, unused_kwargs = AutoConfig.from_pretrained(
        ...     "google-bert/bert-base-uncased", output_attentions=True, foo=False, return_unused_kwargs=True
        ... )
        >>> config.output_attentions
        True

        >>> unused_kwargs
        {'foo': False}
        ```"""
        use_auth_token = kwargs.pop("use_auth_token", None)
        if use_auth_token is not None:
            warnings.warn(
                "The `use_auth_token` argument is deprecated and will be removed in v5 of Transformers. Please use `token` instead.",
                FutureWarning,
            )
            if kwargs.get("token", None) is not None:
                raise ValueError(
                    "`token` and `use_auth_token` are both specified. Please set only the argument `token`."
                )
            kwargs["token"] = use_auth_token

        kwargs["_from_auto"] = True
        kwargs["name_or_path"] = pretrained_model_name_or_path
        trust_remote_code = kwargs.pop("trust_remote_code", None)
        code_revision = kwargs.pop("code_revision", None)

        config_dict, unused_kwargs = PretrainedConfig.get_config_dict(pretrained_model_name_or_path, **kwargs)
        has_remote_code = "auto_map" in config_dict and "AutoConfig" in config_dict["auto_map"]
        has_local_code = "model_type" in config_dict and config_dict["model_type"] in CONFIG_MAPPING
        trust_remote_code = resolve_trust_remote_code(
            trust_remote_code, pretrained_model_name_or_path, has_local_code, has_remote_code
        )

        if has_remote_code and trust_remote_code:
            class_ref = config_dict["auto_map"]["AutoConfig"]
            config_class = get_class_from_dynamic_module(
                class_ref, pretrained_model_name_or_path, code_revision=code_revision, **kwargs
            )
            if os.path.isdir(pretrained_model_name_or_path):
                config_class.register_for_auto_class()
            return config_class.from_pretrained(pretrained_model_name_or_path, **kwargs)
        elif "model_type" in config_dict:
            try:
                config_class = CONFIG_MAPPING[config_dict["model_type"]]
            except KeyError:
                raise ValueError(
                    f"The checkpoint you are trying to load has model type `{config_dict['model_type']}` "
                    "but Transformers does not recognize this architecture. This could be because of an "
                    "issue with the checkpoint, or because your version of Transformers is out of date."
                )
            return config_class.from_dict(config_dict, **unused_kwargs)
        else:
            # Fallback: use pattern matching on the string.
            # We go from longer names to shorter names to catch roberta before bert (for instance)
            for pattern in sorted(CONFIG_MAPPING.keys(), key=len, reverse=True):
                if pattern in str(pretrained_model_name_or_path):
                    return CONFIG_MAPPING[pattern].from_dict(config_dict, **unused_kwargs)

        raise ValueError(
            f"Unrecognized model in {pretrained_model_name_or_path}. "
            f"Should have a `model_type` key in its {CONFIG_NAME}, or contain one of the following strings "
            f"in its name: {', '.join(CONFIG_MAPPING.keys())}"
        )

    @staticmethod
    def register(model_type, config, exist_ok=False):
        """
        Register a new configuration for this class.

        Args:
            model_type (`str`): The model type like "bert" or "gpt".
            config ([`PretrainedConfig`]): The config to register.
        """
        if issubclass(config, PretrainedConfig) and config.model_type != model_type:
            raise ValueError(
                "The config you are passing has a `model_type` attribute that is not consistent with the model type "
                f"you passed (config has {config.model_type} and you passed {model_type}. Fix one of those so they "
                "match!"
            )
        CONFIG_MAPPING.register(model_type, config, exist_ok=exist_ok)<|MERGE_RESOLUTION|>--- conflicted
+++ resolved
@@ -98,12 +98,9 @@
         ("falcon", "FalconConfig"),
         ("falcon_mamba", "FalconMambaConfig"),
         ("fastspeech2_conformer", "FastSpeech2ConformerConfig"),
-<<<<<<< HEAD
         ("flava", "FlavaConfig"),
-=======
         ("fnet", "FNetConfig"),
         ("focalnet", "FocalNetConfig"),
->>>>>>> b2afbb0b
         ("funnel", "FunnelConfig"),
         ("gemma", "GemmaConfig"),
         ("granite", "GraniteConfig"),
@@ -354,12 +351,9 @@
         ("falcon", "Falcon"),
         ("falcon_mamba", "FalconMamba"),
         ("fastspeech2_conformer", "FastSpeech2Conformer"),
-<<<<<<< HEAD
         ("flava", "FLAVA"),
-=======
         ("fnet", "FNet"),
         ("focalnet", "FocalNet"),
->>>>>>> b2afbb0b
         ("fsmt", "FairSeq Machine-Translation"),
         ("funnel", "Funnel Transformer"),
         ("fuyu", "Fuyu"),
