--- conflicted
+++ resolved
@@ -51,16 +51,13 @@
         ("chameleon", "ChameleonConfig"),
         ("clip", "CLIPConfig"),
         ("clip_vision_model", "CLIPVisionConfig"),
-<<<<<<< HEAD
-        ("ctrl", "CTRLConfig"),
-=======
         ("clipseg", "CLIPSegConfig"),
         ("clvp", "ClvpConfig"),
         ("colpali", "ColPaliConfig"),
         ("convbert", "ConvBertConfig"),
         ("convnext", "ConvNextConfig"),
         ("convnextv2", "ConvNextV2Config"),
->>>>>>> 7cb0b4ac
+        ("ctrl", "CTRLConfig"),
         ("deberta", "DebertaConfig"),
         ("deberta-v2", "DebertaV2Config"),
         ("depth_anything", "DepthAnythingConfig"),
@@ -173,15 +170,12 @@
         ("clap", "CLAP"),
         ("clip", "CLIP"),
         ("clip_vision_model", "CLIPVisionModel"),
-<<<<<<< HEAD
-        ("ctrl", "CTRL"),
-=======
         ("clipseg", "CLIPSeg"),
         ("clvp", "CLVP"),
         ("colpali", "ColPali"),
         ("convnext", "ConvNeXT"),
         ("convnextv2", "ConvNeXTV2"),
->>>>>>> 7cb0b4ac
+        ("ctrl", "CTRL"),
         ("deberta", "DeBERTa"),
         ("deberta-v2", "DeBERTa-v2"),
         ("depth_anything", "Depth Anything"),
