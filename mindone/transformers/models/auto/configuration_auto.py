--- conflicted
+++ resolved
@@ -145,11 +145,8 @@
         ("opt", "OPTConfig"),
         ("megatron-bert", "MegatronBertConfig"),
         ("mixtral", "MixtralConfig"),
-<<<<<<< HEAD
         ("nllb-moe", "NllbMoeConfig"),
-=======
         ("owlv2", "Owlv2Config"),
->>>>>>> 2c9d5a82
         ("owlvit", "OwlViTConfig"),
         ("olmo", "OlmoConfig"),
         ("olmo2", "Olmo2Config"),
@@ -350,12 +347,9 @@
         ("mistral", "Mistral"),
         ("mistral3", "Mistral3"),
         ("mixtral", "Mixtral"),
-<<<<<<< HEAD
         ("nllb-moe", "NLLB-MOE"),
-=======
         ("nystromformer", "Nyströmformer"),
         ("owlv2", "OWLv2"),
->>>>>>> 2c9d5a82
         ("owlvit", "OWL-ViT"),
         ("olmo", "OLMo"),
         ("olmo2", "OLMo2"),
