--- conflicted
+++ resolved
@@ -59,13 +59,10 @@
         ("convbert", "ConvBertConfig"),
         ("convnext", "ConvNextConfig"),
         ("convnextv2", "ConvNextV2Config"),
-<<<<<<< HEAD
+        ("ctrl", "CTRLConfig"),
         ("data2vec-audio", "Data2VecAudioConfig"),
         ("data2vec-text", "Data2VecTextConfig"),
         ("data2vec-vision", "Data2VecVisionConfig"),
-=======
-        ("ctrl", "CTRLConfig"),
->>>>>>> d05f99af
         ("deberta", "DebertaConfig"),
         ("deberta-v2", "DebertaV2Config"),
         ("depth_anything", "DepthAnythingConfig"),
@@ -195,13 +192,10 @@
         ("colpali", "ColPali"),
         ("convnext", "ConvNeXT"),
         ("convnextv2", "ConvNeXTV2"),
-<<<<<<< HEAD
+        ("ctrl", "CTRL"),
         ("data2vec-audio", "Data2VecAudio"),
         ("data2vec-text", "Data2VecText"),
         ("data2vec-vision", "Data2VecVision"),
-=======
-        ("ctrl", "CTRL"),
->>>>>>> d05f99af
         ("deberta", "DeBERTa"),
         ("deberta-v2", "DeBERTa-v2"),
         ("deit", "DeiT"),
