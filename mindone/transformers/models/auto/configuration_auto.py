--- conflicted
+++ resolved
@@ -367,20 +367,17 @@
         ("opt", "OPT"),
         ("xlm-roberta", "XLM-RoBERTa"),
         ("xlm-roberta-xl", "XLM-RoBERTa-XL"),
-<<<<<<< HEAD
         ("gpt_bigcode", "GPTBigCode"),
         ("gpt_neox", "GPTNeoX"),
         ("gpt_neox_japanese", "GPTNeoXJapaneseModel"),
         ("gptj", "GPTJ"),
         ("yolos", "YolosModel"),
         ("cohere2", "Cohere2Model"),
-=======
         ("yolos", "YOLOS"),
         ("zamba2", "Zamba2"),
         ("cohere2", "Cohere2"),
         ("zoedepth", "ZoeDepth"),
         ("zamba", "Zamba"),
->>>>>>> af148459
     ]
 )
 
