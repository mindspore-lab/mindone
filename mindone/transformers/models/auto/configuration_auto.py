# coding=utf-8
# Copyright 2018 The HuggingFace Inc. team.
#
# Licensed under the Apache License, Version 2.0 (the "License");
# you may not use this file except in compliance with the License.
# You may obtain a copy of the License at
#
#     http://www.apache.org/licenses/LICENSE-2.0
#
# Unless required by applicable law or agreed to in writing, software
# distributed under the License is distributed on an "AS IS" BASIS,
# WITHOUT WARRANTIES OR CONDITIONS OF ANY KIND, either express or implied.
# See the License for the specific language governing permissions and
# limitations under the License.
"""Auto Config class."""

import importlib
import os
import re
import warnings
from collections import OrderedDict
from typing import List, Union

from transformers.configuration_utils import PretrainedConfig
from transformers.dynamic_module_utils import get_class_from_dynamic_module, resolve_trust_remote_code
from transformers.utils import CONFIG_NAME, logging

logger = logging.get_logger(__name__)


CONFIG_MAPPING_NAMES = OrderedDict(
    [
        # Add configs here
        ("albert", "AlbertConfig"),
        ("bert", "BertConfig"),
        ("bart", "BartConfig"),
        ("bit", "BitConfig"),
        ("blip-2", "Blip2Config"),
        ("clip", "CLIPConfig"),
        ("clip_vision_model", "CLIPVisionConfig"),
        ("deberta", "DebertaConfig"),
        ("deberta-v2", "DebertaV2Config"),
        ("dpt", "DPTConfig"),
        ("gemma", "GemmaConfig"),
        ("granite", "GraniteConfig"),
        ("gemma2", "Gemma2Config"),
        ("gemma3", "Gemma3Config"),
        ("gemma3_text", "Gemma3TextConfig"),
        ("glm", "GlmConfig"),
        ("glpn", "GLPNConfig"),
        ("gpt2", "GPT2Config"),
        ("granitemoe", "GraniteMoeConfig"),
        ("granitemoeshared", "GraniteMoeSharedConfig"),
        ("hiera", "HieraConfig"),
        ("ijepa", "IJepaConfig"),
        ("imagegpt", "ImageGPTConfig"),
        ("levit", "LevitConfig"),
        ("llama", "LlamaConfig"),
        ("persimmon", "PersimmonConfig"),
        ("fuyu", "FuyuConfig"),
        ("llava", "LlavaConfig"),
        ("llava_next", "LlavaNextConfig"),
        ("llava_next_video", "LlavaNextVideoConfig"),
        ("llava_onevision", "LlavaOnevisionConfig"),
        ("mistral", "MistralConfig"),
        ("mobilebert", "MobileBertConfig"),
        ("mt5", "MT5Config"),
        ("megatron-bert", "MegatronBertConfig"),
        ("mixtral", "MixtralConfig"),
        ("phi3", "Phi3Config"),
        ("qwen2", "Qwen2Config"),
        ("qwen2_5_vl", "Qwen2_5_VLConfig"),
        ("qwen2_audio", "Qwen2AudioConfig"),
        ("qwen2_audio_encoder", "Qwen2AudioEncoderConfig"),
        ("qwen2_vl", "Qwen2VLConfig"),
        ("qwen3", "Qwen3Config"),
        ("roberta", "RobertaConfig"),
        ("recurrent_gemma", "RecurrentGemmaConfig"),
        ("rembert", "RemBertConfig"),
        ("siglip", "SiglipConfig"),
        ("siglip_vision_model", "SiglipVisionConfig"),
        ("speecht5", "SpeechT5Config"),
        ("t5", "T5Config"),
        ("umt5", "UMT5Config"),
        ("wav2vec2", "Wav2Vec2Config"),
        ("whisper", "WhisperConfig"),
        ("xlm-roberta", "XLMRobertaConfig"),
        ("xlm-roberta-xl", "XLMRobertaXLConfig"),
    ]
)


MODEL_NAMES_MAPPING = OrderedDict(
    [
        # Add full (and cased) model names here
        ("albert", "ALBERT"),
        ("bert", "BERT"),
        ("bart", "BART"),
        ("bit", "BiT"),
        ("blip-2", "BLIP-2"),
        ("chameleon", "Chameleon"),
        ("clap", "CLAP"),
        ("clip", "CLIP"),
        ("clip_vision_model", "CLIPVisionModel"),
        ("deberta", "DeBERTa"),
        ("deberta-v2", "DeBERTa-v2"),
        ("dpt", "DPT"),
        ("gemma", "Gemma"),
        ("granite", "Granite"),
        ("gemma2", "Gemma2"),
        ("glm", "GLM"),
        ("glpn", "GLPN"),
        ("gpt2", "OpenAI GPT-2"),
        ("qwen2_audio", "Qwen2Audio"),
        ("qwen2_audio_encoder", "Qwen2AudioEncoder"),
        ("roberta", "RoBERTa"),
        ("granitemoe", "GraniteMoeMoe"),
        ("granitemoeshared", "GraniteMoeSharedMoe"),
        ("gemma3", "Gemma3ForConditionalGeneration"),
        ("gemma3_text", "Gemma3ForCausalLM"),
        ("qwen2_audio", "Qwen2Audio"),
        ("qwen2_audio_encoder", "Qwen2AudioEncoder"),
        ("hiera", "Hiera"),
        ("ijepa", "I-JEPA"),
        ("imagegpt", "ImageGPT"),
        ("levit", "LeViT"),
        ("llama", "LLaMA"),
        ("llama2", "Llama2"),
        ("llama3", "Llama3"),
        ("llava", "Llava"),
<<<<<<< HEAD
        ("llava_next", "LLaVA-NeXT"),
        ("llava_next_video", "LLaVa-NeXT-Video"),
        ("llava_onevision", "LLaVA-Onevision"),
        ("mistral", "Mistral"),
=======
        ("persimmon", "Persimmon"),
        ("fuyu", "Fuyu"),
>>>>>>> 5ec3e32d
        ("mobilebert", "MobileBERT"),
        ("mt5", "MT5"),
        ("megatron-bert", "Megatron-BERT"),
        ("mixtral", "Mixtral"),
        ("phi3", "Phi3"),
        ("qwen2", "Qwen2"),
        ("qwen2_5_vl", "Qwen2_5_VL"),
        ("qwen2_audio", "Qwen2Audio"),
        ("qwen2_audio_encoder", "Qwen2AudioEncoder"),
        ("qwen2_vl", "Qwen2VL"),
        ("qwen3", "Qwen3Model"),
        ("recurrent_gemma", "RecurrentGemma"),
        ("rembert", "RemBERT"),
        ("siglip", "SigLIP"),
        ("siglip_vision_model", "SiglipVisionModel"),
        ("speecht5", "SpeechT5"),
        ("t5", "T5"),
        ("t5v1.1", "T5v1.1"),
        ("umt5", "UMT5"),
        ("wav2vec2", "Wav2Vec2"),
        ("whisper", "Whisper"),
        ("xlm-roberta", "XLM-RoBERTa"),
        ("xlm-roberta-xl", "XLM-RoBERTa-XL"),
    ]
)

# This is tied to the processing `-` -> `_` in `model_type_to_module_name`. For example, instead of putting
# `transfo-xl` (as in `CONFIG_MAPPING_NAMES`), we should use `transfo_xl`.
DEPRECATED_MODELS = [
    "bort",
    "deta",
    "efficientformer",
    "ernie_m",
    "gptsan_japanese",
    "graphormer",
    "jukebox",
    "mctct",
    "mega",
    "mmbt",
    "nat",
    "nezha",
    "open_llama",
    "qdqbert",
    "realm",
    "retribert",
    "speech_to_text_2",
    "tapex",
    "trajectory_transformer",
    "transfo_xl",
    "tvlt",
    "van",
    "vit_hybrid",
    "xlm_prophetnet",
]

SPECIAL_MODEL_TYPE_TO_MODULE_NAME = OrderedDict(
    [
        ("openai-gpt", "openai"),
        ("data2vec-audio", "data2vec"),
        ("data2vec-text", "data2vec"),
        ("data2vec-vision", "data2vec"),
        ("donut-swin", "donut"),
        ("kosmos-2", "kosmos2"),
        ("maskformer-swin", "maskformer"),
        ("xclip", "x_clip"),
        ("clip_vision_model", "clip"),
        ("qwen2_audio_encoder", "qwen2_audio"),
        ("gemma3_text", "gemma3"),
        ("clip_text_model", "clip"),
        ("siglip_vision_model", "siglip"),
        ("chinese_clip_vision_model", "chinese_clip"),
        ("rt_detr_resnet", "rt_detr"),
    ]
)


def model_type_to_module_name(key):
    """Converts a config key to the corresponding module."""
    # Special treatment
    if key in SPECIAL_MODEL_TYPE_TO_MODULE_NAME:
        key = SPECIAL_MODEL_TYPE_TO_MODULE_NAME[key]

        if key in DEPRECATED_MODELS:
            key = f"deprecated.{key}"
        return key

    key = key.replace("-", "_")
    if key in DEPRECATED_MODELS:
        key = f"deprecated.{key}"

    return key


def config_class_to_model_type(config):
    """Converts a config class name to the corresponding model type"""
    for key, cls in CONFIG_MAPPING_NAMES.items():
        if cls == config:
            return key
    # if key not found check in extra content
    for key, cls in CONFIG_MAPPING._extra_content.items():
        if cls.__name__ == config:
            return key
    return None


class _LazyConfigMapping(OrderedDict):
    """
    A dictionary that lazily load its values when they are requested.
    """

    def __init__(self, mapping):
        self._mapping = mapping
        self._extra_content = {}
        self._modules = {}

    def __getitem__(self, key):
        if key in self._extra_content:
            return self._extra_content[key]
        if key not in self._mapping:
            raise KeyError(key)
        value = self._mapping[key]
        module_name = model_type_to_module_name(key)
        if module_name not in self._modules:
            self._modules[module_name] = importlib.import_module(f".{module_name}", "transformers.models")
        if hasattr(self._modules[module_name], value):
            return getattr(self._modules[module_name], value)

        # Some of the mappings have entries model_type -> config of another model type. In that case we try to grab the
        # object at the top level.
        transformers_module = importlib.import_module("transformers")
        return getattr(transformers_module, value)

    def keys(self):
        return list(self._mapping.keys()) + list(self._extra_content.keys())

    def values(self):
        return [self[k] for k in self._mapping.keys()] + list(self._extra_content.values())

    def items(self):
        return [(k, self[k]) for k in self._mapping.keys()] + list(self._extra_content.items())

    def __iter__(self):
        return iter(list(self._mapping.keys()) + list(self._extra_content.keys()))

    def __contains__(self, item):
        return item in self._mapping or item in self._extra_content

    def register(self, key, value, exist_ok=False):
        """
        Register a new configuration in this mapping.
        """
        if key in self._mapping.keys() and not exist_ok:
            raise ValueError(f"'{key}' is already used by a Transformers config, pick another name.")
        self._extra_content[key] = value


CONFIG_MAPPING = _LazyConfigMapping(CONFIG_MAPPING_NAMES)


class _LazyLoadAllMappings(OrderedDict):
    """
    A mapping that will load all pairs of key values at the first access (either by indexing, requestions keys, values,
    etc.)

    Args:
        mapping: The mapping to load.
    """

    def __init__(self, mapping):
        self._mapping = mapping
        self._initialized = False
        self._data = {}

    def _initialize(self):
        if self._initialized:
            return

        for model_type, map_name in self._mapping.items():
            module_name = model_type_to_module_name(model_type)
            module = importlib.import_module(f".{module_name}", "transformers.models")
            mapping = getattr(module, map_name)
            self._data.update(mapping)

        self._initialized = True

    def __getitem__(self, key):
        self._initialize()
        return self._data[key]

    def keys(self):
        self._initialize()
        return self._data.keys()

    def values(self):
        self._initialize()
        return self._data.values()

    def items(self):
        self._initialize()
        return self._data.keys()

    def __iter__(self):
        self._initialize()
        return iter(self._data)

    def __contains__(self, item):
        self._initialize()
        return item in self._data


def _get_class_name(model_class: Union[str, List[str]]):
    if isinstance(model_class, (list, tuple)):
        return " or ".join([f"[`{c}`]" for c in model_class if c is not None])
    return f"[`{model_class}`]"


def _list_model_options(indent, config_to_class=None, use_model_types=True):
    if config_to_class is None and not use_model_types:
        raise ValueError("Using `use_model_types=False` requires a `config_to_class` dictionary.")
    if use_model_types:
        if config_to_class is None:
            model_type_to_name = {model_type: f"[`{config}`]" for model_type, config in CONFIG_MAPPING_NAMES.items()}
        else:
            model_type_to_name = {
                model_type: _get_class_name(model_class)
                for model_type, model_class in config_to_class.items()
                if model_type in MODEL_NAMES_MAPPING
            }
        lines = [
            f"{indent}- **{model_type}** -- {model_type_to_name[model_type]} ({MODEL_NAMES_MAPPING[model_type]} model)"
            for model_type in sorted(model_type_to_name.keys())
        ]
    else:
        config_to_name = {
            CONFIG_MAPPING_NAMES[config]: _get_class_name(clas)
            for config, clas in config_to_class.items()
            if config in CONFIG_MAPPING_NAMES
        }
        config_to_model_name = {
            config: MODEL_NAMES_MAPPING[model_type] for model_type, config in CONFIG_MAPPING_NAMES.items()
        }
        lines = [
            f"{indent}- [`{config_name}`] configuration class:"
            f" {config_to_name[config_name]} ({config_to_model_name[config_name]} model)"
            for config_name in sorted(config_to_name.keys())
        ]
    return "\n".join(lines)


def replace_list_option_in_docstrings(config_to_class=None, use_model_types=True):
    def docstring_decorator(fn):
        docstrings = fn.__doc__
        if docstrings is None:
            # Example: -OO
            return fn
        lines = docstrings.split("\n")
        i = 0
        while i < len(lines) and re.search(r"^(\s*)List options\s*$", lines[i]) is None:
            i += 1
        if i < len(lines):
            indent = re.search(r"^(\s*)List options\s*$", lines[i]).groups()[0]
            if use_model_types:
                indent = f"{indent}    "
            lines[i] = _list_model_options(indent, config_to_class=config_to_class, use_model_types=use_model_types)
            docstrings = "\n".join(lines)
        else:
            raise ValueError(
                f"The function {fn} should have an empty 'List options' in its docstring as placeholder, current"
                f" docstring is:\n{docstrings}"
            )
        fn.__doc__ = docstrings
        return fn

    return docstring_decorator


class AutoConfig:
    r"""
    This is a generic configuration class that will be instantiated as one of the configuration classes of the library
    when created with the [`~AutoConfig.from_pretrained`] class method.

    This class cannot be instantiated directly using `__init__()` (throws an error).
    """

    def __init__(self):
        raise EnvironmentError(
            "AutoConfig is designed to be instantiated "
            "using the `AutoConfig.from_pretrained(pretrained_model_name_or_path)` method."
        )

    @classmethod
    def for_model(cls, model_type: str, *args, **kwargs):
        if model_type in CONFIG_MAPPING:
            config_class = CONFIG_MAPPING[model_type]
            return config_class(*args, **kwargs)
        raise ValueError(
            f"Unrecognized model identifier: {model_type}. Should contain one of {', '.join(CONFIG_MAPPING.keys())}"
        )

    @classmethod
    @replace_list_option_in_docstrings()
    def from_pretrained(cls, pretrained_model_name_or_path, **kwargs):
        r"""
        Instantiate one of the configuration classes of the library from a pretrained model configuration.

        The configuration class to instantiate is selected based on the `model_type` property of the config object that
        is loaded, or when it's missing, by falling back to using pattern matching on `pretrained_model_name_or_path`:

        List options

        Args:
            pretrained_model_name_or_path (`str` or `os.PathLike`):
                Can be either:

                    - A string, the *model id* of a pretrained model configuration hosted inside a model repo on
                      huggingface.co.
                    - A path to a *directory* containing a configuration file saved using the
                      [`~PretrainedConfig.save_pretrained`] method, or the [`~PreTrainedModel.save_pretrained`] method,
                      e.g., `./my_model_directory/`.
                    - A path or url to a saved configuration JSON *file*, e.g.,
                      `./my_model_directory/configuration.json`.
            cache_dir (`str` or `os.PathLike`, *optional*):
                Path to a directory in which a downloaded pretrained model configuration should be cached if the
                standard cache should not be used.
            force_download (`bool`, *optional*, defaults to `False`):
                Whether or not to force the (re-)download the model weights and configuration files and override the
                cached versions if they exist.
            resume_download:
                Deprecated and ignored. All downloads are now resumed by default when possible.
                Will be removed in v5 of Transformers.
            proxies (`Dict[str, str]`, *optional*):
                A dictionary of proxy servers to use by protocol or endpoint, e.g., `{'http': 'foo.bar:3128',
                'http://hostname': 'foo.bar:4012'}`. The proxies are used on each request.
            revision (`str`, *optional*, defaults to `"main"`):
                The specific model version to use. It can be a branch name, a tag name, or a commit id, since we use a
                git-based system for storing models and other artifacts on huggingface.co, so `revision` can be any
                identifier allowed by git.
            return_unused_kwargs (`bool`, *optional*, defaults to `False`):
                If `False`, then this function returns just the final configuration object.

                If `True`, then this functions returns a `Tuple(config, unused_kwargs)` where *unused_kwargs* is a
                dictionary consisting of the key/value pairs whose keys are not configuration attributes: i.e., the
                part of `kwargs` which has not been used to update `config` and is otherwise ignored.
            trust_remote_code (`bool`, *optional*, defaults to `False`):
                Whether or not to allow for custom models defined on the Hub in their own modeling files. This option
                should only be set to `True` for repositories you trust and in which you have read the code, as it will
                execute code present on the Hub on your local machine.
            kwargs(additional keyword arguments, *optional*):
                The values in kwargs of any keys which are configuration attributes will be used to override the loaded
                values. Behavior concerning key/value pairs whose keys are *not* configuration attributes is controlled
                by the `return_unused_kwargs` keyword parameter.

        Examples:

        ```python
        >>> from transformers import AutoConfig

        >>> # Download configuration from huggingface.co and cache.
        >>> config = AutoConfig.from_pretrained("google-bert/bert-base-uncased")

        >>> # Download configuration from huggingface.co (user-uploaded) and cache.
        >>> config = AutoConfig.from_pretrained("dbmdz/bert-base-german-cased")

        >>> # If configuration file is in a directory (e.g., was saved using *save_pretrained('./test/saved_model/')*).
        >>> config = AutoConfig.from_pretrained("./test/bert_saved_model/")

        >>> # Load a specific configuration file.
        >>> config = AutoConfig.from_pretrained("./test/bert_saved_model/my_configuration.json")

        >>> # Change some config attributes when loading a pretrained config.
        >>> config = AutoConfig.from_pretrained("google-bert/bert-base-uncased", output_attentions=True, foo=False)
        >>> config.output_attentions
        True

        >>> config, unused_kwargs = AutoConfig.from_pretrained(
        ...     "google-bert/bert-base-uncased", output_attentions=True, foo=False, return_unused_kwargs=True
        ... )
        >>> config.output_attentions
        True

        >>> unused_kwargs
        {'foo': False}
        ```"""
        use_auth_token = kwargs.pop("use_auth_token", None)
        if use_auth_token is not None:
            warnings.warn(
                "The `use_auth_token` argument is deprecated and will be removed in v5 of Transformers. Please use `token` instead.",
                FutureWarning,
            )
            if kwargs.get("token", None) is not None:
                raise ValueError(
                    "`token` and `use_auth_token` are both specified. Please set only the argument `token`."
                )
            kwargs["token"] = use_auth_token

        kwargs["_from_auto"] = True
        kwargs["name_or_path"] = pretrained_model_name_or_path
        trust_remote_code = kwargs.pop("trust_remote_code", None)
        code_revision = kwargs.pop("code_revision", None)

        config_dict, unused_kwargs = PretrainedConfig.get_config_dict(pretrained_model_name_or_path, **kwargs)
        has_remote_code = "auto_map" in config_dict and "AutoConfig" in config_dict["auto_map"]
        has_local_code = "model_type" in config_dict and config_dict["model_type"] in CONFIG_MAPPING
        trust_remote_code = resolve_trust_remote_code(
            trust_remote_code, pretrained_model_name_or_path, has_local_code, has_remote_code
        )

        if has_remote_code and trust_remote_code:
            class_ref = config_dict["auto_map"]["AutoConfig"]
            config_class = get_class_from_dynamic_module(
                class_ref, pretrained_model_name_or_path, code_revision=code_revision, **kwargs
            )
            if os.path.isdir(pretrained_model_name_or_path):
                config_class.register_for_auto_class()
            return config_class.from_pretrained(pretrained_model_name_or_path, **kwargs)
        elif "model_type" in config_dict:
            try:
                config_class = CONFIG_MAPPING[config_dict["model_type"]]
            except KeyError:
                raise ValueError(
                    f"The checkpoint you are trying to load has model type `{config_dict['model_type']}` "
                    "but Transformers does not recognize this architecture. This could be because of an "
                    "issue with the checkpoint, or because your version of Transformers is out of date."
                )
            return config_class.from_dict(config_dict, **unused_kwargs)
        else:
            # Fallback: use pattern matching on the string.
            # We go from longer names to shorter names to catch roberta before bert (for instance)
            for pattern in sorted(CONFIG_MAPPING.keys(), key=len, reverse=True):
                if pattern in str(pretrained_model_name_or_path):
                    return CONFIG_MAPPING[pattern].from_dict(config_dict, **unused_kwargs)

        raise ValueError(
            f"Unrecognized model in {pretrained_model_name_or_path}. "
            f"Should have a `model_type` key in its {CONFIG_NAME}, or contain one of the following strings "
            f"in its name: {', '.join(CONFIG_MAPPING.keys())}"
        )

    @staticmethod
    def register(model_type, config, exist_ok=False):
        """
        Register a new configuration for this class.

        Args:
            model_type (`str`): The model type like "bert" or "gpt".
            config ([`PretrainedConfig`]): The config to register.
        """
        if issubclass(config, PretrainedConfig) and config.model_type != model_type:
            raise ValueError(
                "The config you are passing has a `model_type` attribute that is not consistent with the model type "
                f"you passed (config has {config.model_type} and you passed {model_type}. Fix one of those so they "
                "match!"
            )
        CONFIG_MAPPING.register(model_type, config, exist_ok=exist_ok)<|MERGE_RESOLUTION|>--- conflicted
+++ resolved
@@ -128,15 +128,12 @@
         ("llama2", "Llama2"),
         ("llama3", "Llama3"),
         ("llava", "Llava"),
-<<<<<<< HEAD
         ("llava_next", "LLaVA-NeXT"),
         ("llava_next_video", "LLaVa-NeXT-Video"),
         ("llava_onevision", "LLaVA-Onevision"),
         ("mistral", "Mistral"),
-=======
         ("persimmon", "Persimmon"),
         ("fuyu", "Fuyu"),
->>>>>>> 5ec3e32d
         ("mobilebert", "MobileBERT"),
         ("mt5", "MT5"),
         ("megatron-bert", "Megatron-BERT"),
