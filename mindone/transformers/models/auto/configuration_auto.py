# coding=utf-8
# Copyright 2018 The HuggingFace Inc. team.
#
# This code is adapted from https://github.com/huggingface/transformers
# with modifications to run transformers on mindspore.
#
# Licensed under the Apache License, Version 2.0 (the "License");
# you may not use this file except in compliance with the License.
# You may obtain a copy of the License at
#
#     http://www.apache.org/licenses/LICENSE-2.0
#
# Unless required by applicable law or agreed to in writing, software
# distributed under the License is distributed on an "AS IS" BASIS,
# WITHOUT WARRANTIES OR CONDITIONS OF ANY KIND, either express or implied.
# See the License for the specific language governing permissions and
# limitations under the License.
"""Auto Config class."""
import importlib
import os
import re
import warnings
from collections import OrderedDict
from typing import List, Union

import transformers
from packaging import version
from transformers.configuration_utils import PretrainedConfig
from transformers.dynamic_module_utils import get_class_from_dynamic_module, resolve_trust_remote_code
from transformers.utils import CONFIG_NAME, logging

logger = logging.get_logger(__name__)


CONFIG_MAPPING_NAMES = OrderedDict(
    [
        # Add configs here
        ("aimv2", "Aimv2Config"),
        ("albert", "AlbertConfig"),
        ("align", "AlignConfig"),
        ("altclip", "AltCLIPConfig"),
        ("apertus", "ApertusConfig"),
        ("arcee", "ArceeConfig"),
        ("aria", "AriaConfig"),
        ("aria_text", "AriaTextConfig"),
        ("audio-spectrogram-transformer", "ASTConfig"),
        ("aya_vision", "AyaVisionConfig"),
        ("bamba", "BambaConfig"),
        ("mm-grounding-dino", "MMGroundingDinoConfig"),
        ("bart", "BartConfig"),
        ("beit", "BeitConfig"),
        ("bert", "BertConfig"),
        ("bert-generation", "BertGenerationConfig"),
        ("biogpt", "BioGptConfig"),
        ("bit", "BitConfig"),
        ("blenderbot", "BlenderbotConfig"),
        ("blenderbot-small", "BlenderbotSmallConfig"),
        ("blip", "BlipConfig"),
        ("blip-2", "Blip2Config"),
        ("blip_2_qformer", "Blip2QFormerConfig"),
        ("bloom", "BloomConfig"),
        ("blt", "BltConfig"),
        ("bridgetower", "BridgeTowerConfig"),
        ("bros", "BrosConfig"),
        ("camembert", "CamembertConfig"),
        ("canine", "CanineConfig"),
        ("chameleon", "ChameleonConfig"),
        ("chinese_clip", "ChineseCLIPConfig"),
        ("chinese_clip_vision_model", "ChineseCLIPVisionConfig"),
        ("clip", "CLIPConfig"),
        ("clip_vision_model", "CLIPVisionConfig"),
        ("clipseg", "CLIPSegConfig"),
        ("clvp", "ClvpConfig"),
        ("codegen", "CodeGenConfig"),
        ("cohere", "CohereConfig"),
        ("cohere2", "Cohere2Config"),
        ("cohere2_vision", "Cohere2VisionConfig"),
        ("colpali", "ColPaliConfig"),
        ("colqwen2", "ColQwen2Config"),
        ("convbert", "ConvBertConfig"),
        ("convnext", "ConvNextConfig"),
        ("convnextv2", "ConvNextV2Config"),
        ("csm", "CsmConfig"),
        ("ctrl", "CTRLConfig"),
        ("cvt", "CvtConfig"),
        ("d_fine", "DFineConfig"),
        ("dac", "DacConfig"),
        ("data2vec-audio", "Data2VecAudioConfig"),
        ("data2vec-text", "Data2VecTextConfig"),
        ("data2vec-vision", "Data2VecVisionConfig"),
        ("deberta", "DebertaConfig"),
        ("deberta-v2", "DebertaV2Config"),
        ("deepseek_v2", "DeepseekV2Config"),
        ("deepseek_vl", "DeepseekVLConfig"),
        ("deepseek_vl_hybrid", "DeepseekVLHybridConfig"),
        ("depth_anything", "DepthAnythingConfig"),
        ("depth_pro", "DepthProConfig"),
        ("detr", "DetrConfig"),
        ("dia", "DiaConfig"),
        ("diffllama", "DiffLlamaConfig"),
        ("dinov2", "Dinov2Config"),
        ("dinov2_with_registers", "Dinov2WithRegistersConfig"),
        ("dinov3_convnext", "DINOv3ConvNextConfig"),
        ("dinov3_vit", "DINOv3ViTConfig"),
        ("dots1", "Dots1Config"),
        ("deit", "DeiTConfig"),
        ("distilbert", "DistilBertConfig"),
        ("dpr", "DPRConfig"),
        ("dpt", "DPTConfig"),
        ("doge", "DogeConfig"),
        ("efficientloftr", "EfficientLoFTRConfig"),
        ("efficientnet", "EfficientNetConfig"),
        ("electra", "ElectraConfig"),
        ("emu3", "Emu3Config"),
        ("encodec", "EncodecConfig"),
        ("encoder-decoder", "EncoderDecoderConfig"),
        ("eomt", "EomtConfig"),
        ("ernie4_5", "Ernie4_5Config"),
        ("ernie4_5_moe", "Ernie4_5_MoeConfig"),
        ("esm", "EsmConfig"),
        ("exaone4", "Exaone4Config"),
        ("falcon", "FalconConfig"),
        ("falcon_h1", "FalconH1Config"),
        ("falcon_mamba", "FalconMambaConfig"),
        ("fastspeech2_conformer", "FastSpeech2ConformerConfig"),
        ("flava", "FlavaConfig"),
        ("flex_olmo", "FlexOlmoConfig"),
        ("florence2", "Florence2Config"),
        ("fnet", "FNetConfig"),
        ("focalnet", "FocalNetConfig"),
        ("fsmt", "FSMTConfig"),
        ("fuyu", "FuyuConfig"),
        ("funnel", "FunnelConfig"),
        ("gemma", "GemmaConfig"),
        ("gemma2", "Gemma2Config"),
        ("gemma3", "Gemma3Config"),
        ("gemma3_text", "Gemma3TextConfig"),
        ("git", "GitConfig"),
        ("glm", "GlmConfig"),
        ("glm4_moe", "Glm4MoeConfig"),
        ("glpn", "GLPNConfig"),
        ("got_ocr2", "GotOcr2Config"),
        ("gpt2", "GPT2Config"),
        ("gpt_bigcode", "GPTBigCodeConfig"),
        ("gpt_neo", "GPTNeoConfig"),
        ("gpt_neox", "GPTNeoXConfig"),
        ("gpt_neox_japanese", "GPTNeoXJapaneseConfig"),
        ("gptj", "GPTJConfig"),
        ("granite", "GraniteConfig"),
        ("granite_speech", "GraniteSpeechConfig"),
        ("granitemoe", "GraniteMoeConfig"),
        ("granitemoehybrid", "GraniteMoeHybridConfig"),
        ("granitemoeshared", "GraniteMoeSharedConfig"),
        ("groupvit", "GroupViTConfig"),
        ("helium", "HeliumConfig"),
        ("hgnet_v2", "HGNetV2Config"),
        ("hiera", "HieraConfig"),
        ("hubert", "HubertConfig"),
        ("hunyuan_v1_dense", "HunYuanDenseV1Config"),
        ("hunyuan_v1_moe", "HunYuanMoEV1Config"),
        ("ibert", "IBertConfig"),
        ("idefics", "IdeficsConfig"),
        ("idefics2", "Idefics2Config"),
        ("idefics3", "Idefics3Config"),
        ("idefics3_vision", "Idefics3VisionConfig"),
        ("ijepa", "IJepaConfig"),
        ("imagegpt", "ImageGPTConfig"),
        ("internvl", "InternVLConfig"),
        ("internvl_vision", "InternVLVisionConfig"),
        ("instructblip", "InstructBlipConfig"),
        ("instructblipvideo", "InstructBlipVideoConfig"),
        ("janus", "JanusConfig"),
        ("jamba", "JambaConfig"),
        ("jetmoe", "JetMoeConfig"),
        ("kosmos-2", "Kosmos2Config"),
        ("kosmos-2.5", "Kosmos2_5Config"),
        ("kyutai_speech_to_text", "KyutaiSpeechToTextConfig"),
        ("layoutlm", "LayoutLMConfig"),
        ("layoutlmv3", "LayoutLMv3Config"),
        ("led", "LEDConfig"),
        ("levit", "LevitConfig"),
        ("lfm2", "Lfm2Config"),
        ("lfm2_vl", "Lfm2VlConfig"),
        ("lilt", "LiltConfig"),
        ("llama", "LlamaConfig"),
        ("llama4", "Llama4Config"),
        ("llama4_text", "Llama4TextConfig"),
        ("llava", "LlavaConfig"),
        ("llava_next", "LlavaNextConfig"),
        ("llava_next_video", "LlavaNextVideoConfig"),
        ("llava_onevision", "LlavaOnevisionConfig"),
        ("longformer", "LongformerConfig"),
        ("longt5", "LongT5Config"),
        ("luke", "LukeConfig"),
        ("m2m_100", "M2M100Config"),
        ("mamba", "MambaConfig"),
        ("mamba2", "Mamba2Config"),
        ("markuplm", "MarkupLMConfig"),
        ("marian", "MarianConfig"),
        ("mask2former", "Mask2FormerConfig"),
        ("maskformer", "MaskFormerConfig"),
        ("maskformer-swin", "MaskFormerSwinConfig"),
        ("mbart", "MBartConfig"),
        ("megatron-bert", "MegatronBertConfig"),
        ("metaclip_2", "MetaClip2Config"),
        ("mimi", "MimiConfig"),
        ("ministral", "MinistralConfig"),
        ("mistral", "MistralConfig"),
        ("mistral3", "Mistral3Config"),
        ("mixtral", "MixtralConfig"),
        ("mgp-str", "MgpstrConfig"),
        ("mllama", "MllamaConfig"),
        ("mobilebert", "MobileBertConfig"),
        ("mobilevit", "MobileViTConfig"),
        ("mobilevitv2", "MobileViTV2Config"),
        ("mobilenet_v1", "MobileNetV1Config"),
        ("mobilenet_v2", "MobileNetV2Config"),
        ("modernbert-decoder", "ModernBertDecoderConfig"),
        ("moonshine", "MoonshineConfig"),
        ("moshi", "MoshiConfig"),
        ("mpnet", "MPNetConfig"),
        ("mpt", "MptConfig"),
        ("mra", "MraConfig"),
        ("mt5", "MT5Config"),
        ("mlcd", "MLCDVisionConfig"),
        ("musicgen_melody", "MusicgenMelodyConfig"),
        ("musicgen", "MusicgenConfig"),
        ("mvp", "MvpConfig"),
        ("nemotron", "NemotronConfig"),
        ("nllb-moe", "NllbMoeConfig"),
        ("nystromformer", "NystromformerConfig"),
        ("olmoe", "OlmoeConfig"),
        ("olmo", "OlmoConfig"),
        ("olmo2", "Olmo2Config"),
        ("olmo3", "Olmo3Config"),
        ("oneformer", "OneFormerConfig"),
        ("opt", "OPTConfig"),
        ("ovis2", "Ovis2Config"),
        ("owlv2", "Owlv2Config"),
        ("owlvit", "OwlViTConfig"),
        ("paligemma", "PaliGemmaConfig"),
        ("parakeet_ctc", "ParakeetCTCConfig"),
        ("parakeet_encoder", "ParakeetEncoderConfig"),
        ("pegasus", "PegasusConfig"),
        ("pegasus_x", "PegasusXConfig"),
        ("perceiver", "PerceiverConfig"),
        ("persimmon", "PersimmonConfig"),
        ("phi", "PhiConfig"),
        ("phi3", "Phi3Config"),
        ("phimoe", "PhimoeConfig"),
        ("pix2struct", "Pix2StructConfig"),
        ("pixtral", "PixtralVisionConfig"),
        ("plbart", "PLBartConfig"),
        ("poolformer", "PoolFormerConfig"),
        ("pop2piano", "Pop2PianoConfig"),
        ("prompt_depth_anything", "PromptDepthAnythingConfig"),
        ("prophetnet", "ProphetNetConfig"),
        ("pvt", "PvtConfig"),
        ("pvt_v2", "PvtV2Config"),
        ("qwen2", "Qwen2Config"),
        ("qwen2_5_vl", "Qwen2_5_VLConfig"),
        ("qwen2_audio", "Qwen2AudioConfig"),
        ("qwen2_audio_encoder", "Qwen2AudioEncoderConfig"),
        ("qwen2_vl", "Qwen2VLConfig"),
        ("qwen2_vl_text", "Qwen2VLTextConfig"),
        ("qwen3_next", "Qwen3NextConfig"),
        ("rag", "RagConfig"),
        ("recurrent_gemma", "RecurrentGemmaConfig"),
        ("regnet", "RegNetConfig"),
        ("resnet", "ResNetConfig"),
        ("rembert", "RemBertConfig"),
        ("roberta", "RobertaConfig"),
        ("roc_bert", "RoCBertConfig"),
        ("roberta-prelayernorm", "RobertaPreLayerNormConfig"),
        ("roformer", "RoFormerConfig"),
        ("rt_detr", "RTDetrConfig"),
        ("rt_detr_resnet", "RTDetrResNetConfig"),
        ("rt_detr_v2", "RTDetrV2Config"),
        ("rwkv", "RwkvConfig"),
        ("sam", "SamConfig"),
<<<<<<< HEAD
        ("sam2", "Sam2Config"),
        ("sam2_hiera_det_model", "Sam2HieraDetConfig"),
        ("sam2_vision_model", "Sam2VisionConfig"),
=======
        ("sam2_video", "Sam2VideoConfig"),
>>>>>>> fc67d1fb
        ("sam_hq", "SamHQConfig"),
        ("sam_hq_vision_model", "SamHQVisionConfig"),
        ("sam_vision_model", "SamVisionConfig"),
        ("seamless_m4t", "SeamlessM4TConfig"),
        ("seamless_m4t_v2", "SeamlessM4Tv2Config"),
        ("segformer", "SegformerConfig"),
        ("seed_oss", "SeedOssConfig"),
        ("seggpt", "SegGptConfig"),
        ("sew", "SEWConfig"),
        ("sew-d", "SEWDConfig"),
        ("shieldgemma2", "ShieldGemma2Config"),
        ("siglip", "SiglipConfig"),
        ("siglip2", "Siglip2Config"),
        ("siglip2_vision_model", "Siglip2VisionConfig"),
        ("siglip_vision_model", "SiglipVisionConfig"),
        ("smollm3", "SmolLM3Config"),
        ("smolvlm", "SmolVLMConfig"),
        ("smolvlm_vision", "SmolVLMVisionConfig"),
        ("speech-encoder-decoder", "SpeechEncoderDecoderConfig"),
        ("speech_to_text", "Speech2TextConfig"),
        ("speecht5", "SpeechT5Config"),
        ("squeezebert", "SqueezeBertConfig"),
        ("stablelm", "StableLmConfig"),
        ("starcoder2", "Starcoder2Config"),
        ("swiftformer", "SwiftFormerConfig"),
        ("swin", "SwinConfig"),
        ("swin2sr", "Swin2SRConfig"),
        ("swinv2", "Swinv2Config"),
        ("t5", "T5Config"),
        ("table-transformer", "TableTransformerConfig"),
        ("tapas", "TapasConfig"),
        ("textnet", "TextNetConfig"),
        ("timesfm", "TimesFmConfig"),
        ("timesformer", "TimesformerConfig"),
        ("trocr", "TrOCRConfig"),
        ("tvp", "TvpConfig"),
        ("udop", "UdopConfig"),
        ("t5gemma", "T5GemmaConfig"),
        ("umt5", "UMT5Config"),
        ("unispeech", "UniSpeechConfig"),
        ("unispeech-sat", "UniSpeechSatConfig"),
        ("univnet", "UnivNetConfig"),
        ("upernet", "UperNetConfig"),
        ("vaultgemma", "VaultGemmaConfig"),
        ("video_llava", "VideoLlavaConfig"),
        ("videomae", "VideoMAEConfig"),
        ("vilt", "ViltConfig"),
        ("vipllava", "VipLlavaConfig"),
        ("vision-encoder-decoder", "VisionEncoderDecoderConfig"),
        ("visual_bert", "VisualBertConfig"),
        ("vit", "ViTConfig"),
        ("vit_mae", "ViTMAEConfig"),
        ("vit_msn", "ViTMSNConfig"),
        ("vitdet", "VitDetConfig"),
        ("vitpose", "VitPoseConfig"),
        ("vitpose_backbone", "VitPoseBackboneConfig"),
        ("vivit", "VivitConfig"),
        ("voxtral", "VoxtralConfig"),
        ("voxtral_encoder", "VoxtralEncoderConfig"),
        ("wav2vec2", "Wav2Vec2Config"),
        ("wav2vec2-bert", "Wav2Vec2BertConfig"),
        ("wav2vec2-conformer", "Wav2Vec2ConformerConfig"),
        ("wavlm", "WavLMConfig"),
        ("whisper", "WhisperConfig"),
        ("xlstm", "xLSTMConfig"),
        ("xclip", "XCLIPConfig"),
        ("xcodec", "XcodecConfig"),
        ("xglm", "XGLMConfig"),
        ("xlm", "XLMConfig"),
        ("xlm-prophetnet", "XLMProphetNetConfig"),
        ("xlm-roberta", "XLMRobertaConfig"),
        ("xlm-roberta-xl", "XLMRobertaXLConfig"),
        ("xlnet", "XLNetConfig"),
        ("xmod", "XmodConfig"),
        ("yolos", "YolosConfig"),
        ("yoso", "YosoConfig"),
        ("zamba", "ZambaConfig"),
        ("zamba2", "Zamba2Config"),
        ("zoedepth", "ZoeDepthConfig"),
    ]
)


MODEL_NAMES_MAPPING = OrderedDict(
    [
        # Add full (and cased) model names here
        ("aimv2", "AIMv2"),
        ("mm-grounding-dino", "MM Grounding DINO"),
        ("albert", "ALBERT"),
        ("align", "ALIGN"),
        ("altclip", "AltCLIP"),
        ("apertus", "Apertus"),
        ("arcee", "Arcee"),
        ("aria", "Aria"),
        ("aria_text", "AriaText"),
        ("audio-spectrogram-transformer", "Audio Spectrogram Transformer"),
        ("aya_vision", "AyaVision"),
        ("bamba", "Bamba"),
        ("bart", "BART"),
        ("barthez", "BARThez"),
        ("bartpho", "BARTpho"),
        ("beit", "BEiT"),
        ("bert", "BERT"),
        ("bert-generation", "Bert Generation"),
        ("biogpt", "BioGpt"),
        ("bit", "BiT"),
        ("blenderbot", "Blenderbot"),
        ("blenderbot-small", "BlenderbotSmall"),
        ("blip", "BLIP"),
        ("blip-2", "BLIP-2"),
        ("blip_2_qformer", "BLIP-2 QFormer"),
        ("bloom", "BLOOM"),
        ("blt", "Blt"),
        ("bridgetower", "BridgeTower"),
        ("bros", "BROS"),
        ("camembert", "CamemBERT"),
        ("canine", "CANINE"),
        ("chameleon", "Chameleon"),
        ("chinese_clip", "Chinese-CLIP"),
        ("chinese_clip_vision_model", "ChineseCLIPVisionModel"),
        ("clap", "CLAP"),
        ("clip", "CLIP"),
        ("clip_vision_model", "CLIPVisionModel"),
        ("clipseg", "CLIPSeg"),
        ("clvp", "CLVP"),
        ("codegen", "CodeGen"),
        ("cohere", "Cohere"),
        ("cohere2", "Cohere2"),
        ("cohere2_vision", "Cohere2Vision"),
        ("colpali", "ColPali"),
        ("colqwen2", "ColQwen2"),
        ("convbert", "ConvBERT"),
        ("convnext", "ConvNeXT"),
        ("convnextv2", "ConvNeXTV2"),
        ("csm", "CSM"),
        ("ctrl", "CTRL"),
        ("cvt", "CvT"),
        ("d_fine", "D-FINE"),
        ("dac", "Dac"),
        ("data2vec-audio", "Data2VecAudio"),
        ("data2vec-text", "Data2VecText"),
        ("data2vec-vision", "Data2VecVision"),
        ("deberta", "DeBERTa"),
        ("deberta-v2", "DeBERTa-v2"),
        ("deepseek_v2", "DeepseekV2"),
        ("deepseek_vl", "DeepseekVL"),
        ("deepseek_vl_hybrid", "DeepseekVLHybrid"),
        ("deit", "DeiT"),
        ("depth_anything", "Depth Anything"),
        ("depth_pro", "DepthPro"),
        ("detr", "DETR"),
        ("dia", "Dia"),
        ("diffllama", "DiffLlama"),
        ("dinov2", "DINOv2"),
        ("dinov2_with_registers", "DINOv2 with Registers"),
        ("dinov3_convnext", "DINOv3 ConvNext"),
        ("dinov3_vit", "DINOv3 ViT"),
        ("dots1", "DOTS1"),
        ("distilbert", "DistilBERT"),
        ("doge", "Doge"),
        ("dpr", "DPR"),
        ("dpt", "DPT"),
        ("efficientloftr", "EfficientLoFTR"),
        ("efficientnet", "EfficientNet"),
        ("electra", "ELECTRA"),
        ("emu3", "Emu3"),
        ("encodec", "Encodec"),
        ("encoder-decoder", "Encoder decoder"),
        ("eomt", "EoMT"),
        ("ernie4_5", "Ernie4_5"),
        ("ernie4_5_moe", "Ernie4_5_MoE"),
        ("esm", "ESM"),
        ("exaone4", "EXAONE-4.0"),
        ("falcon", "Falcon"),
        ("falcon_mamba", "FalconMamba"),
        ("falcon_h1", "FalconH1"),
        ("fastspeech2_conformer", "FastSpeech2Conformer"),
        ("flava", "FLAVA"),
        ("flex_olmo", "FlexOlmo"),
        ("florence2", "Florence2"),
        ("fnet", "FNet"),
        ("focalnet", "FocalNet"),
        ("fsmt", "FairSeq Machine-Translation"),
        ("funnel", "Funnel Transformer"),
        ("fuyu", "Fuyu"),
        ("gemma", "Gemma"),
        ("gemma2", "Gemma2"),
        ("gemma3", "Gemma3ForConditionalGeneration"),
        ("gemma3_text", "Gemma3ForCausalLM"),
        ("git", "GIT"),
        ("glm", "GLM"),
        ("glm4_moe", "Glm4MoE"),
        ("glpn", "GLPN"),
        ("got_ocr2", "GOT-OCR2"),
        ("gpt2", "OpenAI GPT-2"),
        ("gpt_bigcode", "GPTBigCode"),
        ("gpt_neo", "GPT Neo"),
        ("gpt_neox", "GPTNeoX"),
        ("gpt_neox_japanese", "GPTNeoXJapaneseModel"),
        ("gptj", "GPTJ"),
        ("granite", "Granite"),
        ("granite_speech", "GraniteSpeech"),
        ("granitemoe", "GraniteMoeMoe"),
        ("granitemoehybrid", "GraniteMoeHybrid"),
        ("granitemoeshared", "GraniteMoeSharedMoe"),
        ("groupvit", "GroupViT"),
        ("helium", "Helium"),
        ("hgnet_v2", "HGNet-V2"),
        ("hiera", "Hiera"),
        ("hubert", "Hubert"),
        ("hunyuan_v1_dense", "HunYuanDenseV1"),
        ("hunyuan_v1_moe", "HunYuanMoEV1"),
        ("ibert", "I-BERT"),
        ("idefics", "IDEFICS"),
        ("idefics2", "Idefics2"),
        ("idefics3", "Idefics3"),
        ("idefics3_vision", "Idefics3VisionTransformer"),
        ("ijepa", "I-JEPA"),
        ("imagegpt", "ImageGPT"),
        ("internvl", "InternVL"),
        ("internvl_vision", "InternVLVision"),
        ("instructblip", "InstructBLIP"),
        ("instructblipvideo", "InstructBlipVideo"),
        ("janus", "Janus"),
        ("jamba", "Jamba"),
        ("jetmoe", "JetMoe"),
        ("kosmos-2", "KOSMOS-2"),
        ("kosmos-2.5", "KOSMOS-2.5"),
        ("kyutai_speech_to_text", "KyutaiSpeechToText"),
        ("led", "LED"),
        ("levit", "LeViT"),
        ("lfm2", "Lfm2"),
        ("lfm2_vl", "Lfm2Vl"),
        ("lilt", "LiLT"),
        ("layoutlm", "LayoutLM"),
        ("layoutlmv3", "LayoutLMv3"),
        ("llama", "LLaMA"),
        ("llama2", "Llama2"),
        ("llama3", "Llama3"),
        ("llama4", "Llama4"),
        ("llama4_text", "Llama4ForCausalLM"),
        ("llava", "Llava"),
        ("llava_next", "LLaVA-NeXT"),
        ("llava_next_video", "LLaVa-NeXT-Video"),
        ("llava_onevision", "LLaVA-Onevision"),
        ("longformer", "Longformer"),
        ("longt5", "LongT5"),
        ("luke", "LUKE"),
        ("m2m_100", "M2M100"),
        ("mamba", "Mamba"),
        ("mamba2", "mamba2"),
        ("marian", "Marian"),
        ("markuplm", "MarkupLM"),
        ("mask2former", "Mask2Former"),
        ("maskformer", "MaskFormer"),
        ("maskformer-swin", "MaskFormerSwin"),
        ("mbart", "MBart"),
        ("megatron-bert", "Megatron-BERT"),
        ("metaclip_2", "MetaCLIP 2"),
        ("mgp-str", "MGP-STR"),
        ("mimi", "Mimi"),
        ("ministral", "Ministral"),
        ("mistral", "Mistral"),
        ("mistral3", "Mistral3"),
        ("mixtral", "Mixtral"),
        ("mllama", "Mllama"),
        ("mobilebert", "MobileBERT"),
        ("mobilevit", "MobileViT"),
        ("mobilevitv2", "MobileViTV2"),
        ("mobilenet_v1", "MobileNetV1"),
        ("mobilenet_v2", "MobileNetV2"),
        ("modernbert-decoder", "ModernBertDecoder"),
        ("moonshine", "Moonshine"),
        ("moshi", "Moshi"),
        ("mpnet", "MPNet"),
        ("mpt", "MPT"),
        ("mra", "MRA"),
        ("mt5", "MT5"),
        ("musicgen", "MusicGen"),
        ("mvp", "MVP"),
        ("mlcd", "MLCD"),
        ("musicgen_melody", "MusicGen Melody"),
        ("nemotron", "Nemotron"),
        ("nllb-moe", "NLLB-MOE"),
        ("nystromformer", "Nyströmformer"),
        ("olmo", "OLMo"),
        ("olmo2", "OLMo2"),
        ("olmo3", "OLMo3"),
        ("olmoe", "OLMoE"),
        ("oneformer", "OneFormer"),
        ("opt", "OPT"),
        ("ovis2", "Ovis2"),
        ("owlv2", "OWLv2"),
        ("owlvit", "OWL-ViT"),
        ("paligemma", "PaliGemma"),
        ("parakeet", "Parakeet"),
        ("parakeet_ctc", "Parakeet"),
        ("parakeet_encoder", "ParakeetEncoder"),
        ("perceiver", "Perceiver"),
        ("persimmon", "Persimmon"),
        ("phi", "Phi"),
        ("phi3", "Phi3"),
        ("phimoe", "Phimoe"),
        ("pegasus", "Pegasus"),
        ("pegasus_x", "PEGASUS-X"),
        ("pix2struct", "Pix2Struct"),
        ("pixtral", "Pixtral"),
        ("plbart", "PLBart"),
        ("poolformer", "PoolFormer"),
        ("pop2piano", "Pop2Piano"),
        ("prompt_depth_anything", "PromptDepthAnything"),
        ("prophetnet", "ProphetNet"),
        ("pvt", "PVT"),
        ("pvt_v2", "PVTv2"),
        ("qwen2", "Qwen2"),
        ("qwen2_5_vl", "Qwen2_5_VL"),
        ("qwen2_audio", "Qwen2Audio"),
        ("qwen2_audio_encoder", "Qwen2AudioEncoder"),
        ("qwen2_vl", "Qwen2VL"),
        ("qwen2_vl_text", "Qwen2VL"),
        ("qwen3_next", "Qwen3Next"),
        ("rag", "RAG"),
        ("recurrent_gemma", "RecurrentGemma"),
        ("regnet", "RegNet"),
        ("rembert", "RemBERT"),
        ("roformer", "RoFormer"),
        ("resnet", "ResNet"),
        ("roberta", "RoBERTa"),
        ("roc_bert", "RoCBert"),
        ("roberta-prelayernorm", "RoBERTa-PreLayerNorm"),
        ("rt_detr", "RT-DETR"),
        ("rt_detr_resnet", "RT-DETR-ResNet"),
        ("rt_detr_v2", "RT-DETRv2"),
        ("rwkv", "RWKV"),
        ("sam", "SAM"),
<<<<<<< HEAD
        ("sam2", "SAM2"),
        ("sam2_hiera_det_model", "SAM2HieraDet"),
        ("sam2_vision_model", "SAM2Vision"),
=======
        ("sam2_video", "Sam2VideoModel"),
>>>>>>> fc67d1fb
        ("sam_hq", "SAM-HQ"),
        ("sam_hq_vision_model", "SamHQVisionModel"),
        ("sam_vision_model", "SamVisionModel"),
        ("seamless_m4t", "SeamlessM4T"),
        ("seamless_m4t_v2", "SeamlessM4Tv2"),
        ("seed_oss", "SeedOss"),
        ("segformer", "SegFormer"),
        ("seggpt", "SegGPT"),
        ("sew", "SEW"),
        ("sew-d", "SEW_D"),
        ("shieldgemma2", "Shieldgemma2"),
        ("siglip", "SigLIP"),
        ("siglip2", "SigLIP2"),
        ("siglip2_vision_model", "Siglip2VisionModel"),
        ("siglip_vision_model", "SiglipVisionModel"),
        ("smollm3", "SmolLM3"),
        ("smolvlm", "SmolVLM"),
        ("smolvlm_vision", "SmolVLMVisionTransformer"),
        ("speech-encoder-decoder", "Speech Encoder decoder"),
        ("speech_to_text", "Speech2Text"),
        ("speecht5", "SpeechT5"),
        ("squeezebert", "SqueezeBERT"),
        ("stablelm", "StableLm"),
        ("starcoder2", "Starcoder2"),
        ("swiftformer", "SwiftFormer"),
        ("swin", "Swin Transformer"),
        ("swinv2", "Swin Transformer V2"),
        ("swin2sr", "Swin2SR"),
        ("t5", "T5"),
        ("t5gemma", "T5Gemma"),
        ("t5v1.1", "T5v1.1"),
        ("table-transformer", "Table Transformer"),
        ("tapas", "TAPAS"),
        ("textnet", "TextNet"),
        ("timesfm", "TimesFm"),
        ("timesformer", "TimeSformer"),
        ("trocr", "TrOCR"),
        ("tvp", "TVP"),
        ("udop", "UDOP"),
        ("umt5", "UMT5"),
        ("unispeech", "UniSpeech"),
        ("unispeech-sat", "UniSpeechSat"),
        ("univnet", "UnivNet"),
        ("upernet", "UPerNet"),
        ("vaultgemma", "VaultGemma"),
        ("video_llava", "VideoLlava"),
        ("videomae", "VideoMAE"),
        ("vilt", "ViLT"),
        ("vipllava", "VipLlava"),
        ("vision-encoder-decoder", "Vision Encoder decoder"),
        ("visual_bert", "VisualBERT"),
        ("vit", "ViT"),
        ("vit_mae", "ViTMAE"),
        ("vit_msn", "ViTMSN"),
        ("vitdet", "VitDet"),
        ("vitpose", "ViTPose"),
        ("vitpose_backbone", "ViTPoseBackbone"),
        ("vivit", "ViViT"),
        ("voxtral", "Voxtral"),
        ("voxtral_encoder", "Voxtral Encoder"),
        ("wav2vec2", "Wav2Vec2"),
        ("wav2vec2-bert", "Wav2Vec2-BERT"),
        ("wav2vec2-conformer", "Wav2Vec2-Conformer"),
        ("wavlm", "WavLM"),
        ("whisper", "Whisper"),
        ("xlstm", "xLSTM"),
        ("xclip", "X-CLIP"),
        ("xcodec", "X-CODEC"),
        ("xglm", "XGLM"),
        ("xlm", "XLM"),
        ("xlm-prophetnet", "XLM-ProphetNet"),
        ("xlm-roberta", "XLM-RoBERTa"),
        ("xlm-roberta-xl", "XLM-RoBERTa-XL"),
        ("xlnet", "XLNet"),
        ("xmod", "X-MOD"),
        ("yolos", "YOLOS"),
        ("yoso", "YOSO"),
        ("zamba", "Zamba"),
        ("zamba2", "Zamba2"),
        ("zoedepth", "ZoeDepth"),
    ]
)

# This is tied to the processing `-` -> `_` in `model_type_to_module_name`. For example, instead of putting
# `transfo-xl` (as in `CONFIG_MAPPING_NAMES`), we should use `transfo_xl`.
DEPRECATED_MODELS = [
    "bort",
    "deta",
    "efficientformer",
    "ernie_m",
    "gptsan_japanese",
    "graphormer",
    "jukebox",
    "mctct",
    "mega",
    "mmbt",
    "nat",
    "nezha",
    "open_llama",
    "qdqbert",
    "realm",
    "retribert",
    "speech_to_text_2",
    "tapex",
    "trajectory_transformer",
    "transfo_xl",
    "tvlt",
    "van",
    "vit_hybrid",
    "xlm_prophetnet",
]

SPECIAL_MODEL_TYPE_TO_MODULE_NAME = OrderedDict(
    [
        ("aria_text", "aria"),
        ("blip_2_qformer", "blip_2"),
        ("chinese_clip_vision_model", "chinese_clip"),
        ("clip_vision_model", "clip"),
        ("clip_text_model", "clip"),
        ("data2vec-audio", "data2vec"),
        ("data2vec-text", "data2vec"),
        ("data2vec-vision", "data2vec"),
        ("donut-swin", "donut"),
        ("gemma3_text", "gemma3"),
        ("idefics3_vision", "idefics3"),
        ("kosmos-2", "kosmos2"),
        ("kosmos-2.5", "kosmos2_5"),
        ("llama4_text", "llama4"),
        ("maskformer-swin", "maskformer"),
        ("openai-gpt", "openai"),
        ("parakeet_ctc", "parakeet"),
        ("parakeet_encoder", "parakeet"),
        ("qwen2_audio_encoder", "qwen2_audio"),
        ("qwen2_vl_text", "qwen2_vl"),
        ("rt_detr_resnet", "rt_detr"),
        ("sam2_hiera_det_model", "sam2"),
        ("sam2_vision_model", "sam2"),
        ("sam_hq_vision_model", "sam_hq"),
        ("sam_vision_model", "sam"),
        ("siglip_vision_model", "siglip"),
        ("siglip2_vision_model", "siglip2"),
        ("smolvlm_vision", "smolvlm"),
        ("xclip", "x_clip"),
        ("voxtral_encoder", "voxtral"),
    ]
)

if version.parse(transformers.__version__) >= version.parse("4.51.0"):
    CONFIG_MAPPING_NAMES.update({"qwen3": "Qwen3Config"})
    MODEL_NAMES_MAPPING.update({"qwen3": "Qwen3Model"})

if version.parse(transformers.__version__) >= version.parse("4.51.3"):
    CONFIG_MAPPING_NAMES.update({"glm4": "Glm4Config"})
    MODEL_NAMES_MAPPING.update({"glm4": "glm4"})

if version.parse(transformers.__version__) >= version.parse("4.53.0"):
    CONFIG_MAPPING_NAMES.update({"minimax": "MiniMaxConfig", "vjepa2": "VJEPA2Model"})
    MODEL_NAMES_MAPPING.update({"minimax": "MiniMax", "vjepa2": "VJEPA2Model"})

if version.parse(transformers.__version__) >= version.parse("4.57.0"):
    CONFIG_MAPPING_NAMES.update(
        {
            ("qwen3_omni_moe", "Qwen3OmniMoeConfig"),
            ("qwen3_vl", "Qwen3VLConfig"),
            ("qwen3_vl_moe", "Qwen3VLMoeConfig"),
            ("qwen3_vl_moe_text", "Qwen3VLMoeTextConfig"),
            ("qwen3_vl_text", "Qwen3VLTextConfig"),
        }
    )
    MODEL_NAMES_MAPPING.update(
        {
            ("qwen3_omni_moe", "Qwen3OmniMoE"),
            ("qwen3_vl", "Qwen3VL"),
            ("qwen3_vl_moe", "Qwen3VLMoe"),
            ("qwen3_vl_moe_text", "Qwen3VLMoe"),
            ("qwen3_vl_text", "Qwen3VL"),
        }
    )


def model_type_to_module_name(key):
    """Converts a config key to the corresponding module."""
    # Special treatment
    if key in SPECIAL_MODEL_TYPE_TO_MODULE_NAME:
        key = SPECIAL_MODEL_TYPE_TO_MODULE_NAME[key]

        if key in DEPRECATED_MODELS:
            key = f"deprecated.{key}"
        return key

    key = key.replace("-", "_")
    if key in DEPRECATED_MODELS:
        key = f"deprecated.{key}"

    return key


def config_class_to_model_type(config):
    """Converts a config class name to the corresponding model type"""
    for key, cls in CONFIG_MAPPING_NAMES.items():
        if cls == config:
            return key
    # if key not found check in extra content
    for key, cls in CONFIG_MAPPING._extra_content.items():
        if cls.__name__ == config:
            return key
    return None


class _LazyConfigMapping(OrderedDict):
    """
    A dictionary that lazily load its values when they are requested.
    """

    def __init__(self, mapping):
        self._mapping = mapping
        self._extra_content = {}
        self._modules = {}

    def __getitem__(self, key):
        if key in self._extra_content:
            return self._extra_content[key]
        if key not in self._mapping:
            raise KeyError(key)
        value = self._mapping[key]
        module_name = model_type_to_module_name(key)
        if module_name not in self._modules:
            self._modules[module_name] = importlib.import_module(f".{module_name}", "transformers.models")
        if hasattr(self._modules[module_name], value):
            return getattr(self._modules[module_name], value)

        # Some of the mappings have entries model_type -> config of another model type. In that case we try to grab the
        # object at the top level.
        transformers_module = importlib.import_module("transformers")
        return getattr(transformers_module, value)

    def keys(self):
        return list(self._mapping.keys()) + list(self._extra_content.keys())

    def values(self):
        return [self[k] for k in self._mapping.keys()] + list(self._extra_content.values())

    def items(self):
        return [(k, self[k]) for k in self._mapping.keys()] + list(self._extra_content.items())

    def __iter__(self):
        return iter(list(self._mapping.keys()) + list(self._extra_content.keys()))

    def __contains__(self, item):
        return item in self._mapping or item in self._extra_content

    def register(self, key, value, exist_ok=False):
        """
        Register a new configuration in this mapping.
        """
        if key in self._mapping.keys() and not exist_ok:
            raise ValueError(f"'{key}' is already used by a Transformers config, pick another name.")
        self._extra_content[key] = value


CONFIG_MAPPING = _LazyConfigMapping(CONFIG_MAPPING_NAMES)


class _LazyLoadAllMappings(OrderedDict):
    """
    A mapping that will load all pairs of key values at the first access (either by indexing, requestions keys, values,
    etc.)

    Args:
        mapping: The mapping to load.
    """

    def __init__(self, mapping):
        self._mapping = mapping
        self._initialized = False
        self._data = {}

    def _initialize(self):
        if self._initialized:
            return

        for model_type, map_name in self._mapping.items():
            module_name = model_type_to_module_name(model_type)
            module = importlib.import_module(f".{module_name}", "transformers.models")
            mapping = getattr(module, map_name)
            self._data.update(mapping)

        self._initialized = True

    def __getitem__(self, key):
        self._initialize()
        return self._data[key]

    def keys(self):
        self._initialize()
        return self._data.keys()

    def values(self):
        self._initialize()
        return self._data.values()

    def items(self):
        self._initialize()
        return self._data.keys()

    def __iter__(self):
        self._initialize()
        return iter(self._data)

    def __contains__(self, item):
        self._initialize()
        return item in self._data


def _get_class_name(model_class: Union[str, List[str]]):
    if isinstance(model_class, (list, tuple)):
        return " or ".join([f"[`{c}`]" for c in model_class if c is not None])
    return f"[`{model_class}`]"


def _list_model_options(indent, config_to_class=None, use_model_types=True):
    if config_to_class is None and not use_model_types:
        raise ValueError("Using `use_model_types=False` requires a `config_to_class` dictionary.")
    if use_model_types:
        if config_to_class is None:
            model_type_to_name = {model_type: f"[`{config}`]" for model_type, config in CONFIG_MAPPING_NAMES.items()}
        else:
            model_type_to_name = {
                model_type: _get_class_name(model_class)
                for model_type, model_class in config_to_class.items()
                if model_type in MODEL_NAMES_MAPPING
            }
        lines = [
            f"{indent}- **{model_type}** -- {model_type_to_name[model_type]} ({MODEL_NAMES_MAPPING[model_type]} model)"
            for model_type in sorted(model_type_to_name.keys())
        ]
    else:
        config_to_name = {
            CONFIG_MAPPING_NAMES[config]: _get_class_name(clas)
            for config, clas in config_to_class.items()
            if config in CONFIG_MAPPING_NAMES
        }
        config_to_model_name = {
            config: MODEL_NAMES_MAPPING[model_type] for model_type, config in CONFIG_MAPPING_NAMES.items()
        }
        lines = [
            f"{indent}- [`{config_name}`] configuration class:"
            f" {config_to_name[config_name]} ({config_to_model_name[config_name]} model)"
            for config_name in sorted(config_to_name.keys())
        ]
    return "\n".join(lines)


def replace_list_option_in_docstrings(config_to_class=None, use_model_types=True):
    def docstring_decorator(fn):
        docstrings = fn.__doc__
        if docstrings is None:
            # Example: -OO
            return fn
        lines = docstrings.split("\n")
        i = 0
        while i < len(lines) and re.search(r"^(\s*)List options\s*$", lines[i]) is None:
            i += 1
        if i < len(lines):
            indent = re.search(r"^(\s*)List options\s*$", lines[i]).groups()[0]
            if use_model_types:
                indent = f"{indent}    "
            lines[i] = _list_model_options(indent, config_to_class=config_to_class, use_model_types=use_model_types)
            docstrings = "\n".join(lines)
        else:
            raise ValueError(
                f"The function {fn} should have an empty 'List options' in its docstring as placeholder, current"
                f" docstring is:\n{docstrings}"
            )
        fn.__doc__ = docstrings
        return fn

    return docstring_decorator


class AutoConfig:
    r"""
    This is a generic configuration class that will be instantiated as one of the configuration classes of the library
    when created with the [`~AutoConfig.from_pretrained`] class method.

    This class cannot be instantiated directly using `__init__()` (throws an error).
    """

    def __init__(self):
        raise EnvironmentError(
            "AutoConfig is designed to be instantiated "
            "using the `AutoConfig.from_pretrained(pretrained_model_name_or_path)` method."
        )

    @classmethod
    def for_model(cls, model_type: str, *args, **kwargs):
        if model_type in CONFIG_MAPPING:
            config_class = CONFIG_MAPPING[model_type]
            return config_class(*args, **kwargs)
        raise ValueError(
            f"Unrecognized model identifier: {model_type}. Should contain one of {', '.join(CONFIG_MAPPING.keys())}"
        )

    @classmethod
    @replace_list_option_in_docstrings()
    def from_pretrained(cls, pretrained_model_name_or_path, **kwargs):
        r"""
        Instantiate one of the configuration classes of the library from a pretrained model configuration.

        The configuration class to instantiate is selected based on the `model_type` property of the config object that
        is loaded, or when it's missing, by falling back to using pattern matching on `pretrained_model_name_or_path`:

        List options

        Args:
            pretrained_model_name_or_path (`str` or `os.PathLike`):
                Can be either:

                    - A string, the *model id* of a pretrained model configuration hosted inside a model repo on
                      huggingface.co.
                    - A path to a *directory* containing a configuration file saved using the
                      [`~PretrainedConfig.save_pretrained`] method, or the [`~PreTrainedModel.save_pretrained`] method,
                      e.g., `./my_model_directory/`.
                    - A path or url to a saved configuration JSON *file*, e.g.,
                      `./my_model_directory/configuration.json`.
            cache_dir (`str` or `os.PathLike`, *optional*):
                Path to a directory in which a downloaded pretrained model configuration should be cached if the
                standard cache should not be used.
            force_download (`bool`, *optional*, defaults to `False`):
                Whether or not to force the (re-)download the model weights and configuration files and override the
                cached versions if they exist.
            resume_download:
                Deprecated and ignored. All downloads are now resumed by default when possible.
                Will be removed in v5 of Transformers.
            proxies (`Dict[str, str]`, *optional*):
                A dictionary of proxy servers to use by protocol or endpoint, e.g., `{'http': 'foo.bar:3128',
                'http://hostname': 'foo.bar:4012'}`. The proxies are used on each request.
            revision (`str`, *optional*, defaults to `"main"`):
                The specific model version to use. It can be a branch name, a tag name, or a commit id, since we use a
                git-based system for storing models and other artifacts on huggingface.co, so `revision` can be any
                identifier allowed by git.
            return_unused_kwargs (`bool`, *optional*, defaults to `False`):
                If `False`, then this function returns just the final configuration object.

                If `True`, then this functions returns a `Tuple(config, unused_kwargs)` where *unused_kwargs* is a
                dictionary consisting of the key/value pairs whose keys are not configuration attributes: i.e., the
                part of `kwargs` which has not been used to update `config` and is otherwise ignored.
            trust_remote_code (`bool`, *optional*, defaults to `False`):
                Whether or not to allow for custom models defined on the Hub in their own modeling files. This option
                should only be set to `True` for repositories you trust and in which you have read the code, as it will
                execute code present on the Hub on your local machine.
            kwargs(additional keyword arguments, *optional*):
                The values in kwargs of any keys which are configuration attributes will be used to override the loaded
                values. Behavior concerning key/value pairs whose keys are *not* configuration attributes is controlled
                by the `return_unused_kwargs` keyword parameter.

        Examples:

        ```python
        >>> from transformers import AutoConfig

        >>> # Download configuration from huggingface.co and cache.
        >>> config = AutoConfig.from_pretrained("google-bert/bert-base-uncased")

        >>> # Download configuration from huggingface.co (user-uploaded) and cache.
        >>> config = AutoConfig.from_pretrained("dbmdz/bert-base-german-cased")

        >>> # If configuration file is in a directory (e.g., was saved using *save_pretrained('./test/saved_model/')*).
        >>> config = AutoConfig.from_pretrained("./test/bert_saved_model/")

        >>> # Load a specific configuration file.
        >>> config = AutoConfig.from_pretrained("./test/bert_saved_model/my_configuration.json")

        >>> # Change some config attributes when loading a pretrained config.
        >>> config = AutoConfig.from_pretrained("google-bert/bert-base-uncased", output_attentions=True, foo=False)
        >>> config.output_attentions
        True

        >>> config, unused_kwargs = AutoConfig.from_pretrained(
        ...     "google-bert/bert-base-uncased", output_attentions=True, foo=False, return_unused_kwargs=True
        ... )
        >>> config.output_attentions
        True

        >>> unused_kwargs
        {'foo': False}
        ```"""
        use_auth_token = kwargs.pop("use_auth_token", None)
        if use_auth_token is not None:
            warnings.warn(
                "The `use_auth_token` argument is deprecated and will be removed in v5 of Transformers. Please use `token` instead.",
                FutureWarning,
            )
            if kwargs.get("token", None) is not None:
                raise ValueError(
                    "`token` and `use_auth_token` are both specified. Please set only the argument `token`."
                )
            kwargs["token"] = use_auth_token

        kwargs["_from_auto"] = True
        kwargs["name_or_path"] = pretrained_model_name_or_path
        trust_remote_code = kwargs.pop("trust_remote_code", None)
        code_revision = kwargs.pop("code_revision", None)

        config_dict, unused_kwargs = PretrainedConfig.get_config_dict(pretrained_model_name_or_path, **kwargs)
        has_remote_code = "auto_map" in config_dict and "AutoConfig" in config_dict["auto_map"]
        has_local_code = "model_type" in config_dict and config_dict["model_type"] in CONFIG_MAPPING
        trust_remote_code = resolve_trust_remote_code(
            trust_remote_code, pretrained_model_name_or_path, has_local_code, has_remote_code
        )

        if has_remote_code and trust_remote_code:
            class_ref = config_dict["auto_map"]["AutoConfig"]
            config_class = get_class_from_dynamic_module(
                class_ref, pretrained_model_name_or_path, code_revision=code_revision, **kwargs
            )
            if os.path.isdir(pretrained_model_name_or_path):
                config_class.register_for_auto_class()
            return config_class.from_pretrained(pretrained_model_name_or_path, **kwargs)
        elif "model_type" in config_dict:
            try:
                config_class = CONFIG_MAPPING[config_dict["model_type"]]
            except KeyError:
                raise ValueError(
                    f"The checkpoint you are trying to load has model type `{config_dict['model_type']}` "
                    "but Transformers does not recognize this architecture. This could be because of an "
                    "issue with the checkpoint, or because your version of Transformers is out of date."
                )
            return config_class.from_dict(config_dict, **unused_kwargs)
        else:
            # Fallback: use pattern matching on the string.
            # We go from longer names to shorter names to catch roberta before bert (for instance)
            for pattern in sorted(CONFIG_MAPPING.keys(), key=len, reverse=True):
                if pattern in str(pretrained_model_name_or_path):
                    return CONFIG_MAPPING[pattern].from_dict(config_dict, **unused_kwargs)

        raise ValueError(
            f"Unrecognized model in {pretrained_model_name_or_path}. "
            f"Should have a `model_type` key in its {CONFIG_NAME}, or contain one of the following strings "
            f"in its name: {', '.join(CONFIG_MAPPING.keys())}"
        )

    @staticmethod
    def register(model_type, config, exist_ok=False):
        """
        Register a new configuration for this class.

        Args:
            model_type (`str`): The model type like "bert" or "gpt".
            config ([`PretrainedConfig`]): The config to register.
        """
        if issubclass(config, PretrainedConfig) and config.model_type != model_type:
            raise ValueError(
                "The config you are passing has a `model_type` attribute that is not consistent with the model type "
                f"you passed (config has {config.model_type} and you passed {model_type}. Fix one of those so they "
                "match!"
            )
        CONFIG_MAPPING.register(model_type, config, exist_ok=exist_ok)<|MERGE_RESOLUTION|>--- conflicted
+++ resolved
@@ -278,13 +278,10 @@
         ("rt_detr_v2", "RTDetrV2Config"),
         ("rwkv", "RwkvConfig"),
         ("sam", "SamConfig"),
-<<<<<<< HEAD
         ("sam2", "Sam2Config"),
         ("sam2_hiera_det_model", "Sam2HieraDetConfig"),
         ("sam2_vision_model", "Sam2VisionConfig"),
-=======
         ("sam2_video", "Sam2VideoConfig"),
->>>>>>> fc67d1fb
         ("sam_hq", "SamHQConfig"),
         ("sam_hq_vision_model", "SamHQVisionConfig"),
         ("sam_vision_model", "SamVisionConfig"),
@@ -620,13 +617,10 @@
         ("rt_detr_v2", "RT-DETRv2"),
         ("rwkv", "RWKV"),
         ("sam", "SAM"),
-<<<<<<< HEAD
         ("sam2", "SAM2"),
         ("sam2_hiera_det_model", "SAM2HieraDet"),
         ("sam2_vision_model", "SAM2Vision"),
-=======
         ("sam2_video", "Sam2VideoModel"),
->>>>>>> fc67d1fb
         ("sam_hq", "SAM-HQ"),
         ("sam_hq_vision_model", "SamHQVisionModel"),
         ("sam_vision_model", "SamVisionModel"),
