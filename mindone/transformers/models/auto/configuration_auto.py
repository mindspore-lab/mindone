# coding=utf-8
# Copyright 2018 The HuggingFace Inc. team.
#
# This code is adapted from https://github.com/huggingface/transformers
# with modifications to run transformers on mindspore.
#
# Licensed under the Apache License, Version 2.0 (the "License");
# you may not use this file except in compliance with the License.
# You may obtain a copy of the License at
#
#     http://www.apache.org/licenses/LICENSE-2.0
#
# Unless required by applicable law or agreed to in writing, software
# distributed under the License is distributed on an "AS IS" BASIS,
# WITHOUT WARRANTIES OR CONDITIONS OF ANY KIND, either express or implied.
# See the License for the specific language governing permissions and
# limitations under the License.
"""Auto Config class."""
import importlib
import os
import re
import warnings
from collections import OrderedDict
from typing import List, Union

import transformers
from packaging import version
from transformers.configuration_utils import PretrainedConfig
from transformers.dynamic_module_utils import get_class_from_dynamic_module, resolve_trust_remote_code
from transformers.utils import CONFIG_NAME, logging

logger = logging.get_logger(__name__)


CONFIG_MAPPING_NAMES = OrderedDict(
    [
        # Add configs here
        ("albert", "AlbertConfig"),
        ("align", "AlignConfig"),
        ("altclip", "AltCLIPConfig"),
        ("aria", "AriaConfig"),
        ("aria_text", "AriaTextConfig"),
        ("bamba", "BambaConfig"),
        ("bert", "BertConfig"),
        ("bert-generation", "BertGenerationConfig"),
        ("bart", "BartConfig"),
        ("bert", "BertConfig"),
        ("bit", "BitConfig"),
        ("blenderbot", "BlenderbotConfig"),
        ("blenderbot-small", "BlenderbotSmallConfig"),
        ("blip", "BlipConfig"),
        ("blip-2", "Blip2Config"),
        ("bloom", "BloomConfig"),
        ("camembert", "CamembertConfig"),
        ("chameleon", "ChameleonConfig"),
        ("chinese_clip", "ChineseCLIPConfig"),
        ("chinese_clip_vision_model", "ChineseCLIPVisionConfig"),
        ("clip", "CLIPConfig"),
        ("clip_vision_model", "CLIPVisionConfig"),
        ("clipseg", "CLIPSegConfig"),
        ("clvp", "ClvpConfig"),
        ("codegen", "CodeGenConfig"),
        ("colpali", "ColPaliConfig"),
        ("convbert", "ConvBertConfig"),
        ("convnext", "ConvNextConfig"),
        ("convnextv2", "ConvNextV2Config"),
        ("ctrl", "CTRLConfig"),
        ("cvt", "CvtConfig"),
        ("dac", "DacConfig"),
        ("data2vec-audio", "Data2VecAudioConfig"),
        ("data2vec-text", "Data2VecTextConfig"),
        ("data2vec-vision", "Data2VecVisionConfig"),
        ("deberta", "DebertaConfig"),
        ("deberta-v2", "DebertaV2Config"),
        ("depth_anything", "DepthAnythingConfig"),
        ("depth_pro", "DepthProConfig"),
        ("detr", "DetrConfig"),
        ("diffllama", "DiffLlamaConfig"),
        ("dinov2", "Dinov2Config"),
        ("deit", "DeiTConfig"),
        ("distilbert", "DistilBertConfig"),
        ("dpr", "DPRConfig"),
        ("dpt", "DPTConfig"),
        ("efficientnet", "EfficientNetConfig"),
        ("electra", "ElectraConfig"),
        ("emu3", "Emu3Config"),
        ("encodec", "EncodecConfig"),
        ("encoder-decoder", "EncoderDecoderConfig"),
        ("falcon", "FalconConfig"),
        ("fastspeech2_conformer", "FastSpeech2ConformerConfig"),
        ("fnet", "FNetConfig"),
        ("funnel", "FunnelConfig"),
        ("gemma", "GemmaConfig"),
        ("granite", "GraniteConfig"),
        ("gemma2", "Gemma2Config"),
        ("gemma3", "Gemma3Config"),
        ("gemma3_text", "Gemma3TextConfig"),
        ("git", "GitConfig"),
        ("glm", "GlmConfig"),
        ("glpn", "GLPNConfig"),
        ("got_ocr2", "GotOcr2Config"),
        ("gpt_neo", "GPTNeoConfig"),
        ("gpt2", "GPT2Config"),
        ("granitemoe", "GraniteMoeConfig"),
        ("granitemoeshared", "GraniteMoeSharedConfig"),
        ("groupvit", "GroupViTConfig"),
        ("helium", "HeliumConfig"),
        ("hiera", "HieraConfig"),
        ("hubert", "HubertConfig"),
        ("ibert", "IBertConfig"),
        ("idefics", "IdeficsConfig"),
        ("idefics2", "Idefics2Config"),
        ("idefics3", "Idefics3Config"),
        ("idefics3_vision", "Idefics3VisionConfig"),
        ("ijepa", "IJepaConfig"),
        ("imagegpt", "ImageGPTConfig"),
        ("jetmoe", "JetMoeConfig"),
        ("instructblip", "InstructBlipConfig"),
        ("instructblipvideo", "InstructBlipVideoConfig"),
        ("kosmos-2", "Kosmos2Config"),
        ("led", "LEDConfig"),
        ("levit", "LevitConfig"),
        ("lilt", "LiltConfig"),
        ("m2m_100", "M2M100Config"),
        ("canine", "CanineConfig"),
        ("llama", "LlamaConfig"),
        ("persimmon", "PersimmonConfig"),
        ("fuyu", "FuyuConfig"),
        ("llava", "LlavaConfig"),
        ("llava_next", "LlavaNextConfig"),
        ("llava_next_video", "LlavaNextVideoConfig"),
        ("llava_onevision", "LlavaOnevisionConfig"),
        ("longformer", "LongformerConfig"),
        ("longt5", "LongT5Config"),
        ("luke", "LukeConfig"),
        ("mamba", "MambaConfig"),
        ("mamba2", "Mamba2Config"),
        ("mimi", "MimiConfig"),
        ("mistral", "MistralConfig"),
        ("mistral3", "Mistral3Config"),
        ("mllama", "MllamaConfig"),
        ("mobilebert", "MobileBertConfig"),
        ("mobilenet_v1", "MobileNetV1Config"),
        ("mobilenet_v2", "MobileNetV2Config"),
        ("mgp-str", "MgpstrConfig"),
        ("moonshine", "MoonshineConfig"),
        ("moshi", "MoshiConfig"),
        ("mpnet", "MPNetConfig"),
        ("mpt", "MptConfig"),
        ("nystromformer", "NystromformerConfig"),
        ("starcoder2", "Starcoder2Config"),
        ("mt5", "MT5Config"),
        ("table-transformer", "TableTransformerConfig"),
        ("opt", "OPTConfig"),
        ("megatron-bert", "MegatronBertConfig"),
        ("mixtral", "MixtralConfig"),
<<<<<<< HEAD
        ("nemotron", "NemotronConfig"),
=======
        ("markuplm", "MarkupLMConfig"),
        ("marian", "MarianConfig"),
        ("nllb-moe", "NllbMoeConfig"),
        ("olmoe", "OlmoeConfig"),
        ("owlv2", "Owlv2Config"),
>>>>>>> a1a71d47
        ("owlvit", "OwlViTConfig"),
        ("olmo", "OlmoConfig"),
        ("olmo2", "Olmo2Config"),
        ("paligemma", "PaliGemmaConfig"),
        ("pegasus", "PegasusConfig"),
        ("pegasus_x", "PegasusXConfig"),
        ("phi", "PhiConfig"),
        ("phi3", "Phi3Config"),
        ("pix2struct", "Pix2StructConfig"),
        ("pixtral", "PixtralVisionConfig"),
        ("poolformer", "PoolFormerConfig"),
        ("pop2piano", "Pop2PianoConfig"),
        ("prompt_depth_anything", "PromptDepthAnythingConfig"),
        ("qwen2", "Qwen2Config"),
        ("qwen2_5_vl", "Qwen2_5_VLConfig"),
        ("qwen2_audio", "Qwen2AudioConfig"),
        ("qwen2_audio_encoder", "Qwen2AudioEncoderConfig"),
        ("qwen2_vl", "Qwen2VLConfig"),
        ("opt", "OPTConfig"),
        ("prophetnet", "ProphetNetConfig"),
        ("roberta", "RobertaConfig"),
        ("recurrent_gemma", "RecurrentGemmaConfig"),
        ("rembert", "RemBertConfig"),
        ("resnet", "ResNetConfig"),
        ("rwkv", "RwkvConfig"),
        ("sam", "SamConfig"),
        ("seamless_m4t_v2", "SeamlessM4Tv2Config"),
        ("segformer", "SegformerConfig"),
        ("sew", "SEWConfig"),
        ("sew-d", "SEWDConfig"),
        ("swin", "SwinConfig"),
        ("fsmt", "FSMTConfig"),
        ("siglip", "SiglipConfig"),
        ("siglip2", "Siglip2Config"),
        ("siglip_vision_model", "SiglipVisionConfig"),
        ("smolvlm", "SmolVLMConfig"),
        ("smolvlm_vision", "SmolVLMVisionConfig"),
        ("speech-encoder-decoder", "SpeechEncoderDecoderConfig"),
        ("speech_to_text", "Speech2TextConfig"),
        ("speecht5", "SpeechT5Config"),
        ("squeezebert", "SqueezeBertConfig"),
        ("stablelm", "StableLmConfig"),
        ("swin2sr", "Swin2SRConfig"),
        ("swinv2", "Swinv2Config"),
        ("t5", "T5Config"),
        ("tapas", "TapasConfig"),
        ("timesformer", "TimesformerConfig"),
        ("trocr", "TrOCRConfig"),
        ("tvp", "TvpConfig"),
        ("umt5", "UMT5Config"),
        ("unispeech", "UniSpeechConfig"),
        ("unispeech-sat", "UniSpeechSatConfig"),
        ("univnet", "UnivNetConfig"),
        ("upernet", "UperNetConfig"),
        ("video_llava", "VideoLlavaConfig"),
        ("vilt", "ViltConfig"),
        ("vipllava", "VipLlavaConfig"),
        ("vision-encoder-decoder", "VisionEncoderDecoderConfig"),
        ("visual_bert", "VisualBertConfig"),
        ("vit", "ViTConfig"),
        ("vit_msn", "ViTMSNConfig"),
        ("vitdet", "VitDetConfig"),
        ("vitpose", "VitPoseConfig"),
        ("vitpose_backbone", "VitPoseBackboneConfig"),
        ("vivit", "VivitConfig"),
        ("wav2vec2", "Wav2Vec2Config"),
        ("mvp", "MvpConfig"),
        ("whisper", "WhisperConfig"),
        ("xclip", "XCLIPConfig"),
        ("xlm-roberta", "XLMRobertaConfig"),
        ("gpt_bigcode", "GPTBigCodeConfig"),
        ("gpt_neox", "GPTNeoXConfig"),
        ("gptj", "GPTJConfig"),
        ("xlm-roberta-xl", "XLMRobertaXLConfig"),
        ("gpt_neox_japanese", "GPTNeoXJapaneseConfig"),
        ("yolos", "YolosConfig"),
        ("zamba2", "Zamba2Config"),
        ("cohere2", "Cohere2Config"),
        ("zoedepth", "ZoeDepthConfig"),
        ("zamba", "ZambaConfig"),
    ]
)


MODEL_NAMES_MAPPING = OrderedDict(
    [
        # Add full (and cased) model names here
        ("albert", "ALBERT"),
        ("align", "ALIGN"),
        ("altclip", "AltCLIP"),
        ("aria", "Aria"),
        ("aria_text", "AriaText"),
        ("bamba", "Bamba"),
        ("bert", "BERT"),
        ("bert-generation", "Bert Generation"),
        ("bart", "BART"),
        ("barthez", "BARThez"),
        ("bartpho", "BARTpho"),
        ("bert", "BERT"),
        ("bit", "BiT"),
        ("blenderbot", "Blenderbot"),
        ("blenderbot-small", "BlenderbotSmall"),
        ("blip", "BLIP"),
        ("blip-2", "BLIP-2"),
        ("bloom", "BLOOM"),
        ("camembert", "CamemBERT"),
        ("canine", "CANINE"),
        ("chameleon", "Chameleon"),
        ("chinese_clip", "Chinese-CLIP"),
        ("chinese_clip_vision_model", "ChineseCLIPVisionModel"),
        ("clap", "CLAP"),
        ("clip", "CLIP"),
        ("clip_vision_model", "CLIPVisionModel"),
        ("clipseg", "CLIPSeg"),
        ("clvp", "CLVP"),
        ("codegen", "CodeGen"),
        ("colpali", "ColPali"),
        ("convnext", "ConvNeXT"),
        ("convnextv2", "ConvNeXTV2"),
        ("ctrl", "CTRL"),
        ("cvt", "CvT"),
        ("dac", "Dac"),
        ("data2vec-audio", "Data2VecAudio"),
        ("data2vec-text", "Data2VecText"),
        ("data2vec-vision", "Data2VecVision"),
        ("deberta", "DeBERTa"),
        ("deberta-v2", "DeBERTa-v2"),
        ("deit", "DeiT"),
        ("depth_anything", "Depth Anything"),
        ("depth_pro", "DepthPro"),
        ("detr", "DETR"),
        ("diffllama", "DiffLlama"),
        ("dinov2", "DINOv2"),
        ("distilbert", "DistilBERT"),
        ("dpr", "DPR"),
        ("dpt", "DPT"),
        ("efficientnet", "EfficientNet"),
        ("electra", "ELECTRA"),
        ("emu3", "Emu3"),
        ("encodec", "Encodec"),
        ("encoder-decoder", "Encoder decoder"),
        ("falcon", "Falcon"),
        ("fastspeech2_conformer", "FastSpeech2Conformer"),
        ("fnet", "FNet"),
        ("fsmt", "FairSeq Machine-Translation"),
        ("funnel", "Funnel Transformer"),
        ("fuyu", "Fuyu"),
        ("gemma", "Gemma"),
        ("granite", "Granite"),
        ("gemma2", "Gemma2"),
        ("git", "GIT"),
        ("glm", "GLM"),
        ("glpn", "GLPN"),
        ("gpt_neo", "GPT Neo"),
        ("gpt2", "OpenAI GPT-2"),
        ("luke", "LUKE"),
        ("kosmos-2", "KOSMOS-2"),
        ("qwen2_audio", "Qwen2Audio"),
        ("qwen2_audio_encoder", "Qwen2AudioEncoder"),
        ("roberta", "RoBERTa"),
        ("granitemoe", "GraniteMoeMoe"),
        ("granitemoeshared", "GraniteMoeSharedMoe"),
        ("gemma3", "Gemma3ForConditionalGeneration"),
        ("gemma3_text", "Gemma3ForCausalLM"),
        ("got_ocr2", "GOT-OCR2"),
        ("groupvit", "GroupViT"),
        ("qwen2_audio", "Qwen2Audio"),
        ("qwen2_audio_encoder", "Qwen2AudioEncoder"),
        ("helium", "Helium"),
        ("hiera", "Hiera"),
        ("hubert", "Hubert"),
        ("ibert", "I-BERT"),
        ("idefics", "IDEFICS"),
        ("idefics2", "Idefics2"),
        ("idefics3", "Idefics3"),
        ("idefics3_vision", "Idefics3VisionTransformer"),
        ("ijepa", "I-JEPA"),
        ("imagegpt", "ImageGPT"),
        ("jetmoe", "JetMoe"),
        ("instructblip", "InstructBLIP"),
        ("instructblipvideo", "InstructBlipVideo"),
        ("led", "LED"),
        ("levit", "LeViT"),
        ("lilt", "LiLT"),
        ("llama", "LLaMA"),
        ("llama2", "Llama2"),
        ("llama3", "Llama3"),
        ("llava", "Llava"),
        ("llava_next", "LLaVA-NeXT"),
        ("llava_next_video", "LLaVa-NeXT-Video"),
        ("llava_onevision", "LLaVA-Onevision"),
        ("longformer", "Longformer"),
        ("longt5", "LongT5"),
        ("mimi", "Mimi"),
        ("mistral", "Mistral"),
        ("mllama", "Mllama"),
        ("m2m_100", "M2M100"),
        ("marian", "Marian"),
        ("mamba", "Mamba"),
        ("mamba2", "mamba2"),
        ("mobilebert", "MobileBERT"),
        ("mobilenet_v1", "MobileNetV1"),
        ("mobilenet_v2", "MobileNetV2"),
        ("mgp-str", "MGP-STR"),
        ("moonshine", "Moonshine"),
        ("moshi", "Moshi"),
        ("mpnet", "MPNet"),
        ("mpt", "MPT"),
        ("mt5", "MT5"),
        ("mvp", "MVP"),
        ("opt", "OPT"),
        ("markuplm", "MarkupLM"),
        ("megatron-bert", "Megatron-BERT"),
        ("mbart", "MBart"),
        ("mistral", "Mistral"),
        ("mistral3", "Mistral3"),
        ("mixtral", "Mixtral"),
<<<<<<< HEAD
        ("nemotron", "Nemotron"),
=======
        ("nllb-moe", "NLLB-MOE"),
>>>>>>> a1a71d47
        ("nystromformer", "Nyströmformer"),
        ("olmoe", "OLMoE"),
        ("owlv2", "OWLv2"),
        ("owlvit", "OWL-ViT"),
        ("opt", "OPT"),
        ("olmo", "OLMo"),
        ("olmo2", "OLMo2"),
        ("paligemma", "PaliGemma"),
        ("persimmon", "Persimmon"),
        ("phi", "Phi"),
        ("pegasus", "Pegasus"),
        ("pegasus_x", "PEGASUS-X"),
        ("phi3", "Phi3"),
        ("pix2struct", "Pix2Struct"),
        ("pixtral", "Pixtral"),
        ("poolformer", "PoolFormer"),
        ("pop2piano", "Pop2Piano"),
        ("prompt_depth_anything", "PromptDepthAnything"),
        ("prophetnet", "ProphetNet"),
        ("qwen2", "Qwen2"),
        ("qwen2_5_vl", "Qwen2_5_VL"),
        ("qwen2_audio", "Qwen2Audio"),
        ("qwen2_audio_encoder", "Qwen2AudioEncoder"),
        ("qwen2_vl", "Qwen2VL"),
        ("recurrent_gemma", "RecurrentGemma"),
        ("rembert", "RemBERT"),
        ("resnet", "ResNet"),
        ("rwkv", "RWKV"),
        ("sam", "SAM"),
        ("seamless_m4t_v2", "SeamlessM4Tv2"),
        ("segformer", "SegFormer"),
        ("sew", "SEW"),
        ("sew-d", "SEW_D"),
        ("swin", "Swin Transformer"),
        ("swinv2", "Swin Transformer V2"),
        ("siglip", "SigLIP"),
        ("siglip2", "SigLIP2"),
        ("siglip2_vision_model", "Siglip2VisionModel"),
        ("siglip_vision_model", "SiglipVisionModel"),
        ("smolvlm", "SmolVLM"),
        ("smolvlm_vision", "SmolVLMVisionTransformer"),
        ("speech-encoder-decoder", "Speech Encoder decoder"),
        ("speech_to_text", "Speech2Text"),
        ("speecht5", "SpeechT5"),
        ("stablelm", "StableLm"),
        ("starcoder2", "Starcoder2"),
        ("squeezebert", "SqueezeBERT"),
        ("swin2sr", "Swin2SR"),
        ("t5", "T5"),
        ("t5v1.1", "T5v1.1"),
        ("table-transformer", "Table Transformer"),
        ("tapas", "TAPAS"),
        ("timesformer", "TimeSformer"),
        ("trocr", "TrOCR"),
        ("tvp", "TVP"),
        ("umt5", "UMT5"),
        ("unispeech", "UniSpeech"),
        ("unispeech-sat", "UniSpeechSat"),
        ("univnet", "UnivNet"),
        ("upernet", "UPerNet"),
        ("video_llava", "VideoLlava"),
        ("vilt", "ViLT"),
        ("vipllava", "VipLlava"),
        ("vision-encoder-decoder", "Vision Encoder decoder"),
        ("visual_bert", "VisualBERT"),
        ("vit", "ViT"),
        ("vit_msn", "ViTMSN"),
        ("vitdet", "VitDet"),
        ("vitpose", "ViTPose"),
        ("vitpose_backbone", "ViTPoseBackbone"),
        ("vivit", "ViViT"),
        ("wav2vec2", "Wav2Vec2"),
        ("whisper", "Whisper"),
        ("xclip", "X-CLIP"),
        ("convbert", "ConvBERT"),
        ("opt", "OPT"),
        ("xlm-roberta", "XLM-RoBERTa"),
        ("xlm-roberta-xl", "XLM-RoBERTa-XL"),
        ("gpt_bigcode", "GPTBigCode"),
        ("gpt_neox", "GPTNeoX"),
        ("gpt_neox_japanese", "GPTNeoXJapaneseModel"),
        ("gptj", "GPTJ"),
        ("yolos", "YolosModel"),
        ("cohere2", "Cohere2Model"),
        ("yolos", "YOLOS"),
        ("zamba2", "Zamba2"),
        ("cohere2", "Cohere2"),
        ("zoedepth", "ZoeDepth"),
        ("zamba", "Zamba"),
    ]
)

# This is tied to the processing `-` -> `_` in `model_type_to_module_name`. For example, instead of putting
# `transfo-xl` (as in `CONFIG_MAPPING_NAMES`), we should use `transfo_xl`.
DEPRECATED_MODELS = [
    "bort",
    "deta",
    "efficientformer",
    "ernie_m",
    "gptsan_japanese",
    "graphormer",
    "jukebox",
    "mctct",
    "mega",
    "mmbt",
    "nat",
    "nezha",
    "open_llama",
    "qdqbert",
    "realm",
    "retribert",
    "speech_to_text_2",
    "tapex",
    "trajectory_transformer",
    "transfo_xl",
    "tvlt",
    "van",
    "vit_hybrid",
    "xlm_prophetnet",
]

SPECIAL_MODEL_TYPE_TO_MODULE_NAME = OrderedDict(
    [
        ("openai-gpt", "openai"),
        ("data2vec-audio", "data2vec"),
        ("data2vec-text", "data2vec"),
        ("data2vec-vision", "data2vec"),
        ("donut-swin", "donut"),
        ("kosmos-2", "kosmos2"),
        ("maskformer-swin", "maskformer"),
        ("xclip", "x_clip"),
        ("clip_vision_model", "clip"),
        ("qwen2_audio_encoder", "qwen2_audio"),
        ("gemma3_text", "gemma3"),
        ("idefics3_vision", "idefics3"),
        ("clip_text_model", "clip"),
        ("aria_text", "aria"),
        ("siglip_vision_model", "siglip"),
        ("smolvlm_vision", "smolvlm"),
        ("chinese_clip_vision_model", "chinese_clip"),
        ("rt_detr_resnet", "rt_detr"),
    ]
)

if version.parse(transformers.__version__) >= version.parse("4.51.0"):
    CONFIG_MAPPING_NAMES.update({"qwen3": "Qwen3Config"})
    MODEL_NAMES_MAPPING.update({"qwen3": "Qwen3Model"})

if version.parse(transformers.__version__) >= version.parse("4.51.3"):
    CONFIG_MAPPING_NAMES.update({"glm4": "Glm4Config"})
    MODEL_NAMES_MAPPING.update({"glm4": "glm4"})

if version.parse(transformers.__version__) >= version.parse("4.53.0"):
    CONFIG_MAPPING_NAMES.update({"minimax": "MiniMaxConfig", "vjepa2": "VJEPA2Model"})
    MODEL_NAMES_MAPPING.update({"minimax": "MiniMax", "vjepa2": "VJEPA2Model"})


def model_type_to_module_name(key):
    """Converts a config key to the corresponding module."""
    # Special treatment
    if key in SPECIAL_MODEL_TYPE_TO_MODULE_NAME:
        key = SPECIAL_MODEL_TYPE_TO_MODULE_NAME[key]

        if key in DEPRECATED_MODELS:
            key = f"deprecated.{key}"
        return key

    key = key.replace("-", "_")
    if key in DEPRECATED_MODELS:
        key = f"deprecated.{key}"

    return key


def config_class_to_model_type(config):
    """Converts a config class name to the corresponding model type"""
    for key, cls in CONFIG_MAPPING_NAMES.items():
        if cls == config:
            return key
    # if key not found check in extra content
    for key, cls in CONFIG_MAPPING._extra_content.items():
        if cls.__name__ == config:
            return key
    return None


class _LazyConfigMapping(OrderedDict):
    """
    A dictionary that lazily load its values when they are requested.
    """

    def __init__(self, mapping):
        self._mapping = mapping
        self._extra_content = {}
        self._modules = {}

    def __getitem__(self, key):
        if key in self._extra_content:
            return self._extra_content[key]
        if key not in self._mapping:
            raise KeyError(key)
        value = self._mapping[key]
        module_name = model_type_to_module_name(key)
        if module_name not in self._modules:
            self._modules[module_name] = importlib.import_module(f".{module_name}", "transformers.models")
        if hasattr(self._modules[module_name], value):
            return getattr(self._modules[module_name], value)

        # Some of the mappings have entries model_type -> config of another model type. In that case we try to grab the
        # object at the top level.
        transformers_module = importlib.import_module("transformers")
        return getattr(transformers_module, value)

    def keys(self):
        return list(self._mapping.keys()) + list(self._extra_content.keys())

    def values(self):
        return [self[k] for k in self._mapping.keys()] + list(self._extra_content.values())

    def items(self):
        return [(k, self[k]) for k in self._mapping.keys()] + list(self._extra_content.items())

    def __iter__(self):
        return iter(list(self._mapping.keys()) + list(self._extra_content.keys()))

    def __contains__(self, item):
        return item in self._mapping or item in self._extra_content

    def register(self, key, value, exist_ok=False):
        """
        Register a new configuration in this mapping.
        """
        if key in self._mapping.keys() and not exist_ok:
            raise ValueError(f"'{key}' is already used by a Transformers config, pick another name.")
        self._extra_content[key] = value


CONFIG_MAPPING = _LazyConfigMapping(CONFIG_MAPPING_NAMES)


class _LazyLoadAllMappings(OrderedDict):
    """
    A mapping that will load all pairs of key values at the first access (either by indexing, requestions keys, values,
    etc.)

    Args:
        mapping: The mapping to load.
    """

    def __init__(self, mapping):
        self._mapping = mapping
        self._initialized = False
        self._data = {}

    def _initialize(self):
        if self._initialized:
            return

        for model_type, map_name in self._mapping.items():
            module_name = model_type_to_module_name(model_type)
            module = importlib.import_module(f".{module_name}", "transformers.models")
            mapping = getattr(module, map_name)
            self._data.update(mapping)

        self._initialized = True

    def __getitem__(self, key):
        self._initialize()
        return self._data[key]

    def keys(self):
        self._initialize()
        return self._data.keys()

    def values(self):
        self._initialize()
        return self._data.values()

    def items(self):
        self._initialize()
        return self._data.keys()

    def __iter__(self):
        self._initialize()
        return iter(self._data)

    def __contains__(self, item):
        self._initialize()
        return item in self._data


def _get_class_name(model_class: Union[str, List[str]]):
    if isinstance(model_class, (list, tuple)):
        return " or ".join([f"[`{c}`]" for c in model_class if c is not None])
    return f"[`{model_class}`]"


def _list_model_options(indent, config_to_class=None, use_model_types=True):
    if config_to_class is None and not use_model_types:
        raise ValueError("Using `use_model_types=False` requires a `config_to_class` dictionary.")
    if use_model_types:
        if config_to_class is None:
            model_type_to_name = {model_type: f"[`{config}`]" for model_type, config in CONFIG_MAPPING_NAMES.items()}
        else:
            model_type_to_name = {
                model_type: _get_class_name(model_class)
                for model_type, model_class in config_to_class.items()
                if model_type in MODEL_NAMES_MAPPING
            }
        lines = [
            f"{indent}- **{model_type}** -- {model_type_to_name[model_type]} ({MODEL_NAMES_MAPPING[model_type]} model)"
            for model_type in sorted(model_type_to_name.keys())
        ]
    else:
        config_to_name = {
            CONFIG_MAPPING_NAMES[config]: _get_class_name(clas)
            for config, clas in config_to_class.items()
            if config in CONFIG_MAPPING_NAMES
        }
        config_to_model_name = {
            config: MODEL_NAMES_MAPPING[model_type] for model_type, config in CONFIG_MAPPING_NAMES.items()
        }
        lines = [
            f"{indent}- [`{config_name}`] configuration class:"
            f" {config_to_name[config_name]} ({config_to_model_name[config_name]} model)"
            for config_name in sorted(config_to_name.keys())
        ]
    return "\n".join(lines)


def replace_list_option_in_docstrings(config_to_class=None, use_model_types=True):
    def docstring_decorator(fn):
        docstrings = fn.__doc__
        if docstrings is None:
            # Example: -OO
            return fn
        lines = docstrings.split("\n")
        i = 0
        while i < len(lines) and re.search(r"^(\s*)List options\s*$", lines[i]) is None:
            i += 1
        if i < len(lines):
            indent = re.search(r"^(\s*)List options\s*$", lines[i]).groups()[0]
            if use_model_types:
                indent = f"{indent}    "
            lines[i] = _list_model_options(indent, config_to_class=config_to_class, use_model_types=use_model_types)
            docstrings = "\n".join(lines)
        else:
            raise ValueError(
                f"The function {fn} should have an empty 'List options' in its docstring as placeholder, current"
                f" docstring is:\n{docstrings}"
            )
        fn.__doc__ = docstrings
        return fn

    return docstring_decorator


class AutoConfig:
    r"""
    This is a generic configuration class that will be instantiated as one of the configuration classes of the library
    when created with the [`~AutoConfig.from_pretrained`] class method.

    This class cannot be instantiated directly using `__init__()` (throws an error).
    """

    def __init__(self):
        raise EnvironmentError(
            "AutoConfig is designed to be instantiated "
            "using the `AutoConfig.from_pretrained(pretrained_model_name_or_path)` method."
        )

    @classmethod
    def for_model(cls, model_type: str, *args, **kwargs):
        if model_type in CONFIG_MAPPING:
            config_class = CONFIG_MAPPING[model_type]
            return config_class(*args, **kwargs)
        raise ValueError(
            f"Unrecognized model identifier: {model_type}. Should contain one of {', '.join(CONFIG_MAPPING.keys())}"
        )

    @classmethod
    @replace_list_option_in_docstrings()
    def from_pretrained(cls, pretrained_model_name_or_path, **kwargs):
        r"""
        Instantiate one of the configuration classes of the library from a pretrained model configuration.

        The configuration class to instantiate is selected based on the `model_type` property of the config object that
        is loaded, or when it's missing, by falling back to using pattern matching on `pretrained_model_name_or_path`:

        List options

        Args:
            pretrained_model_name_or_path (`str` or `os.PathLike`):
                Can be either:

                    - A string, the *model id* of a pretrained model configuration hosted inside a model repo on
                      huggingface.co.
                    - A path to a *directory* containing a configuration file saved using the
                      [`~PretrainedConfig.save_pretrained`] method, or the [`~PreTrainedModel.save_pretrained`] method,
                      e.g., `./my_model_directory/`.
                    - A path or url to a saved configuration JSON *file*, e.g.,
                      `./my_model_directory/configuration.json`.
            cache_dir (`str` or `os.PathLike`, *optional*):
                Path to a directory in which a downloaded pretrained model configuration should be cached if the
                standard cache should not be used.
            force_download (`bool`, *optional*, defaults to `False`):
                Whether or not to force the (re-)download the model weights and configuration files and override the
                cached versions if they exist.
            resume_download:
                Deprecated and ignored. All downloads are now resumed by default when possible.
                Will be removed in v5 of Transformers.
            proxies (`Dict[str, str]`, *optional*):
                A dictionary of proxy servers to use by protocol or endpoint, e.g., `{'http': 'foo.bar:3128',
                'http://hostname': 'foo.bar:4012'}`. The proxies are used on each request.
            revision (`str`, *optional*, defaults to `"main"`):
                The specific model version to use. It can be a branch name, a tag name, or a commit id, since we use a
                git-based system for storing models and other artifacts on huggingface.co, so `revision` can be any
                identifier allowed by git.
            return_unused_kwargs (`bool`, *optional*, defaults to `False`):
                If `False`, then this function returns just the final configuration object.

                If `True`, then this functions returns a `Tuple(config, unused_kwargs)` where *unused_kwargs* is a
                dictionary consisting of the key/value pairs whose keys are not configuration attributes: i.e., the
                part of `kwargs` which has not been used to update `config` and is otherwise ignored.
            trust_remote_code (`bool`, *optional*, defaults to `False`):
                Whether or not to allow for custom models defined on the Hub in their own modeling files. This option
                should only be set to `True` for repositories you trust and in which you have read the code, as it will
                execute code present on the Hub on your local machine.
            kwargs(additional keyword arguments, *optional*):
                The values in kwargs of any keys which are configuration attributes will be used to override the loaded
                values. Behavior concerning key/value pairs whose keys are *not* configuration attributes is controlled
                by the `return_unused_kwargs` keyword parameter.

        Examples:

        ```python
        >>> from transformers import AutoConfig

        >>> # Download configuration from huggingface.co and cache.
        >>> config = AutoConfig.from_pretrained("google-bert/bert-base-uncased")

        >>> # Download configuration from huggingface.co (user-uploaded) and cache.
        >>> config = AutoConfig.from_pretrained("dbmdz/bert-base-german-cased")

        >>> # If configuration file is in a directory (e.g., was saved using *save_pretrained('./test/saved_model/')*).
        >>> config = AutoConfig.from_pretrained("./test/bert_saved_model/")

        >>> # Load a specific configuration file.
        >>> config = AutoConfig.from_pretrained("./test/bert_saved_model/my_configuration.json")

        >>> # Change some config attributes when loading a pretrained config.
        >>> config = AutoConfig.from_pretrained("google-bert/bert-base-uncased", output_attentions=True, foo=False)
        >>> config.output_attentions
        True

        >>> config, unused_kwargs = AutoConfig.from_pretrained(
        ...     "google-bert/bert-base-uncased", output_attentions=True, foo=False, return_unused_kwargs=True
        ... )
        >>> config.output_attentions
        True

        >>> unused_kwargs
        {'foo': False}
        ```"""
        use_auth_token = kwargs.pop("use_auth_token", None)
        if use_auth_token is not None:
            warnings.warn(
                "The `use_auth_token` argument is deprecated and will be removed in v5 of Transformers. Please use `token` instead.",
                FutureWarning,
            )
            if kwargs.get("token", None) is not None:
                raise ValueError(
                    "`token` and `use_auth_token` are both specified. Please set only the argument `token`."
                )
            kwargs["token"] = use_auth_token

        kwargs["_from_auto"] = True
        kwargs["name_or_path"] = pretrained_model_name_or_path
        trust_remote_code = kwargs.pop("trust_remote_code", None)
        code_revision = kwargs.pop("code_revision", None)

        config_dict, unused_kwargs = PretrainedConfig.get_config_dict(pretrained_model_name_or_path, **kwargs)
        has_remote_code = "auto_map" in config_dict and "AutoConfig" in config_dict["auto_map"]
        has_local_code = "model_type" in config_dict and config_dict["model_type"] in CONFIG_MAPPING
        trust_remote_code = resolve_trust_remote_code(
            trust_remote_code, pretrained_model_name_or_path, has_local_code, has_remote_code
        )

        if has_remote_code and trust_remote_code:
            class_ref = config_dict["auto_map"]["AutoConfig"]
            config_class = get_class_from_dynamic_module(
                class_ref, pretrained_model_name_or_path, code_revision=code_revision, **kwargs
            )
            if os.path.isdir(pretrained_model_name_or_path):
                config_class.register_for_auto_class()
            return config_class.from_pretrained(pretrained_model_name_or_path, **kwargs)
        elif "model_type" in config_dict:
            try:
                config_class = CONFIG_MAPPING[config_dict["model_type"]]
            except KeyError:
                raise ValueError(
                    f"The checkpoint you are trying to load has model type `{config_dict['model_type']}` "
                    "but Transformers does not recognize this architecture. This could be because of an "
                    "issue with the checkpoint, or because your version of Transformers is out of date."
                )
            return config_class.from_dict(config_dict, **unused_kwargs)
        else:
            # Fallback: use pattern matching on the string.
            # We go from longer names to shorter names to catch roberta before bert (for instance)
            for pattern in sorted(CONFIG_MAPPING.keys(), key=len, reverse=True):
                if pattern in str(pretrained_model_name_or_path):
                    return CONFIG_MAPPING[pattern].from_dict(config_dict, **unused_kwargs)

        raise ValueError(
            f"Unrecognized model in {pretrained_model_name_or_path}. "
            f"Should have a `model_type` key in its {CONFIG_NAME}, or contain one of the following strings "
            f"in its name: {', '.join(CONFIG_MAPPING.keys())}"
        )

    @staticmethod
    def register(model_type, config, exist_ok=False):
        """
        Register a new configuration for this class.

        Args:
            model_type (`str`): The model type like "bert" or "gpt".
            config ([`PretrainedConfig`]): The config to register.
        """
        if issubclass(config, PretrainedConfig) and config.model_type != model_type:
            raise ValueError(
                "The config you are passing has a `model_type` attribute that is not consistent with the model type "
                f"you passed (config has {config.model_type} and you passed {model_type}. Fix one of those so they "
                "match!"
            )
        CONFIG_MAPPING.register(model_type, config, exist_ok=exist_ok)<|MERGE_RESOLUTION|>--- conflicted
+++ resolved
@@ -154,15 +154,12 @@
         ("opt", "OPTConfig"),
         ("megatron-bert", "MegatronBertConfig"),
         ("mixtral", "MixtralConfig"),
-<<<<<<< HEAD
         ("nemotron", "NemotronConfig"),
-=======
         ("markuplm", "MarkupLMConfig"),
         ("marian", "MarianConfig"),
         ("nllb-moe", "NllbMoeConfig"),
         ("olmoe", "OlmoeConfig"),
         ("owlv2", "Owlv2Config"),
->>>>>>> a1a71d47
         ("owlvit", "OwlViTConfig"),
         ("olmo", "OlmoConfig"),
         ("olmo2", "Olmo2Config"),
@@ -380,11 +377,8 @@
         ("mistral", "Mistral"),
         ("mistral3", "Mistral3"),
         ("mixtral", "Mixtral"),
-<<<<<<< HEAD
         ("nemotron", "Nemotron"),
-=======
         ("nllb-moe", "NLLB-MOE"),
->>>>>>> a1a71d47
         ("nystromformer", "Nyströmformer"),
         ("olmoe", "OLMoE"),
         ("owlv2", "OWLv2"),
