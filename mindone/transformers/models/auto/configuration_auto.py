# coding=utf-8
# Copyright 2018 The HuggingFace Inc. team.
#
# This code is adapted from https://github.com/huggingface/transformers
# with modifications to run transformers on mindspore.
#
# Licensed under the Apache License, Version 2.0 (the "License");
# you may not use this file except in compliance with the License.
# You may obtain a copy of the License at
#
#     http://www.apache.org/licenses/LICENSE-2.0
#
# Unless required by applicable law or agreed to in writing, software
# distributed under the License is distributed on an "AS IS" BASIS,
# WITHOUT WARRANTIES OR CONDITIONS OF ANY KIND, either express or implied.
# See the License for the specific language governing permissions and
# limitations under the License.
"""Auto Config class."""
import importlib
import os
import re
import warnings
from collections import OrderedDict
from typing import List, Union

import transformers
from packaging import version
from transformers.configuration_utils import PretrainedConfig
from transformers.dynamic_module_utils import get_class_from_dynamic_module, resolve_trust_remote_code
from transformers.utils import CONFIG_NAME, logging

logger = logging.get_logger(__name__)


CONFIG_MAPPING_NAMES = OrderedDict(
    [
        # Add configs here
        ("albert", "AlbertConfig"),
        ("align", "AlignConfig"),
        ("aria", "AriaConfig"),
        ("aria_text", "AriaTextConfig"),
        ("bamba", "BambaConfig"),
        ("bart", "BartConfig"),
        ("bert", "BertConfig"),
        ("bit", "BitConfig"),
        ("blenderbot", "BlenderbotConfig"),
        ("blenderbot-small", "BlenderbotSmallConfig"),
        ("blip", "BlipConfig"),
        ("blip-2", "Blip2Config"),
        ("camembert", "CamembertConfig"),
        ("chameleon", "ChameleonConfig"),
        ("clip", "CLIPConfig"),
        ("clip_vision_model", "CLIPVisionConfig"),
        ("clipseg", "CLIPSegConfig"),
        ("clvp", "ClvpConfig"),
        ("colpali", "ColPaliConfig"),
        ("convbert", "ConvBertConfig"),
        ("convnext", "ConvNextConfig"),
        ("convnextv2", "ConvNextV2Config"),
        ("deberta", "DebertaConfig"),
        ("deberta-v2", "DebertaV2Config"),
        ("depth_anything", "DepthAnythingConfig"),
        ("detr", "DetrConfig"),
        ("dinov2", "Dinov2Config"),
        ("dpt", "DPTConfig"),
        ("fastspeech2_conformer", "FastSpeech2ConformerConfig"),
        ("gemma", "GemmaConfig"),
        ("granite", "GraniteConfig"),
        ("gemma2", "Gemma2Config"),
        ("gemma3", "Gemma3Config"),
        ("gemma3_text", "Gemma3TextConfig"),
        ("glm", "GlmConfig"),
        ("glpn", "GLPNConfig"),
        ("gpt2", "GPT2Config"),
        ("granitemoe", "GraniteMoeConfig"),
        ("granitemoeshared", "GraniteMoeSharedConfig"),
        ("helium", "HeliumConfig"),
        ("hiera", "HieraConfig"),
        ("hubert", "HubertConfig"),
        ("ibert", "IBertConfig"),
        ("idefics", "IdeficsConfig"),
        ("idefics2", "Idefics2Config"),
        ("idefics3", "Idefics3Config"),
        ("idefics3_vision", "Idefics3VisionConfig"),
        ("ijepa", "IJepaConfig"),
        ("imagegpt", "ImageGPTConfig"),
        ("led", "LEDConfig"),
        ("levit", "LevitConfig"),
        ("m2m_100", "M2M100Config"),
        ("canine", "CanineConfig"),
        ("llama", "LlamaConfig"),
        ("persimmon", "PersimmonConfig"),
        ("fuyu", "FuyuConfig"),
        ("llava", "LlavaConfig"),
        ("llava_next", "LlavaNextConfig"),
        ("llava_next_video", "LlavaNextVideoConfig"),
        ("llava_onevision", "LlavaOnevisionConfig"),
        ("mistral", "MistralConfig"),
        ("mobilebert", "MobileBertConfig"),
        ("mpt", "MptConfig"),
        ("nystromformer", "NystromformerConfig"),
        ("starcoder2", "Starcoder2Config"),
        ("mt5", "MT5Config"),
        ("opt", "OPTConfig"),
        ("megatron-bert", "MegatronBertConfig"),
        ("mixtral", "MixtralConfig"),
        ("owlvit", "OwlViTConfig"),
        ("paligemma", "PaliGemmaConfig"),
        ("phi", "PhiConfig"),
        ("phi3", "Phi3Config"),
        ("pop2piano", "Pop2PianoConfig"),
        ("qwen2", "Qwen2Config"),
        ("qwen2_5_vl", "Qwen2_5_VLConfig"),
        ("qwen2_audio", "Qwen2AudioConfig"),
        ("qwen2_audio_encoder", "Qwen2AudioEncoderConfig"),
        ("qwen2_vl", "Qwen2VLConfig"),
        ("opt", "OPTConfig"),
        ("roberta", "RobertaConfig"),
        ("recurrent_gemma", "RecurrentGemmaConfig"),
        ("rembert", "RemBertConfig"),
        ("rwkv", "RwkvConfig"),
<<<<<<< HEAD
        ("seamless_m4t_v2", "SeamlessM4Tv2Config"),
=======
        ("sam", "SamConfig"),
>>>>>>> c20e1877
        ("segformer", "SegformerConfig"),
        ("swin", "SwinConfig"),
        ("siglip", "SiglipConfig"),
        ("siglip_vision_model", "SiglipVisionConfig"),
        ("smolvlm", "SmolVLMConfig"),
        ("smolvlm_vision", "SmolVLMVisionConfig"),
        ("speecht5", "SpeechT5Config"),
        ("swin2sr", "Swin2SRConfig"),
        ("t5", "T5Config"),
        ("umt5", "UMT5Config"),
        ("video_llava", "VideoLlavaConfig"),
        ("vilt", "ViltConfig"),
        ("vipllava", "VipLlavaConfig"),
        ("vision-encoder-decoder", "VisionEncoderDecoderConfig"),
        ("vit", "ViTConfig"),
        ("wav2vec2", "Wav2Vec2Config"),
        ("mvp", "MvpConfig"),
        ("whisper", "WhisperConfig"),
        ("xlm-roberta", "XLMRobertaConfig"),
        ("xlm-roberta-xl", "XLMRobertaXLConfig"),
        ("yolos", "YolosConfig"),
        ("zamba2", "Zamba2Config"),
        ("cohere2", "Cohere2Config"),
        ("zamba", "ZambaConfig"),
    ]
)


MODEL_NAMES_MAPPING = OrderedDict(
    [
        # Add full (and cased) model names here
        ("albert", "ALBERT"),
        ("align", "ALIGN"),
        ("aria", "Aria"),
        ("aria_text", "AriaText"),
        ("bamba", "Bamba"),
        ("bart", "BART"),
        ("bert", "BERT"),
        ("bit", "BiT"),
        ("blenderbot", "Blenderbot"),
        ("blenderbot-small", "BlenderbotSmall"),
        ("blip", "BLIP"),
        ("blip-2", "BLIP-2"),
        ("camembert", "CamemBERT"),
        ("canine", "CANINE"),
        ("chameleon", "Chameleon"),
        ("clap", "CLAP"),
        ("clip", "CLIP"),
        ("clip_vision_model", "CLIPVisionModel"),
        ("clipseg", "CLIPSeg"),
        ("clvp", "CLVP"),
        ("colpali", "ColPali"),
        ("convnext", "ConvNeXT"),
        ("convnextv2", "ConvNeXTV2"),
        ("deberta", "DeBERTa"),
        ("deberta-v2", "DeBERTa-v2"),
        ("depth_anything", "Depth Anything"),
        ("detr", "DETR"),
        ("dinov2", "DINOv2"),
        ("dpt", "DPT"),
        ("fastspeech2_conformer", "FastSpeech2Conformer"),
        ("gemma", "Gemma"),
        ("granite", "Granite"),
        ("gemma2", "Gemma2"),
        ("glm", "GLM"),
        ("glpn", "GLPN"),
        ("gpt2", "OpenAI GPT-2"),
        ("qwen2_audio", "Qwen2Audio"),
        ("qwen2_audio_encoder", "Qwen2AudioEncoder"),
        ("roberta", "RoBERTa"),
        ("granitemoe", "GraniteMoeMoe"),
        ("granitemoeshared", "GraniteMoeSharedMoe"),
        ("gemma3", "Gemma3ForConditionalGeneration"),
        ("gemma3_text", "Gemma3ForCausalLM"),
        ("qwen2_audio", "Qwen2Audio"),
        ("qwen2_audio_encoder", "Qwen2AudioEncoder"),
        ("helium", "Helium"),
        ("hiera", "Hiera"),
        ("hubert", "Hubert"),
        ("ibert", "I-BERT"),
        ("idefics", "IDEFICS"),
        ("idefics2", "Idefics2"),
        ("idefics3", "Idefics3"),
        ("idefics3_vision", "Idefics3VisionTransformer"),
        ("ijepa", "I-JEPA"),
        ("imagegpt", "ImageGPT"),
        ("led", "LED"),
        ("levit", "LeViT"),
        ("llama", "LLaMA"),
        ("llama2", "Llama2"),
        ("llama3", "Llama3"),
        ("llava", "Llava"),
        ("llava_next", "LLaVA-NeXT"),
        ("llava_next_video", "LLaVa-NeXT-Video"),
        ("llava_onevision", "LLaVA-Onevision"),
        ("mistral", "Mistral"),
        ("persimmon", "Persimmon"),
        ("fuyu", "Fuyu"),
        ("m2m_100", "M2M100"),
        ("mobilebert", "MobileBERT"),
        ("mpt", "MPT"),
        ("mt5", "MT5"),
        ("mvp", "MVP"),
        ("opt", "OPT"),
        ("megatron-bert", "Megatron-BERT"),
        ("mistral", "Mistral"),
        ("mixtral", "Mixtral"),
        ("nystromformer", "Nyströmformer"),
        ("owlvit", "OWL-ViT"),
        ("paligemma", "PaliGemma"),
        ("phi", "Phi"),
        ("phi3", "Phi3"),
        ("pop2piano", "Pop2Piano"),
        ("qwen2", "Qwen2"),
        ("qwen2_5_vl", "Qwen2_5_VL"),
        ("qwen2_audio", "Qwen2Audio"),
        ("qwen2_audio_encoder", "Qwen2AudioEncoder"),
        ("qwen2_vl", "Qwen2VL"),
        ("recurrent_gemma", "RecurrentGemma"),
        ("rembert", "RemBERT"),
        ("rwkv", "RWKV"),
<<<<<<< HEAD
        ("seamless_m4t_v2", "SeamlessM4Tv2"),
=======
        ("sam", "SAM"),
>>>>>>> c20e1877
        ("segformer", "SegFormer"),
        ("swin", "Swin Transformer"),
        ("siglip", "SigLIP"),
        ("siglip_vision_model", "SiglipVisionModel"),
        ("smolvlm", "SmolVLM"),
        ("smolvlm_vision", "SmolVLMVisionTransformer"),
        ("speecht5", "SpeechT5"),
        ("starcoder2", "Starcoder2"),
        ("swin2sr", "Swin2SR"),
        ("t5", "T5"),
        ("t5v1.1", "T5v1.1"),
        ("umt5", "UMT5"),
        ("video_llava", "VideoLlava"),
        ("vilt", "ViLT"),
        ("vipllava", "VipLlava"),
        ("vision-encoder-decoder", "Vision Encoder decoder"),
        ("vit", "ViT"),
        ("wav2vec2", "Wav2Vec2"),
        ("whisper", "Whisper"),
        ("convbert", "ConvBERT"),
        ("opt", "OPT"),
        ("xlm-roberta", "XLM-RoBERTa"),
        ("xlm-roberta-xl", "XLM-RoBERTa-XL"),
        ("yolos", "YOLOS"),
        ("zamba2", "Zamba2"),
        ("cohere2", "Cohere2"),
        ("zamba", "Zamba"),
    ]
)

# This is tied to the processing `-` -> `_` in `model_type_to_module_name`. For example, instead of putting
# `transfo-xl` (as in `CONFIG_MAPPING_NAMES`), we should use `transfo_xl`.
DEPRECATED_MODELS = [
    "bort",
    "deta",
    "efficientformer",
    "ernie_m",
    "gptsan_japanese",
    "graphormer",
    "jukebox",
    "mctct",
    "mega",
    "mmbt",
    "nat",
    "nezha",
    "open_llama",
    "qdqbert",
    "realm",
    "retribert",
    "speech_to_text_2",
    "tapex",
    "trajectory_transformer",
    "transfo_xl",
    "tvlt",
    "van",
    "vit_hybrid",
    "xlm_prophetnet",
]

SPECIAL_MODEL_TYPE_TO_MODULE_NAME = OrderedDict(
    [
        ("openai-gpt", "openai"),
        ("data2vec-audio", "data2vec"),
        ("data2vec-text", "data2vec"),
        ("data2vec-vision", "data2vec"),
        ("donut-swin", "donut"),
        ("kosmos-2", "kosmos2"),
        ("maskformer-swin", "maskformer"),
        ("xclip", "x_clip"),
        ("clip_vision_model", "clip"),
        ("qwen2_audio_encoder", "qwen2_audio"),
        ("gemma3_text", "gemma3"),
        ("idefics3_vision", "idefics3"),
        ("clip_text_model", "clip"),
        ("aria_text", "aria"),
        ("siglip_vision_model", "siglip"),
        ("smolvlm_vision", "smolvlm"),
        ("chinese_clip_vision_model", "chinese_clip"),
        ("rt_detr_resnet", "rt_detr"),
    ]
)

if version.parse(transformers.__version__) >= version.parse("4.51.0"):
    CONFIG_MAPPING_NAMES.update({"qwen3": "Qwen3Config"})
    MODEL_NAMES_MAPPING.update({"qwen3": "Qwen3Model"})

if version.parse(transformers.__version__) >= version.parse("4.51.3"):
    CONFIG_MAPPING_NAMES.update({"glm4": "Glm4Config"})
    MODEL_NAMES_MAPPING.update({"glm4": "glm4"})

if version.parse(transformers.__version__) >= version.parse("4.53.0"):
    CONFIG_MAPPING_NAMES.update({"minimax": "MiniMaxConfig", "vjepa2": "VJEPA2Model"})
    MODEL_NAMES_MAPPING.update({"minimax": "MiniMax", "vjepa2": "VJEPA2Model"})


def model_type_to_module_name(key):
    """Converts a config key to the corresponding module."""
    # Special treatment
    if key in SPECIAL_MODEL_TYPE_TO_MODULE_NAME:
        key = SPECIAL_MODEL_TYPE_TO_MODULE_NAME[key]

        if key in DEPRECATED_MODELS:
            key = f"deprecated.{key}"
        return key

    key = key.replace("-", "_")
    if key in DEPRECATED_MODELS:
        key = f"deprecated.{key}"

    return key


def config_class_to_model_type(config):
    """Converts a config class name to the corresponding model type"""
    for key, cls in CONFIG_MAPPING_NAMES.items():
        if cls == config:
            return key
    # if key not found check in extra content
    for key, cls in CONFIG_MAPPING._extra_content.items():
        if cls.__name__ == config:
            return key
    return None


class _LazyConfigMapping(OrderedDict):
    """
    A dictionary that lazily load its values when they are requested.
    """

    def __init__(self, mapping):
        self._mapping = mapping
        self._extra_content = {}
        self._modules = {}

    def __getitem__(self, key):
        if key in self._extra_content:
            return self._extra_content[key]
        if key not in self._mapping:
            raise KeyError(key)
        value = self._mapping[key]
        module_name = model_type_to_module_name(key)
        if module_name not in self._modules:
            self._modules[module_name] = importlib.import_module(f".{module_name}", "transformers.models")
        if hasattr(self._modules[module_name], value):
            return getattr(self._modules[module_name], value)

        # Some of the mappings have entries model_type -> config of another model type. In that case we try to grab the
        # object at the top level.
        transformers_module = importlib.import_module("transformers")
        return getattr(transformers_module, value)

    def keys(self):
        return list(self._mapping.keys()) + list(self._extra_content.keys())

    def values(self):
        return [self[k] for k in self._mapping.keys()] + list(self._extra_content.values())

    def items(self):
        return [(k, self[k]) for k in self._mapping.keys()] + list(self._extra_content.items())

    def __iter__(self):
        return iter(list(self._mapping.keys()) + list(self._extra_content.keys()))

    def __contains__(self, item):
        return item in self._mapping or item in self._extra_content

    def register(self, key, value, exist_ok=False):
        """
        Register a new configuration in this mapping.
        """
        if key in self._mapping.keys() and not exist_ok:
            raise ValueError(f"'{key}' is already used by a Transformers config, pick another name.")
        self._extra_content[key] = value


CONFIG_MAPPING = _LazyConfigMapping(CONFIG_MAPPING_NAMES)


class _LazyLoadAllMappings(OrderedDict):
    """
    A mapping that will load all pairs of key values at the first access (either by indexing, requestions keys, values,
    etc.)

    Args:
        mapping: The mapping to load.
    """

    def __init__(self, mapping):
        self._mapping = mapping
        self._initialized = False
        self._data = {}

    def _initialize(self):
        if self._initialized:
            return

        for model_type, map_name in self._mapping.items():
            module_name = model_type_to_module_name(model_type)
            module = importlib.import_module(f".{module_name}", "transformers.models")
            mapping = getattr(module, map_name)
            self._data.update(mapping)

        self._initialized = True

    def __getitem__(self, key):
        self._initialize()
        return self._data[key]

    def keys(self):
        self._initialize()
        return self._data.keys()

    def values(self):
        self._initialize()
        return self._data.values()

    def items(self):
        self._initialize()
        return self._data.keys()

    def __iter__(self):
        self._initialize()
        return iter(self._data)

    def __contains__(self, item):
        self._initialize()
        return item in self._data


def _get_class_name(model_class: Union[str, List[str]]):
    if isinstance(model_class, (list, tuple)):
        return " or ".join([f"[`{c}`]" for c in model_class if c is not None])
    return f"[`{model_class}`]"


def _list_model_options(indent, config_to_class=None, use_model_types=True):
    if config_to_class is None and not use_model_types:
        raise ValueError("Using `use_model_types=False` requires a `config_to_class` dictionary.")
    if use_model_types:
        if config_to_class is None:
            model_type_to_name = {model_type: f"[`{config}`]" for model_type, config in CONFIG_MAPPING_NAMES.items()}
        else:
            model_type_to_name = {
                model_type: _get_class_name(model_class)
                for model_type, model_class in config_to_class.items()
                if model_type in MODEL_NAMES_MAPPING
            }
        lines = [
            f"{indent}- **{model_type}** -- {model_type_to_name[model_type]} ({MODEL_NAMES_MAPPING[model_type]} model)"
            for model_type in sorted(model_type_to_name.keys())
        ]
    else:
        config_to_name = {
            CONFIG_MAPPING_NAMES[config]: _get_class_name(clas)
            for config, clas in config_to_class.items()
            if config in CONFIG_MAPPING_NAMES
        }
        config_to_model_name = {
            config: MODEL_NAMES_MAPPING[model_type] for model_type, config in CONFIG_MAPPING_NAMES.items()
        }
        lines = [
            f"{indent}- [`{config_name}`] configuration class:"
            f" {config_to_name[config_name]} ({config_to_model_name[config_name]} model)"
            for config_name in sorted(config_to_name.keys())
        ]
    return "\n".join(lines)


def replace_list_option_in_docstrings(config_to_class=None, use_model_types=True):
    def docstring_decorator(fn):
        docstrings = fn.__doc__
        if docstrings is None:
            # Example: -OO
            return fn
        lines = docstrings.split("\n")
        i = 0
        while i < len(lines) and re.search(r"^(\s*)List options\s*$", lines[i]) is None:
            i += 1
        if i < len(lines):
            indent = re.search(r"^(\s*)List options\s*$", lines[i]).groups()[0]
            if use_model_types:
                indent = f"{indent}    "
            lines[i] = _list_model_options(indent, config_to_class=config_to_class, use_model_types=use_model_types)
            docstrings = "\n".join(lines)
        else:
            raise ValueError(
                f"The function {fn} should have an empty 'List options' in its docstring as placeholder, current"
                f" docstring is:\n{docstrings}"
            )
        fn.__doc__ = docstrings
        return fn

    return docstring_decorator


class AutoConfig:
    r"""
    This is a generic configuration class that will be instantiated as one of the configuration classes of the library
    when created with the [`~AutoConfig.from_pretrained`] class method.

    This class cannot be instantiated directly using `__init__()` (throws an error).
    """

    def __init__(self):
        raise EnvironmentError(
            "AutoConfig is designed to be instantiated "
            "using the `AutoConfig.from_pretrained(pretrained_model_name_or_path)` method."
        )

    @classmethod
    def for_model(cls, model_type: str, *args, **kwargs):
        if model_type in CONFIG_MAPPING:
            config_class = CONFIG_MAPPING[model_type]
            return config_class(*args, **kwargs)
        raise ValueError(
            f"Unrecognized model identifier: {model_type}. Should contain one of {', '.join(CONFIG_MAPPING.keys())}"
        )

    @classmethod
    @replace_list_option_in_docstrings()
    def from_pretrained(cls, pretrained_model_name_or_path, **kwargs):
        r"""
        Instantiate one of the configuration classes of the library from a pretrained model configuration.

        The configuration class to instantiate is selected based on the `model_type` property of the config object that
        is loaded, or when it's missing, by falling back to using pattern matching on `pretrained_model_name_or_path`:

        List options

        Args:
            pretrained_model_name_or_path (`str` or `os.PathLike`):
                Can be either:

                    - A string, the *model id* of a pretrained model configuration hosted inside a model repo on
                      huggingface.co.
                    - A path to a *directory* containing a configuration file saved using the
                      [`~PretrainedConfig.save_pretrained`] method, or the [`~PreTrainedModel.save_pretrained`] method,
                      e.g., `./my_model_directory/`.
                    - A path or url to a saved configuration JSON *file*, e.g.,
                      `./my_model_directory/configuration.json`.
            cache_dir (`str` or `os.PathLike`, *optional*):
                Path to a directory in which a downloaded pretrained model configuration should be cached if the
                standard cache should not be used.
            force_download (`bool`, *optional*, defaults to `False`):
                Whether or not to force the (re-)download the model weights and configuration files and override the
                cached versions if they exist.
            resume_download:
                Deprecated and ignored. All downloads are now resumed by default when possible.
                Will be removed in v5 of Transformers.
            proxies (`Dict[str, str]`, *optional*):
                A dictionary of proxy servers to use by protocol or endpoint, e.g., `{'http': 'foo.bar:3128',
                'http://hostname': 'foo.bar:4012'}`. The proxies are used on each request.
            revision (`str`, *optional*, defaults to `"main"`):
                The specific model version to use. It can be a branch name, a tag name, or a commit id, since we use a
                git-based system for storing models and other artifacts on huggingface.co, so `revision` can be any
                identifier allowed by git.
            return_unused_kwargs (`bool`, *optional*, defaults to `False`):
                If `False`, then this function returns just the final configuration object.

                If `True`, then this functions returns a `Tuple(config, unused_kwargs)` where *unused_kwargs* is a
                dictionary consisting of the key/value pairs whose keys are not configuration attributes: i.e., the
                part of `kwargs` which has not been used to update `config` and is otherwise ignored.
            trust_remote_code (`bool`, *optional*, defaults to `False`):
                Whether or not to allow for custom models defined on the Hub in their own modeling files. This option
                should only be set to `True` for repositories you trust and in which you have read the code, as it will
                execute code present on the Hub on your local machine.
            kwargs(additional keyword arguments, *optional*):
                The values in kwargs of any keys which are configuration attributes will be used to override the loaded
                values. Behavior concerning key/value pairs whose keys are *not* configuration attributes is controlled
                by the `return_unused_kwargs` keyword parameter.

        Examples:

        ```python
        >>> from transformers import AutoConfig

        >>> # Download configuration from huggingface.co and cache.
        >>> config = AutoConfig.from_pretrained("google-bert/bert-base-uncased")

        >>> # Download configuration from huggingface.co (user-uploaded) and cache.
        >>> config = AutoConfig.from_pretrained("dbmdz/bert-base-german-cased")

        >>> # If configuration file is in a directory (e.g., was saved using *save_pretrained('./test/saved_model/')*).
        >>> config = AutoConfig.from_pretrained("./test/bert_saved_model/")

        >>> # Load a specific configuration file.
        >>> config = AutoConfig.from_pretrained("./test/bert_saved_model/my_configuration.json")

        >>> # Change some config attributes when loading a pretrained config.
        >>> config = AutoConfig.from_pretrained("google-bert/bert-base-uncased", output_attentions=True, foo=False)
        >>> config.output_attentions
        True

        >>> config, unused_kwargs = AutoConfig.from_pretrained(
        ...     "google-bert/bert-base-uncased", output_attentions=True, foo=False, return_unused_kwargs=True
        ... )
        >>> config.output_attentions
        True

        >>> unused_kwargs
        {'foo': False}
        ```"""
        use_auth_token = kwargs.pop("use_auth_token", None)
        if use_auth_token is not None:
            warnings.warn(
                "The `use_auth_token` argument is deprecated and will be removed in v5 of Transformers. Please use `token` instead.",
                FutureWarning,
            )
            if kwargs.get("token", None) is not None:
                raise ValueError(
                    "`token` and `use_auth_token` are both specified. Please set only the argument `token`."
                )
            kwargs["token"] = use_auth_token

        kwargs["_from_auto"] = True
        kwargs["name_or_path"] = pretrained_model_name_or_path
        trust_remote_code = kwargs.pop("trust_remote_code", None)
        code_revision = kwargs.pop("code_revision", None)

        config_dict, unused_kwargs = PretrainedConfig.get_config_dict(pretrained_model_name_or_path, **kwargs)
        has_remote_code = "auto_map" in config_dict and "AutoConfig" in config_dict["auto_map"]
        has_local_code = "model_type" in config_dict and config_dict["model_type"] in CONFIG_MAPPING
        trust_remote_code = resolve_trust_remote_code(
            trust_remote_code, pretrained_model_name_or_path, has_local_code, has_remote_code
        )

        if has_remote_code and trust_remote_code:
            class_ref = config_dict["auto_map"]["AutoConfig"]
            config_class = get_class_from_dynamic_module(
                class_ref, pretrained_model_name_or_path, code_revision=code_revision, **kwargs
            )
            if os.path.isdir(pretrained_model_name_or_path):
                config_class.register_for_auto_class()
            return config_class.from_pretrained(pretrained_model_name_or_path, **kwargs)
        elif "model_type" in config_dict:
            try:
                config_class = CONFIG_MAPPING[config_dict["model_type"]]
            except KeyError:
                raise ValueError(
                    f"The checkpoint you are trying to load has model type `{config_dict['model_type']}` "
                    "but Transformers does not recognize this architecture. This could be because of an "
                    "issue with the checkpoint, or because your version of Transformers is out of date."
                )
            return config_class.from_dict(config_dict, **unused_kwargs)
        else:
            # Fallback: use pattern matching on the string.
            # We go from longer names to shorter names to catch roberta before bert (for instance)
            for pattern in sorted(CONFIG_MAPPING.keys(), key=len, reverse=True):
                if pattern in str(pretrained_model_name_or_path):
                    return CONFIG_MAPPING[pattern].from_dict(config_dict, **unused_kwargs)

        raise ValueError(
            f"Unrecognized model in {pretrained_model_name_or_path}. "
            f"Should have a `model_type` key in its {CONFIG_NAME}, or contain one of the following strings "
            f"in its name: {', '.join(CONFIG_MAPPING.keys())}"
        )

    @staticmethod
    def register(model_type, config, exist_ok=False):
        """
        Register a new configuration for this class.

        Args:
            model_type (`str`): The model type like "bert" or "gpt".
            config ([`PretrainedConfig`]): The config to register.
        """
        if issubclass(config, PretrainedConfig) and config.model_type != model_type:
            raise ValueError(
                "The config you are passing has a `model_type` attribute that is not consistent with the model type "
                f"you passed (config has {config.model_type} and you passed {model_type}. Fix one of those so they "
                "match!"
            )
        CONFIG_MAPPING.register(model_type, config, exist_ok=exist_ok)<|MERGE_RESOLUTION|>--- conflicted
+++ resolved
@@ -119,11 +119,8 @@
         ("recurrent_gemma", "RecurrentGemmaConfig"),
         ("rembert", "RemBertConfig"),
         ("rwkv", "RwkvConfig"),
-<<<<<<< HEAD
+        ("sam", "SamConfig"),
         ("seamless_m4t_v2", "SeamlessM4Tv2Config"),
-=======
-        ("sam", "SamConfig"),
->>>>>>> c20e1877
         ("segformer", "SegformerConfig"),
         ("swin", "SwinConfig"),
         ("siglip", "SiglipConfig"),
@@ -245,11 +242,8 @@
         ("recurrent_gemma", "RecurrentGemma"),
         ("rembert", "RemBERT"),
         ("rwkv", "RWKV"),
-<<<<<<< HEAD
+        ("sam", "SAM"),
         ("seamless_m4t_v2", "SeamlessM4Tv2"),
-=======
-        ("sam", "SAM"),
->>>>>>> c20e1877
         ("segformer", "SegFormer"),
         ("swin", "Swin Transformer"),
         ("siglip", "SigLIP"),
