# coding=utf-8
# Copyright 2018 The HuggingFace Inc. team.
#
# This code is adapted from https://github.com/huggingface/transformers
# with modifications to run transformers on mindspore.
#
# Licensed under the Apache License, Version 2.0 (the "License");
# you may not use this file except in compliance with the License.
# You may obtain a copy of the License at
#
#     http://www.apache.org/licenses/LICENSE-2.0
#
# Unless required by applicable law or agreed to in writing, software
# distributed under the License is distributed on an "AS IS" BASIS,
# WITHOUT WARRANTIES OR CONDITIONS OF ANY KIND, either express or implied.
# See the License for the specific language governing permissions and
# limitations under the License.
"""Auto Config class."""
import importlib
import os
import re
import warnings
from collections import OrderedDict
from typing import List, Union

import transformers
from packaging import version
from transformers.configuration_utils import PretrainedConfig
from transformers.dynamic_module_utils import get_class_from_dynamic_module, resolve_trust_remote_code
from transformers.utils import CONFIG_NAME, logging

logger = logging.get_logger(__name__)


CONFIG_MAPPING_NAMES = OrderedDict(
    [
        # Add configs here
        ("albert", "AlbertConfig"),
        ("align", "AlignConfig"),
        ("altclip", "AltCLIPConfig"),
        ("aria", "AriaConfig"),
        ("aria_text", "AriaTextConfig"),
        ("bamba", "BambaConfig"),
        ("bert", "BertConfig"),
        ("bert-generation", "BertGenerationConfig"),
        ("bart", "BartConfig"),
        ("bert", "BertConfig"),
        ("bit", "BitConfig"),
        ("blenderbot", "BlenderbotConfig"),
        ("blenderbot-small", "BlenderbotSmallConfig"),
        ("blip", "BlipConfig"),
        ("blip-2", "Blip2Config"),
        ("bloom", "BloomConfig"),
        ("camembert", "CamembertConfig"),
        ("chameleon", "ChameleonConfig"),
        ("chinese_clip", "ChineseCLIPConfig"),
        ("chinese_clip_vision_model", "ChineseCLIPVisionConfig"),
        ("clip", "CLIPConfig"),
        ("clip_vision_model", "CLIPVisionConfig"),
        ("clipseg", "CLIPSegConfig"),
        ("clvp", "ClvpConfig"),
        ("codegen", "CodeGenConfig"),
        ("colpali", "ColPaliConfig"),
        ("convbert", "ConvBertConfig"),
        ("convnext", "ConvNextConfig"),
        ("convnextv2", "ConvNextV2Config"),
        ("ctrl", "CTRLConfig"),
        ("cvt", "CvtConfig"),
        ("dac", "DacConfig"),
        ("data2vec-audio", "Data2VecAudioConfig"),
        ("data2vec-text", "Data2VecTextConfig"),
        ("data2vec-vision", "Data2VecVisionConfig"),
        ("deberta", "DebertaConfig"),
        ("deberta-v2", "DebertaV2Config"),
        ("depth_anything", "DepthAnythingConfig"),
        ("depth_pro", "DepthProConfig"),
        ("detr", "DetrConfig"),
        ("diffllama", "DiffLlamaConfig"),
        ("dinov2", "Dinov2Config"),
        ("deit", "DeiTConfig"),
        ("distilbert", "DistilBertConfig"),
        ("dpr", "DPRConfig"),
        ("dpt", "DPTConfig"),
        ("efficientnet", "EfficientNetConfig"),
        ("electra", "ElectraConfig"),
        ("emu3", "Emu3Config"),
        ("encodec", "EncodecConfig"),
        ("encoder-decoder", "EncoderDecoderConfig"),
        ("falcon", "FalconConfig"),
        ("fastspeech2_conformer", "FastSpeech2ConformerConfig"),
        ("fnet", "FNetConfig"),
        ("funnel", "FunnelConfig"),
        ("gemma", "GemmaConfig"),
        ("granite", "GraniteConfig"),
        ("gemma2", "Gemma2Config"),
        ("gemma3", "Gemma3Config"),
        ("gemma3_text", "Gemma3TextConfig"),
        ("git", "GitConfig"),
        ("glm", "GlmConfig"),
        ("glpn", "GLPNConfig"),
        ("got_ocr2", "GotOcr2Config"),
        ("gpt_neo", "GPTNeoConfig"),
        ("gpt2", "GPT2Config"),
        ("granitemoe", "GraniteMoeConfig"),
        ("granitemoeshared", "GraniteMoeSharedConfig"),
        ("groupvit", "GroupViTConfig"),
        ("helium", "HeliumConfig"),
        ("hiera", "HieraConfig"),
        ("hubert", "HubertConfig"),
        ("ibert", "IBertConfig"),
        ("idefics", "IdeficsConfig"),
        ("idefics2", "Idefics2Config"),
        ("idefics3", "Idefics3Config"),
        ("idefics3_vision", "Idefics3VisionConfig"),
        ("ijepa", "IJepaConfig"),
        ("imagegpt", "ImageGPTConfig"),
        ("jetmoe", "JetMoeConfig"),
        ("instructblip", "InstructBlipConfig"),
        ("instructblipvideo", "InstructBlipVideoConfig"),
        ("kosmos-2", "Kosmos2Config"),
        ("led", "LEDConfig"),
        ("levit", "LevitConfig"),
        ("lilt", "LiltConfig"),
        ("m2m_100", "M2M100Config"),
        ("canine", "CanineConfig"),
        ("llama", "LlamaConfig"),
        ("persimmon", "PersimmonConfig"),
        ("fuyu", "FuyuConfig"),
        ("llava", "LlavaConfig"),
        ("llava_next", "LlavaNextConfig"),
        ("llava_next_video", "LlavaNextVideoConfig"),
        ("llava_onevision", "LlavaOnevisionConfig"),
        ("longformer", "LongformerConfig"),
        ("longt5", "LongT5Config"),
        ("luke", "LukeConfig"),
        ("mamba", "MambaConfig"),
        ("mamba2", "Mamba2Config"),
        ("mimi", "MimiConfig"),
        ("mistral", "MistralConfig"),
        ("mistral3", "Mistral3Config"),
        ("mllama", "MllamaConfig"),
        ("mobilebert", "MobileBertConfig"),
        ("mobilenet_v1", "MobileNetV1Config"),
        ("mobilenet_v2", "MobileNetV2Config"),
        ("mgp-str", "MgpstrConfig"),
        ("moonshine", "MoonshineConfig"),
        ("moshi", "MoshiConfig"),
        ("mpnet", "MPNetConfig"),
        ("mpt", "MptConfig"),
        ("nystromformer", "NystromformerConfig"),
        ("starcoder2", "Starcoder2Config"),
        ("mt5", "MT5Config"),
        ("table-transformer", "TableTransformerConfig"),
        ("opt", "OPTConfig"),
        ("megatron-bert", "MegatronBertConfig"),
        ("mixtral", "MixtralConfig"),
        ("nemotron", "NemotronConfig"),
        ("markuplm", "MarkupLMConfig"),
        ("marian", "MarianConfig"),
        ("nllb-moe", "NllbMoeConfig"),
        ("olmoe", "OlmoeConfig"),
        ("owlv2", "Owlv2Config"),
        ("owlvit", "OwlViTConfig"),
        ("olmo", "OlmoConfig"),
        ("olmo2", "Olmo2Config"),
        ("paligemma", "PaliGemmaConfig"),
        ("pegasus", "PegasusConfig"),
        ("pegasus_x", "PegasusXConfig"),
        ("phi", "PhiConfig"),
        ("phi3", "Phi3Config"),
        ("pix2struct", "Pix2StructConfig"),
        ("pixtral", "PixtralVisionConfig"),
        ("poolformer", "PoolFormerConfig"),
        ("pop2piano", "Pop2PianoConfig"),
        ("prompt_depth_anything", "PromptDepthAnythingConfig"),
        ("qwen2", "Qwen2Config"),
        ("qwen2_5_vl", "Qwen2_5_VLConfig"),
        ("qwen2_audio", "Qwen2AudioConfig"),
        ("qwen2_audio_encoder", "Qwen2AudioEncoderConfig"),
        ("qwen2_vl", "Qwen2VLConfig"),
        ("opt", "OPTConfig"),
        ("prophetnet", "ProphetNetConfig"),
        ("roberta", "RobertaConfig"),
        ("roc_bert", "RoCBertConfig"),
        ("roberta-prelayernorm", "RobertaPreLayerNormConfig"),
        ("recurrent_gemma", "RecurrentGemmaConfig"),
        ("rembert", "RemBertConfig"),
        ("roberta", "RobertaConfig"),
        ("roformer", "RoFormerConfig"),
        ("resnet", "ResNetConfig"),
        ("rwkv", "RwkvConfig"),
        ("sam", "SamConfig"),
        ("seamless_m4t_v2", "SeamlessM4Tv2Config"),
        ("segformer", "SegformerConfig"),
        ("sew", "SEWConfig"),
        ("sew-d", "SEWDConfig"),
        ("swin", "SwinConfig"),
        ("fsmt", "FSMTConfig"),
        ("siglip", "SiglipConfig"),
        ("siglip2", "Siglip2Config"),
        ("siglip_vision_model", "SiglipVisionConfig"),
        ("smolvlm", "SmolVLMConfig"),
        ("smolvlm_vision", "SmolVLMVisionConfig"),
        ("speech-encoder-decoder", "SpeechEncoderDecoderConfig"),
        ("speech_to_text", "Speech2TextConfig"),
        ("speecht5", "SpeechT5Config"),
        ("squeezebert", "SqueezeBertConfig"),
        ("stablelm", "StableLmConfig"),
        ("swin2sr", "Swin2SRConfig"),
        ("swinv2", "Swinv2Config"),
        ("t5", "T5Config"),
        ("tapas", "TapasConfig"),
        ("timesformer", "TimesformerConfig"),
        ("trocr", "TrOCRConfig"),
        ("tvp", "TvpConfig"),
        ("umt5", "UMT5Config"),
        ("unispeech", "UniSpeechConfig"),
        ("unispeech-sat", "UniSpeechSatConfig"),
        ("univnet", "UnivNetConfig"),
        ("upernet", "UperNetConfig"),
        ("video_llava", "VideoLlavaConfig"),
        ("vilt", "ViltConfig"),
        ("vipllava", "VipLlavaConfig"),
        ("vision-encoder-decoder", "VisionEncoderDecoderConfig"),
        ("visual_bert", "VisualBertConfig"),
        ("vit", "ViTConfig"),
        ("vit_msn", "ViTMSNConfig"),
        ("vitdet", "VitDetConfig"),
        ("vitpose", "VitPoseConfig"),
        ("vitpose_backbone", "VitPoseBackboneConfig"),
        ("vivit", "VivitConfig"),
        ("wav2vec2", "Wav2Vec2Config"),
        ("mvp", "MvpConfig"),
        ("whisper", "WhisperConfig"),
        ("xclip", "XCLIPConfig"),
        ("xlm", "XLMConfig"),
        ("xlm-prophetnet", "XLMProphetNetConfig"),
        ("xlm-roberta", "XLMRobertaConfig"),
        ("gpt_bigcode", "GPTBigCodeConfig"),
        ("gpt_neox", "GPTNeoXConfig"),
        ("gptj", "GPTJConfig"),
        ("xlm-roberta-xl", "XLMRobertaXLConfig"),
        ("xlnet", "XLNetConfig"),
        ("gpt_neox_japanese", "GPTNeoXJapaneseConfig"),
        ("yolos", "YolosConfig"),
        ("yoso", "YosoConfig"),
        ("zamba2", "Zamba2Config"),
        ("cohere2", "Cohere2Config"),
        ("zoedepth", "ZoeDepthConfig"),
        ("zamba", "ZambaConfig"),
    ]
)


MODEL_NAMES_MAPPING = OrderedDict(
    [
        # Add full (and cased) model names here
        ("albert", "ALBERT"),
        ("align", "ALIGN"),
        ("altclip", "AltCLIP"),
        ("aria", "Aria"),
        ("aria_text", "AriaText"),
        ("bamba", "Bamba"),
        ("bert", "BERT"),
        ("bert-generation", "Bert Generation"),
        ("bart", "BART"),
        ("barthez", "BARThez"),
        ("bartpho", "BARTpho"),
        ("bert", "BERT"),
        ("bit", "BiT"),
        ("blenderbot", "Blenderbot"),
        ("blenderbot-small", "BlenderbotSmall"),
        ("blip", "BLIP"),
        ("blip-2", "BLIP-2"),
        ("bloom", "BLOOM"),
        ("camembert", "CamemBERT"),
        ("canine", "CANINE"),
        ("chameleon", "Chameleon"),
        ("chinese_clip", "Chinese-CLIP"),
        ("chinese_clip_vision_model", "ChineseCLIPVisionModel"),
        ("clap", "CLAP"),
        ("clip", "CLIP"),
        ("clip_vision_model", "CLIPVisionModel"),
        ("clipseg", "CLIPSeg"),
        ("clvp", "CLVP"),
<<<<<<< HEAD
        ("cohere2", "Cohere2"),
=======
        ("codegen", "CodeGen"),
>>>>>>> 1d024f55
        ("colpali", "ColPali"),
        ("convnext", "ConvNeXT"),
        ("convnextv2", "ConvNeXTV2"),
        ("ctrl", "CTRL"),
        ("cvt", "CvT"),
        ("dac", "Dac"),
        ("data2vec-audio", "Data2VecAudio"),
        ("data2vec-text", "Data2VecText"),
        ("data2vec-vision", "Data2VecVision"),
        ("deberta", "DeBERTa"),
        ("deberta-v2", "DeBERTa-v2"),
        ("deit", "DeiT"),
        ("depth_anything", "Depth Anything"),
        ("depth_pro", "DepthPro"),
        ("detr", "DETR"),
        ("diffllama", "DiffLlama"),
        ("dinov2", "DINOv2"),
        ("distilbert", "DistilBERT"),
        ("dpr", "DPR"),
        ("dpt", "DPT"),
        ("efficientnet", "EfficientNet"),
        ("electra", "ELECTRA"),
        ("emu3", "Emu3"),
        ("encodec", "Encodec"),
        ("encoder-decoder", "Encoder decoder"),
        ("falcon", "Falcon"),
        ("fastspeech2_conformer", "FastSpeech2Conformer"),
        ("fnet", "FNet"),
        ("fsmt", "FairSeq Machine-Translation"),
        ("funnel", "Funnel Transformer"),
        ("fuyu", "Fuyu"),
        ("gemma", "Gemma"),
        ("granite", "Granite"),
        ("gemma2", "Gemma2"),
        ("git", "GIT"),
        ("glm", "GLM"),
        ("glpn", "GLPN"),
        ("gpt_neo", "GPT Neo"),
        ("gpt2", "OpenAI GPT-2"),
        ("luke", "LUKE"),
        ("kosmos-2", "KOSMOS-2"),
        ("qwen2_audio", "Qwen2Audio"),
        ("qwen2_audio_encoder", "Qwen2AudioEncoder"),
        ("roberta", "RoBERTa"),
        ("granitemoe", "GraniteMoeMoe"),
        ("granitemoeshared", "GraniteMoeSharedMoe"),
        ("gemma3", "Gemma3ForConditionalGeneration"),
        ("gemma3_text", "Gemma3ForCausalLM"),
        ("got_ocr2", "GOT-OCR2"),
        ("groupvit", "GroupViT"),
        ("qwen2_audio", "Qwen2Audio"),
        ("qwen2_audio_encoder", "Qwen2AudioEncoder"),
        ("helium", "Helium"),
        ("hiera", "Hiera"),
        ("hubert", "Hubert"),
        ("ibert", "I-BERT"),
        ("idefics", "IDEFICS"),
        ("idefics2", "Idefics2"),
        ("idefics3", "Idefics3"),
        ("idefics3_vision", "Idefics3VisionTransformer"),
        ("ijepa", "I-JEPA"),
        ("imagegpt", "ImageGPT"),
        ("jetmoe", "JetMoe"),
        ("instructblip", "InstructBLIP"),
        ("instructblipvideo", "InstructBlipVideo"),
        ("led", "LED"),
        ("levit", "LeViT"),
        ("lilt", "LiLT"),
        ("llama", "LLaMA"),
        ("llama2", "Llama2"),
        ("llama3", "Llama3"),
        ("llava", "Llava"),
        ("llava_next", "LLaVA-NeXT"),
        ("llava_next_video", "LLaVa-NeXT-Video"),
        ("llava_onevision", "LLaVA-Onevision"),
        ("longformer", "Longformer"),
        ("longt5", "LongT5"),
        ("mimi", "Mimi"),
        ("mistral", "Mistral"),
        ("mllama", "Mllama"),
        ("m2m_100", "M2M100"),
        ("marian", "Marian"),
        ("mamba", "Mamba"),
        ("mamba2", "mamba2"),
        ("mobilebert", "MobileBERT"),
        ("mobilenet_v1", "MobileNetV1"),
        ("mobilenet_v2", "MobileNetV2"),
        ("mgp-str", "MGP-STR"),
        ("moonshine", "Moonshine"),
        ("moshi", "Moshi"),
        ("mpnet", "MPNet"),
        ("mpt", "MPT"),
        ("mt5", "MT5"),
        ("mvp", "MVP"),
        ("opt", "OPT"),
        ("markuplm", "MarkupLM"),
        ("megatron-bert", "Megatron-BERT"),
        ("mbart", "MBart"),
        ("mistral", "Mistral"),
        ("mistral3", "Mistral3"),
        ("mixtral", "Mixtral"),
        ("nemotron", "Nemotron"),
        ("nllb-moe", "NLLB-MOE"),
        ("nystromformer", "Nyströmformer"),
        ("olmoe", "OLMoE"),
        ("owlv2", "OWLv2"),
        ("owlvit", "OWL-ViT"),
        ("opt", "OPT"),
        ("olmo", "OLMo"),
        ("olmo2", "OLMo2"),
        ("paligemma", "PaliGemma"),
        ("persimmon", "Persimmon"),
        ("phi", "Phi"),
        ("pegasus", "Pegasus"),
        ("pegasus_x", "PEGASUS-X"),
        ("phi3", "Phi3"),
        ("pix2struct", "Pix2Struct"),
        ("pixtral", "Pixtral"),
        ("poolformer", "PoolFormer"),
        ("pop2piano", "Pop2Piano"),
        ("prompt_depth_anything", "PromptDepthAnything"),
        ("prophetnet", "ProphetNet"),
        ("qwen2", "Qwen2"),
        ("qwen2_5_vl", "Qwen2_5_VL"),
        ("qwen2_audio", "Qwen2Audio"),
        ("qwen2_audio_encoder", "Qwen2AudioEncoder"),
        ("qwen2_vl", "Qwen2VL"),
        ("recurrent_gemma", "RecurrentGemma"),
        ("rembert", "RemBERT"),
        ("roformer", "RoFormer"),
        ("resnet", "ResNet"),
        ("roc_bert", "RoCBert"),
        ("roberta-prelayernorm", "RoBERTa-PreLayerNorm"),
        ("rwkv", "RWKV"),
        ("sam", "SAM"),
        ("seamless_m4t_v2", "SeamlessM4Tv2"),
        ("segformer", "SegFormer"),
        ("sew", "SEW"),
        ("sew-d", "SEW_D"),
        ("swin", "Swin Transformer"),
        ("swinv2", "Swin Transformer V2"),
        ("siglip", "SigLIP"),
        ("siglip2", "SigLIP2"),
        ("siglip2_vision_model", "Siglip2VisionModel"),
        ("siglip_vision_model", "SiglipVisionModel"),
        ("smolvlm", "SmolVLM"),
        ("smolvlm_vision", "SmolVLMVisionTransformer"),
        ("speech-encoder-decoder", "Speech Encoder decoder"),
        ("speech_to_text", "Speech2Text"),
        ("speecht5", "SpeechT5"),
        ("stablelm", "StableLm"),
        ("starcoder2", "Starcoder2"),
        ("squeezebert", "SqueezeBERT"),
        ("swin2sr", "Swin2SR"),
        ("t5", "T5"),
        ("t5v1.1", "T5v1.1"),
        ("table-transformer", "Table Transformer"),
        ("tapas", "TAPAS"),
        ("timesformer", "TimeSformer"),
        ("trocr", "TrOCR"),
        ("tvp", "TVP"),
        ("umt5", "UMT5"),
        ("unispeech", "UniSpeech"),
        ("unispeech-sat", "UniSpeechSat"),
        ("univnet", "UnivNet"),
        ("upernet", "UPerNet"),
        ("video_llava", "VideoLlava"),
        ("vilt", "ViLT"),
        ("vipllava", "VipLlava"),
        ("vision-encoder-decoder", "Vision Encoder decoder"),
        ("visual_bert", "VisualBERT"),
        ("vit", "ViT"),
        ("vit_msn", "ViTMSN"),
        ("vitdet", "VitDet"),
        ("vitpose", "ViTPose"),
        ("vitpose_backbone", "ViTPoseBackbone"),
        ("vivit", "ViViT"),
        ("wav2vec2", "Wav2Vec2"),
        ("whisper", "Whisper"),
        ("xclip", "X-CLIP"),
        ("convbert", "ConvBERT"),
        ("opt", "OPT"),
        ("xlm", "XLM"),
        ("xlm-prophetnet", "XLM-ProphetNet"),
        ("xlm-roberta", "XLM-RoBERTa"),
        ("xlm-roberta-xl", "XLM-RoBERTa-XL"),
        ("xlnet", "XLNet"),
        ("gpt_bigcode", "GPTBigCode"),
        ("gpt_neox", "GPTNeoX"),
        ("gpt_neox_japanese", "GPTNeoXJapaneseModel"),
        ("gptj", "GPTJ"),
        ("yolos", "YolosModel"),
        ("cohere2", "Cohere2Model"),
        ("yolos", "YOLOS"),
        ("yoso", "YOSO"),
        ("zamba2", "Zamba2"),
<<<<<<< HEAD
=======
        ("cohere2", "Cohere2"),
        ("zoedepth", "ZoeDepth"),
>>>>>>> 1d024f55
        ("zamba", "Zamba"),
    ]
)

# This is tied to the processing `-` -> `_` in `model_type_to_module_name`. For example, instead of putting
# `transfo-xl` (as in `CONFIG_MAPPING_NAMES`), we should use `transfo_xl`.
DEPRECATED_MODELS = [
    "bort",
    "deta",
    "efficientformer",
    "ernie_m",
    "gptsan_japanese",
    "graphormer",
    "jukebox",
    "mctct",
    "mega",
    "mmbt",
    "nat",
    "nezha",
    "open_llama",
    "qdqbert",
    "realm",
    "retribert",
    "speech_to_text_2",
    "tapex",
    "trajectory_transformer",
    "transfo_xl",
    "tvlt",
    "van",
    "vit_hybrid",
    "xlm_prophetnet",
]

SPECIAL_MODEL_TYPE_TO_MODULE_NAME = OrderedDict(
    [
        ("openai-gpt", "openai"),
        ("data2vec-audio", "data2vec"),
        ("data2vec-text", "data2vec"),
        ("data2vec-vision", "data2vec"),
        ("donut-swin", "donut"),
        ("kosmos-2", "kosmos2"),
        ("maskformer-swin", "maskformer"),
        ("xclip", "x_clip"),
        ("clip_vision_model", "clip"),
        ("qwen2_audio_encoder", "qwen2_audio"),
        ("gemma3_text", "gemma3"),
        ("idefics3_vision", "idefics3"),
        ("clip_text_model", "clip"),
        ("aria_text", "aria"),
        ("siglip_vision_model", "siglip"),
        ("smolvlm_vision", "smolvlm"),
        ("chinese_clip_vision_model", "chinese_clip"),
        ("rt_detr_resnet", "rt_detr"),
    ]
)

if version.parse(transformers.__version__) >= version.parse("4.51.0"):
    CONFIG_MAPPING_NAMES.update({"qwen3": "Qwen3Config"})
    MODEL_NAMES_MAPPING.update({"qwen3": "Qwen3Model"})

if version.parse(transformers.__version__) >= version.parse("4.51.3"):
    CONFIG_MAPPING_NAMES.update({"glm4": "Glm4Config"})
    MODEL_NAMES_MAPPING.update({"glm4": "glm4"})

if version.parse(transformers.__version__) >= version.parse("4.53.0"):
    CONFIG_MAPPING_NAMES.update({"minimax": "MiniMaxConfig", "vjepa2": "VJEPA2Model"})
    MODEL_NAMES_MAPPING.update({"minimax": "MiniMax", "vjepa2": "VJEPA2Model"})


def model_type_to_module_name(key):
    """Converts a config key to the corresponding module."""
    # Special treatment
    if key in SPECIAL_MODEL_TYPE_TO_MODULE_NAME:
        key = SPECIAL_MODEL_TYPE_TO_MODULE_NAME[key]

        if key in DEPRECATED_MODELS:
            key = f"deprecated.{key}"
        return key

    key = key.replace("-", "_")
    if key in DEPRECATED_MODELS:
        key = f"deprecated.{key}"

    return key


def config_class_to_model_type(config):
    """Converts a config class name to the corresponding model type"""
    for key, cls in CONFIG_MAPPING_NAMES.items():
        if cls == config:
            return key
    # if key not found check in extra content
    for key, cls in CONFIG_MAPPING._extra_content.items():
        if cls.__name__ == config:
            return key
    return None


class _LazyConfigMapping(OrderedDict):
    """
    A dictionary that lazily load its values when they are requested.
    """

    def __init__(self, mapping):
        self._mapping = mapping
        self._extra_content = {}
        self._modules = {}

    def __getitem__(self, key):
        if key in self._extra_content:
            return self._extra_content[key]
        if key not in self._mapping:
            raise KeyError(key)
        value = self._mapping[key]
        module_name = model_type_to_module_name(key)
        if module_name not in self._modules:
            self._modules[module_name] = importlib.import_module(f".{module_name}", "transformers.models")
        if hasattr(self._modules[module_name], value):
            return getattr(self._modules[module_name], value)

        # Some of the mappings have entries model_type -> config of another model type. In that case we try to grab the
        # object at the top level.
        transformers_module = importlib.import_module("transformers")
        return getattr(transformers_module, value)

    def keys(self):
        return list(self._mapping.keys()) + list(self._extra_content.keys())

    def values(self):
        return [self[k] for k in self._mapping.keys()] + list(self._extra_content.values())

    def items(self):
        return [(k, self[k]) for k in self._mapping.keys()] + list(self._extra_content.items())

    def __iter__(self):
        return iter(list(self._mapping.keys()) + list(self._extra_content.keys()))

    def __contains__(self, item):
        return item in self._mapping or item in self._extra_content

    def register(self, key, value, exist_ok=False):
        """
        Register a new configuration in this mapping.
        """
        if key in self._mapping.keys() and not exist_ok:
            raise ValueError(f"'{key}' is already used by a Transformers config, pick another name.")
        self._extra_content[key] = value


CONFIG_MAPPING = _LazyConfigMapping(CONFIG_MAPPING_NAMES)


class _LazyLoadAllMappings(OrderedDict):
    """
    A mapping that will load all pairs of key values at the first access (either by indexing, requestions keys, values,
    etc.)

    Args:
        mapping: The mapping to load.
    """

    def __init__(self, mapping):
        self._mapping = mapping
        self._initialized = False
        self._data = {}

    def _initialize(self):
        if self._initialized:
            return

        for model_type, map_name in self._mapping.items():
            module_name = model_type_to_module_name(model_type)
            module = importlib.import_module(f".{module_name}", "transformers.models")
            mapping = getattr(module, map_name)
            self._data.update(mapping)

        self._initialized = True

    def __getitem__(self, key):
        self._initialize()
        return self._data[key]

    def keys(self):
        self._initialize()
        return self._data.keys()

    def values(self):
        self._initialize()
        return self._data.values()

    def items(self):
        self._initialize()
        return self._data.keys()

    def __iter__(self):
        self._initialize()
        return iter(self._data)

    def __contains__(self, item):
        self._initialize()
        return item in self._data


def _get_class_name(model_class: Union[str, List[str]]):
    if isinstance(model_class, (list, tuple)):
        return " or ".join([f"[`{c}`]" for c in model_class if c is not None])
    return f"[`{model_class}`]"


def _list_model_options(indent, config_to_class=None, use_model_types=True):
    if config_to_class is None and not use_model_types:
        raise ValueError("Using `use_model_types=False` requires a `config_to_class` dictionary.")
    if use_model_types:
        if config_to_class is None:
            model_type_to_name = {model_type: f"[`{config}`]" for model_type, config in CONFIG_MAPPING_NAMES.items()}
        else:
            model_type_to_name = {
                model_type: _get_class_name(model_class)
                for model_type, model_class in config_to_class.items()
                if model_type in MODEL_NAMES_MAPPING
            }
        lines = [
            f"{indent}- **{model_type}** -- {model_type_to_name[model_type]} ({MODEL_NAMES_MAPPING[model_type]} model)"
            for model_type in sorted(model_type_to_name.keys())
        ]
    else:
        config_to_name = {
            CONFIG_MAPPING_NAMES[config]: _get_class_name(clas)
            for config, clas in config_to_class.items()
            if config in CONFIG_MAPPING_NAMES
        }
        config_to_model_name = {
            config: MODEL_NAMES_MAPPING[model_type] for model_type, config in CONFIG_MAPPING_NAMES.items()
        }
        lines = [
            f"{indent}- [`{config_name}`] configuration class:"
            f" {config_to_name[config_name]} ({config_to_model_name[config_name]} model)"
            for config_name in sorted(config_to_name.keys())
        ]
    return "\n".join(lines)


def replace_list_option_in_docstrings(config_to_class=None, use_model_types=True):
    def docstring_decorator(fn):
        docstrings = fn.__doc__
        if docstrings is None:
            # Example: -OO
            return fn
        lines = docstrings.split("\n")
        i = 0
        while i < len(lines) and re.search(r"^(\s*)List options\s*$", lines[i]) is None:
            i += 1
        if i < len(lines):
            indent = re.search(r"^(\s*)List options\s*$", lines[i]).groups()[0]
            if use_model_types:
                indent = f"{indent}    "
            lines[i] = _list_model_options(indent, config_to_class=config_to_class, use_model_types=use_model_types)
            docstrings = "\n".join(lines)
        else:
            raise ValueError(
                f"The function {fn} should have an empty 'List options' in its docstring as placeholder, current"
                f" docstring is:\n{docstrings}"
            )
        fn.__doc__ = docstrings
        return fn

    return docstring_decorator


class AutoConfig:
    r"""
    This is a generic configuration class that will be instantiated as one of the configuration classes of the library
    when created with the [`~AutoConfig.from_pretrained`] class method.

    This class cannot be instantiated directly using `__init__()` (throws an error).
    """

    def __init__(self):
        raise EnvironmentError(
            "AutoConfig is designed to be instantiated "
            "using the `AutoConfig.from_pretrained(pretrained_model_name_or_path)` method."
        )

    @classmethod
    def for_model(cls, model_type: str, *args, **kwargs):
        if model_type in CONFIG_MAPPING:
            config_class = CONFIG_MAPPING[model_type]
            return config_class(*args, **kwargs)
        raise ValueError(
            f"Unrecognized model identifier: {model_type}. Should contain one of {', '.join(CONFIG_MAPPING.keys())}"
        )

    @classmethod
    @replace_list_option_in_docstrings()
    def from_pretrained(cls, pretrained_model_name_or_path, **kwargs):
        r"""
        Instantiate one of the configuration classes of the library from a pretrained model configuration.

        The configuration class to instantiate is selected based on the `model_type` property of the config object that
        is loaded, or when it's missing, by falling back to using pattern matching on `pretrained_model_name_or_path`:

        List options

        Args:
            pretrained_model_name_or_path (`str` or `os.PathLike`):
                Can be either:

                    - A string, the *model id* of a pretrained model configuration hosted inside a model repo on
                      huggingface.co.
                    - A path to a *directory* containing a configuration file saved using the
                      [`~PretrainedConfig.save_pretrained`] method, or the [`~PreTrainedModel.save_pretrained`] method,
                      e.g., `./my_model_directory/`.
                    - A path or url to a saved configuration JSON *file*, e.g.,
                      `./my_model_directory/configuration.json`.
            cache_dir (`str` or `os.PathLike`, *optional*):
                Path to a directory in which a downloaded pretrained model configuration should be cached if the
                standard cache should not be used.
            force_download (`bool`, *optional*, defaults to `False`):
                Whether or not to force the (re-)download the model weights and configuration files and override the
                cached versions if they exist.
            resume_download:
                Deprecated and ignored. All downloads are now resumed by default when possible.
                Will be removed in v5 of Transformers.
            proxies (`Dict[str, str]`, *optional*):
                A dictionary of proxy servers to use by protocol or endpoint, e.g., `{'http': 'foo.bar:3128',
                'http://hostname': 'foo.bar:4012'}`. The proxies are used on each request.
            revision (`str`, *optional*, defaults to `"main"`):
                The specific model version to use. It can be a branch name, a tag name, or a commit id, since we use a
                git-based system for storing models and other artifacts on huggingface.co, so `revision` can be any
                identifier allowed by git.
            return_unused_kwargs (`bool`, *optional*, defaults to `False`):
                If `False`, then this function returns just the final configuration object.

                If `True`, then this functions returns a `Tuple(config, unused_kwargs)` where *unused_kwargs* is a
                dictionary consisting of the key/value pairs whose keys are not configuration attributes: i.e., the
                part of `kwargs` which has not been used to update `config` and is otherwise ignored.
            trust_remote_code (`bool`, *optional*, defaults to `False`):
                Whether or not to allow for custom models defined on the Hub in their own modeling files. This option
                should only be set to `True` for repositories you trust and in which you have read the code, as it will
                execute code present on the Hub on your local machine.
            kwargs(additional keyword arguments, *optional*):
                The values in kwargs of any keys which are configuration attributes will be used to override the loaded
                values. Behavior concerning key/value pairs whose keys are *not* configuration attributes is controlled
                by the `return_unused_kwargs` keyword parameter.

        Examples:

        ```python
        >>> from transformers import AutoConfig

        >>> # Download configuration from huggingface.co and cache.
        >>> config = AutoConfig.from_pretrained("google-bert/bert-base-uncased")

        >>> # Download configuration from huggingface.co (user-uploaded) and cache.
        >>> config = AutoConfig.from_pretrained("dbmdz/bert-base-german-cased")

        >>> # If configuration file is in a directory (e.g., was saved using *save_pretrained('./test/saved_model/')*).
        >>> config = AutoConfig.from_pretrained("./test/bert_saved_model/")

        >>> # Load a specific configuration file.
        >>> config = AutoConfig.from_pretrained("./test/bert_saved_model/my_configuration.json")

        >>> # Change some config attributes when loading a pretrained config.
        >>> config = AutoConfig.from_pretrained("google-bert/bert-base-uncased", output_attentions=True, foo=False)
        >>> config.output_attentions
        True

        >>> config, unused_kwargs = AutoConfig.from_pretrained(
        ...     "google-bert/bert-base-uncased", output_attentions=True, foo=False, return_unused_kwargs=True
        ... )
        >>> config.output_attentions
        True

        >>> unused_kwargs
        {'foo': False}
        ```"""
        use_auth_token = kwargs.pop("use_auth_token", None)
        if use_auth_token is not None:
            warnings.warn(
                "The `use_auth_token` argument is deprecated and will be removed in v5 of Transformers. Please use `token` instead.",
                FutureWarning,
            )
            if kwargs.get("token", None) is not None:
                raise ValueError(
                    "`token` and `use_auth_token` are both specified. Please set only the argument `token`."
                )
            kwargs["token"] = use_auth_token

        kwargs["_from_auto"] = True
        kwargs["name_or_path"] = pretrained_model_name_or_path
        trust_remote_code = kwargs.pop("trust_remote_code", None)
        code_revision = kwargs.pop("code_revision", None)

        config_dict, unused_kwargs = PretrainedConfig.get_config_dict(pretrained_model_name_or_path, **kwargs)
        has_remote_code = "auto_map" in config_dict and "AutoConfig" in config_dict["auto_map"]
        has_local_code = "model_type" in config_dict and config_dict["model_type"] in CONFIG_MAPPING
        trust_remote_code = resolve_trust_remote_code(
            trust_remote_code, pretrained_model_name_or_path, has_local_code, has_remote_code
        )

        if has_remote_code and trust_remote_code:
            class_ref = config_dict["auto_map"]["AutoConfig"]
            config_class = get_class_from_dynamic_module(
                class_ref, pretrained_model_name_or_path, code_revision=code_revision, **kwargs
            )
            if os.path.isdir(pretrained_model_name_or_path):
                config_class.register_for_auto_class()
            return config_class.from_pretrained(pretrained_model_name_or_path, **kwargs)
        elif "model_type" in config_dict:
            try:
                config_class = CONFIG_MAPPING[config_dict["model_type"]]
            except KeyError:
                raise ValueError(
                    f"The checkpoint you are trying to load has model type `{config_dict['model_type']}` "
                    "but Transformers does not recognize this architecture. This could be because of an "
                    "issue with the checkpoint, or because your version of Transformers is out of date."
                )
            return config_class.from_dict(config_dict, **unused_kwargs)
        else:
            # Fallback: use pattern matching on the string.
            # We go from longer names to shorter names to catch roberta before bert (for instance)
            for pattern in sorted(CONFIG_MAPPING.keys(), key=len, reverse=True):
                if pattern in str(pretrained_model_name_or_path):
                    return CONFIG_MAPPING[pattern].from_dict(config_dict, **unused_kwargs)

        raise ValueError(
            f"Unrecognized model in {pretrained_model_name_or_path}. "
            f"Should have a `model_type` key in its {CONFIG_NAME}, or contain one of the following strings "
            f"in its name: {', '.join(CONFIG_MAPPING.keys())}"
        )

    @staticmethod
    def register(model_type, config, exist_ok=False):
        """
        Register a new configuration for this class.

        Args:
            model_type (`str`): The model type like "bert" or "gpt".
            config ([`PretrainedConfig`]): The config to register.
        """
        if issubclass(config, PretrainedConfig) and config.model_type != model_type:
            raise ValueError(
                "The config you are passing has a `model_type` attribute that is not consistent with the model type "
                f"you passed (config has {config.model_type} and you passed {model_type}. Fix one of those so they "
                "match!"
            )
        CONFIG_MAPPING.register(model_type, config, exist_ok=exist_ok)<|MERGE_RESOLUTION|>--- conflicted
+++ resolved
@@ -283,11 +283,8 @@
         ("clip_vision_model", "CLIPVisionModel"),
         ("clipseg", "CLIPSeg"),
         ("clvp", "CLVP"),
-<<<<<<< HEAD
         ("cohere2", "Cohere2"),
-=======
         ("codegen", "CodeGen"),
->>>>>>> 1d024f55
         ("colpali", "ColPali"),
         ("convnext", "ConvNeXT"),
         ("convnextv2", "ConvNeXTV2"),
@@ -484,11 +481,8 @@
         ("yolos", "YOLOS"),
         ("yoso", "YOSO"),
         ("zamba2", "Zamba2"),
-<<<<<<< HEAD
-=======
         ("cohere2", "Cohere2"),
         ("zoedepth", "ZoeDepth"),
->>>>>>> 1d024f55
         ("zamba", "Zamba"),
     ]
 )
