--- conflicted
+++ resolved
@@ -69,11 +69,8 @@
         ("distilbert", "DistilBertConfig"),
         ("dpr", "DPRConfig"),
         ("dpt", "DPTConfig"),
-<<<<<<< HEAD
         ("fastspeech2_conformer", "FastSpeech2ConformerConfig"),
-=======
         ("funnel", "FunnelConfig"),
->>>>>>> 2def74b8
         ("gemma", "GemmaConfig"),
         ("granite", "GraniteConfig"),
         ("gemma2", "Gemma2Config"),
@@ -123,11 +120,8 @@
         ("phi", "PhiConfig"),
         ("phi3", "Phi3Config"),
         ("pixtral", "PixtralVisionConfig"),
-<<<<<<< HEAD
+        ("poolformer", "PoolFormerConfig"),
         ("pop2piano", "Pop2PianoConfig"),
-=======
-        ("poolformer", "PoolFormerConfig"),
->>>>>>> 2def74b8
         ("qwen2", "Qwen2Config"),
         ("qwen2_5_vl", "Qwen2_5_VLConfig"),
         ("qwen2_audio", "Qwen2AudioConfig"),
@@ -208,11 +202,8 @@
         ("distilbert", "DistilBERT"),
         ("dpr", "DPR"),
         ("dpt", "DPT"),
-<<<<<<< HEAD
         ("fastspeech2_conformer", "FastSpeech2Conformer"),
-=======
         ("funnel", "Funnel Transformer"),
->>>>>>> 2def74b8
         ("gemma", "Gemma"),
         ("granite", "Granite"),
         ("gemma2", "Gemma2"),
@@ -269,11 +260,8 @@
         ("phi", "Phi"),
         ("phi3", "Phi3"),
         ("pixtral", "Pixtral"),
-<<<<<<< HEAD
+        ("poolformer", "PoolFormer"),
         ("pop2piano", "Pop2Piano"),
-=======
-        ("poolformer", "PoolFormer"),
->>>>>>> 2def74b8
         ("qwen2", "Qwen2"),
         ("qwen2_5_vl", "Qwen2_5_VL"),
         ("qwen2_audio", "Qwen2Audio"),
