# coding=utf-8
# Copyright 2018 The HuggingFace Inc. team.
#
# Licensed under the Apache License, Version 2.0 (the "License");
# you may not use this file except in compliance with the License.
# You may obtain a copy of the License at
#
#     http://www.apache.org/licenses/LICENSE-2.0
#
# Unless required by applicable law or agreed to in writing, software
# distributed under the License is distributed on an "AS IS" BASIS,
# WITHOUT WARRANTIES OR CONDITIONS OF ANY KIND, either express or implied.
# See the License for the specific language governing permissions and
# limitations under the License.
"""Auto Config class."""

import importlib
import os
import re
import warnings
from collections import OrderedDict
from typing import List, Union

from transformers.configuration_utils import PretrainedConfig
from transformers.dynamic_module_utils import get_class_from_dynamic_module, resolve_trust_remote_code
from transformers.utils import CONFIG_NAME, logging

logger = logging.get_logger(__name__)


CONFIG_MAPPING_NAMES = OrderedDict(
    [
        # Add configs here
        ("bert", "BertConfig"),
        ("bit", "BitConfig"),
        ("blip-2", "Blip2Config"),
        ("clip", "CLIPConfig"),
        ("clip_vision_model", "CLIPVisionConfig"),
        ("dpt", "DPTConfig"),
        ("gemma", "GemmaConfig"),
        ("gpt2", "GPT2Config"),
        ("llama", "LlamaConfig"),
        ("llava", "LlavaConfig"),
        ("llava_next", "LlavaNextConfig"),
        ("llava_next_video", "LlavaNextVideoConfig"),
        ("llava_onevision", "LlavaOnevisionConfig"),
        ("mistral", "MistralConfig"),
        ("mt5", "MT5Config"),
        ("qwen2", "Qwen2Config"),
<<<<<<< HEAD
        ("siglip", "SiglipConfig"),
        ("siglip_vision_model", "SiglipVisionConfig"),
=======
        ("qwen2_audio", "Qwen2AudioConfig"),
        ("qwen2_audio_encoder", "Qwen2AudioEncoderConfig"),
>>>>>>> f7496e1f
        ("t5", "T5Config"),
        ("xlm-roberta", "XLMRobertaConfig"),
    ]
)


MODEL_NAMES_MAPPING = OrderedDict(
    [
        # Add full (and cased) model names here
        ("bert", "BERT"),
        ("bit", "BiT"),
        ("blip-2", "BLIP-2"),
        ("clip", "CLIP"),
        ("clip_vision_model", "CLIPVisionModel"),
        ("dpt", "DPT"),
        ("gemma", "Gemma"),
        ("gpt2", "OpenAI GPT-2"),
        ("qwen2_audio", "Qwen2Audio"),
        ("qwen2_audio_encoder", "Qwen2AudioEncoder"),
        ("llama", "LLaMA"),
        ("llama2", "Llama2"),
        ("llama3", "Llama3"),
        ("llava", "Llava"),
        ("llava_next", "LLaVA-NeXT"),
        ("llava_next_video", "LLaVa-NeXT-Video"),
        ("llava_onevision", "LLaVA-Onevision"),
        ("mistral", "Mistral"),
        ("mt5", "MT5"),
        ("qwen2", "Qwen2"),
        ("siglip", "SigLIP"),
        ("siglip_vision_model", "SiglipVisionModel"),
        ("t5", "T5"),
        ("t5v1.1", "T5v1.1"),
        ("xlm-roberta", "XLM-RoBERTa"),
        ("xlm-roberta-xl", "XLM-RoBERTa-XL"),
    ]
)

# This is tied to the processing `-` -> `_` in `model_type_to_module_name`. For example, instead of putting
# `transfo-xl` (as in `CONFIG_MAPPING_NAMES`), we should use `transfo_xl`.
DEPRECATED_MODELS = [
    "bort",
    "deta",
    "efficientformer",
    "ernie_m",
    "gptsan_japanese",
    "graphormer",
    "jukebox",
    "mctct",
    "mega",
    "mmbt",
    "nat",
    "nezha",
    "open_llama",
    "qdqbert",
    "realm",
    "retribert",
    "speech_to_text_2",
    "tapex",
    "trajectory_transformer",
    "transfo_xl",
    "tvlt",
    "van",
    "vit_hybrid",
    "xlm_prophetnet",
]

SPECIAL_MODEL_TYPE_TO_MODULE_NAME = OrderedDict(
    [
        ("openai-gpt", "openai"),
        ("data2vec-audio", "data2vec"),
        ("data2vec-text", "data2vec"),
        ("data2vec-vision", "data2vec"),
        ("donut-swin", "donut"),
        ("kosmos-2", "kosmos2"),
        ("maskformer-swin", "maskformer"),
        ("xclip", "x_clip"),
        ("clip_vision_model", "clip"),
        ("qwen2_audio_encoder", "qwen2_audio"),
        ("clip_text_model", "clip"),
        ("siglip_vision_model", "siglip"),
        ("chinese_clip_vision_model", "chinese_clip"),
        ("rt_detr_resnet", "rt_detr"),
    ]
)


def model_type_to_module_name(key):
    """Converts a config key to the corresponding module."""
    # Special treatment
    if key in SPECIAL_MODEL_TYPE_TO_MODULE_NAME:
        key = SPECIAL_MODEL_TYPE_TO_MODULE_NAME[key]

        if key in DEPRECATED_MODELS:
            key = f"deprecated.{key}"
        return key

    key = key.replace("-", "_")
    if key in DEPRECATED_MODELS:
        key = f"deprecated.{key}"

    return key


def config_class_to_model_type(config):
    """Converts a config class name to the corresponding model type"""
    for key, cls in CONFIG_MAPPING_NAMES.items():
        if cls == config:
            return key
    # if key not found check in extra content
    for key, cls in CONFIG_MAPPING._extra_content.items():
        if cls.__name__ == config:
            return key
    return None


class _LazyConfigMapping(OrderedDict):
    """
    A dictionary that lazily load its values when they are requested.
    """

    def __init__(self, mapping):
        self._mapping = mapping
        self._extra_content = {}
        self._modules = {}

    def __getitem__(self, key):
        if key in self._extra_content:
            return self._extra_content[key]
        if key not in self._mapping:
            raise KeyError(key)
        value = self._mapping[key]
        module_name = model_type_to_module_name(key)
        if module_name not in self._modules:
            self._modules[module_name] = importlib.import_module(f".{module_name}", "transformers.models")
        if hasattr(self._modules[module_name], value):
            return getattr(self._modules[module_name], value)

        # Some of the mappings have entries model_type -> config of another model type. In that case we try to grab the
        # object at the top level.
        transformers_module = importlib.import_module("transformers")
        return getattr(transformers_module, value)

    def keys(self):
        return list(self._mapping.keys()) + list(self._extra_content.keys())

    def values(self):
        return [self[k] for k in self._mapping.keys()] + list(self._extra_content.values())

    def items(self):
        return [(k, self[k]) for k in self._mapping.keys()] + list(self._extra_content.items())

    def __iter__(self):
        return iter(list(self._mapping.keys()) + list(self._extra_content.keys()))

    def __contains__(self, item):
        return item in self._mapping or item in self._extra_content

    def register(self, key, value, exist_ok=False):
        """
        Register a new configuration in this mapping.
        """
        if key in self._mapping.keys() and not exist_ok:
            raise ValueError(f"'{key}' is already used by a Transformers config, pick another name.")
        self._extra_content[key] = value


CONFIG_MAPPING = _LazyConfigMapping(CONFIG_MAPPING_NAMES)


class _LazyLoadAllMappings(OrderedDict):
    """
    A mapping that will load all pairs of key values at the first access (either by indexing, requestions keys, values,
    etc.)

    Args:
        mapping: The mapping to load.
    """

    def __init__(self, mapping):
        self._mapping = mapping
        self._initialized = False
        self._data = {}

    def _initialize(self):
        if self._initialized:
            return

        for model_type, map_name in self._mapping.items():
            module_name = model_type_to_module_name(model_type)
            module = importlib.import_module(f".{module_name}", "transformers.models")
            mapping = getattr(module, map_name)
            self._data.update(mapping)

        self._initialized = True

    def __getitem__(self, key):
        self._initialize()
        return self._data[key]

    def keys(self):
        self._initialize()
        return self._data.keys()

    def values(self):
        self._initialize()
        return self._data.values()

    def items(self):
        self._initialize()
        return self._data.keys()

    def __iter__(self):
        self._initialize()
        return iter(self._data)

    def __contains__(self, item):
        self._initialize()
        return item in self._data


def _get_class_name(model_class: Union[str, List[str]]):
    if isinstance(model_class, (list, tuple)):
        return " or ".join([f"[`{c}`]" for c in model_class if c is not None])
    return f"[`{model_class}`]"


def _list_model_options(indent, config_to_class=None, use_model_types=True):
    if config_to_class is None and not use_model_types:
        raise ValueError("Using `use_model_types=False` requires a `config_to_class` dictionary.")
    if use_model_types:
        if config_to_class is None:
            model_type_to_name = {model_type: f"[`{config}`]" for model_type, config in CONFIG_MAPPING_NAMES.items()}
        else:
            model_type_to_name = {
                model_type: _get_class_name(model_class)
                for model_type, model_class in config_to_class.items()
                if model_type in MODEL_NAMES_MAPPING
            }
        lines = [
            f"{indent}- **{model_type}** -- {model_type_to_name[model_type]} ({MODEL_NAMES_MAPPING[model_type]} model)"
            for model_type in sorted(model_type_to_name.keys())
        ]
    else:
        config_to_name = {
            CONFIG_MAPPING_NAMES[config]: _get_class_name(clas)
            for config, clas in config_to_class.items()
            if config in CONFIG_MAPPING_NAMES
        }
        config_to_model_name = {
            config: MODEL_NAMES_MAPPING[model_type] for model_type, config in CONFIG_MAPPING_NAMES.items()
        }
        lines = [
            f"{indent}- [`{config_name}`] configuration class:"
            f" {config_to_name[config_name]} ({config_to_model_name[config_name]} model)"
            for config_name in sorted(config_to_name.keys())
        ]
    return "\n".join(lines)


def replace_list_option_in_docstrings(config_to_class=None, use_model_types=True):
    def docstring_decorator(fn):
        docstrings = fn.__doc__
        if docstrings is None:
            # Example: -OO
            return fn
        lines = docstrings.split("\n")
        i = 0
        while i < len(lines) and re.search(r"^(\s*)List options\s*$", lines[i]) is None:
            i += 1
        if i < len(lines):
            indent = re.search(r"^(\s*)List options\s*$", lines[i]).groups()[0]
            if use_model_types:
                indent = f"{indent}    "
            lines[i] = _list_model_options(indent, config_to_class=config_to_class, use_model_types=use_model_types)
            docstrings = "\n".join(lines)
        else:
            raise ValueError(
                f"The function {fn} should have an empty 'List options' in its docstring as placeholder, current"
                f" docstring is:\n{docstrings}"
            )
        fn.__doc__ = docstrings
        return fn

    return docstring_decorator


class AutoConfig:
    r"""
    This is a generic configuration class that will be instantiated as one of the configuration classes of the library
    when created with the [`~AutoConfig.from_pretrained`] class method.

    This class cannot be instantiated directly using `__init__()` (throws an error).
    """

    def __init__(self):
        raise EnvironmentError(
            "AutoConfig is designed to be instantiated "
            "using the `AutoConfig.from_pretrained(pretrained_model_name_or_path)` method."
        )

    @classmethod
    def for_model(cls, model_type: str, *args, **kwargs):
        if model_type in CONFIG_MAPPING:
            config_class = CONFIG_MAPPING[model_type]
            return config_class(*args, **kwargs)
        raise ValueError(
            f"Unrecognized model identifier: {model_type}. Should contain one of {', '.join(CONFIG_MAPPING.keys())}"
        )

    @classmethod
    @replace_list_option_in_docstrings()
    def from_pretrained(cls, pretrained_model_name_or_path, **kwargs):
        r"""
        Instantiate one of the configuration classes of the library from a pretrained model configuration.

        The configuration class to instantiate is selected based on the `model_type` property of the config object that
        is loaded, or when it's missing, by falling back to using pattern matching on `pretrained_model_name_or_path`:

        List options

        Args:
            pretrained_model_name_or_path (`str` or `os.PathLike`):
                Can be either:

                    - A string, the *model id* of a pretrained model configuration hosted inside a model repo on
                      huggingface.co.
                    - A path to a *directory* containing a configuration file saved using the
                      [`~PretrainedConfig.save_pretrained`] method, or the [`~PreTrainedModel.save_pretrained`] method,
                      e.g., `./my_model_directory/`.
                    - A path or url to a saved configuration JSON *file*, e.g.,
                      `./my_model_directory/configuration.json`.
            cache_dir (`str` or `os.PathLike`, *optional*):
                Path to a directory in which a downloaded pretrained model configuration should be cached if the
                standard cache should not be used.
            force_download (`bool`, *optional*, defaults to `False`):
                Whether or not to force the (re-)download the model weights and configuration files and override the
                cached versions if they exist.
            resume_download:
                Deprecated and ignored. All downloads are now resumed by default when possible.
                Will be removed in v5 of Transformers.
            proxies (`Dict[str, str]`, *optional*):
                A dictionary of proxy servers to use by protocol or endpoint, e.g., `{'http': 'foo.bar:3128',
                'http://hostname': 'foo.bar:4012'}`. The proxies are used on each request.
            revision (`str`, *optional*, defaults to `"main"`):
                The specific model version to use. It can be a branch name, a tag name, or a commit id, since we use a
                git-based system for storing models and other artifacts on huggingface.co, so `revision` can be any
                identifier allowed by git.
            return_unused_kwargs (`bool`, *optional*, defaults to `False`):
                If `False`, then this function returns just the final configuration object.

                If `True`, then this functions returns a `Tuple(config, unused_kwargs)` where *unused_kwargs* is a
                dictionary consisting of the key/value pairs whose keys are not configuration attributes: i.e., the
                part of `kwargs` which has not been used to update `config` and is otherwise ignored.
            trust_remote_code (`bool`, *optional*, defaults to `False`):
                Whether or not to allow for custom models defined on the Hub in their own modeling files. This option
                should only be set to `True` for repositories you trust and in which you have read the code, as it will
                execute code present on the Hub on your local machine.
            kwargs(additional keyword arguments, *optional*):
                The values in kwargs of any keys which are configuration attributes will be used to override the loaded
                values. Behavior concerning key/value pairs whose keys are *not* configuration attributes is controlled
                by the `return_unused_kwargs` keyword parameter.

        Examples:

        ```python
        >>> from transformers import AutoConfig

        >>> # Download configuration from huggingface.co and cache.
        >>> config = AutoConfig.from_pretrained("google-bert/bert-base-uncased")

        >>> # Download configuration from huggingface.co (user-uploaded) and cache.
        >>> config = AutoConfig.from_pretrained("dbmdz/bert-base-german-cased")

        >>> # If configuration file is in a directory (e.g., was saved using *save_pretrained('./test/saved_model/')*).
        >>> config = AutoConfig.from_pretrained("./test/bert_saved_model/")

        >>> # Load a specific configuration file.
        >>> config = AutoConfig.from_pretrained("./test/bert_saved_model/my_configuration.json")

        >>> # Change some config attributes when loading a pretrained config.
        >>> config = AutoConfig.from_pretrained("google-bert/bert-base-uncased", output_attentions=True, foo=False)
        >>> config.output_attentions
        True

        >>> config, unused_kwargs = AutoConfig.from_pretrained(
        ...     "google-bert/bert-base-uncased", output_attentions=True, foo=False, return_unused_kwargs=True
        ... )
        >>> config.output_attentions
        True

        >>> unused_kwargs
        {'foo': False}
        ```"""
        use_auth_token = kwargs.pop("use_auth_token", None)
        if use_auth_token is not None:
            warnings.warn(
                "The `use_auth_token` argument is deprecated and will be removed in v5 of Transformers. Please use `token` instead.",
                FutureWarning,
            )
            if kwargs.get("token", None) is not None:
                raise ValueError(
                    "`token` and `use_auth_token` are both specified. Please set only the argument `token`."
                )
            kwargs["token"] = use_auth_token

        kwargs["_from_auto"] = True
        kwargs["name_or_path"] = pretrained_model_name_or_path
        trust_remote_code = kwargs.pop("trust_remote_code", None)
        code_revision = kwargs.pop("code_revision", None)

        config_dict, unused_kwargs = PretrainedConfig.get_config_dict(pretrained_model_name_or_path, **kwargs)
        has_remote_code = "auto_map" in config_dict and "AutoConfig" in config_dict["auto_map"]
        has_local_code = "model_type" in config_dict and config_dict["model_type"] in CONFIG_MAPPING
        trust_remote_code = resolve_trust_remote_code(
            trust_remote_code, pretrained_model_name_or_path, has_local_code, has_remote_code
        )

        if has_remote_code and trust_remote_code:
            class_ref = config_dict["auto_map"]["AutoConfig"]
            config_class = get_class_from_dynamic_module(
                class_ref, pretrained_model_name_or_path, code_revision=code_revision, **kwargs
            )
            if os.path.isdir(pretrained_model_name_or_path):
                config_class.register_for_auto_class()
            return config_class.from_pretrained(pretrained_model_name_or_path, **kwargs)
        elif "model_type" in config_dict:
            try:
                config_class = CONFIG_MAPPING[config_dict["model_type"]]
            except KeyError:
                raise ValueError(
                    f"The checkpoint you are trying to load has model type `{config_dict['model_type']}` "
                    "but Transformers does not recognize this architecture. This could be because of an "
                    "issue with the checkpoint, or because your version of Transformers is out of date."
                )
            return config_class.from_dict(config_dict, **unused_kwargs)
        else:
            # Fallback: use pattern matching on the string.
            # We go from longer names to shorter names to catch roberta before bert (for instance)
            for pattern in sorted(CONFIG_MAPPING.keys(), key=len, reverse=True):
                if pattern in str(pretrained_model_name_or_path):
                    return CONFIG_MAPPING[pattern].from_dict(config_dict, **unused_kwargs)

        raise ValueError(
            f"Unrecognized model in {pretrained_model_name_or_path}. "
            f"Should have a `model_type` key in its {CONFIG_NAME}, or contain one of the following strings "
            f"in its name: {', '.join(CONFIG_MAPPING.keys())}"
        )

    @staticmethod
    def register(model_type, config, exist_ok=False):
        """
        Register a new configuration for this class.

        Args:
            model_type (`str`): The model type like "bert" or "gpt".
            config ([`PretrainedConfig`]): The config to register.
        """
        if issubclass(config, PretrainedConfig) and config.model_type != model_type:
            raise ValueError(
                "The config you are passing has a `model_type` attribute that is not consistent with the model type "
                f"you passed (config has {config.model_type} and you passed {model_type}. Fix one of those so they "
                "match!"
            )
        CONFIG_MAPPING.register(model_type, config, exist_ok=exist_ok)<|MERGE_RESOLUTION|>--- conflicted
+++ resolved
@@ -47,13 +47,10 @@
         ("mistral", "MistralConfig"),
         ("mt5", "MT5Config"),
         ("qwen2", "Qwen2Config"),
-<<<<<<< HEAD
+        ("qwen2_audio", "Qwen2AudioConfig"),
+        ("qwen2_audio_encoder", "Qwen2AudioEncoderConfig"),
         ("siglip", "SiglipConfig"),
         ("siglip_vision_model", "SiglipVisionConfig"),
-=======
-        ("qwen2_audio", "Qwen2AudioConfig"),
-        ("qwen2_audio_encoder", "Qwen2AudioEncoderConfig"),
->>>>>>> f7496e1f
         ("t5", "T5Config"),
         ("xlm-roberta", "XLMRobertaConfig"),
     ]
