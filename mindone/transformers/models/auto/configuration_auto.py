--- conflicted
+++ resolved
@@ -53,15 +53,12 @@
         ("phi3", "Phi3Config"),
         ("qwen2", "Qwen2Config"),
         ("qwen2_5_vl", "Qwen2_5_VLConfig"),
-<<<<<<< HEAD
-=======
         ("qwen2_audio", "Qwen2AudioConfig"),
         ("qwen2_audio_encoder", "Qwen2AudioEncoderConfig"),
         ("qwen2_vl", "Qwen2VLConfig"),
         ("qwen3", "Qwen3Config"),
         ("siglip", "SiglipConfig"),
         ("speecht5", "SpeechT5Config"),
->>>>>>> a6beaab0
         ("t5", "T5Config"),
         ("umt5", "UMT5Config"),
         ("wav2vec2", "Wav2Vec2Config"),
@@ -100,15 +97,12 @@
         ("phi3", "Phi3"),
         ("qwen2", "Qwen2"),
         ("qwen2_5_vl", "Qwen2_5_VL"),
-<<<<<<< HEAD
-=======
         ("qwen2_audio", "Qwen2Audio"),
         ("qwen2_audio_encoder", "Qwen2AudioEncoder"),
         ("qwen2_vl", "Qwen2VL"),
         ("qwen3", "Qwen3Model"),
         ("siglip", "SigLIP"),
         ("speecht5", "SpeechT5"),
->>>>>>> a6beaab0
         ("t5", "T5"),
         ("t5v1.1", "T5v1.1"),
         ("umt5", "UMT5"),
