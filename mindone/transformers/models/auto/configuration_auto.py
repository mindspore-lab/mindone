--- conflicted
+++ resolved
@@ -63,11 +63,8 @@
         ("mt5", "MT5Config"),
         ("megatron-bert", "MegatronBertConfig"),
         ("mixtral", "MixtralConfig"),
-<<<<<<< HEAD
         ("nemotron", "NemotronConfig"),
-=======
         ("phi", "PhiConfig"),
->>>>>>> 96b37dc2
         ("phi3", "Phi3Config"),
         ("qwen2", "Qwen2Config"),
         ("qwen2_5_vl", "Qwen2_5_VLConfig"),
@@ -135,11 +132,8 @@
         ("mt5", "MT5"),
         ("megatron-bert", "Megatron-BERT"),
         ("mixtral", "Mixtral"),
-<<<<<<< HEAD
         ("nemotron", "Nemotron"),
-=======
         ("phi", "Phi"),
->>>>>>> 96b37dc2
         ("phi3", "Phi3"),
         ("qwen2", "Qwen2"),
         ("qwen2_5_vl", "Qwen2_5_VL"),
