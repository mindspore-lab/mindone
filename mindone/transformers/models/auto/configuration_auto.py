# coding=utf-8
# Copyright 2018 The HuggingFace Inc. team.
#
# This code is adapted from https://github.com/huggingface/transformers
# with modifications to run transformers on mindspore.
#
# Licensed under the Apache License, Version 2.0 (the "License");
# you may not use this file except in compliance with the License.
# You may obtain a copy of the License at
#
#     http://www.apache.org/licenses/LICENSE-2.0
#
# Unless required by applicable law or agreed to in writing, software
# distributed under the License is distributed on an "AS IS" BASIS,
# WITHOUT WARRANTIES OR CONDITIONS OF ANY KIND, either express or implied.
# See the License for the specific language governing permissions and
# limitations under the License.
"""Auto Config class."""
import importlib
import os
import re
import warnings
from collections import OrderedDict
from typing import List, Union

import transformers
from packaging import version
from transformers.configuration_utils import PretrainedConfig
from transformers.dynamic_module_utils import get_class_from_dynamic_module, resolve_trust_remote_code
from transformers.utils import CONFIG_NAME, logging

logger = logging.get_logger(__name__)


CONFIG_MAPPING_NAMES = OrderedDict(
    [
        # Add configs here
        ("albert", "AlbertConfig"),
        ("align", "AlignConfig"),
        ("aria", "AriaConfig"),
        ("aria_text", "AriaTextConfig"),
        ("bamba", "BambaConfig"),
        ("bert", "BertConfig"),
        ("bert-generation", "BertGenerationConfig"),
        ("bart", "BartConfig"),
        ("bert", "BertConfig"),
        ("bit", "BitConfig"),
        ("blenderbot", "BlenderbotConfig"),
        ("blenderbot-small", "BlenderbotSmallConfig"),
        ("blip", "BlipConfig"),
        ("blip-2", "Blip2Config"),
        ("bloom", "BloomConfig"),
        ("camembert", "CamembertConfig"),
        ("chameleon", "ChameleonConfig"),
        ("clip", "CLIPConfig"),
        ("clip_vision_model", "CLIPVisionConfig"),
        ("clipseg", "CLIPSegConfig"),
        ("clvp", "ClvpConfig"),
        ("colpali", "ColPaliConfig"),
        ("convbert", "ConvBertConfig"),
        ("convnext", "ConvNextConfig"),
        ("convnextv2", "ConvNextV2Config"),
        ("ctrl", "CTRLConfig"),
        ("dac", "DacConfig"),
        ("data2vec-audio", "Data2VecAudioConfig"),
        ("data2vec-text", "Data2VecTextConfig"),
        ("data2vec-vision", "Data2VecVisionConfig"),
        ("deberta", "DebertaConfig"),
        ("deberta-v2", "DebertaV2Config"),
        ("depth_anything", "DepthAnythingConfig"),
        ("detr", "DetrConfig"),
        ("dinov2", "Dinov2Config"),
        ("deit", "DeiTConfig"),
        ("distilbert", "DistilBertConfig"),
        ("dpr", "DPRConfig"),
        ("dpt", "DPTConfig"),
<<<<<<< HEAD
        ("emu3", "Emu3Config"),
=======
        ("encodec", "EncodecConfig"),
>>>>>>> b572402a
        ("fastspeech2_conformer", "FastSpeech2ConformerConfig"),
        ("funnel", "FunnelConfig"),
        ("gemma", "GemmaConfig"),
        ("granite", "GraniteConfig"),
        ("gemma2", "Gemma2Config"),
        ("gemma3", "Gemma3Config"),
        ("gemma3_text", "Gemma3TextConfig"),
        ("glm", "GlmConfig"),
        ("glpn", "GLPNConfig"),
        ("gpt2", "GPT2Config"),
        ("granitemoe", "GraniteMoeConfig"),
        ("granitemoeshared", "GraniteMoeSharedConfig"),
        ("helium", "HeliumConfig"),
        ("hiera", "HieraConfig"),
        ("hubert", "HubertConfig"),
        ("ibert", "IBertConfig"),
        ("idefics", "IdeficsConfig"),
        ("idefics2", "Idefics2Config"),
        ("idefics3", "Idefics3Config"),
        ("idefics3_vision", "Idefics3VisionConfig"),
        ("ijepa", "IJepaConfig"),
        ("imagegpt", "ImageGPTConfig"),
        ("led", "LEDConfig"),
        ("levit", "LevitConfig"),
        ("lilt", "LiltConfig"),
        ("m2m_100", "M2M100Config"),
        ("canine", "CanineConfig"),
        ("llama", "LlamaConfig"),
        ("persimmon", "PersimmonConfig"),
        ("fuyu", "FuyuConfig"),
        ("llava", "LlavaConfig"),
        ("llava_next", "LlavaNextConfig"),
        ("llava_next_video", "LlavaNextVideoConfig"),
        ("llava_onevision", "LlavaOnevisionConfig"),
        ("mamba", "MambaConfig"),
        ("mamba2", "Mamba2Config"),
        ("mimi", "MimiConfig"),
        ("mistral", "MistralConfig"),
        ("mistral3", "Mistral3Config"),
        ("mllama", "MllamaConfig"),
        ("mobilebert", "MobileBertConfig"),
        ("moonshine", "MoonshineConfig"),
        ("moshi", "MoshiConfig"),
        ("mpt", "MptConfig"),
        ("nystromformer", "NystromformerConfig"),
        ("starcoder2", "Starcoder2Config"),
        ("mt5", "MT5Config"),
        ("opt", "OPTConfig"),
        ("megatron-bert", "MegatronBertConfig"),
        ("mixtral", "MixtralConfig"),
        ("owlvit", "OwlViTConfig"),
        ("paligemma", "PaliGemmaConfig"),
        ("phi", "PhiConfig"),
        ("phi3", "Phi3Config"),
        ("pixtral", "PixtralVisionConfig"),
        ("poolformer", "PoolFormerConfig"),
        ("pop2piano", "Pop2PianoConfig"),
        ("qwen2", "Qwen2Config"),
        ("qwen2_5_vl", "Qwen2_5_VLConfig"),
        ("qwen2_audio", "Qwen2AudioConfig"),
        ("qwen2_audio_encoder", "Qwen2AudioEncoderConfig"),
        ("qwen2_vl", "Qwen2VLConfig"),
        ("opt", "OPTConfig"),
        ("roberta", "RobertaConfig"),
        ("recurrent_gemma", "RecurrentGemmaConfig"),
        ("rembert", "RemBertConfig"),
        ("resnet", "ResNetConfig"),
        ("rwkv", "RwkvConfig"),
        ("sam", "SamConfig"),
        ("seamless_m4t_v2", "SeamlessM4Tv2Config"),
        ("segformer", "SegformerConfig"),
        ("sew", "SEWConfig"),
        ("sew-d", "SEWDConfig"),
        ("swin", "SwinConfig"),
        ("siglip", "SiglipConfig"),
        ("siglip_vision_model", "SiglipVisionConfig"),
        ("smolvlm", "SmolVLMConfig"),
        ("smolvlm_vision", "SmolVLMVisionConfig"),
        ("speech-encoder-decoder", "SpeechEncoderDecoderConfig"),
        ("speech_to_text", "Speech2TextConfig"),
        ("speecht5", "SpeechT5Config"),
        ("swin2sr", "Swin2SRConfig"),
        ("t5", "T5Config"),
        ("tapas", "TapasConfig"),
        ("umt5", "UMT5Config"),
        ("unispeech", "UniSpeechConfig"),
        ("unispeech-sat", "UniSpeechSatConfig"),
        ("univnet", "UnivNetConfig"),
        ("video_llava", "VideoLlavaConfig"),
        ("vilt", "ViltConfig"),
        ("vipllava", "VipLlavaConfig"),
        ("vision-encoder-decoder", "VisionEncoderDecoderConfig"),
        ("vit", "ViTConfig"),
        ("wav2vec2", "Wav2Vec2Config"),
        ("mvp", "MvpConfig"),
        ("whisper", "WhisperConfig"),
        ("xlm-roberta", "XLMRobertaConfig"),
        ("xlm-roberta-xl", "XLMRobertaXLConfig"),
        ("yolos", "YolosConfig"),
        ("zamba2", "Zamba2Config"),
        ("cohere2", "Cohere2Config"),
        ("zamba", "ZambaConfig"),
    ]
)


MODEL_NAMES_MAPPING = OrderedDict(
    [
        # Add full (and cased) model names here
        ("albert", "ALBERT"),
        ("align", "ALIGN"),
        ("aria", "Aria"),
        ("aria_text", "AriaText"),
        ("bamba", "Bamba"),
        ("bert", "BERT"),
        ("bert-generation", "Bert Generation"),
        ("bart", "BART"),
        ("bert", "BERT"),
        ("bit", "BiT"),
        ("blenderbot", "Blenderbot"),
        ("blenderbot-small", "BlenderbotSmall"),
        ("blip", "BLIP"),
        ("blip-2", "BLIP-2"),
        ("bloom", "BLOOM"),
        ("camembert", "CamemBERT"),
        ("canine", "CANINE"),
        ("chameleon", "Chameleon"),
        ("clap", "CLAP"),
        ("clip", "CLIP"),
        ("clip_vision_model", "CLIPVisionModel"),
        ("clipseg", "CLIPSeg"),
        ("clvp", "CLVP"),
        ("colpali", "ColPali"),
        ("convnext", "ConvNeXT"),
        ("convnextv2", "ConvNeXTV2"),
        ("ctrl", "CTRL"),
        ("dac", "Dac"),
        ("data2vec-audio", "Data2VecAudio"),
        ("data2vec-text", "Data2VecText"),
        ("data2vec-vision", "Data2VecVision"),
        ("deberta", "DeBERTa"),
        ("deberta-v2", "DeBERTa-v2"),
        ("deit", "DeiT"),
        ("depth_anything", "Depth Anything"),
        ("detr", "DETR"),
        ("dinov2", "DINOv2"),
        ("distilbert", "DistilBERT"),
        ("dpr", "DPR"),
        ("dpt", "DPT"),
<<<<<<< HEAD
        ("emu3", "Emu3"),
=======
        ("encodec", "Encodec"),
>>>>>>> b572402a
        ("fastspeech2_conformer", "FastSpeech2Conformer"),
        ("funnel", "Funnel Transformer"),
        ("gemma", "Gemma"),
        ("granite", "Granite"),
        ("gemma2", "Gemma2"),
        ("glm", "GLM"),
        ("glpn", "GLPN"),
        ("gpt2", "OpenAI GPT-2"),
        ("qwen2_audio", "Qwen2Audio"),
        ("qwen2_audio_encoder", "Qwen2AudioEncoder"),
        ("roberta", "RoBERTa"),
        ("granitemoe", "GraniteMoeMoe"),
        ("granitemoeshared", "GraniteMoeSharedMoe"),
        ("gemma3", "Gemma3ForConditionalGeneration"),
        ("gemma3_text", "Gemma3ForCausalLM"),
        ("qwen2_audio", "Qwen2Audio"),
        ("qwen2_audio_encoder", "Qwen2AudioEncoder"),
        ("helium", "Helium"),
        ("hiera", "Hiera"),
        ("hubert", "Hubert"),
        ("ibert", "I-BERT"),
        ("idefics", "IDEFICS"),
        ("idefics2", "Idefics2"),
        ("idefics3", "Idefics3"),
        ("idefics3_vision", "Idefics3VisionTransformer"),
        ("ijepa", "I-JEPA"),
        ("imagegpt", "ImageGPT"),
        ("led", "LED"),
        ("levit", "LeViT"),
        ("lilt", "LiLT"),
        ("llama", "LLaMA"),
        ("llama2", "Llama2"),
        ("llama3", "Llama3"),
        ("llava", "Llava"),
        ("llava_next", "LLaVA-NeXT"),
        ("llava_next_video", "LLaVa-NeXT-Video"),
        ("llava_onevision", "LLaVA-Onevision"),
        ("mimi", "Mimi"),
        ("mistral", "Mistral"),
        ("mllama", "Mllama"),
        ("persimmon", "Persimmon"),
        ("fuyu", "Fuyu"),
        ("m2m_100", "M2M100"),
        ("mamba", "Mamba"),
        ("mamba2", "mamba2"),
        ("mobilebert", "MobileBERT"),
        ("moonshine", "Moonshine"),
        ("moshi", "Moshi"),
        ("mpt", "MPT"),
        ("mt5", "MT5"),
        ("mvp", "MVP"),
        ("opt", "OPT"),
        ("megatron-bert", "Megatron-BERT"),
        ("mistral", "Mistral"),
        ("mistral3", "Mistral3"),
        ("mixtral", "Mixtral"),
        ("nystromformer", "Nyströmformer"),
        ("owlvit", "OWL-ViT"),
        ("paligemma", "PaliGemma"),
        ("phi", "Phi"),
        ("phi3", "Phi3"),
        ("pixtral", "Pixtral"),
        ("poolformer", "PoolFormer"),
        ("pop2piano", "Pop2Piano"),
        ("qwen2", "Qwen2"),
        ("qwen2_5_vl", "Qwen2_5_VL"),
        ("qwen2_audio", "Qwen2Audio"),
        ("qwen2_audio_encoder", "Qwen2AudioEncoder"),
        ("qwen2_vl", "Qwen2VL"),
        ("recurrent_gemma", "RecurrentGemma"),
        ("rembert", "RemBERT"),
        ("resnet", "ResNet"),
        ("rwkv", "RWKV"),
        ("sam", "SAM"),
        ("seamless_m4t_v2", "SeamlessM4Tv2"),
        ("segformer", "SegFormer"),
        ("sew", "SEW"),
        ("sew-d", "SEW_D"),
        ("swin", "Swin Transformer"),
        ("siglip", "SigLIP"),
        ("siglip_vision_model", "SiglipVisionModel"),
        ("smolvlm", "SmolVLM"),
        ("smolvlm_vision", "SmolVLMVisionTransformer"),
        ("speech-encoder-decoder", "Speech Encoder decoder"),
        ("speech_to_text", "Speech2Text"),
        ("speecht5", "SpeechT5"),
        ("starcoder2", "Starcoder2"),
        ("swin2sr", "Swin2SR"),
        ("t5", "T5"),
        ("t5v1.1", "T5v1.1"),
        ("tapas", "TAPAS"),
        ("umt5", "UMT5"),
        ("unispeech", "UniSpeech"),
        ("unispeech-sat", "UniSpeechSat"),
        ("univnet", "UnivNet"),
        ("video_llava", "VideoLlava"),
        ("vilt", "ViLT"),
        ("vipllava", "VipLlava"),
        ("vision-encoder-decoder", "Vision Encoder decoder"),
        ("vit", "ViT"),
        ("wav2vec2", "Wav2Vec2"),
        ("whisper", "Whisper"),
        ("convbert", "ConvBERT"),
        ("opt", "OPT"),
        ("xlm-roberta", "XLM-RoBERTa"),
        ("xlm-roberta-xl", "XLM-RoBERTa-XL"),
        ("yolos", "YOLOS"),
        ("zamba2", "Zamba2"),
        ("cohere2", "Cohere2"),
        ("zamba", "Zamba"),
    ]
)

# This is tied to the processing `-` -> `_` in `model_type_to_module_name`. For example, instead of putting
# `transfo-xl` (as in `CONFIG_MAPPING_NAMES`), we should use `transfo_xl`.
DEPRECATED_MODELS = [
    "bort",
    "deta",
    "efficientformer",
    "ernie_m",
    "gptsan_japanese",
    "graphormer",
    "jukebox",
    "mctct",
    "mega",
    "mmbt",
    "nat",
    "nezha",
    "open_llama",
    "qdqbert",
    "realm",
    "retribert",
    "speech_to_text_2",
    "tapex",
    "trajectory_transformer",
    "transfo_xl",
    "tvlt",
    "van",
    "vit_hybrid",
    "xlm_prophetnet",
]

SPECIAL_MODEL_TYPE_TO_MODULE_NAME = OrderedDict(
    [
        ("openai-gpt", "openai"),
        ("data2vec-audio", "data2vec"),
        ("data2vec-text", "data2vec"),
        ("data2vec-vision", "data2vec"),
        ("donut-swin", "donut"),
        ("kosmos-2", "kosmos2"),
        ("maskformer-swin", "maskformer"),
        ("xclip", "x_clip"),
        ("clip_vision_model", "clip"),
        ("qwen2_audio_encoder", "qwen2_audio"),
        ("gemma3_text", "gemma3"),
        ("idefics3_vision", "idefics3"),
        ("clip_text_model", "clip"),
        ("aria_text", "aria"),
        ("siglip_vision_model", "siglip"),
        ("smolvlm_vision", "smolvlm"),
        ("chinese_clip_vision_model", "chinese_clip"),
        ("rt_detr_resnet", "rt_detr"),
    ]
)

if version.parse(transformers.__version__) >= version.parse("4.51.0"):
    CONFIG_MAPPING_NAMES.update({"qwen3": "Qwen3Config"})
    MODEL_NAMES_MAPPING.update({"qwen3": "Qwen3Model"})

if version.parse(transformers.__version__) >= version.parse("4.51.3"):
    CONFIG_MAPPING_NAMES.update({"glm4": "Glm4Config"})
    MODEL_NAMES_MAPPING.update({"glm4": "glm4"})

if version.parse(transformers.__version__) >= version.parse("4.53.0"):
    CONFIG_MAPPING_NAMES.update({"minimax": "MiniMaxConfig", "vjepa2": "VJEPA2Model"})
    MODEL_NAMES_MAPPING.update({"minimax": "MiniMax", "vjepa2": "VJEPA2Model"})


def model_type_to_module_name(key):
    """Converts a config key to the corresponding module."""
    # Special treatment
    if key in SPECIAL_MODEL_TYPE_TO_MODULE_NAME:
        key = SPECIAL_MODEL_TYPE_TO_MODULE_NAME[key]

        if key in DEPRECATED_MODELS:
            key = f"deprecated.{key}"
        return key

    key = key.replace("-", "_")
    if key in DEPRECATED_MODELS:
        key = f"deprecated.{key}"

    return key


def config_class_to_model_type(config):
    """Converts a config class name to the corresponding model type"""
    for key, cls in CONFIG_MAPPING_NAMES.items():
        if cls == config:
            return key
    # if key not found check in extra content
    for key, cls in CONFIG_MAPPING._extra_content.items():
        if cls.__name__ == config:
            return key
    return None


class _LazyConfigMapping(OrderedDict):
    """
    A dictionary that lazily load its values when they are requested.
    """

    def __init__(self, mapping):
        self._mapping = mapping
        self._extra_content = {}
        self._modules = {}

    def __getitem__(self, key):
        if key in self._extra_content:
            return self._extra_content[key]
        if key not in self._mapping:
            raise KeyError(key)
        value = self._mapping[key]
        module_name = model_type_to_module_name(key)
        if module_name not in self._modules:
            self._modules[module_name] = importlib.import_module(f".{module_name}", "transformers.models")
        if hasattr(self._modules[module_name], value):
            return getattr(self._modules[module_name], value)

        # Some of the mappings have entries model_type -> config of another model type. In that case we try to grab the
        # object at the top level.
        transformers_module = importlib.import_module("transformers")
        return getattr(transformers_module, value)

    def keys(self):
        return list(self._mapping.keys()) + list(self._extra_content.keys())

    def values(self):
        return [self[k] for k in self._mapping.keys()] + list(self._extra_content.values())

    def items(self):
        return [(k, self[k]) for k in self._mapping.keys()] + list(self._extra_content.items())

    def __iter__(self):
        return iter(list(self._mapping.keys()) + list(self._extra_content.keys()))

    def __contains__(self, item):
        return item in self._mapping or item in self._extra_content

    def register(self, key, value, exist_ok=False):
        """
        Register a new configuration in this mapping.
        """
        if key in self._mapping.keys() and not exist_ok:
            raise ValueError(f"'{key}' is already used by a Transformers config, pick another name.")
        self._extra_content[key] = value


CONFIG_MAPPING = _LazyConfigMapping(CONFIG_MAPPING_NAMES)


class _LazyLoadAllMappings(OrderedDict):
    """
    A mapping that will load all pairs of key values at the first access (either by indexing, requestions keys, values,
    etc.)

    Args:
        mapping: The mapping to load.
    """

    def __init__(self, mapping):
        self._mapping = mapping
        self._initialized = False
        self._data = {}

    def _initialize(self):
        if self._initialized:
            return

        for model_type, map_name in self._mapping.items():
            module_name = model_type_to_module_name(model_type)
            module = importlib.import_module(f".{module_name}", "transformers.models")
            mapping = getattr(module, map_name)
            self._data.update(mapping)

        self._initialized = True

    def __getitem__(self, key):
        self._initialize()
        return self._data[key]

    def keys(self):
        self._initialize()
        return self._data.keys()

    def values(self):
        self._initialize()
        return self._data.values()

    def items(self):
        self._initialize()
        return self._data.keys()

    def __iter__(self):
        self._initialize()
        return iter(self._data)

    def __contains__(self, item):
        self._initialize()
        return item in self._data


def _get_class_name(model_class: Union[str, List[str]]):
    if isinstance(model_class, (list, tuple)):
        return " or ".join([f"[`{c}`]" for c in model_class if c is not None])
    return f"[`{model_class}`]"


def _list_model_options(indent, config_to_class=None, use_model_types=True):
    if config_to_class is None and not use_model_types:
        raise ValueError("Using `use_model_types=False` requires a `config_to_class` dictionary.")
    if use_model_types:
        if config_to_class is None:
            model_type_to_name = {model_type: f"[`{config}`]" for model_type, config in CONFIG_MAPPING_NAMES.items()}
        else:
            model_type_to_name = {
                model_type: _get_class_name(model_class)
                for model_type, model_class in config_to_class.items()
                if model_type in MODEL_NAMES_MAPPING
            }
        lines = [
            f"{indent}- **{model_type}** -- {model_type_to_name[model_type]} ({MODEL_NAMES_MAPPING[model_type]} model)"
            for model_type in sorted(model_type_to_name.keys())
        ]
    else:
        config_to_name = {
            CONFIG_MAPPING_NAMES[config]: _get_class_name(clas)
            for config, clas in config_to_class.items()
            if config in CONFIG_MAPPING_NAMES
        }
        config_to_model_name = {
            config: MODEL_NAMES_MAPPING[model_type] for model_type, config in CONFIG_MAPPING_NAMES.items()
        }
        lines = [
            f"{indent}- [`{config_name}`] configuration class:"
            f" {config_to_name[config_name]} ({config_to_model_name[config_name]} model)"
            for config_name in sorted(config_to_name.keys())
        ]
    return "\n".join(lines)


def replace_list_option_in_docstrings(config_to_class=None, use_model_types=True):
    def docstring_decorator(fn):
        docstrings = fn.__doc__
        if docstrings is None:
            # Example: -OO
            return fn
        lines = docstrings.split("\n")
        i = 0
        while i < len(lines) and re.search(r"^(\s*)List options\s*$", lines[i]) is None:
            i += 1
        if i < len(lines):
            indent = re.search(r"^(\s*)List options\s*$", lines[i]).groups()[0]
            if use_model_types:
                indent = f"{indent}    "
            lines[i] = _list_model_options(indent, config_to_class=config_to_class, use_model_types=use_model_types)
            docstrings = "\n".join(lines)
        else:
            raise ValueError(
                f"The function {fn} should have an empty 'List options' in its docstring as placeholder, current"
                f" docstring is:\n{docstrings}"
            )
        fn.__doc__ = docstrings
        return fn

    return docstring_decorator


class AutoConfig:
    r"""
    This is a generic configuration class that will be instantiated as one of the configuration classes of the library
    when created with the [`~AutoConfig.from_pretrained`] class method.

    This class cannot be instantiated directly using `__init__()` (throws an error).
    """

    def __init__(self):
        raise EnvironmentError(
            "AutoConfig is designed to be instantiated "
            "using the `AutoConfig.from_pretrained(pretrained_model_name_or_path)` method."
        )

    @classmethod
    def for_model(cls, model_type: str, *args, **kwargs):
        if model_type in CONFIG_MAPPING:
            config_class = CONFIG_MAPPING[model_type]
            return config_class(*args, **kwargs)
        raise ValueError(
            f"Unrecognized model identifier: {model_type}. Should contain one of {', '.join(CONFIG_MAPPING.keys())}"
        )

    @classmethod
    @replace_list_option_in_docstrings()
    def from_pretrained(cls, pretrained_model_name_or_path, **kwargs):
        r"""
        Instantiate one of the configuration classes of the library from a pretrained model configuration.

        The configuration class to instantiate is selected based on the `model_type` property of the config object that
        is loaded, or when it's missing, by falling back to using pattern matching on `pretrained_model_name_or_path`:

        List options

        Args:
            pretrained_model_name_or_path (`str` or `os.PathLike`):
                Can be either:

                    - A string, the *model id* of a pretrained model configuration hosted inside a model repo on
                      huggingface.co.
                    - A path to a *directory* containing a configuration file saved using the
                      [`~PretrainedConfig.save_pretrained`] method, or the [`~PreTrainedModel.save_pretrained`] method,
                      e.g., `./my_model_directory/`.
                    - A path or url to a saved configuration JSON *file*, e.g.,
                      `./my_model_directory/configuration.json`.
            cache_dir (`str` or `os.PathLike`, *optional*):
                Path to a directory in which a downloaded pretrained model configuration should be cached if the
                standard cache should not be used.
            force_download (`bool`, *optional*, defaults to `False`):
                Whether or not to force the (re-)download the model weights and configuration files and override the
                cached versions if they exist.
            resume_download:
                Deprecated and ignored. All downloads are now resumed by default when possible.
                Will be removed in v5 of Transformers.
            proxies (`Dict[str, str]`, *optional*):
                A dictionary of proxy servers to use by protocol or endpoint, e.g., `{'http': 'foo.bar:3128',
                'http://hostname': 'foo.bar:4012'}`. The proxies are used on each request.
            revision (`str`, *optional*, defaults to `"main"`):
                The specific model version to use. It can be a branch name, a tag name, or a commit id, since we use a
                git-based system for storing models and other artifacts on huggingface.co, so `revision` can be any
                identifier allowed by git.
            return_unused_kwargs (`bool`, *optional*, defaults to `False`):
                If `False`, then this function returns just the final configuration object.

                If `True`, then this functions returns a `Tuple(config, unused_kwargs)` where *unused_kwargs* is a
                dictionary consisting of the key/value pairs whose keys are not configuration attributes: i.e., the
                part of `kwargs` which has not been used to update `config` and is otherwise ignored.
            trust_remote_code (`bool`, *optional*, defaults to `False`):
                Whether or not to allow for custom models defined on the Hub in their own modeling files. This option
                should only be set to `True` for repositories you trust and in which you have read the code, as it will
                execute code present on the Hub on your local machine.
            kwargs(additional keyword arguments, *optional*):
                The values in kwargs of any keys which are configuration attributes will be used to override the loaded
                values. Behavior concerning key/value pairs whose keys are *not* configuration attributes is controlled
                by the `return_unused_kwargs` keyword parameter.

        Examples:

        ```python
        >>> from transformers import AutoConfig

        >>> # Download configuration from huggingface.co and cache.
        >>> config = AutoConfig.from_pretrained("google-bert/bert-base-uncased")

        >>> # Download configuration from huggingface.co (user-uploaded) and cache.
        >>> config = AutoConfig.from_pretrained("dbmdz/bert-base-german-cased")

        >>> # If configuration file is in a directory (e.g., was saved using *save_pretrained('./test/saved_model/')*).
        >>> config = AutoConfig.from_pretrained("./test/bert_saved_model/")

        >>> # Load a specific configuration file.
        >>> config = AutoConfig.from_pretrained("./test/bert_saved_model/my_configuration.json")

        >>> # Change some config attributes when loading a pretrained config.
        >>> config = AutoConfig.from_pretrained("google-bert/bert-base-uncased", output_attentions=True, foo=False)
        >>> config.output_attentions
        True

        >>> config, unused_kwargs = AutoConfig.from_pretrained(
        ...     "google-bert/bert-base-uncased", output_attentions=True, foo=False, return_unused_kwargs=True
        ... )
        >>> config.output_attentions
        True

        >>> unused_kwargs
        {'foo': False}
        ```"""
        use_auth_token = kwargs.pop("use_auth_token", None)
        if use_auth_token is not None:
            warnings.warn(
                "The `use_auth_token` argument is deprecated and will be removed in v5 of Transformers. Please use `token` instead.",
                FutureWarning,
            )
            if kwargs.get("token", None) is not None:
                raise ValueError(
                    "`token` and `use_auth_token` are both specified. Please set only the argument `token`."
                )
            kwargs["token"] = use_auth_token

        kwargs["_from_auto"] = True
        kwargs["name_or_path"] = pretrained_model_name_or_path
        trust_remote_code = kwargs.pop("trust_remote_code", None)
        code_revision = kwargs.pop("code_revision", None)

        config_dict, unused_kwargs = PretrainedConfig.get_config_dict(pretrained_model_name_or_path, **kwargs)
        has_remote_code = "auto_map" in config_dict and "AutoConfig" in config_dict["auto_map"]
        has_local_code = "model_type" in config_dict and config_dict["model_type"] in CONFIG_MAPPING
        trust_remote_code = resolve_trust_remote_code(
            trust_remote_code, pretrained_model_name_or_path, has_local_code, has_remote_code
        )

        if has_remote_code and trust_remote_code:
            class_ref = config_dict["auto_map"]["AutoConfig"]
            config_class = get_class_from_dynamic_module(
                class_ref, pretrained_model_name_or_path, code_revision=code_revision, **kwargs
            )
            if os.path.isdir(pretrained_model_name_or_path):
                config_class.register_for_auto_class()
            return config_class.from_pretrained(pretrained_model_name_or_path, **kwargs)
        elif "model_type" in config_dict:
            try:
                config_class = CONFIG_MAPPING[config_dict["model_type"]]
            except KeyError:
                raise ValueError(
                    f"The checkpoint you are trying to load has model type `{config_dict['model_type']}` "
                    "but Transformers does not recognize this architecture. This could be because of an "
                    "issue with the checkpoint, or because your version of Transformers is out of date."
                )
            return config_class.from_dict(config_dict, **unused_kwargs)
        else:
            # Fallback: use pattern matching on the string.
            # We go from longer names to shorter names to catch roberta before bert (for instance)
            for pattern in sorted(CONFIG_MAPPING.keys(), key=len, reverse=True):
                if pattern in str(pretrained_model_name_or_path):
                    return CONFIG_MAPPING[pattern].from_dict(config_dict, **unused_kwargs)

        raise ValueError(
            f"Unrecognized model in {pretrained_model_name_or_path}. "
            f"Should have a `model_type` key in its {CONFIG_NAME}, or contain one of the following strings "
            f"in its name: {', '.join(CONFIG_MAPPING.keys())}"
        )

    @staticmethod
    def register(model_type, config, exist_ok=False):
        """
        Register a new configuration for this class.

        Args:
            model_type (`str`): The model type like "bert" or "gpt".
            config ([`PretrainedConfig`]): The config to register.
        """
        if issubclass(config, PretrainedConfig) and config.model_type != model_type:
            raise ValueError(
                "The config you are passing has a `model_type` attribute that is not consistent with the model type "
                f"you passed (config has {config.model_type} and you passed {model_type}. Fix one of those so they "
                "match!"
            )
        CONFIG_MAPPING.register(model_type, config, exist_ok=exist_ok)<|MERGE_RESOLUTION|>--- conflicted
+++ resolved
@@ -74,11 +74,8 @@
         ("distilbert", "DistilBertConfig"),
         ("dpr", "DPRConfig"),
         ("dpt", "DPTConfig"),
-<<<<<<< HEAD
         ("emu3", "Emu3Config"),
-=======
         ("encodec", "EncodecConfig"),
->>>>>>> b572402a
         ("fastspeech2_conformer", "FastSpeech2ConformerConfig"),
         ("funnel", "FunnelConfig"),
         ("gemma", "GemmaConfig"),
@@ -228,11 +225,8 @@
         ("distilbert", "DistilBERT"),
         ("dpr", "DPR"),
         ("dpt", "DPT"),
-<<<<<<< HEAD
         ("emu3", "Emu3"),
-=======
         ("encodec", "Encodec"),
->>>>>>> b572402a
         ("fastspeech2_conformer", "FastSpeech2Conformer"),
         ("funnel", "Funnel Transformer"),
         ("gemma", "Gemma"),
