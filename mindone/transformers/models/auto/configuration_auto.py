# coding=utf-8
# Copyright 2018 The HuggingFace Inc. team.
#
# This code is adapted from https://github.com/huggingface/transformers
# with modifications to run transformers on mindspore.
#
# Licensed under the Apache License, Version 2.0 (the "License");
# you may not use this file except in compliance with the License.
# You may obtain a copy of the License at
#
#     http://www.apache.org/licenses/LICENSE-2.0
#
# Unless required by applicable law or agreed to in writing, software
# distributed under the License is distributed on an "AS IS" BASIS,
# WITHOUT WARRANTIES OR CONDITIONS OF ANY KIND, either express or implied.
# See the License for the specific language governing permissions and
# limitations under the License.
"""Auto Config class."""
import importlib
import os
import re
import warnings
from collections import OrderedDict
from typing import List, Union

import transformers
from packaging import version
from transformers.configuration_utils import PretrainedConfig
from transformers.dynamic_module_utils import get_class_from_dynamic_module, resolve_trust_remote_code
from transformers.utils import CONFIG_NAME, logging

logger = logging.get_logger(__name__)


CONFIG_MAPPING_NAMES = OrderedDict(
    [
        # Add configs here
        ("albert", "AlbertConfig"),
        ("align", "AlignConfig"),
        ("altclip", "AltCLIPConfig"),
        ("aria", "AriaConfig"),
        ("aria_text", "AriaTextConfig"),
        ("bamba", "BambaConfig"),
        ("bert", "BertConfig"),
        ("bert-generation", "BertGenerationConfig"),
        ("bart", "BartConfig"),
        ("bert", "BertConfig"),
        ("bit", "BitConfig"),
        ("blenderbot", "BlenderbotConfig"),
        ("blenderbot-small", "BlenderbotSmallConfig"),
        ("blip", "BlipConfig"),
        ("blip-2", "Blip2Config"),
        ("bloom", "BloomConfig"),
        ("camembert", "CamembertConfig"),
        ("chameleon", "ChameleonConfig"),
        ("chinese_clip", "ChineseCLIPConfig"),
        ("chinese_clip_vision_model", "ChineseCLIPVisionConfig"),
        ("clip", "CLIPConfig"),
        ("clip_vision_model", "CLIPVisionConfig"),
        ("clipseg", "CLIPSegConfig"),
        ("clvp", "ClvpConfig"),
        ("codegen", "CodeGenConfig"),
        ("colpali", "ColPaliConfig"),
        ("convbert", "ConvBertConfig"),
        ("convnext", "ConvNextConfig"),
        ("convnextv2", "ConvNextV2Config"),
        ("ctrl", "CTRLConfig"),
<<<<<<< HEAD
        ("cvt", "CvtConfig"),
=======
        ("dac", "DacConfig"),
>>>>>>> 882ddb16
        ("data2vec-audio", "Data2VecAudioConfig"),
        ("data2vec-text", "Data2VecTextConfig"),
        ("data2vec-vision", "Data2VecVisionConfig"),
        ("deberta", "DebertaConfig"),
        ("deberta-v2", "DebertaV2Config"),
        ("depth_anything", "DepthAnythingConfig"),
        ("detr", "DetrConfig"),
        ("dinov2", "Dinov2Config"),
        ("deit", "DeiTConfig"),
        ("distilbert", "DistilBertConfig"),
        ("dpr", "DPRConfig"),
        ("dpt", "DPTConfig"),
        ("electra", "ElectraConfig"),
        ("emu3", "Emu3Config"),
        ("encodec", "EncodecConfig"),
        ("falcon", "FalconConfig"),
        ("fastspeech2_conformer", "FastSpeech2ConformerConfig"),
        ("funnel", "FunnelConfig"),
        ("gemma", "GemmaConfig"),
        ("granite", "GraniteConfig"),
        ("gemma2", "Gemma2Config"),
        ("gemma3", "Gemma3Config"),
        ("gemma3_text", "Gemma3TextConfig"),
        ("git", "GitConfig"),
        ("glm", "GlmConfig"),
        ("glpn", "GLPNConfig"),
        ("got_ocr2", "GotOcr2Config"),
        ("gpt_neo", "GPTNeoConfig"),
        ("gpt2", "GPT2Config"),
        ("granitemoe", "GraniteMoeConfig"),
        ("granitemoeshared", "GraniteMoeSharedConfig"),
        ("helium", "HeliumConfig"),
        ("hiera", "HieraConfig"),
        ("hubert", "HubertConfig"),
        ("ibert", "IBertConfig"),
        ("idefics", "IdeficsConfig"),
        ("idefics2", "Idefics2Config"),
        ("idefics3", "Idefics3Config"),
        ("idefics3_vision", "Idefics3VisionConfig"),
        ("ijepa", "IJepaConfig"),
        ("imagegpt", "ImageGPTConfig"),
        ("jetmoe", "JetMoeConfig"),
        ("instructblip", "InstructBlipConfig"),
        ("instructblipvideo", "InstructBlipVideoConfig"),
        ("kosmos-2", "Kosmos2Config"),
        ("led", "LEDConfig"),
        ("levit", "LevitConfig"),
        ("lilt", "LiltConfig"),
        ("m2m_100", "M2M100Config"),
        ("canine", "CanineConfig"),
        ("llama", "LlamaConfig"),
        ("persimmon", "PersimmonConfig"),
        ("fuyu", "FuyuConfig"),
        ("llava", "LlavaConfig"),
        ("llava_next", "LlavaNextConfig"),
        ("llava_next_video", "LlavaNextVideoConfig"),
        ("llava_onevision", "LlavaOnevisionConfig"),
        ("luke", "LukeConfig"),
        ("mamba", "MambaConfig"),
        ("mamba2", "Mamba2Config"),
        ("mimi", "MimiConfig"),
        ("mistral", "MistralConfig"),
        ("mistral3", "Mistral3Config"),
        ("mllama", "MllamaConfig"),
        ("mobilebert", "MobileBertConfig"),
        ("mgp-str", "MgpstrConfig"),
        ("moonshine", "MoonshineConfig"),
        ("moshi", "MoshiConfig"),
        ("mpnet", "MPNetConfig"),
        ("mpt", "MptConfig"),
        ("nystromformer", "NystromformerConfig"),
        ("starcoder2", "Starcoder2Config"),
        ("mt5", "MT5Config"),
        ("opt", "OPTConfig"),
        ("megatron-bert", "MegatronBertConfig"),
        ("mixtral", "MixtralConfig"),
        ("owlv2", "Owlv2Config"),
        ("owlvit", "OwlViTConfig"),
        ("olmo", "OlmoConfig"),
        ("olmo2", "Olmo2Config"),
        ("paligemma", "PaliGemmaConfig"),
        ("pegasus", "PegasusConfig"),
        ("pegasus_x", "PegasusXConfig"),
        ("phi", "PhiConfig"),
        ("phi3", "Phi3Config"),
        ("pix2struct", "Pix2StructConfig"),
        ("pixtral", "PixtralVisionConfig"),
        ("poolformer", "PoolFormerConfig"),
        ("pop2piano", "Pop2PianoConfig"),
        ("qwen2", "Qwen2Config"),
        ("qwen2_5_vl", "Qwen2_5_VLConfig"),
        ("qwen2_audio", "Qwen2AudioConfig"),
        ("qwen2_audio_encoder", "Qwen2AudioEncoderConfig"),
        ("qwen2_vl", "Qwen2VLConfig"),
        ("opt", "OPTConfig"),
        ("prophetnet", "ProphetNetConfig"),
        ("roberta", "RobertaConfig"),
        ("recurrent_gemma", "RecurrentGemmaConfig"),
        ("rembert", "RemBertConfig"),
        ("resnet", "ResNetConfig"),
        ("rwkv", "RwkvConfig"),
        ("sam", "SamConfig"),
        ("seamless_m4t_v2", "SeamlessM4Tv2Config"),
        ("segformer", "SegformerConfig"),
        ("sew", "SEWConfig"),
        ("sew-d", "SEWDConfig"),
        ("swin", "SwinConfig"),
        ("fsmt", "FSMTConfig"),
        ("siglip", "SiglipConfig"),
        ("siglip2", "Siglip2Config"),
        ("siglip_vision_model", "SiglipVisionConfig"),
        ("smolvlm", "SmolVLMConfig"),
        ("smolvlm_vision", "SmolVLMVisionConfig"),
        ("speech-encoder-decoder", "SpeechEncoderDecoderConfig"),
        ("speech_to_text", "Speech2TextConfig"),
        ("speecht5", "SpeechT5Config"),
        ("squeezebert", "SqueezeBertConfig"),
        ("stablelm", "StableLmConfig"),
        ("swin2sr", "Swin2SRConfig"),
        ("t5", "T5Config"),
        ("tapas", "TapasConfig"),
        ("trocr", "TrOCRConfig"),
        ("tvp", "TvpConfig"),
        ("umt5", "UMT5Config"),
        ("unispeech", "UniSpeechConfig"),
        ("unispeech-sat", "UniSpeechSatConfig"),
        ("univnet", "UnivNetConfig"),
        ("video_llava", "VideoLlavaConfig"),
        ("vilt", "ViltConfig"),
        ("vipllava", "VipLlavaConfig"),
        ("vision-encoder-decoder", "VisionEncoderDecoderConfig"),
        ("visual_bert", "VisualBertConfig"),
        ("vit", "ViTConfig"),
        ("vit_msn", "ViTMSNConfig"),
        ("vitdet", "VitDetConfig"),
        ("vitpose", "VitPoseConfig"),
        ("vitpose_backbone", "VitPoseBackboneConfig"),
        ("wav2vec2", "Wav2Vec2Config"),
        ("mvp", "MvpConfig"),
        ("whisper", "WhisperConfig"),
        ("xclip", "XCLIPConfig"),
        ("xlm-roberta", "XLMRobertaConfig"),
        ("xlm-roberta-xl", "XLMRobertaXLConfig"),
        ("yolos", "YolosConfig"),
        ("zamba2", "Zamba2Config"),
        ("cohere2", "Cohere2Config"),
        ("zoedepth", "ZoeDepthConfig"),
        ("zamba", "ZambaConfig"),
    ]
)


MODEL_NAMES_MAPPING = OrderedDict(
    [
        # Add full (and cased) model names here
        ("albert", "ALBERT"),
        ("align", "ALIGN"),
        ("altclip", "AltCLIP"),
        ("aria", "Aria"),
        ("aria_text", "AriaText"),
        ("bamba", "Bamba"),
        ("bert", "BERT"),
        ("bert-generation", "Bert Generation"),
        ("bart", "BART"),
        ("bert", "BERT"),
        ("bit", "BiT"),
        ("blenderbot", "Blenderbot"),
        ("blenderbot-small", "BlenderbotSmall"),
        ("blip", "BLIP"),
        ("blip-2", "BLIP-2"),
        ("bloom", "BLOOM"),
        ("camembert", "CamemBERT"),
        ("canine", "CANINE"),
        ("chameleon", "Chameleon"),
        ("chinese_clip", "Chinese-CLIP"),
        ("chinese_clip_vision_model", "ChineseCLIPVisionModel"),
        ("clap", "CLAP"),
        ("clip", "CLIP"),
        ("clip_vision_model", "CLIPVisionModel"),
        ("clipseg", "CLIPSeg"),
        ("clvp", "CLVP"),
        ("codegen", "CodeGen"),
        ("colpali", "ColPali"),
        ("convnext", "ConvNeXT"),
        ("convnextv2", "ConvNeXTV2"),
        ("ctrl", "CTRL"),
<<<<<<< HEAD
        ("cvt", "CvT"),
=======
        ("dac", "Dac"),
>>>>>>> 882ddb16
        ("data2vec-audio", "Data2VecAudio"),
        ("data2vec-text", "Data2VecText"),
        ("data2vec-vision", "Data2VecVision"),
        ("deberta", "DeBERTa"),
        ("deberta-v2", "DeBERTa-v2"),
        ("deit", "DeiT"),
        ("depth_anything", "Depth Anything"),
        ("detr", "DETR"),
        ("dinov2", "DINOv2"),
        ("distilbert", "DistilBERT"),
        ("dpr", "DPR"),
        ("dpt", "DPT"),
        ("electra", "ELECTRA"),
        ("emu3", "Emu3"),
        ("encodec", "Encodec"),
        ("falcon", "Falcon"),
        ("fastspeech2_conformer", "FastSpeech2Conformer"),
        ("fsmt", "FairSeq Machine-Translation"),
        ("funnel", "Funnel Transformer"),
        ("gemma", "Gemma"),
        ("granite", "Granite"),
        ("gemma2", "Gemma2"),
        ("git", "GIT"),
        ("glm", "GLM"),
        ("glpn", "GLPN"),
        ("gpt_neo", "GPT Neo"),
        ("gpt2", "OpenAI GPT-2"),
        ("luke", "LUKE"),
        ("kosmos-2", "KOSMOS-2"),
        ("qwen2_audio", "Qwen2Audio"),
        ("qwen2_audio_encoder", "Qwen2AudioEncoder"),
        ("roberta", "RoBERTa"),
        ("granitemoe", "GraniteMoeMoe"),
        ("granitemoeshared", "GraniteMoeSharedMoe"),
        ("gemma3", "Gemma3ForConditionalGeneration"),
        ("gemma3_text", "Gemma3ForCausalLM"),
        ("got_ocr2", "GOT-OCR2"),
        ("qwen2_audio", "Qwen2Audio"),
        ("qwen2_audio_encoder", "Qwen2AudioEncoder"),
        ("helium", "Helium"),
        ("hiera", "Hiera"),
        ("hubert", "Hubert"),
        ("ibert", "I-BERT"),
        ("idefics", "IDEFICS"),
        ("idefics2", "Idefics2"),
        ("idefics3", "Idefics3"),
        ("idefics3_vision", "Idefics3VisionTransformer"),
        ("ijepa", "I-JEPA"),
        ("imagegpt", "ImageGPT"),
        ("jetmoe", "JetMoe"),
        ("instructblip", "InstructBLIP"),
        ("instructblipvideo", "InstructBlipVideo"),
        ("led", "LED"),
        ("levit", "LeViT"),
        ("lilt", "LiLT"),
        ("llama", "LLaMA"),
        ("llama2", "Llama2"),
        ("llama3", "Llama3"),
        ("llava", "Llava"),
        ("llava_next", "LLaVA-NeXT"),
        ("llava_next_video", "LLaVa-NeXT-Video"),
        ("llava_onevision", "LLaVA-Onevision"),
        ("mimi", "Mimi"),
        ("mistral", "Mistral"),
        ("mllama", "Mllama"),
        ("persimmon", "Persimmon"),
        ("fuyu", "Fuyu"),
        ("m2m_100", "M2M100"),
        ("mamba", "Mamba"),
        ("mamba2", "mamba2"),
        ("mobilebert", "MobileBERT"),
        ("mgp-str", "MGP-STR"),
        ("moonshine", "Moonshine"),
        ("moshi", "Moshi"),
        ("mpnet", "MPNet"),
        ("mpt", "MPT"),
        ("mt5", "MT5"),
        ("mvp", "MVP"),
        ("opt", "OPT"),
        ("megatron-bert", "Megatron-BERT"),
        ("mistral", "Mistral"),
        ("mistral3", "Mistral3"),
        ("mixtral", "Mixtral"),
        ("nystromformer", "Nyströmformer"),
        ("owlv2", "OWLv2"),
        ("owlvit", "OWL-ViT"),
        ("olmo", "OLMo"),
        ("olmo2", "OLMo2"),
        ("paligemma", "PaliGemma"),
        ("phi", "Phi"),
        ("pegasus", "Pegasus"),
        ("pegasus_x", "PEGASUS-X"),
        ("phi3", "Phi3"),
        ("pix2struct", "Pix2Struct"),
        ("pixtral", "Pixtral"),
        ("poolformer", "PoolFormer"),
        ("pop2piano", "Pop2Piano"),
        ("prophetnet", "ProphetNet"),
        ("qwen2", "Qwen2"),
        ("qwen2_5_vl", "Qwen2_5_VL"),
        ("qwen2_audio", "Qwen2Audio"),
        ("qwen2_audio_encoder", "Qwen2AudioEncoder"),
        ("qwen2_vl", "Qwen2VL"),
        ("recurrent_gemma", "RecurrentGemma"),
        ("rembert", "RemBERT"),
        ("resnet", "ResNet"),
        ("rwkv", "RWKV"),
        ("sam", "SAM"),
        ("seamless_m4t_v2", "SeamlessM4Tv2"),
        ("segformer", "SegFormer"),
        ("sew", "SEW"),
        ("sew-d", "SEW_D"),
        ("swin", "Swin Transformer"),
        ("siglip", "SigLIP"),
        ("siglip2", "SigLIP2"),
        ("siglip2_vision_model", "Siglip2VisionModel"),
        ("siglip_vision_model", "SiglipVisionModel"),
        ("smolvlm", "SmolVLM"),
        ("smolvlm_vision", "SmolVLMVisionTransformer"),
        ("speech-encoder-decoder", "Speech Encoder decoder"),
        ("speech_to_text", "Speech2Text"),
        ("speecht5", "SpeechT5"),
        ("stablelm", "StableLm"),
        ("starcoder2", "Starcoder2"),
        ("squeezebert", "SqueezeBERT"),
        ("swin2sr", "Swin2SR"),
        ("t5", "T5"),
        ("t5v1.1", "T5v1.1"),
        ("tapas", "TAPAS"),
        ("trocr", "TrOCR"),
        ("tvp", "TVP"),
        ("umt5", "UMT5"),
        ("unispeech", "UniSpeech"),
        ("unispeech-sat", "UniSpeechSat"),
        ("univnet", "UnivNet"),
        ("video_llava", "VideoLlava"),
        ("vilt", "ViLT"),
        ("vipllava", "VipLlava"),
        ("vision-encoder-decoder", "Vision Encoder decoder"),
        ("visual_bert", "VisualBERT"),
        ("vit", "ViT"),
        ("vit_msn", "ViTMSN"),
        ("vitdet", "VitDet"),
        ("vitpose", "ViTPose"),
        ("vitpose_backbone", "ViTPoseBackbone"),
        ("wav2vec2", "Wav2Vec2"),
        ("whisper", "Whisper"),
        ("xclip", "X-CLIP"),
        ("convbert", "ConvBERT"),
        ("opt", "OPT"),
        ("xlm-roberta", "XLM-RoBERTa"),
        ("xlm-roberta-xl", "XLM-RoBERTa-XL"),
        ("yolos", "YOLOS"),
        ("zamba2", "Zamba2"),
        ("cohere2", "Cohere2"),
        ("zoedepth", "ZoeDepth"),
        ("zamba", "Zamba"),
    ]
)

# This is tied to the processing `-` -> `_` in `model_type_to_module_name`. For example, instead of putting
# `transfo-xl` (as in `CONFIG_MAPPING_NAMES`), we should use `transfo_xl`.
DEPRECATED_MODELS = [
    "bort",
    "deta",
    "efficientformer",
    "ernie_m",
    "gptsan_japanese",
    "graphormer",
    "jukebox",
    "mctct",
    "mega",
    "mmbt",
    "nat",
    "nezha",
    "open_llama",
    "qdqbert",
    "realm",
    "retribert",
    "speech_to_text_2",
    "tapex",
    "trajectory_transformer",
    "transfo_xl",
    "tvlt",
    "van",
    "vit_hybrid",
    "xlm_prophetnet",
]

SPECIAL_MODEL_TYPE_TO_MODULE_NAME = OrderedDict(
    [
        ("openai-gpt", "openai"),
        ("data2vec-audio", "data2vec"),
        ("data2vec-text", "data2vec"),
        ("data2vec-vision", "data2vec"),
        ("donut-swin", "donut"),
        ("kosmos-2", "kosmos2"),
        ("maskformer-swin", "maskformer"),
        ("xclip", "x_clip"),
        ("clip_vision_model", "clip"),
        ("qwen2_audio_encoder", "qwen2_audio"),
        ("gemma3_text", "gemma3"),
        ("idefics3_vision", "idefics3"),
        ("clip_text_model", "clip"),
        ("aria_text", "aria"),
        ("siglip_vision_model", "siglip"),
        ("smolvlm_vision", "smolvlm"),
        ("chinese_clip_vision_model", "chinese_clip"),
        ("rt_detr_resnet", "rt_detr"),
    ]
)

if version.parse(transformers.__version__) >= version.parse("4.51.0"):
    CONFIG_MAPPING_NAMES.update({"qwen3": "Qwen3Config"})
    MODEL_NAMES_MAPPING.update({"qwen3": "Qwen3Model"})

if version.parse(transformers.__version__) >= version.parse("4.51.3"):
    CONFIG_MAPPING_NAMES.update({"glm4": "Glm4Config"})
    MODEL_NAMES_MAPPING.update({"glm4": "glm4"})

if version.parse(transformers.__version__) >= version.parse("4.53.0"):
    CONFIG_MAPPING_NAMES.update({"minimax": "MiniMaxConfig", "vjepa2": "VJEPA2Model"})
    MODEL_NAMES_MAPPING.update({"minimax": "MiniMax", "vjepa2": "VJEPA2Model"})


def model_type_to_module_name(key):
    """Converts a config key to the corresponding module."""
    # Special treatment
    if key in SPECIAL_MODEL_TYPE_TO_MODULE_NAME:
        key = SPECIAL_MODEL_TYPE_TO_MODULE_NAME[key]

        if key in DEPRECATED_MODELS:
            key = f"deprecated.{key}"
        return key

    key = key.replace("-", "_")
    if key in DEPRECATED_MODELS:
        key = f"deprecated.{key}"

    return key


def config_class_to_model_type(config):
    """Converts a config class name to the corresponding model type"""
    for key, cls in CONFIG_MAPPING_NAMES.items():
        if cls == config:
            return key
    # if key not found check in extra content
    for key, cls in CONFIG_MAPPING._extra_content.items():
        if cls.__name__ == config:
            return key
    return None


class _LazyConfigMapping(OrderedDict):
    """
    A dictionary that lazily load its values when they are requested.
    """

    def __init__(self, mapping):
        self._mapping = mapping
        self._extra_content = {}
        self._modules = {}

    def __getitem__(self, key):
        if key in self._extra_content:
            return self._extra_content[key]
        if key not in self._mapping:
            raise KeyError(key)
        value = self._mapping[key]
        module_name = model_type_to_module_name(key)
        if module_name not in self._modules:
            self._modules[module_name] = importlib.import_module(f".{module_name}", "transformers.models")
        if hasattr(self._modules[module_name], value):
            return getattr(self._modules[module_name], value)

        # Some of the mappings have entries model_type -> config of another model type. In that case we try to grab the
        # object at the top level.
        transformers_module = importlib.import_module("transformers")
        return getattr(transformers_module, value)

    def keys(self):
        return list(self._mapping.keys()) + list(self._extra_content.keys())

    def values(self):
        return [self[k] for k in self._mapping.keys()] + list(self._extra_content.values())

    def items(self):
        return [(k, self[k]) for k in self._mapping.keys()] + list(self._extra_content.items())

    def __iter__(self):
        return iter(list(self._mapping.keys()) + list(self._extra_content.keys()))

    def __contains__(self, item):
        return item in self._mapping or item in self._extra_content

    def register(self, key, value, exist_ok=False):
        """
        Register a new configuration in this mapping.
        """
        if key in self._mapping.keys() and not exist_ok:
            raise ValueError(f"'{key}' is already used by a Transformers config, pick another name.")
        self._extra_content[key] = value


CONFIG_MAPPING = _LazyConfigMapping(CONFIG_MAPPING_NAMES)


class _LazyLoadAllMappings(OrderedDict):
    """
    A mapping that will load all pairs of key values at the first access (either by indexing, requestions keys, values,
    etc.)

    Args:
        mapping: The mapping to load.
    """

    def __init__(self, mapping):
        self._mapping = mapping
        self._initialized = False
        self._data = {}

    def _initialize(self):
        if self._initialized:
            return

        for model_type, map_name in self._mapping.items():
            module_name = model_type_to_module_name(model_type)
            module = importlib.import_module(f".{module_name}", "transformers.models")
            mapping = getattr(module, map_name)
            self._data.update(mapping)

        self._initialized = True

    def __getitem__(self, key):
        self._initialize()
        return self._data[key]

    def keys(self):
        self._initialize()
        return self._data.keys()

    def values(self):
        self._initialize()
        return self._data.values()

    def items(self):
        self._initialize()
        return self._data.keys()

    def __iter__(self):
        self._initialize()
        return iter(self._data)

    def __contains__(self, item):
        self._initialize()
        return item in self._data


def _get_class_name(model_class: Union[str, List[str]]):
    if isinstance(model_class, (list, tuple)):
        return " or ".join([f"[`{c}`]" for c in model_class if c is not None])
    return f"[`{model_class}`]"


def _list_model_options(indent, config_to_class=None, use_model_types=True):
    if config_to_class is None and not use_model_types:
        raise ValueError("Using `use_model_types=False` requires a `config_to_class` dictionary.")
    if use_model_types:
        if config_to_class is None:
            model_type_to_name = {model_type: f"[`{config}`]" for model_type, config in CONFIG_MAPPING_NAMES.items()}
        else:
            model_type_to_name = {
                model_type: _get_class_name(model_class)
                for model_type, model_class in config_to_class.items()
                if model_type in MODEL_NAMES_MAPPING
            }
        lines = [
            f"{indent}- **{model_type}** -- {model_type_to_name[model_type]} ({MODEL_NAMES_MAPPING[model_type]} model)"
            for model_type in sorted(model_type_to_name.keys())
        ]
    else:
        config_to_name = {
            CONFIG_MAPPING_NAMES[config]: _get_class_name(clas)
            for config, clas in config_to_class.items()
            if config in CONFIG_MAPPING_NAMES
        }
        config_to_model_name = {
            config: MODEL_NAMES_MAPPING[model_type] for model_type, config in CONFIG_MAPPING_NAMES.items()
        }
        lines = [
            f"{indent}- [`{config_name}`] configuration class:"
            f" {config_to_name[config_name]} ({config_to_model_name[config_name]} model)"
            for config_name in sorted(config_to_name.keys())
        ]
    return "\n".join(lines)


def replace_list_option_in_docstrings(config_to_class=None, use_model_types=True):
    def docstring_decorator(fn):
        docstrings = fn.__doc__
        if docstrings is None:
            # Example: -OO
            return fn
        lines = docstrings.split("\n")
        i = 0
        while i < len(lines) and re.search(r"^(\s*)List options\s*$", lines[i]) is None:
            i += 1
        if i < len(lines):
            indent = re.search(r"^(\s*)List options\s*$", lines[i]).groups()[0]
            if use_model_types:
                indent = f"{indent}    "
            lines[i] = _list_model_options(indent, config_to_class=config_to_class, use_model_types=use_model_types)
            docstrings = "\n".join(lines)
        else:
            raise ValueError(
                f"The function {fn} should have an empty 'List options' in its docstring as placeholder, current"
                f" docstring is:\n{docstrings}"
            )
        fn.__doc__ = docstrings
        return fn

    return docstring_decorator


class AutoConfig:
    r"""
    This is a generic configuration class that will be instantiated as one of the configuration classes of the library
    when created with the [`~AutoConfig.from_pretrained`] class method.

    This class cannot be instantiated directly using `__init__()` (throws an error).
    """

    def __init__(self):
        raise EnvironmentError(
            "AutoConfig is designed to be instantiated "
            "using the `AutoConfig.from_pretrained(pretrained_model_name_or_path)` method."
        )

    @classmethod
    def for_model(cls, model_type: str, *args, **kwargs):
        if model_type in CONFIG_MAPPING:
            config_class = CONFIG_MAPPING[model_type]
            return config_class(*args, **kwargs)
        raise ValueError(
            f"Unrecognized model identifier: {model_type}. Should contain one of {', '.join(CONFIG_MAPPING.keys())}"
        )

    @classmethod
    @replace_list_option_in_docstrings()
    def from_pretrained(cls, pretrained_model_name_or_path, **kwargs):
        r"""
        Instantiate one of the configuration classes of the library from a pretrained model configuration.

        The configuration class to instantiate is selected based on the `model_type` property of the config object that
        is loaded, or when it's missing, by falling back to using pattern matching on `pretrained_model_name_or_path`:

        List options

        Args:
            pretrained_model_name_or_path (`str` or `os.PathLike`):
                Can be either:

                    - A string, the *model id* of a pretrained model configuration hosted inside a model repo on
                      huggingface.co.
                    - A path to a *directory* containing a configuration file saved using the
                      [`~PretrainedConfig.save_pretrained`] method, or the [`~PreTrainedModel.save_pretrained`] method,
                      e.g., `./my_model_directory/`.
                    - A path or url to a saved configuration JSON *file*, e.g.,
                      `./my_model_directory/configuration.json`.
            cache_dir (`str` or `os.PathLike`, *optional*):
                Path to a directory in which a downloaded pretrained model configuration should be cached if the
                standard cache should not be used.
            force_download (`bool`, *optional*, defaults to `False`):
                Whether or not to force the (re-)download the model weights and configuration files and override the
                cached versions if they exist.
            resume_download:
                Deprecated and ignored. All downloads are now resumed by default when possible.
                Will be removed in v5 of Transformers.
            proxies (`Dict[str, str]`, *optional*):
                A dictionary of proxy servers to use by protocol or endpoint, e.g., `{'http': 'foo.bar:3128',
                'http://hostname': 'foo.bar:4012'}`. The proxies are used on each request.
            revision (`str`, *optional*, defaults to `"main"`):
                The specific model version to use. It can be a branch name, a tag name, or a commit id, since we use a
                git-based system for storing models and other artifacts on huggingface.co, so `revision` can be any
                identifier allowed by git.
            return_unused_kwargs (`bool`, *optional*, defaults to `False`):
                If `False`, then this function returns just the final configuration object.

                If `True`, then this functions returns a `Tuple(config, unused_kwargs)` where *unused_kwargs* is a
                dictionary consisting of the key/value pairs whose keys are not configuration attributes: i.e., the
                part of `kwargs` which has not been used to update `config` and is otherwise ignored.
            trust_remote_code (`bool`, *optional*, defaults to `False`):
                Whether or not to allow for custom models defined on the Hub in their own modeling files. This option
                should only be set to `True` for repositories you trust and in which you have read the code, as it will
                execute code present on the Hub on your local machine.
            kwargs(additional keyword arguments, *optional*):
                The values in kwargs of any keys which are configuration attributes will be used to override the loaded
                values. Behavior concerning key/value pairs whose keys are *not* configuration attributes is controlled
                by the `return_unused_kwargs` keyword parameter.

        Examples:

        ```python
        >>> from transformers import AutoConfig

        >>> # Download configuration from huggingface.co and cache.
        >>> config = AutoConfig.from_pretrained("google-bert/bert-base-uncased")

        >>> # Download configuration from huggingface.co (user-uploaded) and cache.
        >>> config = AutoConfig.from_pretrained("dbmdz/bert-base-german-cased")

        >>> # If configuration file is in a directory (e.g., was saved using *save_pretrained('./test/saved_model/')*).
        >>> config = AutoConfig.from_pretrained("./test/bert_saved_model/")

        >>> # Load a specific configuration file.
        >>> config = AutoConfig.from_pretrained("./test/bert_saved_model/my_configuration.json")

        >>> # Change some config attributes when loading a pretrained config.
        >>> config = AutoConfig.from_pretrained("google-bert/bert-base-uncased", output_attentions=True, foo=False)
        >>> config.output_attentions
        True

        >>> config, unused_kwargs = AutoConfig.from_pretrained(
        ...     "google-bert/bert-base-uncased", output_attentions=True, foo=False, return_unused_kwargs=True
        ... )
        >>> config.output_attentions
        True

        >>> unused_kwargs
        {'foo': False}
        ```"""
        use_auth_token = kwargs.pop("use_auth_token", None)
        if use_auth_token is not None:
            warnings.warn(
                "The `use_auth_token` argument is deprecated and will be removed in v5 of Transformers. Please use `token` instead.",
                FutureWarning,
            )
            if kwargs.get("token", None) is not None:
                raise ValueError(
                    "`token` and `use_auth_token` are both specified. Please set only the argument `token`."
                )
            kwargs["token"] = use_auth_token

        kwargs["_from_auto"] = True
        kwargs["name_or_path"] = pretrained_model_name_or_path
        trust_remote_code = kwargs.pop("trust_remote_code", None)
        code_revision = kwargs.pop("code_revision", None)

        config_dict, unused_kwargs = PretrainedConfig.get_config_dict(pretrained_model_name_or_path, **kwargs)
        has_remote_code = "auto_map" in config_dict and "AutoConfig" in config_dict["auto_map"]
        has_local_code = "model_type" in config_dict and config_dict["model_type"] in CONFIG_MAPPING
        trust_remote_code = resolve_trust_remote_code(
            trust_remote_code, pretrained_model_name_or_path, has_local_code, has_remote_code
        )

        if has_remote_code and trust_remote_code:
            class_ref = config_dict["auto_map"]["AutoConfig"]
            config_class = get_class_from_dynamic_module(
                class_ref, pretrained_model_name_or_path, code_revision=code_revision, **kwargs
            )
            if os.path.isdir(pretrained_model_name_or_path):
                config_class.register_for_auto_class()
            return config_class.from_pretrained(pretrained_model_name_or_path, **kwargs)
        elif "model_type" in config_dict:
            try:
                config_class = CONFIG_MAPPING[config_dict["model_type"]]
            except KeyError:
                raise ValueError(
                    f"The checkpoint you are trying to load has model type `{config_dict['model_type']}` "
                    "but Transformers does not recognize this architecture. This could be because of an "
                    "issue with the checkpoint, or because your version of Transformers is out of date."
                )
            return config_class.from_dict(config_dict, **unused_kwargs)
        else:
            # Fallback: use pattern matching on the string.
            # We go from longer names to shorter names to catch roberta before bert (for instance)
            for pattern in sorted(CONFIG_MAPPING.keys(), key=len, reverse=True):
                if pattern in str(pretrained_model_name_or_path):
                    return CONFIG_MAPPING[pattern].from_dict(config_dict, **unused_kwargs)

        raise ValueError(
            f"Unrecognized model in {pretrained_model_name_or_path}. "
            f"Should have a `model_type` key in its {CONFIG_NAME}, or contain one of the following strings "
            f"in its name: {', '.join(CONFIG_MAPPING.keys())}"
        )

    @staticmethod
    def register(model_type, config, exist_ok=False):
        """
        Register a new configuration for this class.

        Args:
            model_type (`str`): The model type like "bert" or "gpt".
            config ([`PretrainedConfig`]): The config to register.
        """
        if issubclass(config, PretrainedConfig) and config.model_type != model_type:
            raise ValueError(
                "The config you are passing has a `model_type` attribute that is not consistent with the model type "
                f"you passed (config has {config.model_type} and you passed {model_type}. Fix one of those so they "
                "match!"
            )
        CONFIG_MAPPING.register(model_type, config, exist_ok=exist_ok)<|MERGE_RESOLUTION|>--- conflicted
+++ resolved
@@ -65,11 +65,8 @@
         ("convnext", "ConvNextConfig"),
         ("convnextv2", "ConvNextV2Config"),
         ("ctrl", "CTRLConfig"),
-<<<<<<< HEAD
         ("cvt", "CvtConfig"),
-=======
         ("dac", "DacConfig"),
->>>>>>> 882ddb16
         ("data2vec-audio", "Data2VecAudioConfig"),
         ("data2vec-text", "Data2VecTextConfig"),
         ("data2vec-vision", "Data2VecVisionConfig"),
@@ -256,11 +253,8 @@
         ("convnext", "ConvNeXT"),
         ("convnextv2", "ConvNeXTV2"),
         ("ctrl", "CTRL"),
-<<<<<<< HEAD
         ("cvt", "CvT"),
-=======
         ("dac", "Dac"),
->>>>>>> 882ddb16
         ("data2vec-audio", "Data2VecAudio"),
         ("data2vec-text", "Data2VecText"),
         ("data2vec-vision", "Data2VecVision"),
