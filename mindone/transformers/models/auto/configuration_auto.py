# coding=utf-8
# Copyright 2018 The HuggingFace Inc. team.
#
# Licensed under the Apache License, Version 2.0 (the "License");
# you may not use this file except in compliance with the License.
# You may obtain a copy of the License at
#
#     http://www.apache.org/licenses/LICENSE-2.0
#
# Unless required by applicable law or agreed to in writing, software
# distributed under the License is distributed on an "AS IS" BASIS,
# WITHOUT WARRANTIES OR CONDITIONS OF ANY KIND, either express or implied.
# See the License for the specific language governing permissions and
# limitations under the License.
"""Auto Config class."""

import importlib
import os
import re
import warnings
from collections import OrderedDict
from typing import List, Union

from transformers.configuration_utils import PretrainedConfig
from transformers.dynamic_module_utils import get_class_from_dynamic_module, resolve_trust_remote_code
from transformers.utils import CONFIG_NAME, logging

logger = logging.get_logger(__name__)


CONFIG_MAPPING_NAMES = OrderedDict(
    [
        # Add configs here
        ("albert", "AlbertConfig"),
        ("bert", "BertConfig"),
        ("bart", "BartConfig"),
        ("bit", "BitConfig"),
        ("blip-2", "Blip2Config"),
        ("clip", "CLIPConfig"),
        ("clip_vision_model", "CLIPVisionConfig"),
        ("deberta", "DebertaConfig"),
        ("deberta-v2", "DebertaV2Config"),
        ("dpt", "DPTConfig"),
        ("gemma", "GemmaConfig"),
        ("granite", "GraniteConfig"),
        ("gemma2", "Gemma2Config"),
        ("gemma3", "Gemma3Config"),
        ("gemma3_text", "Gemma3TextConfig"),
        ("glm", "GlmConfig"),
        ("glpn", "GLPNConfig"),
        ("gpt2", "GPT2Config"),
        ("granitemoe", "GraniteMoeConfig"),
        ("granitemoeshared", "GraniteMoeSharedConfig"),
        ("hiera", "HieraConfig"),
        ("idefics", "IdeficsConfig"),
        ("idefics2", "Idefics2Config"),
        ("idefics3", "Idefics3Config"),
        ("idefics3_vision", "Idefics3VisionConfig"),
        ("ijepa", "IJepaConfig"),
        ("imagegpt", "ImageGPTConfig"),
        ("levit", "LevitConfig"),
        ("llama", "LlamaConfig"),
        ("persimmon", "PersimmonConfig"),
        ("fuyu", "FuyuConfig"),
        ("llava", "LlavaConfig"),
        ("mobilebert", "MobileBertConfig"),
        ("mt5", "MT5Config"),
        ("megatron-bert", "MegatronBertConfig"),
        ("mixtral", "MixtralConfig"),
<<<<<<< HEAD
        ("marian", "MarianConfig"),
=======
        ("paligemma", "PaliGemmaConfig"),
>>>>>>> c3242fc0
        ("phi", "PhiConfig"),
        ("phi3", "Phi3Config"),
        ("qwen2", "Qwen2Config"),
        ("qwen2_5_vl", "Qwen2_5_VLConfig"),
        ("qwen2_audio", "Qwen2AudioConfig"),
        ("qwen2_audio_encoder", "Qwen2AudioEncoderConfig"),
        ("qwen2_vl", "Qwen2VLConfig"),
        ("qwen3", "Qwen3Config"),
        ("roberta", "RobertaConfig"),
        ("recurrent_gemma", "RecurrentGemmaConfig"),
        ("rembert", "RemBertConfig"),
        ("siglip", "SiglipConfig"),
        ("siglip_vision_model", "SiglipVisionConfig"),
        ("speecht5", "SpeechT5Config"),
        ("t5", "T5Config"),
        ("umt5", "UMT5Config"),
        ("wav2vec2", "Wav2Vec2Config"),
        ("whisper", "WhisperConfig"),
        ("xlm-roberta", "XLMRobertaConfig"),
        ("xlm-roberta-xl", "XLMRobertaXLConfig"),
    ]
)


MODEL_NAMES_MAPPING = OrderedDict(
    [
        # Add full (and cased) model names here
        ("albert", "ALBERT"),
        ("bert", "BERT"),
        ("bart", "BART"),
        ("bit", "BiT"),
        ("blip-2", "BLIP-2"),
        ("chameleon", "Chameleon"),
        ("clap", "CLAP"),
        ("clip", "CLIP"),
        ("clip_vision_model", "CLIPVisionModel"),
        ("deberta", "DeBERTa"),
        ("deberta-v2", "DeBERTa-v2"),
        ("dpt", "DPT"),
        ("gemma", "Gemma"),
        ("granite", "Granite"),
        ("gemma2", "Gemma2"),
        ("glm", "GLM"),
        ("glpn", "GLPN"),
        ("gpt2", "OpenAI GPT-2"),
        ("qwen2_audio", "Qwen2Audio"),
        ("qwen2_audio_encoder", "Qwen2AudioEncoder"),
        ("roberta", "RoBERTa"),
        ("granitemoe", "GraniteMoeMoe"),
        ("granitemoeshared", "GraniteMoeSharedMoe"),
        ("gemma3", "Gemma3ForConditionalGeneration"),
        ("gemma3_text", "Gemma3ForCausalLM"),
        ("qwen2_audio", "Qwen2Audio"),
        ("qwen2_audio_encoder", "Qwen2AudioEncoder"),
        ("hiera", "Hiera"),
        ("idefics", "IDEFICS"),
        ("idefics2", "Idefics2"),
        ("idefics3", "Idefics3"),
        ("idefics3_vision", "Idefics3VisionTransformer"),
        ("ijepa", "I-JEPA"),
        ("imagegpt", "ImageGPT"),
        ("levit", "LeViT"),
        ("llama", "LLaMA"),
        ("llama2", "Llama2"),
        ("llama3", "Llama3"),
        ("llava", "Llava"),
        ("persimmon", "Persimmon"),
        ("fuyu", "Fuyu"),
        ("mobilebert", "MobileBERT"),
        ("mt5", "MT5"),
        ("megatron-bert", "Megatron-BERT"),
        ("mixtral", "Mixtral"),
<<<<<<< HEAD
        ("marian", "Marian"),
=======
        ("paligemma", "PaliGemma"),
>>>>>>> c3242fc0
        ("phi", "Phi"),
        ("phi3", "Phi3"),
        ("qwen2", "Qwen2"),
        ("qwen2_5_vl", "Qwen2_5_VL"),
        ("qwen2_audio", "Qwen2Audio"),
        ("qwen2_audio_encoder", "Qwen2AudioEncoder"),
        ("qwen2_vl", "Qwen2VL"),
        ("qwen3", "Qwen3Model"),
        ("recurrent_gemma", "RecurrentGemma"),
        ("rembert", "RemBERT"),
        ("siglip", "SigLIP"),
        ("siglip_vision_model", "SiglipVisionModel"),
        ("speecht5", "SpeechT5"),
        ("t5", "T5"),
        ("t5v1.1", "T5v1.1"),
        ("umt5", "UMT5"),
        ("wav2vec2", "Wav2Vec2"),
        ("whisper", "Whisper"),
        ("xlm-roberta", "XLM-RoBERTa"),
        ("xlm-roberta-xl", "XLM-RoBERTa-XL"),
    ]
)

# This is tied to the processing `-` -> `_` in `model_type_to_module_name`. For example, instead of putting
# `transfo-xl` (as in `CONFIG_MAPPING_NAMES`), we should use `transfo_xl`.
DEPRECATED_MODELS = [
    "bort",
    "deta",
    "efficientformer",
    "ernie_m",
    "gptsan_japanese",
    "graphormer",
    "jukebox",
    "mctct",
    "mega",
    "mmbt",
    "nat",
    "nezha",
    "open_llama",
    "qdqbert",
    "realm",
    "retribert",
    "speech_to_text_2",
    "tapex",
    "trajectory_transformer",
    "transfo_xl",
    "tvlt",
    "van",
    "vit_hybrid",
    "xlm_prophetnet",
]

SPECIAL_MODEL_TYPE_TO_MODULE_NAME = OrderedDict(
    [
        ("openai-gpt", "openai"),
        ("data2vec-audio", "data2vec"),
        ("data2vec-text", "data2vec"),
        ("data2vec-vision", "data2vec"),
        ("donut-swin", "donut"),
        ("kosmos-2", "kosmos2"),
        ("maskformer-swin", "maskformer"),
        ("xclip", "x_clip"),
        ("clip_vision_model", "clip"),
        ("qwen2_audio_encoder", "qwen2_audio"),
        ("gemma3_text", "gemma3"),
        ("idefics3_vision", "idefics3"),
        ("clip_text_model", "clip"),
        ("siglip_vision_model", "siglip"),
        ("chinese_clip_vision_model", "chinese_clip"),
        ("rt_detr_resnet", "rt_detr"),
    ]
)


def model_type_to_module_name(key):
    """Converts a config key to the corresponding module."""
    # Special treatment
    if key in SPECIAL_MODEL_TYPE_TO_MODULE_NAME:
        key = SPECIAL_MODEL_TYPE_TO_MODULE_NAME[key]

        if key in DEPRECATED_MODELS:
            key = f"deprecated.{key}"
        return key

    key = key.replace("-", "_")
    if key in DEPRECATED_MODELS:
        key = f"deprecated.{key}"

    return key


def config_class_to_model_type(config):
    """Converts a config class name to the corresponding model type"""
    for key, cls in CONFIG_MAPPING_NAMES.items():
        if cls == config:
            return key
    # if key not found check in extra content
    for key, cls in CONFIG_MAPPING._extra_content.items():
        if cls.__name__ == config:
            return key
    return None


class _LazyConfigMapping(OrderedDict):
    """
    A dictionary that lazily load its values when they are requested.
    """

    def __init__(self, mapping):
        self._mapping = mapping
        self._extra_content = {}
        self._modules = {}

    def __getitem__(self, key):
        if key in self._extra_content:
            return self._extra_content[key]
        if key not in self._mapping:
            raise KeyError(key)
        value = self._mapping[key]
        module_name = model_type_to_module_name(key)
        if module_name not in self._modules:
            self._modules[module_name] = importlib.import_module(f".{module_name}", "transformers.models")
        if hasattr(self._modules[module_name], value):
            return getattr(self._modules[module_name], value)

        # Some of the mappings have entries model_type -> config of another model type. In that case we try to grab the
        # object at the top level.
        transformers_module = importlib.import_module("transformers")
        return getattr(transformers_module, value)

    def keys(self):
        return list(self._mapping.keys()) + list(self._extra_content.keys())

    def values(self):
        return [self[k] for k in self._mapping.keys()] + list(self._extra_content.values())

    def items(self):
        return [(k, self[k]) for k in self._mapping.keys()] + list(self._extra_content.items())

    def __iter__(self):
        return iter(list(self._mapping.keys()) + list(self._extra_content.keys()))

    def __contains__(self, item):
        return item in self._mapping or item in self._extra_content

    def register(self, key, value, exist_ok=False):
        """
        Register a new configuration in this mapping.
        """
        if key in self._mapping.keys() and not exist_ok:
            raise ValueError(f"'{key}' is already used by a Transformers config, pick another name.")
        self._extra_content[key] = value


CONFIG_MAPPING = _LazyConfigMapping(CONFIG_MAPPING_NAMES)


class _LazyLoadAllMappings(OrderedDict):
    """
    A mapping that will load all pairs of key values at the first access (either by indexing, requestions keys, values,
    etc.)

    Args:
        mapping: The mapping to load.
    """

    def __init__(self, mapping):
        self._mapping = mapping
        self._initialized = False
        self._data = {}

    def _initialize(self):
        if self._initialized:
            return

        for model_type, map_name in self._mapping.items():
            module_name = model_type_to_module_name(model_type)
            module = importlib.import_module(f".{module_name}", "transformers.models")
            mapping = getattr(module, map_name)
            self._data.update(mapping)

        self._initialized = True

    def __getitem__(self, key):
        self._initialize()
        return self._data[key]

    def keys(self):
        self._initialize()
        return self._data.keys()

    def values(self):
        self._initialize()
        return self._data.values()

    def items(self):
        self._initialize()
        return self._data.keys()

    def __iter__(self):
        self._initialize()
        return iter(self._data)

    def __contains__(self, item):
        self._initialize()
        return item in self._data


def _get_class_name(model_class: Union[str, List[str]]):
    if isinstance(model_class, (list, tuple)):
        return " or ".join([f"[`{c}`]" for c in model_class if c is not None])
    return f"[`{model_class}`]"


def _list_model_options(indent, config_to_class=None, use_model_types=True):
    if config_to_class is None and not use_model_types:
        raise ValueError("Using `use_model_types=False` requires a `config_to_class` dictionary.")
    if use_model_types:
        if config_to_class is None:
            model_type_to_name = {model_type: f"[`{config}`]" for model_type, config in CONFIG_MAPPING_NAMES.items()}
        else:
            model_type_to_name = {
                model_type: _get_class_name(model_class)
                for model_type, model_class in config_to_class.items()
                if model_type in MODEL_NAMES_MAPPING
            }
        lines = [
            f"{indent}- **{model_type}** -- {model_type_to_name[model_type]} ({MODEL_NAMES_MAPPING[model_type]} model)"
            for model_type in sorted(model_type_to_name.keys())
        ]
    else:
        config_to_name = {
            CONFIG_MAPPING_NAMES[config]: _get_class_name(clas)
            for config, clas in config_to_class.items()
            if config in CONFIG_MAPPING_NAMES
        }
        config_to_model_name = {
            config: MODEL_NAMES_MAPPING[model_type] for model_type, config in CONFIG_MAPPING_NAMES.items()
        }
        lines = [
            f"{indent}- [`{config_name}`] configuration class:"
            f" {config_to_name[config_name]} ({config_to_model_name[config_name]} model)"
            for config_name in sorted(config_to_name.keys())
        ]
    return "\n".join(lines)


def replace_list_option_in_docstrings(config_to_class=None, use_model_types=True):
    def docstring_decorator(fn):
        docstrings = fn.__doc__
        if docstrings is None:
            # Example: -OO
            return fn
        lines = docstrings.split("\n")
        i = 0
        while i < len(lines) and re.search(r"^(\s*)List options\s*$", lines[i]) is None:
            i += 1
        if i < len(lines):
            indent = re.search(r"^(\s*)List options\s*$", lines[i]).groups()[0]
            if use_model_types:
                indent = f"{indent}    "
            lines[i] = _list_model_options(indent, config_to_class=config_to_class, use_model_types=use_model_types)
            docstrings = "\n".join(lines)
        else:
            raise ValueError(
                f"The function {fn} should have an empty 'List options' in its docstring as placeholder, current"
                f" docstring is:\n{docstrings}"
            )
        fn.__doc__ = docstrings
        return fn

    return docstring_decorator


class AutoConfig:
    r"""
    This is a generic configuration class that will be instantiated as one of the configuration classes of the library
    when created with the [`~AutoConfig.from_pretrained`] class method.

    This class cannot be instantiated directly using `__init__()` (throws an error).
    """

    def __init__(self):
        raise EnvironmentError(
            "AutoConfig is designed to be instantiated "
            "using the `AutoConfig.from_pretrained(pretrained_model_name_or_path)` method."
        )

    @classmethod
    def for_model(cls, model_type: str, *args, **kwargs):
        if model_type in CONFIG_MAPPING:
            config_class = CONFIG_MAPPING[model_type]
            return config_class(*args, **kwargs)
        raise ValueError(
            f"Unrecognized model identifier: {model_type}. Should contain one of {', '.join(CONFIG_MAPPING.keys())}"
        )

    @classmethod
    @replace_list_option_in_docstrings()
    def from_pretrained(cls, pretrained_model_name_or_path, **kwargs):
        r"""
        Instantiate one of the configuration classes of the library from a pretrained model configuration.

        The configuration class to instantiate is selected based on the `model_type` property of the config object that
        is loaded, or when it's missing, by falling back to using pattern matching on `pretrained_model_name_or_path`:

        List options

        Args:
            pretrained_model_name_or_path (`str` or `os.PathLike`):
                Can be either:

                    - A string, the *model id* of a pretrained model configuration hosted inside a model repo on
                      huggingface.co.
                    - A path to a *directory* containing a configuration file saved using the
                      [`~PretrainedConfig.save_pretrained`] method, or the [`~PreTrainedModel.save_pretrained`] method,
                      e.g., `./my_model_directory/`.
                    - A path or url to a saved configuration JSON *file*, e.g.,
                      `./my_model_directory/configuration.json`.
            cache_dir (`str` or `os.PathLike`, *optional*):
                Path to a directory in which a downloaded pretrained model configuration should be cached if the
                standard cache should not be used.
            force_download (`bool`, *optional*, defaults to `False`):
                Whether or not to force the (re-)download the model weights and configuration files and override the
                cached versions if they exist.
            resume_download:
                Deprecated and ignored. All downloads are now resumed by default when possible.
                Will be removed in v5 of Transformers.
            proxies (`Dict[str, str]`, *optional*):
                A dictionary of proxy servers to use by protocol or endpoint, e.g., `{'http': 'foo.bar:3128',
                'http://hostname': 'foo.bar:4012'}`. The proxies are used on each request.
            revision (`str`, *optional*, defaults to `"main"`):
                The specific model version to use. It can be a branch name, a tag name, or a commit id, since we use a
                git-based system for storing models and other artifacts on huggingface.co, so `revision` can be any
                identifier allowed by git.
            return_unused_kwargs (`bool`, *optional*, defaults to `False`):
                If `False`, then this function returns just the final configuration object.

                If `True`, then this functions returns a `Tuple(config, unused_kwargs)` where *unused_kwargs* is a
                dictionary consisting of the key/value pairs whose keys are not configuration attributes: i.e., the
                part of `kwargs` which has not been used to update `config` and is otherwise ignored.
            trust_remote_code (`bool`, *optional*, defaults to `False`):
                Whether or not to allow for custom models defined on the Hub in their own modeling files. This option
                should only be set to `True` for repositories you trust and in which you have read the code, as it will
                execute code present on the Hub on your local machine.
            kwargs(additional keyword arguments, *optional*):
                The values in kwargs of any keys which are configuration attributes will be used to override the loaded
                values. Behavior concerning key/value pairs whose keys are *not* configuration attributes is controlled
                by the `return_unused_kwargs` keyword parameter.

        Examples:

        ```python
        >>> from transformers import AutoConfig

        >>> # Download configuration from huggingface.co and cache.
        >>> config = AutoConfig.from_pretrained("google-bert/bert-base-uncased")

        >>> # Download configuration from huggingface.co (user-uploaded) and cache.
        >>> config = AutoConfig.from_pretrained("dbmdz/bert-base-german-cased")

        >>> # If configuration file is in a directory (e.g., was saved using *save_pretrained('./test/saved_model/')*).
        >>> config = AutoConfig.from_pretrained("./test/bert_saved_model/")

        >>> # Load a specific configuration file.
        >>> config = AutoConfig.from_pretrained("./test/bert_saved_model/my_configuration.json")

        >>> # Change some config attributes when loading a pretrained config.
        >>> config = AutoConfig.from_pretrained("google-bert/bert-base-uncased", output_attentions=True, foo=False)
        >>> config.output_attentions
        True

        >>> config, unused_kwargs = AutoConfig.from_pretrained(
        ...     "google-bert/bert-base-uncased", output_attentions=True, foo=False, return_unused_kwargs=True
        ... )
        >>> config.output_attentions
        True

        >>> unused_kwargs
        {'foo': False}
        ```"""
        use_auth_token = kwargs.pop("use_auth_token", None)
        if use_auth_token is not None:
            warnings.warn(
                "The `use_auth_token` argument is deprecated and will be removed in v5 of Transformers. Please use `token` instead.",
                FutureWarning,
            )
            if kwargs.get("token", None) is not None:
                raise ValueError(
                    "`token` and `use_auth_token` are both specified. Please set only the argument `token`."
                )
            kwargs["token"] = use_auth_token

        kwargs["_from_auto"] = True
        kwargs["name_or_path"] = pretrained_model_name_or_path
        trust_remote_code = kwargs.pop("trust_remote_code", None)
        code_revision = kwargs.pop("code_revision", None)

        config_dict, unused_kwargs = PretrainedConfig.get_config_dict(pretrained_model_name_or_path, **kwargs)
        has_remote_code = "auto_map" in config_dict and "AutoConfig" in config_dict["auto_map"]
        has_local_code = "model_type" in config_dict and config_dict["model_type"] in CONFIG_MAPPING
        trust_remote_code = resolve_trust_remote_code(
            trust_remote_code, pretrained_model_name_or_path, has_local_code, has_remote_code
        )

        if has_remote_code and trust_remote_code:
            class_ref = config_dict["auto_map"]["AutoConfig"]
            config_class = get_class_from_dynamic_module(
                class_ref, pretrained_model_name_or_path, code_revision=code_revision, **kwargs
            )
            if os.path.isdir(pretrained_model_name_or_path):
                config_class.register_for_auto_class()
            return config_class.from_pretrained(pretrained_model_name_or_path, **kwargs)
        elif "model_type" in config_dict:
            try:
                config_class = CONFIG_MAPPING[config_dict["model_type"]]
            except KeyError:
                raise ValueError(
                    f"The checkpoint you are trying to load has model type `{config_dict['model_type']}` "
                    "but Transformers does not recognize this architecture. This could be because of an "
                    "issue with the checkpoint, or because your version of Transformers is out of date."
                )
            return config_class.from_dict(config_dict, **unused_kwargs)
        else:
            # Fallback: use pattern matching on the string.
            # We go from longer names to shorter names to catch roberta before bert (for instance)
            for pattern in sorted(CONFIG_MAPPING.keys(), key=len, reverse=True):
                if pattern in str(pretrained_model_name_or_path):
                    return CONFIG_MAPPING[pattern].from_dict(config_dict, **unused_kwargs)

        raise ValueError(
            f"Unrecognized model in {pretrained_model_name_or_path}. "
            f"Should have a `model_type` key in its {CONFIG_NAME}, or contain one of the following strings "
            f"in its name: {', '.join(CONFIG_MAPPING.keys())}"
        )

    @staticmethod
    def register(model_type, config, exist_ok=False):
        """
        Register a new configuration for this class.

        Args:
            model_type (`str`): The model type like "bert" or "gpt".
            config ([`PretrainedConfig`]): The config to register.
        """
        if issubclass(config, PretrainedConfig) and config.model_type != model_type:
            raise ValueError(
                "The config you are passing has a `model_type` attribute that is not consistent with the model type "
                f"you passed (config has {config.model_type} and you passed {model_type}. Fix one of those so they "
                "match!"
            )
        CONFIG_MAPPING.register(model_type, config, exist_ok=exist_ok)<|MERGE_RESOLUTION|>--- conflicted
+++ resolved
@@ -67,11 +67,8 @@
         ("mt5", "MT5Config"),
         ("megatron-bert", "MegatronBertConfig"),
         ("mixtral", "MixtralConfig"),
-<<<<<<< HEAD
         ("marian", "MarianConfig"),
-=======
         ("paligemma", "PaliGemmaConfig"),
->>>>>>> c3242fc0
         ("phi", "PhiConfig"),
         ("phi3", "Phi3Config"),
         ("qwen2", "Qwen2Config"),
@@ -144,11 +141,8 @@
         ("mt5", "MT5"),
         ("megatron-bert", "Megatron-BERT"),
         ("mixtral", "Mixtral"),
-<<<<<<< HEAD
         ("marian", "Marian"),
-=======
         ("paligemma", "PaliGemma"),
->>>>>>> c3242fc0
         ("phi", "Phi"),
         ("phi3", "Phi3"),
         ("qwen2", "Qwen2"),
