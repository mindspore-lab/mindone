--- conflicted
+++ resolved
@@ -53,12 +53,9 @@
         ("blip", "BlipConfig"),
         ("blip-2", "Blip2Config"),
         ("bloom", "BloomConfig"),
-<<<<<<< HEAD
         ("bros", "BrosConfig"),
         ("chameleon", "ChameleonConfig"),
-=======
         ("bridgetower", "BridgeTowerConfig"),
->>>>>>> 540e0e77
         ("camembert", "CamembertConfig"),
         ("chameleon", "ChameleonConfig"),
         ("chinese_clip", "ChineseCLIPConfig"),
@@ -304,11 +301,8 @@
         ("bloom", "BLOOM"),
         ("camembert", "CamemBERT"),
         ("canine", "CANINE"),
-<<<<<<< HEAD
         ("bros", "BROS"),
-=======
         ("bridgetower", "BridgeTower"),
->>>>>>> 540e0e77
         ("chameleon", "Chameleon"),
         ("chinese_clip", "Chinese-CLIP"),
         ("chinese_clip_vision_model", "ChineseCLIPVisionModel"),
