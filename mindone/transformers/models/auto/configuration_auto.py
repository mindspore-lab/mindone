# coding=utf-8
# Copyright 2018 The HuggingFace Inc. team.
#
# This code is adapted from https://github.com/huggingface/transformers
# with modifications to run transformers on mindspore.
#
# Licensed under the Apache License, Version 2.0 (the "License");
# you may not use this file except in compliance with the License.
# You may obtain a copy of the License at
#
#     http://www.apache.org/licenses/LICENSE-2.0
#
# Unless required by applicable law or agreed to in writing, software
# distributed under the License is distributed on an "AS IS" BASIS,
# WITHOUT WARRANTIES OR CONDITIONS OF ANY KIND, either express or implied.
# See the License for the specific language governing permissions and
# limitations under the License.
"""Auto Config class."""
import importlib
import os
import re
import warnings
from collections import OrderedDict
from typing import List, Union

import transformers
from packaging import version
from transformers.configuration_utils import PretrainedConfig
from transformers.dynamic_module_utils import get_class_from_dynamic_module, resolve_trust_remote_code
from transformers.utils import CONFIG_NAME, logging

logger = logging.get_logger(__name__)


CONFIG_MAPPING_NAMES = OrderedDict(
    [
        # Add configs here
        ("aimv2", "Aimv2Config"),
        ("albert", "AlbertConfig"),
        ("align", "AlignConfig"),
        ("altclip", "AltCLIPConfig"),
        ("apertus", "ApertusConfig"),
        ("arcee", "ArceeConfig"),
        ("aria", "AriaConfig"),
        ("aria_text", "AriaTextConfig"),
        ("audio-spectrogram-transformer", "ASTConfig"),
        ("aya_vision", "AyaVisionConfig"),
        ("bamba", "BambaConfig"),
        ("bart", "BartConfig"),
        ("beit", "BeitConfig"),
        ("bert", "BertConfig"),
        ("bert-generation", "BertGenerationConfig"),
        ("biogpt", "BioGptConfig"),
        ("bit", "BitConfig"),
        ("blenderbot", "BlenderbotConfig"),
        ("blenderbot-small", "BlenderbotSmallConfig"),
        ("blip", "BlipConfig"),
        ("blip-2", "Blip2Config"),
        ("blip_2_qformer", "Blip2QFormerConfig"),
        ("bloom", "BloomConfig"),
        ("blt", "BltConfig"),
        ("bridgetower", "BridgeTowerConfig"),
        ("bros", "BrosConfig"),
        ("camembert", "CamembertConfig"),
        ("canine", "CanineConfig"),
        ("chameleon", "ChameleonConfig"),
        ("chinese_clip", "ChineseCLIPConfig"),
        ("chinese_clip_vision_model", "ChineseCLIPVisionConfig"),
        ("clip", "CLIPConfig"),
        ("clip_vision_model", "CLIPVisionConfig"),
        ("clipseg", "CLIPSegConfig"),
        ("clvp", "ClvpConfig"),
        ("codegen", "CodeGenConfig"),
        ("cohere", "CohereConfig"),
        ("cohere2", "Cohere2Config"),
        ("cohere2_vision", "Cohere2VisionConfig"),
        ("colpali", "ColPaliConfig"),
        ("colqwen2", "ColQwen2Config"),
        ("convbert", "ConvBertConfig"),
        ("convnext", "ConvNextConfig"),
        ("convnextv2", "ConvNextV2Config"),
        ("csm", "CsmConfig"),
        ("ctrl", "CTRLConfig"),
        ("cvt", "CvtConfig"),
        ("dac", "DacConfig"),
        ("data2vec-audio", "Data2VecAudioConfig"),
        ("data2vec-text", "Data2VecTextConfig"),
        ("data2vec-vision", "Data2VecVisionConfig"),
        ("deberta", "DebertaConfig"),
        ("deberta-v2", "DebertaV2Config"),
        ("depth_anything", "DepthAnythingConfig"),
        ("depth_pro", "DepthProConfig"),
        ("detr", "DetrConfig"),
        ("dia", "DiaConfig"),
        ("diffllama", "DiffLlamaConfig"),
        ("dinov2", "Dinov2Config"),
        ("dinov2_with_registers", "Dinov2WithRegistersConfig"),
        ("dinov3_convnext", "DINOv3ConvNextConfig"),
        ("dinov3_vit", "DINOv3ViTConfig"),
        ("dots1", "Dots1Config"),
        ("deit", "DeiTConfig"),
        ("distilbert", "DistilBertConfig"),
        ("dpr", "DPRConfig"),
        ("dpt", "DPTConfig"),
        ("doge", "DogeConfig"),
        ("efficientnet", "EfficientNetConfig"),
        ("electra", "ElectraConfig"),
        ("emu3", "Emu3Config"),
        ("encodec", "EncodecConfig"),
        ("encoder-decoder", "EncoderDecoderConfig"),
        ("eomt", "EomtConfig"),
        ("ernie4_5", "Ernie4_5Config"),
        ("ernie4_5_moe", "Ernie4_5_MoeConfig"),
        ("esm", "EsmConfig"),
        ("exaone4", "Exaone4Config"),
        ("falcon", "FalconConfig"),
        ("falcon_h1", "FalconH1Config"),
        ("falcon_mamba", "FalconMambaConfig"),
        ("fastspeech2_conformer", "FastSpeech2ConformerConfig"),
        ("flava", "FlavaConfig"),
        ("flex_olmo", "FlexOlmoConfig"),
        ("florence2", "Florence2Config"),
        ("fnet", "FNetConfig"),
        ("focalnet", "FocalNetConfig"),
        ("fsmt", "FSMTConfig"),
        ("fuyu", "FuyuConfig"),
        ("funnel", "FunnelConfig"),
        ("efficientloftr", "EfficientLoFTRConfig"),
        ("gemma", "GemmaConfig"),
        ("gemma2", "Gemma2Config"),
        ("gemma3", "Gemma3Config"),
        ("gemma3_text", "Gemma3TextConfig"),
        ("git", "GitConfig"),
        ("glm", "GlmConfig"),
        ("glm4_moe", "Glm4MoeConfig"),
        ("glpn", "GLPNConfig"),
        ("got_ocr2", "GotOcr2Config"),
        ("gpt2", "GPT2Config"),
        ("gpt_bigcode", "GPTBigCodeConfig"),
        ("gpt_neo", "GPTNeoConfig"),
        ("gpt_neox", "GPTNeoXConfig"),
        ("gpt_neox_japanese", "GPTNeoXJapaneseConfig"),
        ("gptj", "GPTJConfig"),
        ("granite", "GraniteConfig"),
        ("granite_speech", "GraniteSpeechConfig"),
        ("granitemoe", "GraniteMoeConfig"),
        ("granitemoeshared", "GraniteMoeSharedConfig"),
        ("groupvit", "GroupViTConfig"),
        ("helium", "HeliumConfig"),
        ("hgnet_v2", "HGNetV2Config"),
        ("hiera", "HieraConfig"),
        ("hubert", "HubertConfig"),
        ("hunyuan_v1_dense", "HunYuanDenseV1Config"),
        ("hunyuan_v1_moe", "HunYuanMoEV1Config"),
        ("ibert", "IBertConfig"),
        ("idefics", "IdeficsConfig"),
        ("idefics2", "Idefics2Config"),
        ("idefics3", "Idefics3Config"),
        ("idefics3_vision", "Idefics3VisionConfig"),
        ("ijepa", "IJepaConfig"),
        ("imagegpt", "ImageGPTConfig"),
        ("internvl", "InternVLConfig"),
        ("internvl_vision", "InternVLVisionConfig"),
        ("instructblip", "InstructBlipConfig"),
        ("instructblipvideo", "InstructBlipVideoConfig"),
        ("janus", "JanusConfig"),
        ("jamba", "JambaConfig"),
        ("jetmoe", "JetMoeConfig"),
        ("kosmos-2", "Kosmos2Config"),
        ("kosmos-2.5", "Kosmos2_5Config"),
        ("kyutai_speech_to_text", "KyutaiSpeechToTextConfig"),
        ("layoutlm", "LayoutLMConfig"),
        ("layoutlmv3", "LayoutLMv3Config"),
        ("led", "LEDConfig"),
        ("levit", "LevitConfig"),
        ("lfm2", "Lfm2Config"),
        ("lfm2_vl", "Lfm2VlConfig"),
        ("lilt", "LiltConfig"),
        ("llama", "LlamaConfig"),
        ("llama4", "Llama4Config"),
        ("llama4_text", "Llama4TextConfig"),
        ("llava", "LlavaConfig"),
        ("llava_next", "LlavaNextConfig"),
        ("llava_next_video", "LlavaNextVideoConfig"),
        ("llava_onevision", "LlavaOnevisionConfig"),
        ("longformer", "LongformerConfig"),
        ("longt5", "LongT5Config"),
        ("luke", "LukeConfig"),
        ("m2m_100", "M2M100Config"),
        ("mamba", "MambaConfig"),
        ("mamba2", "Mamba2Config"),
        ("markuplm", "MarkupLMConfig"),
        ("marian", "MarianConfig"),
        ("mask2former", "Mask2FormerConfig"),
        ("maskformer", "MaskFormerConfig"),
        ("maskformer-swin", "MaskFormerSwinConfig"),
        ("mbart", "MBartConfig"),
        ("megatron-bert", "MegatronBertConfig"),
        ("metaclip_2", "MetaClip2Config"),
        ("mimi", "MimiConfig"),
        ("ministral", "MinistralConfig"),
        ("mistral", "MistralConfig"),
        ("mistral3", "Mistral3Config"),
        ("mixtral", "MixtralConfig"),
        ("mgp-str", "MgpstrConfig"),
        ("mllama", "MllamaConfig"),
        ("mobilebert", "MobileBertConfig"),
        ("mobilevit", "MobileViTConfig"),
        ("mobilevitv2", "MobileViTV2Config"),
        ("mobilenet_v1", "MobileNetV1Config"),
        ("mobilenet_v2", "MobileNetV2Config"),
        ("modernbert-decoder", "ModernBertDecoderConfig"),
        ("moonshine", "MoonshineConfig"),
        ("moshi", "MoshiConfig"),
        ("mpnet", "MPNetConfig"),
        ("mpt", "MptConfig"),
        ("mra", "MraConfig"),
        ("mt5", "MT5Config"),
        ("mlcd", "MLCDVisionConfig"),
        ("musicgen_melody", "MusicgenMelodyConfig"),
        ("musicgen", "MusicgenConfig"),
        ("mvp", "MvpConfig"),
        ("nemotron", "NemotronConfig"),
        ("nllb-moe", "NllbMoeConfig"),
        ("nystromformer", "NystromformerConfig"),
        ("olmoe", "OlmoeConfig"),
        ("olmo", "OlmoConfig"),
        ("olmo2", "Olmo2Config"),
        ("oneformer", "OneFormerConfig"),
        ("opt", "OPTConfig"),
        ("ovis2", "Ovis2Config"),
        ("owlv2", "Owlv2Config"),
        ("owlvit", "OwlViTConfig"),
        ("paligemma", "PaliGemmaConfig"),
        ("parakeet_ctc", "ParakeetCTCConfig"),
        ("parakeet_encoder", "ParakeetEncoderConfig"),
        ("pegasus", "PegasusConfig"),
        ("pegasus_x", "PegasusXConfig"),
        ("perceiver", "PerceiverConfig"),
        ("persimmon", "PersimmonConfig"),
        ("phi", "PhiConfig"),
        ("phi3", "Phi3Config"),
        ("phimoe", "PhimoeConfig"),
        ("pix2struct", "Pix2StructConfig"),
        ("pixtral", "PixtralVisionConfig"),
        ("plbart", "PLBartConfig"),
        ("poolformer", "PoolFormerConfig"),
        ("pop2piano", "Pop2PianoConfig"),
        ("prompt_depth_anything", "PromptDepthAnythingConfig"),
        ("prophetnet", "ProphetNetConfig"),
        ("pvt", "PvtConfig"),
        ("pvt_v2", "PvtV2Config"),
        ("qwen2", "Qwen2Config"),
        ("qwen2_5_vl", "Qwen2_5_VLConfig"),
        ("qwen2_audio", "Qwen2AudioConfig"),
        ("qwen2_audio_encoder", "Qwen2AudioEncoderConfig"),
        ("qwen2_vl", "Qwen2VLConfig"),
<<<<<<< HEAD
        ("qwen2_vl_text", "Qwen2VLTextConfig"),
=======
        ("qwen3_next", "Qwen3NextConfig"),
>>>>>>> 0325cb69
        ("rag", "RagConfig"),
        ("recurrent_gemma", "RecurrentGemmaConfig"),
        ("regnet", "RegNetConfig"),
        ("resnet", "ResNetConfig"),
        ("rembert", "RemBertConfig"),
        ("roberta", "RobertaConfig"),
        ("roc_bert", "RoCBertConfig"),
        ("roberta-prelayernorm", "RobertaPreLayerNormConfig"),
        ("roformer", "RoFormerConfig"),
        ("rt_detr", "RTDetrConfig"),
        ("rt_detr_resnet", "RTDetrResNetConfig"),
        ("rt_detr_v2", "RTDetrV2Config"),
        ("rwkv", "RwkvConfig"),
        ("sam", "SamConfig"),
        ("sam_hq", "SamHQConfig"),
        ("sam_hq_vision_model", "SamHQVisionConfig"),
        ("seamless_m4t", "SeamlessM4TConfig"),
        ("seamless_m4t_v2", "SeamlessM4Tv2Config"),
        ("segformer", "SegformerConfig"),
        ("seed_oss", "SeedOssConfig"),
        ("seggpt", "SegGptConfig"),
        ("sew", "SEWConfig"),
        ("sew-d", "SEWDConfig"),
        ("shieldgemma2", "ShieldGemma2Config"),
        ("siglip", "SiglipConfig"),
        ("siglip2", "Siglip2Config"),
        ("siglip2_vision_model", "Siglip2VisionConfig"),
        ("siglip_vision_model", "SiglipVisionConfig"),
        ("smollm3", "SmolLM3Config"),
        ("smolvlm", "SmolVLMConfig"),
        ("smolvlm_vision", "SmolVLMVisionConfig"),
        ("speech-encoder-decoder", "SpeechEncoderDecoderConfig"),
        ("speech_to_text", "Speech2TextConfig"),
        ("speecht5", "SpeechT5Config"),
        ("squeezebert", "SqueezeBertConfig"),
        ("stablelm", "StableLmConfig"),
        ("starcoder2", "Starcoder2Config"),
        ("swiftformer", "SwiftFormerConfig"),
        ("swin", "SwinConfig"),
        ("swin2sr", "Swin2SRConfig"),
        ("swinv2", "Swinv2Config"),
        ("t5", "T5Config"),
        ("table-transformer", "TableTransformerConfig"),
        ("tapas", "TapasConfig"),
        ("textnet", "TextNetConfig"),
        ("timesfm", "TimesFmConfig"),
        ("timesformer", "TimesformerConfig"),
        ("trocr", "TrOCRConfig"),
        ("tvp", "TvpConfig"),
        ("udop", "UdopConfig"),
        ("t5gemma", "T5GemmaConfig"),
        ("umt5", "UMT5Config"),
        ("unispeech", "UniSpeechConfig"),
        ("unispeech-sat", "UniSpeechSatConfig"),
        ("univnet", "UnivNetConfig"),
        ("upernet", "UperNetConfig"),
        ("vaultgemma", "VaultGemmaConfig"),
        ("video_llava", "VideoLlavaConfig"),
        ("videomae", "VideoMAEConfig"),
        ("vilt", "ViltConfig"),
        ("vipllava", "VipLlavaConfig"),
        ("vision-encoder-decoder", "VisionEncoderDecoderConfig"),
        ("visual_bert", "VisualBertConfig"),
        ("vit", "ViTConfig"),
        ("vit_mae", "ViTMAEConfig"),
        ("vit_msn", "ViTMSNConfig"),
        ("vitdet", "VitDetConfig"),
        ("vitpose", "VitPoseConfig"),
        ("vitpose_backbone", "VitPoseBackboneConfig"),
        ("vivit", "VivitConfig"),
        ("voxtral", "VoxtralConfig"),
        ("voxtral_encoder", "VoxtralEncoderConfig"),
        ("wav2vec2", "Wav2Vec2Config"),
        ("wav2vec2-bert", "Wav2Vec2BertConfig"),
        ("wav2vec2-conformer", "Wav2Vec2ConformerConfig"),
        ("wavlm", "WavLMConfig"),
        ("whisper", "WhisperConfig"),
        ("xclip", "XCLIPConfig"),
        ("xcodec", "XcodecConfig"),
        ("xglm", "XGLMConfig"),
        ("xlm", "XLMConfig"),
        ("xlm-prophetnet", "XLMProphetNetConfig"),
        ("xlm-roberta", "XLMRobertaConfig"),
        ("xlm-roberta-xl", "XLMRobertaXLConfig"),
        ("xlnet", "XLNetConfig"),
        ("xmod", "XmodConfig"),
        ("yolos", "YolosConfig"),
        ("yoso", "YosoConfig"),
        ("zamba", "ZambaConfig"),
        ("zamba2", "Zamba2Config"),
        ("zoedepth", "ZoeDepthConfig"),
    ]
)


MODEL_NAMES_MAPPING = OrderedDict(
    [
        # Add full (and cased) model names here
        ("aimv2", "AIMv2"),
        ("albert", "ALBERT"),
        ("align", "ALIGN"),
        ("altclip", "AltCLIP"),
        ("apertus", "Apertus"),
        ("arcee", "Arcee"),
        ("aria", "Aria"),
        ("aria_text", "AriaText"),
        ("audio-spectrogram-transformer", "Audio Spectrogram Transformer"),
        ("aya_vision", "AyaVision"),
        ("bamba", "Bamba"),
        ("bart", "BART"),
        ("barthez", "BARThez"),
        ("bartpho", "BARTpho"),
        ("beit", "BEiT"),
        ("bert", "BERT"),
        ("bert-generation", "Bert Generation"),
        ("biogpt", "BioGpt"),
        ("bit", "BiT"),
        ("blenderbot", "Blenderbot"),
        ("blenderbot-small", "BlenderbotSmall"),
        ("blip", "BLIP"),
        ("blip-2", "BLIP-2"),
        ("blip_2_qformer", "BLIP-2 QFormer"),
        ("bloom", "BLOOM"),
        ("blt", "Blt"),
        ("bridgetower", "BridgeTower"),
        ("bros", "BROS"),
        ("camembert", "CamemBERT"),
        ("canine", "CANINE"),
        ("chameleon", "Chameleon"),
        ("chinese_clip", "Chinese-CLIP"),
        ("chinese_clip_vision_model", "ChineseCLIPVisionModel"),
        ("clap", "CLAP"),
        ("clip", "CLIP"),
        ("clip_vision_model", "CLIPVisionModel"),
        ("clipseg", "CLIPSeg"),
        ("clvp", "CLVP"),
        ("codegen", "CodeGen"),
        ("cohere", "Cohere"),
        ("cohere2", "Cohere2"),
        ("cohere2_vision", "Cohere2Vision"),
        ("colpali", "ColPali"),
        ("colqwen2", "ColQwen2"),
        ("convbert", "ConvBERT"),
        ("convnext", "ConvNeXT"),
        ("convnextv2", "ConvNeXTV2"),
        ("csm", "CSM"),
        ("ctrl", "CTRL"),
        ("cvt", "CvT"),
        ("dac", "Dac"),
        ("data2vec-audio", "Data2VecAudio"),
        ("data2vec-text", "Data2VecText"),
        ("data2vec-vision", "Data2VecVision"),
        ("deberta", "DeBERTa"),
        ("deberta-v2", "DeBERTa-v2"),
        ("deit", "DeiT"),
        ("depth_anything", "Depth Anything"),
        ("depth_pro", "DepthPro"),
        ("detr", "DETR"),
        ("dia", "Dia"),
        ("diffllama", "DiffLlama"),
        ("dinov2", "DINOv2"),
        ("dinov2_with_registers", "DINOv2 with Registers"),
        ("dinov3_convnext", "DINOv3 ConvNext"),
        ("dinov3_vit", "DINOv3 ViT"),
        ("dots1", "DOTS1"),
        ("distilbert", "DistilBERT"),
        ("doge", "Doge"),
        ("dpr", "DPR"),
        ("dpt", "DPT"),
        ("efficientloftr", "EfficientLoFTR"),
        ("efficientnet", "EfficientNet"),
        ("electra", "ELECTRA"),
        ("emu3", "Emu3"),
        ("encodec", "Encodec"),
        ("encoder-decoder", "Encoder decoder"),
        ("eomt", "EoMT"),
        ("ernie4_5", "Ernie4_5"),
        ("ernie4_5_moe", "Ernie4_5_MoE"),
        ("esm", "ESM"),
        ("exaone4", "EXAONE-4.0"),
        ("falcon", "Falcon"),
        ("falcon_mamba", "FalconMamba"),
        ("falcon_h1", "FalconH1"),
        ("fastspeech2_conformer", "FastSpeech2Conformer"),
        ("flava", "FLAVA"),
        ("flex_olmo", "FlexOlmo"),
        ("florence2", "Florence2"),
        ("fnet", "FNet"),
        ("focalnet", "FocalNet"),
        ("fsmt", "FairSeq Machine-Translation"),
        ("funnel", "Funnel Transformer"),
        ("fuyu", "Fuyu"),
        ("gemma", "Gemma"),
        ("gemma2", "Gemma2"),
        ("gemma3", "Gemma3ForConditionalGeneration"),
        ("gemma3_text", "Gemma3ForCausalLM"),
        ("git", "GIT"),
        ("glm", "GLM"),
        ("glm4_moe", "Glm4MoE"),
        ("glpn", "GLPN"),
        ("got_ocr2", "GOT-OCR2"),
        ("gpt2", "OpenAI GPT-2"),
        ("gpt_bigcode", "GPTBigCode"),
        ("gpt_neo", "GPT Neo"),
        ("gpt_neox", "GPTNeoX"),
        ("gpt_neox_japanese", "GPTNeoXJapaneseModel"),
        ("gptj", "GPTJ"),
        ("granite", "Granite"),
        ("granite_speech", "GraniteSpeech"),
        ("granitemoe", "GraniteMoeMoe"),
        ("granitemoeshared", "GraniteMoeSharedMoe"),
        ("groupvit", "GroupViT"),
        ("helium", "Helium"),
        ("hgnet_v2", "HGNet-V2"),
        ("hiera", "Hiera"),
        ("hubert", "Hubert"),
        ("hunyuan_v1_dense", "HunYuanDenseV1"),
        ("hunyuan_v1_moe", "HunYuanMoEV1"),
        ("ibert", "I-BERT"),
        ("idefics", "IDEFICS"),
        ("idefics2", "Idefics2"),
        ("idefics3", "Idefics3"),
        ("idefics3_vision", "Idefics3VisionTransformer"),
        ("ijepa", "I-JEPA"),
        ("imagegpt", "ImageGPT"),
        ("internvl", "InternVL"),
        ("internvl_vision", "InternVLVision"),
        ("instructblip", "InstructBLIP"),
        ("instructblipvideo", "InstructBlipVideo"),
        ("janus", "Janus"),
        ("jamba", "Jamba"),
        ("jetmoe", "JetMoe"),
        ("kosmos-2", "KOSMOS-2"),
        ("kosmos-2.5", "KOSMOS-2.5"),
        ("kyutai_speech_to_text", "KyutaiSpeechToText"),
        ("led", "LED"),
        ("levit", "LeViT"),
        ("lfm2", "Lfm2"),
        ("lfm2_vl", "Lfm2Vl"),
        ("lilt", "LiLT"),
        ("layoutlm", "LayoutLM"),
        ("layoutlmv3", "LayoutLMv3"),
        ("llama", "LLaMA"),
        ("llama2", "Llama2"),
        ("llama3", "Llama3"),
        ("llama4", "Llama4"),
        ("llama4_text", "Llama4ForCausalLM"),
        ("llava", "Llava"),
        ("llava_next", "LLaVA-NeXT"),
        ("llava_next_video", "LLaVa-NeXT-Video"),
        ("llava_onevision", "LLaVA-Onevision"),
        ("longformer", "Longformer"),
        ("longt5", "LongT5"),
        ("luke", "LUKE"),
        ("m2m_100", "M2M100"),
        ("mamba", "Mamba"),
        ("mamba2", "mamba2"),
        ("marian", "Marian"),
        ("markuplm", "MarkupLM"),
        ("mask2former", "Mask2Former"),
        ("maskformer", "MaskFormer"),
        ("maskformer-swin", "MaskFormerSwin"),
        ("mbart", "MBart"),
        ("megatron-bert", "Megatron-BERT"),
        ("metaclip_2", "MetaCLIP 2"),
        ("mgp-str", "MGP-STR"),
        ("mimi", "Mimi"),
        ("ministral", "Ministral"),
        ("mistral", "Mistral"),
        ("mistral3", "Mistral3"),
        ("mixtral", "Mixtral"),
        ("mllama", "Mllama"),
        ("mobilebert", "MobileBERT"),
        ("mobilevit", "MobileViT"),
        ("mobilevitv2", "MobileViTV2"),
        ("mobilenet_v1", "MobileNetV1"),
        ("mobilenet_v2", "MobileNetV2"),
        ("modernbert-decoder", "ModernBertDecoder"),
        ("moonshine", "Moonshine"),
        ("moshi", "Moshi"),
        ("mpnet", "MPNet"),
        ("mpt", "MPT"),
        ("mra", "MRA"),
        ("mt5", "MT5"),
        ("musicgen", "MusicGen"),
        ("mvp", "MVP"),
        ("mlcd", "MLCD"),
        ("musicgen_melody", "MusicGen Melody"),
        ("nemotron", "Nemotron"),
        ("nllb-moe", "NLLB-MOE"),
        ("nystromformer", "Nyströmformer"),
        ("olmo", "OLMo"),
        ("olmo2", "OLMo2"),
        ("olmoe", "OLMoE"),
        ("oneformer", "OneFormer"),
        ("opt", "OPT"),
        ("ovis2", "Ovis2"),
        ("owlv2", "OWLv2"),
        ("owlvit", "OWL-ViT"),
        ("paligemma", "PaliGemma"),
        ("parakeet", "Parakeet"),
        ("parakeet_ctc", "Parakeet"),
        ("parakeet_encoder", "ParakeetEncoder"),
        ("perceiver", "Perceiver"),
        ("persimmon", "Persimmon"),
        ("phi", "Phi"),
        ("phi3", "Phi3"),
        ("phimoe", "Phimoe"),
        ("pegasus", "Pegasus"),
        ("pegasus_x", "PEGASUS-X"),
        ("pix2struct", "Pix2Struct"),
        ("pixtral", "Pixtral"),
        ("plbart", "PLBart"),
        ("poolformer", "PoolFormer"),
        ("pop2piano", "Pop2Piano"),
        ("prompt_depth_anything", "PromptDepthAnything"),
        ("prophetnet", "ProphetNet"),
        ("pvt", "PVT"),
        ("pvt_v2", "PVTv2"),
        ("qwen2", "Qwen2"),
        ("qwen2_5_vl", "Qwen2_5_VL"),
        ("qwen2_audio", "Qwen2Audio"),
        ("qwen2_audio_encoder", "Qwen2AudioEncoder"),
        ("qwen2_vl", "Qwen2VL"),
<<<<<<< HEAD
        ("qwen2_vl_text", "Qwen2VL"),
=======
        ("qwen3_next", "Qwen3Next"),
>>>>>>> 0325cb69
        ("rag", "RAG"),
        ("recurrent_gemma", "RecurrentGemma"),
        ("regnet", "RegNet"),
        ("rembert", "RemBERT"),
        ("roformer", "RoFormer"),
        ("resnet", "ResNet"),
        ("roberta", "RoBERTa"),
        ("roc_bert", "RoCBert"),
        ("roberta-prelayernorm", "RoBERTa-PreLayerNorm"),
        ("rt_detr", "RT-DETR"),
        ("rt_detr_resnet", "RT-DETR-ResNet"),
        ("rt_detr_v2", "RT-DETRv2"),
        ("rwkv", "RWKV"),
        ("sam", "SAM"),
        ("sam_hq", "SAM-HQ"),
        ("sam_hq_vision_model", "SamHQVisionModel"),
        ("seamless_m4t", "SeamlessM4T"),
        ("seamless_m4t_v2", "SeamlessM4Tv2"),
        ("seed_oss", "SeedOss"),
        ("segformer", "SegFormer"),
        ("seggpt", "SegGPT"),
        ("sew", "SEW"),
        ("sew-d", "SEW_D"),
        ("shieldgemma2", "Shieldgemma2"),
        ("siglip", "SigLIP"),
        ("siglip2", "SigLIP2"),
        ("siglip2_vision_model", "Siglip2VisionModel"),
        ("siglip_vision_model", "SiglipVisionModel"),
        ("smollm3", "SmolLM3"),
        ("smolvlm", "SmolVLM"),
        ("smolvlm_vision", "SmolVLMVisionTransformer"),
        ("speech-encoder-decoder", "Speech Encoder decoder"),
        ("speech_to_text", "Speech2Text"),
        ("speecht5", "SpeechT5"),
        ("squeezebert", "SqueezeBERT"),
        ("stablelm", "StableLm"),
        ("starcoder2", "Starcoder2"),
        ("swiftformer", "SwiftFormer"),
        ("swin", "Swin Transformer"),
        ("swinv2", "Swin Transformer V2"),
        ("swin2sr", "Swin2SR"),
        ("t5", "T5"),
        ("t5gemma", "T5Gemma"),
        ("t5v1.1", "T5v1.1"),
        ("table-transformer", "Table Transformer"),
        ("tapas", "TAPAS"),
        ("textnet", "TextNet"),
        ("timesfm", "TimesFm"),
        ("timesformer", "TimeSformer"),
        ("trocr", "TrOCR"),
        ("tvp", "TVP"),
        ("udop", "UDOP"),
        ("umt5", "UMT5"),
        ("unispeech", "UniSpeech"),
        ("unispeech-sat", "UniSpeechSat"),
        ("univnet", "UnivNet"),
        ("upernet", "UPerNet"),
        ("vaultgemma", "VaultGemma"),
        ("video_llava", "VideoLlava"),
        ("videomae", "VideoMAE"),
        ("vilt", "ViLT"),
        ("vipllava", "VipLlava"),
        ("vision-encoder-decoder", "Vision Encoder decoder"),
        ("visual_bert", "VisualBERT"),
        ("vit", "ViT"),
        ("vit_mae", "ViTMAE"),
        ("vit_msn", "ViTMSN"),
        ("vitdet", "VitDet"),
        ("vitpose", "ViTPose"),
        ("vitpose_backbone", "ViTPoseBackbone"),
        ("vivit", "ViViT"),
        ("voxtral", "Voxtral"),
        ("voxtral_encoder", "Voxtral Encoder"),
        ("wav2vec2", "Wav2Vec2"),
        ("wav2vec2-bert", "Wav2Vec2-BERT"),
        ("wav2vec2-conformer", "Wav2Vec2-Conformer"),
        ("wavlm", "WavLM"),
        ("whisper", "Whisper"),
        ("xclip", "X-CLIP"),
        ("xcodec", "X-CODEC"),
        ("xglm", "XGLM"),
        ("xlm", "XLM"),
        ("xlm-prophetnet", "XLM-ProphetNet"),
        ("xlm-roberta", "XLM-RoBERTa"),
        ("xlm-roberta-xl", "XLM-RoBERTa-XL"),
        ("xlnet", "XLNet"),
        ("xmod", "X-MOD"),
        ("yolos", "YOLOS"),
        ("yoso", "YOSO"),
        ("zamba", "Zamba"),
        ("zamba2", "Zamba2"),
        ("zoedepth", "ZoeDepth"),
    ]
)

# This is tied to the processing `-` -> `_` in `model_type_to_module_name`. For example, instead of putting
# `transfo-xl` (as in `CONFIG_MAPPING_NAMES`), we should use `transfo_xl`.
DEPRECATED_MODELS = [
    "bort",
    "deta",
    "efficientformer",
    "ernie_m",
    "gptsan_japanese",
    "graphormer",
    "jukebox",
    "mctct",
    "mega",
    "mmbt",
    "nat",
    "nezha",
    "open_llama",
    "qdqbert",
    "realm",
    "retribert",
    "speech_to_text_2",
    "tapex",
    "trajectory_transformer",
    "transfo_xl",
    "tvlt",
    "van",
    "vit_hybrid",
    "xlm_prophetnet",
]

SPECIAL_MODEL_TYPE_TO_MODULE_NAME = OrderedDict(
    [
        ("aria_text", "aria"),
        ("blip_2_qformer", "blip_2"),
        ("chinese_clip_vision_model", "chinese_clip"),
        ("clip_vision_model", "clip"),
        ("clip_text_model", "clip"),
        ("data2vec-audio", "data2vec"),
        ("data2vec-text", "data2vec"),
        ("data2vec-vision", "data2vec"),
        ("donut-swin", "donut"),
        ("gemma3_text", "gemma3"),
        ("idefics3_vision", "idefics3"),
        ("kosmos-2", "kosmos2"),
        ("kosmos-2.5", "kosmos2_5"),
        ("llama4_text", "llama4"),
        ("maskformer-swin", "maskformer"),
        ("openai-gpt", "openai"),
        ("parakeet_ctc", "parakeet"),
        ("parakeet_encoder", "parakeet"),
        ("qwen2_audio_encoder", "qwen2_audio"),
        ("qwen2_vl_text", "qwen2_vl"),
        ("rt_detr_resnet", "rt_detr"),
        ("sam_hq_vision_model", "sam_hq"),
        ("siglip_vision_model", "siglip"),
        ("siglip2_vision_model", "siglip2"),
        ("smolvlm_vision", "smolvlm"),
        ("xclip", "x_clip"),
        ("voxtral_encoder", "voxtral"),
    ]
)

if version.parse(transformers.__version__) >= version.parse("4.51.0"):
    CONFIG_MAPPING_NAMES.update({"qwen3": "Qwen3Config"})
    MODEL_NAMES_MAPPING.update({"qwen3": "Qwen3Model"})

if version.parse(transformers.__version__) >= version.parse("4.51.3"):
    CONFIG_MAPPING_NAMES.update({"glm4": "Glm4Config"})
    MODEL_NAMES_MAPPING.update({"glm4": "glm4"})

if version.parse(transformers.__version__) >= version.parse("4.53.0"):
    CONFIG_MAPPING_NAMES.update({"minimax": "MiniMaxConfig", "vjepa2": "VJEPA2Model"})
    MODEL_NAMES_MAPPING.update({"minimax": "MiniMax", "vjepa2": "VJEPA2Model"})

if version.parse(transformers.__version__) >= version.parse("4.57.0"):
    CONFIG_MAPPING_NAMES.update(
        {
            ("qwen3_omni_moe", "Qwen3OmniMoeConfig"),
            ("qwen3_vl", "Qwen3VLConfig"),
            ("qwen3_vl_moe", "Qwen3VLMoeConfig"),
            ("qwen3_vl_moe_text", "Qwen3VLMoeTextConfig"),
            ("qwen3_vl_text", "Qwen3VLTextConfig"),
        }
    )
    MODEL_NAMES_MAPPING.update(
        {
            ("qwen3_omni_moe", "Qwen3OmniMoE"),
            ("qwen3_vl", "Qwen3VL"),
            ("qwen3_vl_moe", "Qwen3VLMoe"),
            ("qwen3_vl_moe_text", "Qwen3VLMoe"),
            ("qwen3_vl_text", "Qwen3VL"),
        }
    )


def model_type_to_module_name(key):
    """Converts a config key to the corresponding module."""
    # Special treatment
    if key in SPECIAL_MODEL_TYPE_TO_MODULE_NAME:
        key = SPECIAL_MODEL_TYPE_TO_MODULE_NAME[key]

        if key in DEPRECATED_MODELS:
            key = f"deprecated.{key}"
        return key

    key = key.replace("-", "_")
    if key in DEPRECATED_MODELS:
        key = f"deprecated.{key}"

    return key


def config_class_to_model_type(config):
    """Converts a config class name to the corresponding model type"""
    for key, cls in CONFIG_MAPPING_NAMES.items():
        if cls == config:
            return key
    # if key not found check in extra content
    for key, cls in CONFIG_MAPPING._extra_content.items():
        if cls.__name__ == config:
            return key
    return None


class _LazyConfigMapping(OrderedDict):
    """
    A dictionary that lazily load its values when they are requested.
    """

    def __init__(self, mapping):
        self._mapping = mapping
        self._extra_content = {}
        self._modules = {}

    def __getitem__(self, key):
        if key in self._extra_content:
            return self._extra_content[key]
        if key not in self._mapping:
            raise KeyError(key)
        value = self._mapping[key]
        module_name = model_type_to_module_name(key)
        if module_name not in self._modules:
            self._modules[module_name] = importlib.import_module(f".{module_name}", "transformers.models")
        if hasattr(self._modules[module_name], value):
            return getattr(self._modules[module_name], value)

        # Some of the mappings have entries model_type -> config of another model type. In that case we try to grab the
        # object at the top level.
        transformers_module = importlib.import_module("transformers")
        return getattr(transformers_module, value)

    def keys(self):
        return list(self._mapping.keys()) + list(self._extra_content.keys())

    def values(self):
        return [self[k] for k in self._mapping.keys()] + list(self._extra_content.values())

    def items(self):
        return [(k, self[k]) for k in self._mapping.keys()] + list(self._extra_content.items())

    def __iter__(self):
        return iter(list(self._mapping.keys()) + list(self._extra_content.keys()))

    def __contains__(self, item):
        return item in self._mapping or item in self._extra_content

    def register(self, key, value, exist_ok=False):
        """
        Register a new configuration in this mapping.
        """
        if key in self._mapping.keys() and not exist_ok:
            raise ValueError(f"'{key}' is already used by a Transformers config, pick another name.")
        self._extra_content[key] = value


CONFIG_MAPPING = _LazyConfigMapping(CONFIG_MAPPING_NAMES)


class _LazyLoadAllMappings(OrderedDict):
    """
    A mapping that will load all pairs of key values at the first access (either by indexing, requestions keys, values,
    etc.)

    Args:
        mapping: The mapping to load.
    """

    def __init__(self, mapping):
        self._mapping = mapping
        self._initialized = False
        self._data = {}

    def _initialize(self):
        if self._initialized:
            return

        for model_type, map_name in self._mapping.items():
            module_name = model_type_to_module_name(model_type)
            module = importlib.import_module(f".{module_name}", "transformers.models")
            mapping = getattr(module, map_name)
            self._data.update(mapping)

        self._initialized = True

    def __getitem__(self, key):
        self._initialize()
        return self._data[key]

    def keys(self):
        self._initialize()
        return self._data.keys()

    def values(self):
        self._initialize()
        return self._data.values()

    def items(self):
        self._initialize()
        return self._data.keys()

    def __iter__(self):
        self._initialize()
        return iter(self._data)

    def __contains__(self, item):
        self._initialize()
        return item in self._data


def _get_class_name(model_class: Union[str, List[str]]):
    if isinstance(model_class, (list, tuple)):
        return " or ".join([f"[`{c}`]" for c in model_class if c is not None])
    return f"[`{model_class}`]"


def _list_model_options(indent, config_to_class=None, use_model_types=True):
    if config_to_class is None and not use_model_types:
        raise ValueError("Using `use_model_types=False` requires a `config_to_class` dictionary.")
    if use_model_types:
        if config_to_class is None:
            model_type_to_name = {model_type: f"[`{config}`]" for model_type, config in CONFIG_MAPPING_NAMES.items()}
        else:
            model_type_to_name = {
                model_type: _get_class_name(model_class)
                for model_type, model_class in config_to_class.items()
                if model_type in MODEL_NAMES_MAPPING
            }
        lines = [
            f"{indent}- **{model_type}** -- {model_type_to_name[model_type]} ({MODEL_NAMES_MAPPING[model_type]} model)"
            for model_type in sorted(model_type_to_name.keys())
        ]
    else:
        config_to_name = {
            CONFIG_MAPPING_NAMES[config]: _get_class_name(clas)
            for config, clas in config_to_class.items()
            if config in CONFIG_MAPPING_NAMES
        }
        config_to_model_name = {
            config: MODEL_NAMES_MAPPING[model_type] for model_type, config in CONFIG_MAPPING_NAMES.items()
        }
        lines = [
            f"{indent}- [`{config_name}`] configuration class:"
            f" {config_to_name[config_name]} ({config_to_model_name[config_name]} model)"
            for config_name in sorted(config_to_name.keys())
        ]
    return "\n".join(lines)


def replace_list_option_in_docstrings(config_to_class=None, use_model_types=True):
    def docstring_decorator(fn):
        docstrings = fn.__doc__
        if docstrings is None:
            # Example: -OO
            return fn
        lines = docstrings.split("\n")
        i = 0
        while i < len(lines) and re.search(r"^(\s*)List options\s*$", lines[i]) is None:
            i += 1
        if i < len(lines):
            indent = re.search(r"^(\s*)List options\s*$", lines[i]).groups()[0]
            if use_model_types:
                indent = f"{indent}    "
            lines[i] = _list_model_options(indent, config_to_class=config_to_class, use_model_types=use_model_types)
            docstrings = "\n".join(lines)
        else:
            raise ValueError(
                f"The function {fn} should have an empty 'List options' in its docstring as placeholder, current"
                f" docstring is:\n{docstrings}"
            )
        fn.__doc__ = docstrings
        return fn

    return docstring_decorator


class AutoConfig:
    r"""
    This is a generic configuration class that will be instantiated as one of the configuration classes of the library
    when created with the [`~AutoConfig.from_pretrained`] class method.

    This class cannot be instantiated directly using `__init__()` (throws an error).
    """

    def __init__(self):
        raise EnvironmentError(
            "AutoConfig is designed to be instantiated "
            "using the `AutoConfig.from_pretrained(pretrained_model_name_or_path)` method."
        )

    @classmethod
    def for_model(cls, model_type: str, *args, **kwargs):
        if model_type in CONFIG_MAPPING:
            config_class = CONFIG_MAPPING[model_type]
            return config_class(*args, **kwargs)
        raise ValueError(
            f"Unrecognized model identifier: {model_type}. Should contain one of {', '.join(CONFIG_MAPPING.keys())}"
        )

    @classmethod
    @replace_list_option_in_docstrings()
    def from_pretrained(cls, pretrained_model_name_or_path, **kwargs):
        r"""
        Instantiate one of the configuration classes of the library from a pretrained model configuration.

        The configuration class to instantiate is selected based on the `model_type` property of the config object that
        is loaded, or when it's missing, by falling back to using pattern matching on `pretrained_model_name_or_path`:

        List options

        Args:
            pretrained_model_name_or_path (`str` or `os.PathLike`):
                Can be either:

                    - A string, the *model id* of a pretrained model configuration hosted inside a model repo on
                      huggingface.co.
                    - A path to a *directory* containing a configuration file saved using the
                      [`~PretrainedConfig.save_pretrained`] method, or the [`~PreTrainedModel.save_pretrained`] method,
                      e.g., `./my_model_directory/`.
                    - A path or url to a saved configuration JSON *file*, e.g.,
                      `./my_model_directory/configuration.json`.
            cache_dir (`str` or `os.PathLike`, *optional*):
                Path to a directory in which a downloaded pretrained model configuration should be cached if the
                standard cache should not be used.
            force_download (`bool`, *optional*, defaults to `False`):
                Whether or not to force the (re-)download the model weights and configuration files and override the
                cached versions if they exist.
            resume_download:
                Deprecated and ignored. All downloads are now resumed by default when possible.
                Will be removed in v5 of Transformers.
            proxies (`Dict[str, str]`, *optional*):
                A dictionary of proxy servers to use by protocol or endpoint, e.g., `{'http': 'foo.bar:3128',
                'http://hostname': 'foo.bar:4012'}`. The proxies are used on each request.
            revision (`str`, *optional*, defaults to `"main"`):
                The specific model version to use. It can be a branch name, a tag name, or a commit id, since we use a
                git-based system for storing models and other artifacts on huggingface.co, so `revision` can be any
                identifier allowed by git.
            return_unused_kwargs (`bool`, *optional*, defaults to `False`):
                If `False`, then this function returns just the final configuration object.

                If `True`, then this functions returns a `Tuple(config, unused_kwargs)` where *unused_kwargs* is a
                dictionary consisting of the key/value pairs whose keys are not configuration attributes: i.e., the
                part of `kwargs` which has not been used to update `config` and is otherwise ignored.
            trust_remote_code (`bool`, *optional*, defaults to `False`):
                Whether or not to allow for custom models defined on the Hub in their own modeling files. This option
                should only be set to `True` for repositories you trust and in which you have read the code, as it will
                execute code present on the Hub on your local machine.
            kwargs(additional keyword arguments, *optional*):
                The values in kwargs of any keys which are configuration attributes will be used to override the loaded
                values. Behavior concerning key/value pairs whose keys are *not* configuration attributes is controlled
                by the `return_unused_kwargs` keyword parameter.

        Examples:

        ```python
        >>> from transformers import AutoConfig

        >>> # Download configuration from huggingface.co and cache.
        >>> config = AutoConfig.from_pretrained("google-bert/bert-base-uncased")

        >>> # Download configuration from huggingface.co (user-uploaded) and cache.
        >>> config = AutoConfig.from_pretrained("dbmdz/bert-base-german-cased")

        >>> # If configuration file is in a directory (e.g., was saved using *save_pretrained('./test/saved_model/')*).
        >>> config = AutoConfig.from_pretrained("./test/bert_saved_model/")

        >>> # Load a specific configuration file.
        >>> config = AutoConfig.from_pretrained("./test/bert_saved_model/my_configuration.json")

        >>> # Change some config attributes when loading a pretrained config.
        >>> config = AutoConfig.from_pretrained("google-bert/bert-base-uncased", output_attentions=True, foo=False)
        >>> config.output_attentions
        True

        >>> config, unused_kwargs = AutoConfig.from_pretrained(
        ...     "google-bert/bert-base-uncased", output_attentions=True, foo=False, return_unused_kwargs=True
        ... )
        >>> config.output_attentions
        True

        >>> unused_kwargs
        {'foo': False}
        ```"""
        use_auth_token = kwargs.pop("use_auth_token", None)
        if use_auth_token is not None:
            warnings.warn(
                "The `use_auth_token` argument is deprecated and will be removed in v5 of Transformers. Please use `token` instead.",
                FutureWarning,
            )
            if kwargs.get("token", None) is not None:
                raise ValueError(
                    "`token` and `use_auth_token` are both specified. Please set only the argument `token`."
                )
            kwargs["token"] = use_auth_token

        kwargs["_from_auto"] = True
        kwargs["name_or_path"] = pretrained_model_name_or_path
        trust_remote_code = kwargs.pop("trust_remote_code", None)
        code_revision = kwargs.pop("code_revision", None)

        config_dict, unused_kwargs = PretrainedConfig.get_config_dict(pretrained_model_name_or_path, **kwargs)
        has_remote_code = "auto_map" in config_dict and "AutoConfig" in config_dict["auto_map"]
        has_local_code = "model_type" in config_dict and config_dict["model_type"] in CONFIG_MAPPING
        trust_remote_code = resolve_trust_remote_code(
            trust_remote_code, pretrained_model_name_or_path, has_local_code, has_remote_code
        )

        if has_remote_code and trust_remote_code:
            class_ref = config_dict["auto_map"]["AutoConfig"]
            config_class = get_class_from_dynamic_module(
                class_ref, pretrained_model_name_or_path, code_revision=code_revision, **kwargs
            )
            if os.path.isdir(pretrained_model_name_or_path):
                config_class.register_for_auto_class()
            return config_class.from_pretrained(pretrained_model_name_or_path, **kwargs)
        elif "model_type" in config_dict:
            try:
                config_class = CONFIG_MAPPING[config_dict["model_type"]]
            except KeyError:
                raise ValueError(
                    f"The checkpoint you are trying to load has model type `{config_dict['model_type']}` "
                    "but Transformers does not recognize this architecture. This could be because of an "
                    "issue with the checkpoint, or because your version of Transformers is out of date."
                )
            return config_class.from_dict(config_dict, **unused_kwargs)
        else:
            # Fallback: use pattern matching on the string.
            # We go from longer names to shorter names to catch roberta before bert (for instance)
            for pattern in sorted(CONFIG_MAPPING.keys(), key=len, reverse=True):
                if pattern in str(pretrained_model_name_or_path):
                    return CONFIG_MAPPING[pattern].from_dict(config_dict, **unused_kwargs)

        raise ValueError(
            f"Unrecognized model in {pretrained_model_name_or_path}. "
            f"Should have a `model_type` key in its {CONFIG_NAME}, or contain one of the following strings "
            f"in its name: {', '.join(CONFIG_MAPPING.keys())}"
        )

    @staticmethod
    def register(model_type, config, exist_ok=False):
        """
        Register a new configuration for this class.

        Args:
            model_type (`str`): The model type like "bert" or "gpt".
            config ([`PretrainedConfig`]): The config to register.
        """
        if issubclass(config, PretrainedConfig) and config.model_type != model_type:
            raise ValueError(
                "The config you are passing has a `model_type` attribute that is not consistent with the model type "
                f"you passed (config has {config.model_type} and you passed {model_type}. Fix one of those so they "
                "match!"
            )
        CONFIG_MAPPING.register(model_type, config, exist_ok=exist_ok)<|MERGE_RESOLUTION|>--- conflicted
+++ resolved
@@ -255,11 +255,8 @@
         ("qwen2_audio", "Qwen2AudioConfig"),
         ("qwen2_audio_encoder", "Qwen2AudioEncoderConfig"),
         ("qwen2_vl", "Qwen2VLConfig"),
-<<<<<<< HEAD
         ("qwen2_vl_text", "Qwen2VLTextConfig"),
-=======
         ("qwen3_next", "Qwen3NextConfig"),
->>>>>>> 0325cb69
         ("rag", "RagConfig"),
         ("recurrent_gemma", "RecurrentGemmaConfig"),
         ("regnet", "RegNetConfig"),
@@ -584,11 +581,8 @@
         ("qwen2_audio", "Qwen2Audio"),
         ("qwen2_audio_encoder", "Qwen2AudioEncoder"),
         ("qwen2_vl", "Qwen2VL"),
-<<<<<<< HEAD
         ("qwen2_vl_text", "Qwen2VL"),
-=======
         ("qwen3_next", "Qwen3Next"),
->>>>>>> 0325cb69
         ("rag", "RAG"),
         ("recurrent_gemma", "RecurrentGemma"),
         ("regnet", "RegNet"),
