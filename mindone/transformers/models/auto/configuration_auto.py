# coding=utf-8
# Copyright 2018 The HuggingFace Inc. team.
#
# This code is adapted from https://github.com/huggingface/transformers
# with modifications to run transformers on mindspore.
#
# Licensed under the Apache License, Version 2.0 (the "License");
# you may not use this file except in compliance with the License.
# You may obtain a copy of the License at
#
#     http://www.apache.org/licenses/LICENSE-2.0
#
# Unless required by applicable law or agreed to in writing, software
# distributed under the License is distributed on an "AS IS" BASIS,
# WITHOUT WARRANTIES OR CONDITIONS OF ANY KIND, either express or implied.
# See the License for the specific language governing permissions and
# limitations under the License.
"""Auto Config class."""
import importlib
import os
import re
import warnings
from collections import OrderedDict
from typing import List, Union

import transformers
from packaging import version
from transformers.configuration_utils import PretrainedConfig
from transformers.dynamic_module_utils import get_class_from_dynamic_module, resolve_trust_remote_code
from transformers.utils import CONFIG_NAME, logging

logger = logging.get_logger(__name__)


CONFIG_MAPPING_NAMES = OrderedDict(
    [
        # Add configs here
        ("albert", "AlbertConfig"),
        ("align", "AlignConfig"),
        ("altclip", "AltCLIPConfig"),
        ("aria", "AriaConfig"),
        ("aria_text", "AriaTextConfig"),
        ("audio-spectrogram-transformer", "ASTConfig"),
        ("aya_vision", "AyaVisionConfig"),
        ("bamba", "BambaConfig"),
        ("beit", "BeitConfig"),
        ("bert", "BertConfig"),
        ("bert-generation", "BertGenerationConfig"),
        ("bart", "BartConfig"),
        ("bert", "BertConfig"),
        ("bit", "BitConfig"),
        ("blenderbot", "BlenderbotConfig"),
        ("blenderbot-small", "BlenderbotSmallConfig"),
        ("blip", "BlipConfig"),
        ("biogpt", "BioGptConfig"),
        ("blip-2", "Blip2Config"),
        ("bloom", "BloomConfig"),
        ("bros", "BrosConfig"),
        ("chameleon", "ChameleonConfig"),
        ("bridgetower", "BridgeTowerConfig"),
        ("camembert", "CamembertConfig"),
        ("chameleon", "ChameleonConfig"),
        ("chinese_clip", "ChineseCLIPConfig"),
        ("chinese_clip_vision_model", "ChineseCLIPVisionConfig"),
        ("clip", "CLIPConfig"),
        ("clip_vision_model", "CLIPVisionConfig"),
        ("clipseg", "CLIPSegConfig"),
        ("clvp", "ClvpConfig"),
        ("codegen", "CodeGenConfig"),
        ("cohere", "CohereConfig"),
        ("cohere2", "Cohere2Config"),
        ("colpali", "ColPaliConfig"),
        ("convbert", "ConvBertConfig"),
        ("convnext", "ConvNextConfig"),
        ("convnextv2", "ConvNextV2Config"),
        ("ctrl", "CTRLConfig"),
        ("cvt", "CvtConfig"),
        ("dac", "DacConfig"),
        ("data2vec-audio", "Data2VecAudioConfig"),
        ("data2vec-text", "Data2VecTextConfig"),
        ("data2vec-vision", "Data2VecVisionConfig"),
        ("deberta", "DebertaConfig"),
        ("deberta-v2", "DebertaV2Config"),
        ("depth_anything", "DepthAnythingConfig"),
        ("depth_pro", "DepthProConfig"),
        ("detr", "DetrConfig"),
        ("diffllama", "DiffLlamaConfig"),
        ("dinov2", "Dinov2Config"),
        ("dinov2_with_registers", "Dinov2WithRegistersConfig"),
        ("deit", "DeiTConfig"),
        ("distilbert", "DistilBertConfig"),
        ("dpr", "DPRConfig"),
        ("dpt", "DPTConfig"),
        ("efficientnet", "EfficientNetConfig"),
        ("electra", "ElectraConfig"),
        ("emu3", "Emu3Config"),
        ("encodec", "EncodecConfig"),
        ("esm", "EsmConfig"),
        ("encoder-decoder", "EncoderDecoderConfig"),
        ("falcon", "FalconConfig"),
        ("falcon_mamba", "FalconMambaConfig"),
        ("fastspeech2_conformer", "FastSpeech2ConformerConfig"),
        ("fnet", "FNetConfig"),
        ("focalnet", "FocalNetConfig"),
        ("funnel", "FunnelConfig"),
        ("gemma", "GemmaConfig"),
        ("granite", "GraniteConfig"),
        ("gemma2", "Gemma2Config"),
        ("gemma3", "Gemma3Config"),
        ("gemma3_text", "Gemma3TextConfig"),
        ("git", "GitConfig"),
        ("glm", "GlmConfig"),
        ("glpn", "GLPNConfig"),
        ("got_ocr2", "GotOcr2Config"),
        ("gpt_neo", "GPTNeoConfig"),
        ("gpt2", "GPT2Config"),
        ("granitemoe", "GraniteMoeConfig"),
        ("granitemoeshared", "GraniteMoeSharedConfig"),
        ("groupvit", "GroupViTConfig"),
        ("helium", "HeliumConfig"),
        ("hiera", "HieraConfig"),
        ("hubert", "HubertConfig"),
        ("ibert", "IBertConfig"),
        ("idefics", "IdeficsConfig"),
        ("idefics2", "Idefics2Config"),
        ("idefics3", "Idefics3Config"),
        ("idefics3_vision", "Idefics3VisionConfig"),
        ("ijepa", "IJepaConfig"),
        ("imagegpt", "ImageGPTConfig"),
        ("layoutlm", "LayoutLMConfig"),
        ("layoutlmv3", "LayoutLMv3Config"),
        ("jetmoe", "JetMoeConfig"),
        ("instructblip", "InstructBlipConfig"),
        ("instructblipvideo", "InstructBlipVideoConfig"),
        ("kosmos-2", "Kosmos2Config"),
        ("led", "LEDConfig"),
        ("levit", "LevitConfig"),
        ("lilt", "LiltConfig"),
        ("m2m_100", "M2M100Config"),
        ("mask2former", "Mask2FormerConfig"),
        ("maskformer", "MaskFormerConfig"),
        ("maskformer-swin", "MaskFormerSwinConfig"),
        ("canine", "CanineConfig"),
        ("llama", "LlamaConfig"),
        ("persimmon", "PersimmonConfig"),
        ("fuyu", "FuyuConfig"),
        ("llava", "LlavaConfig"),
        ("llava_next", "LlavaNextConfig"),
        ("llava_next_video", "LlavaNextVideoConfig"),
        ("llava_onevision", "LlavaOnevisionConfig"),
        ("longformer", "LongformerConfig"),
        ("longt5", "LongT5Config"),
        ("luke", "LukeConfig"),
        ("mamba", "MambaConfig"),
        ("mamba2", "Mamba2Config"),
        ("mimi", "MimiConfig"),
        ("mistral", "MistralConfig"),
        ("mistral3", "Mistral3Config"),
        ("mllama", "MllamaConfig"),
        ("mobilebert", "MobileBertConfig"),
        ("mobilevit", "MobileViTConfig"),
        ("mobilevitv2", "MobileViTV2Config"),
        ("mobilenet_v1", "MobileNetV1Config"),
        ("mobilenet_v2", "MobileNetV2Config"),
        ("mgp-str", "MgpstrConfig"),
        ("moonshine", "MoonshineConfig"),
        ("moshi", "MoshiConfig"),
        ("mpnet", "MPNetConfig"),
        ("mpt", "MptConfig"),
        ("mra", "MraConfig"),
        ("nystromformer", "NystromformerConfig"),
        ("starcoder2", "Starcoder2Config"),
        ("mt5", "MT5Config"),
        ("table-transformer", "TableTransformerConfig"),
<<<<<<< HEAD
        ("musicgen_melody", "MusicgenMelodyConfig"),
=======
        ("musicgen", "MusicgenConfig"),
>>>>>>> be8826c0
        ("opt", "OPTConfig"),
        ("megatron-bert", "MegatronBertConfig"),
        ("mixtral", "MixtralConfig"),
        ("nemotron", "NemotronConfig"),
        ("markuplm", "MarkupLMConfig"),
        ("marian", "MarianConfig"),
        ("nllb-moe", "NllbMoeConfig"),
        ("olmoe", "OlmoeConfig"),
        ("owlv2", "Owlv2Config"),
        ("owlvit", "OwlViTConfig"),
        ("olmo", "OlmoConfig"),
        ("olmo2", "Olmo2Config"),
        ("oneformer", "OneFormerConfig"),
        ("paligemma", "PaliGemmaConfig"),
        ("pegasus", "PegasusConfig"),
        ("pegasus_x", "PegasusXConfig"),
        ("perceiver", "PerceiverConfig"),
        ("phi", "PhiConfig"),
        ("phi3", "Phi3Config"),
        ("pix2struct", "Pix2StructConfig"),
        ("pixtral", "PixtralVisionConfig"),
        ("plbart", "PLBartConfig"),
        ("poolformer", "PoolFormerConfig"),
        ("pop2piano", "Pop2PianoConfig"),
        ("prompt_depth_anything", "PromptDepthAnythingConfig"),
        ("pvt", "PvtConfig"),
        ("pvt_v2", "PvtV2Config"),
        ("phimoe", "PhimoeConfig"),
        ("qwen2", "Qwen2Config"),
        ("qwen2_5_vl", "Qwen2_5_VLConfig"),
        ("qwen2_audio", "Qwen2AudioConfig"),
        ("qwen2_audio_encoder", "Qwen2AudioEncoderConfig"),
        ("qwen2_vl", "Qwen2VLConfig"),
        ("opt", "OPTConfig"),
        ("prophetnet", "ProphetNetConfig"),
        ("rag", "RagConfig"),
        ("roberta", "RobertaConfig"),
        ("roc_bert", "RoCBertConfig"),
        ("roberta-prelayernorm", "RobertaPreLayerNormConfig"),
        ("recurrent_gemma", "RecurrentGemmaConfig"),
        ("regnet", "RegNetConfig"),
        ("rembert", "RemBertConfig"),
        ("roberta", "RobertaConfig"),
        ("roformer", "RoFormerConfig"),
        ("resnet", "ResNetConfig"),
        ("rwkv", "RwkvConfig"),
        ("sam", "SamConfig"),
        ("seamless_m4t", "SeamlessM4TConfig"),
        ("seamless_m4t_v2", "SeamlessM4Tv2Config"),
        ("segformer", "SegformerConfig"),
        ("seggpt", "SegGptConfig"),
        ("sew", "SEWConfig"),
        ("sew-d", "SEWDConfig"),
        ("swin", "SwinConfig"),
        ("fsmt", "FSMTConfig"),
        ("shieldgemma2", "ShieldGemma2Config"),
        ("siglip", "SiglipConfig"),
        ("siglip2", "Siglip2Config"),
        ("siglip_vision_model", "SiglipVisionConfig"),
        ("smolvlm", "SmolVLMConfig"),
        ("smolvlm_vision", "SmolVLMVisionConfig"),
        ("speech-encoder-decoder", "SpeechEncoderDecoderConfig"),
        ("speech_to_text", "Speech2TextConfig"),
        ("speecht5", "SpeechT5Config"),
        ("squeezebert", "SqueezeBertConfig"),
        ("stablelm", "StableLmConfig"),
        ("swiftformer", "SwiftFormerConfig"),
        ("swin2sr", "Swin2SRConfig"),
        ("swinv2", "Swinv2Config"),
        ("t5", "T5Config"),
        ("tapas", "TapasConfig"),
        ("textnet", "TextNetConfig"),
        ("timesformer", "TimesformerConfig"),
        ("trocr", "TrOCRConfig"),
        ("tvp", "TvpConfig"),
        ("udop", "UdopConfig"),
        ("umt5", "UMT5Config"),
        ("unispeech", "UniSpeechConfig"),
        ("unispeech-sat", "UniSpeechSatConfig"),
        ("univnet", "UnivNetConfig"),
        ("upernet", "UperNetConfig"),
        ("video_llava", "VideoLlavaConfig"),
        ("vilt", "ViltConfig"),
        ("vipllava", "VipLlavaConfig"),
        ("vision-encoder-decoder", "VisionEncoderDecoderConfig"),
        ("visual_bert", "VisualBertConfig"),
        ("vit", "ViTConfig"),
        ("vit_mae", "ViTMAEConfig"),
        ("vit_msn", "ViTMSNConfig"),
        ("vitdet", "VitDetConfig"),
        ("vitpose", "VitPoseConfig"),
        ("vitpose_backbone", "VitPoseBackboneConfig"),
        ("vivit", "VivitConfig"),
        ("wav2vec2", "Wav2Vec2Config"),
        ("videomae", "VideoMAEConfig"),
        ("mvp", "MvpConfig"),
        ("wavlm", "WavLMConfig"),
        ("whisper", "WhisperConfig"),
        ("xglm", "XGLMConfig"),
        ("xclip", "XCLIPConfig"),
        ("xlm", "XLMConfig"),
        ("xlm-prophetnet", "XLMProphetNetConfig"),
        ("xlm-roberta", "XLMRobertaConfig"),
        ("gpt_bigcode", "GPTBigCodeConfig"),
        ("gpt_neox", "GPTNeoXConfig"),
        ("gptj", "GPTJConfig"),
        ("xlm-roberta-xl", "XLMRobertaXLConfig"),
        ("xlnet", "XLNetConfig"),
        ("xmod", "XmodConfig"),
        ("gpt_neox_japanese", "GPTNeoXJapaneseConfig"),
        ("yolos", "YolosConfig"),
        ("yoso", "YosoConfig"),
        ("zamba2", "Zamba2Config"),
        ("cohere2", "Cohere2Config"),
        ("zoedepth", "ZoeDepthConfig"),
        ("zamba", "ZambaConfig"),
    ]
)


MODEL_NAMES_MAPPING = OrderedDict(
    [
        # Add full (and cased) model names here
        ("albert", "ALBERT"),
        ("align", "ALIGN"),
        ("altclip", "AltCLIP"),
        ("aria", "Aria"),
        ("aria_text", "AriaText"),
        ("audio-spectrogram-transformer", "Audio Spectrogram Transformer"),
        ("aya_vision", "AyaVision"),
        ("m2m_100", "M2M100"),
        ("bamba", "Bamba"),
        ("beit", "BEiT"),
        ("bert", "BERT"),
        ("bert-generation", "Bert Generation"),
        ("bart", "BART"),
        ("barthez", "BARThez"),
        ("bartpho", "BARTpho"),
        ("bert", "BERT"),
        ("bit", "BiT"),
        ("blenderbot", "Blenderbot"),
        ("blenderbot-small", "BlenderbotSmall"),
        ("blip", "BLIP"),
        ("blip-2", "BLIP-2"),
        ("biogpt", "BioGpt"),
        ("bloom", "BLOOM"),
        ("camembert", "CamemBERT"),
        ("canine", "CANINE"),
        ("bros", "BROS"),
        ("bridgetower", "BridgeTower"),
        ("chameleon", "Chameleon"),
        ("chinese_clip", "Chinese-CLIP"),
        ("chinese_clip_vision_model", "ChineseCLIPVisionModel"),
        ("clap", "CLAP"),
        ("clip", "CLIP"),
        ("clip_vision_model", "CLIPVisionModel"),
        ("clipseg", "CLIPSeg"),
        ("clvp", "CLVP"),
        ("cohere2", "Cohere2"),
        ("codegen", "CodeGen"),
        ("cohere", "Cohere"),
        ("cohere2", "Cohere2"),
        ("colpali", "ColPali"),
        ("convnext", "ConvNeXT"),
        ("convnextv2", "ConvNeXTV2"),
        ("ctrl", "CTRL"),
        ("cvt", "CvT"),
        ("dac", "Dac"),
        ("data2vec-audio", "Data2VecAudio"),
        ("data2vec-text", "Data2VecText"),
        ("data2vec-vision", "Data2VecVision"),
        ("deberta", "DeBERTa"),
        ("deberta-v2", "DeBERTa-v2"),
        ("deit", "DeiT"),
        ("depth_anything", "Depth Anything"),
        ("depth_pro", "DepthPro"),
        ("detr", "DETR"),
        ("diffllama", "DiffLlama"),
        ("dinov2", "DINOv2"),
        ("dinov2_with_registers", "DINOv2 with Registers"),
        ("distilbert", "DistilBERT"),
        ("dpr", "DPR"),
        ("dpt", "DPT"),
        ("efficientnet", "EfficientNet"),
        ("electra", "ELECTRA"),
        ("emu3", "Emu3"),
        ("encodec", "Encodec"),
        ("esm", "ESM"),
        ("encoder-decoder", "Encoder decoder"),
        ("falcon", "Falcon"),
        ("falcon_mamba", "FalconMamba"),
        ("fastspeech2_conformer", "FastSpeech2Conformer"),
        ("fnet", "FNet"),
        ("focalnet", "FocalNet"),
        ("fsmt", "FairSeq Machine-Translation"),
        ("funnel", "Funnel Transformer"),
        ("fuyu", "Fuyu"),
        ("gemma", "Gemma"),
        ("granite", "Granite"),
        ("gemma2", "Gemma2"),
        ("git", "GIT"),
        ("glm", "GLM"),
        ("glpn", "GLPN"),
        ("gpt_neo", "GPT Neo"),
        ("gpt2", "OpenAI GPT-2"),
        ("luke", "LUKE"),
        ("kosmos-2", "KOSMOS-2"),
        ("qwen2_audio", "Qwen2Audio"),
        ("qwen2_audio_encoder", "Qwen2AudioEncoder"),
        ("roberta", "RoBERTa"),
        ("granitemoe", "GraniteMoeMoe"),
        ("granitemoeshared", "GraniteMoeSharedMoe"),
        ("gemma3", "Gemma3ForConditionalGeneration"),
        ("gemma3_text", "Gemma3ForCausalLM"),
        ("got_ocr2", "GOT-OCR2"),
        ("oneformer", "OneFormer"),
        ("groupvit", "GroupViT"),
        ("qwen2_audio", "Qwen2Audio"),
        ("qwen2_audio_encoder", "Qwen2AudioEncoder"),
        ("helium", "Helium"),
        ("hiera", "Hiera"),
        ("hubert", "Hubert"),
        ("ibert", "I-BERT"),
        ("idefics", "IDEFICS"),
        ("idefics2", "Idefics2"),
        ("idefics3", "Idefics3"),
        ("idefics3_vision", "Idefics3VisionTransformer"),
        ("ijepa", "I-JEPA"),
        ("imagegpt", "ImageGPT"),
        ("layoutlm", "LayoutLM"),
        ("layoutlmv3", "LayoutLMv3"),
        ("jetmoe", "JetMoe"),
        ("instructblip", "InstructBLIP"),
        ("instructblipvideo", "InstructBlipVideo"),
        ("led", "LED"),
        ("levit", "LeViT"),
        ("lilt", "LiLT"),
        ("llama", "LLaMA"),
        ("llama2", "Llama2"),
        ("llama3", "Llama3"),
        ("llava", "Llava"),
        ("llava_next", "LLaVA-NeXT"),
        ("llava_next_video", "LLaVa-NeXT-Video"),
        ("llava_onevision", "LLaVA-Onevision"),
        ("longformer", "Longformer"),
        ("longt5", "LongT5"),
        ("mask2former", "Mask2Former"),
        ("maskformer", "MaskFormer"),
        ("maskformer-swin", "MaskFormerSwin"),
        ("mimi", "Mimi"),
        ("mistral", "Mistral"),
        ("mllama", "Mllama"),
        ("m2m_100", "M2M100"),
        ("marian", "Marian"),
        ("mamba", "Mamba"),
        ("mamba2", "mamba2"),
        ("mobilebert", "MobileBERT"),
        ("mobilevit", "MobileViT"),
        ("mobilevitv2", "MobileViTV2"),
        ("mobilenet_v1", "MobileNetV1"),
        ("mobilenet_v2", "MobileNetV2"),
        ("mgp-str", "MGP-STR"),
        ("moonshine", "Moonshine"),
        ("moshi", "Moshi"),
        ("mpnet", "MPNet"),
        ("mpt", "MPT"),
        ("mra", "MRA"),
        ("mt5", "MT5"),
        ("musicgen", "MusicGen"),
        ("mvp", "MVP"),
        ("musicgen_melody", "MusicGen Melody"),
        ("opt", "OPT"),
        ("markuplm", "MarkupLM"),
        ("megatron-bert", "Megatron-BERT"),
        ("mbart", "MBart"),
        ("mistral", "Mistral"),
        ("mistral3", "Mistral3"),
        ("mixtral", "Mixtral"),
        ("nemotron", "Nemotron"),
        ("nllb-moe", "NLLB-MOE"),
        ("nystromformer", "Nyströmformer"),
        ("olmoe", "OLMoE"),
        ("owlv2", "OWLv2"),
        ("owlvit", "OWL-ViT"),
        ("plbart", "PLBart"),
        ("opt", "OPT"),
        ("olmo", "OLMo"),
        ("olmo2", "OLMo2"),
        ("paligemma", "PaliGemma"),
        ("perceiver", "Perceiver"),
        ("persimmon", "Persimmon"),
        ("phi", "Phi"),
        ("pegasus", "Pegasus"),
        ("pegasus_x", "PEGASUS-X"),
        ("phi3", "Phi3"),
        ("pix2struct", "Pix2Struct"),
        ("pixtral", "Pixtral"),
        ("poolformer", "PoolFormer"),
        ("pop2piano", "Pop2Piano"),
        ("prompt_depth_anything", "PromptDepthAnything"),
        ("prophetnet", "ProphetNet"),
        ("pvt", "PVT"),
        ("pvt_v2", "PVTv2"),
        ("phimoe", "Phimoe"),
        ("qwen2", "Qwen2"),
        ("qwen2_5_vl", "Qwen2_5_VL"),
        ("qwen2_audio", "Qwen2Audio"),
        ("qwen2_audio_encoder", "Qwen2AudioEncoder"),
        ("qwen2_vl", "Qwen2VL"),
        ("rag", "RAG"),
        ("recurrent_gemma", "RecurrentGemma"),
        ("regnet", "RegNet"),
        ("rembert", "RemBERT"),
        ("roformer", "RoFormer"),
        ("resnet", "ResNet"),
        ("roc_bert", "RoCBert"),
        ("roberta-prelayernorm", "RoBERTa-PreLayerNorm"),
        ("rwkv", "RWKV"),
        ("sam", "SAM"),
        ("seamless_m4t", "SeamlessM4T"),
        ("seamless_m4t_v2", "SeamlessM4Tv2"),
        ("segformer", "SegFormer"),
        ("seggpt", "SegGPT"),
        ("sew", "SEW"),
        ("sew-d", "SEW_D"),
        ("swiftformer", "SwiftFormer"),
        ("shieldgemma2", "Shieldgemma2"),
        ("swin", "Swin Transformer"),
        ("swinv2", "Swin Transformer V2"),
        ("siglip", "SigLIP"),
        ("siglip2", "SigLIP2"),
        ("siglip2_vision_model", "Siglip2VisionModel"),
        ("siglip_vision_model", "SiglipVisionModel"),
        ("smolvlm", "SmolVLM"),
        ("smolvlm_vision", "SmolVLMVisionTransformer"),
        ("speech-encoder-decoder", "Speech Encoder decoder"),
        ("speech_to_text", "Speech2Text"),
        ("speecht5", "SpeechT5"),
        ("stablelm", "StableLm"),
        ("starcoder2", "Starcoder2"),
        ("squeezebert", "SqueezeBERT"),
        ("swin2sr", "Swin2SR"),
        ("t5", "T5"),
        ("t5v1.1", "T5v1.1"),
        ("table-transformer", "Table Transformer"),
        ("tapas", "TAPAS"),
        ("textnet", "TextNet"),
        ("timesformer", "TimeSformer"),
        ("trocr", "TrOCR"),
        ("tvp", "TVP"),
        ("udop", "UDOP"),
        ("umt5", "UMT5"),
        ("unispeech", "UniSpeech"),
        ("unispeech-sat", "UniSpeechSat"),
        ("univnet", "UnivNet"),
        ("upernet", "UPerNet"),
        ("video_llava", "VideoLlava"),
        ("videomae", "VideoMAE"),
        ("vilt", "ViLT"),
        ("vipllava", "VipLlava"),
        ("vision-encoder-decoder", "Vision Encoder decoder"),
        ("visual_bert", "VisualBERT"),
        ("vit", "ViT"),
        ("vit_mae", "ViTMAE"),
        ("vit_msn", "ViTMSN"),
        ("vitdet", "VitDet"),
        ("vitpose", "ViTPose"),
        ("vitpose_backbone", "ViTPoseBackbone"),
        ("vivit", "ViViT"),
        ("wav2vec2", "Wav2Vec2"),
        ("wavlm", "WavLM"),
        ("whisper", "Whisper"),
        ("xclip", "X-CLIP"),
        ("convbert", "ConvBERT"),
        ("opt", "OPT"),
        ("xglm", "XGLM"),
        ("xlm", "XLM"),
        ("xlm-prophetnet", "XLM-ProphetNet"),
        ("xlm-roberta", "XLM-RoBERTa"),
        ("xlm-roberta-xl", "XLM-RoBERTa-XL"),
        ("xlnet", "XLNet"),
        ("xmod", "X-MOD"),
        ("gpt_bigcode", "GPTBigCode"),
        ("gpt_neox", "GPTNeoX"),
        ("gpt_neox_japanese", "GPTNeoXJapaneseModel"),
        ("gptj", "GPTJ"),
        ("yolos", "YolosModel"),
        ("cohere2", "Cohere2Model"),
        ("yolos", "YOLOS"),
        ("yoso", "YOSO"),
        ("zamba2", "Zamba2"),
        ("cohere2", "Cohere2"),
        ("zoedepth", "ZoeDepth"),
        ("zamba", "Zamba"),
    ]
)

# This is tied to the processing `-` -> `_` in `model_type_to_module_name`. For example, instead of putting
# `transfo-xl` (as in `CONFIG_MAPPING_NAMES`), we should use `transfo_xl`.
DEPRECATED_MODELS = [
    "bort",
    "deta",
    "efficientformer",
    "ernie_m",
    "gptsan_japanese",
    "graphormer",
    "jukebox",
    "mctct",
    "mega",
    "mmbt",
    "nat",
    "nezha",
    "open_llama",
    "qdqbert",
    "realm",
    "retribert",
    "speech_to_text_2",
    "tapex",
    "trajectory_transformer",
    "transfo_xl",
    "tvlt",
    "van",
    "vit_hybrid",
    "xlm_prophetnet",
]

SPECIAL_MODEL_TYPE_TO_MODULE_NAME = OrderedDict(
    [
        ("openai-gpt", "openai"),
        ("data2vec-audio", "data2vec"),
        ("data2vec-text", "data2vec"),
        ("data2vec-vision", "data2vec"),
        ("donut-swin", "donut"),
        ("kosmos-2", "kosmos2"),
        ("maskformer-swin", "maskformer"),
        ("xclip", "x_clip"),
        ("clip_vision_model", "clip"),
        ("qwen2_audio_encoder", "qwen2_audio"),
        ("gemma3_text", "gemma3"),
        ("idefics3_vision", "idefics3"),
        ("clip_text_model", "clip"),
        ("aria_text", "aria"),
        ("siglip_vision_model", "siglip"),
        ("smolvlm_vision", "smolvlm"),
        ("chinese_clip_vision_model", "chinese_clip"),
        ("rt_detr_resnet", "rt_detr"),
    ]
)

if version.parse(transformers.__version__) >= version.parse("4.51.0"):
    CONFIG_MAPPING_NAMES.update({"qwen3": "Qwen3Config"})
    MODEL_NAMES_MAPPING.update({"qwen3": "Qwen3Model"})

if version.parse(transformers.__version__) >= version.parse("4.51.3"):
    CONFIG_MAPPING_NAMES.update({"glm4": "Glm4Config"})
    MODEL_NAMES_MAPPING.update({"glm4": "glm4"})

if version.parse(transformers.__version__) >= version.parse("4.53.0"):
    CONFIG_MAPPING_NAMES.update({"minimax": "MiniMaxConfig", "vjepa2": "VJEPA2Model"})
    MODEL_NAMES_MAPPING.update({"minimax": "MiniMax", "vjepa2": "VJEPA2Model"})


def model_type_to_module_name(key):
    """Converts a config key to the corresponding module."""
    # Special treatment
    if key in SPECIAL_MODEL_TYPE_TO_MODULE_NAME:
        key = SPECIAL_MODEL_TYPE_TO_MODULE_NAME[key]

        if key in DEPRECATED_MODELS:
            key = f"deprecated.{key}"
        return key

    key = key.replace("-", "_")
    if key in DEPRECATED_MODELS:
        key = f"deprecated.{key}"

    return key


def config_class_to_model_type(config):
    """Converts a config class name to the corresponding model type"""
    for key, cls in CONFIG_MAPPING_NAMES.items():
        if cls == config:
            return key
    # if key not found check in extra content
    for key, cls in CONFIG_MAPPING._extra_content.items():
        if cls.__name__ == config:
            return key
    return None


class _LazyConfigMapping(OrderedDict):
    """
    A dictionary that lazily load its values when they are requested.
    """

    def __init__(self, mapping):
        self._mapping = mapping
        self._extra_content = {}
        self._modules = {}

    def __getitem__(self, key):
        if key in self._extra_content:
            return self._extra_content[key]
        if key not in self._mapping:
            raise KeyError(key)
        value = self._mapping[key]
        module_name = model_type_to_module_name(key)
        if module_name not in self._modules:
            self._modules[module_name] = importlib.import_module(f".{module_name}", "transformers.models")
        if hasattr(self._modules[module_name], value):
            return getattr(self._modules[module_name], value)

        # Some of the mappings have entries model_type -> config of another model type. In that case we try to grab the
        # object at the top level.
        transformers_module = importlib.import_module("transformers")
        return getattr(transformers_module, value)

    def keys(self):
        return list(self._mapping.keys()) + list(self._extra_content.keys())

    def values(self):
        return [self[k] for k in self._mapping.keys()] + list(self._extra_content.values())

    def items(self):
        return [(k, self[k]) for k in self._mapping.keys()] + list(self._extra_content.items())

    def __iter__(self):
        return iter(list(self._mapping.keys()) + list(self._extra_content.keys()))

    def __contains__(self, item):
        return item in self._mapping or item in self._extra_content

    def register(self, key, value, exist_ok=False):
        """
        Register a new configuration in this mapping.
        """
        if key in self._mapping.keys() and not exist_ok:
            raise ValueError(f"'{key}' is already used by a Transformers config, pick another name.")
        self._extra_content[key] = value


CONFIG_MAPPING = _LazyConfigMapping(CONFIG_MAPPING_NAMES)


class _LazyLoadAllMappings(OrderedDict):
    """
    A mapping that will load all pairs of key values at the first access (either by indexing, requestions keys, values,
    etc.)

    Args:
        mapping: The mapping to load.
    """

    def __init__(self, mapping):
        self._mapping = mapping
        self._initialized = False
        self._data = {}

    def _initialize(self):
        if self._initialized:
            return

        for model_type, map_name in self._mapping.items():
            module_name = model_type_to_module_name(model_type)
            module = importlib.import_module(f".{module_name}", "transformers.models")
            mapping = getattr(module, map_name)
            self._data.update(mapping)

        self._initialized = True

    def __getitem__(self, key):
        self._initialize()
        return self._data[key]

    def keys(self):
        self._initialize()
        return self._data.keys()

    def values(self):
        self._initialize()
        return self._data.values()

    def items(self):
        self._initialize()
        return self._data.keys()

    def __iter__(self):
        self._initialize()
        return iter(self._data)

    def __contains__(self, item):
        self._initialize()
        return item in self._data


def _get_class_name(model_class: Union[str, List[str]]):
    if isinstance(model_class, (list, tuple)):
        return " or ".join([f"[`{c}`]" for c in model_class if c is not None])
    return f"[`{model_class}`]"


def _list_model_options(indent, config_to_class=None, use_model_types=True):
    if config_to_class is None and not use_model_types:
        raise ValueError("Using `use_model_types=False` requires a `config_to_class` dictionary.")
    if use_model_types:
        if config_to_class is None:
            model_type_to_name = {model_type: f"[`{config}`]" for model_type, config in CONFIG_MAPPING_NAMES.items()}
        else:
            model_type_to_name = {
                model_type: _get_class_name(model_class)
                for model_type, model_class in config_to_class.items()
                if model_type in MODEL_NAMES_MAPPING
            }
        lines = [
            f"{indent}- **{model_type}** -- {model_type_to_name[model_type]} ({MODEL_NAMES_MAPPING[model_type]} model)"
            for model_type in sorted(model_type_to_name.keys())
        ]
    else:
        config_to_name = {
            CONFIG_MAPPING_NAMES[config]: _get_class_name(clas)
            for config, clas in config_to_class.items()
            if config in CONFIG_MAPPING_NAMES
        }
        config_to_model_name = {
            config: MODEL_NAMES_MAPPING[model_type] for model_type, config in CONFIG_MAPPING_NAMES.items()
        }
        lines = [
            f"{indent}- [`{config_name}`] configuration class:"
            f" {config_to_name[config_name]} ({config_to_model_name[config_name]} model)"
            for config_name in sorted(config_to_name.keys())
        ]
    return "\n".join(lines)


def replace_list_option_in_docstrings(config_to_class=None, use_model_types=True):
    def docstring_decorator(fn):
        docstrings = fn.__doc__
        if docstrings is None:
            # Example: -OO
            return fn
        lines = docstrings.split("\n")
        i = 0
        while i < len(lines) and re.search(r"^(\s*)List options\s*$", lines[i]) is None:
            i += 1
        if i < len(lines):
            indent = re.search(r"^(\s*)List options\s*$", lines[i]).groups()[0]
            if use_model_types:
                indent = f"{indent}    "
            lines[i] = _list_model_options(indent, config_to_class=config_to_class, use_model_types=use_model_types)
            docstrings = "\n".join(lines)
        else:
            raise ValueError(
                f"The function {fn} should have an empty 'List options' in its docstring as placeholder, current"
                f" docstring is:\n{docstrings}"
            )
        fn.__doc__ = docstrings
        return fn

    return docstring_decorator


class AutoConfig:
    r"""
    This is a generic configuration class that will be instantiated as one of the configuration classes of the library
    when created with the [`~AutoConfig.from_pretrained`] class method.

    This class cannot be instantiated directly using `__init__()` (throws an error).
    """

    def __init__(self):
        raise EnvironmentError(
            "AutoConfig is designed to be instantiated "
            "using the `AutoConfig.from_pretrained(pretrained_model_name_or_path)` method."
        )

    @classmethod
    def for_model(cls, model_type: str, *args, **kwargs):
        if model_type in CONFIG_MAPPING:
            config_class = CONFIG_MAPPING[model_type]
            return config_class(*args, **kwargs)
        raise ValueError(
            f"Unrecognized model identifier: {model_type}. Should contain one of {', '.join(CONFIG_MAPPING.keys())}"
        )

    @classmethod
    @replace_list_option_in_docstrings()
    def from_pretrained(cls, pretrained_model_name_or_path, **kwargs):
        r"""
        Instantiate one of the configuration classes of the library from a pretrained model configuration.

        The configuration class to instantiate is selected based on the `model_type` property of the config object that
        is loaded, or when it's missing, by falling back to using pattern matching on `pretrained_model_name_or_path`:

        List options

        Args:
            pretrained_model_name_or_path (`str` or `os.PathLike`):
                Can be either:

                    - A string, the *model id* of a pretrained model configuration hosted inside a model repo on
                      huggingface.co.
                    - A path to a *directory* containing a configuration file saved using the
                      [`~PretrainedConfig.save_pretrained`] method, or the [`~PreTrainedModel.save_pretrained`] method,
                      e.g., `./my_model_directory/`.
                    - A path or url to a saved configuration JSON *file*, e.g.,
                      `./my_model_directory/configuration.json`.
            cache_dir (`str` or `os.PathLike`, *optional*):
                Path to a directory in which a downloaded pretrained model configuration should be cached if the
                standard cache should not be used.
            force_download (`bool`, *optional*, defaults to `False`):
                Whether or not to force the (re-)download the model weights and configuration files and override the
                cached versions if they exist.
            resume_download:
                Deprecated and ignored. All downloads are now resumed by default when possible.
                Will be removed in v5 of Transformers.
            proxies (`Dict[str, str]`, *optional*):
                A dictionary of proxy servers to use by protocol or endpoint, e.g., `{'http': 'foo.bar:3128',
                'http://hostname': 'foo.bar:4012'}`. The proxies are used on each request.
            revision (`str`, *optional*, defaults to `"main"`):
                The specific model version to use. It can be a branch name, a tag name, or a commit id, since we use a
                git-based system for storing models and other artifacts on huggingface.co, so `revision` can be any
                identifier allowed by git.
            return_unused_kwargs (`bool`, *optional*, defaults to `False`):
                If `False`, then this function returns just the final configuration object.

                If `True`, then this functions returns a `Tuple(config, unused_kwargs)` where *unused_kwargs* is a
                dictionary consisting of the key/value pairs whose keys are not configuration attributes: i.e., the
                part of `kwargs` which has not been used to update `config` and is otherwise ignored.
            trust_remote_code (`bool`, *optional*, defaults to `False`):
                Whether or not to allow for custom models defined on the Hub in their own modeling files. This option
                should only be set to `True` for repositories you trust and in which you have read the code, as it will
                execute code present on the Hub on your local machine.
            kwargs(additional keyword arguments, *optional*):
                The values in kwargs of any keys which are configuration attributes will be used to override the loaded
                values. Behavior concerning key/value pairs whose keys are *not* configuration attributes is controlled
                by the `return_unused_kwargs` keyword parameter.

        Examples:

        ```python
        >>> from transformers import AutoConfig

        >>> # Download configuration from huggingface.co and cache.
        >>> config = AutoConfig.from_pretrained("google-bert/bert-base-uncased")

        >>> # Download configuration from huggingface.co (user-uploaded) and cache.
        >>> config = AutoConfig.from_pretrained("dbmdz/bert-base-german-cased")

        >>> # If configuration file is in a directory (e.g., was saved using *save_pretrained('./test/saved_model/')*).
        >>> config = AutoConfig.from_pretrained("./test/bert_saved_model/")

        >>> # Load a specific configuration file.
        >>> config = AutoConfig.from_pretrained("./test/bert_saved_model/my_configuration.json")

        >>> # Change some config attributes when loading a pretrained config.
        >>> config = AutoConfig.from_pretrained("google-bert/bert-base-uncased", output_attentions=True, foo=False)
        >>> config.output_attentions
        True

        >>> config, unused_kwargs = AutoConfig.from_pretrained(
        ...     "google-bert/bert-base-uncased", output_attentions=True, foo=False, return_unused_kwargs=True
        ... )
        >>> config.output_attentions
        True

        >>> unused_kwargs
        {'foo': False}
        ```"""
        use_auth_token = kwargs.pop("use_auth_token", None)
        if use_auth_token is not None:
            warnings.warn(
                "The `use_auth_token` argument is deprecated and will be removed in v5 of Transformers. Please use `token` instead.",
                FutureWarning,
            )
            if kwargs.get("token", None) is not None:
                raise ValueError(
                    "`token` and `use_auth_token` are both specified. Please set only the argument `token`."
                )
            kwargs["token"] = use_auth_token

        kwargs["_from_auto"] = True
        kwargs["name_or_path"] = pretrained_model_name_or_path
        trust_remote_code = kwargs.pop("trust_remote_code", None)
        code_revision = kwargs.pop("code_revision", None)

        config_dict, unused_kwargs = PretrainedConfig.get_config_dict(pretrained_model_name_or_path, **kwargs)
        has_remote_code = "auto_map" in config_dict and "AutoConfig" in config_dict["auto_map"]
        has_local_code = "model_type" in config_dict and config_dict["model_type"] in CONFIG_MAPPING
        trust_remote_code = resolve_trust_remote_code(
            trust_remote_code, pretrained_model_name_or_path, has_local_code, has_remote_code
        )

        if has_remote_code and trust_remote_code:
            class_ref = config_dict["auto_map"]["AutoConfig"]
            config_class = get_class_from_dynamic_module(
                class_ref, pretrained_model_name_or_path, code_revision=code_revision, **kwargs
            )
            if os.path.isdir(pretrained_model_name_or_path):
                config_class.register_for_auto_class()
            return config_class.from_pretrained(pretrained_model_name_or_path, **kwargs)
        elif "model_type" in config_dict:
            try:
                config_class = CONFIG_MAPPING[config_dict["model_type"]]
            except KeyError:
                raise ValueError(
                    f"The checkpoint you are trying to load has model type `{config_dict['model_type']}` "
                    "but Transformers does not recognize this architecture. This could be because of an "
                    "issue with the checkpoint, or because your version of Transformers is out of date."
                )
            return config_class.from_dict(config_dict, **unused_kwargs)
        else:
            # Fallback: use pattern matching on the string.
            # We go from longer names to shorter names to catch roberta before bert (for instance)
            for pattern in sorted(CONFIG_MAPPING.keys(), key=len, reverse=True):
                if pattern in str(pretrained_model_name_or_path):
                    return CONFIG_MAPPING[pattern].from_dict(config_dict, **unused_kwargs)

        raise ValueError(
            f"Unrecognized model in {pretrained_model_name_or_path}. "
            f"Should have a `model_type` key in its {CONFIG_NAME}, or contain one of the following strings "
            f"in its name: {', '.join(CONFIG_MAPPING.keys())}"
        )

    @staticmethod
    def register(model_type, config, exist_ok=False):
        """
        Register a new configuration for this class.

        Args:
            model_type (`str`): The model type like "bert" or "gpt".
            config ([`PretrainedConfig`]): The config to register.
        """
        if issubclass(config, PretrainedConfig) and config.model_type != model_type:
            raise ValueError(
                "The config you are passing has a `model_type` attribute that is not consistent with the model type "
                f"you passed (config has {config.model_type} and you passed {model_type}. Fix one of those so they "
                "match!"
            )
        CONFIG_MAPPING.register(model_type, config, exist_ok=exist_ok)<|MERGE_RESOLUTION|>--- conflicted
+++ resolved
@@ -172,11 +172,8 @@
         ("starcoder2", "Starcoder2Config"),
         ("mt5", "MT5Config"),
         ("table-transformer", "TableTransformerConfig"),
-<<<<<<< HEAD
         ("musicgen_melody", "MusicgenMelodyConfig"),
-=======
         ("musicgen", "MusicgenConfig"),
->>>>>>> be8826c0
         ("opt", "OPTConfig"),
         ("megatron-bert", "MegatronBertConfig"),
         ("mixtral", "MixtralConfig"),
