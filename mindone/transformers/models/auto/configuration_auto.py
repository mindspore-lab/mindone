# coding=utf-8
# Copyright 2018 The HuggingFace Inc. team.
#
# This code is adapted from https://github.com/huggingface/transformers
# with modifications to run transformers on mindspore.
#
# Licensed under the Apache License, Version 2.0 (the "License");
# you may not use this file except in compliance with the License.
# You may obtain a copy of the License at
#
#     http://www.apache.org/licenses/LICENSE-2.0
#
# Unless required by applicable law or agreed to in writing, software
# distributed under the License is distributed on an "AS IS" BASIS,
# WITHOUT WARRANTIES OR CONDITIONS OF ANY KIND, either express or implied.
# See the License for the specific language governing permissions and
# limitations under the License.
"""Auto Config class."""
import importlib
import os
import re
import warnings
from collections import OrderedDict
from typing import List, Union

import transformers
from packaging import version
from transformers.configuration_utils import PretrainedConfig
from transformers.dynamic_module_utils import get_class_from_dynamic_module, resolve_trust_remote_code
from transformers.utils import CONFIG_NAME, logging

logger = logging.get_logger(__name__)


CONFIG_MAPPING_NAMES = OrderedDict(
    [
        # Add configs here
        ("albert", "AlbertConfig"),
        ("align", "AlignConfig"),
        ("aria", "AriaConfig"),
        ("aria_text", "AriaTextConfig"),
        ("bamba", "BambaConfig"),
        ("bart", "BartConfig"),
        ("bert", "BertConfig"),
        ("bit", "BitConfig"),
        ("blenderbot", "BlenderbotConfig"),
        ("blenderbot-small", "BlenderbotSmallConfig"),
        ("blip", "BlipConfig"),
        ("blip-2", "Blip2Config"),
        ("camembert", "CamembertConfig"),
        ("chameleon", "ChameleonConfig"),
        ("clip", "CLIPConfig"),
        ("clip_vision_model", "CLIPVisionConfig"),
        ("clipseg", "CLIPSegConfig"),
        ("clvp", "ClvpConfig"),
        ("colpali", "ColPaliConfig"),
        ("convbert", "ConvBertConfig"),
        ("convnext", "ConvNextConfig"),
        ("convnextv2", "ConvNextV2Config"),
        ("deberta", "DebertaConfig"),
        ("deberta-v2", "DebertaV2Config"),
        ("depth_anything", "DepthAnythingConfig"),
        ("detr", "DetrConfig"),
        ("dinov2", "Dinov2Config"),
        ("dpt", "DPTConfig"),
        ("gemma", "GemmaConfig"),
        ("granite", "GraniteConfig"),
        ("gemma2", "Gemma2Config"),
        ("gemma3", "Gemma3Config"),
        ("gemma3_text", "Gemma3TextConfig"),
        ("glm", "GlmConfig"),
        ("glpn", "GLPNConfig"),
        ("gpt2", "GPT2Config"),
        ("granitemoe", "GraniteMoeConfig"),
        ("granitemoeshared", "GraniteMoeSharedConfig"),
        ("helium", "HeliumConfig"),
        ("hiera", "HieraConfig"),
        ("hubert", "HubertConfig"),
        ("ibert", "IBertConfig"),
        ("idefics", "IdeficsConfig"),
        ("idefics2", "Idefics2Config"),
        ("idefics3", "Idefics3Config"),
        ("idefics3_vision", "Idefics3VisionConfig"),
        ("ijepa", "IJepaConfig"),
        ("imagegpt", "ImageGPTConfig"),
        ("led", "LEDConfig"),
        ("levit", "LevitConfig"),
        ("m2m_100", "M2M100Config"),
        ("canine", "CanineConfig"),
        ("llama", "LlamaConfig"),
        ("persimmon", "PersimmonConfig"),
        ("fuyu", "FuyuConfig"),
        ("llava", "LlavaConfig"),
        ("llava_next", "LlavaNextConfig"),
        ("llava_next_video", "LlavaNextVideoConfig"),
        ("llava_onevision", "LlavaOnevisionConfig"),
        ("mistral", "MistralConfig"),
        ("mobilebert", "MobileBertConfig"),
        ("mpt", "MptConfig"),
        ("nystromformer", "NystromformerConfig"),
        ("starcoder2", "Starcoder2Config"),
        ("mt5", "MT5Config"),
        ("opt", "OPTConfig"),
        ("megatron-bert", "MegatronBertConfig"),
        ("mixtral", "MixtralConfig"),
        ("owlvit", "OwlViTConfig"),
        ("paligemma", "PaliGemmaConfig"),
        ("phi", "PhiConfig"),
        ("phi3", "Phi3Config"),
        ("qwen2", "Qwen2Config"),
        ("qwen2_5_vl", "Qwen2_5_VLConfig"),
        ("qwen2_audio", "Qwen2AudioConfig"),
        ("qwen2_audio_encoder", "Qwen2AudioEncoderConfig"),
        ("qwen2_vl", "Qwen2VLConfig"),
        ("opt", "OPTConfig"),
        ("roberta", "RobertaConfig"),
        ("recurrent_gemma", "RecurrentGemmaConfig"),
        ("rembert", "RemBertConfig"),
        ("rwkv", "RwkvConfig"),
        ("sam", "SamConfig"),
        ("segformer", "SegformerConfig"),
        ("swin", "SwinConfig"),
        ("siglip", "SiglipConfig"),
        ("siglip_vision_model", "SiglipVisionConfig"),
        ("smolvlm", "SmolVLMConfig"),
        ("smolvlm_vision", "SmolVLMVisionConfig"),
        ("speecht5", "SpeechT5Config"),
        ("swin2sr", "Swin2SRConfig"),
        ("t5", "T5Config"),
        ("umt5", "UMT5Config"),
        ("video_llava", "VideoLlavaConfig"),
        ("vilt", "ViltConfig"),
        ("vipllava", "VipLlavaConfig"),
        ("vision-encoder-decoder", "VisionEncoderDecoderConfig"),
        ("vit", "ViTConfig"),
        ("wav2vec2", "Wav2Vec2Config"),
        ("mvp", "MvpConfig"),
        ("whisper", "WhisperConfig"),
        ("xlm-roberta", "XLMRobertaConfig"),
        ("xlm-roberta-xl", "XLMRobertaXLConfig"),
        ("yolos", "YolosConfig"),
        ("zamba2", "Zamba2Config"),
        ("cohere2", "Cohere2Config"),
<<<<<<< HEAD
        ("yoso", "YosoConfig"),
=======
        ("zamba", "ZambaConfig"),
>>>>>>> c20e1877
    ]
)


MODEL_NAMES_MAPPING = OrderedDict(
    [
        # Add full (and cased) model names here
        ("albert", "ALBERT"),
        ("align", "ALIGN"),
        ("aria", "Aria"),
        ("aria_text", "AriaText"),
        ("bamba", "Bamba"),
        ("bart", "BART"),
        ("bert", "BERT"),
        ("bit", "BiT"),
        ("blenderbot", "Blenderbot"),
        ("blenderbot-small", "BlenderbotSmall"),
        ("blip", "BLIP"),
        ("blip-2", "BLIP-2"),
        ("camembert", "CamemBERT"),
        ("canine", "CANINE"),
        ("chameleon", "Chameleon"),
        ("clap", "CLAP"),
        ("clip", "CLIP"),
        ("clip_vision_model", "CLIPVisionModel"),
        ("clipseg", "CLIPSeg"),
        ("clvp", "CLVP"),
        ("colpali", "ColPali"),
        ("convnext", "ConvNeXT"),
        ("convnextv2", "ConvNeXTV2"),
        ("deberta", "DeBERTa"),
        ("deberta-v2", "DeBERTa-v2"),
        ("depth_anything", "Depth Anything"),
        ("detr", "DETR"),
        ("dinov2", "DINOv2"),
        ("dpt", "DPT"),
        ("gemma", "Gemma"),
        ("granite", "Granite"),
        ("gemma2", "Gemma2"),
        ("glm", "GLM"),
        ("glpn", "GLPN"),
        ("gpt2", "OpenAI GPT-2"),
        ("qwen2_audio", "Qwen2Audio"),
        ("qwen2_audio_encoder", "Qwen2AudioEncoder"),
        ("roberta", "RoBERTa"),
        ("granitemoe", "GraniteMoeMoe"),
        ("granitemoeshared", "GraniteMoeSharedMoe"),
        ("gemma3", "Gemma3ForConditionalGeneration"),
        ("gemma3_text", "Gemma3ForCausalLM"),
        ("qwen2_audio", "Qwen2Audio"),
        ("qwen2_audio_encoder", "Qwen2AudioEncoder"),
        ("helium", "Helium"),
        ("hiera", "Hiera"),
        ("hubert", "Hubert"),
        ("ibert", "I-BERT"),
        ("idefics", "IDEFICS"),
        ("idefics2", "Idefics2"),
        ("idefics3", "Idefics3"),
        ("idefics3_vision", "Idefics3VisionTransformer"),
        ("ijepa", "I-JEPA"),
        ("imagegpt", "ImageGPT"),
        ("led", "LED"),
        ("levit", "LeViT"),
        ("llama", "LLaMA"),
        ("llama2", "Llama2"),
        ("llama3", "Llama3"),
        ("llava", "Llava"),
        ("llava_next", "LLaVA-NeXT"),
        ("llava_next_video", "LLaVa-NeXT-Video"),
        ("llava_onevision", "LLaVA-Onevision"),
        ("mistral", "Mistral"),
        ("persimmon", "Persimmon"),
        ("fuyu", "Fuyu"),
        ("m2m_100", "M2M100"),
        ("mobilebert", "MobileBERT"),
        ("mpt", "MPT"),
        ("mt5", "MT5"),
        ("mvp", "MVP"),
        ("opt", "OPT"),
        ("megatron-bert", "Megatron-BERT"),
        ("mistral", "Mistral"),
        ("mixtral", "Mixtral"),
        ("nystromformer", "Nyströmformer"),
        ("owlvit", "OWL-ViT"),
        ("paligemma", "PaliGemma"),
        ("phi", "Phi"),
        ("phi3", "Phi3"),
        ("qwen2", "Qwen2"),
        ("qwen2_5_vl", "Qwen2_5_VL"),
        ("qwen2_audio", "Qwen2Audio"),
        ("qwen2_audio_encoder", "Qwen2AudioEncoder"),
        ("qwen2_vl", "Qwen2VL"),
        ("recurrent_gemma", "RecurrentGemma"),
        ("rembert", "RemBERT"),
        ("rwkv", "RWKV"),
        ("sam", "SAM"),
        ("segformer", "SegFormer"),
        ("swin", "Swin Transformer"),
        ("siglip", "SigLIP"),
        ("siglip_vision_model", "SiglipVisionModel"),
        ("smolvlm", "SmolVLM"),
        ("smolvlm_vision", "SmolVLMVisionTransformer"),
        ("speecht5", "SpeechT5"),
        ("starcoder2", "Starcoder2"),
        ("swin2sr", "Swin2SR"),
        ("t5", "T5"),
        ("t5v1.1", "T5v1.1"),
        ("umt5", "UMT5"),
        ("video_llava", "VideoLlava"),
        ("vilt", "ViLT"),
        ("vipllava", "VipLlava"),
        ("vision-encoder-decoder", "Vision Encoder decoder"),
        ("vit", "ViT"),
        ("wav2vec2", "Wav2Vec2"),
        ("whisper", "Whisper"),
        ("convbert", "ConvBERT"),
        ("opt", "OPT"),
        ("xlm-roberta", "XLM-RoBERTa"),
        ("xlm-roberta-xl", "XLM-RoBERTa-XL"),
        ("yolos", "YOLOS"),
        ("zamba2", "Zamba2"),
        ("cohere2", "Cohere2"),
<<<<<<< HEAD
        ("yoso", "YOSO"),
=======
        ("zamba", "Zamba"),
>>>>>>> c20e1877
    ]
)

# This is tied to the processing `-` -> `_` in `model_type_to_module_name`. For example, instead of putting
# `transfo-xl` (as in `CONFIG_MAPPING_NAMES`), we should use `transfo_xl`.
DEPRECATED_MODELS = [
    "bort",
    "deta",
    "efficientformer",
    "ernie_m",
    "gptsan_japanese",
    "graphormer",
    "jukebox",
    "mctct",
    "mega",
    "mmbt",
    "nat",
    "nezha",
    "open_llama",
    "qdqbert",
    "realm",
    "retribert",
    "speech_to_text_2",
    "tapex",
    "trajectory_transformer",
    "transfo_xl",
    "tvlt",
    "van",
    "vit_hybrid",
    "xlm_prophetnet",
]

SPECIAL_MODEL_TYPE_TO_MODULE_NAME = OrderedDict(
    [
        ("openai-gpt", "openai"),
        ("data2vec-audio", "data2vec"),
        ("data2vec-text", "data2vec"),
        ("data2vec-vision", "data2vec"),
        ("donut-swin", "donut"),
        ("kosmos-2", "kosmos2"),
        ("maskformer-swin", "maskformer"),
        ("xclip", "x_clip"),
        ("clip_vision_model", "clip"),
        ("qwen2_audio_encoder", "qwen2_audio"),
        ("gemma3_text", "gemma3"),
        ("idefics3_vision", "idefics3"),
        ("clip_text_model", "clip"),
        ("aria_text", "aria"),
        ("siglip_vision_model", "siglip"),
        ("smolvlm_vision", "smolvlm"),
        ("chinese_clip_vision_model", "chinese_clip"),
        ("rt_detr_resnet", "rt_detr"),
    ]
)

if version.parse(transformers.__version__) >= version.parse("4.51.0"):
    CONFIG_MAPPING_NAMES.update({"qwen3": "Qwen3Config"})
    MODEL_NAMES_MAPPING.update({"qwen3": "Qwen3Model"})

if version.parse(transformers.__version__) >= version.parse("4.51.3"):
    CONFIG_MAPPING_NAMES.update({"glm4": "Glm4Config"})
    MODEL_NAMES_MAPPING.update({"glm4": "glm4"})

if version.parse(transformers.__version__) >= version.parse("4.53.0"):
    CONFIG_MAPPING_NAMES.update({"minimax": "MiniMaxConfig", "vjepa2": "VJEPA2Model"})
    MODEL_NAMES_MAPPING.update({"minimax": "MiniMax", "vjepa2": "VJEPA2Model"})


def model_type_to_module_name(key):
    """Converts a config key to the corresponding module."""
    # Special treatment
    if key in SPECIAL_MODEL_TYPE_TO_MODULE_NAME:
        key = SPECIAL_MODEL_TYPE_TO_MODULE_NAME[key]

        if key in DEPRECATED_MODELS:
            key = f"deprecated.{key}"
        return key

    key = key.replace("-", "_")
    if key in DEPRECATED_MODELS:
        key = f"deprecated.{key}"

    return key


def config_class_to_model_type(config):
    """Converts a config class name to the corresponding model type"""
    for key, cls in CONFIG_MAPPING_NAMES.items():
        if cls == config:
            return key
    # if key not found check in extra content
    for key, cls in CONFIG_MAPPING._extra_content.items():
        if cls.__name__ == config:
            return key
    return None


class _LazyConfigMapping(OrderedDict):
    """
    A dictionary that lazily load its values when they are requested.
    """

    def __init__(self, mapping):
        self._mapping = mapping
        self._extra_content = {}
        self._modules = {}

    def __getitem__(self, key):
        if key in self._extra_content:
            return self._extra_content[key]
        if key not in self._mapping:
            raise KeyError(key)
        value = self._mapping[key]
        module_name = model_type_to_module_name(key)
        if module_name not in self._modules:
            self._modules[module_name] = importlib.import_module(f".{module_name}", "transformers.models")
        if hasattr(self._modules[module_name], value):
            return getattr(self._modules[module_name], value)

        # Some of the mappings have entries model_type -> config of another model type. In that case we try to grab the
        # object at the top level.
        transformers_module = importlib.import_module("transformers")
        return getattr(transformers_module, value)

    def keys(self):
        return list(self._mapping.keys()) + list(self._extra_content.keys())

    def values(self):
        return [self[k] for k in self._mapping.keys()] + list(self._extra_content.values())

    def items(self):
        return [(k, self[k]) for k in self._mapping.keys()] + list(self._extra_content.items())

    def __iter__(self):
        return iter(list(self._mapping.keys()) + list(self._extra_content.keys()))

    def __contains__(self, item):
        return item in self._mapping or item in self._extra_content

    def register(self, key, value, exist_ok=False):
        """
        Register a new configuration in this mapping.
        """
        if key in self._mapping.keys() and not exist_ok:
            raise ValueError(f"'{key}' is already used by a Transformers config, pick another name.")
        self._extra_content[key] = value


CONFIG_MAPPING = _LazyConfigMapping(CONFIG_MAPPING_NAMES)


class _LazyLoadAllMappings(OrderedDict):
    """
    A mapping that will load all pairs of key values at the first access (either by indexing, requestions keys, values,
    etc.)

    Args:
        mapping: The mapping to load.
    """

    def __init__(self, mapping):
        self._mapping = mapping
        self._initialized = False
        self._data = {}

    def _initialize(self):
        if self._initialized:
            return

        for model_type, map_name in self._mapping.items():
            module_name = model_type_to_module_name(model_type)
            module = importlib.import_module(f".{module_name}", "transformers.models")
            mapping = getattr(module, map_name)
            self._data.update(mapping)

        self._initialized = True

    def __getitem__(self, key):
        self._initialize()
        return self._data[key]

    def keys(self):
        self._initialize()
        return self._data.keys()

    def values(self):
        self._initialize()
        return self._data.values()

    def items(self):
        self._initialize()
        return self._data.keys()

    def __iter__(self):
        self._initialize()
        return iter(self._data)

    def __contains__(self, item):
        self._initialize()
        return item in self._data


def _get_class_name(model_class: Union[str, List[str]]):
    if isinstance(model_class, (list, tuple)):
        return " or ".join([f"[`{c}`]" for c in model_class if c is not None])
    return f"[`{model_class}`]"


def _list_model_options(indent, config_to_class=None, use_model_types=True):
    if config_to_class is None and not use_model_types:
        raise ValueError("Using `use_model_types=False` requires a `config_to_class` dictionary.")
    if use_model_types:
        if config_to_class is None:
            model_type_to_name = {model_type: f"[`{config}`]" for model_type, config in CONFIG_MAPPING_NAMES.items()}
        else:
            model_type_to_name = {
                model_type: _get_class_name(model_class)
                for model_type, model_class in config_to_class.items()
                if model_type in MODEL_NAMES_MAPPING
            }
        lines = [
            f"{indent}- **{model_type}** -- {model_type_to_name[model_type]} ({MODEL_NAMES_MAPPING[model_type]} model)"
            for model_type in sorted(model_type_to_name.keys())
        ]
    else:
        config_to_name = {
            CONFIG_MAPPING_NAMES[config]: _get_class_name(clas)
            for config, clas in config_to_class.items()
            if config in CONFIG_MAPPING_NAMES
        }
        config_to_model_name = {
            config: MODEL_NAMES_MAPPING[model_type] for model_type, config in CONFIG_MAPPING_NAMES.items()
        }
        lines = [
            f"{indent}- [`{config_name}`] configuration class:"
            f" {config_to_name[config_name]} ({config_to_model_name[config_name]} model)"
            for config_name in sorted(config_to_name.keys())
        ]
    return "\n".join(lines)


def replace_list_option_in_docstrings(config_to_class=None, use_model_types=True):
    def docstring_decorator(fn):
        docstrings = fn.__doc__
        if docstrings is None:
            # Example: -OO
            return fn
        lines = docstrings.split("\n")
        i = 0
        while i < len(lines) and re.search(r"^(\s*)List options\s*$", lines[i]) is None:
            i += 1
        if i < len(lines):
            indent = re.search(r"^(\s*)List options\s*$", lines[i]).groups()[0]
            if use_model_types:
                indent = f"{indent}    "
            lines[i] = _list_model_options(indent, config_to_class=config_to_class, use_model_types=use_model_types)
            docstrings = "\n".join(lines)
        else:
            raise ValueError(
                f"The function {fn} should have an empty 'List options' in its docstring as placeholder, current"
                f" docstring is:\n{docstrings}"
            )
        fn.__doc__ = docstrings
        return fn

    return docstring_decorator


class AutoConfig:
    r"""
    This is a generic configuration class that will be instantiated as one of the configuration classes of the library
    when created with the [`~AutoConfig.from_pretrained`] class method.

    This class cannot be instantiated directly using `__init__()` (throws an error).
    """

    def __init__(self):
        raise EnvironmentError(
            "AutoConfig is designed to be instantiated "
            "using the `AutoConfig.from_pretrained(pretrained_model_name_or_path)` method."
        )

    @classmethod
    def for_model(cls, model_type: str, *args, **kwargs):
        if model_type in CONFIG_MAPPING:
            config_class = CONFIG_MAPPING[model_type]
            return config_class(*args, **kwargs)
        raise ValueError(
            f"Unrecognized model identifier: {model_type}. Should contain one of {', '.join(CONFIG_MAPPING.keys())}"
        )

    @classmethod
    @replace_list_option_in_docstrings()
    def from_pretrained(cls, pretrained_model_name_or_path, **kwargs):
        r"""
        Instantiate one of the configuration classes of the library from a pretrained model configuration.

        The configuration class to instantiate is selected based on the `model_type` property of the config object that
        is loaded, or when it's missing, by falling back to using pattern matching on `pretrained_model_name_or_path`:

        List options

        Args:
            pretrained_model_name_or_path (`str` or `os.PathLike`):
                Can be either:

                    - A string, the *model id* of a pretrained model configuration hosted inside a model repo on
                      huggingface.co.
                    - A path to a *directory* containing a configuration file saved using the
                      [`~PretrainedConfig.save_pretrained`] method, or the [`~PreTrainedModel.save_pretrained`] method,
                      e.g., `./my_model_directory/`.
                    - A path or url to a saved configuration JSON *file*, e.g.,
                      `./my_model_directory/configuration.json`.
            cache_dir (`str` or `os.PathLike`, *optional*):
                Path to a directory in which a downloaded pretrained model configuration should be cached if the
                standard cache should not be used.
            force_download (`bool`, *optional*, defaults to `False`):
                Whether or not to force the (re-)download the model weights and configuration files and override the
                cached versions if they exist.
            resume_download:
                Deprecated and ignored. All downloads are now resumed by default when possible.
                Will be removed in v5 of Transformers.
            proxies (`Dict[str, str]`, *optional*):
                A dictionary of proxy servers to use by protocol or endpoint, e.g., `{'http': 'foo.bar:3128',
                'http://hostname': 'foo.bar:4012'}`. The proxies are used on each request.
            revision (`str`, *optional*, defaults to `"main"`):
                The specific model version to use. It can be a branch name, a tag name, or a commit id, since we use a
                git-based system for storing models and other artifacts on huggingface.co, so `revision` can be any
                identifier allowed by git.
            return_unused_kwargs (`bool`, *optional*, defaults to `False`):
                If `False`, then this function returns just the final configuration object.

                If `True`, then this functions returns a `Tuple(config, unused_kwargs)` where *unused_kwargs* is a
                dictionary consisting of the key/value pairs whose keys are not configuration attributes: i.e., the
                part of `kwargs` which has not been used to update `config` and is otherwise ignored.
            trust_remote_code (`bool`, *optional*, defaults to `False`):
                Whether or not to allow for custom models defined on the Hub in their own modeling files. This option
                should only be set to `True` for repositories you trust and in which you have read the code, as it will
                execute code present on the Hub on your local machine.
            kwargs(additional keyword arguments, *optional*):
                The values in kwargs of any keys which are configuration attributes will be used to override the loaded
                values. Behavior concerning key/value pairs whose keys are *not* configuration attributes is controlled
                by the `return_unused_kwargs` keyword parameter.

        Examples:

        ```python
        >>> from transformers import AutoConfig

        >>> # Download configuration from huggingface.co and cache.
        >>> config = AutoConfig.from_pretrained("google-bert/bert-base-uncased")

        >>> # Download configuration from huggingface.co (user-uploaded) and cache.
        >>> config = AutoConfig.from_pretrained("dbmdz/bert-base-german-cased")

        >>> # If configuration file is in a directory (e.g., was saved using *save_pretrained('./test/saved_model/')*).
        >>> config = AutoConfig.from_pretrained("./test/bert_saved_model/")

        >>> # Load a specific configuration file.
        >>> config = AutoConfig.from_pretrained("./test/bert_saved_model/my_configuration.json")

        >>> # Change some config attributes when loading a pretrained config.
        >>> config = AutoConfig.from_pretrained("google-bert/bert-base-uncased", output_attentions=True, foo=False)
        >>> config.output_attentions
        True

        >>> config, unused_kwargs = AutoConfig.from_pretrained(
        ...     "google-bert/bert-base-uncased", output_attentions=True, foo=False, return_unused_kwargs=True
        ... )
        >>> config.output_attentions
        True

        >>> unused_kwargs
        {'foo': False}
        ```"""
        use_auth_token = kwargs.pop("use_auth_token", None)
        if use_auth_token is not None:
            warnings.warn(
                "The `use_auth_token` argument is deprecated and will be removed in v5 of Transformers. Please use `token` instead.",
                FutureWarning,
            )
            if kwargs.get("token", None) is not None:
                raise ValueError(
                    "`token` and `use_auth_token` are both specified. Please set only the argument `token`."
                )
            kwargs["token"] = use_auth_token

        kwargs["_from_auto"] = True
        kwargs["name_or_path"] = pretrained_model_name_or_path
        trust_remote_code = kwargs.pop("trust_remote_code", None)
        code_revision = kwargs.pop("code_revision", None)

        config_dict, unused_kwargs = PretrainedConfig.get_config_dict(pretrained_model_name_or_path, **kwargs)
        has_remote_code = "auto_map" in config_dict and "AutoConfig" in config_dict["auto_map"]
        has_local_code = "model_type" in config_dict and config_dict["model_type"] in CONFIG_MAPPING
        trust_remote_code = resolve_trust_remote_code(
            trust_remote_code, pretrained_model_name_or_path, has_local_code, has_remote_code
        )

        if has_remote_code and trust_remote_code:
            class_ref = config_dict["auto_map"]["AutoConfig"]
            config_class = get_class_from_dynamic_module(
                class_ref, pretrained_model_name_or_path, code_revision=code_revision, **kwargs
            )
            if os.path.isdir(pretrained_model_name_or_path):
                config_class.register_for_auto_class()
            return config_class.from_pretrained(pretrained_model_name_or_path, **kwargs)
        elif "model_type" in config_dict:
            try:
                config_class = CONFIG_MAPPING[config_dict["model_type"]]
            except KeyError:
                raise ValueError(
                    f"The checkpoint you are trying to load has model type `{config_dict['model_type']}` "
                    "but Transformers does not recognize this architecture. This could be because of an "
                    "issue with the checkpoint, or because your version of Transformers is out of date."
                )
            return config_class.from_dict(config_dict, **unused_kwargs)
        else:
            # Fallback: use pattern matching on the string.
            # We go from longer names to shorter names to catch roberta before bert (for instance)
            for pattern in sorted(CONFIG_MAPPING.keys(), key=len, reverse=True):
                if pattern in str(pretrained_model_name_or_path):
                    return CONFIG_MAPPING[pattern].from_dict(config_dict, **unused_kwargs)

        raise ValueError(
            f"Unrecognized model in {pretrained_model_name_or_path}. "
            f"Should have a `model_type` key in its {CONFIG_NAME}, or contain one of the following strings "
            f"in its name: {', '.join(CONFIG_MAPPING.keys())}"
        )

    @staticmethod
    def register(model_type, config, exist_ok=False):
        """
        Register a new configuration for this class.

        Args:
            model_type (`str`): The model type like "bert" or "gpt".
            config ([`PretrainedConfig`]): The config to register.
        """
        if issubclass(config, PretrainedConfig) and config.model_type != model_type:
            raise ValueError(
                "The config you are passing has a `model_type` attribute that is not consistent with the model type "
                f"you passed (config has {config.model_type} and you passed {model_type}. Fix one of those so they "
                "match!"
            )
        CONFIG_MAPPING.register(model_type, config, exist_ok=exist_ok)<|MERGE_RESOLUTION|>--- conflicted
+++ resolved
@@ -139,13 +139,10 @@
         ("xlm-roberta", "XLMRobertaConfig"),
         ("xlm-roberta-xl", "XLMRobertaXLConfig"),
         ("yolos", "YolosConfig"),
+        ("yoso", "YosoConfig"),
         ("zamba2", "Zamba2Config"),
         ("cohere2", "Cohere2Config"),
-<<<<<<< HEAD
-        ("yoso", "YosoConfig"),
-=======
         ("zamba", "ZambaConfig"),
->>>>>>> c20e1877
     ]
 )
 
@@ -173,6 +170,7 @@
         ("clip_vision_model", "CLIPVisionModel"),
         ("clipseg", "CLIPSeg"),
         ("clvp", "CLVP"),
+        ("cohere2", "Cohere2"),
         ("colpali", "ColPali"),
         ("convnext", "ConvNeXT"),
         ("convnextv2", "ConvNeXTV2"),
@@ -266,13 +264,9 @@
         ("xlm-roberta", "XLM-RoBERTa"),
         ("xlm-roberta-xl", "XLM-RoBERTa-XL"),
         ("yolos", "YOLOS"),
+        ("yoso", "YOSO"),
         ("zamba2", "Zamba2"),
-        ("cohere2", "Cohere2"),
-<<<<<<< HEAD
-        ("yoso", "YOSO"),
-=======
         ("zamba", "Zamba"),
->>>>>>> c20e1877
     ]
 )
 
