--- conflicted
+++ resolved
@@ -174,12 +174,9 @@
         ("wav2vec2", "Wav2Vec2Config"),
         ("mvp", "MvpConfig"),
         ("whisper", "WhisperConfig"),
-<<<<<<< HEAD
+        ("xclip", "XCLIPConfig"),
         ("xlm", "XLMConfig"),
         ("xlm-prophetnet", "XLMProphetNetConfig"),
-=======
-        ("xclip", "XCLIPConfig"),
->>>>>>> 6b61af9f
         ("xlm-roberta", "XLMRobertaConfig"),
         ("xlm-roberta-xl", "XLMRobertaXLConfig"),
         ("yolos", "YolosConfig"),
@@ -339,14 +336,11 @@
         ("vit", "ViT"),
         ("wav2vec2", "Wav2Vec2"),
         ("whisper", "Whisper"),
-<<<<<<< HEAD
+        ("xclip", "X-CLIP"),
+        ("convbert", "ConvBERT"),
+        ("opt", "OPT"),
         ("xlm", "XLM"),
         ("xlm-prophetnet", "XLM-ProphetNet"),
-=======
-        ("xclip", "X-CLIP"),
->>>>>>> 6b61af9f
-        ("convbert", "ConvBERT"),
-        ("opt", "OPT"),
         ("xlm-roberta", "XLM-RoBERTa"),
         ("xlm-roberta-xl", "XLM-RoBERTa-XL"),
         ("yolos", "YOLOS"),
