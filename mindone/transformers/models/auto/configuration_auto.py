--- conflicted
+++ resolved
@@ -260,14 +260,11 @@
         ("idefics3_vision", "Idefics3VisionTransformer"),
         ("ijepa", "I-JEPA"),
         ("imagegpt", "ImageGPT"),
+        ("layoutlm", "LayoutLM"),
+        ("layoutlmv3", "LayoutLMv3"),
         ("led", "LED"),
         ("levit", "LeViT"),
-<<<<<<< HEAD
-        ("layoutlm", "LayoutLM"),
-        ("layoutlmv3", "LayoutLMv3"),
-=======
         ("lilt", "LiLT"),
->>>>>>> 6b61af9f
         ("llama", "LLaMA"),
         ("llama2", "Llama2"),
         ("llama3", "Llama3"),
