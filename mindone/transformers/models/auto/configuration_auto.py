# coding=utf-8
# Copyright 2018 The HuggingFace Inc. team.
#
# This code is adapted from https://github.com/huggingface/transformers
# with modifications to run transformers on mindspore.
#
# Licensed under the Apache License, Version 2.0 (the "License");
# you may not use this file except in compliance with the License.
# You may obtain a copy of the License at
#
#     http://www.apache.org/licenses/LICENSE-2.0
#
# Unless required by applicable law or agreed to in writing, software
# distributed under the License is distributed on an "AS IS" BASIS,
# WITHOUT WARRANTIES OR CONDITIONS OF ANY KIND, either express or implied.
# See the License for the specific language governing permissions and
# limitations under the License.
"""Auto Config class."""
import importlib
import os
import re
import warnings
from collections import OrderedDict
from typing import List, Union

import transformers
from packaging import version
from transformers.configuration_utils import PretrainedConfig
from transformers.dynamic_module_utils import get_class_from_dynamic_module, resolve_trust_remote_code
from transformers.utils import CONFIG_NAME, logging

logger = logging.get_logger(__name__)


CONFIG_MAPPING_NAMES = OrderedDict(
    [
        # Add configs here
        ("albert", "AlbertConfig"),
        ("align", "AlignConfig"),
        ("altclip", "AltCLIPConfig"),
        ("aria", "AriaConfig"),
        ("aria_text", "AriaTextConfig"),
        ("bamba", "BambaConfig"),
        ("bert", "BertConfig"),
        ("bert-generation", "BertGenerationConfig"),
        ("bart", "BartConfig"),
        ("bert", "BertConfig"),
        ("bit", "BitConfig"),
        ("blenderbot", "BlenderbotConfig"),
        ("blenderbot-small", "BlenderbotSmallConfig"),
        ("blip", "BlipConfig"),
        ("blip-2", "Blip2Config"),
        ("bloom", "BloomConfig"),
        ("camembert", "CamembertConfig"),
        ("chameleon", "ChameleonConfig"),
        ("chinese_clip", "ChineseCLIPConfig"),
        ("chinese_clip_vision_model", "ChineseCLIPVisionConfig"),
        ("clip", "CLIPConfig"),
        ("clip_vision_model", "CLIPVisionConfig"),
        ("clipseg", "CLIPSegConfig"),
        ("clvp", "ClvpConfig"),
        ("codegen", "CodeGenConfig"),
        ("colpali", "ColPaliConfig"),
        ("convbert", "ConvBertConfig"),
        ("convnext", "ConvNextConfig"),
        ("convnextv2", "ConvNextV2Config"),
        ("ctrl", "CTRLConfig"),
        ("cvt", "CvtConfig"),
        ("dac", "DacConfig"),
        ("data2vec-audio", "Data2VecAudioConfig"),
        ("data2vec-text", "Data2VecTextConfig"),
        ("data2vec-vision", "Data2VecVisionConfig"),
        ("deberta", "DebertaConfig"),
        ("deberta-v2", "DebertaV2Config"),
        ("depth_anything", "DepthAnythingConfig"),
        ("depth_pro", "DepthProConfig"),
        ("detr", "DetrConfig"),
        ("diffllama", "DiffLlamaConfig"),
        ("dinov2", "Dinov2Config"),
        ("deit", "DeiTConfig"),
        ("distilbert", "DistilBertConfig"),
        ("dpr", "DPRConfig"),
        ("dpt", "DPTConfig"),
        ("efficientnet", "EfficientNetConfig"),
        ("electra", "ElectraConfig"),
        ("emu3", "Emu3Config"),
        ("encodec", "EncodecConfig"),
        ("encoder-decoder", "EncoderDecoderConfig"),
        ("falcon", "FalconConfig"),
        ("fastspeech2_conformer", "FastSpeech2ConformerConfig"),
        ("fnet", "FNetConfig"),
        ("funnel", "FunnelConfig"),
        ("gemma", "GemmaConfig"),
        ("granite", "GraniteConfig"),
        ("gemma2", "Gemma2Config"),
        ("gemma3", "Gemma3Config"),
        ("gemma3_text", "Gemma3TextConfig"),
        ("git", "GitConfig"),
        ("glm", "GlmConfig"),
        ("glpn", "GLPNConfig"),
        ("got_ocr2", "GotOcr2Config"),
        ("gpt_neo", "GPTNeoConfig"),
        ("gpt2", "GPT2Config"),
        ("granitemoe", "GraniteMoeConfig"),
        ("granitemoeshared", "GraniteMoeSharedConfig"),
        ("groupvit", "GroupViTConfig"),
        ("helium", "HeliumConfig"),
        ("hiera", "HieraConfig"),
        ("hubert", "HubertConfig"),
        ("ibert", "IBertConfig"),
        ("idefics", "IdeficsConfig"),
        ("idefics2", "Idefics2Config"),
        ("idefics3", "Idefics3Config"),
        ("idefics3_vision", "Idefics3VisionConfig"),
        ("ijepa", "IJepaConfig"),
        ("imagegpt", "ImageGPTConfig"),
        ("jetmoe", "JetMoeConfig"),
        ("instructblip", "InstructBlipConfig"),
        ("instructblipvideo", "InstructBlipVideoConfig"),
        ("kosmos-2", "Kosmos2Config"),
        ("led", "LEDConfig"),
        ("levit", "LevitConfig"),
        ("lilt", "LiltConfig"),
        ("m2m_100", "M2M100Config"),
        ("canine", "CanineConfig"),
        ("llama", "LlamaConfig"),
        ("persimmon", "PersimmonConfig"),
        ("fuyu", "FuyuConfig"),
        ("llava", "LlavaConfig"),
        ("llava_next", "LlavaNextConfig"),
        ("llava_next_video", "LlavaNextVideoConfig"),
        ("llava_onevision", "LlavaOnevisionConfig"),
        ("longformer", "LongformerConfig"),
        ("longt5", "LongT5Config"),
        ("luke", "LukeConfig"),
        ("mamba", "MambaConfig"),
        ("mamba2", "Mamba2Config"),
        ("mimi", "MimiConfig"),
        ("mistral", "MistralConfig"),
        ("mistral3", "Mistral3Config"),
        ("mllama", "MllamaConfig"),
        ("mobilebert", "MobileBertConfig"),
        ("mobilenet_v1", "MobileNetV1Config"),
        ("mobilenet_v2", "MobileNetV2Config"),
        ("mgp-str", "MgpstrConfig"),
        ("moonshine", "MoonshineConfig"),
        ("moshi", "MoshiConfig"),
        ("mpnet", "MPNetConfig"),
        ("mpt", "MptConfig"),
        ("nystromformer", "NystromformerConfig"),
        ("starcoder2", "Starcoder2Config"),
        ("mt5", "MT5Config"),
        ("table-transformer", "TableTransformerConfig"),
        ("opt", "OPTConfig"),
        ("megatron-bert", "MegatronBertConfig"),
        ("mixtral", "MixtralConfig"),
        ("nemotron", "NemotronConfig"),
        ("markuplm", "MarkupLMConfig"),
        ("marian", "MarianConfig"),
        ("nllb-moe", "NllbMoeConfig"),
        ("olmoe", "OlmoeConfig"),
        ("owlv2", "Owlv2Config"),
        ("owlvit", "OwlViTConfig"),
        ("olmo", "OlmoConfig"),
        ("olmo2", "Olmo2Config"),
        ("paligemma", "PaliGemmaConfig"),
        ("pegasus", "PegasusConfig"),
        ("pegasus_x", "PegasusXConfig"),
        ("phi", "PhiConfig"),
        ("phi3", "Phi3Config"),
        ("pix2struct", "Pix2StructConfig"),
        ("pixtral", "PixtralVisionConfig"),
        ("plbart", "PLBartConfig"),
        ("poolformer", "PoolFormerConfig"),
        ("pop2piano", "Pop2PianoConfig"),
        ("prompt_depth_anything", "PromptDepthAnythingConfig"),
        ("qwen2", "Qwen2Config"),
        ("qwen2_5_vl", "Qwen2_5_VLConfig"),
        ("qwen2_audio", "Qwen2AudioConfig"),
        ("qwen2_audio_encoder", "Qwen2AudioEncoderConfig"),
        ("qwen2_vl", "Qwen2VLConfig"),
        ("opt", "OPTConfig"),
        ("prophetnet", "ProphetNetConfig"),
        ("roberta", "RobertaConfig"),
        ("recurrent_gemma", "RecurrentGemmaConfig"),
        ("rembert", "RemBertConfig"),
        ("resnet", "ResNetConfig"),
        ("rwkv", "RwkvConfig"),
        ("sam", "SamConfig"),
        ("seamless_m4t_v2", "SeamlessM4Tv2Config"),
        ("segformer", "SegformerConfig"),
        ("sew", "SEWConfig"),
        ("sew-d", "SEWDConfig"),
        ("swin", "SwinConfig"),
        ("fsmt", "FSMTConfig"),
        ("siglip", "SiglipConfig"),
        ("siglip2", "Siglip2Config"),
        ("siglip_vision_model", "SiglipVisionConfig"),
        ("smolvlm", "SmolVLMConfig"),
        ("smolvlm_vision", "SmolVLMVisionConfig"),
        ("speech-encoder-decoder", "SpeechEncoderDecoderConfig"),
        ("speech_to_text", "Speech2TextConfig"),
        ("speecht5", "SpeechT5Config"),
        ("squeezebert", "SqueezeBertConfig"),
        ("stablelm", "StableLmConfig"),
        ("swin2sr", "Swin2SRConfig"),
        ("swinv2", "Swinv2Config"),
        ("t5", "T5Config"),
        ("tapas", "TapasConfig"),
        ("timesformer", "TimesformerConfig"),
        ("trocr", "TrOCRConfig"),
        ("tvp", "TvpConfig"),
        ("umt5", "UMT5Config"),
        ("unispeech", "UniSpeechConfig"),
        ("unispeech-sat", "UniSpeechSatConfig"),
        ("univnet", "UnivNetConfig"),
        ("upernet", "UperNetConfig"),
        ("video_llava", "VideoLlavaConfig"),
        ("vilt", "ViltConfig"),
        ("vipllava", "VipLlavaConfig"),
        ("vision-encoder-decoder", "VisionEncoderDecoderConfig"),
        ("visual_bert", "VisualBertConfig"),
        ("vit", "ViTConfig"),
        ("vit_msn", "ViTMSNConfig"),
        ("vitdet", "VitDetConfig"),
        ("vitpose", "VitPoseConfig"),
        ("vitpose_backbone", "VitPoseBackboneConfig"),
        ("vivit", "VivitConfig"),
        ("wav2vec2", "Wav2Vec2Config"),
        ("mvp", "MvpConfig"),
        ("whisper", "WhisperConfig"),
        ("xclip", "XCLIPConfig"),
        ("xlm-roberta", "XLMRobertaConfig"),
        ("gpt_bigcode", "GPTBigCodeConfig"),
        ("gpt_neox", "GPTNeoXConfig"),
        ("gptj", "GPTJConfig"),
        ("xlm-roberta-xl", "XLMRobertaXLConfig"),
        ("gpt_neox_japanese", "GPTNeoXJapaneseConfig"),
        ("yolos", "YolosConfig"),
        ("zamba2", "Zamba2Config"),
        ("cohere2", "Cohere2Config"),
        ("zoedepth", "ZoeDepthConfig"),
        ("zamba", "ZambaConfig"),
    ]
)


MODEL_NAMES_MAPPING = OrderedDict(
    [
        # Add full (and cased) model names here
        ("albert", "ALBERT"),
        ("align", "ALIGN"),
        ("altclip", "AltCLIP"),
        ("aria", "Aria"),
        ("aria_text", "AriaText"),
        ("bamba", "Bamba"),
        ("bert", "BERT"),
        ("bert-generation", "Bert Generation"),
        ("bart", "BART"),
        ("barthez", "BARThez"),
        ("bartpho", "BARTpho"),
        ("bert", "BERT"),
        ("bit", "BiT"),
        ("blenderbot", "Blenderbot"),
        ("blenderbot-small", "BlenderbotSmall"),
        ("blip", "BLIP"),
        ("blip-2", "BLIP-2"),
        ("bloom", "BLOOM"),
        ("camembert", "CamemBERT"),
        ("canine", "CANINE"),
        ("chameleon", "Chameleon"),
        ("chinese_clip", "Chinese-CLIP"),
        ("chinese_clip_vision_model", "ChineseCLIPVisionModel"),
        ("clap", "CLAP"),
        ("clip", "CLIP"),
        ("clip_vision_model", "CLIPVisionModel"),
        ("clipseg", "CLIPSeg"),
        ("clvp", "CLVP"),
        ("codegen", "CodeGen"),
        ("colpali", "ColPali"),
        ("convnext", "ConvNeXT"),
        ("convnextv2", "ConvNeXTV2"),
        ("ctrl", "CTRL"),
        ("cvt", "CvT"),
        ("dac", "Dac"),
        ("data2vec-audio", "Data2VecAudio"),
        ("data2vec-text", "Data2VecText"),
        ("data2vec-vision", "Data2VecVision"),
        ("deberta", "DeBERTa"),
        ("deberta-v2", "DeBERTa-v2"),
        ("deit", "DeiT"),
        ("depth_anything", "Depth Anything"),
        ("depth_pro", "DepthPro"),
        ("detr", "DETR"),
        ("diffllama", "DiffLlama"),
        ("dinov2", "DINOv2"),
        ("distilbert", "DistilBERT"),
        ("dpr", "DPR"),
        ("dpt", "DPT"),
        ("efficientnet", "EfficientNet"),
        ("electra", "ELECTRA"),
        ("emu3", "Emu3"),
        ("encodec", "Encodec"),
        ("encoder-decoder", "Encoder decoder"),
        ("falcon", "Falcon"),
        ("fastspeech2_conformer", "FastSpeech2Conformer"),
        ("fnet", "FNet"),
        ("fsmt", "FairSeq Machine-Translation"),
        ("funnel", "Funnel Transformer"),
        ("fuyu", "Fuyu"),
        ("gemma", "Gemma"),
        ("granite", "Granite"),
        ("gemma2", "Gemma2"),
        ("git", "GIT"),
        ("glm", "GLM"),
        ("glpn", "GLPN"),
        ("gpt_neo", "GPT Neo"),
        ("gpt2", "OpenAI GPT-2"),
        ("luke", "LUKE"),
        ("kosmos-2", "KOSMOS-2"),
        ("qwen2_audio", "Qwen2Audio"),
        ("qwen2_audio_encoder", "Qwen2AudioEncoder"),
        ("roberta", "RoBERTa"),
        ("granitemoe", "GraniteMoeMoe"),
        ("granitemoeshared", "GraniteMoeSharedMoe"),
        ("gemma3", "Gemma3ForConditionalGeneration"),
        ("gemma3_text", "Gemma3ForCausalLM"),
        ("got_ocr2", "GOT-OCR2"),
        ("groupvit", "GroupViT"),
        ("qwen2_audio", "Qwen2Audio"),
        ("qwen2_audio_encoder", "Qwen2AudioEncoder"),
        ("helium", "Helium"),
        ("hiera", "Hiera"),
        ("hubert", "Hubert"),
        ("ibert", "I-BERT"),
        ("idefics", "IDEFICS"),
        ("idefics2", "Idefics2"),
        ("idefics3", "Idefics3"),
        ("idefics3_vision", "Idefics3VisionTransformer"),
        ("ijepa", "I-JEPA"),
        ("imagegpt", "ImageGPT"),
        ("jetmoe", "JetMoe"),
        ("instructblip", "InstructBLIP"),
        ("instructblipvideo", "InstructBlipVideo"),
        ("led", "LED"),
        ("levit", "LeViT"),
        ("lilt", "LiLT"),
        ("llama", "LLaMA"),
        ("llama2", "Llama2"),
        ("llama3", "Llama3"),
        ("llava", "Llava"),
        ("llava_next", "LLaVA-NeXT"),
        ("llava_next_video", "LLaVa-NeXT-Video"),
        ("llava_onevision", "LLaVA-Onevision"),
        ("longformer", "Longformer"),
        ("longt5", "LongT5"),
        ("mimi", "Mimi"),
        ("mistral", "Mistral"),
        ("mllama", "Mllama"),
        ("m2m_100", "M2M100"),
        ("marian", "Marian"),
        ("mamba", "Mamba"),
        ("mamba2", "mamba2"),
        ("mobilebert", "MobileBERT"),
        ("mobilenet_v1", "MobileNetV1"),
        ("mobilenet_v2", "MobileNetV2"),
        ("mgp-str", "MGP-STR"),
        ("moonshine", "Moonshine"),
        ("moshi", "Moshi"),
        ("mpnet", "MPNet"),
        ("mpt", "MPT"),
        ("mt5", "MT5"),
        ("mvp", "MVP"),
        ("opt", "OPT"),
        ("markuplm", "MarkupLM"),
        ("megatron-bert", "Megatron-BERT"),
        ("mbart", "MBart"),
        ("mistral", "Mistral"),
        ("mistral3", "Mistral3"),
        ("mixtral", "Mixtral"),
        ("nemotron", "Nemotron"),
        ("nllb-moe", "NLLB-MOE"),
        ("nystromformer", "Nyströmformer"),
        ("olmoe", "OLMoE"),
        ("owlv2", "OWLv2"),
        ("owlvit", "OWL-ViT"),
<<<<<<< HEAD
        ("plbart", "PLBart"),
=======
        ("opt", "OPT"),
        ("olmo", "OLMo"),
        ("olmo2", "OLMo2"),
>>>>>>> 36b2fb0f
        ("paligemma", "PaliGemma"),
        ("persimmon", "Persimmon"),
        ("phi", "Phi"),
        ("pegasus", "Pegasus"),
        ("pegasus_x", "PEGASUS-X"),
        ("phi3", "Phi3"),
        ("pix2struct", "Pix2Struct"),
        ("pixtral", "Pixtral"),
        ("poolformer", "PoolFormer"),
        ("pop2piano", "Pop2Piano"),
        ("prompt_depth_anything", "PromptDepthAnything"),
        ("prophetnet", "ProphetNet"),
        ("qwen2", "Qwen2"),
        ("qwen2_5_vl", "Qwen2_5_VL"),
        ("qwen2_audio", "Qwen2Audio"),
        ("qwen2_audio_encoder", "Qwen2AudioEncoder"),
        ("qwen2_vl", "Qwen2VL"),
        ("recurrent_gemma", "RecurrentGemma"),
        ("rembert", "RemBERT"),
        ("resnet", "ResNet"),
        ("rwkv", "RWKV"),
        ("sam", "SAM"),
        ("seamless_m4t_v2", "SeamlessM4Tv2"),
        ("segformer", "SegFormer"),
        ("sew", "SEW"),
        ("sew-d", "SEW_D"),
        ("swin", "Swin Transformer"),
        ("swinv2", "Swin Transformer V2"),
        ("siglip", "SigLIP"),
        ("siglip2", "SigLIP2"),
        ("siglip2_vision_model", "Siglip2VisionModel"),
        ("siglip_vision_model", "SiglipVisionModel"),
        ("smolvlm", "SmolVLM"),
        ("smolvlm_vision", "SmolVLMVisionTransformer"),
        ("speech-encoder-decoder", "Speech Encoder decoder"),
        ("speech_to_text", "Speech2Text"),
        ("speecht5", "SpeechT5"),
        ("stablelm", "StableLm"),
        ("starcoder2", "Starcoder2"),
        ("squeezebert", "SqueezeBERT"),
        ("swin2sr", "Swin2SR"),
        ("t5", "T5"),
        ("t5v1.1", "T5v1.1"),
        ("table-transformer", "Table Transformer"),
        ("tapas", "TAPAS"),
        ("timesformer", "TimeSformer"),
        ("trocr", "TrOCR"),
        ("tvp", "TVP"),
        ("umt5", "UMT5"),
        ("unispeech", "UniSpeech"),
        ("unispeech-sat", "UniSpeechSat"),
        ("univnet", "UnivNet"),
        ("upernet", "UPerNet"),
        ("video_llava", "VideoLlava"),
        ("vilt", "ViLT"),
        ("vipllava", "VipLlava"),
        ("vision-encoder-decoder", "Vision Encoder decoder"),
        ("visual_bert", "VisualBERT"),
        ("vit", "ViT"),
        ("vit_msn", "ViTMSN"),
        ("vitdet", "VitDet"),
        ("vitpose", "ViTPose"),
        ("vitpose_backbone", "ViTPoseBackbone"),
        ("vivit", "ViViT"),
        ("wav2vec2", "Wav2Vec2"),
        ("whisper", "Whisper"),
        ("xclip", "X-CLIP"),
        ("convbert", "ConvBERT"),
        ("opt", "OPT"),
        ("xlm-roberta", "XLM-RoBERTa"),
        ("xlm-roberta-xl", "XLM-RoBERTa-XL"),
        ("gpt_bigcode", "GPTBigCode"),
        ("gpt_neox", "GPTNeoX"),
        ("gpt_neox_japanese", "GPTNeoXJapaneseModel"),
        ("gptj", "GPTJ"),
        ("yolos", "YolosModel"),
        ("cohere2", "Cohere2Model"),
        ("yolos", "YOLOS"),
        ("zamba2", "Zamba2"),
        ("cohere2", "Cohere2"),
        ("zoedepth", "ZoeDepth"),
        ("zamba", "Zamba"),
    ]
)

# This is tied to the processing `-` -> `_` in `model_type_to_module_name`. For example, instead of putting
# `transfo-xl` (as in `CONFIG_MAPPING_NAMES`), we should use `transfo_xl`.
DEPRECATED_MODELS = [
    "bort",
    "deta",
    "efficientformer",
    "ernie_m",
    "gptsan_japanese",
    "graphormer",
    "jukebox",
    "mctct",
    "mega",
    "mmbt",
    "nat",
    "nezha",
    "open_llama",
    "qdqbert",
    "realm",
    "retribert",
    "speech_to_text_2",
    "tapex",
    "trajectory_transformer",
    "transfo_xl",
    "tvlt",
    "van",
    "vit_hybrid",
    "xlm_prophetnet",
]

SPECIAL_MODEL_TYPE_TO_MODULE_NAME = OrderedDict(
    [
        ("openai-gpt", "openai"),
        ("data2vec-audio", "data2vec"),
        ("data2vec-text", "data2vec"),
        ("data2vec-vision", "data2vec"),
        ("donut-swin", "donut"),
        ("kosmos-2", "kosmos2"),
        ("maskformer-swin", "maskformer"),
        ("xclip", "x_clip"),
        ("clip_vision_model", "clip"),
        ("qwen2_audio_encoder", "qwen2_audio"),
        ("gemma3_text", "gemma3"),
        ("idefics3_vision", "idefics3"),
        ("clip_text_model", "clip"),
        ("aria_text", "aria"),
        ("siglip_vision_model", "siglip"),
        ("smolvlm_vision", "smolvlm"),
        ("chinese_clip_vision_model", "chinese_clip"),
        ("rt_detr_resnet", "rt_detr"),
    ]
)

if version.parse(transformers.__version__) >= version.parse("4.51.0"):
    CONFIG_MAPPING_NAMES.update({"qwen3": "Qwen3Config"})
    MODEL_NAMES_MAPPING.update({"qwen3": "Qwen3Model"})

if version.parse(transformers.__version__) >= version.parse("4.51.3"):
    CONFIG_MAPPING_NAMES.update({"glm4": "Glm4Config"})
    MODEL_NAMES_MAPPING.update({"glm4": "glm4"})

if version.parse(transformers.__version__) >= version.parse("4.53.0"):
    CONFIG_MAPPING_NAMES.update({"minimax": "MiniMaxConfig", "vjepa2": "VJEPA2Model"})
    MODEL_NAMES_MAPPING.update({"minimax": "MiniMax", "vjepa2": "VJEPA2Model"})


def model_type_to_module_name(key):
    """Converts a config key to the corresponding module."""
    # Special treatment
    if key in SPECIAL_MODEL_TYPE_TO_MODULE_NAME:
        key = SPECIAL_MODEL_TYPE_TO_MODULE_NAME[key]

        if key in DEPRECATED_MODELS:
            key = f"deprecated.{key}"
        return key

    key = key.replace("-", "_")
    if key in DEPRECATED_MODELS:
        key = f"deprecated.{key}"

    return key


def config_class_to_model_type(config):
    """Converts a config class name to the corresponding model type"""
    for key, cls in CONFIG_MAPPING_NAMES.items():
        if cls == config:
            return key
    # if key not found check in extra content
    for key, cls in CONFIG_MAPPING._extra_content.items():
        if cls.__name__ == config:
            return key
    return None


class _LazyConfigMapping(OrderedDict):
    """
    A dictionary that lazily load its values when they are requested.
    """

    def __init__(self, mapping):
        self._mapping = mapping
        self._extra_content = {}
        self._modules = {}

    def __getitem__(self, key):
        if key in self._extra_content:
            return self._extra_content[key]
        if key not in self._mapping:
            raise KeyError(key)
        value = self._mapping[key]
        module_name = model_type_to_module_name(key)
        if module_name not in self._modules:
            self._modules[module_name] = importlib.import_module(f".{module_name}", "transformers.models")
        if hasattr(self._modules[module_name], value):
            return getattr(self._modules[module_name], value)

        # Some of the mappings have entries model_type -> config of another model type. In that case we try to grab the
        # object at the top level.
        transformers_module = importlib.import_module("transformers")
        return getattr(transformers_module, value)

    def keys(self):
        return list(self._mapping.keys()) + list(self._extra_content.keys())

    def values(self):
        return [self[k] for k in self._mapping.keys()] + list(self._extra_content.values())

    def items(self):
        return [(k, self[k]) for k in self._mapping.keys()] + list(self._extra_content.items())

    def __iter__(self):
        return iter(list(self._mapping.keys()) + list(self._extra_content.keys()))

    def __contains__(self, item):
        return item in self._mapping or item in self._extra_content

    def register(self, key, value, exist_ok=False):
        """
        Register a new configuration in this mapping.
        """
        if key in self._mapping.keys() and not exist_ok:
            raise ValueError(f"'{key}' is already used by a Transformers config, pick another name.")
        self._extra_content[key] = value


CONFIG_MAPPING = _LazyConfigMapping(CONFIG_MAPPING_NAMES)


class _LazyLoadAllMappings(OrderedDict):
    """
    A mapping that will load all pairs of key values at the first access (either by indexing, requestions keys, values,
    etc.)

    Args:
        mapping: The mapping to load.
    """

    def __init__(self, mapping):
        self._mapping = mapping
        self._initialized = False
        self._data = {}

    def _initialize(self):
        if self._initialized:
            return

        for model_type, map_name in self._mapping.items():
            module_name = model_type_to_module_name(model_type)
            module = importlib.import_module(f".{module_name}", "transformers.models")
            mapping = getattr(module, map_name)
            self._data.update(mapping)

        self._initialized = True

    def __getitem__(self, key):
        self._initialize()
        return self._data[key]

    def keys(self):
        self._initialize()
        return self._data.keys()

    def values(self):
        self._initialize()
        return self._data.values()

    def items(self):
        self._initialize()
        return self._data.keys()

    def __iter__(self):
        self._initialize()
        return iter(self._data)

    def __contains__(self, item):
        self._initialize()
        return item in self._data


def _get_class_name(model_class: Union[str, List[str]]):
    if isinstance(model_class, (list, tuple)):
        return " or ".join([f"[`{c}`]" for c in model_class if c is not None])
    return f"[`{model_class}`]"


def _list_model_options(indent, config_to_class=None, use_model_types=True):
    if config_to_class is None and not use_model_types:
        raise ValueError("Using `use_model_types=False` requires a `config_to_class` dictionary.")
    if use_model_types:
        if config_to_class is None:
            model_type_to_name = {model_type: f"[`{config}`]" for model_type, config in CONFIG_MAPPING_NAMES.items()}
        else:
            model_type_to_name = {
                model_type: _get_class_name(model_class)
                for model_type, model_class in config_to_class.items()
                if model_type in MODEL_NAMES_MAPPING
            }
        lines = [
            f"{indent}- **{model_type}** -- {model_type_to_name[model_type]} ({MODEL_NAMES_MAPPING[model_type]} model)"
            for model_type in sorted(model_type_to_name.keys())
        ]
    else:
        config_to_name = {
            CONFIG_MAPPING_NAMES[config]: _get_class_name(clas)
            for config, clas in config_to_class.items()
            if config in CONFIG_MAPPING_NAMES
        }
        config_to_model_name = {
            config: MODEL_NAMES_MAPPING[model_type] for model_type, config in CONFIG_MAPPING_NAMES.items()
        }
        lines = [
            f"{indent}- [`{config_name}`] configuration class:"
            f" {config_to_name[config_name]} ({config_to_model_name[config_name]} model)"
            for config_name in sorted(config_to_name.keys())
        ]
    return "\n".join(lines)


def replace_list_option_in_docstrings(config_to_class=None, use_model_types=True):
    def docstring_decorator(fn):
        docstrings = fn.__doc__
        if docstrings is None:
            # Example: -OO
            return fn
        lines = docstrings.split("\n")
        i = 0
        while i < len(lines) and re.search(r"^(\s*)List options\s*$", lines[i]) is None:
            i += 1
        if i < len(lines):
            indent = re.search(r"^(\s*)List options\s*$", lines[i]).groups()[0]
            if use_model_types:
                indent = f"{indent}    "
            lines[i] = _list_model_options(indent, config_to_class=config_to_class, use_model_types=use_model_types)
            docstrings = "\n".join(lines)
        else:
            raise ValueError(
                f"The function {fn} should have an empty 'List options' in its docstring as placeholder, current"
                f" docstring is:\n{docstrings}"
            )
        fn.__doc__ = docstrings
        return fn

    return docstring_decorator


class AutoConfig:
    r"""
    This is a generic configuration class that will be instantiated as one of the configuration classes of the library
    when created with the [`~AutoConfig.from_pretrained`] class method.

    This class cannot be instantiated directly using `__init__()` (throws an error).
    """

    def __init__(self):
        raise EnvironmentError(
            "AutoConfig is designed to be instantiated "
            "using the `AutoConfig.from_pretrained(pretrained_model_name_or_path)` method."
        )

    @classmethod
    def for_model(cls, model_type: str, *args, **kwargs):
        if model_type in CONFIG_MAPPING:
            config_class = CONFIG_MAPPING[model_type]
            return config_class(*args, **kwargs)
        raise ValueError(
            f"Unrecognized model identifier: {model_type}. Should contain one of {', '.join(CONFIG_MAPPING.keys())}"
        )

    @classmethod
    @replace_list_option_in_docstrings()
    def from_pretrained(cls, pretrained_model_name_or_path, **kwargs):
        r"""
        Instantiate one of the configuration classes of the library from a pretrained model configuration.

        The configuration class to instantiate is selected based on the `model_type` property of the config object that
        is loaded, or when it's missing, by falling back to using pattern matching on `pretrained_model_name_or_path`:

        List options

        Args:
            pretrained_model_name_or_path (`str` or `os.PathLike`):
                Can be either:

                    - A string, the *model id* of a pretrained model configuration hosted inside a model repo on
                      huggingface.co.
                    - A path to a *directory* containing a configuration file saved using the
                      [`~PretrainedConfig.save_pretrained`] method, or the [`~PreTrainedModel.save_pretrained`] method,
                      e.g., `./my_model_directory/`.
                    - A path or url to a saved configuration JSON *file*, e.g.,
                      `./my_model_directory/configuration.json`.
            cache_dir (`str` or `os.PathLike`, *optional*):
                Path to a directory in which a downloaded pretrained model configuration should be cached if the
                standard cache should not be used.
            force_download (`bool`, *optional*, defaults to `False`):
                Whether or not to force the (re-)download the model weights and configuration files and override the
                cached versions if they exist.
            resume_download:
                Deprecated and ignored. All downloads are now resumed by default when possible.
                Will be removed in v5 of Transformers.
            proxies (`Dict[str, str]`, *optional*):
                A dictionary of proxy servers to use by protocol or endpoint, e.g., `{'http': 'foo.bar:3128',
                'http://hostname': 'foo.bar:4012'}`. The proxies are used on each request.
            revision (`str`, *optional*, defaults to `"main"`):
                The specific model version to use. It can be a branch name, a tag name, or a commit id, since we use a
                git-based system for storing models and other artifacts on huggingface.co, so `revision` can be any
                identifier allowed by git.
            return_unused_kwargs (`bool`, *optional*, defaults to `False`):
                If `False`, then this function returns just the final configuration object.

                If `True`, then this functions returns a `Tuple(config, unused_kwargs)` where *unused_kwargs* is a
                dictionary consisting of the key/value pairs whose keys are not configuration attributes: i.e., the
                part of `kwargs` which has not been used to update `config` and is otherwise ignored.
            trust_remote_code (`bool`, *optional*, defaults to `False`):
                Whether or not to allow for custom models defined on the Hub in their own modeling files. This option
                should only be set to `True` for repositories you trust and in which you have read the code, as it will
                execute code present on the Hub on your local machine.
            kwargs(additional keyword arguments, *optional*):
                The values in kwargs of any keys which are configuration attributes will be used to override the loaded
                values. Behavior concerning key/value pairs whose keys are *not* configuration attributes is controlled
                by the `return_unused_kwargs` keyword parameter.

        Examples:

        ```python
        >>> from transformers import AutoConfig

        >>> # Download configuration from huggingface.co and cache.
        >>> config = AutoConfig.from_pretrained("google-bert/bert-base-uncased")

        >>> # Download configuration from huggingface.co (user-uploaded) and cache.
        >>> config = AutoConfig.from_pretrained("dbmdz/bert-base-german-cased")

        >>> # If configuration file is in a directory (e.g., was saved using *save_pretrained('./test/saved_model/')*).
        >>> config = AutoConfig.from_pretrained("./test/bert_saved_model/")

        >>> # Load a specific configuration file.
        >>> config = AutoConfig.from_pretrained("./test/bert_saved_model/my_configuration.json")

        >>> # Change some config attributes when loading a pretrained config.
        >>> config = AutoConfig.from_pretrained("google-bert/bert-base-uncased", output_attentions=True, foo=False)
        >>> config.output_attentions
        True

        >>> config, unused_kwargs = AutoConfig.from_pretrained(
        ...     "google-bert/bert-base-uncased", output_attentions=True, foo=False, return_unused_kwargs=True
        ... )
        >>> config.output_attentions
        True

        >>> unused_kwargs
        {'foo': False}
        ```"""
        use_auth_token = kwargs.pop("use_auth_token", None)
        if use_auth_token is not None:
            warnings.warn(
                "The `use_auth_token` argument is deprecated and will be removed in v5 of Transformers. Please use `token` instead.",
                FutureWarning,
            )
            if kwargs.get("token", None) is not None:
                raise ValueError(
                    "`token` and `use_auth_token` are both specified. Please set only the argument `token`."
                )
            kwargs["token"] = use_auth_token

        kwargs["_from_auto"] = True
        kwargs["name_or_path"] = pretrained_model_name_or_path
        trust_remote_code = kwargs.pop("trust_remote_code", None)
        code_revision = kwargs.pop("code_revision", None)

        config_dict, unused_kwargs = PretrainedConfig.get_config_dict(pretrained_model_name_or_path, **kwargs)
        has_remote_code = "auto_map" in config_dict and "AutoConfig" in config_dict["auto_map"]
        has_local_code = "model_type" in config_dict and config_dict["model_type"] in CONFIG_MAPPING
        trust_remote_code = resolve_trust_remote_code(
            trust_remote_code, pretrained_model_name_or_path, has_local_code, has_remote_code
        )

        if has_remote_code and trust_remote_code:
            class_ref = config_dict["auto_map"]["AutoConfig"]
            config_class = get_class_from_dynamic_module(
                class_ref, pretrained_model_name_or_path, code_revision=code_revision, **kwargs
            )
            if os.path.isdir(pretrained_model_name_or_path):
                config_class.register_for_auto_class()
            return config_class.from_pretrained(pretrained_model_name_or_path, **kwargs)
        elif "model_type" in config_dict:
            try:
                config_class = CONFIG_MAPPING[config_dict["model_type"]]
            except KeyError:
                raise ValueError(
                    f"The checkpoint you are trying to load has model type `{config_dict['model_type']}` "
                    "but Transformers does not recognize this architecture. This could be because of an "
                    "issue with the checkpoint, or because your version of Transformers is out of date."
                )
            return config_class.from_dict(config_dict, **unused_kwargs)
        else:
            # Fallback: use pattern matching on the string.
            # We go from longer names to shorter names to catch roberta before bert (for instance)
            for pattern in sorted(CONFIG_MAPPING.keys(), key=len, reverse=True):
                if pattern in str(pretrained_model_name_or_path):
                    return CONFIG_MAPPING[pattern].from_dict(config_dict, **unused_kwargs)

        raise ValueError(
            f"Unrecognized model in {pretrained_model_name_or_path}. "
            f"Should have a `model_type` key in its {CONFIG_NAME}, or contain one of the following strings "
            f"in its name: {', '.join(CONFIG_MAPPING.keys())}"
        )

    @staticmethod
    def register(model_type, config, exist_ok=False):
        """
        Register a new configuration for this class.

        Args:
            model_type (`str`): The model type like "bert" or "gpt".
            config ([`PretrainedConfig`]): The config to register.
        """
        if issubclass(config, PretrainedConfig) and config.model_type != model_type:
            raise ValueError(
                "The config you are passing has a `model_type` attribute that is not consistent with the model type "
                f"you passed (config has {config.model_type} and you passed {model_type}. Fix one of those so they "
                "match!"
            )
        CONFIG_MAPPING.register(model_type, config, exist_ok=exist_ok)<|MERGE_RESOLUTION|>--- conflicted
+++ resolved
@@ -384,13 +384,10 @@
         ("olmoe", "OLMoE"),
         ("owlv2", "OWLv2"),
         ("owlvit", "OWL-ViT"),
-<<<<<<< HEAD
         ("plbart", "PLBart"),
-=======
         ("opt", "OPT"),
         ("olmo", "OLMo"),
         ("olmo2", "OLMo2"),
->>>>>>> 36b2fb0f
         ("paligemma", "PaliGemma"),
         ("persimmon", "Persimmon"),
         ("phi", "Phi"),
