--- conflicted
+++ resolved
@@ -82,10 +82,7 @@
         ("wav2vec2", "Wav2Vec2Config"),
         ("whisper", "WhisperConfig"),
         ("xlm-roberta", "XLMRobertaConfig"),
-<<<<<<< HEAD
         ("gpt_bigcode", "GPTBigCodeConfig"),
-=======
->>>>>>> 80b7699a
         ("xlm-roberta-xl", "XLMRobertaXLConfig"),
     ]
 )
