--- conflicted
+++ resolved
@@ -105,12 +105,9 @@
         ("llava_next", "LlavaNextConfig"),
         ("llava_next_video", "LlavaNextVideoConfig"),
         ("llava_onevision", "LlavaOnevisionConfig"),
-<<<<<<< HEAD
         ("lxmert", "LxmertConfig"),
-=======
         ("mamba", "MambaConfig"),
         ("mamba2", "Mamba2Config"),
->>>>>>> f2090f22
         ("mistral", "MistralConfig"),
         ("mistral3", "Mistral3Config"),
         ("mllama", "MllamaConfig"),
