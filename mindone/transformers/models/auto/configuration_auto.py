# coding=utf-8
# Copyright 2018 The HuggingFace Inc. team.
#
# This code is adapted from https://github.com/huggingface/transformers
# with modifications to run transformers on mindspore.
#
# Licensed under the Apache License, Version 2.0 (the "License");
# you may not use this file except in compliance with the License.
# You may obtain a copy of the License at
#
#     http://www.apache.org/licenses/LICENSE-2.0
#
# Unless required by applicable law or agreed to in writing, software
# distributed under the License is distributed on an "AS IS" BASIS,
# WITHOUT WARRANTIES OR CONDITIONS OF ANY KIND, either express or implied.
# See the License for the specific language governing permissions and
# limitations under the License.
"""Auto Config class."""
import importlib
import os
import re
import warnings
from collections import OrderedDict
from typing import List, Union

import transformers
from packaging import version
from transformers.configuration_utils import PretrainedConfig
from transformers.dynamic_module_utils import get_class_from_dynamic_module, resolve_trust_remote_code
from transformers.utils import CONFIG_NAME, logging

logger = logging.get_logger(__name__)


CONFIG_MAPPING_NAMES = OrderedDict(
    [
        # Add configs here
        ("albert", "AlbertConfig"),
        ("align", "AlignConfig"),
        ("aria", "AriaConfig"),
        ("aria_text", "AriaTextConfig"),
        ("bamba", "BambaConfig"),
        ("bert", "BertConfig"),
        ("bert-generation", "BertGenerationConfig"),
        ("bart", "BartConfig"),
        ("bert", "BertConfig"),
        ("bit", "BitConfig"),
        ("blenderbot", "BlenderbotConfig"),
        ("blenderbot-small", "BlenderbotSmallConfig"),
        ("blip", "BlipConfig"),
        ("blip-2", "Blip2Config"),
        ("bloom", "BloomConfig"),
        ("camembert", "CamembertConfig"),
        ("chameleon", "ChameleonConfig"),
        ("clip", "CLIPConfig"),
        ("clip_vision_model", "CLIPVisionConfig"),
        ("clipseg", "CLIPSegConfig"),
        ("clvp", "ClvpConfig"),
        ("colpali", "ColPaliConfig"),
        ("convbert", "ConvBertConfig"),
        ("convnext", "ConvNextConfig"),
        ("convnextv2", "ConvNextV2Config"),
        ("ctrl", "CTRLConfig"),
        ("dac", "DacConfig"),
        ("data2vec-audio", "Data2VecAudioConfig"),
        ("data2vec-text", "Data2VecTextConfig"),
        ("data2vec-vision", "Data2VecVisionConfig"),
        ("deberta", "DebertaConfig"),
        ("deberta-v2", "DebertaV2Config"),
        ("depth_anything", "DepthAnythingConfig"),
        ("detr", "DetrConfig"),
        ("dinov2", "Dinov2Config"),
        ("deit", "DeiTConfig"),
        ("distilbert", "DistilBertConfig"),
        ("dpr", "DPRConfig"),
        ("dpt", "DPTConfig"),
        ("encodec", "EncodecConfig"),
        ("fastspeech2_conformer", "FastSpeech2ConformerConfig"),
        ("funnel", "FunnelConfig"),
        ("gemma", "GemmaConfig"),
        ("granite", "GraniteConfig"),
        ("gemma2", "Gemma2Config"),
        ("gemma3", "Gemma3Config"),
        ("gemma3_text", "Gemma3TextConfig"),
        ("glm", "GlmConfig"),
        ("glpn", "GLPNConfig"),
        ("gpt2", "GPT2Config"),
        ("granitemoe", "GraniteMoeConfig"),
        ("granitemoeshared", "GraniteMoeSharedConfig"),
        ("helium", "HeliumConfig"),
        ("hiera", "HieraConfig"),
        ("hubert", "HubertConfig"),
        ("ibert", "IBertConfig"),
        ("idefics", "IdeficsConfig"),
        ("idefics2", "Idefics2Config"),
        ("idefics3", "Idefics3Config"),
        ("idefics3_vision", "Idefics3VisionConfig"),
        ("ijepa", "IJepaConfig"),
        ("imagegpt", "ImageGPTConfig"),
        ("led", "LEDConfig"),
        ("levit", "LevitConfig"),
        ("m2m_100", "M2M100Config"),
        ("canine", "CanineConfig"),
        ("llama", "LlamaConfig"),
        ("persimmon", "PersimmonConfig"),
        ("fuyu", "FuyuConfig"),
        ("llava", "LlavaConfig"),
        ("llava_next", "LlavaNextConfig"),
        ("llava_next_video", "LlavaNextVideoConfig"),
        ("llava_onevision", "LlavaOnevisionConfig"),
        ("mamba", "MambaConfig"),
        ("mamba2", "Mamba2Config"),
        ("mimi", "MimiConfig"),
        ("mistral", "MistralConfig"),
        ("mistral3", "Mistral3Config"),
        ("mllama", "MllamaConfig"),
        ("mobilebert", "MobileBertConfig"),
<<<<<<< HEAD
        ("mgp-str", "MgpstrConfig"),
=======
        ("moonshine", "MoonshineConfig"),
        ("moshi", "MoshiConfig"),
>>>>>>> 641b3e84
        ("mpt", "MptConfig"),
        ("nystromformer", "NystromformerConfig"),
        ("starcoder2", "Starcoder2Config"),
        ("mt5", "MT5Config"),
        ("opt", "OPTConfig"),
        ("megatron-bert", "MegatronBertConfig"),
        ("mixtral", "MixtralConfig"),
        ("owlvit", "OwlViTConfig"),
        ("paligemma", "PaliGemmaConfig"),
        ("phi", "PhiConfig"),
        ("phi3", "Phi3Config"),
        ("pixtral", "PixtralVisionConfig"),
        ("poolformer", "PoolFormerConfig"),
        ("pop2piano", "Pop2PianoConfig"),
        ("qwen2", "Qwen2Config"),
        ("qwen2_5_vl", "Qwen2_5_VLConfig"),
        ("qwen2_audio", "Qwen2AudioConfig"),
        ("qwen2_audio_encoder", "Qwen2AudioEncoderConfig"),
        ("qwen2_vl", "Qwen2VLConfig"),
        ("opt", "OPTConfig"),
        ("roberta", "RobertaConfig"),
        ("recurrent_gemma", "RecurrentGemmaConfig"),
        ("rembert", "RemBertConfig"),
        ("resnet", "ResNetConfig"),
        ("rwkv", "RwkvConfig"),
        ("sam", "SamConfig"),
        ("seamless_m4t_v2", "SeamlessM4Tv2Config"),
        ("segformer", "SegformerConfig"),
        ("sew", "SEWConfig"),
        ("sew-d", "SEWDConfig"),
        ("swin", "SwinConfig"),
        ("siglip", "SiglipConfig"),
        ("siglip_vision_model", "SiglipVisionConfig"),
        ("smolvlm", "SmolVLMConfig"),
        ("smolvlm_vision", "SmolVLMVisionConfig"),
        ("speech_to_text", "Speech2TextConfig"),
        ("speecht5", "SpeechT5Config"),
        ("swin2sr", "Swin2SRConfig"),
        ("t5", "T5Config"),
        ("tapas", "TapasConfig"),
        ("umt5", "UMT5Config"),
        ("unispeech", "UniSpeechConfig"),
        ("unispeech-sat", "UniSpeechSatConfig"),
        ("univnet", "UnivNetConfig"),
        ("video_llava", "VideoLlavaConfig"),
        ("vilt", "ViltConfig"),
        ("vipllava", "VipLlavaConfig"),
        ("vision-encoder-decoder", "VisionEncoderDecoderConfig"),
        ("vit", "ViTConfig"),
        ("wav2vec2", "Wav2Vec2Config"),
        ("mvp", "MvpConfig"),
        ("whisper", "WhisperConfig"),
        ("xlm-roberta", "XLMRobertaConfig"),
        ("xlm-roberta-xl", "XLMRobertaXLConfig"),
        ("yolos", "YolosConfig"),
        ("zamba2", "Zamba2Config"),
        ("cohere2", "Cohere2Config"),
        ("zamba", "ZambaConfig"),
    ]
)


MODEL_NAMES_MAPPING = OrderedDict(
    [
        # Add full (and cased) model names here
        ("albert", "ALBERT"),
        ("align", "ALIGN"),
        ("aria", "Aria"),
        ("aria_text", "AriaText"),
        ("bamba", "Bamba"),
        ("bert", "BERT"),
        ("bert-generation", "Bert Generation"),
        ("bart", "BART"),
        ("bert", "BERT"),
        ("bit", "BiT"),
        ("blenderbot", "Blenderbot"),
        ("blenderbot-small", "BlenderbotSmall"),
        ("blip", "BLIP"),
        ("blip-2", "BLIP-2"),
        ("bloom", "BLOOM"),
        ("camembert", "CamemBERT"),
        ("canine", "CANINE"),
        ("chameleon", "Chameleon"),
        ("clap", "CLAP"),
        ("clip", "CLIP"),
        ("clip_vision_model", "CLIPVisionModel"),
        ("clipseg", "CLIPSeg"),
        ("clvp", "CLVP"),
        ("colpali", "ColPali"),
        ("convnext", "ConvNeXT"),
        ("convnextv2", "ConvNeXTV2"),
        ("ctrl", "CTRL"),
        ("dac", "Dac"),
        ("data2vec-audio", "Data2VecAudio"),
        ("data2vec-text", "Data2VecText"),
        ("data2vec-vision", "Data2VecVision"),
        ("deberta", "DeBERTa"),
        ("deberta-v2", "DeBERTa-v2"),
        ("deit", "DeiT"),
        ("depth_anything", "Depth Anything"),
        ("detr", "DETR"),
        ("dinov2", "DINOv2"),
        ("distilbert", "DistilBERT"),
        ("dpr", "DPR"),
        ("dpt", "DPT"),
        ("encodec", "Encodec"),
        ("fastspeech2_conformer", "FastSpeech2Conformer"),
        ("funnel", "Funnel Transformer"),
        ("gemma", "Gemma"),
        ("granite", "Granite"),
        ("gemma2", "Gemma2"),
        ("glm", "GLM"),
        ("glpn", "GLPN"),
        ("gpt2", "OpenAI GPT-2"),
        ("qwen2_audio", "Qwen2Audio"),
        ("qwen2_audio_encoder", "Qwen2AudioEncoder"),
        ("roberta", "RoBERTa"),
        ("granitemoe", "GraniteMoeMoe"),
        ("granitemoeshared", "GraniteMoeSharedMoe"),
        ("gemma3", "Gemma3ForConditionalGeneration"),
        ("gemma3_text", "Gemma3ForCausalLM"),
        ("qwen2_audio", "Qwen2Audio"),
        ("qwen2_audio_encoder", "Qwen2AudioEncoder"),
        ("helium", "Helium"),
        ("hiera", "Hiera"),
        ("hubert", "Hubert"),
        ("ibert", "I-BERT"),
        ("idefics", "IDEFICS"),
        ("idefics2", "Idefics2"),
        ("idefics3", "Idefics3"),
        ("idefics3_vision", "Idefics3VisionTransformer"),
        ("ijepa", "I-JEPA"),
        ("imagegpt", "ImageGPT"),
        ("led", "LED"),
        ("levit", "LeViT"),
        ("llama", "LLaMA"),
        ("llama2", "Llama2"),
        ("llama3", "Llama3"),
        ("llava", "Llava"),
        ("llava_next", "LLaVA-NeXT"),
        ("llava_next_video", "LLaVa-NeXT-Video"),
        ("llava_onevision", "LLaVA-Onevision"),
        ("mimi", "Mimi"),
        ("mistral", "Mistral"),
        ("mllama", "Mllama"),
        ("persimmon", "Persimmon"),
        ("fuyu", "Fuyu"),
        ("m2m_100", "M2M100"),
        ("mamba", "Mamba"),
        ("mamba2", "mamba2"),
        ("mobilebert", "MobileBERT"),
<<<<<<< HEAD
        ("mgp-str", "MGP-STR"),
=======
        ("moonshine", "Moonshine"),
        ("moshi", "Moshi"),
>>>>>>> 641b3e84
        ("mpt", "MPT"),
        ("mt5", "MT5"),
        ("mvp", "MVP"),
        ("opt", "OPT"),
        ("megatron-bert", "Megatron-BERT"),
        ("mistral", "Mistral"),
        ("mistral3", "Mistral3"),
        ("mixtral", "Mixtral"),
        ("nystromformer", "Nyströmformer"),
        ("owlvit", "OWL-ViT"),
        ("paligemma", "PaliGemma"),
        ("phi", "Phi"),
        ("phi3", "Phi3"),
        ("pixtral", "Pixtral"),
        ("poolformer", "PoolFormer"),
        ("pop2piano", "Pop2Piano"),
        ("qwen2", "Qwen2"),
        ("qwen2_5_vl", "Qwen2_5_VL"),
        ("qwen2_audio", "Qwen2Audio"),
        ("qwen2_audio_encoder", "Qwen2AudioEncoder"),
        ("qwen2_vl", "Qwen2VL"),
        ("recurrent_gemma", "RecurrentGemma"),
        ("rembert", "RemBERT"),
        ("resnet", "ResNet"),
        ("rwkv", "RWKV"),
        ("sam", "SAM"),
        ("seamless_m4t_v2", "SeamlessM4Tv2"),
        ("segformer", "SegFormer"),
        ("sew", "SEW"),
        ("sew-d", "SEW_D"),
        ("swin", "Swin Transformer"),
        ("siglip", "SigLIP"),
        ("siglip_vision_model", "SiglipVisionModel"),
        ("smolvlm", "SmolVLM"),
        ("smolvlm_vision", "SmolVLMVisionTransformer"),
        ("speech_to_text", "Speech2Text"),
        ("speecht5", "SpeechT5"),
        ("starcoder2", "Starcoder2"),
        ("swin2sr", "Swin2SR"),
        ("t5", "T5"),
        ("t5v1.1", "T5v1.1"),
        ("tapas", "TAPAS"),
        ("umt5", "UMT5"),
        ("unispeech", "UniSpeech"),
        ("unispeech-sat", "UniSpeechSat"),
        ("univnet", "UnivNet"),
        ("video_llava", "VideoLlava"),
        ("vilt", "ViLT"),
        ("vipllava", "VipLlava"),
        ("vision-encoder-decoder", "Vision Encoder decoder"),
        ("vit", "ViT"),
        ("wav2vec2", "Wav2Vec2"),
        ("whisper", "Whisper"),
        ("convbert", "ConvBERT"),
        ("opt", "OPT"),
        ("xlm-roberta", "XLM-RoBERTa"),
        ("xlm-roberta-xl", "XLM-RoBERTa-XL"),
        ("yolos", "YOLOS"),
        ("zamba2", "Zamba2"),
        ("cohere2", "Cohere2"),
        ("zamba", "Zamba"),
    ]
)

# This is tied to the processing `-` -> `_` in `model_type_to_module_name`. For example, instead of putting
# `transfo-xl` (as in `CONFIG_MAPPING_NAMES`), we should use `transfo_xl`.
DEPRECATED_MODELS = [
    "bort",
    "deta",
    "efficientformer",
    "ernie_m",
    "gptsan_japanese",
    "graphormer",
    "jukebox",
    "mctct",
    "mega",
    "mmbt",
    "nat",
    "nezha",
    "open_llama",
    "qdqbert",
    "realm",
    "retribert",
    "speech_to_text_2",
    "tapex",
    "trajectory_transformer",
    "transfo_xl",
    "tvlt",
    "van",
    "vit_hybrid",
    "xlm_prophetnet",
]

SPECIAL_MODEL_TYPE_TO_MODULE_NAME = OrderedDict(
    [
        ("openai-gpt", "openai"),
        ("data2vec-audio", "data2vec"),
        ("data2vec-text", "data2vec"),
        ("data2vec-vision", "data2vec"),
        ("donut-swin", "donut"),
        ("kosmos-2", "kosmos2"),
        ("maskformer-swin", "maskformer"),
        ("xclip", "x_clip"),
        ("clip_vision_model", "clip"),
        ("qwen2_audio_encoder", "qwen2_audio"),
        ("gemma3_text", "gemma3"),
        ("idefics3_vision", "idefics3"),
        ("clip_text_model", "clip"),
        ("aria_text", "aria"),
        ("siglip_vision_model", "siglip"),
        ("smolvlm_vision", "smolvlm"),
        ("chinese_clip_vision_model", "chinese_clip"),
        ("rt_detr_resnet", "rt_detr"),
    ]
)

if version.parse(transformers.__version__) >= version.parse("4.51.0"):
    CONFIG_MAPPING_NAMES.update({"qwen3": "Qwen3Config"})
    MODEL_NAMES_MAPPING.update({"qwen3": "Qwen3Model"})

if version.parse(transformers.__version__) >= version.parse("4.51.3"):
    CONFIG_MAPPING_NAMES.update({"glm4": "Glm4Config"})
    MODEL_NAMES_MAPPING.update({"glm4": "glm4"})

if version.parse(transformers.__version__) >= version.parse("4.53.0"):
    CONFIG_MAPPING_NAMES.update({"minimax": "MiniMaxConfig", "vjepa2": "VJEPA2Model"})
    MODEL_NAMES_MAPPING.update({"minimax": "MiniMax", "vjepa2": "VJEPA2Model"})


def model_type_to_module_name(key):
    """Converts a config key to the corresponding module."""
    # Special treatment
    if key in SPECIAL_MODEL_TYPE_TO_MODULE_NAME:
        key = SPECIAL_MODEL_TYPE_TO_MODULE_NAME[key]

        if key in DEPRECATED_MODELS:
            key = f"deprecated.{key}"
        return key

    key = key.replace("-", "_")
    if key in DEPRECATED_MODELS:
        key = f"deprecated.{key}"

    return key


def config_class_to_model_type(config):
    """Converts a config class name to the corresponding model type"""
    for key, cls in CONFIG_MAPPING_NAMES.items():
        if cls == config:
            return key
    # if key not found check in extra content
    for key, cls in CONFIG_MAPPING._extra_content.items():
        if cls.__name__ == config:
            return key
    return None


class _LazyConfigMapping(OrderedDict):
    """
    A dictionary that lazily load its values when they are requested.
    """

    def __init__(self, mapping):
        self._mapping = mapping
        self._extra_content = {}
        self._modules = {}

    def __getitem__(self, key):
        if key in self._extra_content:
            return self._extra_content[key]
        if key not in self._mapping:
            raise KeyError(key)
        value = self._mapping[key]
        module_name = model_type_to_module_name(key)
        if module_name not in self._modules:
            self._modules[module_name] = importlib.import_module(f".{module_name}", "transformers.models")
        if hasattr(self._modules[module_name], value):
            return getattr(self._modules[module_name], value)

        # Some of the mappings have entries model_type -> config of another model type. In that case we try to grab the
        # object at the top level.
        transformers_module = importlib.import_module("transformers")
        return getattr(transformers_module, value)

    def keys(self):
        return list(self._mapping.keys()) + list(self._extra_content.keys())

    def values(self):
        return [self[k] for k in self._mapping.keys()] + list(self._extra_content.values())

    def items(self):
        return [(k, self[k]) for k in self._mapping.keys()] + list(self._extra_content.items())

    def __iter__(self):
        return iter(list(self._mapping.keys()) + list(self._extra_content.keys()))

    def __contains__(self, item):
        return item in self._mapping or item in self._extra_content

    def register(self, key, value, exist_ok=False):
        """
        Register a new configuration in this mapping.
        """
        if key in self._mapping.keys() and not exist_ok:
            raise ValueError(f"'{key}' is already used by a Transformers config, pick another name.")
        self._extra_content[key] = value


CONFIG_MAPPING = _LazyConfigMapping(CONFIG_MAPPING_NAMES)


class _LazyLoadAllMappings(OrderedDict):
    """
    A mapping that will load all pairs of key values at the first access (either by indexing, requestions keys, values,
    etc.)

    Args:
        mapping: The mapping to load.
    """

    def __init__(self, mapping):
        self._mapping = mapping
        self._initialized = False
        self._data = {}

    def _initialize(self):
        if self._initialized:
            return

        for model_type, map_name in self._mapping.items():
            module_name = model_type_to_module_name(model_type)
            module = importlib.import_module(f".{module_name}", "transformers.models")
            mapping = getattr(module, map_name)
            self._data.update(mapping)

        self._initialized = True

    def __getitem__(self, key):
        self._initialize()
        return self._data[key]

    def keys(self):
        self._initialize()
        return self._data.keys()

    def values(self):
        self._initialize()
        return self._data.values()

    def items(self):
        self._initialize()
        return self._data.keys()

    def __iter__(self):
        self._initialize()
        return iter(self._data)

    def __contains__(self, item):
        self._initialize()
        return item in self._data


def _get_class_name(model_class: Union[str, List[str]]):
    if isinstance(model_class, (list, tuple)):
        return " or ".join([f"[`{c}`]" for c in model_class if c is not None])
    return f"[`{model_class}`]"


def _list_model_options(indent, config_to_class=None, use_model_types=True):
    if config_to_class is None and not use_model_types:
        raise ValueError("Using `use_model_types=False` requires a `config_to_class` dictionary.")
    if use_model_types:
        if config_to_class is None:
            model_type_to_name = {model_type: f"[`{config}`]" for model_type, config in CONFIG_MAPPING_NAMES.items()}
        else:
            model_type_to_name = {
                model_type: _get_class_name(model_class)
                for model_type, model_class in config_to_class.items()
                if model_type in MODEL_NAMES_MAPPING
            }
        lines = [
            f"{indent}- **{model_type}** -- {model_type_to_name[model_type]} ({MODEL_NAMES_MAPPING[model_type]} model)"
            for model_type in sorted(model_type_to_name.keys())
        ]
    else:
        config_to_name = {
            CONFIG_MAPPING_NAMES[config]: _get_class_name(clas)
            for config, clas in config_to_class.items()
            if config in CONFIG_MAPPING_NAMES
        }
        config_to_model_name = {
            config: MODEL_NAMES_MAPPING[model_type] for model_type, config in CONFIG_MAPPING_NAMES.items()
        }
        lines = [
            f"{indent}- [`{config_name}`] configuration class:"
            f" {config_to_name[config_name]} ({config_to_model_name[config_name]} model)"
            for config_name in sorted(config_to_name.keys())
        ]
    return "\n".join(lines)


def replace_list_option_in_docstrings(config_to_class=None, use_model_types=True):
    def docstring_decorator(fn):
        docstrings = fn.__doc__
        if docstrings is None:
            # Example: -OO
            return fn
        lines = docstrings.split("\n")
        i = 0
        while i < len(lines) and re.search(r"^(\s*)List options\s*$", lines[i]) is None:
            i += 1
        if i < len(lines):
            indent = re.search(r"^(\s*)List options\s*$", lines[i]).groups()[0]
            if use_model_types:
                indent = f"{indent}    "
            lines[i] = _list_model_options(indent, config_to_class=config_to_class, use_model_types=use_model_types)
            docstrings = "\n".join(lines)
        else:
            raise ValueError(
                f"The function {fn} should have an empty 'List options' in its docstring as placeholder, current"
                f" docstring is:\n{docstrings}"
            )
        fn.__doc__ = docstrings
        return fn

    return docstring_decorator


class AutoConfig:
    r"""
    This is a generic configuration class that will be instantiated as one of the configuration classes of the library
    when created with the [`~AutoConfig.from_pretrained`] class method.

    This class cannot be instantiated directly using `__init__()` (throws an error).
    """

    def __init__(self):
        raise EnvironmentError(
            "AutoConfig is designed to be instantiated "
            "using the `AutoConfig.from_pretrained(pretrained_model_name_or_path)` method."
        )

    @classmethod
    def for_model(cls, model_type: str, *args, **kwargs):
        if model_type in CONFIG_MAPPING:
            config_class = CONFIG_MAPPING[model_type]
            return config_class(*args, **kwargs)
        raise ValueError(
            f"Unrecognized model identifier: {model_type}. Should contain one of {', '.join(CONFIG_MAPPING.keys())}"
        )

    @classmethod
    @replace_list_option_in_docstrings()
    def from_pretrained(cls, pretrained_model_name_or_path, **kwargs):
        r"""
        Instantiate one of the configuration classes of the library from a pretrained model configuration.

        The configuration class to instantiate is selected based on the `model_type` property of the config object that
        is loaded, or when it's missing, by falling back to using pattern matching on `pretrained_model_name_or_path`:

        List options

        Args:
            pretrained_model_name_or_path (`str` or `os.PathLike`):
                Can be either:

                    - A string, the *model id* of a pretrained model configuration hosted inside a model repo on
                      huggingface.co.
                    - A path to a *directory* containing a configuration file saved using the
                      [`~PretrainedConfig.save_pretrained`] method, or the [`~PreTrainedModel.save_pretrained`] method,
                      e.g., `./my_model_directory/`.
                    - A path or url to a saved configuration JSON *file*, e.g.,
                      `./my_model_directory/configuration.json`.
            cache_dir (`str` or `os.PathLike`, *optional*):
                Path to a directory in which a downloaded pretrained model configuration should be cached if the
                standard cache should not be used.
            force_download (`bool`, *optional*, defaults to `False`):
                Whether or not to force the (re-)download the model weights and configuration files and override the
                cached versions if they exist.
            resume_download:
                Deprecated and ignored. All downloads are now resumed by default when possible.
                Will be removed in v5 of Transformers.
            proxies (`Dict[str, str]`, *optional*):
                A dictionary of proxy servers to use by protocol or endpoint, e.g., `{'http': 'foo.bar:3128',
                'http://hostname': 'foo.bar:4012'}`. The proxies are used on each request.
            revision (`str`, *optional*, defaults to `"main"`):
                The specific model version to use. It can be a branch name, a tag name, or a commit id, since we use a
                git-based system for storing models and other artifacts on huggingface.co, so `revision` can be any
                identifier allowed by git.
            return_unused_kwargs (`bool`, *optional*, defaults to `False`):
                If `False`, then this function returns just the final configuration object.

                If `True`, then this functions returns a `Tuple(config, unused_kwargs)` where *unused_kwargs* is a
                dictionary consisting of the key/value pairs whose keys are not configuration attributes: i.e., the
                part of `kwargs` which has not been used to update `config` and is otherwise ignored.
            trust_remote_code (`bool`, *optional*, defaults to `False`):
                Whether or not to allow for custom models defined on the Hub in their own modeling files. This option
                should only be set to `True` for repositories you trust and in which you have read the code, as it will
                execute code present on the Hub on your local machine.
            kwargs(additional keyword arguments, *optional*):
                The values in kwargs of any keys which are configuration attributes will be used to override the loaded
                values. Behavior concerning key/value pairs whose keys are *not* configuration attributes is controlled
                by the `return_unused_kwargs` keyword parameter.

        Examples:

        ```python
        >>> from transformers import AutoConfig

        >>> # Download configuration from huggingface.co and cache.
        >>> config = AutoConfig.from_pretrained("google-bert/bert-base-uncased")

        >>> # Download configuration from huggingface.co (user-uploaded) and cache.
        >>> config = AutoConfig.from_pretrained("dbmdz/bert-base-german-cased")

        >>> # If configuration file is in a directory (e.g., was saved using *save_pretrained('./test/saved_model/')*).
        >>> config = AutoConfig.from_pretrained("./test/bert_saved_model/")

        >>> # Load a specific configuration file.
        >>> config = AutoConfig.from_pretrained("./test/bert_saved_model/my_configuration.json")

        >>> # Change some config attributes when loading a pretrained config.
        >>> config = AutoConfig.from_pretrained("google-bert/bert-base-uncased", output_attentions=True, foo=False)
        >>> config.output_attentions
        True

        >>> config, unused_kwargs = AutoConfig.from_pretrained(
        ...     "google-bert/bert-base-uncased", output_attentions=True, foo=False, return_unused_kwargs=True
        ... )
        >>> config.output_attentions
        True

        >>> unused_kwargs
        {'foo': False}
        ```"""
        use_auth_token = kwargs.pop("use_auth_token", None)
        if use_auth_token is not None:
            warnings.warn(
                "The `use_auth_token` argument is deprecated and will be removed in v5 of Transformers. Please use `token` instead.",
                FutureWarning,
            )
            if kwargs.get("token", None) is not None:
                raise ValueError(
                    "`token` and `use_auth_token` are both specified. Please set only the argument `token`."
                )
            kwargs["token"] = use_auth_token

        kwargs["_from_auto"] = True
        kwargs["name_or_path"] = pretrained_model_name_or_path
        trust_remote_code = kwargs.pop("trust_remote_code", None)
        code_revision = kwargs.pop("code_revision", None)

        config_dict, unused_kwargs = PretrainedConfig.get_config_dict(pretrained_model_name_or_path, **kwargs)
        has_remote_code = "auto_map" in config_dict and "AutoConfig" in config_dict["auto_map"]
        has_local_code = "model_type" in config_dict and config_dict["model_type"] in CONFIG_MAPPING
        trust_remote_code = resolve_trust_remote_code(
            trust_remote_code, pretrained_model_name_or_path, has_local_code, has_remote_code
        )

        if has_remote_code and trust_remote_code:
            class_ref = config_dict["auto_map"]["AutoConfig"]
            config_class = get_class_from_dynamic_module(
                class_ref, pretrained_model_name_or_path, code_revision=code_revision, **kwargs
            )
            if os.path.isdir(pretrained_model_name_or_path):
                config_class.register_for_auto_class()
            return config_class.from_pretrained(pretrained_model_name_or_path, **kwargs)
        elif "model_type" in config_dict:
            try:
                config_class = CONFIG_MAPPING[config_dict["model_type"]]
            except KeyError:
                raise ValueError(
                    f"The checkpoint you are trying to load has model type `{config_dict['model_type']}` "
                    "but Transformers does not recognize this architecture. This could be because of an "
                    "issue with the checkpoint, or because your version of Transformers is out of date."
                )
            return config_class.from_dict(config_dict, **unused_kwargs)
        else:
            # Fallback: use pattern matching on the string.
            # We go from longer names to shorter names to catch roberta before bert (for instance)
            for pattern in sorted(CONFIG_MAPPING.keys(), key=len, reverse=True):
                if pattern in str(pretrained_model_name_or_path):
                    return CONFIG_MAPPING[pattern].from_dict(config_dict, **unused_kwargs)

        raise ValueError(
            f"Unrecognized model in {pretrained_model_name_or_path}. "
            f"Should have a `model_type` key in its {CONFIG_NAME}, or contain one of the following strings "
            f"in its name: {', '.join(CONFIG_MAPPING.keys())}"
        )

    @staticmethod
    def register(model_type, config, exist_ok=False):
        """
        Register a new configuration for this class.

        Args:
            model_type (`str`): The model type like "bert" or "gpt".
            config ([`PretrainedConfig`]): The config to register.
        """
        if issubclass(config, PretrainedConfig) and config.model_type != model_type:
            raise ValueError(
                "The config you are passing has a `model_type` attribute that is not consistent with the model type "
                f"you passed (config has {config.model_type} and you passed {model_type}. Fix one of those so they "
                "match!"
            )
        CONFIG_MAPPING.register(model_type, config, exist_ok=exist_ok)<|MERGE_RESOLUTION|>--- conflicted
+++ resolved
@@ -115,12 +115,9 @@
         ("mistral3", "Mistral3Config"),
         ("mllama", "MllamaConfig"),
         ("mobilebert", "MobileBertConfig"),
-<<<<<<< HEAD
         ("mgp-str", "MgpstrConfig"),
-=======
         ("moonshine", "MoonshineConfig"),
         ("moshi", "MoshiConfig"),
->>>>>>> 641b3e84
         ("mpt", "MptConfig"),
         ("nystromformer", "NystromformerConfig"),
         ("starcoder2", "Starcoder2Config"),
@@ -272,12 +269,9 @@
         ("mamba", "Mamba"),
         ("mamba2", "mamba2"),
         ("mobilebert", "MobileBERT"),
-<<<<<<< HEAD
         ("mgp-str", "MGP-STR"),
-=======
         ("moonshine", "Moonshine"),
         ("moshi", "Moshi"),
->>>>>>> 641b3e84
         ("mpt", "MPT"),
         ("mt5", "MT5"),
         ("mvp", "MVP"),
