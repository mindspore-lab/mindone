# coding=utf-8
# Copyright 2018 The HuggingFace Inc. team.
#
# Licensed under the Apache License, Version 2.0 (the "License");
# you may not use this file except in compliance with the License.
# You may obtain a copy of the License at
#
#     http://www.apache.org/licenses/LICENSE-2.0
#
# Unless required by applicable law or agreed to in writing, software
# distributed under the License is distributed on an "AS IS" BASIS,
# WITHOUT WARRANTIES OR CONDITIONS OF ANY KIND, either express or implied.
# See the License for the specific language governing permissions and
# limitations under the License.
"""Auto Config class."""

import importlib
import os
import re
import warnings
from collections import OrderedDict
from typing import List, Union

from transformers.configuration_utils import PretrainedConfig
from transformers.dynamic_module_utils import get_class_from_dynamic_module, resolve_trust_remote_code
from transformers.utils import CONFIG_NAME, logging

logger = logging.get_logger(__name__)


CONFIG_MAPPING_NAMES = OrderedDict(
    [
        # Add configs here
        ("albert", "AlbertConfig"),
        ("bert", "BertConfig"),
        ("bart", "BartConfig"),
        ("bit", "BitConfig"),
        ("blip-2", "Blip2Config"),
        ("clip", "CLIPConfig"),
        ("clip_vision_model", "CLIPVisionConfig"),
<<<<<<< HEAD
        ("deberta", "DebertaConfig"),
=======
        ("deberta-v2", "DebertaV2Config"),
>>>>>>> 008fbf6d
        ("dpt", "DPTConfig"),
        ("gemma", "GemmaConfig"),
        ("gemma2", "Gemma2Config"),
        ("gemma3", "Gemma3Config"),
        ("gemma3_text", "Gemma3TextConfig"),
        ("glm", "GlmConfig"),
        ("glpn", "GLPNConfig"),
        ("gpt2", "GPT2Config"),
        ("hiera", "HieraConfig"),
        ("ijepa", "IJepaConfig"),
        ("imagegpt", "ImageGPTConfig"),
        ("levit", "LevitConfig"),
        ("llama", "LlamaConfig"),
        ("llava", "LlavaConfig"),
        ("mobilebert", "MobileBertConfig"),
        ("mt5", "MT5Config"),
        ("mixtral", "MixtralConfig"),
        ("phi3", "Phi3Config"),
        ("qwen2", "Qwen2Config"),
        ("qwen2_5_vl", "Qwen2_5_VLConfig"),
        ("qwen2_audio", "Qwen2AudioConfig"),
        ("qwen2_audio_encoder", "Qwen2AudioEncoderConfig"),
        ("qwen2_vl", "Qwen2VLConfig"),
        ("qwen3", "Qwen3Config"),
        ("recurrent_gemma", "RecurrentGemmaConfig"),
        ("rembert", "RemBertConfig"),
        ("siglip", "SiglipConfig"),
        ("siglip_vision_model", "SiglipVisionConfig"),
        ("speecht5", "SpeechT5Config"),
        ("t5", "T5Config"),
        ("umt5", "UMT5Config"),
        ("wav2vec2", "Wav2Vec2Config"),
        ("whisper", "WhisperConfig"),
        ("xlm-roberta", "XLMRobertaConfig"),
        ("xlm-roberta-xl", "XLMRobertaXLConfig"),
    ]
)


MODEL_NAMES_MAPPING = OrderedDict(
    [
        # Add full (and cased) model names here
        ("albert", "ALBERT"),
        ("bert", "BERT"),
        ("bart", "BART"),
        ("bit", "BiT"),
        ("blip-2", "BLIP-2"),
        ("chameleon", "Chameleon"),
        ("clap", "CLAP"),
        ("clip", "CLIP"),
        ("clip_vision_model", "CLIPVisionModel"),
<<<<<<< HEAD
        ("deberta", "DeBERTa"),
=======
        ("deberta-v2", "DeBERTa-v2"),
>>>>>>> 008fbf6d
        ("dpt", "DPT"),
        ("gemma", "Gemma"),
        ("gemma2", "Gemma2"),
        ("glm", "GLM"),
        ("glpn", "GLPN"),
        ("gpt2", "OpenAI GPT-2"),
        ("qwen2_audio", "Qwen2Audio"),
        ("qwen2_audio_encoder", "Qwen2AudioEncoder"),
        ("gemma3", "Gemma3ForConditionalGeneration"),
        ("gemma3_text", "Gemma3ForCausalLM"),
        ("hiera", "Hiera"),
        ("ijepa", "I-JEPA"),
        ("imagegpt", "ImageGPT"),
        ("levit", "LeViT"),
        ("llama", "LLaMA"),
        ("llama2", "Llama2"),
        ("llama3", "Llama3"),
        ("llava", "Llava"),
        ("mobilebert", "MobileBERT"),
        ("mt5", "MT5"),
        ("mixtral", "Mixtral"),
        ("phi3", "Phi3"),
        ("qwen2", "Qwen2"),
        ("qwen2_5_vl", "Qwen2_5_VL"),
        ("qwen2_audio", "Qwen2Audio"),
        ("qwen2_audio_encoder", "Qwen2AudioEncoder"),
        ("qwen2_vl", "Qwen2VL"),
        ("qwen3", "Qwen3Model"),
        ("recurrent_gemma", "RecurrentGemma"),
        ("rembert", "RemBERT"),
        ("siglip", "SigLIP"),
        ("siglip_vision_model", "SiglipVisionModel"),
        ("speecht5", "SpeechT5"),
        ("t5", "T5"),
        ("t5v1.1", "T5v1.1"),
        ("umt5", "UMT5"),
        ("wav2vec2", "Wav2Vec2"),
        ("whisper", "Whisper"),
        ("xlm-roberta", "XLM-RoBERTa"),
        ("xlm-roberta-xl", "XLM-RoBERTa-XL"),
    ]
)

# This is tied to the processing `-` -> `_` in `model_type_to_module_name`. For example, instead of putting
# `transfo-xl` (as in `CONFIG_MAPPING_NAMES`), we should use `transfo_xl`.
DEPRECATED_MODELS = [
    "bort",
    "deta",
    "efficientformer",
    "ernie_m",
    "gptsan_japanese",
    "graphormer",
    "jukebox",
    "mctct",
    "mega",
    "mmbt",
    "nat",
    "nezha",
    "open_llama",
    "qdqbert",
    "realm",
    "retribert",
    "speech_to_text_2",
    "tapex",
    "trajectory_transformer",
    "transfo_xl",
    "tvlt",
    "van",
    "vit_hybrid",
    "xlm_prophetnet",
]

SPECIAL_MODEL_TYPE_TO_MODULE_NAME = OrderedDict(
    [
        ("openai-gpt", "openai"),
        ("data2vec-audio", "data2vec"),
        ("data2vec-text", "data2vec"),
        ("data2vec-vision", "data2vec"),
        ("donut-swin", "donut"),
        ("kosmos-2", "kosmos2"),
        ("maskformer-swin", "maskformer"),
        ("xclip", "x_clip"),
        ("clip_vision_model", "clip"),
        ("qwen2_audio_encoder", "qwen2_audio"),
        ("gemma3_text", "gemma3"),
        ("clip_text_model", "clip"),
        ("siglip_vision_model", "siglip"),
        ("chinese_clip_vision_model", "chinese_clip"),
        ("rt_detr_resnet", "rt_detr"),
    ]
)


def model_type_to_module_name(key):
    """Converts a config key to the corresponding module."""
    # Special treatment
    if key in SPECIAL_MODEL_TYPE_TO_MODULE_NAME:
        key = SPECIAL_MODEL_TYPE_TO_MODULE_NAME[key]

        if key in DEPRECATED_MODELS:
            key = f"deprecated.{key}"
        return key

    key = key.replace("-", "_")
    if key in DEPRECATED_MODELS:
        key = f"deprecated.{key}"

    return key


def config_class_to_model_type(config):
    """Converts a config class name to the corresponding model type"""
    for key, cls in CONFIG_MAPPING_NAMES.items():
        if cls == config:
            return key
    # if key not found check in extra content
    for key, cls in CONFIG_MAPPING._extra_content.items():
        if cls.__name__ == config:
            return key
    return None


class _LazyConfigMapping(OrderedDict):
    """
    A dictionary that lazily load its values when they are requested.
    """

    def __init__(self, mapping):
        self._mapping = mapping
        self._extra_content = {}
        self._modules = {}

    def __getitem__(self, key):
        if key in self._extra_content:
            return self._extra_content[key]
        if key not in self._mapping:
            raise KeyError(key)
        value = self._mapping[key]
        module_name = model_type_to_module_name(key)
        if module_name not in self._modules:
            self._modules[module_name] = importlib.import_module(f".{module_name}", "transformers.models")
        if hasattr(self._modules[module_name], value):
            return getattr(self._modules[module_name], value)

        # Some of the mappings have entries model_type -> config of another model type. In that case we try to grab the
        # object at the top level.
        transformers_module = importlib.import_module("transformers")
        return getattr(transformers_module, value)

    def keys(self):
        return list(self._mapping.keys()) + list(self._extra_content.keys())

    def values(self):
        return [self[k] for k in self._mapping.keys()] + list(self._extra_content.values())

    def items(self):
        return [(k, self[k]) for k in self._mapping.keys()] + list(self._extra_content.items())

    def __iter__(self):
        return iter(list(self._mapping.keys()) + list(self._extra_content.keys()))

    def __contains__(self, item):
        return item in self._mapping or item in self._extra_content

    def register(self, key, value, exist_ok=False):
        """
        Register a new configuration in this mapping.
        """
        if key in self._mapping.keys() and not exist_ok:
            raise ValueError(f"'{key}' is already used by a Transformers config, pick another name.")
        self._extra_content[key] = value


CONFIG_MAPPING = _LazyConfigMapping(CONFIG_MAPPING_NAMES)


class _LazyLoadAllMappings(OrderedDict):
    """
    A mapping that will load all pairs of key values at the first access (either by indexing, requestions keys, values,
    etc.)

    Args:
        mapping: The mapping to load.
    """

    def __init__(self, mapping):
        self._mapping = mapping
        self._initialized = False
        self._data = {}

    def _initialize(self):
        if self._initialized:
            return

        for model_type, map_name in self._mapping.items():
            module_name = model_type_to_module_name(model_type)
            module = importlib.import_module(f".{module_name}", "transformers.models")
            mapping = getattr(module, map_name)
            self._data.update(mapping)

        self._initialized = True

    def __getitem__(self, key):
        self._initialize()
        return self._data[key]

    def keys(self):
        self._initialize()
        return self._data.keys()

    def values(self):
        self._initialize()
        return self._data.values()

    def items(self):
        self._initialize()
        return self._data.keys()

    def __iter__(self):
        self._initialize()
        return iter(self._data)

    def __contains__(self, item):
        self._initialize()
        return item in self._data


def _get_class_name(model_class: Union[str, List[str]]):
    if isinstance(model_class, (list, tuple)):
        return " or ".join([f"[`{c}`]" for c in model_class if c is not None])
    return f"[`{model_class}`]"


def _list_model_options(indent, config_to_class=None, use_model_types=True):
    if config_to_class is None and not use_model_types:
        raise ValueError("Using `use_model_types=False` requires a `config_to_class` dictionary.")
    if use_model_types:
        if config_to_class is None:
            model_type_to_name = {model_type: f"[`{config}`]" for model_type, config in CONFIG_MAPPING_NAMES.items()}
        else:
            model_type_to_name = {
                model_type: _get_class_name(model_class)
                for model_type, model_class in config_to_class.items()
                if model_type in MODEL_NAMES_MAPPING
            }
        lines = [
            f"{indent}- **{model_type}** -- {model_type_to_name[model_type]} ({MODEL_NAMES_MAPPING[model_type]} model)"
            for model_type in sorted(model_type_to_name.keys())
        ]
    else:
        config_to_name = {
            CONFIG_MAPPING_NAMES[config]: _get_class_name(clas)
            for config, clas in config_to_class.items()
            if config in CONFIG_MAPPING_NAMES
        }
        config_to_model_name = {
            config: MODEL_NAMES_MAPPING[model_type] for model_type, config in CONFIG_MAPPING_NAMES.items()
        }
        lines = [
            f"{indent}- [`{config_name}`] configuration class:"
            f" {config_to_name[config_name]} ({config_to_model_name[config_name]} model)"
            for config_name in sorted(config_to_name.keys())
        ]
    return "\n".join(lines)


def replace_list_option_in_docstrings(config_to_class=None, use_model_types=True):
    def docstring_decorator(fn):
        docstrings = fn.__doc__
        if docstrings is None:
            # Example: -OO
            return fn
        lines = docstrings.split("\n")
        i = 0
        while i < len(lines) and re.search(r"^(\s*)List options\s*$", lines[i]) is None:
            i += 1
        if i < len(lines):
            indent = re.search(r"^(\s*)List options\s*$", lines[i]).groups()[0]
            if use_model_types:
                indent = f"{indent}    "
            lines[i] = _list_model_options(indent, config_to_class=config_to_class, use_model_types=use_model_types)
            docstrings = "\n".join(lines)
        else:
            raise ValueError(
                f"The function {fn} should have an empty 'List options' in its docstring as placeholder, current"
                f" docstring is:\n{docstrings}"
            )
        fn.__doc__ = docstrings
        return fn

    return docstring_decorator


class AutoConfig:
    r"""
    This is a generic configuration class that will be instantiated as one of the configuration classes of the library
    when created with the [`~AutoConfig.from_pretrained`] class method.

    This class cannot be instantiated directly using `__init__()` (throws an error).
    """

    def __init__(self):
        raise EnvironmentError(
            "AutoConfig is designed to be instantiated "
            "using the `AutoConfig.from_pretrained(pretrained_model_name_or_path)` method."
        )

    @classmethod
    def for_model(cls, model_type: str, *args, **kwargs):
        if model_type in CONFIG_MAPPING:
            config_class = CONFIG_MAPPING[model_type]
            return config_class(*args, **kwargs)
        raise ValueError(
            f"Unrecognized model identifier: {model_type}. Should contain one of {', '.join(CONFIG_MAPPING.keys())}"
        )

    @classmethod
    @replace_list_option_in_docstrings()
    def from_pretrained(cls, pretrained_model_name_or_path, **kwargs):
        r"""
        Instantiate one of the configuration classes of the library from a pretrained model configuration.

        The configuration class to instantiate is selected based on the `model_type` property of the config object that
        is loaded, or when it's missing, by falling back to using pattern matching on `pretrained_model_name_or_path`:

        List options

        Args:
            pretrained_model_name_or_path (`str` or `os.PathLike`):
                Can be either:

                    - A string, the *model id* of a pretrained model configuration hosted inside a model repo on
                      huggingface.co.
                    - A path to a *directory* containing a configuration file saved using the
                      [`~PretrainedConfig.save_pretrained`] method, or the [`~PreTrainedModel.save_pretrained`] method,
                      e.g., `./my_model_directory/`.
                    - A path or url to a saved configuration JSON *file*, e.g.,
                      `./my_model_directory/configuration.json`.
            cache_dir (`str` or `os.PathLike`, *optional*):
                Path to a directory in which a downloaded pretrained model configuration should be cached if the
                standard cache should not be used.
            force_download (`bool`, *optional*, defaults to `False`):
                Whether or not to force the (re-)download the model weights and configuration files and override the
                cached versions if they exist.
            resume_download:
                Deprecated and ignored. All downloads are now resumed by default when possible.
                Will be removed in v5 of Transformers.
            proxies (`Dict[str, str]`, *optional*):
                A dictionary of proxy servers to use by protocol or endpoint, e.g., `{'http': 'foo.bar:3128',
                'http://hostname': 'foo.bar:4012'}`. The proxies are used on each request.
            revision (`str`, *optional*, defaults to `"main"`):
                The specific model version to use. It can be a branch name, a tag name, or a commit id, since we use a
                git-based system for storing models and other artifacts on huggingface.co, so `revision` can be any
                identifier allowed by git.
            return_unused_kwargs (`bool`, *optional*, defaults to `False`):
                If `False`, then this function returns just the final configuration object.

                If `True`, then this functions returns a `Tuple(config, unused_kwargs)` where *unused_kwargs* is a
                dictionary consisting of the key/value pairs whose keys are not configuration attributes: i.e., the
                part of `kwargs` which has not been used to update `config` and is otherwise ignored.
            trust_remote_code (`bool`, *optional*, defaults to `False`):
                Whether or not to allow for custom models defined on the Hub in their own modeling files. This option
                should only be set to `True` for repositories you trust and in which you have read the code, as it will
                execute code present on the Hub on your local machine.
            kwargs(additional keyword arguments, *optional*):
                The values in kwargs of any keys which are configuration attributes will be used to override the loaded
                values. Behavior concerning key/value pairs whose keys are *not* configuration attributes is controlled
                by the `return_unused_kwargs` keyword parameter.

        Examples:

        ```python
        >>> from transformers import AutoConfig

        >>> # Download configuration from huggingface.co and cache.
        >>> config = AutoConfig.from_pretrained("google-bert/bert-base-uncased")

        >>> # Download configuration from huggingface.co (user-uploaded) and cache.
        >>> config = AutoConfig.from_pretrained("dbmdz/bert-base-german-cased")

        >>> # If configuration file is in a directory (e.g., was saved using *save_pretrained('./test/saved_model/')*).
        >>> config = AutoConfig.from_pretrained("./test/bert_saved_model/")

        >>> # Load a specific configuration file.
        >>> config = AutoConfig.from_pretrained("./test/bert_saved_model/my_configuration.json")

        >>> # Change some config attributes when loading a pretrained config.
        >>> config = AutoConfig.from_pretrained("google-bert/bert-base-uncased", output_attentions=True, foo=False)
        >>> config.output_attentions
        True

        >>> config, unused_kwargs = AutoConfig.from_pretrained(
        ...     "google-bert/bert-base-uncased", output_attentions=True, foo=False, return_unused_kwargs=True
        ... )
        >>> config.output_attentions
        True

        >>> unused_kwargs
        {'foo': False}
        ```"""
        use_auth_token = kwargs.pop("use_auth_token", None)
        if use_auth_token is not None:
            warnings.warn(
                "The `use_auth_token` argument is deprecated and will be removed in v5 of Transformers. Please use `token` instead.",
                FutureWarning,
            )
            if kwargs.get("token", None) is not None:
                raise ValueError(
                    "`token` and `use_auth_token` are both specified. Please set only the argument `token`."
                )
            kwargs["token"] = use_auth_token

        kwargs["_from_auto"] = True
        kwargs["name_or_path"] = pretrained_model_name_or_path
        trust_remote_code = kwargs.pop("trust_remote_code", None)
        code_revision = kwargs.pop("code_revision", None)

        config_dict, unused_kwargs = PretrainedConfig.get_config_dict(pretrained_model_name_or_path, **kwargs)
        has_remote_code = "auto_map" in config_dict and "AutoConfig" in config_dict["auto_map"]
        has_local_code = "model_type" in config_dict and config_dict["model_type"] in CONFIG_MAPPING
        trust_remote_code = resolve_trust_remote_code(
            trust_remote_code, pretrained_model_name_or_path, has_local_code, has_remote_code
        )

        if has_remote_code and trust_remote_code:
            class_ref = config_dict["auto_map"]["AutoConfig"]
            config_class = get_class_from_dynamic_module(
                class_ref, pretrained_model_name_or_path, code_revision=code_revision, **kwargs
            )
            if os.path.isdir(pretrained_model_name_or_path):
                config_class.register_for_auto_class()
            return config_class.from_pretrained(pretrained_model_name_or_path, **kwargs)
        elif "model_type" in config_dict:
            try:
                config_class = CONFIG_MAPPING[config_dict["model_type"]]
            except KeyError:
                raise ValueError(
                    f"The checkpoint you are trying to load has model type `{config_dict['model_type']}` "
                    "but Transformers does not recognize this architecture. This could be because of an "
                    "issue with the checkpoint, or because your version of Transformers is out of date."
                )
            return config_class.from_dict(config_dict, **unused_kwargs)
        else:
            # Fallback: use pattern matching on the string.
            # We go from longer names to shorter names to catch roberta before bert (for instance)
            for pattern in sorted(CONFIG_MAPPING.keys(), key=len, reverse=True):
                if pattern in str(pretrained_model_name_or_path):
                    return CONFIG_MAPPING[pattern].from_dict(config_dict, **unused_kwargs)

        raise ValueError(
            f"Unrecognized model in {pretrained_model_name_or_path}. "
            f"Should have a `model_type` key in its {CONFIG_NAME}, or contain one of the following strings "
            f"in its name: {', '.join(CONFIG_MAPPING.keys())}"
        )

    @staticmethod
    def register(model_type, config, exist_ok=False):
        """
        Register a new configuration for this class.

        Args:
            model_type (`str`): The model type like "bert" or "gpt".
            config ([`PretrainedConfig`]): The config to register.
        """
        if issubclass(config, PretrainedConfig) and config.model_type != model_type:
            raise ValueError(
                "The config you are passing has a `model_type` attribute that is not consistent with the model type "
                f"you passed (config has {config.model_type} and you passed {model_type}. Fix one of those so they "
                "match!"
            )
        CONFIG_MAPPING.register(model_type, config, exist_ok=exist_ok)<|MERGE_RESOLUTION|>--- conflicted
+++ resolved
@@ -38,11 +38,8 @@
         ("blip-2", "Blip2Config"),
         ("clip", "CLIPConfig"),
         ("clip_vision_model", "CLIPVisionConfig"),
-<<<<<<< HEAD
         ("deberta", "DebertaConfig"),
-=======
         ("deberta-v2", "DebertaV2Config"),
->>>>>>> 008fbf6d
         ("dpt", "DPTConfig"),
         ("gemma", "GemmaConfig"),
         ("gemma2", "Gemma2Config"),
@@ -94,11 +91,8 @@
         ("clap", "CLAP"),
         ("clip", "CLIP"),
         ("clip_vision_model", "CLIPVisionModel"),
-<<<<<<< HEAD
         ("deberta", "DeBERTa"),
-=======
         ("deberta-v2", "DeBERTa-v2"),
->>>>>>> 008fbf6d
         ("dpt", "DPT"),
         ("gemma", "Gemma"),
         ("gemma2", "Gemma2"),
