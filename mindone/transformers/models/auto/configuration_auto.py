# coding=utf-8
# Copyright 2018 The HuggingFace Inc. team.
#
# This code is adapted from https://github.com/huggingface/transformers
# with modifications to run transformers on mindspore.
#
# Licensed under the Apache License, Version 2.0 (the "License");
# you may not use this file except in compliance with the License.
# You may obtain a copy of the License at
#
#     http://www.apache.org/licenses/LICENSE-2.0
#
# Unless required by applicable law or agreed to in writing, software
# distributed under the License is distributed on an "AS IS" BASIS,
# WITHOUT WARRANTIES OR CONDITIONS OF ANY KIND, either express or implied.
# See the License for the specific language governing permissions and
# limitations under the License.
"""Auto Config class."""
import importlib
import os
import re
import warnings
from collections import OrderedDict
from typing import List, Union

import transformers
from packaging import version
from transformers.configuration_utils import PretrainedConfig
from transformers.dynamic_module_utils import get_class_from_dynamic_module, resolve_trust_remote_code
from transformers.utils import CONFIG_NAME, logging

logger = logging.get_logger(__name__)


CONFIG_MAPPING_NAMES = OrderedDict(
    [
        # Add configs here
        ("albert", "AlbertConfig"),
        ("align", "AlignConfig"),
        ("aria", "AriaConfig"),
        ("aria_text", "AriaTextConfig"),
        ("bamba", "BambaConfig"),
        ("bart", "BartConfig"),
        ("bert", "BertConfig"),
        ("bit", "BitConfig"),
        ("blenderbot", "BlenderbotConfig"),
        ("blenderbot-small", "BlenderbotSmallConfig"),
        ("blip", "BlipConfig"),
        ("blip-2", "Blip2Config"),
        ("camembert", "CamembertConfig"),
        ("chameleon", "ChameleonConfig"),
        ("clip", "CLIPConfig"),
        ("clip_vision_model", "CLIPVisionConfig"),
        ("clipseg", "CLIPSegConfig"),
        ("clvp", "ClvpConfig"),
        ("colpali", "ColPaliConfig"),
        ("convbert", "ConvBertConfig"),
        ("convnext", "ConvNextConfig"),
        ("convnextv2", "ConvNextV2Config"),
        ("deberta", "DebertaConfig"),
        ("deberta-v2", "DebertaV2Config"),
        ("depth_anything", "DepthAnythingConfig"),
        ("detr", "DetrConfig"),
        ("dinov2", "Dinov2Config"),
        ("dpt", "DPTConfig"),
        ("gemma", "GemmaConfig"),
        ("granite", "GraniteConfig"),
        ("gemma2", "Gemma2Config"),
        ("gemma3", "Gemma3Config"),
        ("gemma3_text", "Gemma3TextConfig"),
        ("glm", "GlmConfig"),
        ("glpn", "GLPNConfig"),
        ("gpt2", "GPT2Config"),
        ("granitemoe", "GraniteMoeConfig"),
        ("granitemoeshared", "GraniteMoeSharedConfig"),
        ("helium", "HeliumConfig"),
        ("hiera", "HieraConfig"),
        ("hubert", "HubertConfig"),
        ("ibert", "IBertConfig"),
        ("idefics", "IdeficsConfig"),
        ("idefics2", "Idefics2Config"),
        ("idefics3", "Idefics3Config"),
        ("idefics3_vision", "Idefics3VisionConfig"),
        ("ijepa", "IJepaConfig"),
        ("imagegpt", "ImageGPTConfig"),
        ("led", "LEDConfig"),
        ("levit", "LevitConfig"),
        ("m2m_100", "M2M100Config"),
        ("canine", "CanineConfig"),
        ("llama", "LlamaConfig"),
        ("persimmon", "PersimmonConfig"),
        ("fuyu", "FuyuConfig"),
        ("llava", "LlavaConfig"),
        ("llava_next", "LlavaNextConfig"),
        ("llava_next_video", "LlavaNextVideoConfig"),
        ("llava_onevision", "LlavaOnevisionConfig"),
        ("mistral", "MistralConfig"),
        ("mobilebert", "MobileBertConfig"),
        ("mpt", "MptConfig"),
        ("nystromformer", "NystromformerConfig"),
        ("starcoder2", "Starcoder2Config"),
        ("mt5", "MT5Config"),
        ("opt", "OPTConfig"),
        ("megatron-bert", "MegatronBertConfig"),
        ("mixtral", "MixtralConfig"),
        ("owlvit", "OwlViTConfig"),
        ("paligemma", "PaliGemmaConfig"),
        ("phi", "PhiConfig"),
        ("phi3", "Phi3Config"),
        ("qwen2", "Qwen2Config"),
        ("qwen2_5_vl", "Qwen2_5_VLConfig"),
        ("qwen2_audio", "Qwen2AudioConfig"),
        ("qwen2_audio_encoder", "Qwen2AudioEncoderConfig"),
        ("qwen2_vl", "Qwen2VLConfig"),
        ("opt", "OPTConfig"),
        ("recurrent_gemma", "RecurrentGemmaConfig"),
        ("rembert", "RemBertConfig"),
<<<<<<< HEAD
        ("roberta", "RobertaConfig"),
        ("roformer", "RoFormerConfig"),
=======
        ("rwkv", "RwkvConfig"),
        ("sam", "SamConfig"),
>>>>>>> c20e1877
        ("segformer", "SegformerConfig"),
        ("swin", "SwinConfig"),
        ("siglip", "SiglipConfig"),
        ("siglip_vision_model", "SiglipVisionConfig"),
        ("smolvlm", "SmolVLMConfig"),
        ("smolvlm_vision", "SmolVLMVisionConfig"),
        ("speecht5", "SpeechT5Config"),
        ("swin2sr", "Swin2SRConfig"),
        ("t5", "T5Config"),
        ("umt5", "UMT5Config"),
        ("video_llava", "VideoLlavaConfig"),
        ("vilt", "ViltConfig"),
        ("vipllava", "VipLlavaConfig"),
        ("vision-encoder-decoder", "VisionEncoderDecoderConfig"),
        ("vit", "ViTConfig"),
        ("wav2vec2", "Wav2Vec2Config"),
        ("mvp", "MvpConfig"),
        ("whisper", "WhisperConfig"),
        ("xlm-roberta", "XLMRobertaConfig"),
        ("xlm-roberta-xl", "XLMRobertaXLConfig"),
        ("yolos", "YolosConfig"),
        ("zamba2", "Zamba2Config"),
        ("cohere2", "Cohere2Config"),
        ("zamba", "ZambaConfig"),
    ]
)


MODEL_NAMES_MAPPING = OrderedDict(
    [
        # Add full (and cased) model names here
        ("albert", "ALBERT"),
        ("align", "ALIGN"),
        ("aria", "Aria"),
        ("aria_text", "AriaText"),
        ("bamba", "Bamba"),
        ("bart", "BART"),
        ("bert", "BERT"),
        ("bit", "BiT"),
        ("blenderbot", "Blenderbot"),
        ("blenderbot-small", "BlenderbotSmall"),
        ("blip", "BLIP"),
        ("blip-2", "BLIP-2"),
        ("camembert", "CamemBERT"),
        ("canine", "CANINE"),
        ("chameleon", "Chameleon"),
        ("clap", "CLAP"),
        ("clip", "CLIP"),
        ("clip_vision_model", "CLIPVisionModel"),
        ("clipseg", "CLIPSeg"),
        ("clvp", "CLVP"),
        ("colpali", "ColPali"),
        ("convnext", "ConvNeXT"),
        ("convnextv2", "ConvNeXTV2"),
        ("deberta", "DeBERTa"),
        ("deberta-v2", "DeBERTa-v2"),
        ("depth_anything", "Depth Anything"),
        ("detr", "DETR"),
        ("dinov2", "DINOv2"),
        ("dpt", "DPT"),
        ("gemma", "Gemma"),
        ("granite", "Granite"),
        ("gemma2", "Gemma2"),
        ("glm", "GLM"),
        ("glpn", "GLPN"),
        ("gpt2", "OpenAI GPT-2"),
        ("qwen2_audio", "Qwen2Audio"),
        ("qwen2_audio_encoder", "Qwen2AudioEncoder"),
        ("roberta", "RoBERTa"),
        ("granitemoe", "GraniteMoeMoe"),
        ("granitemoeshared", "GraniteMoeSharedMoe"),
        ("gemma3", "Gemma3ForConditionalGeneration"),
        ("gemma3_text", "Gemma3ForCausalLM"),
        ("qwen2_audio", "Qwen2Audio"),
        ("qwen2_audio_encoder", "Qwen2AudioEncoder"),
        ("helium", "Helium"),
        ("hiera", "Hiera"),
        ("hubert", "Hubert"),
        ("ibert", "I-BERT"),
        ("idefics", "IDEFICS"),
        ("idefics2", "Idefics2"),
        ("idefics3", "Idefics3"),
        ("idefics3_vision", "Idefics3VisionTransformer"),
        ("ijepa", "I-JEPA"),
        ("imagegpt", "ImageGPT"),
        ("led", "LED"),
        ("levit", "LeViT"),
        ("llama", "LLaMA"),
        ("llama2", "Llama2"),
        ("llama3", "Llama3"),
        ("llava", "Llava"),
        ("llava_next", "LLaVA-NeXT"),
        ("llava_next_video", "LLaVa-NeXT-Video"),
        ("llava_onevision", "LLaVA-Onevision"),
        ("mistral", "Mistral"),
        ("persimmon", "Persimmon"),
        ("fuyu", "Fuyu"),
        ("m2m_100", "M2M100"),
        ("mobilebert", "MobileBERT"),
        ("mpt", "MPT"),
        ("mt5", "MT5"),
        ("mvp", "MVP"),
        ("opt", "OPT"),
        ("megatron-bert", "Megatron-BERT"),
        ("mistral", "Mistral"),
        ("mixtral", "Mixtral"),
        ("nystromformer", "Nyströmformer"),
        ("owlvit", "OWL-ViT"),
        ("paligemma", "PaliGemma"),
        ("phi", "Phi"),
        ("phi3", "Phi3"),
        ("qwen2", "Qwen2"),
        ("qwen2_5_vl", "Qwen2_5_VL"),
        ("qwen2_audio", "Qwen2Audio"),
        ("qwen2_audio_encoder", "Qwen2AudioEncoder"),
        ("qwen2_vl", "Qwen2VL"),
        ("recurrent_gemma", "RecurrentGemma"),
        ("rembert", "RemBERT"),
<<<<<<< HEAD
        ("roformer", "RoFormer"),
=======
        ("rwkv", "RWKV"),
        ("sam", "SAM"),
>>>>>>> c20e1877
        ("segformer", "SegFormer"),
        ("swin", "Swin Transformer"),
        ("siglip", "SigLIP"),
        ("siglip_vision_model", "SiglipVisionModel"),
        ("smolvlm", "SmolVLM"),
        ("smolvlm_vision", "SmolVLMVisionTransformer"),
        ("speecht5", "SpeechT5"),
        ("starcoder2", "Starcoder2"),
        ("swin2sr", "Swin2SR"),
        ("t5", "T5"),
        ("t5v1.1", "T5v1.1"),
        ("umt5", "UMT5"),
        ("video_llava", "VideoLlava"),
        ("vilt", "ViLT"),
        ("vipllava", "VipLlava"),
        ("vision-encoder-decoder", "Vision Encoder decoder"),
        ("vit", "ViT"),
        ("wav2vec2", "Wav2Vec2"),
        ("whisper", "Whisper"),
        ("convbert", "ConvBERT"),
        ("opt", "OPT"),
        ("xlm-roberta", "XLM-RoBERTa"),
        ("xlm-roberta-xl", "XLM-RoBERTa-XL"),
        ("yolos", "YOLOS"),
        ("zamba2", "Zamba2"),
        ("cohere2", "Cohere2"),
        ("zamba", "Zamba"),
    ]
)

# This is tied to the processing `-` -> `_` in `model_type_to_module_name`. For example, instead of putting
# `transfo-xl` (as in `CONFIG_MAPPING_NAMES`), we should use `transfo_xl`.
DEPRECATED_MODELS = [
    "bort",
    "deta",
    "efficientformer",
    "ernie_m",
    "gptsan_japanese",
    "graphormer",
    "jukebox",
    "mctct",
    "mega",
    "mmbt",
    "nat",
    "nezha",
    "open_llama",
    "qdqbert",
    "realm",
    "retribert",
    "speech_to_text_2",
    "tapex",
    "trajectory_transformer",
    "transfo_xl",
    "tvlt",
    "van",
    "vit_hybrid",
    "xlm_prophetnet",
]

SPECIAL_MODEL_TYPE_TO_MODULE_NAME = OrderedDict(
    [
        ("openai-gpt", "openai"),
        ("data2vec-audio", "data2vec"),
        ("data2vec-text", "data2vec"),
        ("data2vec-vision", "data2vec"),
        ("donut-swin", "donut"),
        ("kosmos-2", "kosmos2"),
        ("maskformer-swin", "maskformer"),
        ("xclip", "x_clip"),
        ("clip_vision_model", "clip"),
        ("qwen2_audio_encoder", "qwen2_audio"),
        ("gemma3_text", "gemma3"),
        ("idefics3_vision", "idefics3"),
        ("clip_text_model", "clip"),
        ("aria_text", "aria"),
        ("siglip_vision_model", "siglip"),
        ("smolvlm_vision", "smolvlm"),
        ("chinese_clip_vision_model", "chinese_clip"),
        ("rt_detr_resnet", "rt_detr"),
    ]
)

if version.parse(transformers.__version__) >= version.parse("4.51.0"):
    CONFIG_MAPPING_NAMES.update({"qwen3": "Qwen3Config"})
    MODEL_NAMES_MAPPING.update({"qwen3": "Qwen3Model"})

if version.parse(transformers.__version__) >= version.parse("4.51.3"):
    CONFIG_MAPPING_NAMES.update({"glm4": "Glm4Config"})
    MODEL_NAMES_MAPPING.update({"glm4": "glm4"})

if version.parse(transformers.__version__) >= version.parse("4.53.0"):
    CONFIG_MAPPING_NAMES.update({"minimax": "MiniMaxConfig", "vjepa2": "VJEPA2Model"})
    MODEL_NAMES_MAPPING.update({"minimax": "MiniMax", "vjepa2": "VJEPA2Model"})


def model_type_to_module_name(key):
    """Converts a config key to the corresponding module."""
    # Special treatment
    if key in SPECIAL_MODEL_TYPE_TO_MODULE_NAME:
        key = SPECIAL_MODEL_TYPE_TO_MODULE_NAME[key]

        if key in DEPRECATED_MODELS:
            key = f"deprecated.{key}"
        return key

    key = key.replace("-", "_")
    if key in DEPRECATED_MODELS:
        key = f"deprecated.{key}"

    return key


def config_class_to_model_type(config):
    """Converts a config class name to the corresponding model type"""
    for key, cls in CONFIG_MAPPING_NAMES.items():
        if cls == config:
            return key
    # if key not found check in extra content
    for key, cls in CONFIG_MAPPING._extra_content.items():
        if cls.__name__ == config:
            return key
    return None


class _LazyConfigMapping(OrderedDict):
    """
    A dictionary that lazily load its values when they are requested.
    """

    def __init__(self, mapping):
        self._mapping = mapping
        self._extra_content = {}
        self._modules = {}

    def __getitem__(self, key):
        if key in self._extra_content:
            return self._extra_content[key]
        if key not in self._mapping:
            raise KeyError(key)
        value = self._mapping[key]
        module_name = model_type_to_module_name(key)
        if module_name not in self._modules:
            self._modules[module_name] = importlib.import_module(f".{module_name}", "transformers.models")
        if hasattr(self._modules[module_name], value):
            return getattr(self._modules[module_name], value)

        # Some of the mappings have entries model_type -> config of another model type. In that case we try to grab the
        # object at the top level.
        transformers_module = importlib.import_module("transformers")
        return getattr(transformers_module, value)

    def keys(self):
        return list(self._mapping.keys()) + list(self._extra_content.keys())

    def values(self):
        return [self[k] for k in self._mapping.keys()] + list(self._extra_content.values())

    def items(self):
        return [(k, self[k]) for k in self._mapping.keys()] + list(self._extra_content.items())

    def __iter__(self):
        return iter(list(self._mapping.keys()) + list(self._extra_content.keys()))

    def __contains__(self, item):
        return item in self._mapping or item in self._extra_content

    def register(self, key, value, exist_ok=False):
        """
        Register a new configuration in this mapping.
        """
        if key in self._mapping.keys() and not exist_ok:
            raise ValueError(f"'{key}' is already used by a Transformers config, pick another name.")
        self._extra_content[key] = value


CONFIG_MAPPING = _LazyConfigMapping(CONFIG_MAPPING_NAMES)


class _LazyLoadAllMappings(OrderedDict):
    """
    A mapping that will load all pairs of key values at the first access (either by indexing, requestions keys, values,
    etc.)

    Args:
        mapping: The mapping to load.
    """

    def __init__(self, mapping):
        self._mapping = mapping
        self._initialized = False
        self._data = {}

    def _initialize(self):
        if self._initialized:
            return

        for model_type, map_name in self._mapping.items():
            module_name = model_type_to_module_name(model_type)
            module = importlib.import_module(f".{module_name}", "transformers.models")
            mapping = getattr(module, map_name)
            self._data.update(mapping)

        self._initialized = True

    def __getitem__(self, key):
        self._initialize()
        return self._data[key]

    def keys(self):
        self._initialize()
        return self._data.keys()

    def values(self):
        self._initialize()
        return self._data.values()

    def items(self):
        self._initialize()
        return self._data.keys()

    def __iter__(self):
        self._initialize()
        return iter(self._data)

    def __contains__(self, item):
        self._initialize()
        return item in self._data


def _get_class_name(model_class: Union[str, List[str]]):
    if isinstance(model_class, (list, tuple)):
        return " or ".join([f"[`{c}`]" for c in model_class if c is not None])
    return f"[`{model_class}`]"


def _list_model_options(indent, config_to_class=None, use_model_types=True):
    if config_to_class is None and not use_model_types:
        raise ValueError("Using `use_model_types=False` requires a `config_to_class` dictionary.")
    if use_model_types:
        if config_to_class is None:
            model_type_to_name = {model_type: f"[`{config}`]" for model_type, config in CONFIG_MAPPING_NAMES.items()}
        else:
            model_type_to_name = {
                model_type: _get_class_name(model_class)
                for model_type, model_class in config_to_class.items()
                if model_type in MODEL_NAMES_MAPPING
            }
        lines = [
            f"{indent}- **{model_type}** -- {model_type_to_name[model_type]} ({MODEL_NAMES_MAPPING[model_type]} model)"
            for model_type in sorted(model_type_to_name.keys())
        ]
    else:
        config_to_name = {
            CONFIG_MAPPING_NAMES[config]: _get_class_name(clas)
            for config, clas in config_to_class.items()
            if config in CONFIG_MAPPING_NAMES
        }
        config_to_model_name = {
            config: MODEL_NAMES_MAPPING[model_type] for model_type, config in CONFIG_MAPPING_NAMES.items()
        }
        lines = [
            f"{indent}- [`{config_name}`] configuration class:"
            f" {config_to_name[config_name]} ({config_to_model_name[config_name]} model)"
            for config_name in sorted(config_to_name.keys())
        ]
    return "\n".join(lines)


def replace_list_option_in_docstrings(config_to_class=None, use_model_types=True):
    def docstring_decorator(fn):
        docstrings = fn.__doc__
        if docstrings is None:
            # Example: -OO
            return fn
        lines = docstrings.split("\n")
        i = 0
        while i < len(lines) and re.search(r"^(\s*)List options\s*$", lines[i]) is None:
            i += 1
        if i < len(lines):
            indent = re.search(r"^(\s*)List options\s*$", lines[i]).groups()[0]
            if use_model_types:
                indent = f"{indent}    "
            lines[i] = _list_model_options(indent, config_to_class=config_to_class, use_model_types=use_model_types)
            docstrings = "\n".join(lines)
        else:
            raise ValueError(
                f"The function {fn} should have an empty 'List options' in its docstring as placeholder, current"
                f" docstring is:\n{docstrings}"
            )
        fn.__doc__ = docstrings
        return fn

    return docstring_decorator


class AutoConfig:
    r"""
    This is a generic configuration class that will be instantiated as one of the configuration classes of the library
    when created with the [`~AutoConfig.from_pretrained`] class method.

    This class cannot be instantiated directly using `__init__()` (throws an error).
    """

    def __init__(self):
        raise EnvironmentError(
            "AutoConfig is designed to be instantiated "
            "using the `AutoConfig.from_pretrained(pretrained_model_name_or_path)` method."
        )

    @classmethod
    def for_model(cls, model_type: str, *args, **kwargs):
        if model_type in CONFIG_MAPPING:
            config_class = CONFIG_MAPPING[model_type]
            return config_class(*args, **kwargs)
        raise ValueError(
            f"Unrecognized model identifier: {model_type}. Should contain one of {', '.join(CONFIG_MAPPING.keys())}"
        )

    @classmethod
    @replace_list_option_in_docstrings()
    def from_pretrained(cls, pretrained_model_name_or_path, **kwargs):
        r"""
        Instantiate one of the configuration classes of the library from a pretrained model configuration.

        The configuration class to instantiate is selected based on the `model_type` property of the config object that
        is loaded, or when it's missing, by falling back to using pattern matching on `pretrained_model_name_or_path`:

        List options

        Args:
            pretrained_model_name_or_path (`str` or `os.PathLike`):
                Can be either:

                    - A string, the *model id* of a pretrained model configuration hosted inside a model repo on
                      huggingface.co.
                    - A path to a *directory* containing a configuration file saved using the
                      [`~PretrainedConfig.save_pretrained`] method, or the [`~PreTrainedModel.save_pretrained`] method,
                      e.g., `./my_model_directory/`.
                    - A path or url to a saved configuration JSON *file*, e.g.,
                      `./my_model_directory/configuration.json`.
            cache_dir (`str` or `os.PathLike`, *optional*):
                Path to a directory in which a downloaded pretrained model configuration should be cached if the
                standard cache should not be used.
            force_download (`bool`, *optional*, defaults to `False`):
                Whether or not to force the (re-)download the model weights and configuration files and override the
                cached versions if they exist.
            resume_download:
                Deprecated and ignored. All downloads are now resumed by default when possible.
                Will be removed in v5 of Transformers.
            proxies (`Dict[str, str]`, *optional*):
                A dictionary of proxy servers to use by protocol or endpoint, e.g., `{'http': 'foo.bar:3128',
                'http://hostname': 'foo.bar:4012'}`. The proxies are used on each request.
            revision (`str`, *optional*, defaults to `"main"`):
                The specific model version to use. It can be a branch name, a tag name, or a commit id, since we use a
                git-based system for storing models and other artifacts on huggingface.co, so `revision` can be any
                identifier allowed by git.
            return_unused_kwargs (`bool`, *optional*, defaults to `False`):
                If `False`, then this function returns just the final configuration object.

                If `True`, then this functions returns a `Tuple(config, unused_kwargs)` where *unused_kwargs* is a
                dictionary consisting of the key/value pairs whose keys are not configuration attributes: i.e., the
                part of `kwargs` which has not been used to update `config` and is otherwise ignored.
            trust_remote_code (`bool`, *optional*, defaults to `False`):
                Whether or not to allow for custom models defined on the Hub in their own modeling files. This option
                should only be set to `True` for repositories you trust and in which you have read the code, as it will
                execute code present on the Hub on your local machine.
            kwargs(additional keyword arguments, *optional*):
                The values in kwargs of any keys which are configuration attributes will be used to override the loaded
                values. Behavior concerning key/value pairs whose keys are *not* configuration attributes is controlled
                by the `return_unused_kwargs` keyword parameter.

        Examples:

        ```python
        >>> from transformers import AutoConfig

        >>> # Download configuration from huggingface.co and cache.
        >>> config = AutoConfig.from_pretrained("google-bert/bert-base-uncased")

        >>> # Download configuration from huggingface.co (user-uploaded) and cache.
        >>> config = AutoConfig.from_pretrained("dbmdz/bert-base-german-cased")

        >>> # If configuration file is in a directory (e.g., was saved using *save_pretrained('./test/saved_model/')*).
        >>> config = AutoConfig.from_pretrained("./test/bert_saved_model/")

        >>> # Load a specific configuration file.
        >>> config = AutoConfig.from_pretrained("./test/bert_saved_model/my_configuration.json")

        >>> # Change some config attributes when loading a pretrained config.
        >>> config = AutoConfig.from_pretrained("google-bert/bert-base-uncased", output_attentions=True, foo=False)
        >>> config.output_attentions
        True

        >>> config, unused_kwargs = AutoConfig.from_pretrained(
        ...     "google-bert/bert-base-uncased", output_attentions=True, foo=False, return_unused_kwargs=True
        ... )
        >>> config.output_attentions
        True

        >>> unused_kwargs
        {'foo': False}
        ```"""
        use_auth_token = kwargs.pop("use_auth_token", None)
        if use_auth_token is not None:
            warnings.warn(
                "The `use_auth_token` argument is deprecated and will be removed in v5 of Transformers. Please use `token` instead.",
                FutureWarning,
            )
            if kwargs.get("token", None) is not None:
                raise ValueError(
                    "`token` and `use_auth_token` are both specified. Please set only the argument `token`."
                )
            kwargs["token"] = use_auth_token

        kwargs["_from_auto"] = True
        kwargs["name_or_path"] = pretrained_model_name_or_path
        trust_remote_code = kwargs.pop("trust_remote_code", None)
        code_revision = kwargs.pop("code_revision", None)

        config_dict, unused_kwargs = PretrainedConfig.get_config_dict(pretrained_model_name_or_path, **kwargs)
        has_remote_code = "auto_map" in config_dict and "AutoConfig" in config_dict["auto_map"]
        has_local_code = "model_type" in config_dict and config_dict["model_type"] in CONFIG_MAPPING
        trust_remote_code = resolve_trust_remote_code(
            trust_remote_code, pretrained_model_name_or_path, has_local_code, has_remote_code
        )

        if has_remote_code and trust_remote_code:
            class_ref = config_dict["auto_map"]["AutoConfig"]
            config_class = get_class_from_dynamic_module(
                class_ref, pretrained_model_name_or_path, code_revision=code_revision, **kwargs
            )
            if os.path.isdir(pretrained_model_name_or_path):
                config_class.register_for_auto_class()
            return config_class.from_pretrained(pretrained_model_name_or_path, **kwargs)
        elif "model_type" in config_dict:
            try:
                config_class = CONFIG_MAPPING[config_dict["model_type"]]
            except KeyError:
                raise ValueError(
                    f"The checkpoint you are trying to load has model type `{config_dict['model_type']}` "
                    "but Transformers does not recognize this architecture. This could be because of an "
                    "issue with the checkpoint, or because your version of Transformers is out of date."
                )
            return config_class.from_dict(config_dict, **unused_kwargs)
        else:
            # Fallback: use pattern matching on the string.
            # We go from longer names to shorter names to catch roberta before bert (for instance)
            for pattern in sorted(CONFIG_MAPPING.keys(), key=len, reverse=True):
                if pattern in str(pretrained_model_name_or_path):
                    return CONFIG_MAPPING[pattern].from_dict(config_dict, **unused_kwargs)

        raise ValueError(
            f"Unrecognized model in {pretrained_model_name_or_path}. "
            f"Should have a `model_type` key in its {CONFIG_NAME}, or contain one of the following strings "
            f"in its name: {', '.join(CONFIG_MAPPING.keys())}"
        )

    @staticmethod
    def register(model_type, config, exist_ok=False):
        """
        Register a new configuration for this class.

        Args:
            model_type (`str`): The model type like "bert" or "gpt".
            config ([`PretrainedConfig`]): The config to register.
        """
        if issubclass(config, PretrainedConfig) and config.model_type != model_type:
            raise ValueError(
                "The config you are passing has a `model_type` attribute that is not consistent with the model type "
                f"you passed (config has {config.model_type} and you passed {model_type}. Fix one of those so they "
                "match!"
            )
        CONFIG_MAPPING.register(model_type, config, exist_ok=exist_ok)<|MERGE_RESOLUTION|>--- conflicted
+++ resolved
@@ -115,13 +115,10 @@
         ("opt", "OPTConfig"),
         ("recurrent_gemma", "RecurrentGemmaConfig"),
         ("rembert", "RemBertConfig"),
-<<<<<<< HEAD
         ("roberta", "RobertaConfig"),
         ("roformer", "RoFormerConfig"),
-=======
         ("rwkv", "RwkvConfig"),
         ("sam", "SamConfig"),
->>>>>>> c20e1877
         ("segformer", "SegformerConfig"),
         ("swin", "SwinConfig"),
         ("siglip", "SiglipConfig"),
@@ -240,12 +237,9 @@
         ("qwen2_vl", "Qwen2VL"),
         ("recurrent_gemma", "RecurrentGemma"),
         ("rembert", "RemBERT"),
-<<<<<<< HEAD
         ("roformer", "RoFormer"),
-=======
         ("rwkv", "RWKV"),
         ("sam", "SAM"),
->>>>>>> c20e1877
         ("segformer", "SegFormer"),
         ("swin", "Swin Transformer"),
         ("siglip", "SigLIP"),
