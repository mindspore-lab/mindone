--- conflicted
+++ resolved
@@ -76,11 +76,8 @@
         ("qwen2_audio", "Qwen2AudioConfig"),
         ("qwen2_audio_encoder", "Qwen2AudioEncoderConfig"),
         ("qwen2_vl", "Qwen2VLConfig"),
-<<<<<<< HEAD
         ("qwen3", "Qwen3Config"),
         ("roc_bert", "RoCBertConfig"),
-=======
->>>>>>> c6ac782e
         ("roberta", "RobertaConfig"),
         ("recurrent_gemma", "RecurrentGemmaConfig"),
         ("rembert", "RemBertConfig"),
@@ -153,11 +150,8 @@
         ("qwen2_audio", "Qwen2Audio"),
         ("qwen2_audio_encoder", "Qwen2AudioEncoder"),
         ("qwen2_vl", "Qwen2VL"),
-<<<<<<< HEAD
         ("qwen3", "Qwen3Model"),
         ("roc_bert", "RoCBert"),
-=======
->>>>>>> c6ac782e
         ("recurrent_gemma", "RecurrentGemma"),
         ("rembert", "RemBERT"),
         ("siglip", "SigLIP"),
