# coding=utf-8
# Copyright 2018 The HuggingFace Inc. team.
#
# This code is adapted from https://github.com/huggingface/transformers
# with modifications to run transformers on mindspore.
#
# Licensed under the Apache License, Version 2.0 (the "License");
# you may not use this file except in compliance with the License.
# You may obtain a copy of the License at
#
#     http://www.apache.org/licenses/LICENSE-2.0
#
# Unless required by applicable law or agreed to in writing, software
# distributed under the License is distributed on an "AS IS" BASIS,
# WITHOUT WARRANTIES OR CONDITIONS OF ANY KIND, either express or implied.
# See the License for the specific language governing permissions and
# limitations under the License.
"""Auto Config class."""
import importlib
import os
import re
import warnings
from collections import OrderedDict
from typing import List, Union

import transformers
from packaging import version
from transformers.configuration_utils import PretrainedConfig
from transformers.dynamic_module_utils import get_class_from_dynamic_module, resolve_trust_remote_code
from transformers.utils import CONFIG_NAME, logging

logger = logging.get_logger(__name__)


CONFIG_MAPPING_NAMES = OrderedDict(
    [
        # Add configs here
        ("albert", "AlbertConfig"),
        ("align", "AlignConfig"),
        ("aria", "AriaConfig"),
        ("aria_text", "AriaTextConfig"),
        ("bamba", "BambaConfig"),
        ("bert", "BertConfig"),
        ("bert-generation", "BertGenerationConfig"),
        ("bart", "BartConfig"),
        ("bert", "BertConfig"),
        ("bit", "BitConfig"),
        ("blenderbot", "BlenderbotConfig"),
        ("blenderbot-small", "BlenderbotSmallConfig"),
        ("blip", "BlipConfig"),
        ("blip-2", "Blip2Config"),
        ("camembert", "CamembertConfig"),
        ("chameleon", "ChameleonConfig"),
        ("clip", "CLIPConfig"),
        ("clip_vision_model", "CLIPVisionConfig"),
        ("clipseg", "CLIPSegConfig"),
        ("clvp", "ClvpConfig"),
        ("colpali", "ColPaliConfig"),
        ("convbert", "ConvBertConfig"),
        ("convnext", "ConvNextConfig"),
        ("convnextv2", "ConvNextV2Config"),
        ("ctrl", "CTRLConfig"),
        ("deberta", "DebertaConfig"),
        ("deberta-v2", "DebertaV2Config"),
        ("depth_anything", "DepthAnythingConfig"),
        ("detr", "DetrConfig"),
        ("dinov2", "Dinov2Config"),
<<<<<<< HEAD
        ("deit", "DeiTConfig"),
=======
        ("distilbert", "DistilBertConfig"),
>>>>>>> dfb9dd22
        ("dpr", "DPRConfig"),
        ("dpt", "DPTConfig"),
        ("funnel", "FunnelConfig"),
        ("gemma", "GemmaConfig"),
        ("granite", "GraniteConfig"),
        ("gemma2", "Gemma2Config"),
        ("gemma3", "Gemma3Config"),
        ("gemma3_text", "Gemma3TextConfig"),
        ("glm", "GlmConfig"),
        ("glpn", "GLPNConfig"),
        ("gpt2", "GPT2Config"),
        ("granitemoe", "GraniteMoeConfig"),
        ("granitemoeshared", "GraniteMoeSharedConfig"),
        ("helium", "HeliumConfig"),
        ("hiera", "HieraConfig"),
        ("hubert", "HubertConfig"),
        ("ibert", "IBertConfig"),
        ("idefics", "IdeficsConfig"),
        ("idefics2", "Idefics2Config"),
        ("idefics3", "Idefics3Config"),
        ("idefics3_vision", "Idefics3VisionConfig"),
        ("ijepa", "IJepaConfig"),
        ("imagegpt", "ImageGPTConfig"),
        ("led", "LEDConfig"),
        ("levit", "LevitConfig"),
        ("m2m_100", "M2M100Config"),
        ("canine", "CanineConfig"),
        ("llama", "LlamaConfig"),
        ("persimmon", "PersimmonConfig"),
        ("fuyu", "FuyuConfig"),
        ("llava", "LlavaConfig"),
        ("llava_next", "LlavaNextConfig"),
        ("llava_next_video", "LlavaNextVideoConfig"),
        ("llava_onevision", "LlavaOnevisionConfig"),
        ("mamba", "MambaConfig"),
        ("mamba2", "Mamba2Config"),
        ("mistral", "MistralConfig"),
        ("mistral3", "Mistral3Config"),
        ("mllama", "MllamaConfig"),
        ("mobilebert", "MobileBertConfig"),
        ("mpt", "MptConfig"),
        ("nystromformer", "NystromformerConfig"),
        ("starcoder2", "Starcoder2Config"),
        ("mt5", "MT5Config"),
        ("opt", "OPTConfig"),
        ("megatron-bert", "MegatronBertConfig"),
        ("mixtral", "MixtralConfig"),
        ("owlvit", "OwlViTConfig"),
        ("paligemma", "PaliGemmaConfig"),
        ("phi", "PhiConfig"),
        ("phi3", "Phi3Config"),
        ("pixtral", "PixtralVisionConfig"),
        ("poolformer", "PoolFormerConfig"),
        ("qwen2", "Qwen2Config"),
        ("qwen2_5_vl", "Qwen2_5_VLConfig"),
        ("qwen2_audio", "Qwen2AudioConfig"),
        ("qwen2_audio_encoder", "Qwen2AudioEncoderConfig"),
        ("qwen2_vl", "Qwen2VLConfig"),
        ("opt", "OPTConfig"),
        ("roberta", "RobertaConfig"),
        ("recurrent_gemma", "RecurrentGemmaConfig"),
        ("rembert", "RemBertConfig"),
        ("resnet", "ResNetConfig"),
        ("rwkv", "RwkvConfig"),
        ("sam", "SamConfig"),
        ("segformer", "SegformerConfig"),
        ("swin", "SwinConfig"),
        ("siglip", "SiglipConfig"),
        ("siglip_vision_model", "SiglipVisionConfig"),
        ("smolvlm", "SmolVLMConfig"),
        ("smolvlm_vision", "SmolVLMVisionConfig"),
        ("speecht5", "SpeechT5Config"),
        ("swin2sr", "Swin2SRConfig"),
        ("t5", "T5Config"),
        ("tapas", "TapasConfig"),
        ("umt5", "UMT5Config"),
        ("video_llava", "VideoLlavaConfig"),
        ("vilt", "ViltConfig"),
        ("vipllava", "VipLlavaConfig"),
        ("vision-encoder-decoder", "VisionEncoderDecoderConfig"),
        ("vit", "ViTConfig"),
        ("wav2vec2", "Wav2Vec2Config"),
        ("mvp", "MvpConfig"),
        ("whisper", "WhisperConfig"),
        ("xlm-roberta", "XLMRobertaConfig"),
        ("xlm-roberta-xl", "XLMRobertaXLConfig"),
        ("yolos", "YolosConfig"),
        ("zamba2", "Zamba2Config"),
        ("cohere2", "Cohere2Config"),
        ("zamba", "ZambaConfig"),
    ]
)


MODEL_NAMES_MAPPING = OrderedDict(
    [
        # Add full (and cased) model names here
        ("albert", "ALBERT"),
        ("align", "ALIGN"),
        ("aria", "Aria"),
        ("aria_text", "AriaText"),
        ("bamba", "Bamba"),
        ("bert", "BERT"),
        ("bert-generation", "Bert Generation"),
        ("bart", "BART"),
        ("bert", "BERT"),
        ("bit", "BiT"),
        ("blenderbot", "Blenderbot"),
        ("blenderbot-small", "BlenderbotSmall"),
        ("blip", "BLIP"),
        ("blip-2", "BLIP-2"),
        ("camembert", "CamemBERT"),
        ("canine", "CANINE"),
        ("chameleon", "Chameleon"),
        ("clap", "CLAP"),
        ("clip", "CLIP"),
        ("clip_vision_model", "CLIPVisionModel"),
        ("clipseg", "CLIPSeg"),
        ("clvp", "CLVP"),
        ("colpali", "ColPali"),
        ("convnext", "ConvNeXT"),
        ("convnextv2", "ConvNeXTV2"),
        ("ctrl", "CTRL"),
        ("deberta", "DeBERTa"),
        ("deberta-v2", "DeBERTa-v2"),
        ("deit", "DeiT"),
        ("depth_anything", "Depth Anything"),
        ("detr", "DETR"),
        ("dinov2", "DINOv2"),
        ("distilbert", "DistilBERT"),
        ("dpr", "DPR"),
        ("dpt", "DPT"),
        ("funnel", "Funnel Transformer"),
        ("gemma", "Gemma"),
        ("granite", "Granite"),
        ("gemma2", "Gemma2"),
        ("glm", "GLM"),
        ("glpn", "GLPN"),
        ("gpt2", "OpenAI GPT-2"),
        ("qwen2_audio", "Qwen2Audio"),
        ("qwen2_audio_encoder", "Qwen2AudioEncoder"),
        ("roberta", "RoBERTa"),
        ("granitemoe", "GraniteMoeMoe"),
        ("granitemoeshared", "GraniteMoeSharedMoe"),
        ("gemma3", "Gemma3ForConditionalGeneration"),
        ("gemma3_text", "Gemma3ForCausalLM"),
        ("qwen2_audio", "Qwen2Audio"),
        ("qwen2_audio_encoder", "Qwen2AudioEncoder"),
        ("helium", "Helium"),
        ("hiera", "Hiera"),
        ("hubert", "Hubert"),
        ("ibert", "I-BERT"),
        ("idefics", "IDEFICS"),
        ("idefics2", "Idefics2"),
        ("idefics3", "Idefics3"),
        ("idefics3_vision", "Idefics3VisionTransformer"),
        ("ijepa", "I-JEPA"),
        ("imagegpt", "ImageGPT"),
        ("led", "LED"),
        ("levit", "LeViT"),
        ("llama", "LLaMA"),
        ("llama2", "Llama2"),
        ("llama3", "Llama3"),
        ("llava", "Llava"),
        ("llava_next", "LLaVA-NeXT"),
        ("llava_next_video", "LLaVa-NeXT-Video"),
        ("llava_onevision", "LLaVA-Onevision"),
        ("mistral", "Mistral"),
        ("mllama", "Mllama"),
        ("persimmon", "Persimmon"),
        ("fuyu", "Fuyu"),
        ("m2m_100", "M2M100"),
        ("mamba", "Mamba"),
        ("mamba2", "mamba2"),
        ("mobilebert", "MobileBERT"),
        ("mpt", "MPT"),
        ("mt5", "MT5"),
        ("mvp", "MVP"),
        ("opt", "OPT"),
        ("megatron-bert", "Megatron-BERT"),
        ("mistral", "Mistral"),
        ("mistral3", "Mistral3"),
        ("mixtral", "Mixtral"),
        ("nystromformer", "Nyströmformer"),
        ("owlvit", "OWL-ViT"),
        ("paligemma", "PaliGemma"),
        ("phi", "Phi"),
        ("phi3", "Phi3"),
        ("pixtral", "Pixtral"),
        ("poolformer", "PoolFormer"),
        ("qwen2", "Qwen2"),
        ("qwen2_5_vl", "Qwen2_5_VL"),
        ("qwen2_audio", "Qwen2Audio"),
        ("qwen2_audio_encoder", "Qwen2AudioEncoder"),
        ("qwen2_vl", "Qwen2VL"),
        ("recurrent_gemma", "RecurrentGemma"),
        ("rembert", "RemBERT"),
        ("resnet", "ResNet"),
        ("rwkv", "RWKV"),
        ("sam", "SAM"),
        ("segformer", "SegFormer"),
        ("swin", "Swin Transformer"),
        ("siglip", "SigLIP"),
        ("siglip_vision_model", "SiglipVisionModel"),
        ("smolvlm", "SmolVLM"),
        ("smolvlm_vision", "SmolVLMVisionTransformer"),
        ("speecht5", "SpeechT5"),
        ("starcoder2", "Starcoder2"),
        ("swin2sr", "Swin2SR"),
        ("t5", "T5"),
        ("t5v1.1", "T5v1.1"),
        ("tapas", "TAPAS"),
        ("umt5", "UMT5"),
        ("video_llava", "VideoLlava"),
        ("vilt", "ViLT"),
        ("vipllava", "VipLlava"),
        ("vision-encoder-decoder", "Vision Encoder decoder"),
        ("vit", "ViT"),
        ("wav2vec2", "Wav2Vec2"),
        ("whisper", "Whisper"),
        ("convbert", "ConvBERT"),
        ("opt", "OPT"),
        ("xlm-roberta", "XLM-RoBERTa"),
        ("xlm-roberta-xl", "XLM-RoBERTa-XL"),
        ("yolos", "YOLOS"),
        ("zamba2", "Zamba2"),
        ("cohere2", "Cohere2"),
        ("zamba", "Zamba"),
    ]
)

# This is tied to the processing `-` -> `_` in `model_type_to_module_name`. For example, instead of putting
# `transfo-xl` (as in `CONFIG_MAPPING_NAMES`), we should use `transfo_xl`.
DEPRECATED_MODELS = [
    "bort",
    "deta",
    "efficientformer",
    "ernie_m",
    "gptsan_japanese",
    "graphormer",
    "jukebox",
    "mctct",
    "mega",
    "mmbt",
    "nat",
    "nezha",
    "open_llama",
    "qdqbert",
    "realm",
    "retribert",
    "speech_to_text_2",
    "tapex",
    "trajectory_transformer",
    "transfo_xl",
    "tvlt",
    "van",
    "vit_hybrid",
    "xlm_prophetnet",
]

SPECIAL_MODEL_TYPE_TO_MODULE_NAME = OrderedDict(
    [
        ("openai-gpt", "openai"),
        ("data2vec-audio", "data2vec"),
        ("data2vec-text", "data2vec"),
        ("data2vec-vision", "data2vec"),
        ("donut-swin", "donut"),
        ("kosmos-2", "kosmos2"),
        ("maskformer-swin", "maskformer"),
        ("xclip", "x_clip"),
        ("clip_vision_model", "clip"),
        ("qwen2_audio_encoder", "qwen2_audio"),
        ("gemma3_text", "gemma3"),
        ("idefics3_vision", "idefics3"),
        ("clip_text_model", "clip"),
        ("aria_text", "aria"),
        ("siglip_vision_model", "siglip"),
        ("smolvlm_vision", "smolvlm"),
        ("chinese_clip_vision_model", "chinese_clip"),
        ("rt_detr_resnet", "rt_detr"),
    ]
)

if version.parse(transformers.__version__) >= version.parse("4.51.0"):
    CONFIG_MAPPING_NAMES.update({"qwen3": "Qwen3Config"})
    MODEL_NAMES_MAPPING.update({"qwen3": "Qwen3Model"})

if version.parse(transformers.__version__) >= version.parse("4.51.3"):
    CONFIG_MAPPING_NAMES.update({"glm4": "Glm4Config"})
    MODEL_NAMES_MAPPING.update({"glm4": "glm4"})

if version.parse(transformers.__version__) >= version.parse("4.53.0"):
    CONFIG_MAPPING_NAMES.update({"minimax": "MiniMaxConfig", "vjepa2": "VJEPA2Model"})
    MODEL_NAMES_MAPPING.update({"minimax": "MiniMax", "vjepa2": "VJEPA2Model"})


def model_type_to_module_name(key):
    """Converts a config key to the corresponding module."""
    # Special treatment
    if key in SPECIAL_MODEL_TYPE_TO_MODULE_NAME:
        key = SPECIAL_MODEL_TYPE_TO_MODULE_NAME[key]

        if key in DEPRECATED_MODELS:
            key = f"deprecated.{key}"
        return key

    key = key.replace("-", "_")
    if key in DEPRECATED_MODELS:
        key = f"deprecated.{key}"

    return key


def config_class_to_model_type(config):
    """Converts a config class name to the corresponding model type"""
    for key, cls in CONFIG_MAPPING_NAMES.items():
        if cls == config:
            return key
    # if key not found check in extra content
    for key, cls in CONFIG_MAPPING._extra_content.items():
        if cls.__name__ == config:
            return key
    return None


class _LazyConfigMapping(OrderedDict):
    """
    A dictionary that lazily load its values when they are requested.
    """

    def __init__(self, mapping):
        self._mapping = mapping
        self._extra_content = {}
        self._modules = {}

    def __getitem__(self, key):
        if key in self._extra_content:
            return self._extra_content[key]
        if key not in self._mapping:
            raise KeyError(key)
        value = self._mapping[key]
        module_name = model_type_to_module_name(key)
        if module_name not in self._modules:
            self._modules[module_name] = importlib.import_module(f".{module_name}", "transformers.models")
        if hasattr(self._modules[module_name], value):
            return getattr(self._modules[module_name], value)

        # Some of the mappings have entries model_type -> config of another model type. In that case we try to grab the
        # object at the top level.
        transformers_module = importlib.import_module("transformers")
        return getattr(transformers_module, value)

    def keys(self):
        return list(self._mapping.keys()) + list(self._extra_content.keys())

    def values(self):
        return [self[k] for k in self._mapping.keys()] + list(self._extra_content.values())

    def items(self):
        return [(k, self[k]) for k in self._mapping.keys()] + list(self._extra_content.items())

    def __iter__(self):
        return iter(list(self._mapping.keys()) + list(self._extra_content.keys()))

    def __contains__(self, item):
        return item in self._mapping or item in self._extra_content

    def register(self, key, value, exist_ok=False):
        """
        Register a new configuration in this mapping.
        """
        if key in self._mapping.keys() and not exist_ok:
            raise ValueError(f"'{key}' is already used by a Transformers config, pick another name.")
        self._extra_content[key] = value


CONFIG_MAPPING = _LazyConfigMapping(CONFIG_MAPPING_NAMES)


class _LazyLoadAllMappings(OrderedDict):
    """
    A mapping that will load all pairs of key values at the first access (either by indexing, requestions keys, values,
    etc.)

    Args:
        mapping: The mapping to load.
    """

    def __init__(self, mapping):
        self._mapping = mapping
        self._initialized = False
        self._data = {}

    def _initialize(self):
        if self._initialized:
            return

        for model_type, map_name in self._mapping.items():
            module_name = model_type_to_module_name(model_type)
            module = importlib.import_module(f".{module_name}", "transformers.models")
            mapping = getattr(module, map_name)
            self._data.update(mapping)

        self._initialized = True

    def __getitem__(self, key):
        self._initialize()
        return self._data[key]

    def keys(self):
        self._initialize()
        return self._data.keys()

    def values(self):
        self._initialize()
        return self._data.values()

    def items(self):
        self._initialize()
        return self._data.keys()

    def __iter__(self):
        self._initialize()
        return iter(self._data)

    def __contains__(self, item):
        self._initialize()
        return item in self._data


def _get_class_name(model_class: Union[str, List[str]]):
    if isinstance(model_class, (list, tuple)):
        return " or ".join([f"[`{c}`]" for c in model_class if c is not None])
    return f"[`{model_class}`]"


def _list_model_options(indent, config_to_class=None, use_model_types=True):
    if config_to_class is None and not use_model_types:
        raise ValueError("Using `use_model_types=False` requires a `config_to_class` dictionary.")
    if use_model_types:
        if config_to_class is None:
            model_type_to_name = {model_type: f"[`{config}`]" for model_type, config in CONFIG_MAPPING_NAMES.items()}
        else:
            model_type_to_name = {
                model_type: _get_class_name(model_class)
                for model_type, model_class in config_to_class.items()
                if model_type in MODEL_NAMES_MAPPING
            }
        lines = [
            f"{indent}- **{model_type}** -- {model_type_to_name[model_type]} ({MODEL_NAMES_MAPPING[model_type]} model)"
            for model_type in sorted(model_type_to_name.keys())
        ]
    else:
        config_to_name = {
            CONFIG_MAPPING_NAMES[config]: _get_class_name(clas)
            for config, clas in config_to_class.items()
            if config in CONFIG_MAPPING_NAMES
        }
        config_to_model_name = {
            config: MODEL_NAMES_MAPPING[model_type] for model_type, config in CONFIG_MAPPING_NAMES.items()
        }
        lines = [
            f"{indent}- [`{config_name}`] configuration class:"
            f" {config_to_name[config_name]} ({config_to_model_name[config_name]} model)"
            for config_name in sorted(config_to_name.keys())
        ]
    return "\n".join(lines)


def replace_list_option_in_docstrings(config_to_class=None, use_model_types=True):
    def docstring_decorator(fn):
        docstrings = fn.__doc__
        if docstrings is None:
            # Example: -OO
            return fn
        lines = docstrings.split("\n")
        i = 0
        while i < len(lines) and re.search(r"^(\s*)List options\s*$", lines[i]) is None:
            i += 1
        if i < len(lines):
            indent = re.search(r"^(\s*)List options\s*$", lines[i]).groups()[0]
            if use_model_types:
                indent = f"{indent}    "
            lines[i] = _list_model_options(indent, config_to_class=config_to_class, use_model_types=use_model_types)
            docstrings = "\n".join(lines)
        else:
            raise ValueError(
                f"The function {fn} should have an empty 'List options' in its docstring as placeholder, current"
                f" docstring is:\n{docstrings}"
            )
        fn.__doc__ = docstrings
        return fn

    return docstring_decorator


class AutoConfig:
    r"""
    This is a generic configuration class that will be instantiated as one of the configuration classes of the library
    when created with the [`~AutoConfig.from_pretrained`] class method.

    This class cannot be instantiated directly using `__init__()` (throws an error).
    """

    def __init__(self):
        raise EnvironmentError(
            "AutoConfig is designed to be instantiated "
            "using the `AutoConfig.from_pretrained(pretrained_model_name_or_path)` method."
        )

    @classmethod
    def for_model(cls, model_type: str, *args, **kwargs):
        if model_type in CONFIG_MAPPING:
            config_class = CONFIG_MAPPING[model_type]
            return config_class(*args, **kwargs)
        raise ValueError(
            f"Unrecognized model identifier: {model_type}. Should contain one of {', '.join(CONFIG_MAPPING.keys())}"
        )

    @classmethod
    @replace_list_option_in_docstrings()
    def from_pretrained(cls, pretrained_model_name_or_path, **kwargs):
        r"""
        Instantiate one of the configuration classes of the library from a pretrained model configuration.

        The configuration class to instantiate is selected based on the `model_type` property of the config object that
        is loaded, or when it's missing, by falling back to using pattern matching on `pretrained_model_name_or_path`:

        List options

        Args:
            pretrained_model_name_or_path (`str` or `os.PathLike`):
                Can be either:

                    - A string, the *model id* of a pretrained model configuration hosted inside a model repo on
                      huggingface.co.
                    - A path to a *directory* containing a configuration file saved using the
                      [`~PretrainedConfig.save_pretrained`] method, or the [`~PreTrainedModel.save_pretrained`] method,
                      e.g., `./my_model_directory/`.
                    - A path or url to a saved configuration JSON *file*, e.g.,
                      `./my_model_directory/configuration.json`.
            cache_dir (`str` or `os.PathLike`, *optional*):
                Path to a directory in which a downloaded pretrained model configuration should be cached if the
                standard cache should not be used.
            force_download (`bool`, *optional*, defaults to `False`):
                Whether or not to force the (re-)download the model weights and configuration files and override the
                cached versions if they exist.
            resume_download:
                Deprecated and ignored. All downloads are now resumed by default when possible.
                Will be removed in v5 of Transformers.
            proxies (`Dict[str, str]`, *optional*):
                A dictionary of proxy servers to use by protocol or endpoint, e.g., `{'http': 'foo.bar:3128',
                'http://hostname': 'foo.bar:4012'}`. The proxies are used on each request.
            revision (`str`, *optional*, defaults to `"main"`):
                The specific model version to use. It can be a branch name, a tag name, or a commit id, since we use a
                git-based system for storing models and other artifacts on huggingface.co, so `revision` can be any
                identifier allowed by git.
            return_unused_kwargs (`bool`, *optional*, defaults to `False`):
                If `False`, then this function returns just the final configuration object.

                If `True`, then this functions returns a `Tuple(config, unused_kwargs)` where *unused_kwargs* is a
                dictionary consisting of the key/value pairs whose keys are not configuration attributes: i.e., the
                part of `kwargs` which has not been used to update `config` and is otherwise ignored.
            trust_remote_code (`bool`, *optional*, defaults to `False`):
                Whether or not to allow for custom models defined on the Hub in their own modeling files. This option
                should only be set to `True` for repositories you trust and in which you have read the code, as it will
                execute code present on the Hub on your local machine.
            kwargs(additional keyword arguments, *optional*):
                The values in kwargs of any keys which are configuration attributes will be used to override the loaded
                values. Behavior concerning key/value pairs whose keys are *not* configuration attributes is controlled
                by the `return_unused_kwargs` keyword parameter.

        Examples:

        ```python
        >>> from transformers import AutoConfig

        >>> # Download configuration from huggingface.co and cache.
        >>> config = AutoConfig.from_pretrained("google-bert/bert-base-uncased")

        >>> # Download configuration from huggingface.co (user-uploaded) and cache.
        >>> config = AutoConfig.from_pretrained("dbmdz/bert-base-german-cased")

        >>> # If configuration file is in a directory (e.g., was saved using *save_pretrained('./test/saved_model/')*).
        >>> config = AutoConfig.from_pretrained("./test/bert_saved_model/")

        >>> # Load a specific configuration file.
        >>> config = AutoConfig.from_pretrained("./test/bert_saved_model/my_configuration.json")

        >>> # Change some config attributes when loading a pretrained config.
        >>> config = AutoConfig.from_pretrained("google-bert/bert-base-uncased", output_attentions=True, foo=False)
        >>> config.output_attentions
        True

        >>> config, unused_kwargs = AutoConfig.from_pretrained(
        ...     "google-bert/bert-base-uncased", output_attentions=True, foo=False, return_unused_kwargs=True
        ... )
        >>> config.output_attentions
        True

        >>> unused_kwargs
        {'foo': False}
        ```"""
        use_auth_token = kwargs.pop("use_auth_token", None)
        if use_auth_token is not None:
            warnings.warn(
                "The `use_auth_token` argument is deprecated and will be removed in v5 of Transformers. Please use `token` instead.",
                FutureWarning,
            )
            if kwargs.get("token", None) is not None:
                raise ValueError(
                    "`token` and `use_auth_token` are both specified. Please set only the argument `token`."
                )
            kwargs["token"] = use_auth_token

        kwargs["_from_auto"] = True
        kwargs["name_or_path"] = pretrained_model_name_or_path
        trust_remote_code = kwargs.pop("trust_remote_code", None)
        code_revision = kwargs.pop("code_revision", None)

        config_dict, unused_kwargs = PretrainedConfig.get_config_dict(pretrained_model_name_or_path, **kwargs)
        has_remote_code = "auto_map" in config_dict and "AutoConfig" in config_dict["auto_map"]
        has_local_code = "model_type" in config_dict and config_dict["model_type"] in CONFIG_MAPPING
        trust_remote_code = resolve_trust_remote_code(
            trust_remote_code, pretrained_model_name_or_path, has_local_code, has_remote_code
        )

        if has_remote_code and trust_remote_code:
            class_ref = config_dict["auto_map"]["AutoConfig"]
            config_class = get_class_from_dynamic_module(
                class_ref, pretrained_model_name_or_path, code_revision=code_revision, **kwargs
            )
            if os.path.isdir(pretrained_model_name_or_path):
                config_class.register_for_auto_class()
            return config_class.from_pretrained(pretrained_model_name_or_path, **kwargs)
        elif "model_type" in config_dict:
            try:
                config_class = CONFIG_MAPPING[config_dict["model_type"]]
            except KeyError:
                raise ValueError(
                    f"The checkpoint you are trying to load has model type `{config_dict['model_type']}` "
                    "but Transformers does not recognize this architecture. This could be because of an "
                    "issue with the checkpoint, or because your version of Transformers is out of date."
                )
            return config_class.from_dict(config_dict, **unused_kwargs)
        else:
            # Fallback: use pattern matching on the string.
            # We go from longer names to shorter names to catch roberta before bert (for instance)
            for pattern in sorted(CONFIG_MAPPING.keys(), key=len, reverse=True):
                if pattern in str(pretrained_model_name_or_path):
                    return CONFIG_MAPPING[pattern].from_dict(config_dict, **unused_kwargs)

        raise ValueError(
            f"Unrecognized model in {pretrained_model_name_or_path}. "
            f"Should have a `model_type` key in its {CONFIG_NAME}, or contain one of the following strings "
            f"in its name: {', '.join(CONFIG_MAPPING.keys())}"
        )

    @staticmethod
    def register(model_type, config, exist_ok=False):
        """
        Register a new configuration for this class.

        Args:
            model_type (`str`): The model type like "bert" or "gpt".
            config ([`PretrainedConfig`]): The config to register.
        """
        if issubclass(config, PretrainedConfig) and config.model_type != model_type:
            raise ValueError(
                "The config you are passing has a `model_type` attribute that is not consistent with the model type "
                f"you passed (config has {config.model_type} and you passed {model_type}. Fix one of those so they "
                "match!"
            )
        CONFIG_MAPPING.register(model_type, config, exist_ok=exist_ok)<|MERGE_RESOLUTION|>--- conflicted
+++ resolved
@@ -65,11 +65,8 @@
         ("depth_anything", "DepthAnythingConfig"),
         ("detr", "DetrConfig"),
         ("dinov2", "Dinov2Config"),
-<<<<<<< HEAD
         ("deit", "DeiTConfig"),
-=======
         ("distilbert", "DistilBertConfig"),
->>>>>>> dfb9dd22
         ("dpr", "DPRConfig"),
         ("dpt", "DPTConfig"),
         ("funnel", "FunnelConfig"),
