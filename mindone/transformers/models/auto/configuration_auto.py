--- conflicted
+++ resolved
@@ -124,12 +124,9 @@
         ("gpt_neox", "GPTNeoXConfig"),
         ("gptj", "GPTJConfig"),
         ("xlm-roberta-xl", "XLMRobertaXLConfig"),
-<<<<<<< HEAD
         ("gpt_neox_japanese", "GPTNeoXJapaneseConfig"),
-=======
         ("yolos", "YolosConfig"),
         ("cohere2", "Cohere2Config"),
->>>>>>> a1f9ff6b
     ]
 )
 
@@ -232,15 +229,12 @@
         ("opt", "OPT"),
         ("xlm-roberta", "XLM-RoBERTa"),
         ("xlm-roberta-xl", "XLM-RoBERTa-XL"),
-<<<<<<< HEAD
         ("gpt_bigcode", "GPTBigCode"),
         ("gpt_neox", "GPTNeoX"),
         ("gpt_neox_japanese", "GPTNeoXJapaneseModel"),
         ("gptj", "GPTJ"),
-=======
         ("yolos", "YOLOS"),
         ("cohere2", "Cohere2"),
->>>>>>> a1f9ff6b
     ]
 )
 
