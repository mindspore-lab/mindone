# coding=utf-8
# Copyright 2018 The HuggingFace Inc. team.
#
# This code is adapted from https://github.com/huggingface/transformers
# with modifications to run transformers on mindspore.
#
# Licensed under the Apache License, Version 2.0 (the "License");
# you may not use this file except in compliance with the License.
# You may obtain a copy of the License at
#
#     http://www.apache.org/licenses/LICENSE-2.0
#
# Unless required by applicable law or agreed to in writing, software
# distributed under the License is distributed on an "AS IS" BASIS,
# WITHOUT WARRANTIES OR CONDITIONS OF ANY KIND, either express or implied.
# See the License for the specific language governing permissions and
# limitations under the License.
"""Auto Config class."""
import importlib
import os
import re
import warnings
from collections import OrderedDict
from typing import List, Union

import transformers
from packaging import version
from transformers.configuration_utils import PretrainedConfig
from transformers.dynamic_module_utils import get_class_from_dynamic_module, resolve_trust_remote_code
from transformers.utils import CONFIG_NAME, logging

logger = logging.get_logger(__name__)


CONFIG_MAPPING_NAMES = OrderedDict(
    [
        # Add configs here
        ("albert", "AlbertConfig"),
        ("aria", "AriaConfig"),
        ("aria_text", "AriaTextConfig"),
        ("bert", "BertConfig"),
        ("bart", "BartConfig"),
        ("bit", "BitConfig"),
        ("blip", "BlipConfig"),
        ("blip-2", "Blip2Config"),
        ("chameleon", "ChameleonConfig"),
        ("camembert", "CamembertConfig"),
        ("convbert", "ConvBertConfig"),
        ("convnext", "ConvNextConfig"),
        ("convnextv2", "ConvNextV2Config"),
        ("clip", "CLIPConfig"),
        ("clip_vision_model", "CLIPVisionConfig"),
        ("deberta", "DebertaConfig"),
        ("deberta-v2", "DebertaV2Config"),
        ("depth_anything", "DepthAnythingConfig"),
        ("detr", "DetrConfig"),
        ("dinov2", "Dinov2Config"),
        ("dpt", "DPTConfig"),
        ("gemma", "GemmaConfig"),
        ("granite", "GraniteConfig"),
        ("gemma2", "Gemma2Config"),
        ("gemma3", "Gemma3Config"),
        ("gemma3_text", "Gemma3TextConfig"),
        ("glm", "GlmConfig"),
        ("glpn", "GLPNConfig"),
        ("gpt2", "GPT2Config"),
        ("granitemoe", "GraniteMoeConfig"),
        ("granitemoeshared", "GraniteMoeSharedConfig"),
        ("helium", "HeliumConfig"),
        ("hiera", "HieraConfig"),
        ("hubert", "HubertConfig"),
        ("idefics", "IdeficsConfig"),
        ("idefics2", "Idefics2Config"),
        ("idefics3", "Idefics3Config"),
        ("idefics3_vision", "Idefics3VisionConfig"),
        ("ijepa", "IJepaConfig"),
        ("imagegpt", "ImageGPTConfig"),
        ("led", "LEDConfig"),
        ("levit", "LevitConfig"),
        ("m2m_100", "M2M100Config"),
        ("canine", "CanineConfig"),
        ("llama", "LlamaConfig"),
        ("persimmon", "PersimmonConfig"),
        ("fuyu", "FuyuConfig"),
        ("llava", "LlavaConfig"),
        ("llava_next", "LlavaNextConfig"),
        ("llava_next_video", "LlavaNextVideoConfig"),
        ("llava_onevision", "LlavaOnevisionConfig"),
        ("mistral", "MistralConfig"),
        ("mobilebert", "MobileBertConfig"),
<<<<<<< HEAD
        ("mobilenet_v1", "MobileNetV1Config"),
        ("mobilenet_v2", "MobileNetV2Config"),
=======
>>>>>>> 28f3b18a
        ("mpt", "MptConfig"),
        ("starcoder2", "Starcoder2Config"),
        ("mt5", "MT5Config"),
        ("megatron-bert", "MegatronBertConfig"),
        ("mixtral", "MixtralConfig"),
        ("owlvit", "OwlViTConfig"),
        ("paligemma", "PaliGemmaConfig"),
        ("phi", "PhiConfig"),
        ("phi3", "Phi3Config"),
        ("qwen2", "Qwen2Config"),
        ("qwen2_5_vl", "Qwen2_5_VLConfig"),
        ("qwen2_audio", "Qwen2AudioConfig"),
        ("qwen2_audio_encoder", "Qwen2AudioEncoderConfig"),
        ("qwen2_vl", "Qwen2VLConfig"),
        ("opt", "OPTConfig"),
        ("roberta", "RobertaConfig"),
        ("recurrent_gemma", "RecurrentGemmaConfig"),
        ("rembert", "RemBertConfig"),
        ("segformer", "SegformerConfig"),
        ("swin", "SwinConfig"),
        ("siglip", "SiglipConfig"),
        ("siglip_vision_model", "SiglipVisionConfig"),
        ("smolvlm", "SmolVLMConfig"),
        ("smolvlm_vision", "SmolVLMVisionConfig"),
        ("speecht5", "SpeechT5Config"),
        ("t5", "T5Config"),
        ("umt5", "UMT5Config"),
        ("vit", "ViTConfig"),
        ("wav2vec2", "Wav2Vec2Config"),
        ("mvp", "MvpConfig"),
        ("whisper", "WhisperConfig"),
        ("xlm-roberta", "XLMRobertaConfig"),
        ("xlm-roberta-xl", "XLMRobertaXLConfig"),
        ("yolos", "YolosConfig"),
        ("cohere2", "Cohere2Config"),
    ]
)


MODEL_NAMES_MAPPING = OrderedDict(
    [
        # Add full (and cased) model names here
        ("albert", "ALBERT"),
        ("aria", "Aria"),
        ("aria_text", "AriaText"),
        ("m2m_100", "M2M100"),
        ("bert", "BERT"),
        ("bart", "BART"),
        ("camembert", "CamemBERT"),
        ("bit", "BiT"),
        ("blip", "BLIP"),
        ("mvp", "MVP"),
        ("blip-2", "BLIP-2"),
        ("chameleon", "Chameleon"),
        ("clap", "CLAP"),
        ("canine", "CANINE"),
        ("clip", "CLIP"),
        ("starcoder2", "Starcoder2"),
        ("clip_vision_model", "CLIPVisionModel"),
        ("convnext", "ConvNeXT"),
        ("convnextv2", "ConvNeXTV2"),
        ("deberta", "DeBERTa"),
        ("deberta-v2", "DeBERTa-v2"),
        ("depth_anything", "Depth Anything"),
        ("detr", "DETR"),
        ("dinov2", "DINOv2"),
        ("dpt", "DPT"),
        ("gemma", "Gemma"),
        ("granite", "Granite"),
        ("gemma2", "Gemma2"),
        ("glm", "GLM"),
        ("glpn", "GLPN"),
        ("gpt2", "OpenAI GPT-2"),
        ("qwen2_audio", "Qwen2Audio"),
        ("qwen2_audio_encoder", "Qwen2AudioEncoder"),
        ("roberta", "RoBERTa"),
        ("granitemoe", "GraniteMoeMoe"),
        ("granitemoeshared", "GraniteMoeSharedMoe"),
        ("gemma3", "Gemma3ForConditionalGeneration"),
        ("gemma3_text", "Gemma3ForCausalLM"),
        ("qwen2_audio", "Qwen2Audio"),
        ("qwen2_audio_encoder", "Qwen2AudioEncoder"),
        ("helium", "Helium"),
        ("hiera", "Hiera"),
        ("hubert", "Hubert"),
        ("idefics", "IDEFICS"),
        ("idefics2", "Idefics2"),
        ("idefics3", "Idefics3"),
        ("idefics3_vision", "Idefics3VisionTransformer"),
        ("ijepa", "I-JEPA"),
        ("imagegpt", "ImageGPT"),
        ("led", "LED"),
        ("levit", "LeViT"),
        ("llama", "LLaMA"),
        ("llama2", "Llama2"),
        ("llama3", "Llama3"),
        ("llava", "Llava"),
        ("llava_next", "LLaVA-NeXT"),
        ("llava_next_video", "LLaVa-NeXT-Video"),
        ("llava_onevision", "LLaVA-Onevision"),
        ("mistral", "Mistral"),
        ("persimmon", "Persimmon"),
        ("fuyu", "Fuyu"),
        ("mobilebert", "MobileBERT"),
<<<<<<< HEAD
        ("mobilenet_v1", "MobileNetV1"),
        ("mobilenet_v2", "MobileNetV2"),
=======
>>>>>>> 28f3b18a
        ("mpt", "MPT"),
        ("mt5", "MT5"),
        ("megatron-bert", "Megatron-BERT"),
        ("mistral", "Mistral"),
        ("mixtral", "Mixtral"),
        ("owlvit", "OWL-ViT"),
        ("paligemma", "PaliGemma"),
        ("phi", "Phi"),
        ("phi3", "Phi3"),
        ("qwen2", "Qwen2"),
        ("qwen2_5_vl", "Qwen2_5_VL"),
        ("qwen2_audio", "Qwen2Audio"),
        ("qwen2_audio_encoder", "Qwen2AudioEncoder"),
        ("qwen2_vl", "Qwen2VL"),
        ("recurrent_gemma", "RecurrentGemma"),
        ("rembert", "RemBERT"),
        ("segformer", "SegFormer"),
        ("swin", "Swin Transformer"),
        ("siglip", "SigLIP"),
        ("siglip_vision_model", "SiglipVisionModel"),
        ("smolvlm", "SmolVLM"),
        ("smolvlm_vision", "SmolVLMVisionTransformer"),
        ("speecht5", "SpeechT5"),
        ("t5", "T5"),
        ("t5v1.1", "T5v1.1"),
        ("umt5", "UMT5"),
        ("vit", "ViT"),
        ("wav2vec2", "Wav2Vec2"),
        ("whisper", "Whisper"),
        ("convbert", "ConvBERT"),
        ("opt", "OPT"),
        ("xlm-roberta", "XLM-RoBERTa"),
        ("xlm-roberta-xl", "XLM-RoBERTa-XL"),
        ("yolos", "YOLOS"),
        ("cohere2", "Cohere2"),
    ]
)

# This is tied to the processing `-` -> `_` in `model_type_to_module_name`. For example, instead of putting
# `transfo-xl` (as in `CONFIG_MAPPING_NAMES`), we should use `transfo_xl`.
DEPRECATED_MODELS = [
    "bort",
    "deta",
    "efficientformer",
    "ernie_m",
    "gptsan_japanese",
    "graphormer",
    "jukebox",
    "mctct",
    "mega",
    "mmbt",
    "nat",
    "nezha",
    "open_llama",
    "qdqbert",
    "realm",
    "retribert",
    "speech_to_text_2",
    "tapex",
    "trajectory_transformer",
    "transfo_xl",
    "tvlt",
    "van",
    "vit_hybrid",
    "xlm_prophetnet",
]

SPECIAL_MODEL_TYPE_TO_MODULE_NAME = OrderedDict(
    [
        ("openai-gpt", "openai"),
        ("data2vec-audio", "data2vec"),
        ("data2vec-text", "data2vec"),
        ("data2vec-vision", "data2vec"),
        ("donut-swin", "donut"),
        ("kosmos-2", "kosmos2"),
        ("maskformer-swin", "maskformer"),
        ("xclip", "x_clip"),
        ("clip_vision_model", "clip"),
        ("qwen2_audio_encoder", "qwen2_audio"),
        ("gemma3_text", "gemma3"),
        ("idefics3_vision", "idefics3"),
        ("clip_text_model", "clip"),
        ("aria_text", "aria"),
        ("siglip_vision_model", "siglip"),
        ("smolvlm_vision", "smolvlm"),
        ("chinese_clip_vision_model", "chinese_clip"),
        ("rt_detr_resnet", "rt_detr"),
    ]
)

if version.parse(transformers.__version__) >= version.parse("4.51.0"):
    CONFIG_MAPPING_NAMES.update({"qwen3": "Qwen3Config"})
    MODEL_NAMES_MAPPING.update({"qwen3": "Qwen3Model"})

if version.parse(transformers.__version__) >= version.parse("4.51.3"):
    CONFIG_MAPPING_NAMES.update({"glm4": "Glm4Config"})
    MODEL_NAMES_MAPPING.update({"glm4": "glm4"})

if version.parse(transformers.__version__) >= version.parse("4.53.0"):
    CONFIG_MAPPING_NAMES.update({"minimax": "MiniMaxConfig", "vjepa2": "VJEPA2Model"})
    MODEL_NAMES_MAPPING.update({"minimax": "MiniMax", "vjepa2": "VJEPA2Model"})


def model_type_to_module_name(key):
    """Converts a config key to the corresponding module."""
    # Special treatment
    if key in SPECIAL_MODEL_TYPE_TO_MODULE_NAME:
        key = SPECIAL_MODEL_TYPE_TO_MODULE_NAME[key]

        if key in DEPRECATED_MODELS:
            key = f"deprecated.{key}"
        return key

    key = key.replace("-", "_")
    if key in DEPRECATED_MODELS:
        key = f"deprecated.{key}"

    return key


def config_class_to_model_type(config):
    """Converts a config class name to the corresponding model type"""
    for key, cls in CONFIG_MAPPING_NAMES.items():
        if cls == config:
            return key
    # if key not found check in extra content
    for key, cls in CONFIG_MAPPING._extra_content.items():
        if cls.__name__ == config:
            return key
    return None


class _LazyConfigMapping(OrderedDict):
    """
    A dictionary that lazily load its values when they are requested.
    """

    def __init__(self, mapping):
        self._mapping = mapping
        self._extra_content = {}
        self._modules = {}

    def __getitem__(self, key):
        if key in self._extra_content:
            return self._extra_content[key]
        if key not in self._mapping:
            raise KeyError(key)
        value = self._mapping[key]
        module_name = model_type_to_module_name(key)
        if module_name not in self._modules:
            self._modules[module_name] = importlib.import_module(f".{module_name}", "transformers.models")
        if hasattr(self._modules[module_name], value):
            return getattr(self._modules[module_name], value)

        # Some of the mappings have entries model_type -> config of another model type. In that case we try to grab the
        # object at the top level.
        transformers_module = importlib.import_module("transformers")
        return getattr(transformers_module, value)

    def keys(self):
        return list(self._mapping.keys()) + list(self._extra_content.keys())

    def values(self):
        return [self[k] for k in self._mapping.keys()] + list(self._extra_content.values())

    def items(self):
        return [(k, self[k]) for k in self._mapping.keys()] + list(self._extra_content.items())

    def __iter__(self):
        return iter(list(self._mapping.keys()) + list(self._extra_content.keys()))

    def __contains__(self, item):
        return item in self._mapping or item in self._extra_content

    def register(self, key, value, exist_ok=False):
        """
        Register a new configuration in this mapping.
        """
        if key in self._mapping.keys() and not exist_ok:
            raise ValueError(f"'{key}' is already used by a Transformers config, pick another name.")
        self._extra_content[key] = value


CONFIG_MAPPING = _LazyConfigMapping(CONFIG_MAPPING_NAMES)


class _LazyLoadAllMappings(OrderedDict):
    """
    A mapping that will load all pairs of key values at the first access (either by indexing, requestions keys, values,
    etc.)

    Args:
        mapping: The mapping to load.
    """

    def __init__(self, mapping):
        self._mapping = mapping
        self._initialized = False
        self._data = {}

    def _initialize(self):
        if self._initialized:
            return

        for model_type, map_name in self._mapping.items():
            module_name = model_type_to_module_name(model_type)
            module = importlib.import_module(f".{module_name}", "transformers.models")
            mapping = getattr(module, map_name)
            self._data.update(mapping)

        self._initialized = True

    def __getitem__(self, key):
        self._initialize()
        return self._data[key]

    def keys(self):
        self._initialize()
        return self._data.keys()

    def values(self):
        self._initialize()
        return self._data.values()

    def items(self):
        self._initialize()
        return self._data.keys()

    def __iter__(self):
        self._initialize()
        return iter(self._data)

    def __contains__(self, item):
        self._initialize()
        return item in self._data


def _get_class_name(model_class: Union[str, List[str]]):
    if isinstance(model_class, (list, tuple)):
        return " or ".join([f"[`{c}`]" for c in model_class if c is not None])
    return f"[`{model_class}`]"


def _list_model_options(indent, config_to_class=None, use_model_types=True):
    if config_to_class is None and not use_model_types:
        raise ValueError("Using `use_model_types=False` requires a `config_to_class` dictionary.")
    if use_model_types:
        if config_to_class is None:
            model_type_to_name = {model_type: f"[`{config}`]" for model_type, config in CONFIG_MAPPING_NAMES.items()}
        else:
            model_type_to_name = {
                model_type: _get_class_name(model_class)
                for model_type, model_class in config_to_class.items()
                if model_type in MODEL_NAMES_MAPPING
            }
        lines = [
            f"{indent}- **{model_type}** -- {model_type_to_name[model_type]} ({MODEL_NAMES_MAPPING[model_type]} model)"
            for model_type in sorted(model_type_to_name.keys())
        ]
    else:
        config_to_name = {
            CONFIG_MAPPING_NAMES[config]: _get_class_name(clas)
            for config, clas in config_to_class.items()
            if config in CONFIG_MAPPING_NAMES
        }
        config_to_model_name = {
            config: MODEL_NAMES_MAPPING[model_type] for model_type, config in CONFIG_MAPPING_NAMES.items()
        }
        lines = [
            f"{indent}- [`{config_name}`] configuration class:"
            f" {config_to_name[config_name]} ({config_to_model_name[config_name]} model)"
            for config_name in sorted(config_to_name.keys())
        ]
    return "\n".join(lines)


def replace_list_option_in_docstrings(config_to_class=None, use_model_types=True):
    def docstring_decorator(fn):
        docstrings = fn.__doc__
        if docstrings is None:
            # Example: -OO
            return fn
        lines = docstrings.split("\n")
        i = 0
        while i < len(lines) and re.search(r"^(\s*)List options\s*$", lines[i]) is None:
            i += 1
        if i < len(lines):
            indent = re.search(r"^(\s*)List options\s*$", lines[i]).groups()[0]
            if use_model_types:
                indent = f"{indent}    "
            lines[i] = _list_model_options(indent, config_to_class=config_to_class, use_model_types=use_model_types)
            docstrings = "\n".join(lines)
        else:
            raise ValueError(
                f"The function {fn} should have an empty 'List options' in its docstring as placeholder, current"
                f" docstring is:\n{docstrings}"
            )
        fn.__doc__ = docstrings
        return fn

    return docstring_decorator


class AutoConfig:
    r"""
    This is a generic configuration class that will be instantiated as one of the configuration classes of the library
    when created with the [`~AutoConfig.from_pretrained`] class method.

    This class cannot be instantiated directly using `__init__()` (throws an error).
    """

    def __init__(self):
        raise EnvironmentError(
            "AutoConfig is designed to be instantiated "
            "using the `AutoConfig.from_pretrained(pretrained_model_name_or_path)` method."
        )

    @classmethod
    def for_model(cls, model_type: str, *args, **kwargs):
        if model_type in CONFIG_MAPPING:
            config_class = CONFIG_MAPPING[model_type]
            return config_class(*args, **kwargs)
        raise ValueError(
            f"Unrecognized model identifier: {model_type}. Should contain one of {', '.join(CONFIG_MAPPING.keys())}"
        )

    @classmethod
    @replace_list_option_in_docstrings()
    def from_pretrained(cls, pretrained_model_name_or_path, **kwargs):
        r"""
        Instantiate one of the configuration classes of the library from a pretrained model configuration.

        The configuration class to instantiate is selected based on the `model_type` property of the config object that
        is loaded, or when it's missing, by falling back to using pattern matching on `pretrained_model_name_or_path`:

        List options

        Args:
            pretrained_model_name_or_path (`str` or `os.PathLike`):
                Can be either:

                    - A string, the *model id* of a pretrained model configuration hosted inside a model repo on
                      huggingface.co.
                    - A path to a *directory* containing a configuration file saved using the
                      [`~PretrainedConfig.save_pretrained`] method, or the [`~PreTrainedModel.save_pretrained`] method,
                      e.g., `./my_model_directory/`.
                    - A path or url to a saved configuration JSON *file*, e.g.,
                      `./my_model_directory/configuration.json`.
            cache_dir (`str` or `os.PathLike`, *optional*):
                Path to a directory in which a downloaded pretrained model configuration should be cached if the
                standard cache should not be used.
            force_download (`bool`, *optional*, defaults to `False`):
                Whether or not to force the (re-)download the model weights and configuration files and override the
                cached versions if they exist.
            resume_download:
                Deprecated and ignored. All downloads are now resumed by default when possible.
                Will be removed in v5 of Transformers.
            proxies (`Dict[str, str]`, *optional*):
                A dictionary of proxy servers to use by protocol or endpoint, e.g., `{'http': 'foo.bar:3128',
                'http://hostname': 'foo.bar:4012'}`. The proxies are used on each request.
            revision (`str`, *optional*, defaults to `"main"`):
                The specific model version to use. It can be a branch name, a tag name, or a commit id, since we use a
                git-based system for storing models and other artifacts on huggingface.co, so `revision` can be any
                identifier allowed by git.
            return_unused_kwargs (`bool`, *optional*, defaults to `False`):
                If `False`, then this function returns just the final configuration object.

                If `True`, then this functions returns a `Tuple(config, unused_kwargs)` where *unused_kwargs* is a
                dictionary consisting of the key/value pairs whose keys are not configuration attributes: i.e., the
                part of `kwargs` which has not been used to update `config` and is otherwise ignored.
            trust_remote_code (`bool`, *optional*, defaults to `False`):
                Whether or not to allow for custom models defined on the Hub in their own modeling files. This option
                should only be set to `True` for repositories you trust and in which you have read the code, as it will
                execute code present on the Hub on your local machine.
            kwargs(additional keyword arguments, *optional*):
                The values in kwargs of any keys which are configuration attributes will be used to override the loaded
                values. Behavior concerning key/value pairs whose keys are *not* configuration attributes is controlled
                by the `return_unused_kwargs` keyword parameter.

        Examples:

        ```python
        >>> from transformers import AutoConfig

        >>> # Download configuration from huggingface.co and cache.
        >>> config = AutoConfig.from_pretrained("google-bert/bert-base-uncased")

        >>> # Download configuration from huggingface.co (user-uploaded) and cache.
        >>> config = AutoConfig.from_pretrained("dbmdz/bert-base-german-cased")

        >>> # If configuration file is in a directory (e.g., was saved using *save_pretrained('./test/saved_model/')*).
        >>> config = AutoConfig.from_pretrained("./test/bert_saved_model/")

        >>> # Load a specific configuration file.
        >>> config = AutoConfig.from_pretrained("./test/bert_saved_model/my_configuration.json")

        >>> # Change some config attributes when loading a pretrained config.
        >>> config = AutoConfig.from_pretrained("google-bert/bert-base-uncased", output_attentions=True, foo=False)
        >>> config.output_attentions
        True

        >>> config, unused_kwargs = AutoConfig.from_pretrained(
        ...     "google-bert/bert-base-uncased", output_attentions=True, foo=False, return_unused_kwargs=True
        ... )
        >>> config.output_attentions
        True

        >>> unused_kwargs
        {'foo': False}
        ```"""
        use_auth_token = kwargs.pop("use_auth_token", None)
        if use_auth_token is not None:
            warnings.warn(
                "The `use_auth_token` argument is deprecated and will be removed in v5 of Transformers. Please use `token` instead.",
                FutureWarning,
            )
            if kwargs.get("token", None) is not None:
                raise ValueError(
                    "`token` and `use_auth_token` are both specified. Please set only the argument `token`."
                )
            kwargs["token"] = use_auth_token

        kwargs["_from_auto"] = True
        kwargs["name_or_path"] = pretrained_model_name_or_path
        trust_remote_code = kwargs.pop("trust_remote_code", None)
        code_revision = kwargs.pop("code_revision", None)

        config_dict, unused_kwargs = PretrainedConfig.get_config_dict(pretrained_model_name_or_path, **kwargs)
        has_remote_code = "auto_map" in config_dict and "AutoConfig" in config_dict["auto_map"]
        has_local_code = "model_type" in config_dict and config_dict["model_type"] in CONFIG_MAPPING
        trust_remote_code = resolve_trust_remote_code(
            trust_remote_code, pretrained_model_name_or_path, has_local_code, has_remote_code
        )

        if has_remote_code and trust_remote_code:
            class_ref = config_dict["auto_map"]["AutoConfig"]
            config_class = get_class_from_dynamic_module(
                class_ref, pretrained_model_name_or_path, code_revision=code_revision, **kwargs
            )
            if os.path.isdir(pretrained_model_name_or_path):
                config_class.register_for_auto_class()
            return config_class.from_pretrained(pretrained_model_name_or_path, **kwargs)
        elif "model_type" in config_dict:
            try:
                config_class = CONFIG_MAPPING[config_dict["model_type"]]
            except KeyError:
                raise ValueError(
                    f"The checkpoint you are trying to load has model type `{config_dict['model_type']}` "
                    "but Transformers does not recognize this architecture. This could be because of an "
                    "issue with the checkpoint, or because your version of Transformers is out of date."
                )
            return config_class.from_dict(config_dict, **unused_kwargs)
        else:
            # Fallback: use pattern matching on the string.
            # We go from longer names to shorter names to catch roberta before bert (for instance)
            for pattern in sorted(CONFIG_MAPPING.keys(), key=len, reverse=True):
                if pattern in str(pretrained_model_name_or_path):
                    return CONFIG_MAPPING[pattern].from_dict(config_dict, **unused_kwargs)

        raise ValueError(
            f"Unrecognized model in {pretrained_model_name_or_path}. "
            f"Should have a `model_type` key in its {CONFIG_NAME}, or contain one of the following strings "
            f"in its name: {', '.join(CONFIG_MAPPING.keys())}"
        )

    @staticmethod
    def register(model_type, config, exist_ok=False):
        """
        Register a new configuration for this class.

        Args:
            model_type (`str`): The model type like "bert" or "gpt".
            config ([`PretrainedConfig`]): The config to register.
        """
        if issubclass(config, PretrainedConfig) and config.model_type != model_type:
            raise ValueError(
                "The config you are passing has a `model_type` attribute that is not consistent with the model type "
                f"you passed (config has {config.model_type} and you passed {model_type}. Fix one of those so they "
                "match!"
            )
        CONFIG_MAPPING.register(model_type, config, exist_ok=exist_ok)<|MERGE_RESOLUTION|>--- conflicted
+++ resolved
@@ -88,11 +88,8 @@
         ("llava_onevision", "LlavaOnevisionConfig"),
         ("mistral", "MistralConfig"),
         ("mobilebert", "MobileBertConfig"),
-<<<<<<< HEAD
         ("mobilenet_v1", "MobileNetV1Config"),
         ("mobilenet_v2", "MobileNetV2Config"),
-=======
->>>>>>> 28f3b18a
         ("mpt", "MptConfig"),
         ("starcoder2", "Starcoder2Config"),
         ("mt5", "MT5Config"),
@@ -197,11 +194,8 @@
         ("persimmon", "Persimmon"),
         ("fuyu", "Fuyu"),
         ("mobilebert", "MobileBERT"),
-<<<<<<< HEAD
         ("mobilenet_v1", "MobileNetV1"),
         ("mobilenet_v2", "MobileNetV2"),
-=======
->>>>>>> 28f3b18a
         ("mpt", "MPT"),
         ("mt5", "MT5"),
         ("megatron-bert", "Megatron-BERT"),
