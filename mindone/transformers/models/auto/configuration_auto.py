# coding=utf-8
# Copyright 2018 The HuggingFace Inc. team.
#
# Licensed under the Apache License, Version 2.0 (the "License");
# you may not use this file except in compliance with the License.
# You may obtain a copy of the License at
#
#     http://www.apache.org/licenses/LICENSE-2.0
#
# Unless required by applicable law or agreed to in writing, software
# distributed under the License is distributed on an "AS IS" BASIS,
# WITHOUT WARRANTIES OR CONDITIONS OF ANY KIND, either express or implied.
# See the License for the specific language governing permissions and
# limitations under the License.
"""Auto Config class."""

import importlib
import os
import re
import warnings
from collections import OrderedDict
from typing import List, Union

from transformers.configuration_utils import PretrainedConfig
from transformers.dynamic_module_utils import get_class_from_dynamic_module, resolve_trust_remote_code
from transformers.utils import CONFIG_NAME, logging

logger = logging.get_logger(__name__)


CONFIG_MAPPING_NAMES = OrderedDict(
    [
        # Add configs here
        ("albert", "AlbertConfig"),
        ("bert", "BertConfig"),
        ("bart", "BartConfig"),
        ("bit", "BitConfig"),
        ("blip-2", "Blip2Config"),
        ("clip", "CLIPConfig"),
        ("clip_vision_model", "CLIPVisionConfig"),
        ("deberta", "DebertaConfig"),
        ("deberta-v2", "DebertaV2Config"),
        ("dpt", "DPTConfig"),
        ("gemma", "GemmaConfig"),
        ("gemma2", "Gemma2Config"),
        ("gemma3", "Gemma3Config"),
        ("gemma3_text", "Gemma3TextConfig"),
        ("glm", "GlmConfig"),
        ("glpn", "GLPNConfig"),
        ("gpt2", "GPT2Config"),
        ("granitemoe", "GraniteMoeConfig"),
        ("granitemoeshared", "GraniteMoeSharedConfig"),
        ("hiera", "HieraConfig"),
        ("ijepa", "IJepaConfig"),
        ("imagegpt", "ImageGPTConfig"),
        ("levit", "LevitConfig"),
        ("llama", "LlamaConfig"),
        ("llava", "LlavaConfig"),
        ("mobilebert", "MobileBertConfig"),
        ("mt5", "MT5Config"),
        ("megatron-bert", "MegatronBertConfig"),
        ("mixtral", "MixtralConfig"),
        ("phi3", "Phi3Config"),
        ("qwen2", "Qwen2Config"),
        ("qwen2_5_vl", "Qwen2_5_VLConfig"),
        ("qwen2_audio", "Qwen2AudioConfig"),
        ("qwen2_audio_encoder", "Qwen2AudioEncoderConfig"),
        ("qwen2_vl", "Qwen2VLConfig"),
        ("qwen3", "Qwen3Config"),
        ("roberta", "RobertaConfig"),
        ("recurrent_gemma", "RecurrentGemmaConfig"),
        ("rembert", "RemBertConfig"),
        ("siglip", "SiglipConfig"),
        ("siglip_vision_model", "SiglipVisionConfig"),
        ("speecht5", "SpeechT5Config"),
        ("t5", "T5Config"),
        ("umt5", "UMT5Config"),
        ("wav2vec2", "Wav2Vec2Config"),
        ("whisper", "WhisperConfig"),
        ("xlm-roberta", "XLMRobertaConfig"),
        ("xlm-roberta-xl", "XLMRobertaXLConfig"),
    ]
)


MODEL_NAMES_MAPPING = OrderedDict(
    [
        # Add full (and cased) model names here
        ("albert", "ALBERT"),
        ("bert", "BERT"),
        ("bart", "BART"),
        ("bit", "BiT"),
        ("blip-2", "BLIP-2"),
        ("chameleon", "Chameleon"),
        ("clap", "CLAP"),
        ("clip", "CLIP"),
        ("clip_vision_model", "CLIPVisionModel"),
        ("deberta", "DeBERTa"),
        ("deberta-v2", "DeBERTa-v2"),
        ("dpt", "DPT"),
        ("gemma", "Gemma"),
        ("gemma2", "Gemma2"),
        ("glm", "GLM"),
        ("glpn", "GLPN"),
        ("gpt2", "OpenAI GPT-2"),
<<<<<<< HEAD
        ("qwen2_audio", "Qwen2Audio"),
        ("qwen2_audio_encoder", "Qwen2AudioEncoder"),
        ("roberta", "RoBERTa"),
=======
        ("granitemoe", "GraniteMoeMoe"),
        ("granitemoeshared", "GraniteMoeSharedMoe"),
>>>>>>> bfa034e8
        ("gemma3", "Gemma3ForConditionalGeneration"),
        ("gemma3_text", "Gemma3ForCausalLM"),
        ("qwen2_audio", "Qwen2Audio"),
        ("qwen2_audio_encoder", "Qwen2AudioEncoder"),
        ("hiera", "Hiera"),
        ("ijepa", "I-JEPA"),
        ("imagegpt", "ImageGPT"),
        ("levit", "LeViT"),
        ("llama", "LLaMA"),
        ("llama2", "Llama2"),
        ("llama3", "Llama3"),
        ("llava", "Llava"),
        ("mobilebert", "MobileBERT"),
        ("mt5", "MT5"),
        ("megatron-bert", "Megatron-BERT"),
        ("mixtral", "Mixtral"),
        ("phi3", "Phi3"),
        ("qwen2", "Qwen2"),
        ("qwen2_5_vl", "Qwen2_5_VL"),
        ("qwen2_audio", "Qwen2Audio"),
        ("qwen2_audio_encoder", "Qwen2AudioEncoder"),
        ("qwen2_vl", "Qwen2VL"),
        ("qwen3", "Qwen3Model"),
        ("recurrent_gemma", "RecurrentGemma"),
        ("rembert", "RemBERT"),
        ("siglip", "SigLIP"),
        ("siglip_vision_model", "SiglipVisionModel"),
        ("speecht5", "SpeechT5"),
        ("t5", "T5"),
        ("t5v1.1", "T5v1.1"),
        ("umt5", "UMT5"),
        ("wav2vec2", "Wav2Vec2"),
        ("whisper", "Whisper"),
        ("xlm-roberta", "XLM-RoBERTa"),
        ("xlm-roberta-xl", "XLM-RoBERTa-XL"),
    ]
)

# This is tied to the processing `-` -> `_` in `model_type_to_module_name`. For example, instead of putting
# `transfo-xl` (as in `CONFIG_MAPPING_NAMES`), we should use `transfo_xl`.
DEPRECATED_MODELS = [
    "bort",
    "deta",
    "efficientformer",
    "ernie_m",
    "gptsan_japanese",
    "graphormer",
    "jukebox",
    "mctct",
    "mega",
    "mmbt",
    "nat",
    "nezha",
    "open_llama",
    "qdqbert",
    "realm",
    "retribert",
    "speech_to_text_2",
    "tapex",
    "trajectory_transformer",
    "transfo_xl",
    "tvlt",
    "van",
    "vit_hybrid",
    "xlm_prophetnet",
]

SPECIAL_MODEL_TYPE_TO_MODULE_NAME = OrderedDict(
    [
        ("openai-gpt", "openai"),
        ("data2vec-audio", "data2vec"),
        ("data2vec-text", "data2vec"),
        ("data2vec-vision", "data2vec"),
        ("donut-swin", "donut"),
        ("kosmos-2", "kosmos2"),
        ("maskformer-swin", "maskformer"),
        ("xclip", "x_clip"),
        ("clip_vision_model", "clip"),
        ("qwen2_audio_encoder", "qwen2_audio"),
        ("gemma3_text", "gemma3"),
        ("clip_text_model", "clip"),
        ("siglip_vision_model", "siglip"),
        ("chinese_clip_vision_model", "chinese_clip"),
        ("rt_detr_resnet", "rt_detr"),
    ]
)


def model_type_to_module_name(key):
    """Converts a config key to the corresponding module."""
    # Special treatment
    if key in SPECIAL_MODEL_TYPE_TO_MODULE_NAME:
        key = SPECIAL_MODEL_TYPE_TO_MODULE_NAME[key]

        if key in DEPRECATED_MODELS:
            key = f"deprecated.{key}"
        return key

    key = key.replace("-", "_")
    if key in DEPRECATED_MODELS:
        key = f"deprecated.{key}"

    return key


def config_class_to_model_type(config):
    """Converts a config class name to the corresponding model type"""
    for key, cls in CONFIG_MAPPING_NAMES.items():
        if cls == config:
            return key
    # if key not found check in extra content
    for key, cls in CONFIG_MAPPING._extra_content.items():
        if cls.__name__ == config:
            return key
    return None


class _LazyConfigMapping(OrderedDict):
    """
    A dictionary that lazily load its values when they are requested.
    """

    def __init__(self, mapping):
        self._mapping = mapping
        self._extra_content = {}
        self._modules = {}

    def __getitem__(self, key):
        if key in self._extra_content:
            return self._extra_content[key]
        if key not in self._mapping:
            raise KeyError(key)
        value = self._mapping[key]
        module_name = model_type_to_module_name(key)
        if module_name not in self._modules:
            self._modules[module_name] = importlib.import_module(f".{module_name}", "transformers.models")
        if hasattr(self._modules[module_name], value):
            return getattr(self._modules[module_name], value)

        # Some of the mappings have entries model_type -> config of another model type. In that case we try to grab the
        # object at the top level.
        transformers_module = importlib.import_module("transformers")
        return getattr(transformers_module, value)

    def keys(self):
        return list(self._mapping.keys()) + list(self._extra_content.keys())

    def values(self):
        return [self[k] for k in self._mapping.keys()] + list(self._extra_content.values())

    def items(self):
        return [(k, self[k]) for k in self._mapping.keys()] + list(self._extra_content.items())

    def __iter__(self):
        return iter(list(self._mapping.keys()) + list(self._extra_content.keys()))

    def __contains__(self, item):
        return item in self._mapping or item in self._extra_content

    def register(self, key, value, exist_ok=False):
        """
        Register a new configuration in this mapping.
        """
        if key in self._mapping.keys() and not exist_ok:
            raise ValueError(f"'{key}' is already used by a Transformers config, pick another name.")
        self._extra_content[key] = value


CONFIG_MAPPING = _LazyConfigMapping(CONFIG_MAPPING_NAMES)


class _LazyLoadAllMappings(OrderedDict):
    """
    A mapping that will load all pairs of key values at the first access (either by indexing, requestions keys, values,
    etc.)

    Args:
        mapping: The mapping to load.
    """

    def __init__(self, mapping):
        self._mapping = mapping
        self._initialized = False
        self._data = {}

    def _initialize(self):
        if self._initialized:
            return

        for model_type, map_name in self._mapping.items():
            module_name = model_type_to_module_name(model_type)
            module = importlib.import_module(f".{module_name}", "transformers.models")
            mapping = getattr(module, map_name)
            self._data.update(mapping)

        self._initialized = True

    def __getitem__(self, key):
        self._initialize()
        return self._data[key]

    def keys(self):
        self._initialize()
        return self._data.keys()

    def values(self):
        self._initialize()
        return self._data.values()

    def items(self):
        self._initialize()
        return self._data.keys()

    def __iter__(self):
        self._initialize()
        return iter(self._data)

    def __contains__(self, item):
        self._initialize()
        return item in self._data


def _get_class_name(model_class: Union[str, List[str]]):
    if isinstance(model_class, (list, tuple)):
        return " or ".join([f"[`{c}`]" for c in model_class if c is not None])
    return f"[`{model_class}`]"


def _list_model_options(indent, config_to_class=None, use_model_types=True):
    if config_to_class is None and not use_model_types:
        raise ValueError("Using `use_model_types=False` requires a `config_to_class` dictionary.")
    if use_model_types:
        if config_to_class is None:
            model_type_to_name = {model_type: f"[`{config}`]" for model_type, config in CONFIG_MAPPING_NAMES.items()}
        else:
            model_type_to_name = {
                model_type: _get_class_name(model_class)
                for model_type, model_class in config_to_class.items()
                if model_type in MODEL_NAMES_MAPPING
            }
        lines = [
            f"{indent}- **{model_type}** -- {model_type_to_name[model_type]} ({MODEL_NAMES_MAPPING[model_type]} model)"
            for model_type in sorted(model_type_to_name.keys())
        ]
    else:
        config_to_name = {
            CONFIG_MAPPING_NAMES[config]: _get_class_name(clas)
            for config, clas in config_to_class.items()
            if config in CONFIG_MAPPING_NAMES
        }
        config_to_model_name = {
            config: MODEL_NAMES_MAPPING[model_type] for model_type, config in CONFIG_MAPPING_NAMES.items()
        }
        lines = [
            f"{indent}- [`{config_name}`] configuration class:"
            f" {config_to_name[config_name]} ({config_to_model_name[config_name]} model)"
            for config_name in sorted(config_to_name.keys())
        ]
    return "\n".join(lines)


def replace_list_option_in_docstrings(config_to_class=None, use_model_types=True):
    def docstring_decorator(fn):
        docstrings = fn.__doc__
        if docstrings is None:
            # Example: -OO
            return fn
        lines = docstrings.split("\n")
        i = 0
        while i < len(lines) and re.search(r"^(\s*)List options\s*$", lines[i]) is None:
            i += 1
        if i < len(lines):
            indent = re.search(r"^(\s*)List options\s*$", lines[i]).groups()[0]
            if use_model_types:
                indent = f"{indent}    "
            lines[i] = _list_model_options(indent, config_to_class=config_to_class, use_model_types=use_model_types)
            docstrings = "\n".join(lines)
        else:
            raise ValueError(
                f"The function {fn} should have an empty 'List options' in its docstring as placeholder, current"
                f" docstring is:\n{docstrings}"
            )
        fn.__doc__ = docstrings
        return fn

    return docstring_decorator


class AutoConfig:
    r"""
    This is a generic configuration class that will be instantiated as one of the configuration classes of the library
    when created with the [`~AutoConfig.from_pretrained`] class method.

    This class cannot be instantiated directly using `__init__()` (throws an error).
    """

    def __init__(self):
        raise EnvironmentError(
            "AutoConfig is designed to be instantiated "
            "using the `AutoConfig.from_pretrained(pretrained_model_name_or_path)` method."
        )

    @classmethod
    def for_model(cls, model_type: str, *args, **kwargs):
        if model_type in CONFIG_MAPPING:
            config_class = CONFIG_MAPPING[model_type]
            return config_class(*args, **kwargs)
        raise ValueError(
            f"Unrecognized model identifier: {model_type}. Should contain one of {', '.join(CONFIG_MAPPING.keys())}"
        )

    @classmethod
    @replace_list_option_in_docstrings()
    def from_pretrained(cls, pretrained_model_name_or_path, **kwargs):
        r"""
        Instantiate one of the configuration classes of the library from a pretrained model configuration.

        The configuration class to instantiate is selected based on the `model_type` property of the config object that
        is loaded, or when it's missing, by falling back to using pattern matching on `pretrained_model_name_or_path`:

        List options

        Args:
            pretrained_model_name_or_path (`str` or `os.PathLike`):
                Can be either:

                    - A string, the *model id* of a pretrained model configuration hosted inside a model repo on
                      huggingface.co.
                    - A path to a *directory* containing a configuration file saved using the
                      [`~PretrainedConfig.save_pretrained`] method, or the [`~PreTrainedModel.save_pretrained`] method,
                      e.g., `./my_model_directory/`.
                    - A path or url to a saved configuration JSON *file*, e.g.,
                      `./my_model_directory/configuration.json`.
            cache_dir (`str` or `os.PathLike`, *optional*):
                Path to a directory in which a downloaded pretrained model configuration should be cached if the
                standard cache should not be used.
            force_download (`bool`, *optional*, defaults to `False`):
                Whether or not to force the (re-)download the model weights and configuration files and override the
                cached versions if they exist.
            resume_download:
                Deprecated and ignored. All downloads are now resumed by default when possible.
                Will be removed in v5 of Transformers.
            proxies (`Dict[str, str]`, *optional*):
                A dictionary of proxy servers to use by protocol or endpoint, e.g., `{'http': 'foo.bar:3128',
                'http://hostname': 'foo.bar:4012'}`. The proxies are used on each request.
            revision (`str`, *optional*, defaults to `"main"`):
                The specific model version to use. It can be a branch name, a tag name, or a commit id, since we use a
                git-based system for storing models and other artifacts on huggingface.co, so `revision` can be any
                identifier allowed by git.
            return_unused_kwargs (`bool`, *optional*, defaults to `False`):
                If `False`, then this function returns just the final configuration object.

                If `True`, then this functions returns a `Tuple(config, unused_kwargs)` where *unused_kwargs* is a
                dictionary consisting of the key/value pairs whose keys are not configuration attributes: i.e., the
                part of `kwargs` which has not been used to update `config` and is otherwise ignored.
            trust_remote_code (`bool`, *optional*, defaults to `False`):
                Whether or not to allow for custom models defined on the Hub in their own modeling files. This option
                should only be set to `True` for repositories you trust and in which you have read the code, as it will
                execute code present on the Hub on your local machine.
            kwargs(additional keyword arguments, *optional*):
                The values in kwargs of any keys which are configuration attributes will be used to override the loaded
                values. Behavior concerning key/value pairs whose keys are *not* configuration attributes is controlled
                by the `return_unused_kwargs` keyword parameter.

        Examples:

        ```python
        >>> from transformers import AutoConfig

        >>> # Download configuration from huggingface.co and cache.
        >>> config = AutoConfig.from_pretrained("google-bert/bert-base-uncased")

        >>> # Download configuration from huggingface.co (user-uploaded) and cache.
        >>> config = AutoConfig.from_pretrained("dbmdz/bert-base-german-cased")

        >>> # If configuration file is in a directory (e.g., was saved using *save_pretrained('./test/saved_model/')*).
        >>> config = AutoConfig.from_pretrained("./test/bert_saved_model/")

        >>> # Load a specific configuration file.
        >>> config = AutoConfig.from_pretrained("./test/bert_saved_model/my_configuration.json")

        >>> # Change some config attributes when loading a pretrained config.
        >>> config = AutoConfig.from_pretrained("google-bert/bert-base-uncased", output_attentions=True, foo=False)
        >>> config.output_attentions
        True

        >>> config, unused_kwargs = AutoConfig.from_pretrained(
        ...     "google-bert/bert-base-uncased", output_attentions=True, foo=False, return_unused_kwargs=True
        ... )
        >>> config.output_attentions
        True

        >>> unused_kwargs
        {'foo': False}
        ```"""
        use_auth_token = kwargs.pop("use_auth_token", None)
        if use_auth_token is not None:
            warnings.warn(
                "The `use_auth_token` argument is deprecated and will be removed in v5 of Transformers. Please use `token` instead.",
                FutureWarning,
            )
            if kwargs.get("token", None) is not None:
                raise ValueError(
                    "`token` and `use_auth_token` are both specified. Please set only the argument `token`."
                )
            kwargs["token"] = use_auth_token

        kwargs["_from_auto"] = True
        kwargs["name_or_path"] = pretrained_model_name_or_path
        trust_remote_code = kwargs.pop("trust_remote_code", None)
        code_revision = kwargs.pop("code_revision", None)

        config_dict, unused_kwargs = PretrainedConfig.get_config_dict(pretrained_model_name_or_path, **kwargs)
        has_remote_code = "auto_map" in config_dict and "AutoConfig" in config_dict["auto_map"]
        has_local_code = "model_type" in config_dict and config_dict["model_type"] in CONFIG_MAPPING
        trust_remote_code = resolve_trust_remote_code(
            trust_remote_code, pretrained_model_name_or_path, has_local_code, has_remote_code
        )

        if has_remote_code and trust_remote_code:
            class_ref = config_dict["auto_map"]["AutoConfig"]
            config_class = get_class_from_dynamic_module(
                class_ref, pretrained_model_name_or_path, code_revision=code_revision, **kwargs
            )
            if os.path.isdir(pretrained_model_name_or_path):
                config_class.register_for_auto_class()
            return config_class.from_pretrained(pretrained_model_name_or_path, **kwargs)
        elif "model_type" in config_dict:
            try:
                config_class = CONFIG_MAPPING[config_dict["model_type"]]
            except KeyError:
                raise ValueError(
                    f"The checkpoint you are trying to load has model type `{config_dict['model_type']}` "
                    "but Transformers does not recognize this architecture. This could be because of an "
                    "issue with the checkpoint, or because your version of Transformers is out of date."
                )
            return config_class.from_dict(config_dict, **unused_kwargs)
        else:
            # Fallback: use pattern matching on the string.
            # We go from longer names to shorter names to catch roberta before bert (for instance)
            for pattern in sorted(CONFIG_MAPPING.keys(), key=len, reverse=True):
                if pattern in str(pretrained_model_name_or_path):
                    return CONFIG_MAPPING[pattern].from_dict(config_dict, **unused_kwargs)

        raise ValueError(
            f"Unrecognized model in {pretrained_model_name_or_path}. "
            f"Should have a `model_type` key in its {CONFIG_NAME}, or contain one of the following strings "
            f"in its name: {', '.join(CONFIG_MAPPING.keys())}"
        )

    @staticmethod
    def register(model_type, config, exist_ok=False):
        """
        Register a new configuration for this class.

        Args:
            model_type (`str`): The model type like "bert" or "gpt".
            config ([`PretrainedConfig`]): The config to register.
        """
        if issubclass(config, PretrainedConfig) and config.model_type != model_type:
            raise ValueError(
                "The config you are passing has a `model_type` attribute that is not consistent with the model type "
                f"you passed (config has {config.model_type} and you passed {model_type}. Fix one of those so they "
                "match!"
            )
        CONFIG_MAPPING.register(model_type, config, exist_ok=exist_ok)<|MERGE_RESOLUTION|>--- conflicted
+++ resolved
@@ -103,14 +103,11 @@
         ("glm", "GLM"),
         ("glpn", "GLPN"),
         ("gpt2", "OpenAI GPT-2"),
-<<<<<<< HEAD
         ("qwen2_audio", "Qwen2Audio"),
         ("qwen2_audio_encoder", "Qwen2AudioEncoder"),
         ("roberta", "RoBERTa"),
-=======
         ("granitemoe", "GraniteMoeMoe"),
         ("granitemoeshared", "GraniteMoeSharedMoe"),
->>>>>>> bfa034e8
         ("gemma3", "Gemma3ForConditionalGeneration"),
         ("gemma3_text", "Gemma3ForCausalLM"),
         ("qwen2_audio", "Qwen2Audio"),
