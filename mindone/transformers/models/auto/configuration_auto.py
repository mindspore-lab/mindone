--- conflicted
+++ resolved
@@ -153,14 +153,11 @@
         ("mistral3", "Mistral3Config"),
         ("mllama", "MllamaConfig"),
         ("mobilebert", "MobileBertConfig"),
-<<<<<<< HEAD
         ("mobilevit", "MobileViTConfig"),
         ("mobilevitv2", "MobileViTV2Config"),
-=======
         ("mobilenet_v1", "MobileNetV1Config"),
         ("mobilenet_v2", "MobileNetV2Config"),
         ("mgp-str", "MgpstrConfig"),
->>>>>>> c067fc5a
         ("moonshine", "MoonshineConfig"),
         ("moshi", "MoshiConfig"),
         ("mpnet", "MPNetConfig"),
@@ -416,14 +413,11 @@
         ("mamba", "Mamba"),
         ("mamba2", "mamba2"),
         ("mobilebert", "MobileBERT"),
-<<<<<<< HEAD
         ("mobilevit", "MobileViT"),
         ("mobilevitv2", "MobileViTV2"),
-=======
         ("mobilenet_v1", "MobileNetV1"),
         ("mobilenet_v2", "MobileNetV2"),
         ("mgp-str", "MGP-STR"),
->>>>>>> c067fc5a
         ("moonshine", "Moonshine"),
         ("moshi", "Moshi"),
         ("mpnet", "MPNet"),
