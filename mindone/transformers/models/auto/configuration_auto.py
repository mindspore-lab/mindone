--- conflicted
+++ resolved
@@ -39,12 +39,9 @@
         ("bert", "BertConfig"),
         ("bart", "BartConfig"),
         ("bit", "BitConfig"),
-<<<<<<< HEAD
         ("blenderbot", "BlenderbotConfig"),
         ("blenderbot-small", "BlenderbotSmallConfig"),
-=======
         ("blip", "BlipConfig"),
->>>>>>> 5a76add2
         ("blip-2", "Blip2Config"),
         ("clip", "CLIPConfig"),
         ("clip_vision_model", "CLIPVisionConfig"),
@@ -110,12 +107,9 @@
         ("bert", "BERT"),
         ("bart", "BART"),
         ("bit", "BiT"),
-<<<<<<< HEAD
         ("blenderbot", "Blenderbot"),
         ("blenderbot-small", "BlenderbotSmall"),
-=======
         ("blip", "BLIP"),
->>>>>>> 5a76add2
         ("blip-2", "BLIP-2"),
         ("chameleon", "Chameleon"),
         ("clap", "CLAP"),
