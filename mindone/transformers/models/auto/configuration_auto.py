# coding=utf-8
# Copyright 2018 The HuggingFace Inc. team.
#
# This code is adapted from https://github.com/huggingface/transformers
# with modifications to run transformers on mindspore.
#
# Licensed under the Apache License, Version 2.0 (the "License");
# you may not use this file except in compliance with the License.
# You may obtain a copy of the License at
#
#     http://www.apache.org/licenses/LICENSE-2.0
#
# Unless required by applicable law or agreed to in writing, software
# distributed under the License is distributed on an "AS IS" BASIS,
# WITHOUT WARRANTIES OR CONDITIONS OF ANY KIND, either express or implied.
# See the License for the specific language governing permissions and
# limitations under the License.
"""Auto Config class."""
import importlib
import os
import re
import warnings
from collections import OrderedDict
from typing import List, Union

import transformers
from packaging import version
from transformers.configuration_utils import PretrainedConfig
from transformers.dynamic_module_utils import get_class_from_dynamic_module, resolve_trust_remote_code
from transformers.utils import CONFIG_NAME, logging

logger = logging.get_logger(__name__)


CONFIG_MAPPING_NAMES = OrderedDict(
    [
        # Add configs here
        ("albert", "AlbertConfig"),
        ("aria", "AriaConfig"),
        ("aria_text", "AriaTextConfig"),
        ("bert", "BertConfig"),
        ("bart", "BartConfig"),
        ("bit", "BitConfig"),
        ("blip", "BlipConfig"),
        ("blip-2", "Blip2Config"),
        ("chameleon", "ChameleonConfig"),
        ("camembert", "CamembertConfig"),
        ("convbert", "ConvBertConfig"),
        ("clip", "CLIPConfig"),
        ("clip_vision_model", "CLIPVisionConfig"),
        ("deberta", "DebertaConfig"),
        ("deberta-v2", "DebertaV2Config"),
        ("dpt", "DPTConfig"),
        ("gemma", "GemmaConfig"),
        ("granite", "GraniteConfig"),
        ("gemma2", "Gemma2Config"),
        ("gemma3", "Gemma3Config"),
        ("gemma3_text", "Gemma3TextConfig"),
        ("glm", "GlmConfig"),
        ("glpn", "GLPNConfig"),
        ("gpt2", "GPT2Config"),
        ("granitemoe", "GraniteMoeConfig"),
        ("granitemoeshared", "GraniteMoeSharedConfig"),
        ("helium", "HeliumConfig"),
        ("hiera", "HieraConfig"),
        ("hubert", "HubertConfig"),
        ("idefics", "IdeficsConfig"),
        ("idefics2", "Idefics2Config"),
        ("idefics3", "Idefics3Config"),
        ("idefics3_vision", "Idefics3VisionConfig"),
        ("ijepa", "IJepaConfig"),
        ("imagegpt", "ImageGPTConfig"),
        ("led", "LEDConfig"),
        ("levit", "LevitConfig"),
        ("m2m_100", "M2M100Config"),
        ("canine", "CanineConfig"),
        ("llama", "LlamaConfig"),
        ("persimmon", "PersimmonConfig"),
        ("fuyu", "FuyuConfig"),
        ("llava", "LlavaConfig"),
        ("llava_next", "LlavaNextConfig"),
        ("llava_next_video", "LlavaNextVideoConfig"),
        ("llava_onevision", "LlavaOnevisionConfig"),
        ("mistral", "MistralConfig"),
        ("mobilebert", "MobileBertConfig"),
        ("mpt", "MptConfig"),
        ("starcoder2", "Starcoder2Config"),
        ("mt5", "MT5Config"),
        ("megatron-bert", "MegatronBertConfig"),
        ("mixtral", "MixtralConfig"),
        ("mobilevit", "MobileViTConfig"),
        ("mobilevitv2", "MobileViTV2Config"),
        ("paligemma", "PaliGemmaConfig"),
        ("phi", "PhiConfig"),
        ("phi3", "Phi3Config"),
        ("qwen2", "Qwen2Config"),
        ("qwen2_5_vl", "Qwen2_5_VLConfig"),
        ("qwen2_audio", "Qwen2AudioConfig"),
        ("qwen2_audio_encoder", "Qwen2AudioEncoderConfig"),
        ("qwen2_vl", "Qwen2VLConfig"),
        ("opt", "OPTConfig"),
        ("roberta", "RobertaConfig"),
        ("recurrent_gemma", "RecurrentGemmaConfig"),
        ("rembert", "RemBertConfig"),
        ("swin", "SwinConfig"),
        ("siglip", "SiglipConfig"),
        ("siglip_vision_model", "SiglipVisionConfig"),
        ("smolvlm", "SmolVLMConfig"),
        ("smolvlm_vision", "SmolVLMVisionConfig"),
        ("speecht5", "SpeechT5Config"),
        ("t5", "T5Config"),
        ("umt5", "UMT5Config"),
        ("vit", "ViTConfig"),
        ("wav2vec2", "Wav2Vec2Config"),
        ("mvp", "MvpConfig"),
        ("whisper", "WhisperConfig"),
        ("xlnet", "XLNetConfig"),
        ("xlm-roberta", "XLMRobertaConfig"),
        ("xlm-roberta-xl", "XLMRobertaXLConfig"),
        ("cohere2", "Cohere2Config"),
    ]
)


MODEL_NAMES_MAPPING = OrderedDict(
    [
        # Add full (and cased) model names here
        ("albert", "ALBERT"),
        ("aria", "Aria"),
        ("aria_text", "AriaText"),
        ("m2m_100", "M2M100"),
        ("bert", "BERT"),
        ("bart", "BART"),
        ("camembert", "CamemBERT"),
        ("bit", "BiT"),
        ("blip", "BLIP"),
        ("mvp", "MVP"),
        ("blip-2", "BLIP-2"),
        ("chameleon", "Chameleon"),
        ("clap", "CLAP"),
        ("canine", "CANINE"),
        ("clip", "CLIP"),
        ("starcoder2", "Starcoder2"),
        ("clip_vision_model", "CLIPVisionModel"),
        ("deberta", "DeBERTa"),
        ("deberta-v2", "DeBERTa-v2"),
        ("dpt", "DPT"),
        ("gemma", "Gemma"),
        ("granite", "Granite"),
        ("gemma2", "Gemma2"),
        ("glm", "GLM"),
        ("glpn", "GLPN"),
        ("gpt2", "OpenAI GPT-2"),
        ("qwen2_audio", "Qwen2Audio"),
        ("qwen2_audio_encoder", "Qwen2AudioEncoder"),
        ("roberta", "RoBERTa"),
        ("granitemoe", "GraniteMoeMoe"),
        ("granitemoeshared", "GraniteMoeSharedMoe"),
        ("gemma3", "Gemma3ForConditionalGeneration"),
        ("gemma3_text", "Gemma3ForCausalLM"),
        ("qwen2_audio", "Qwen2Audio"),
        ("qwen2_audio_encoder", "Qwen2AudioEncoder"),
        ("helium", "Helium"),
        ("hiera", "Hiera"),
        ("hubert", "Hubert"),
        ("idefics", "IDEFICS"),
        ("idefics2", "Idefics2"),
        ("idefics3", "Idefics3"),
        ("idefics3_vision", "Idefics3VisionTransformer"),
        ("ijepa", "I-JEPA"),
        ("imagegpt", "ImageGPT"),
        ("led", "LED"),
        ("levit", "LeViT"),
        ("llama", "LLaMA"),
        ("llama2", "Llama2"),
        ("llama3", "Llama3"),
        ("llava", "Llava"),
        ("llava_next", "LLaVA-NeXT"),
        ("llava_next_video", "LLaVa-NeXT-Video"),
        ("llava_onevision", "LLaVA-Onevision"),
        ("mistral", "Mistral"),
        ("persimmon", "Persimmon"),
        ("fuyu", "Fuyu"),
        ("mobilebert", "MobileBERT"),
        ("mpt", "MPT"),
        ("mt5", "MT5"),
        ("megatron-bert", "Megatron-BERT"),
        ("mistral", "Mistral"),
        ("mixtral", "Mixtral"),
        ("mobilevit", "MobileViT"),
        ("mobilevitv2", "MobileViTV2"),
        ("paligemma", "PaliGemma"),
        ("phi", "Phi"),
        ("phi3", "Phi3"),
        ("qwen2", "Qwen2"),
        ("qwen2_5_vl", "Qwen2_5_VL"),
        ("qwen2_audio", "Qwen2Audio"),
        ("qwen2_audio_encoder", "Qwen2AudioEncoder"),
        ("qwen2_vl", "Qwen2VL"),
        ("recurrent_gemma", "RecurrentGemma"),
        ("rembert", "RemBERT"),
        ("swin", "Swin Transformer"),
        ("siglip", "SigLIP"),
        ("siglip_vision_model", "SiglipVisionModel"),
        ("smolvlm", "SmolVLM"),
        ("smolvlm_vision", "SmolVLMVisionTransformer"),
        ("speecht5", "SpeechT5"),
        ("t5", "T5"),
        ("t5v1.1", "T5v1.1"),
        ("umt5", "UMT5"),
        ("vit", "ViT"),
        ("wav2vec2", "Wav2Vec2"),
        ("whisper", "Whisper"),
<<<<<<< HEAD
        ("xlnet", "XLNet"),
=======
        ("convbert", "ConvBERT"),
        ("opt", "OPT"),
>>>>>>> d0ed4c3f
        ("xlm-roberta", "XLM-RoBERTa"),
        ("xlm-roberta-xl", "XLM-RoBERTa-XL"),
        ("cohere2", "Cohere2"),
    ]
)

# This is tied to the processing `-` -> `_` in `model_type_to_module_name`. For example, instead of putting
# `transfo-xl` (as in `CONFIG_MAPPING_NAMES`), we should use `transfo_xl`.
DEPRECATED_MODELS = [
    "bort",
    "deta",
    "efficientformer",
    "ernie_m",
    "gptsan_japanese",
    "graphormer",
    "jukebox",
    "mctct",
    "mega",
    "mmbt",
    "nat",
    "nezha",
    "open_llama",
    "qdqbert",
    "realm",
    "retribert",
    "speech_to_text_2",
    "tapex",
    "trajectory_transformer",
    "transfo_xl",
    "tvlt",
    "van",
    "vit_hybrid",
    "xlm_prophetnet",
]

SPECIAL_MODEL_TYPE_TO_MODULE_NAME = OrderedDict(
    [
        ("openai-gpt", "openai"),
        ("data2vec-audio", "data2vec"),
        ("data2vec-text", "data2vec"),
        ("data2vec-vision", "data2vec"),
        ("donut-swin", "donut"),
        ("kosmos-2", "kosmos2"),
        ("maskformer-swin", "maskformer"),
        ("xclip", "x_clip"),
        ("clip_vision_model", "clip"),
        ("qwen2_audio_encoder", "qwen2_audio"),
        ("gemma3_text", "gemma3"),
        ("idefics3_vision", "idefics3"),
        ("clip_text_model", "clip"),
        ("aria_text", "aria"),
        ("siglip_vision_model", "siglip"),
        ("smolvlm_vision", "smolvlm"),
        ("chinese_clip_vision_model", "chinese_clip"),
        ("rt_detr_resnet", "rt_detr"),
    ]
)

if version.parse(transformers.__version__) >= version.parse("4.51.0"):
    CONFIG_MAPPING_NAMES.update({"qwen3": "Qwen3Config"})
    MODEL_NAMES_MAPPING.update({"qwen3": "Qwen3Model"})

if version.parse(transformers.__version__) >= version.parse("4.51.3"):
    CONFIG_MAPPING_NAMES.update({"glm4": "Glm4Config"})
    MODEL_NAMES_MAPPING.update({"glm4": "glm4"})

if version.parse(transformers.__version__) >= version.parse("4.53.0"):
    CONFIG_MAPPING_NAMES.update({"minimax": "MiniMaxConfig", "vjepa2": "VJEPA2Model"})
    MODEL_NAMES_MAPPING.update({"minimax": "MiniMax", "vjepa2": "VJEPA2Model"})


def model_type_to_module_name(key):
    """Converts a config key to the corresponding module."""
    # Special treatment
    if key in SPECIAL_MODEL_TYPE_TO_MODULE_NAME:
        key = SPECIAL_MODEL_TYPE_TO_MODULE_NAME[key]

        if key in DEPRECATED_MODELS:
            key = f"deprecated.{key}"
        return key

    key = key.replace("-", "_")
    if key in DEPRECATED_MODELS:
        key = f"deprecated.{key}"

    return key


def config_class_to_model_type(config):
    """Converts a config class name to the corresponding model type"""
    for key, cls in CONFIG_MAPPING_NAMES.items():
        if cls == config:
            return key
    # if key not found check in extra content
    for key, cls in CONFIG_MAPPING._extra_content.items():
        if cls.__name__ == config:
            return key
    return None


class _LazyConfigMapping(OrderedDict):
    """
    A dictionary that lazily load its values when they are requested.
    """

    def __init__(self, mapping):
        self._mapping = mapping
        self._extra_content = {}
        self._modules = {}

    def __getitem__(self, key):
        if key in self._extra_content:
            return self._extra_content[key]
        if key not in self._mapping:
            raise KeyError(key)
        value = self._mapping[key]
        module_name = model_type_to_module_name(key)
        if module_name not in self._modules:
            self._modules[module_name] = importlib.import_module(f".{module_name}", "transformers.models")
        if hasattr(self._modules[module_name], value):
            return getattr(self._modules[module_name], value)

        # Some of the mappings have entries model_type -> config of another model type. In that case we try to grab the
        # object at the top level.
        transformers_module = importlib.import_module("transformers")
        return getattr(transformers_module, value)

    def keys(self):
        return list(self._mapping.keys()) + list(self._extra_content.keys())

    def values(self):
        return [self[k] for k in self._mapping.keys()] + list(self._extra_content.values())

    def items(self):
        return [(k, self[k]) for k in self._mapping.keys()] + list(self._extra_content.items())

    def __iter__(self):
        return iter(list(self._mapping.keys()) + list(self._extra_content.keys()))

    def __contains__(self, item):
        return item in self._mapping or item in self._extra_content

    def register(self, key, value, exist_ok=False):
        """
        Register a new configuration in this mapping.
        """
        if key in self._mapping.keys() and not exist_ok:
            raise ValueError(f"'{key}' is already used by a Transformers config, pick another name.")
        self._extra_content[key] = value


CONFIG_MAPPING = _LazyConfigMapping(CONFIG_MAPPING_NAMES)


class _LazyLoadAllMappings(OrderedDict):
    """
    A mapping that will load all pairs of key values at the first access (either by indexing, requestions keys, values,
    etc.)

    Args:
        mapping: The mapping to load.
    """

    def __init__(self, mapping):
        self._mapping = mapping
        self._initialized = False
        self._data = {}

    def _initialize(self):
        if self._initialized:
            return

        for model_type, map_name in self._mapping.items():
            module_name = model_type_to_module_name(model_type)
            module = importlib.import_module(f".{module_name}", "transformers.models")
            mapping = getattr(module, map_name)
            self._data.update(mapping)

        self._initialized = True

    def __getitem__(self, key):
        self._initialize()
        return self._data[key]

    def keys(self):
        self._initialize()
        return self._data.keys()

    def values(self):
        self._initialize()
        return self._data.values()

    def items(self):
        self._initialize()
        return self._data.keys()

    def __iter__(self):
        self._initialize()
        return iter(self._data)

    def __contains__(self, item):
        self._initialize()
        return item in self._data


def _get_class_name(model_class: Union[str, List[str]]):
    if isinstance(model_class, (list, tuple)):
        return " or ".join([f"[`{c}`]" for c in model_class if c is not None])
    return f"[`{model_class}`]"


def _list_model_options(indent, config_to_class=None, use_model_types=True):
    if config_to_class is None and not use_model_types:
        raise ValueError("Using `use_model_types=False` requires a `config_to_class` dictionary.")
    if use_model_types:
        if config_to_class is None:
            model_type_to_name = {model_type: f"[`{config}`]" for model_type, config in CONFIG_MAPPING_NAMES.items()}
        else:
            model_type_to_name = {
                model_type: _get_class_name(model_class)
                for model_type, model_class in config_to_class.items()
                if model_type in MODEL_NAMES_MAPPING
            }
        lines = [
            f"{indent}- **{model_type}** -- {model_type_to_name[model_type]} ({MODEL_NAMES_MAPPING[model_type]} model)"
            for model_type in sorted(model_type_to_name.keys())
        ]
    else:
        config_to_name = {
            CONFIG_MAPPING_NAMES[config]: _get_class_name(clas)
            for config, clas in config_to_class.items()
            if config in CONFIG_MAPPING_NAMES
        }
        config_to_model_name = {
            config: MODEL_NAMES_MAPPING[model_type] for model_type, config in CONFIG_MAPPING_NAMES.items()
        }
        lines = [
            f"{indent}- [`{config_name}`] configuration class:"
            f" {config_to_name[config_name]} ({config_to_model_name[config_name]} model)"
            for config_name in sorted(config_to_name.keys())
        ]
    return "\n".join(lines)


def replace_list_option_in_docstrings(config_to_class=None, use_model_types=True):
    def docstring_decorator(fn):
        docstrings = fn.__doc__
        if docstrings is None:
            # Example: -OO
            return fn
        lines = docstrings.split("\n")
        i = 0
        while i < len(lines) and re.search(r"^(\s*)List options\s*$", lines[i]) is None:
            i += 1
        if i < len(lines):
            indent = re.search(r"^(\s*)List options\s*$", lines[i]).groups()[0]
            if use_model_types:
                indent = f"{indent}    "
            lines[i] = _list_model_options(indent, config_to_class=config_to_class, use_model_types=use_model_types)
            docstrings = "\n".join(lines)
        else:
            raise ValueError(
                f"The function {fn} should have an empty 'List options' in its docstring as placeholder, current"
                f" docstring is:\n{docstrings}"
            )
        fn.__doc__ = docstrings
        return fn

    return docstring_decorator


class AutoConfig:
    r"""
    This is a generic configuration class that will be instantiated as one of the configuration classes of the library
    when created with the [`~AutoConfig.from_pretrained`] class method.

    This class cannot be instantiated directly using `__init__()` (throws an error).
    """

    def __init__(self):
        raise EnvironmentError(
            "AutoConfig is designed to be instantiated "
            "using the `AutoConfig.from_pretrained(pretrained_model_name_or_path)` method."
        )

    @classmethod
    def for_model(cls, model_type: str, *args, **kwargs):
        if model_type in CONFIG_MAPPING:
            config_class = CONFIG_MAPPING[model_type]
            return config_class(*args, **kwargs)
        raise ValueError(
            f"Unrecognized model identifier: {model_type}. Should contain one of {', '.join(CONFIG_MAPPING.keys())}"
        )

    @classmethod
    @replace_list_option_in_docstrings()
    def from_pretrained(cls, pretrained_model_name_or_path, **kwargs):
        r"""
        Instantiate one of the configuration classes of the library from a pretrained model configuration.

        The configuration class to instantiate is selected based on the `model_type` property of the config object that
        is loaded, or when it's missing, by falling back to using pattern matching on `pretrained_model_name_or_path`:

        List options

        Args:
            pretrained_model_name_or_path (`str` or `os.PathLike`):
                Can be either:

                    - A string, the *model id* of a pretrained model configuration hosted inside a model repo on
                      huggingface.co.
                    - A path to a *directory* containing a configuration file saved using the
                      [`~PretrainedConfig.save_pretrained`] method, or the [`~PreTrainedModel.save_pretrained`] method,
                      e.g., `./my_model_directory/`.
                    - A path or url to a saved configuration JSON *file*, e.g.,
                      `./my_model_directory/configuration.json`.
            cache_dir (`str` or `os.PathLike`, *optional*):
                Path to a directory in which a downloaded pretrained model configuration should be cached if the
                standard cache should not be used.
            force_download (`bool`, *optional*, defaults to `False`):
                Whether or not to force the (re-)download the model weights and configuration files and override the
                cached versions if they exist.
            resume_download:
                Deprecated and ignored. All downloads are now resumed by default when possible.
                Will be removed in v5 of Transformers.
            proxies (`Dict[str, str]`, *optional*):
                A dictionary of proxy servers to use by protocol or endpoint, e.g., `{'http': 'foo.bar:3128',
                'http://hostname': 'foo.bar:4012'}`. The proxies are used on each request.
            revision (`str`, *optional*, defaults to `"main"`):
                The specific model version to use. It can be a branch name, a tag name, or a commit id, since we use a
                git-based system for storing models and other artifacts on huggingface.co, so `revision` can be any
                identifier allowed by git.
            return_unused_kwargs (`bool`, *optional*, defaults to `False`):
                If `False`, then this function returns just the final configuration object.

                If `True`, then this functions returns a `Tuple(config, unused_kwargs)` where *unused_kwargs* is a
                dictionary consisting of the key/value pairs whose keys are not configuration attributes: i.e., the
                part of `kwargs` which has not been used to update `config` and is otherwise ignored.
            trust_remote_code (`bool`, *optional*, defaults to `False`):
                Whether or not to allow for custom models defined on the Hub in their own modeling files. This option
                should only be set to `True` for repositories you trust and in which you have read the code, as it will
                execute code present on the Hub on your local machine.
            kwargs(additional keyword arguments, *optional*):
                The values in kwargs of any keys which are configuration attributes will be used to override the loaded
                values. Behavior concerning key/value pairs whose keys are *not* configuration attributes is controlled
                by the `return_unused_kwargs` keyword parameter.

        Examples:

        ```python
        >>> from transformers import AutoConfig

        >>> # Download configuration from huggingface.co and cache.
        >>> config = AutoConfig.from_pretrained("google-bert/bert-base-uncased")

        >>> # Download configuration from huggingface.co (user-uploaded) and cache.
        >>> config = AutoConfig.from_pretrained("dbmdz/bert-base-german-cased")

        >>> # If configuration file is in a directory (e.g., was saved using *save_pretrained('./test/saved_model/')*).
        >>> config = AutoConfig.from_pretrained("./test/bert_saved_model/")

        >>> # Load a specific configuration file.
        >>> config = AutoConfig.from_pretrained("./test/bert_saved_model/my_configuration.json")

        >>> # Change some config attributes when loading a pretrained config.
        >>> config = AutoConfig.from_pretrained("google-bert/bert-base-uncased", output_attentions=True, foo=False)
        >>> config.output_attentions
        True

        >>> config, unused_kwargs = AutoConfig.from_pretrained(
        ...     "google-bert/bert-base-uncased", output_attentions=True, foo=False, return_unused_kwargs=True
        ... )
        >>> config.output_attentions
        True

        >>> unused_kwargs
        {'foo': False}
        ```"""
        use_auth_token = kwargs.pop("use_auth_token", None)
        if use_auth_token is not None:
            warnings.warn(
                "The `use_auth_token` argument is deprecated and will be removed in v5 of Transformers. Please use `token` instead.",
                FutureWarning,
            )
            if kwargs.get("token", None) is not None:
                raise ValueError(
                    "`token` and `use_auth_token` are both specified. Please set only the argument `token`."
                )
            kwargs["token"] = use_auth_token

        kwargs["_from_auto"] = True
        kwargs["name_or_path"] = pretrained_model_name_or_path
        trust_remote_code = kwargs.pop("trust_remote_code", None)
        code_revision = kwargs.pop("code_revision", None)

        config_dict, unused_kwargs = PretrainedConfig.get_config_dict(pretrained_model_name_or_path, **kwargs)
        has_remote_code = "auto_map" in config_dict and "AutoConfig" in config_dict["auto_map"]
        has_local_code = "model_type" in config_dict and config_dict["model_type"] in CONFIG_MAPPING
        trust_remote_code = resolve_trust_remote_code(
            trust_remote_code, pretrained_model_name_or_path, has_local_code, has_remote_code
        )

        if has_remote_code and trust_remote_code:
            class_ref = config_dict["auto_map"]["AutoConfig"]
            config_class = get_class_from_dynamic_module(
                class_ref, pretrained_model_name_or_path, code_revision=code_revision, **kwargs
            )
            if os.path.isdir(pretrained_model_name_or_path):
                config_class.register_for_auto_class()
            return config_class.from_pretrained(pretrained_model_name_or_path, **kwargs)
        elif "model_type" in config_dict:
            try:
                config_class = CONFIG_MAPPING[config_dict["model_type"]]
            except KeyError:
                raise ValueError(
                    f"The checkpoint you are trying to load has model type `{config_dict['model_type']}` "
                    "but Transformers does not recognize this architecture. This could be because of an "
                    "issue with the checkpoint, or because your version of Transformers is out of date."
                )
            return config_class.from_dict(config_dict, **unused_kwargs)
        else:
            # Fallback: use pattern matching on the string.
            # We go from longer names to shorter names to catch roberta before bert (for instance)
            for pattern in sorted(CONFIG_MAPPING.keys(), key=len, reverse=True):
                if pattern in str(pretrained_model_name_or_path):
                    return CONFIG_MAPPING[pattern].from_dict(config_dict, **unused_kwargs)

        raise ValueError(
            f"Unrecognized model in {pretrained_model_name_or_path}. "
            f"Should have a `model_type` key in its {CONFIG_NAME}, or contain one of the following strings "
            f"in its name: {', '.join(CONFIG_MAPPING.keys())}"
        )

    @staticmethod
    def register(model_type, config, exist_ok=False):
        """
        Register a new configuration for this class.

        Args:
            model_type (`str`): The model type like "bert" or "gpt".
            config ([`PretrainedConfig`]): The config to register.
        """
        if issubclass(config, PretrainedConfig) and config.model_type != model_type:
            raise ValueError(
                "The config you are passing has a `model_type` attribute that is not consistent with the model type "
                f"you passed (config has {config.model_type} and you passed {model_type}. Fix one of those so they "
                "match!"
            )
        CONFIG_MAPPING.register(model_type, config, exist_ok=exist_ok)<|MERGE_RESOLUTION|>--- conflicted
+++ resolved
@@ -211,12 +211,9 @@
         ("vit", "ViT"),
         ("wav2vec2", "Wav2Vec2"),
         ("whisper", "Whisper"),
-<<<<<<< HEAD
-        ("xlnet", "XLNet"),
-=======
         ("convbert", "ConvBERT"),
         ("opt", "OPT"),
->>>>>>> d0ed4c3f
+        ("xlnet", "XLNet"),
         ("xlm-roberta", "XLM-RoBERTa"),
         ("xlm-roberta-xl", "XLM-RoBERTa-XL"),
         ("cohere2", "Cohere2"),
