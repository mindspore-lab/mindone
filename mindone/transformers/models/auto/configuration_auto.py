# coding=utf-8
# Copyright 2018 The HuggingFace Inc. team.
#
# This code is adapted from https://github.com/huggingface/transformers
# with modifications to run transformers on mindspore.
#
# Licensed under the Apache License, Version 2.0 (the "License");
# you may not use this file except in compliance with the License.
# You may obtain a copy of the License at
#
#     http://www.apache.org/licenses/LICENSE-2.0
#
# Unless required by applicable law or agreed to in writing, software
# distributed under the License is distributed on an "AS IS" BASIS,
# WITHOUT WARRANTIES OR CONDITIONS OF ANY KIND, either express or implied.
# See the License for the specific language governing permissions and
# limitations under the License.
"""Auto Config class."""
import importlib
import os
import re
import warnings
from collections import OrderedDict
from typing import List, Union

import transformers
from packaging import version
from transformers.configuration_utils import PretrainedConfig
from transformers.dynamic_module_utils import get_class_from_dynamic_module, resolve_trust_remote_code
from transformers.utils import CONFIG_NAME, logging

logger = logging.get_logger(__name__)


CONFIG_MAPPING_NAMES = OrderedDict(
    [
        # Add configs here
        ("albert", "AlbertConfig"),
        ("align", "AlignConfig"),
        ("altclip", "AltCLIPConfig"),
        ("aria", "AriaConfig"),
        ("aria_text", "AriaTextConfig"),
        ("bamba", "BambaConfig"),
        ("bert", "BertConfig"),
        ("bert-generation", "BertGenerationConfig"),
        ("bart", "BartConfig"),
        ("bert", "BertConfig"),
        ("bit", "BitConfig"),
        ("blenderbot", "BlenderbotConfig"),
        ("blenderbot-small", "BlenderbotSmallConfig"),
        ("blip", "BlipConfig"),
        ("blip-2", "Blip2Config"),
        ("bloom", "BloomConfig"),
        ("camembert", "CamembertConfig"),
        ("chameleon", "ChameleonConfig"),
        ("chinese_clip", "ChineseCLIPConfig"),
        ("chinese_clip_vision_model", "ChineseCLIPVisionConfig"),
        ("clip", "CLIPConfig"),
        ("clip_vision_model", "CLIPVisionConfig"),
        ("clipseg", "CLIPSegConfig"),
        ("clvp", "ClvpConfig"),
        ("codegen", "CodeGenConfig"),
        ("colpali", "ColPaliConfig"),
        ("convbert", "ConvBertConfig"),
        ("convnext", "ConvNextConfig"),
        ("convnextv2", "ConvNextV2Config"),
        ("ctrl", "CTRLConfig"),
        ("cvt", "CvtConfig"),
        ("dac", "DacConfig"),
        ("data2vec-audio", "Data2VecAudioConfig"),
        ("data2vec-text", "Data2VecTextConfig"),
        ("data2vec-vision", "Data2VecVisionConfig"),
        ("deberta", "DebertaConfig"),
        ("deberta-v2", "DebertaV2Config"),
        ("depth_anything", "DepthAnythingConfig"),
        ("depth_pro", "DepthProConfig"),
        ("detr", "DetrConfig"),
        ("diffllama", "DiffLlamaConfig"),
        ("dinov2", "Dinov2Config"),
        ("deit", "DeiTConfig"),
        ("distilbert", "DistilBertConfig"),
        ("dpr", "DPRConfig"),
        ("dpt", "DPTConfig"),
        ("efficientnet", "EfficientNetConfig"),
        ("electra", "ElectraConfig"),
        ("emu3", "Emu3Config"),
        ("encodec", "EncodecConfig"),
        ("encoder-decoder", "EncoderDecoderConfig"),
        ("falcon", "FalconConfig"),
        ("fastspeech2_conformer", "FastSpeech2ConformerConfig"),
        ("funnel", "FunnelConfig"),
        ("gemma", "GemmaConfig"),
        ("granite", "GraniteConfig"),
        ("gemma2", "Gemma2Config"),
        ("gemma3", "Gemma3Config"),
        ("gemma3_text", "Gemma3TextConfig"),
        ("git", "GitConfig"),
        ("glm", "GlmConfig"),
        ("glpn", "GLPNConfig"),
        ("got_ocr2", "GotOcr2Config"),
        ("gpt_neo", "GPTNeoConfig"),
        ("gpt2", "GPT2Config"),
        ("granitemoe", "GraniteMoeConfig"),
        ("granitemoeshared", "GraniteMoeSharedConfig"),
        ("groupvit", "GroupViTConfig"),
        ("helium", "HeliumConfig"),
        ("hiera", "HieraConfig"),
        ("hubert", "HubertConfig"),
        ("ibert", "IBertConfig"),
        ("idefics", "IdeficsConfig"),
        ("idefics2", "Idefics2Config"),
        ("idefics3", "Idefics3Config"),
        ("idefics3_vision", "Idefics3VisionConfig"),
        ("ijepa", "IJepaConfig"),
        ("imagegpt", "ImageGPTConfig"),
        ("jetmoe", "JetMoeConfig"),
        ("instructblip", "InstructBlipConfig"),
        ("instructblipvideo", "InstructBlipVideoConfig"),
        ("kosmos-2", "Kosmos2Config"),
        ("led", "LEDConfig"),
        ("levit", "LevitConfig"),
        ("lilt", "LiltConfig"),
        ("m2m_100", "M2M100Config"),
        ("canine", "CanineConfig"),
        ("llama", "LlamaConfig"),
        ("persimmon", "PersimmonConfig"),
        ("fuyu", "FuyuConfig"),
        ("llava", "LlavaConfig"),
        ("llava_next", "LlavaNextConfig"),
        ("llava_next_video", "LlavaNextVideoConfig"),
        ("llava_onevision", "LlavaOnevisionConfig"),
        ("longformer", "LongformerConfig"),
        ("longt5", "LongT5Config"),
        ("luke", "LukeConfig"),
        ("mamba", "MambaConfig"),
        ("mamba2", "Mamba2Config"),
        ("mimi", "MimiConfig"),
        ("mistral", "MistralConfig"),
        ("mistral3", "Mistral3Config"),
        ("mllama", "MllamaConfig"),
        ("mobilebert", "MobileBertConfig"),
        ("mobilenet_v1", "MobileNetV1Config"),
        ("mobilenet_v2", "MobileNetV2Config"),
        ("mgp-str", "MgpstrConfig"),
        ("moonshine", "MoonshineConfig"),
        ("moshi", "MoshiConfig"),
        ("mpnet", "MPNetConfig"),
        ("mpt", "MptConfig"),
        ("nystromformer", "NystromformerConfig"),
        ("starcoder2", "Starcoder2Config"),
        ("mt5", "MT5Config"),
        ("table-transformer", "TableTransformerConfig"),
        ("opt", "OPTConfig"),
        ("megatron-bert", "MegatronBertConfig"),
        ("mixtral", "MixtralConfig"),
<<<<<<< HEAD
        ("marian", "MarianConfig"),
=======
        ("nllb-moe", "NllbMoeConfig"),
        ("olmoe", "OlmoeConfig"),
        ("owlv2", "Owlv2Config"),
>>>>>>> f39f8192
        ("owlvit", "OwlViTConfig"),
        ("olmo", "OlmoConfig"),
        ("olmo2", "Olmo2Config"),
        ("paligemma", "PaliGemmaConfig"),
        ("pegasus", "PegasusConfig"),
        ("pegasus_x", "PegasusXConfig"),
        ("phi", "PhiConfig"),
        ("phi3", "Phi3Config"),
        ("pix2struct", "Pix2StructConfig"),
        ("pixtral", "PixtralVisionConfig"),
        ("poolformer", "PoolFormerConfig"),
        ("pop2piano", "Pop2PianoConfig"),
        ("prompt_depth_anything", "PromptDepthAnythingConfig"),
        ("qwen2", "Qwen2Config"),
        ("qwen2_5_vl", "Qwen2_5_VLConfig"),
        ("qwen2_audio", "Qwen2AudioConfig"),
        ("qwen2_audio_encoder", "Qwen2AudioEncoderConfig"),
        ("qwen2_vl", "Qwen2VLConfig"),
        ("opt", "OPTConfig"),
        ("prophetnet", "ProphetNetConfig"),
        ("roberta", "RobertaConfig"),
        ("recurrent_gemma", "RecurrentGemmaConfig"),
        ("rembert", "RemBertConfig"),
        ("resnet", "ResNetConfig"),
        ("rwkv", "RwkvConfig"),
        ("sam", "SamConfig"),
        ("seamless_m4t_v2", "SeamlessM4Tv2Config"),
        ("segformer", "SegformerConfig"),
        ("sew", "SEWConfig"),
        ("sew-d", "SEWDConfig"),
        ("swin", "SwinConfig"),
        ("fsmt", "FSMTConfig"),
        ("siglip", "SiglipConfig"),
        ("siglip2", "Siglip2Config"),
        ("siglip_vision_model", "SiglipVisionConfig"),
        ("smolvlm", "SmolVLMConfig"),
        ("smolvlm_vision", "SmolVLMVisionConfig"),
        ("speech-encoder-decoder", "SpeechEncoderDecoderConfig"),
        ("speech_to_text", "Speech2TextConfig"),
        ("speecht5", "SpeechT5Config"),
        ("squeezebert", "SqueezeBertConfig"),
        ("stablelm", "StableLmConfig"),
        ("swin2sr", "Swin2SRConfig"),
        ("swinv2", "Swinv2Config"),
        ("t5", "T5Config"),
        ("tapas", "TapasConfig"),
        ("timesformer", "TimesformerConfig"),
        ("trocr", "TrOCRConfig"),
        ("tvp", "TvpConfig"),
        ("umt5", "UMT5Config"),
        ("unispeech", "UniSpeechConfig"),
        ("unispeech-sat", "UniSpeechSatConfig"),
        ("univnet", "UnivNetConfig"),
        ("upernet", "UperNetConfig"),
        ("video_llava", "VideoLlavaConfig"),
        ("vilt", "ViltConfig"),
        ("vipllava", "VipLlavaConfig"),
        ("vision-encoder-decoder", "VisionEncoderDecoderConfig"),
        ("visual_bert", "VisualBertConfig"),
        ("vit", "ViTConfig"),
        ("vit_msn", "ViTMSNConfig"),
        ("vitdet", "VitDetConfig"),
        ("vitpose", "VitPoseConfig"),
        ("vitpose_backbone", "VitPoseBackboneConfig"),
        ("vivit", "VivitConfig"),
        ("wav2vec2", "Wav2Vec2Config"),
        ("mvp", "MvpConfig"),
        ("whisper", "WhisperConfig"),
        ("xclip", "XCLIPConfig"),
        ("xlm-roberta", "XLMRobertaConfig"),
        ("gpt_bigcode", "GPTBigCodeConfig"),
        ("gpt_neox", "GPTNeoXConfig"),
        ("gptj", "GPTJConfig"),
        ("xlm-roberta-xl", "XLMRobertaXLConfig"),
        ("gpt_neox_japanese", "GPTNeoXJapaneseConfig"),
        ("yolos", "YolosConfig"),
        ("zamba2", "Zamba2Config"),
        ("cohere2", "Cohere2Config"),
        ("zoedepth", "ZoeDepthConfig"),
        ("zamba", "ZambaConfig"),
    ]
)


MODEL_NAMES_MAPPING = OrderedDict(
    [
        # Add full (and cased) model names here
        ("albert", "ALBERT"),
        ("align", "ALIGN"),
        ("altclip", "AltCLIP"),
        ("aria", "Aria"),
        ("aria_text", "AriaText"),
        ("bamba", "Bamba"),
        ("bert", "BERT"),
        ("bert-generation", "Bert Generation"),
        ("bart", "BART"),
        ("barthez", "BARThez"),
        ("bartpho", "BARTpho"),
        ("bert", "BERT"),
        ("bit", "BiT"),
        ("blenderbot", "Blenderbot"),
        ("blenderbot-small", "BlenderbotSmall"),
        ("blip", "BLIP"),
        ("blip-2", "BLIP-2"),
        ("bloom", "BLOOM"),
        ("camembert", "CamemBERT"),
        ("canine", "CANINE"),
        ("chameleon", "Chameleon"),
        ("chinese_clip", "Chinese-CLIP"),
        ("chinese_clip_vision_model", "ChineseCLIPVisionModel"),
        ("clap", "CLAP"),
        ("clip", "CLIP"),
        ("clip_vision_model", "CLIPVisionModel"),
        ("clipseg", "CLIPSeg"),
        ("clvp", "CLVP"),
        ("codegen", "CodeGen"),
        ("colpali", "ColPali"),
        ("convnext", "ConvNeXT"),
        ("convnextv2", "ConvNeXTV2"),
        ("ctrl", "CTRL"),
        ("cvt", "CvT"),
        ("dac", "Dac"),
        ("data2vec-audio", "Data2VecAudio"),
        ("data2vec-text", "Data2VecText"),
        ("data2vec-vision", "Data2VecVision"),
        ("deberta", "DeBERTa"),
        ("deberta-v2", "DeBERTa-v2"),
        ("deit", "DeiT"),
        ("depth_anything", "Depth Anything"),
        ("depth_pro", "DepthPro"),
        ("detr", "DETR"),
        ("diffllama", "DiffLlama"),
        ("dinov2", "DINOv2"),
        ("distilbert", "DistilBERT"),
        ("dpr", "DPR"),
        ("dpt", "DPT"),
        ("efficientnet", "EfficientNet"),
        ("electra", "ELECTRA"),
        ("emu3", "Emu3"),
        ("encodec", "Encodec"),
        ("encoder-decoder", "Encoder decoder"),
        ("falcon", "Falcon"),
        ("fastspeech2_conformer", "FastSpeech2Conformer"),
        ("fsmt", "FairSeq Machine-Translation"),
        ("funnel", "Funnel Transformer"),
        ("fuyu", "Fuyu"),
        ("gemma", "Gemma"),
        ("granite", "Granite"),
        ("gemma2", "Gemma2"),
        ("git", "GIT"),
        ("glm", "GLM"),
        ("glpn", "GLPN"),
        ("gpt_neo", "GPT Neo"),
        ("gpt2", "OpenAI GPT-2"),
        ("luke", "LUKE"),
        ("kosmos-2", "KOSMOS-2"),
        ("qwen2_audio", "Qwen2Audio"),
        ("qwen2_audio_encoder", "Qwen2AudioEncoder"),
        ("roberta", "RoBERTa"),
        ("granitemoe", "GraniteMoeMoe"),
        ("granitemoeshared", "GraniteMoeSharedMoe"),
        ("gemma3", "Gemma3ForConditionalGeneration"),
        ("gemma3_text", "Gemma3ForCausalLM"),
        ("got_ocr2", "GOT-OCR2"),
        ("groupvit", "GroupViT"),
        ("qwen2_audio", "Qwen2Audio"),
        ("qwen2_audio_encoder", "Qwen2AudioEncoder"),
        ("helium", "Helium"),
        ("hiera", "Hiera"),
        ("hubert", "Hubert"),
        ("ibert", "I-BERT"),
        ("idefics", "IDEFICS"),
        ("idefics2", "Idefics2"),
        ("idefics3", "Idefics3"),
        ("idefics3_vision", "Idefics3VisionTransformer"),
        ("ijepa", "I-JEPA"),
        ("imagegpt", "ImageGPT"),
        ("jetmoe", "JetMoe"),
        ("instructblip", "InstructBLIP"),
        ("instructblipvideo", "InstructBlipVideo"),
        ("led", "LED"),
        ("levit", "LeViT"),
        ("lilt", "LiLT"),
        ("llama", "LLaMA"),
        ("llama2", "Llama2"),
        ("llama3", "Llama3"),
        ("llava", "Llava"),
        ("llava_next", "LLaVA-NeXT"),
        ("llava_next_video", "LLaVa-NeXT-Video"),
        ("llava_onevision", "LLaVA-Onevision"),
        ("longformer", "Longformer"),
        ("longt5", "LongT5"),
        ("mimi", "Mimi"),
        ("mistral", "Mistral"),
        ("mllama", "Mllama"),
        ("m2m_100", "M2M100"),
        ("marian", "Marian"),
        ("mamba", "Mamba"),
        ("mamba2", "mamba2"),
        ("mobilebert", "MobileBERT"),
        ("mobilenet_v1", "MobileNetV1"),
        ("mobilenet_v2", "MobileNetV2"),
        ("mgp-str", "MGP-STR"),
        ("moonshine", "Moonshine"),
        ("moshi", "Moshi"),
        ("mpnet", "MPNet"),
        ("mpt", "MPT"),
        ("mt5", "MT5"),
        ("mvp", "MVP"),
        ("megatron-bert", "Megatron-BERT"),
        ("mbart", "MBart"),
        ("mistral", "Mistral"),
        ("mistral3", "Mistral3"),
        ("mixtral", "Mixtral"),
        ("nllb-moe", "NLLB-MOE"),
        ("nystromformer", "Nyströmformer"),
        ("olmoe", "OLMoE"),
        ("owlv2", "OWLv2"),
        ("owlvit", "OWL-ViT"),
<<<<<<< HEAD
        ("opt", "OPT"),
=======
        ("olmo", "OLMo"),
        ("olmo2", "OLMo2"),
>>>>>>> f39f8192
        ("paligemma", "PaliGemma"),
        ("persimmon", "Persimmon"),
        ("phi", "Phi"),
        ("pegasus", "Pegasus"),
        ("pegasus_x", "PEGASUS-X"),
        ("phi3", "Phi3"),
        ("pix2struct", "Pix2Struct"),
        ("pixtral", "Pixtral"),
        ("poolformer", "PoolFormer"),
        ("pop2piano", "Pop2Piano"),
        ("prompt_depth_anything", "PromptDepthAnything"),
        ("prophetnet", "ProphetNet"),
        ("qwen2", "Qwen2"),
        ("qwen2_5_vl", "Qwen2_5_VL"),
        ("qwen2_audio", "Qwen2Audio"),
        ("qwen2_audio_encoder", "Qwen2AudioEncoder"),
        ("qwen2_vl", "Qwen2VL"),
        ("recurrent_gemma", "RecurrentGemma"),
        ("rembert", "RemBERT"),
        ("resnet", "ResNet"),
        ("rwkv", "RWKV"),
        ("sam", "SAM"),
        ("seamless_m4t_v2", "SeamlessM4Tv2"),
        ("segformer", "SegFormer"),
        ("sew", "SEW"),
        ("sew-d", "SEW_D"),
        ("swin", "Swin Transformer"),
        ("swinv2", "Swin Transformer V2"),
        ("siglip", "SigLIP"),
        ("siglip2", "SigLIP2"),
        ("siglip2_vision_model", "Siglip2VisionModel"),
        ("siglip_vision_model", "SiglipVisionModel"),
        ("smolvlm", "SmolVLM"),
        ("smolvlm_vision", "SmolVLMVisionTransformer"),
        ("speech-encoder-decoder", "Speech Encoder decoder"),
        ("speech_to_text", "Speech2Text"),
        ("speecht5", "SpeechT5"),
        ("stablelm", "StableLm"),
        ("starcoder2", "Starcoder2"),
        ("squeezebert", "SqueezeBERT"),
        ("swin2sr", "Swin2SR"),
        ("t5", "T5"),
        ("t5v1.1", "T5v1.1"),
        ("table-transformer", "Table Transformer"),
        ("tapas", "TAPAS"),
        ("timesformer", "TimeSformer"),
        ("trocr", "TrOCR"),
        ("tvp", "TVP"),
        ("umt5", "UMT5"),
        ("unispeech", "UniSpeech"),
        ("unispeech-sat", "UniSpeechSat"),
        ("univnet", "UnivNet"),
        ("upernet", "UPerNet"),
        ("video_llava", "VideoLlava"),
        ("vilt", "ViLT"),
        ("vipllava", "VipLlava"),
        ("vision-encoder-decoder", "Vision Encoder decoder"),
        ("visual_bert", "VisualBERT"),
        ("vit", "ViT"),
        ("vit_msn", "ViTMSN"),
        ("vitdet", "VitDet"),
        ("vitpose", "ViTPose"),
        ("vitpose_backbone", "ViTPoseBackbone"),
        ("vivit", "ViViT"),
        ("wav2vec2", "Wav2Vec2"),
        ("whisper", "Whisper"),
        ("xclip", "X-CLIP"),
        ("convbert", "ConvBERT"),
        ("opt", "OPT"),
        ("xlm-roberta", "XLM-RoBERTa"),
        ("xlm-roberta-xl", "XLM-RoBERTa-XL"),
        ("gpt_bigcode", "GPTBigCode"),
        ("gpt_neox", "GPTNeoX"),
        ("gpt_neox_japanese", "GPTNeoXJapaneseModel"),
        ("gptj", "GPTJ"),
        ("yolos", "YolosModel"),
        ("cohere2", "Cohere2Model"),
        ("yolos", "YOLOS"),
        ("zamba2", "Zamba2"),
        ("cohere2", "Cohere2"),
        ("zoedepth", "ZoeDepth"),
        ("zamba", "Zamba"),
    ]
)

# This is tied to the processing `-` -> `_` in `model_type_to_module_name`. For example, instead of putting
# `transfo-xl` (as in `CONFIG_MAPPING_NAMES`), we should use `transfo_xl`.
DEPRECATED_MODELS = [
    "bort",
    "deta",
    "efficientformer",
    "ernie_m",
    "gptsan_japanese",
    "graphormer",
    "jukebox",
    "mctct",
    "mega",
    "mmbt",
    "nat",
    "nezha",
    "open_llama",
    "qdqbert",
    "realm",
    "retribert",
    "speech_to_text_2",
    "tapex",
    "trajectory_transformer",
    "transfo_xl",
    "tvlt",
    "van",
    "vit_hybrid",
    "xlm_prophetnet",
]

SPECIAL_MODEL_TYPE_TO_MODULE_NAME = OrderedDict(
    [
        ("openai-gpt", "openai"),
        ("data2vec-audio", "data2vec"),
        ("data2vec-text", "data2vec"),
        ("data2vec-vision", "data2vec"),
        ("donut-swin", "donut"),
        ("kosmos-2", "kosmos2"),
        ("maskformer-swin", "maskformer"),
        ("xclip", "x_clip"),
        ("clip_vision_model", "clip"),
        ("qwen2_audio_encoder", "qwen2_audio"),
        ("gemma3_text", "gemma3"),
        ("idefics3_vision", "idefics3"),
        ("clip_text_model", "clip"),
        ("aria_text", "aria"),
        ("siglip_vision_model", "siglip"),
        ("smolvlm_vision", "smolvlm"),
        ("chinese_clip_vision_model", "chinese_clip"),
        ("rt_detr_resnet", "rt_detr"),
    ]
)

if version.parse(transformers.__version__) >= version.parse("4.51.0"):
    CONFIG_MAPPING_NAMES.update({"qwen3": "Qwen3Config"})
    MODEL_NAMES_MAPPING.update({"qwen3": "Qwen3Model"})

if version.parse(transformers.__version__) >= version.parse("4.51.3"):
    CONFIG_MAPPING_NAMES.update({"glm4": "Glm4Config"})
    MODEL_NAMES_MAPPING.update({"glm4": "glm4"})

if version.parse(transformers.__version__) >= version.parse("4.53.0"):
    CONFIG_MAPPING_NAMES.update({"minimax": "MiniMaxConfig", "vjepa2": "VJEPA2Model"})
    MODEL_NAMES_MAPPING.update({"minimax": "MiniMax", "vjepa2": "VJEPA2Model"})


def model_type_to_module_name(key):
    """Converts a config key to the corresponding module."""
    # Special treatment
    if key in SPECIAL_MODEL_TYPE_TO_MODULE_NAME:
        key = SPECIAL_MODEL_TYPE_TO_MODULE_NAME[key]

        if key in DEPRECATED_MODELS:
            key = f"deprecated.{key}"
        return key

    key = key.replace("-", "_")
    if key in DEPRECATED_MODELS:
        key = f"deprecated.{key}"

    return key


def config_class_to_model_type(config):
    """Converts a config class name to the corresponding model type"""
    for key, cls in CONFIG_MAPPING_NAMES.items():
        if cls == config:
            return key
    # if key not found check in extra content
    for key, cls in CONFIG_MAPPING._extra_content.items():
        if cls.__name__ == config:
            return key
    return None


class _LazyConfigMapping(OrderedDict):
    """
    A dictionary that lazily load its values when they are requested.
    """

    def __init__(self, mapping):
        self._mapping = mapping
        self._extra_content = {}
        self._modules = {}

    def __getitem__(self, key):
        if key in self._extra_content:
            return self._extra_content[key]
        if key not in self._mapping:
            raise KeyError(key)
        value = self._mapping[key]
        module_name = model_type_to_module_name(key)
        if module_name not in self._modules:
            self._modules[module_name] = importlib.import_module(f".{module_name}", "transformers.models")
        if hasattr(self._modules[module_name], value):
            return getattr(self._modules[module_name], value)

        # Some of the mappings have entries model_type -> config of another model type. In that case we try to grab the
        # object at the top level.
        transformers_module = importlib.import_module("transformers")
        return getattr(transformers_module, value)

    def keys(self):
        return list(self._mapping.keys()) + list(self._extra_content.keys())

    def values(self):
        return [self[k] for k in self._mapping.keys()] + list(self._extra_content.values())

    def items(self):
        return [(k, self[k]) for k in self._mapping.keys()] + list(self._extra_content.items())

    def __iter__(self):
        return iter(list(self._mapping.keys()) + list(self._extra_content.keys()))

    def __contains__(self, item):
        return item in self._mapping or item in self._extra_content

    def register(self, key, value, exist_ok=False):
        """
        Register a new configuration in this mapping.
        """
        if key in self._mapping.keys() and not exist_ok:
            raise ValueError(f"'{key}' is already used by a Transformers config, pick another name.")
        self._extra_content[key] = value


CONFIG_MAPPING = _LazyConfigMapping(CONFIG_MAPPING_NAMES)


class _LazyLoadAllMappings(OrderedDict):
    """
    A mapping that will load all pairs of key values at the first access (either by indexing, requestions keys, values,
    etc.)

    Args:
        mapping: The mapping to load.
    """

    def __init__(self, mapping):
        self._mapping = mapping
        self._initialized = False
        self._data = {}

    def _initialize(self):
        if self._initialized:
            return

        for model_type, map_name in self._mapping.items():
            module_name = model_type_to_module_name(model_type)
            module = importlib.import_module(f".{module_name}", "transformers.models")
            mapping = getattr(module, map_name)
            self._data.update(mapping)

        self._initialized = True

    def __getitem__(self, key):
        self._initialize()
        return self._data[key]

    def keys(self):
        self._initialize()
        return self._data.keys()

    def values(self):
        self._initialize()
        return self._data.values()

    def items(self):
        self._initialize()
        return self._data.keys()

    def __iter__(self):
        self._initialize()
        return iter(self._data)

    def __contains__(self, item):
        self._initialize()
        return item in self._data


def _get_class_name(model_class: Union[str, List[str]]):
    if isinstance(model_class, (list, tuple)):
        return " or ".join([f"[`{c}`]" for c in model_class if c is not None])
    return f"[`{model_class}`]"


def _list_model_options(indent, config_to_class=None, use_model_types=True):
    if config_to_class is None and not use_model_types:
        raise ValueError("Using `use_model_types=False` requires a `config_to_class` dictionary.")
    if use_model_types:
        if config_to_class is None:
            model_type_to_name = {model_type: f"[`{config}`]" for model_type, config in CONFIG_MAPPING_NAMES.items()}
        else:
            model_type_to_name = {
                model_type: _get_class_name(model_class)
                for model_type, model_class in config_to_class.items()
                if model_type in MODEL_NAMES_MAPPING
            }
        lines = [
            f"{indent}- **{model_type}** -- {model_type_to_name[model_type]} ({MODEL_NAMES_MAPPING[model_type]} model)"
            for model_type in sorted(model_type_to_name.keys())
        ]
    else:
        config_to_name = {
            CONFIG_MAPPING_NAMES[config]: _get_class_name(clas)
            for config, clas in config_to_class.items()
            if config in CONFIG_MAPPING_NAMES
        }
        config_to_model_name = {
            config: MODEL_NAMES_MAPPING[model_type] for model_type, config in CONFIG_MAPPING_NAMES.items()
        }
        lines = [
            f"{indent}- [`{config_name}`] configuration class:"
            f" {config_to_name[config_name]} ({config_to_model_name[config_name]} model)"
            for config_name in sorted(config_to_name.keys())
        ]
    return "\n".join(lines)


def replace_list_option_in_docstrings(config_to_class=None, use_model_types=True):
    def docstring_decorator(fn):
        docstrings = fn.__doc__
        if docstrings is None:
            # Example: -OO
            return fn
        lines = docstrings.split("\n")
        i = 0
        while i < len(lines) and re.search(r"^(\s*)List options\s*$", lines[i]) is None:
            i += 1
        if i < len(lines):
            indent = re.search(r"^(\s*)List options\s*$", lines[i]).groups()[0]
            if use_model_types:
                indent = f"{indent}    "
            lines[i] = _list_model_options(indent, config_to_class=config_to_class, use_model_types=use_model_types)
            docstrings = "\n".join(lines)
        else:
            raise ValueError(
                f"The function {fn} should have an empty 'List options' in its docstring as placeholder, current"
                f" docstring is:\n{docstrings}"
            )
        fn.__doc__ = docstrings
        return fn

    return docstring_decorator


class AutoConfig:
    r"""
    This is a generic configuration class that will be instantiated as one of the configuration classes of the library
    when created with the [`~AutoConfig.from_pretrained`] class method.

    This class cannot be instantiated directly using `__init__()` (throws an error).
    """

    def __init__(self):
        raise EnvironmentError(
            "AutoConfig is designed to be instantiated "
            "using the `AutoConfig.from_pretrained(pretrained_model_name_or_path)` method."
        )

    @classmethod
    def for_model(cls, model_type: str, *args, **kwargs):
        if model_type in CONFIG_MAPPING:
            config_class = CONFIG_MAPPING[model_type]
            return config_class(*args, **kwargs)
        raise ValueError(
            f"Unrecognized model identifier: {model_type}. Should contain one of {', '.join(CONFIG_MAPPING.keys())}"
        )

    @classmethod
    @replace_list_option_in_docstrings()
    def from_pretrained(cls, pretrained_model_name_or_path, **kwargs):
        r"""
        Instantiate one of the configuration classes of the library from a pretrained model configuration.

        The configuration class to instantiate is selected based on the `model_type` property of the config object that
        is loaded, or when it's missing, by falling back to using pattern matching on `pretrained_model_name_or_path`:

        List options

        Args:
            pretrained_model_name_or_path (`str` or `os.PathLike`):
                Can be either:

                    - A string, the *model id* of a pretrained model configuration hosted inside a model repo on
                      huggingface.co.
                    - A path to a *directory* containing a configuration file saved using the
                      [`~PretrainedConfig.save_pretrained`] method, or the [`~PreTrainedModel.save_pretrained`] method,
                      e.g., `./my_model_directory/`.
                    - A path or url to a saved configuration JSON *file*, e.g.,
                      `./my_model_directory/configuration.json`.
            cache_dir (`str` or `os.PathLike`, *optional*):
                Path to a directory in which a downloaded pretrained model configuration should be cached if the
                standard cache should not be used.
            force_download (`bool`, *optional*, defaults to `False`):
                Whether or not to force the (re-)download the model weights and configuration files and override the
                cached versions if they exist.
            resume_download:
                Deprecated and ignored. All downloads are now resumed by default when possible.
                Will be removed in v5 of Transformers.
            proxies (`Dict[str, str]`, *optional*):
                A dictionary of proxy servers to use by protocol or endpoint, e.g., `{'http': 'foo.bar:3128',
                'http://hostname': 'foo.bar:4012'}`. The proxies are used on each request.
            revision (`str`, *optional*, defaults to `"main"`):
                The specific model version to use. It can be a branch name, a tag name, or a commit id, since we use a
                git-based system for storing models and other artifacts on huggingface.co, so `revision` can be any
                identifier allowed by git.
            return_unused_kwargs (`bool`, *optional*, defaults to `False`):
                If `False`, then this function returns just the final configuration object.

                If `True`, then this functions returns a `Tuple(config, unused_kwargs)` where *unused_kwargs* is a
                dictionary consisting of the key/value pairs whose keys are not configuration attributes: i.e., the
                part of `kwargs` which has not been used to update `config` and is otherwise ignored.
            trust_remote_code (`bool`, *optional*, defaults to `False`):
                Whether or not to allow for custom models defined on the Hub in their own modeling files. This option
                should only be set to `True` for repositories you trust and in which you have read the code, as it will
                execute code present on the Hub on your local machine.
            kwargs(additional keyword arguments, *optional*):
                The values in kwargs of any keys which are configuration attributes will be used to override the loaded
                values. Behavior concerning key/value pairs whose keys are *not* configuration attributes is controlled
                by the `return_unused_kwargs` keyword parameter.

        Examples:

        ```python
        >>> from transformers import AutoConfig

        >>> # Download configuration from huggingface.co and cache.
        >>> config = AutoConfig.from_pretrained("google-bert/bert-base-uncased")

        >>> # Download configuration from huggingface.co (user-uploaded) and cache.
        >>> config = AutoConfig.from_pretrained("dbmdz/bert-base-german-cased")

        >>> # If configuration file is in a directory (e.g., was saved using *save_pretrained('./test/saved_model/')*).
        >>> config = AutoConfig.from_pretrained("./test/bert_saved_model/")

        >>> # Load a specific configuration file.
        >>> config = AutoConfig.from_pretrained("./test/bert_saved_model/my_configuration.json")

        >>> # Change some config attributes when loading a pretrained config.
        >>> config = AutoConfig.from_pretrained("google-bert/bert-base-uncased", output_attentions=True, foo=False)
        >>> config.output_attentions
        True

        >>> config, unused_kwargs = AutoConfig.from_pretrained(
        ...     "google-bert/bert-base-uncased", output_attentions=True, foo=False, return_unused_kwargs=True
        ... )
        >>> config.output_attentions
        True

        >>> unused_kwargs
        {'foo': False}
        ```"""
        use_auth_token = kwargs.pop("use_auth_token", None)
        if use_auth_token is not None:
            warnings.warn(
                "The `use_auth_token` argument is deprecated and will be removed in v5 of Transformers. Please use `token` instead.",
                FutureWarning,
            )
            if kwargs.get("token", None) is not None:
                raise ValueError(
                    "`token` and `use_auth_token` are both specified. Please set only the argument `token`."
                )
            kwargs["token"] = use_auth_token

        kwargs["_from_auto"] = True
        kwargs["name_or_path"] = pretrained_model_name_or_path
        trust_remote_code = kwargs.pop("trust_remote_code", None)
        code_revision = kwargs.pop("code_revision", None)

        config_dict, unused_kwargs = PretrainedConfig.get_config_dict(pretrained_model_name_or_path, **kwargs)
        has_remote_code = "auto_map" in config_dict and "AutoConfig" in config_dict["auto_map"]
        has_local_code = "model_type" in config_dict and config_dict["model_type"] in CONFIG_MAPPING
        trust_remote_code = resolve_trust_remote_code(
            trust_remote_code, pretrained_model_name_or_path, has_local_code, has_remote_code
        )

        if has_remote_code and trust_remote_code:
            class_ref = config_dict["auto_map"]["AutoConfig"]
            config_class = get_class_from_dynamic_module(
                class_ref, pretrained_model_name_or_path, code_revision=code_revision, **kwargs
            )
            if os.path.isdir(pretrained_model_name_or_path):
                config_class.register_for_auto_class()
            return config_class.from_pretrained(pretrained_model_name_or_path, **kwargs)
        elif "model_type" in config_dict:
            try:
                config_class = CONFIG_MAPPING[config_dict["model_type"]]
            except KeyError:
                raise ValueError(
                    f"The checkpoint you are trying to load has model type `{config_dict['model_type']}` "
                    "but Transformers does not recognize this architecture. This could be because of an "
                    "issue with the checkpoint, or because your version of Transformers is out of date."
                )
            return config_class.from_dict(config_dict, **unused_kwargs)
        else:
            # Fallback: use pattern matching on the string.
            # We go from longer names to shorter names to catch roberta before bert (for instance)
            for pattern in sorted(CONFIG_MAPPING.keys(), key=len, reverse=True):
                if pattern in str(pretrained_model_name_or_path):
                    return CONFIG_MAPPING[pattern].from_dict(config_dict, **unused_kwargs)

        raise ValueError(
            f"Unrecognized model in {pretrained_model_name_or_path}. "
            f"Should have a `model_type` key in its {CONFIG_NAME}, or contain one of the following strings "
            f"in its name: {', '.join(CONFIG_MAPPING.keys())}"
        )

    @staticmethod
    def register(model_type, config, exist_ok=False):
        """
        Register a new configuration for this class.

        Args:
            model_type (`str`): The model type like "bert" or "gpt".
            config ([`PretrainedConfig`]): The config to register.
        """
        if issubclass(config, PretrainedConfig) and config.model_type != model_type:
            raise ValueError(
                "The config you are passing has a `model_type` attribute that is not consistent with the model type "
                f"you passed (config has {config.model_type} and you passed {model_type}. Fix one of those so they "
                "match!"
            )
        CONFIG_MAPPING.register(model_type, config, exist_ok=exist_ok)<|MERGE_RESOLUTION|>--- conflicted
+++ resolved
@@ -153,13 +153,10 @@
         ("opt", "OPTConfig"),
         ("megatron-bert", "MegatronBertConfig"),
         ("mixtral", "MixtralConfig"),
-<<<<<<< HEAD
         ("marian", "MarianConfig"),
-=======
         ("nllb-moe", "NllbMoeConfig"),
         ("olmoe", "OlmoeConfig"),
         ("owlv2", "Owlv2Config"),
->>>>>>> f39f8192
         ("owlvit", "OwlViTConfig"),
         ("olmo", "OlmoConfig"),
         ("olmo2", "Olmo2Config"),
@@ -379,12 +376,9 @@
         ("olmoe", "OLMoE"),
         ("owlv2", "OWLv2"),
         ("owlvit", "OWL-ViT"),
-<<<<<<< HEAD
         ("opt", "OPT"),
-=======
         ("olmo", "OLMo"),
         ("olmo2", "OLMo2"),
->>>>>>> f39f8192
         ("paligemma", "PaliGemma"),
         ("persimmon", "Persimmon"),
         ("phi", "Phi"),
