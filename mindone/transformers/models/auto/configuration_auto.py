--- conflicted
+++ resolved
@@ -78,15 +78,12 @@
         ("persimmon", "PersimmonConfig"),
         ("fuyu", "FuyuConfig"),
         ("llava", "LlavaConfig"),
-<<<<<<< HEAD
-        ("mamba", "MambaConfig"),
-        ("mamba2", "Mamba2Config"),
-=======
         ("llava_next", "LlavaNextConfig"),
         ("llava_next_video", "LlavaNextVideoConfig"),
         ("llava_onevision", "LlavaOnevisionConfig"),
+        ("mamba", "MambaConfig"),
+        ("mamba2", "Mamba2Config"),
         ("mistral", "MistralConfig"),
->>>>>>> fc997b65
         ("mobilebert", "MobileBertConfig"),
         ("mpt", "MptConfig"),
         ("starcoder2", "Starcoder2Config"),
