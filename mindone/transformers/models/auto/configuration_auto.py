--- conflicted
+++ resolved
@@ -59,11 +59,8 @@
         ("convbert", "ConvBertConfig"),
         ("convnext", "ConvNextConfig"),
         ("convnextv2", "ConvNextV2Config"),
-<<<<<<< HEAD
+        ("ctrl", "CTRLConfig"),
         ("cvt", "CvtConfig"),
-=======
-        ("ctrl", "CTRLConfig"),
->>>>>>> eea6fd21
         ("deberta", "DebertaConfig"),
         ("deberta-v2", "DebertaV2Config"),
         ("depth_anything", "DepthAnythingConfig"),
@@ -195,11 +192,8 @@
         ("colpali", "ColPali"),
         ("convnext", "ConvNeXT"),
         ("convnextv2", "ConvNeXTV2"),
-<<<<<<< HEAD
+        ("ctrl", "CTRL"),
         ("cvt", "CvT"),
-=======
-        ("ctrl", "CTRL"),
->>>>>>> eea6fd21
         ("deberta", "DeBERTa"),
         ("deberta-v2", "DeBERTa-v2"),
         ("deit", "DeiT"),
