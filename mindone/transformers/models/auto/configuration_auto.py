# coding=utf-8
# Copyright 2018 The HuggingFace Inc. team.
#
# This code is adapted from https://github.com/huggingface/transformers
# with modifications to run transformers on mindspore.
#
# Licensed under the Apache License, Version 2.0 (the "License");
# you may not use this file except in compliance with the License.
# You may obtain a copy of the License at
#
#     http://www.apache.org/licenses/LICENSE-2.0
#
# Unless required by applicable law or agreed to in writing, software
# distributed under the License is distributed on an "AS IS" BASIS,
# WITHOUT WARRANTIES OR CONDITIONS OF ANY KIND, either express or implied.
# See the License for the specific language governing permissions and
# limitations under the License.
"""Auto Config class."""
import importlib
import os
import re
import warnings
from collections import OrderedDict
from typing import List, Union

import transformers
from packaging import version
from transformers.configuration_utils import PretrainedConfig
from transformers.dynamic_module_utils import get_class_from_dynamic_module, resolve_trust_remote_code
from transformers.utils import CONFIG_NAME, logging

logger = logging.get_logger(__name__)


CONFIG_MAPPING_NAMES = OrderedDict(
    [
        # Add configs here
        ("albert", "AlbertConfig"),
        ("align", "AlignConfig"),
        ("altclip", "AltCLIPConfig"),
<<<<<<< HEAD
        ("arcee", "ArceeConfig"),
=======
        ("apertus", "ApertusConfig"),
>>>>>>> 530d21c4
        ("aria", "AriaConfig"),
        ("aria_text", "AriaTextConfig"),
        ("audio-spectrogram-transformer", "ASTConfig"),
        ("aya_vision", "AyaVisionConfig"),
        ("bamba", "BambaConfig"),
        ("bart", "BartConfig"),
        ("beit", "BeitConfig"),
        ("bert", "BertConfig"),
        ("bert-generation", "BertGenerationConfig"),
        ("biogpt", "BioGptConfig"),
        ("bit", "BitConfig"),
        ("blenderbot", "BlenderbotConfig"),
        ("blenderbot-small", "BlenderbotSmallConfig"),
        ("blip", "BlipConfig"),
        ("blip-2", "Blip2Config"),
        ("bloom", "BloomConfig"),
        ("blt", "BltConfig"),
        ("bridgetower", "BridgeTowerConfig"),
        ("bros", "BrosConfig"),
        ("camembert", "CamembertConfig"),
        ("canine", "CanineConfig"),
        ("chameleon", "ChameleonConfig"),
        ("chinese_clip", "ChineseCLIPConfig"),
        ("chinese_clip_vision_model", "ChineseCLIPVisionConfig"),
        ("clip", "CLIPConfig"),
        ("clip_vision_model", "CLIPVisionConfig"),
        ("clipseg", "CLIPSegConfig"),
        ("clvp", "ClvpConfig"),
        ("codegen", "CodeGenConfig"),
        ("cohere", "CohereConfig"),
        ("cohere2", "Cohere2Config"),
        ("colpali", "ColPaliConfig"),
        ("convbert", "ConvBertConfig"),
        ("convnext", "ConvNextConfig"),
        ("convnextv2", "ConvNextV2Config"),
        ("ctrl", "CTRLConfig"),
        ("cvt", "CvtConfig"),
        ("dac", "DacConfig"),
        ("data2vec-audio", "Data2VecAudioConfig"),
        ("data2vec-text", "Data2VecTextConfig"),
        ("data2vec-vision", "Data2VecVisionConfig"),
        ("deberta", "DebertaConfig"),
        ("deberta-v2", "DebertaV2Config"),
        ("depth_anything", "DepthAnythingConfig"),
        ("depth_pro", "DepthProConfig"),
        ("detr", "DetrConfig"),
        ("diffllama", "DiffLlamaConfig"),
        ("dinov2", "Dinov2Config"),
        ("dinov2_with_registers", "Dinov2WithRegistersConfig"),
        ("deit", "DeiTConfig"),
        ("distilbert", "DistilBertConfig"),
        ("dpr", "DPRConfig"),
        ("dpt", "DPTConfig"),
        ("efficientnet", "EfficientNetConfig"),
        ("electra", "ElectraConfig"),
        ("emu3", "Emu3Config"),
        ("encodec", "EncodecConfig"),
        ("encoder-decoder", "EncoderDecoderConfig"),
        ("eomt", "EomtConfig"),
        ("esm", "EsmConfig"),
        ("falcon", "FalconConfig"),
        ("falcon_mamba", "FalconMambaConfig"),
        ("fastspeech2_conformer", "FastSpeech2ConformerConfig"),
        ("flava", "FlavaConfig"),
        ("florence2", "Florence2Config"),
        ("fnet", "FNetConfig"),
        ("focalnet", "FocalNetConfig"),
        ("fsmt", "FSMTConfig"),
        ("fuyu", "FuyuConfig"),
        ("funnel", "FunnelConfig"),
        ("gemma", "GemmaConfig"),
        ("gemma2", "Gemma2Config"),
        ("gemma3", "Gemma3Config"),
        ("gemma3_text", "Gemma3TextConfig"),
        ("git", "GitConfig"),
        ("glm", "GlmConfig"),
        ("glpn", "GLPNConfig"),
        ("got_ocr2", "GotOcr2Config"),
        ("gpt2", "GPT2Config"),
        ("gpt_bigcode", "GPTBigCodeConfig"),
        ("gpt_neo", "GPTNeoConfig"),
        ("gpt_neox", "GPTNeoXConfig"),
        ("gpt_neox_japanese", "GPTNeoXJapaneseConfig"),
        ("gptj", "GPTJConfig"),
        ("granite", "GraniteConfig"),
        ("granitemoe", "GraniteMoeConfig"),
        ("granitemoeshared", "GraniteMoeSharedConfig"),
        ("groupvit", "GroupViTConfig"),
        ("helium", "HeliumConfig"),
        ("hiera", "HieraConfig"),
        ("hubert", "HubertConfig"),
        ("hunyuan_v1_dense", "HunYuanDenseV1Config"),
        ("hunyuan_v1_moe", "HunYuanMoEV1Config"),
        ("ibert", "IBertConfig"),
        ("idefics", "IdeficsConfig"),
        ("idefics2", "Idefics2Config"),
        ("idefics3", "Idefics3Config"),
        ("idefics3_vision", "Idefics3VisionConfig"),
        ("ijepa", "IJepaConfig"),
        ("imagegpt", "ImageGPTConfig"),
        ("instructblip", "InstructBlipConfig"),
        ("instructblipvideo", "InstructBlipVideoConfig"),
        ("internvl", "InternVLConfig"),
        ("jamba", "JambaConfig"),
        ("jetmoe", "JetMoeConfig"),
        ("kosmos-2", "Kosmos2Config"),
        ("layoutlm", "LayoutLMConfig"),
        ("layoutlmv3", "LayoutLMv3Config"),
        ("led", "LEDConfig"),
        ("levit", "LevitConfig"),
        ("lilt", "LiltConfig"),
        ("llama", "LlamaConfig"),
        ("llama4", "Llama4Config"),
        ("llama4_text", "Llama4TextConfig"),
        ("llava", "LlavaConfig"),
        ("llava_next", "LlavaNextConfig"),
        ("llava_next_video", "LlavaNextVideoConfig"),
        ("llava_onevision", "LlavaOnevisionConfig"),
        ("longformer", "LongformerConfig"),
        ("longt5", "LongT5Config"),
        ("luke", "LukeConfig"),
        ("m2m_100", "M2M100Config"),
        ("mamba", "MambaConfig"),
        ("mamba2", "Mamba2Config"),
        ("markuplm", "MarkupLMConfig"),
        ("marian", "MarianConfig"),
        ("mask2former", "Mask2FormerConfig"),
        ("maskformer", "MaskFormerConfig"),
        ("maskformer-swin", "MaskFormerSwinConfig"),
        ("mbart", "MBartConfig"),
        ("megatron-bert", "MegatronBertConfig"),
        ("mimi", "MimiConfig"),
        ("ministral", "MinistralConfig"),
        ("mistral", "MistralConfig"),
        ("mistral3", "Mistral3Config"),
        ("mixtral", "MixtralConfig"),
        ("mgp-str", "MgpstrConfig"),
        ("mllama", "MllamaConfig"),
        ("mobilebert", "MobileBertConfig"),
        ("mobilevit", "MobileViTConfig"),
        ("mobilevitv2", "MobileViTV2Config"),
        ("mobilenet_v1", "MobileNetV1Config"),
        ("mobilenet_v2", "MobileNetV2Config"),
        ("moonshine", "MoonshineConfig"),
        ("moshi", "MoshiConfig"),
        ("mpnet", "MPNetConfig"),
        ("mpt", "MptConfig"),
        ("mra", "MraConfig"),
        ("mt5", "MT5Config"),
        ("mlcd", "MLCDVisionConfig"),
        ("musicgen_melody", "MusicgenMelodyConfig"),
        ("musicgen", "MusicgenConfig"),
        ("mvp", "MvpConfig"),
        ("nemotron", "NemotronConfig"),
        ("nllb-moe", "NllbMoeConfig"),
        ("nystromformer", "NystromformerConfig"),
        ("olmoe", "OlmoeConfig"),
        ("olmo", "OlmoConfig"),
        ("olmo2", "Olmo2Config"),
        ("oneformer", "OneFormerConfig"),
        ("opt", "OPTConfig"),
        ("ovis2", "Ovis2Config"),
        ("owlv2", "Owlv2Config"),
        ("owlvit", "OwlViTConfig"),
        ("paligemma", "PaliGemmaConfig"),
        ("parakeet_ctc", "ParakeetCTCConfig"),
        ("parakeet_encoder", "ParakeetEncoderConfig"),
        ("pegasus", "PegasusConfig"),
        ("pegasus_x", "PegasusXConfig"),
        ("perceiver", "PerceiverConfig"),
        ("persimmon", "PersimmonConfig"),
        ("phi", "PhiConfig"),
        ("phi3", "Phi3Config"),
        ("phimoe", "PhimoeConfig"),
        ("pix2struct", "Pix2StructConfig"),
        ("pixtral", "PixtralVisionConfig"),
        ("plbart", "PLBartConfig"),
        ("poolformer", "PoolFormerConfig"),
        ("pop2piano", "Pop2PianoConfig"),
        ("prompt_depth_anything", "PromptDepthAnythingConfig"),
        ("prophetnet", "ProphetNetConfig"),
        ("pvt", "PvtConfig"),
        ("pvt_v2", "PvtV2Config"),
        ("qwen2", "Qwen2Config"),
        ("qwen2_5_vl", "Qwen2_5_VLConfig"),
        ("qwen2_audio", "Qwen2AudioConfig"),
        ("qwen2_audio_encoder", "Qwen2AudioEncoderConfig"),
        ("qwen2_vl", "Qwen2VLConfig"),
        ("qwen3_next", "Qwen3NextConfig"),
        ("rag", "RagConfig"),
        ("recurrent_gemma", "RecurrentGemmaConfig"),
        ("regnet", "RegNetConfig"),
        ("resnet", "ResNetConfig"),
        ("rembert", "RemBertConfig"),
        ("roberta", "RobertaConfig"),
        ("roc_bert", "RoCBertConfig"),
        ("roberta-prelayernorm", "RobertaPreLayerNormConfig"),
        ("roformer", "RoFormerConfig"),
        ("rt_detr", "RTDetrConfig"),
        ("rt_detr_resnet", "RTDetrResNetConfig"),
        ("rt_detr_v2", "RTDetrV2Config"),
        ("rwkv", "RwkvConfig"),
        ("sam", "SamConfig"),
        ("sam_hq", "SamHQConfig"),
        ("sam_hq_vision_model", "SamHQVisionConfig"),
        ("seamless_m4t", "SeamlessM4TConfig"),
        ("seamless_m4t_v2", "SeamlessM4Tv2Config"),
        ("segformer", "SegformerConfig"),
        ("seggpt", "SegGptConfig"),
        ("sew", "SEWConfig"),
        ("sew-d", "SEWDConfig"),
        ("shieldgemma2", "ShieldGemma2Config"),
        ("siglip", "SiglipConfig"),
        ("siglip2", "Siglip2Config"),
        ("siglip_vision_model", "SiglipVisionConfig"),
        ("smollm3", "SmolLM3Config"),
        ("smolvlm", "SmolVLMConfig"),
        ("smolvlm_vision", "SmolVLMVisionConfig"),
        ("speech-encoder-decoder", "SpeechEncoderDecoderConfig"),
        ("speech_to_text", "Speech2TextConfig"),
        ("speecht5", "SpeechT5Config"),
        ("squeezebert", "SqueezeBertConfig"),
        ("stablelm", "StableLmConfig"),
        ("starcoder2", "Starcoder2Config"),
        ("swiftformer", "SwiftFormerConfig"),
        ("swin", "SwinConfig"),
        ("swin2sr", "Swin2SRConfig"),
        ("swinv2", "Swinv2Config"),
        ("t5", "T5Config"),
        ("table-transformer", "TableTransformerConfig"),
        ("tapas", "TapasConfig"),
        ("textnet", "TextNetConfig"),
        ("timesfm", "TimesFmConfig"),
        ("timesformer", "TimesformerConfig"),
        ("trocr", "TrOCRConfig"),
        ("tvp", "TvpConfig"),
        ("udop", "UdopConfig"),
        ("umt5", "UMT5Config"),
        ("unispeech", "UniSpeechConfig"),
        ("unispeech-sat", "UniSpeechSatConfig"),
        ("univnet", "UnivNetConfig"),
        ("upernet", "UperNetConfig"),
        ("vaultgemma", "VaultGemmaConfig"),
        ("video_llava", "VideoLlavaConfig"),
        ("videomae", "VideoMAEConfig"),
        ("vilt", "ViltConfig"),
        ("vipllava", "VipLlavaConfig"),
        ("vision-encoder-decoder", "VisionEncoderDecoderConfig"),
        ("visual_bert", "VisualBertConfig"),
        ("vit", "ViTConfig"),
        ("vit_mae", "ViTMAEConfig"),
        ("vit_msn", "ViTMSNConfig"),
        ("vitdet", "VitDetConfig"),
        ("vitpose", "VitPoseConfig"),
        ("vitpose_backbone", "VitPoseBackboneConfig"),
        ("vivit", "VivitConfig"),
        ("wav2vec2", "Wav2Vec2Config"),
        ("wav2vec2-bert", "Wav2Vec2BertConfig"),
        ("wav2vec2-conformer", "Wav2Vec2ConformerConfig"),
        ("wavlm", "WavLMConfig"),
        ("whisper", "WhisperConfig"),
        ("xclip", "XCLIPConfig"),
        ("xcodec", "XcodecConfig"),
        ("xglm", "XGLMConfig"),
        ("xlm", "XLMConfig"),
        ("xlm-prophetnet", "XLMProphetNetConfig"),
        ("xlm-roberta", "XLMRobertaConfig"),
        ("xlm-roberta-xl", "XLMRobertaXLConfig"),
        ("xlnet", "XLNetConfig"),
        ("xmod", "XmodConfig"),
        ("yolos", "YolosConfig"),
        ("yoso", "YosoConfig"),
        ("zamba", "ZambaConfig"),
        ("zamba2", "Zamba2Config"),
        ("zoedepth", "ZoeDepthConfig"),
    ]
)


MODEL_NAMES_MAPPING = OrderedDict(
    [
        # Add full (and cased) model names here
        ("albert", "ALBERT"),
        ("align", "ALIGN"),
        ("altclip", "AltCLIP"),
<<<<<<< HEAD
        ("arcee", "Arcee"),
=======
        ("apertus", "Apertus"),
>>>>>>> 530d21c4
        ("aria", "Aria"),
        ("aria_text", "AriaText"),
        ("audio-spectrogram-transformer", "Audio Spectrogram Transformer"),
        ("aya_vision", "AyaVision"),
        ("bamba", "Bamba"),
        ("bart", "BART"),
        ("barthez", "BARThez"),
        ("bartpho", "BARTpho"),
        ("beit", "BEiT"),
        ("bert", "BERT"),
        ("bert-generation", "Bert Generation"),
        ("biogpt", "BioGpt"),
        ("bit", "BiT"),
        ("blenderbot", "Blenderbot"),
        ("blenderbot-small", "BlenderbotSmall"),
        ("blip", "BLIP"),
        ("blip-2", "BLIP-2"),
        ("bloom", "BLOOM"),
        ("blt", "Blt"),
        ("bridgetower", "BridgeTower"),
        ("bros", "BROS"),
        ("camembert", "CamemBERT"),
        ("canine", "CANINE"),
        ("chameleon", "Chameleon"),
        ("chinese_clip", "Chinese-CLIP"),
        ("chinese_clip_vision_model", "ChineseCLIPVisionModel"),
        ("clap", "CLAP"),
        ("clip", "CLIP"),
        ("clip_vision_model", "CLIPVisionModel"),
        ("clipseg", "CLIPSeg"),
        ("clvp", "CLVP"),
        ("codegen", "CodeGen"),
        ("cohere", "Cohere"),
        ("cohere2", "Cohere2"),
        ("colpali", "ColPali"),
        ("convbert", "ConvBERT"),
        ("convnext", "ConvNeXT"),
        ("convnextv2", "ConvNeXTV2"),
        ("ctrl", "CTRL"),
        ("cvt", "CvT"),
        ("dac", "Dac"),
        ("data2vec-audio", "Data2VecAudio"),
        ("data2vec-text", "Data2VecText"),
        ("data2vec-vision", "Data2VecVision"),
        ("deberta", "DeBERTa"),
        ("deberta-v2", "DeBERTa-v2"),
        ("deit", "DeiT"),
        ("depth_anything", "Depth Anything"),
        ("depth_pro", "DepthPro"),
        ("detr", "DETR"),
        ("diffllama", "DiffLlama"),
        ("dinov2", "DINOv2"),
        ("dinov2_with_registers", "DINOv2 with Registers"),
        ("distilbert", "DistilBERT"),
        ("dpr", "DPR"),
        ("dpt", "DPT"),
        ("efficientnet", "EfficientNet"),
        ("electra", "ELECTRA"),
        ("emu3", "Emu3"),
        ("encodec", "Encodec"),
        ("encoder-decoder", "Encoder decoder"),
        ("eomt", "EoMT"),
        ("esm", "ESM"),
        ("falcon", "Falcon"),
        ("falcon_mamba", "FalconMamba"),
        ("fastspeech2_conformer", "FastSpeech2Conformer"),
        ("flava", "FLAVA"),
        ("florence2", "Florence2"),
        ("fnet", "FNet"),
        ("focalnet", "FocalNet"),
        ("fsmt", "FairSeq Machine-Translation"),
        ("funnel", "Funnel Transformer"),
        ("fuyu", "Fuyu"),
        ("gemma", "Gemma"),
        ("gemma2", "Gemma2"),
        ("gemma3", "Gemma3ForConditionalGeneration"),
        ("gemma3_text", "Gemma3ForCausalLM"),
        ("git", "GIT"),
        ("glm", "GLM"),
        ("glpn", "GLPN"),
        ("got_ocr2", "GOT-OCR2"),
        ("gpt2", "OpenAI GPT-2"),
        ("gpt_bigcode", "GPTBigCode"),
        ("gpt_neo", "GPT Neo"),
        ("gpt_neox", "GPTNeoX"),
        ("gpt_neox_japanese", "GPTNeoXJapaneseModel"),
        ("gptj", "GPTJ"),
        ("granite", "Granite"),
        ("granitemoe", "GraniteMoeMoe"),
        ("granitemoeshared", "GraniteMoeSharedMoe"),
        ("groupvit", "GroupViT"),
        ("helium", "Helium"),
        ("hiera", "Hiera"),
        ("hubert", "Hubert"),
        ("hunyuan_v1_dense", "HunYuanDenseV1"),
        ("hunyuan_v1_moe", "HunYuanMoEV1"),
        ("ibert", "I-BERT"),
        ("idefics", "IDEFICS"),
        ("idefics2", "Idefics2"),
        ("idefics3", "Idefics3"),
        ("idefics3_vision", "Idefics3VisionTransformer"),
        ("ijepa", "I-JEPA"),
        ("imagegpt", "ImageGPT"),
        ("instructblip", "InstructBLIP"),
        ("instructblipvideo", "InstructBlipVideo"),
        ("internvl", "InternVL"),
        ("jamba", "Jamba"),
        ("jetmoe", "JetMoe"),
        ("kosmos-2", "KOSMOS-2"),
        ("led", "LED"),
        ("levit", "LeViT"),
        ("lilt", "LiLT"),
        ("layoutlm", "LayoutLM"),
        ("layoutlmv3", "LayoutLMv3"),
        ("llama", "LLaMA"),
        ("llama2", "Llama2"),
        ("llama3", "Llama3"),
        ("llama4", "Llama4"),
        ("llama4_text", "Llama4ForCausalLM"),
        ("llava", "Llava"),
        ("llava_next", "LLaVA-NeXT"),
        ("llava_next_video", "LLaVa-NeXT-Video"),
        ("llava_onevision", "LLaVA-Onevision"),
        ("longformer", "Longformer"),
        ("longt5", "LongT5"),
        ("luke", "LUKE"),
        ("m2m_100", "M2M100"),
        ("mamba", "Mamba"),
        ("mamba2", "mamba2"),
        ("marian", "Marian"),
        ("markuplm", "MarkupLM"),
        ("mask2former", "Mask2Former"),
        ("maskformer", "MaskFormer"),
        ("maskformer-swin", "MaskFormerSwin"),
        ("mbart", "MBart"),
        ("megatron-bert", "Megatron-BERT"),
        ("mgp-str", "MGP-STR"),
        ("mimi", "Mimi"),
        ("ministral", "Ministral"),
        ("mistral", "Mistral"),
        ("mistral3", "Mistral3"),
        ("mixtral", "Mixtral"),
        ("mllama", "Mllama"),
        ("mobilebert", "MobileBERT"),
        ("mobilevit", "MobileViT"),
        ("mobilevitv2", "MobileViTV2"),
        ("mobilenet_v1", "MobileNetV1"),
        ("mobilenet_v2", "MobileNetV2"),
        ("moonshine", "Moonshine"),
        ("moshi", "Moshi"),
        ("mpnet", "MPNet"),
        ("mpt", "MPT"),
        ("mra", "MRA"),
        ("mt5", "MT5"),
        ("musicgen", "MusicGen"),
        ("mvp", "MVP"),
        ("mlcd", "MLCD"),
        ("musicgen_melody", "MusicGen Melody"),
        ("nemotron", "Nemotron"),
        ("nllb-moe", "NLLB-MOE"),
        ("nystromformer", "Nyströmformer"),
        ("olmo", "OLMo"),
        ("olmo2", "OLMo2"),
        ("olmoe", "OLMoE"),
        ("oneformer", "OneFormer"),
        ("opt", "OPT"),
        ("ovis2", "Ovis2"),
        ("owlv2", "OWLv2"),
        ("owlvit", "OWL-ViT"),
        ("paligemma", "PaliGemma"),
        ("parakeet", "Parakeet"),
        ("parakeet_ctc", "Parakeet"),
        ("parakeet_encoder", "ParakeetEncoder"),
        ("perceiver", "Perceiver"),
        ("persimmon", "Persimmon"),
        ("phi", "Phi"),
        ("phi3", "Phi3"),
        ("phimoe", "Phimoe"),
        ("pegasus", "Pegasus"),
        ("pegasus_x", "PEGASUS-X"),
        ("pix2struct", "Pix2Struct"),
        ("pixtral", "Pixtral"),
        ("plbart", "PLBart"),
        ("poolformer", "PoolFormer"),
        ("pop2piano", "Pop2Piano"),
        ("prompt_depth_anything", "PromptDepthAnything"),
        ("prophetnet", "ProphetNet"),
        ("pvt", "PVT"),
        ("pvt_v2", "PVTv2"),
        ("qwen2", "Qwen2"),
        ("qwen2_5_vl", "Qwen2_5_VL"),
        ("qwen2_audio", "Qwen2Audio"),
        ("qwen2_audio_encoder", "Qwen2AudioEncoder"),
        ("qwen2_vl", "Qwen2VL"),
        ("qwen3_next", "Qwen3Next"),
        ("rag", "RAG"),
        ("recurrent_gemma", "RecurrentGemma"),
        ("regnet", "RegNet"),
        ("rembert", "RemBERT"),
        ("roformer", "RoFormer"),
        ("resnet", "ResNet"),
        ("roberta", "RoBERTa"),
        ("roc_bert", "RoCBert"),
        ("roberta-prelayernorm", "RoBERTa-PreLayerNorm"),
        ("rt_detr", "RT-DETR"),
        ("rt_detr_resnet", "RT-DETR-ResNet"),
        ("rt_detr_v2", "RT-DETRv2"),
        ("rwkv", "RWKV"),
        ("sam", "SAM"),
        ("sam_hq", "SAM-HQ"),
        ("sam_hq_vision_model", "SamHQVisionModel"),
        ("seamless_m4t", "SeamlessM4T"),
        ("seamless_m4t_v2", "SeamlessM4Tv2"),
        ("segformer", "SegFormer"),
        ("seggpt", "SegGPT"),
        ("sew", "SEW"),
        ("sew-d", "SEW_D"),
        ("shieldgemma2", "Shieldgemma2"),
        ("siglip", "SigLIP"),
        ("siglip2", "SigLIP2"),
        ("siglip2_vision_model", "Siglip2VisionModel"),
        ("siglip_vision_model", "SiglipVisionModel"),
        ("smollm3", "SmolLM3"),
        ("smolvlm", "SmolVLM"),
        ("smolvlm_vision", "SmolVLMVisionTransformer"),
        ("speech-encoder-decoder", "Speech Encoder decoder"),
        ("speech_to_text", "Speech2Text"),
        ("speecht5", "SpeechT5"),
        ("squeezebert", "SqueezeBERT"),
        ("stablelm", "StableLm"),
        ("starcoder2", "Starcoder2"),
        ("swiftformer", "SwiftFormer"),
        ("swin", "Swin Transformer"),
        ("swinv2", "Swin Transformer V2"),
        ("swin2sr", "Swin2SR"),
        ("t5", "T5"),
        ("t5v1.1", "T5v1.1"),
        ("table-transformer", "Table Transformer"),
        ("tapas", "TAPAS"),
        ("textnet", "TextNet"),
        ("timesfm", "TimesFm"),
        ("timesformer", "TimeSformer"),
        ("trocr", "TrOCR"),
        ("tvp", "TVP"),
        ("udop", "UDOP"),
        ("umt5", "UMT5"),
        ("unispeech", "UniSpeech"),
        ("unispeech-sat", "UniSpeechSat"),
        ("univnet", "UnivNet"),
        ("upernet", "UPerNet"),
        ("vaultgemma", "VaultGemma"),
        ("video_llava", "VideoLlava"),
        ("videomae", "VideoMAE"),
        ("vilt", "ViLT"),
        ("vipllava", "VipLlava"),
        ("vision-encoder-decoder", "Vision Encoder decoder"),
        ("visual_bert", "VisualBERT"),
        ("vit", "ViT"),
        ("vit_mae", "ViTMAE"),
        ("vit_msn", "ViTMSN"),
        ("vitdet", "VitDet"),
        ("vitpose", "ViTPose"),
        ("vitpose_backbone", "ViTPoseBackbone"),
        ("vivit", "ViViT"),
        ("wav2vec2", "Wav2Vec2"),
        ("wav2vec2-bert", "Wav2Vec2-BERT"),
        ("wav2vec2-conformer", "Wav2Vec2-Conformer"),
        ("wavlm", "WavLM"),
        ("whisper", "Whisper"),
        ("xclip", "X-CLIP"),
        ("xcodec", "X-CODEC"),
        ("xglm", "XGLM"),
        ("xlm", "XLM"),
        ("xlm-prophetnet", "XLM-ProphetNet"),
        ("xlm-roberta", "XLM-RoBERTa"),
        ("xlm-roberta-xl", "XLM-RoBERTa-XL"),
        ("xlnet", "XLNet"),
        ("xmod", "X-MOD"),
        ("yolos", "YOLOS"),
        ("yoso", "YOSO"),
        ("zamba", "Zamba"),
        ("zamba2", "Zamba2"),
        ("zoedepth", "ZoeDepth"),
    ]
)

# This is tied to the processing `-` -> `_` in `model_type_to_module_name`. For example, instead of putting
# `transfo-xl` (as in `CONFIG_MAPPING_NAMES`), we should use `transfo_xl`.
DEPRECATED_MODELS = [
    "bort",
    "deta",
    "efficientformer",
    "ernie_m",
    "gptsan_japanese",
    "graphormer",
    "jukebox",
    "mctct",
    "mega",
    "mmbt",
    "nat",
    "nezha",
    "open_llama",
    "qdqbert",
    "realm",
    "retribert",
    "speech_to_text_2",
    "tapex",
    "trajectory_transformer",
    "transfo_xl",
    "tvlt",
    "van",
    "vit_hybrid",
    "xlm_prophetnet",
]

SPECIAL_MODEL_TYPE_TO_MODULE_NAME = OrderedDict(
    [
        ("aria_text", "aria"),
        ("chinese_clip_vision_model", "chinese_clip"),
        ("clip_vision_model", "clip"),
        ("clip_text_model", "clip"),
        ("data2vec-audio", "data2vec"),
        ("data2vec-text", "data2vec"),
        ("data2vec-vision", "data2vec"),
        ("donut-swin", "donut"),
        ("gemma3_text", "gemma3"),
        ("idefics3_vision", "idefics3"),
        ("kosmos-2", "kosmos2"),
        ("llama4_text", "llama4"),
        ("maskformer-swin", "maskformer"),
        ("openai-gpt", "openai"),
        ("parakeet_ctc", "parakeet"),
        ("parakeet_encoder", "parakeet"),
        ("qwen2_audio_encoder", "qwen2_audio"),
        ("rt_detr_resnet", "rt_detr"),
        ("sam_hq_vision_model", "sam_hq"),
        ("siglip_vision_model", "siglip"),
        ("smolvlm_vision", "smolvlm"),
        ("xclip", "x_clip"),
    ]
)

if version.parse(transformers.__version__) >= version.parse("4.51.0"):
    CONFIG_MAPPING_NAMES.update({"qwen3": "Qwen3Config"})
    MODEL_NAMES_MAPPING.update({"qwen3": "Qwen3Model"})

if version.parse(transformers.__version__) >= version.parse("4.51.3"):
    CONFIG_MAPPING_NAMES.update({"glm4": "Glm4Config"})
    MODEL_NAMES_MAPPING.update({"glm4": "glm4"})

if version.parse(transformers.__version__) >= version.parse("4.53.0"):
    CONFIG_MAPPING_NAMES.update({"minimax": "MiniMaxConfig", "vjepa2": "VJEPA2Model"})
    MODEL_NAMES_MAPPING.update({"minimax": "MiniMax", "vjepa2": "VJEPA2Model"})

if version.parse(transformers.__version__) >= version.parse("4.57.0"):
    CONFIG_MAPPING_NAMES.update(
        {
            ("qwen3_omni_moe", "Qwen3OmniMoeConfig"),
            ("qwen3_vl", "Qwen3VLConfig"),
            ("qwen3_vl_moe", "Qwen3VLMoeConfig"),
            ("qwen3_vl_moe_text", "Qwen3VLMoeTextConfig"),
            ("qwen3_vl_text", "Qwen3VLTextConfig"),
        }
    )
    MODEL_NAMES_MAPPING.update(
        {
            ("qwen3_omni_moe", "Qwen3OmniMoE"),
            ("qwen3_vl", "Qwen3VL"),
            ("qwen3_vl_moe", "Qwen3VLMoe"),
            ("qwen3_vl_moe_text", "Qwen3VLMoe"),
            ("qwen3_vl_text", "Qwen3VL"),
        }
    )


def model_type_to_module_name(key):
    """Converts a config key to the corresponding module."""
    # Special treatment
    if key in SPECIAL_MODEL_TYPE_TO_MODULE_NAME:
        key = SPECIAL_MODEL_TYPE_TO_MODULE_NAME[key]

        if key in DEPRECATED_MODELS:
            key = f"deprecated.{key}"
        return key

    key = key.replace("-", "_")
    if key in DEPRECATED_MODELS:
        key = f"deprecated.{key}"

    return key


def config_class_to_model_type(config):
    """Converts a config class name to the corresponding model type"""
    for key, cls in CONFIG_MAPPING_NAMES.items():
        if cls == config:
            return key
    # if key not found check in extra content
    for key, cls in CONFIG_MAPPING._extra_content.items():
        if cls.__name__ == config:
            return key
    return None


class _LazyConfigMapping(OrderedDict):
    """
    A dictionary that lazily load its values when they are requested.
    """

    def __init__(self, mapping):
        self._mapping = mapping
        self._extra_content = {}
        self._modules = {}

    def __getitem__(self, key):
        if key in self._extra_content:
            return self._extra_content[key]
        if key not in self._mapping:
            raise KeyError(key)
        value = self._mapping[key]
        module_name = model_type_to_module_name(key)
        if module_name not in self._modules:
            self._modules[module_name] = importlib.import_module(f".{module_name}", "transformers.models")
        if hasattr(self._modules[module_name], value):
            return getattr(self._modules[module_name], value)

        # Some of the mappings have entries model_type -> config of another model type. In that case we try to grab the
        # object at the top level.
        transformers_module = importlib.import_module("transformers")
        return getattr(transformers_module, value)

    def keys(self):
        return list(self._mapping.keys()) + list(self._extra_content.keys())

    def values(self):
        return [self[k] for k in self._mapping.keys()] + list(self._extra_content.values())

    def items(self):
        return [(k, self[k]) for k in self._mapping.keys()] + list(self._extra_content.items())

    def __iter__(self):
        return iter(list(self._mapping.keys()) + list(self._extra_content.keys()))

    def __contains__(self, item):
        return item in self._mapping or item in self._extra_content

    def register(self, key, value, exist_ok=False):
        """
        Register a new configuration in this mapping.
        """
        if key in self._mapping.keys() and not exist_ok:
            raise ValueError(f"'{key}' is already used by a Transformers config, pick another name.")
        self._extra_content[key] = value


CONFIG_MAPPING = _LazyConfigMapping(CONFIG_MAPPING_NAMES)


class _LazyLoadAllMappings(OrderedDict):
    """
    A mapping that will load all pairs of key values at the first access (either by indexing, requestions keys, values,
    etc.)

    Args:
        mapping: The mapping to load.
    """

    def __init__(self, mapping):
        self._mapping = mapping
        self._initialized = False
        self._data = {}

    def _initialize(self):
        if self._initialized:
            return

        for model_type, map_name in self._mapping.items():
            module_name = model_type_to_module_name(model_type)
            module = importlib.import_module(f".{module_name}", "transformers.models")
            mapping = getattr(module, map_name)
            self._data.update(mapping)

        self._initialized = True

    def __getitem__(self, key):
        self._initialize()
        return self._data[key]

    def keys(self):
        self._initialize()
        return self._data.keys()

    def values(self):
        self._initialize()
        return self._data.values()

    def items(self):
        self._initialize()
        return self._data.keys()

    def __iter__(self):
        self._initialize()
        return iter(self._data)

    def __contains__(self, item):
        self._initialize()
        return item in self._data


def _get_class_name(model_class: Union[str, List[str]]):
    if isinstance(model_class, (list, tuple)):
        return " or ".join([f"[`{c}`]" for c in model_class if c is not None])
    return f"[`{model_class}`]"


def _list_model_options(indent, config_to_class=None, use_model_types=True):
    if config_to_class is None and not use_model_types:
        raise ValueError("Using `use_model_types=False` requires a `config_to_class` dictionary.")
    if use_model_types:
        if config_to_class is None:
            model_type_to_name = {model_type: f"[`{config}`]" for model_type, config in CONFIG_MAPPING_NAMES.items()}
        else:
            model_type_to_name = {
                model_type: _get_class_name(model_class)
                for model_type, model_class in config_to_class.items()
                if model_type in MODEL_NAMES_MAPPING
            }
        lines = [
            f"{indent}- **{model_type}** -- {model_type_to_name[model_type]} ({MODEL_NAMES_MAPPING[model_type]} model)"
            for model_type in sorted(model_type_to_name.keys())
        ]
    else:
        config_to_name = {
            CONFIG_MAPPING_NAMES[config]: _get_class_name(clas)
            for config, clas in config_to_class.items()
            if config in CONFIG_MAPPING_NAMES
        }
        config_to_model_name = {
            config: MODEL_NAMES_MAPPING[model_type] for model_type, config in CONFIG_MAPPING_NAMES.items()
        }
        lines = [
            f"{indent}- [`{config_name}`] configuration class:"
            f" {config_to_name[config_name]} ({config_to_model_name[config_name]} model)"
            for config_name in sorted(config_to_name.keys())
        ]
    return "\n".join(lines)


def replace_list_option_in_docstrings(config_to_class=None, use_model_types=True):
    def docstring_decorator(fn):
        docstrings = fn.__doc__
        if docstrings is None:
            # Example: -OO
            return fn
        lines = docstrings.split("\n")
        i = 0
        while i < len(lines) and re.search(r"^(\s*)List options\s*$", lines[i]) is None:
            i += 1
        if i < len(lines):
            indent = re.search(r"^(\s*)List options\s*$", lines[i]).groups()[0]
            if use_model_types:
                indent = f"{indent}    "
            lines[i] = _list_model_options(indent, config_to_class=config_to_class, use_model_types=use_model_types)
            docstrings = "\n".join(lines)
        else:
            raise ValueError(
                f"The function {fn} should have an empty 'List options' in its docstring as placeholder, current"
                f" docstring is:\n{docstrings}"
            )
        fn.__doc__ = docstrings
        return fn

    return docstring_decorator


class AutoConfig:
    r"""
    This is a generic configuration class that will be instantiated as one of the configuration classes of the library
    when created with the [`~AutoConfig.from_pretrained`] class method.

    This class cannot be instantiated directly using `__init__()` (throws an error).
    """

    def __init__(self):
        raise EnvironmentError(
            "AutoConfig is designed to be instantiated "
            "using the `AutoConfig.from_pretrained(pretrained_model_name_or_path)` method."
        )

    @classmethod
    def for_model(cls, model_type: str, *args, **kwargs):
        if model_type in CONFIG_MAPPING:
            config_class = CONFIG_MAPPING[model_type]
            return config_class(*args, **kwargs)
        raise ValueError(
            f"Unrecognized model identifier: {model_type}. Should contain one of {', '.join(CONFIG_MAPPING.keys())}"
        )

    @classmethod
    @replace_list_option_in_docstrings()
    def from_pretrained(cls, pretrained_model_name_or_path, **kwargs):
        r"""
        Instantiate one of the configuration classes of the library from a pretrained model configuration.

        The configuration class to instantiate is selected based on the `model_type` property of the config object that
        is loaded, or when it's missing, by falling back to using pattern matching on `pretrained_model_name_or_path`:

        List options

        Args:
            pretrained_model_name_or_path (`str` or `os.PathLike`):
                Can be either:

                    - A string, the *model id* of a pretrained model configuration hosted inside a model repo on
                      huggingface.co.
                    - A path to a *directory* containing a configuration file saved using the
                      [`~PretrainedConfig.save_pretrained`] method, or the [`~PreTrainedModel.save_pretrained`] method,
                      e.g., `./my_model_directory/`.
                    - A path or url to a saved configuration JSON *file*, e.g.,
                      `./my_model_directory/configuration.json`.
            cache_dir (`str` or `os.PathLike`, *optional*):
                Path to a directory in which a downloaded pretrained model configuration should be cached if the
                standard cache should not be used.
            force_download (`bool`, *optional*, defaults to `False`):
                Whether or not to force the (re-)download the model weights and configuration files and override the
                cached versions if they exist.
            resume_download:
                Deprecated and ignored. All downloads are now resumed by default when possible.
                Will be removed in v5 of Transformers.
            proxies (`Dict[str, str]`, *optional*):
                A dictionary of proxy servers to use by protocol or endpoint, e.g., `{'http': 'foo.bar:3128',
                'http://hostname': 'foo.bar:4012'}`. The proxies are used on each request.
            revision (`str`, *optional*, defaults to `"main"`):
                The specific model version to use. It can be a branch name, a tag name, or a commit id, since we use a
                git-based system for storing models and other artifacts on huggingface.co, so `revision` can be any
                identifier allowed by git.
            return_unused_kwargs (`bool`, *optional*, defaults to `False`):
                If `False`, then this function returns just the final configuration object.

                If `True`, then this functions returns a `Tuple(config, unused_kwargs)` where *unused_kwargs* is a
                dictionary consisting of the key/value pairs whose keys are not configuration attributes: i.e., the
                part of `kwargs` which has not been used to update `config` and is otherwise ignored.
            trust_remote_code (`bool`, *optional*, defaults to `False`):
                Whether or not to allow for custom models defined on the Hub in their own modeling files. This option
                should only be set to `True` for repositories you trust and in which you have read the code, as it will
                execute code present on the Hub on your local machine.
            kwargs(additional keyword arguments, *optional*):
                The values in kwargs of any keys which are configuration attributes will be used to override the loaded
                values. Behavior concerning key/value pairs whose keys are *not* configuration attributes is controlled
                by the `return_unused_kwargs` keyword parameter.

        Examples:

        ```python
        >>> from transformers import AutoConfig

        >>> # Download configuration from huggingface.co and cache.
        >>> config = AutoConfig.from_pretrained("google-bert/bert-base-uncased")

        >>> # Download configuration from huggingface.co (user-uploaded) and cache.
        >>> config = AutoConfig.from_pretrained("dbmdz/bert-base-german-cased")

        >>> # If configuration file is in a directory (e.g., was saved using *save_pretrained('./test/saved_model/')*).
        >>> config = AutoConfig.from_pretrained("./test/bert_saved_model/")

        >>> # Load a specific configuration file.
        >>> config = AutoConfig.from_pretrained("./test/bert_saved_model/my_configuration.json")

        >>> # Change some config attributes when loading a pretrained config.
        >>> config = AutoConfig.from_pretrained("google-bert/bert-base-uncased", output_attentions=True, foo=False)
        >>> config.output_attentions
        True

        >>> config, unused_kwargs = AutoConfig.from_pretrained(
        ...     "google-bert/bert-base-uncased", output_attentions=True, foo=False, return_unused_kwargs=True
        ... )
        >>> config.output_attentions
        True

        >>> unused_kwargs
        {'foo': False}
        ```"""
        use_auth_token = kwargs.pop("use_auth_token", None)
        if use_auth_token is not None:
            warnings.warn(
                "The `use_auth_token` argument is deprecated and will be removed in v5 of Transformers. Please use `token` instead.",
                FutureWarning,
            )
            if kwargs.get("token", None) is not None:
                raise ValueError(
                    "`token` and `use_auth_token` are both specified. Please set only the argument `token`."
                )
            kwargs["token"] = use_auth_token

        kwargs["_from_auto"] = True
        kwargs["name_or_path"] = pretrained_model_name_or_path
        trust_remote_code = kwargs.pop("trust_remote_code", None)
        code_revision = kwargs.pop("code_revision", None)

        config_dict, unused_kwargs = PretrainedConfig.get_config_dict(pretrained_model_name_or_path, **kwargs)
        has_remote_code = "auto_map" in config_dict and "AutoConfig" in config_dict["auto_map"]
        has_local_code = "model_type" in config_dict and config_dict["model_type"] in CONFIG_MAPPING
        trust_remote_code = resolve_trust_remote_code(
            trust_remote_code, pretrained_model_name_or_path, has_local_code, has_remote_code
        )

        if has_remote_code and trust_remote_code:
            class_ref = config_dict["auto_map"]["AutoConfig"]
            config_class = get_class_from_dynamic_module(
                class_ref, pretrained_model_name_or_path, code_revision=code_revision, **kwargs
            )
            if os.path.isdir(pretrained_model_name_or_path):
                config_class.register_for_auto_class()
            return config_class.from_pretrained(pretrained_model_name_or_path, **kwargs)
        elif "model_type" in config_dict:
            try:
                config_class = CONFIG_MAPPING[config_dict["model_type"]]
            except KeyError:
                raise ValueError(
                    f"The checkpoint you are trying to load has model type `{config_dict['model_type']}` "
                    "but Transformers does not recognize this architecture. This could be because of an "
                    "issue with the checkpoint, or because your version of Transformers is out of date."
                )
            return config_class.from_dict(config_dict, **unused_kwargs)
        else:
            # Fallback: use pattern matching on the string.
            # We go from longer names to shorter names to catch roberta before bert (for instance)
            for pattern in sorted(CONFIG_MAPPING.keys(), key=len, reverse=True):
                if pattern in str(pretrained_model_name_or_path):
                    return CONFIG_MAPPING[pattern].from_dict(config_dict, **unused_kwargs)

        raise ValueError(
            f"Unrecognized model in {pretrained_model_name_or_path}. "
            f"Should have a `model_type` key in its {CONFIG_NAME}, or contain one of the following strings "
            f"in its name: {', '.join(CONFIG_MAPPING.keys())}"
        )

    @staticmethod
    def register(model_type, config, exist_ok=False):
        """
        Register a new configuration for this class.

        Args:
            model_type (`str`): The model type like "bert" or "gpt".
            config ([`PretrainedConfig`]): The config to register.
        """
        if issubclass(config, PretrainedConfig) and config.model_type != model_type:
            raise ValueError(
                "The config you are passing has a `model_type` attribute that is not consistent with the model type "
                f"you passed (config has {config.model_type} and you passed {model_type}. Fix one of those so they "
                "match!"
            )
        CONFIG_MAPPING.register(model_type, config, exist_ok=exist_ok)<|MERGE_RESOLUTION|>--- conflicted
+++ resolved
@@ -38,11 +38,8 @@
         ("albert", "AlbertConfig"),
         ("align", "AlignConfig"),
         ("altclip", "AltCLIPConfig"),
-<<<<<<< HEAD
+        ("apertus", "ApertusConfig"),
         ("arcee", "ArceeConfig"),
-=======
-        ("apertus", "ApertusConfig"),
->>>>>>> 530d21c4
         ("aria", "AriaConfig"),
         ("aria_text", "AriaTextConfig"),
         ("audio-spectrogram-transformer", "ASTConfig"),
@@ -328,11 +325,8 @@
         ("albert", "ALBERT"),
         ("align", "ALIGN"),
         ("altclip", "AltCLIP"),
-<<<<<<< HEAD
+        ("apertus", "Apertus"),
         ("arcee", "Arcee"),
-=======
-        ("apertus", "Apertus"),
->>>>>>> 530d21c4
         ("aria", "Aria"),
         ("aria_text", "AriaText"),
         ("audio-spectrogram-transformer", "Audio Spectrogram Transformer"),
