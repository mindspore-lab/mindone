--- conflicted
+++ resolved
@@ -131,13 +131,10 @@
         ("paligemma", "PaliGemmaConfig"),
         ("phi", "PhiConfig"),
         ("phi3", "Phi3Config"),
-<<<<<<< HEAD
+        ("pixtral", "PixtralVisionConfig"),
         ("plbart", "PLBartConfig"),
-=======
-        ("pixtral", "PixtralVisionConfig"),
         ("poolformer", "PoolFormerConfig"),
         ("pop2piano", "Pop2PianoConfig"),
->>>>>>> 6b61af9f
         ("qwen2", "Qwen2Config"),
         ("qwen2_5_vl", "Qwen2_5_VLConfig"),
         ("qwen2_audio", "Qwen2AudioConfig"),
