# coding=utf-8
# Copyright 2018 The HuggingFace Inc. team.
#
# Licensed under the Apache License, Version 2.0 (the "License");
# you may not use this file except in compliance with the License.
# You may obtain a copy of the License at
#
#     http://www.apache.org/licenses/LICENSE-2.0
#
# Unless required by applicable law or agreed to in writing, software
# distributed under the License is distributed on an "AS IS" BASIS,
# WITHOUT WARRANTIES OR CONDITIONS OF ANY KIND, either express or implied.
# See the License for the specific language governing permissions and
# limitations under the License.
"""Auto Config class."""

import importlib
import os
import re
import warnings
from collections import OrderedDict
from typing import List, Union

from transformers.configuration_utils import PretrainedConfig
from transformers.dynamic_module_utils import get_class_from_dynamic_module, resolve_trust_remote_code
from transformers.utils import CONFIG_NAME, logging

logger = logging.get_logger(__name__)


CONFIG_MAPPING_NAMES = OrderedDict(
    [
        # Add configs here
<<<<<<< HEAD
        ("aria", "AriaConfig"),
        ("aria_text", "AriaTextConfig"),
=======
        ("albert", "AlbertConfig"),
>>>>>>> 7126752f
        ("bert", "BertConfig"),
        ("bart", "BartConfig"),
        ("bit", "BitConfig"),
        ("blip-2", "Blip2Config"),
        ("clip", "CLIPConfig"),
        ("clip_vision_model", "CLIPVisionConfig"),
        ("deberta", "DebertaConfig"),
        ("deberta-v2", "DebertaV2Config"),
        ("dpt", "DPTConfig"),
        ("gemma", "GemmaConfig"),
        ("gemma2", "Gemma2Config"),
        ("gemma3", "Gemma3Config"),
        ("gemma3_text", "Gemma3TextConfig"),
        ("glm", "GlmConfig"),
        ("glpn", "GLPNConfig"),
        ("gpt2", "GPT2Config"),
        ("hiera", "HieraConfig"),
        ("ijepa", "IJepaConfig"),
        ("imagegpt", "ImageGPTConfig"),
        ("levit", "LevitConfig"),
        ("llama", "LlamaConfig"),
        ("llava", "LlavaConfig"),
        ("mobilebert", "MobileBertConfig"),
        ("mt5", "MT5Config"),
        ("mixtral", "MixtralConfig"),
        ("phi3", "Phi3Config"),
        ("qwen2", "Qwen2Config"),
        ("qwen2_5_vl", "Qwen2_5_VLConfig"),
        ("qwen2_audio", "Qwen2AudioConfig"),
        ("qwen2_audio_encoder", "Qwen2AudioEncoderConfig"),
        ("qwen2_vl", "Qwen2VLConfig"),
        ("qwen3", "Qwen3Config"),
        ("recurrent_gemma", "RecurrentGemmaConfig"),
        ("rembert", "RemBertConfig"),
        ("siglip", "SiglipConfig"),
        ("siglip_vision_model", "SiglipVisionConfig"),
        ("speecht5", "SpeechT5Config"),
        ("t5", "T5Config"),
        ("umt5", "UMT5Config"),
        ("wav2vec2", "Wav2Vec2Config"),
        ("whisper", "WhisperConfig"),
        ("xlm-roberta", "XLMRobertaConfig"),
        ("xlm-roberta-xl", "XLMRobertaXLConfig"),
    ]
)


MODEL_NAMES_MAPPING = OrderedDict(
    [
        # Add full (and cased) model names here
<<<<<<< HEAD
        ("aria", "Aria"),
        ("aria_text", "AriaText"),
=======
        ("albert", "ALBERT"),
>>>>>>> 7126752f
        ("bert", "BERT"),
        ("bart", "BART"),
        ("bit", "BiT"),
        ("blip-2", "BLIP-2"),
        ("chameleon", "Chameleon"),
        ("clap", "CLAP"),
        ("clip", "CLIP"),
        ("clip_vision_model", "CLIPVisionModel"),
        ("deberta", "DeBERTa"),
        ("deberta-v2", "DeBERTa-v2"),
        ("dpt", "DPT"),
        ("gemma", "Gemma"),
        ("gemma2", "Gemma2"),
        ("glm", "GLM"),
        ("glpn", "GLPN"),
        ("gpt2", "OpenAI GPT-2"),
        ("qwen2_audio", "Qwen2Audio"),
        ("qwen2_audio_encoder", "Qwen2AudioEncoder"),
        ("gemma3", "Gemma3ForConditionalGeneration"),
        ("gemma3_text", "Gemma3ForCausalLM"),
        ("hiera", "Hiera"),
        ("ijepa", "I-JEPA"),
        ("imagegpt", "ImageGPT"),
        ("levit", "LeViT"),
        ("llama", "LLaMA"),
        ("llama2", "Llama2"),
        ("llama3", "Llama3"),
        ("llava", "Llava"),
        ("mobilebert", "MobileBERT"),
        ("mt5", "MT5"),
        ("mixtral", "Mixtral"),
        ("phi3", "Phi3"),
        ("qwen2", "Qwen2"),
        ("qwen2_5_vl", "Qwen2_5_VL"),
        ("qwen2_audio", "Qwen2Audio"),
        ("qwen2_audio_encoder", "Qwen2AudioEncoder"),
        ("qwen2_vl", "Qwen2VL"),
        ("qwen3", "Qwen3Model"),
        ("recurrent_gemma", "RecurrentGemma"),
        ("rembert", "RemBERT"),
        ("siglip", "SigLIP"),
        ("siglip_vision_model", "SiglipVisionModel"),
        ("speecht5", "SpeechT5"),
        ("t5", "T5"),
        ("t5v1.1", "T5v1.1"),
        ("umt5", "UMT5"),
        ("wav2vec2", "Wav2Vec2"),
        ("whisper", "Whisper"),
        ("xlm-roberta", "XLM-RoBERTa"),
        ("xlm-roberta-xl", "XLM-RoBERTa-XL"),
    ]
)

# This is tied to the processing `-` -> `_` in `model_type_to_module_name`. For example, instead of putting
# `transfo-xl` (as in `CONFIG_MAPPING_NAMES`), we should use `transfo_xl`.
DEPRECATED_MODELS = [
    "bort",
    "deta",
    "efficientformer",
    "ernie_m",
    "gptsan_japanese",
    "graphormer",
    "jukebox",
    "mctct",
    "mega",
    "mmbt",
    "nat",
    "nezha",
    "open_llama",
    "qdqbert",
    "realm",
    "retribert",
    "speech_to_text_2",
    "tapex",
    "trajectory_transformer",
    "transfo_xl",
    "tvlt",
    "van",
    "vit_hybrid",
    "xlm_prophetnet",
]

SPECIAL_MODEL_TYPE_TO_MODULE_NAME = OrderedDict(
    [
        ("openai-gpt", "openai"),
        ("data2vec-audio", "data2vec"),
        ("data2vec-text", "data2vec"),
        ("data2vec-vision", "data2vec"),
        ("donut-swin", "donut"),
        ("kosmos-2", "kosmos2"),
        ("maskformer-swin", "maskformer"),
        ("xclip", "x_clip"),
        ("clip_vision_model", "clip"),
        ("qwen2_audio_encoder", "qwen2_audio"),
        ("gemma3_text", "gemma3"),
        ("clip_text_model", "clip"),
        ("aria_text", "aria"),
        ("siglip_vision_model", "siglip"),
        ("chinese_clip_vision_model", "chinese_clip"),
        ("rt_detr_resnet", "rt_detr"),
    ]
)


def model_type_to_module_name(key):
    """Converts a config key to the corresponding module."""
    # Special treatment
    if key in SPECIAL_MODEL_TYPE_TO_MODULE_NAME:
        key = SPECIAL_MODEL_TYPE_TO_MODULE_NAME[key]

        if key in DEPRECATED_MODELS:
            key = f"deprecated.{key}"
        return key

    key = key.replace("-", "_")
    if key in DEPRECATED_MODELS:
        key = f"deprecated.{key}"

    return key


def config_class_to_model_type(config):
    """Converts a config class name to the corresponding model type"""
    for key, cls in CONFIG_MAPPING_NAMES.items():
        if cls == config:
            return key
    # if key not found check in extra content
    for key, cls in CONFIG_MAPPING._extra_content.items():
        if cls.__name__ == config:
            return key
    return None


class _LazyConfigMapping(OrderedDict):
    """
    A dictionary that lazily load its values when they are requested.
    """

    def __init__(self, mapping):
        self._mapping = mapping
        self._extra_content = {}
        self._modules = {}

    def __getitem__(self, key):
        if key in self._extra_content:
            return self._extra_content[key]
        if key not in self._mapping:
            raise KeyError(key)
        value = self._mapping[key]
        module_name = model_type_to_module_name(key)
        if module_name not in self._modules:
            self._modules[module_name] = importlib.import_module(f".{module_name}", "transformers.models")
        if hasattr(self._modules[module_name], value):
            return getattr(self._modules[module_name], value)

        # Some of the mappings have entries model_type -> config of another model type. In that case we try to grab the
        # object at the top level.
        transformers_module = importlib.import_module("transformers")
        return getattr(transformers_module, value)

    def keys(self):
        return list(self._mapping.keys()) + list(self._extra_content.keys())

    def values(self):
        return [self[k] for k in self._mapping.keys()] + list(self._extra_content.values())

    def items(self):
        return [(k, self[k]) for k in self._mapping.keys()] + list(self._extra_content.items())

    def __iter__(self):
        return iter(list(self._mapping.keys()) + list(self._extra_content.keys()))

    def __contains__(self, item):
        return item in self._mapping or item in self._extra_content

    def register(self, key, value, exist_ok=False):
        """
        Register a new configuration in this mapping.
        """
        if key in self._mapping.keys() and not exist_ok:
            raise ValueError(f"'{key}' is already used by a Transformers config, pick another name.")
        self._extra_content[key] = value


CONFIG_MAPPING = _LazyConfigMapping(CONFIG_MAPPING_NAMES)


class _LazyLoadAllMappings(OrderedDict):
    """
    A mapping that will load all pairs of key values at the first access (either by indexing, requestions keys, values,
    etc.)

    Args:
        mapping: The mapping to load.
    """

    def __init__(self, mapping):
        self._mapping = mapping
        self._initialized = False
        self._data = {}

    def _initialize(self):
        if self._initialized:
            return

        for model_type, map_name in self._mapping.items():
            module_name = model_type_to_module_name(model_type)
            module = importlib.import_module(f".{module_name}", "transformers.models")
            mapping = getattr(module, map_name)
            self._data.update(mapping)

        self._initialized = True

    def __getitem__(self, key):
        self._initialize()
        return self._data[key]

    def keys(self):
        self._initialize()
        return self._data.keys()

    def values(self):
        self._initialize()
        return self._data.values()

    def items(self):
        self._initialize()
        return self._data.keys()

    def __iter__(self):
        self._initialize()
        return iter(self._data)

    def __contains__(self, item):
        self._initialize()
        return item in self._data


def _get_class_name(model_class: Union[str, List[str]]):
    if isinstance(model_class, (list, tuple)):
        return " or ".join([f"[`{c}`]" for c in model_class if c is not None])
    return f"[`{model_class}`]"


def _list_model_options(indent, config_to_class=None, use_model_types=True):
    if config_to_class is None and not use_model_types:
        raise ValueError("Using `use_model_types=False` requires a `config_to_class` dictionary.")
    if use_model_types:
        if config_to_class is None:
            model_type_to_name = {model_type: f"[`{config}`]" for model_type, config in CONFIG_MAPPING_NAMES.items()}
        else:
            model_type_to_name = {
                model_type: _get_class_name(model_class)
                for model_type, model_class in config_to_class.items()
                if model_type in MODEL_NAMES_MAPPING
            }
        lines = [
            f"{indent}- **{model_type}** -- {model_type_to_name[model_type]} ({MODEL_NAMES_MAPPING[model_type]} model)"
            for model_type in sorted(model_type_to_name.keys())
        ]
    else:
        config_to_name = {
            CONFIG_MAPPING_NAMES[config]: _get_class_name(clas)
            for config, clas in config_to_class.items()
            if config in CONFIG_MAPPING_NAMES
        }
        config_to_model_name = {
            config: MODEL_NAMES_MAPPING[model_type] for model_type, config in CONFIG_MAPPING_NAMES.items()
        }
        lines = [
            f"{indent}- [`{config_name}`] configuration class:"
            f" {config_to_name[config_name]} ({config_to_model_name[config_name]} model)"
            for config_name in sorted(config_to_name.keys())
        ]
    return "\n".join(lines)


def replace_list_option_in_docstrings(config_to_class=None, use_model_types=True):
    def docstring_decorator(fn):
        docstrings = fn.__doc__
        if docstrings is None:
            # Example: -OO
            return fn
        lines = docstrings.split("\n")
        i = 0
        while i < len(lines) and re.search(r"^(\s*)List options\s*$", lines[i]) is None:
            i += 1
        if i < len(lines):
            indent = re.search(r"^(\s*)List options\s*$", lines[i]).groups()[0]
            if use_model_types:
                indent = f"{indent}    "
            lines[i] = _list_model_options(indent, config_to_class=config_to_class, use_model_types=use_model_types)
            docstrings = "\n".join(lines)
        else:
            raise ValueError(
                f"The function {fn} should have an empty 'List options' in its docstring as placeholder, current"
                f" docstring is:\n{docstrings}"
            )
        fn.__doc__ = docstrings
        return fn

    return docstring_decorator


class AutoConfig:
    r"""
    This is a generic configuration class that will be instantiated as one of the configuration classes of the library
    when created with the [`~AutoConfig.from_pretrained`] class method.

    This class cannot be instantiated directly using `__init__()` (throws an error).
    """

    def __init__(self):
        raise EnvironmentError(
            "AutoConfig is designed to be instantiated "
            "using the `AutoConfig.from_pretrained(pretrained_model_name_or_path)` method."
        )

    @classmethod
    def for_model(cls, model_type: str, *args, **kwargs):
        if model_type in CONFIG_MAPPING:
            config_class = CONFIG_MAPPING[model_type]
            return config_class(*args, **kwargs)
        raise ValueError(
            f"Unrecognized model identifier: {model_type}. Should contain one of {', '.join(CONFIG_MAPPING.keys())}"
        )

    @classmethod
    @replace_list_option_in_docstrings()
    def from_pretrained(cls, pretrained_model_name_or_path, **kwargs):
        r"""
        Instantiate one of the configuration classes of the library from a pretrained model configuration.

        The configuration class to instantiate is selected based on the `model_type` property of the config object that
        is loaded, or when it's missing, by falling back to using pattern matching on `pretrained_model_name_or_path`:

        List options

        Args:
            pretrained_model_name_or_path (`str` or `os.PathLike`):
                Can be either:

                    - A string, the *model id* of a pretrained model configuration hosted inside a model repo on
                      huggingface.co.
                    - A path to a *directory* containing a configuration file saved using the
                      [`~PretrainedConfig.save_pretrained`] method, or the [`~PreTrainedModel.save_pretrained`] method,
                      e.g., `./my_model_directory/`.
                    - A path or url to a saved configuration JSON *file*, e.g.,
                      `./my_model_directory/configuration.json`.
            cache_dir (`str` or `os.PathLike`, *optional*):
                Path to a directory in which a downloaded pretrained model configuration should be cached if the
                standard cache should not be used.
            force_download (`bool`, *optional*, defaults to `False`):
                Whether or not to force the (re-)download the model weights and configuration files and override the
                cached versions if they exist.
            resume_download:
                Deprecated and ignored. All downloads are now resumed by default when possible.
                Will be removed in v5 of Transformers.
            proxies (`Dict[str, str]`, *optional*):
                A dictionary of proxy servers to use by protocol or endpoint, e.g., `{'http': 'foo.bar:3128',
                'http://hostname': 'foo.bar:4012'}`. The proxies are used on each request.
            revision (`str`, *optional*, defaults to `"main"`):
                The specific model version to use. It can be a branch name, a tag name, or a commit id, since we use a
                git-based system for storing models and other artifacts on huggingface.co, so `revision` can be any
                identifier allowed by git.
            return_unused_kwargs (`bool`, *optional*, defaults to `False`):
                If `False`, then this function returns just the final configuration object.

                If `True`, then this functions returns a `Tuple(config, unused_kwargs)` where *unused_kwargs* is a
                dictionary consisting of the key/value pairs whose keys are not configuration attributes: i.e., the
                part of `kwargs` which has not been used to update `config` and is otherwise ignored.
            trust_remote_code (`bool`, *optional*, defaults to `False`):
                Whether or not to allow for custom models defined on the Hub in their own modeling files. This option
                should only be set to `True` for repositories you trust and in which you have read the code, as it will
                execute code present on the Hub on your local machine.
            kwargs(additional keyword arguments, *optional*):
                The values in kwargs of any keys which are configuration attributes will be used to override the loaded
                values. Behavior concerning key/value pairs whose keys are *not* configuration attributes is controlled
                by the `return_unused_kwargs` keyword parameter.

        Examples:

        ```python
        >>> from transformers import AutoConfig

        >>> # Download configuration from huggingface.co and cache.
        >>> config = AutoConfig.from_pretrained("google-bert/bert-base-uncased")

        >>> # Download configuration from huggingface.co (user-uploaded) and cache.
        >>> config = AutoConfig.from_pretrained("dbmdz/bert-base-german-cased")

        >>> # If configuration file is in a directory (e.g., was saved using *save_pretrained('./test/saved_model/')*).
        >>> config = AutoConfig.from_pretrained("./test/bert_saved_model/")

        >>> # Load a specific configuration file.
        >>> config = AutoConfig.from_pretrained("./test/bert_saved_model/my_configuration.json")

        >>> # Change some config attributes when loading a pretrained config.
        >>> config = AutoConfig.from_pretrained("google-bert/bert-base-uncased", output_attentions=True, foo=False)
        >>> config.output_attentions
        True

        >>> config, unused_kwargs = AutoConfig.from_pretrained(
        ...     "google-bert/bert-base-uncased", output_attentions=True, foo=False, return_unused_kwargs=True
        ... )
        >>> config.output_attentions
        True

        >>> unused_kwargs
        {'foo': False}
        ```"""
        use_auth_token = kwargs.pop("use_auth_token", None)
        if use_auth_token is not None:
            warnings.warn(
                "The `use_auth_token` argument is deprecated and will be removed in v5 of Transformers. Please use `token` instead.",
                FutureWarning,
            )
            if kwargs.get("token", None) is not None:
                raise ValueError(
                    "`token` and `use_auth_token` are both specified. Please set only the argument `token`."
                )
            kwargs["token"] = use_auth_token

        kwargs["_from_auto"] = True
        kwargs["name_or_path"] = pretrained_model_name_or_path
        trust_remote_code = kwargs.pop("trust_remote_code", None)
        code_revision = kwargs.pop("code_revision", None)

        config_dict, unused_kwargs = PretrainedConfig.get_config_dict(pretrained_model_name_or_path, **kwargs)
        has_remote_code = "auto_map" in config_dict and "AutoConfig" in config_dict["auto_map"]
        has_local_code = "model_type" in config_dict and config_dict["model_type"] in CONFIG_MAPPING
        trust_remote_code = resolve_trust_remote_code(
            trust_remote_code, pretrained_model_name_or_path, has_local_code, has_remote_code
        )

        if has_remote_code and trust_remote_code:
            class_ref = config_dict["auto_map"]["AutoConfig"]
            config_class = get_class_from_dynamic_module(
                class_ref, pretrained_model_name_or_path, code_revision=code_revision, **kwargs
            )
            if os.path.isdir(pretrained_model_name_or_path):
                config_class.register_for_auto_class()
            return config_class.from_pretrained(pretrained_model_name_or_path, **kwargs)
        elif "model_type" in config_dict:
            try:
                config_class = CONFIG_MAPPING[config_dict["model_type"]]
            except KeyError:
                raise ValueError(
                    f"The checkpoint you are trying to load has model type `{config_dict['model_type']}` "
                    "but Transformers does not recognize this architecture. This could be because of an "
                    "issue with the checkpoint, or because your version of Transformers is out of date."
                )
            return config_class.from_dict(config_dict, **unused_kwargs)
        else:
            # Fallback: use pattern matching on the string.
            # We go from longer names to shorter names to catch roberta before bert (for instance)
            for pattern in sorted(CONFIG_MAPPING.keys(), key=len, reverse=True):
                if pattern in str(pretrained_model_name_or_path):
                    return CONFIG_MAPPING[pattern].from_dict(config_dict, **unused_kwargs)

        raise ValueError(
            f"Unrecognized model in {pretrained_model_name_or_path}. "
            f"Should have a `model_type` key in its {CONFIG_NAME}, or contain one of the following strings "
            f"in its name: {', '.join(CONFIG_MAPPING.keys())}"
        )

    @staticmethod
    def register(model_type, config, exist_ok=False):
        """
        Register a new configuration for this class.

        Args:
            model_type (`str`): The model type like "bert" or "gpt".
            config ([`PretrainedConfig`]): The config to register.
        """
        if issubclass(config, PretrainedConfig) and config.model_type != model_type:
            raise ValueError(
                "The config you are passing has a `model_type` attribute that is not consistent with the model type "
                f"you passed (config has {config.model_type} and you passed {model_type}. Fix one of those so they "
                "match!"
            )
        CONFIG_MAPPING.register(model_type, config, exist_ok=exist_ok)<|MERGE_RESOLUTION|>--- conflicted
+++ resolved
@@ -31,12 +31,9 @@
 CONFIG_MAPPING_NAMES = OrderedDict(
     [
         # Add configs here
-<<<<<<< HEAD
+        ("albert", "AlbertConfig"),
         ("aria", "AriaConfig"),
         ("aria_text", "AriaTextConfig"),
-=======
-        ("albert", "AlbertConfig"),
->>>>>>> 7126752f
         ("bert", "BertConfig"),
         ("bart", "BartConfig"),
         ("bit", "BitConfig"),
@@ -87,12 +84,9 @@
 MODEL_NAMES_MAPPING = OrderedDict(
     [
         # Add full (and cased) model names here
-<<<<<<< HEAD
+        ("albert", "ALBERT"),
         ("aria", "Aria"),
         ("aria_text", "AriaText"),
-=======
-        ("albert", "ALBERT"),
->>>>>>> 7126752f
         ("bert", "BERT"),
         ("bart", "BART"),
         ("bit", "BiT"),
