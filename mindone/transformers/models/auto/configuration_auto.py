--- conflicted
+++ resolved
@@ -75,12 +75,9 @@
         ("idefics3_vision", "Idefics3VisionConfig"),
         ("ijepa", "IJepaConfig"),
         ("imagegpt", "ImageGPTConfig"),
-<<<<<<< HEAD
         ("layoutlm", "LayoutLMConfig"),
         ("layoutlmv3", "LayoutLMv3Config"),
-=======
         ("led", "LEDConfig"),
->>>>>>> 8c764a9c
         ("levit", "LevitConfig"),
         ("m2m_100", "M2M100Config"),
         ("canine", "CanineConfig"),
