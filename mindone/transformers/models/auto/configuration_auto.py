--- conflicted
+++ resolved
@@ -126,11 +126,8 @@
         ("mvp", "MVP"),
         ("blip-2", "BLIP-2"),
         ("chameleon", "Chameleon"),
-<<<<<<< HEAD
-=======
         ("clap", "CLAP"),
         ("canine", "CANINE"),
->>>>>>> eff29d56
         ("clip", "CLIP"),
         ("starcoder2", "Starcoder2"),
         ("clip_vision_model", "CLIPVisionModel"),
