# coding=utf-8
# Copyright 2018 The HuggingFace Inc. team.
#
# This code is adapted from https://github.com/huggingface/transformers
# with modifications to run transformers on mindspore.
#
# Licensed under the Apache License, Version 2.0 (the "License");
# you may not use this file except in compliance with the License.
# You may obtain a copy of the License at
#
#     http://www.apache.org/licenses/LICENSE-2.0
#
# Unless required by applicable law or agreed to in writing, software
# distributed under the License is distributed on an "AS IS" BASIS,
# WITHOUT WARRANTIES OR CONDITIONS OF ANY KIND, either express or implied.
# See the License for the specific language governing permissions and
# limitations under the License.
"""Auto Config class."""
import importlib
import os
import re
import warnings
from collections import OrderedDict
from typing import List, Union

import transformers
from packaging import version
from transformers.configuration_utils import PretrainedConfig
from transformers.dynamic_module_utils import get_class_from_dynamic_module, resolve_trust_remote_code
from transformers.utils import CONFIG_NAME, logging

logger = logging.get_logger(__name__)


CONFIG_MAPPING_NAMES = OrderedDict(
    [
        # Add configs here
        ("albert", "AlbertConfig"),
        ("align", "AlignConfig"),
        ("aria", "AriaConfig"),
        ("aria_text", "AriaTextConfig"),
        ("bamba", "BambaConfig"),
        ("bert", "BertConfig"),
        ("bert-generation", "BertGenerationConfig"),
        ("bart", "BartConfig"),
        ("bert", "BertConfig"),
        ("bit", "BitConfig"),
        ("blenderbot", "BlenderbotConfig"),
        ("blenderbot-small", "BlenderbotSmallConfig"),
        ("blip", "BlipConfig"),
        ("blip-2", "Blip2Config"),
        ("bloom", "BloomConfig"),
        ("camembert", "CamembertConfig"),
        ("chameleon", "ChameleonConfig"),
        ("clip", "CLIPConfig"),
        ("clip_vision_model", "CLIPVisionConfig"),
        ("clipseg", "CLIPSegConfig"),
        ("clvp", "ClvpConfig"),
        ("colpali", "ColPaliConfig"),
        ("convbert", "ConvBertConfig"),
        ("convnext", "ConvNextConfig"),
        ("convnextv2", "ConvNextV2Config"),
        ("ctrl", "CTRLConfig"),
        ("dac", "DacConfig"),
        ("data2vec-audio", "Data2VecAudioConfig"),
        ("data2vec-text", "Data2VecTextConfig"),
        ("data2vec-vision", "Data2VecVisionConfig"),
        ("deberta", "DebertaConfig"),
        ("deberta-v2", "DebertaV2Config"),
        ("depth_anything", "DepthAnythingConfig"),
        ("detr", "DetrConfig"),
        ("dinov2", "Dinov2Config"),
        ("deit", "DeiTConfig"),
        ("distilbert", "DistilBertConfig"),
        ("dpr", "DPRConfig"),
        ("dpt", "DPTConfig"),
        ("encodec", "EncodecConfig"),
        ("fastspeech2_conformer", "FastSpeech2ConformerConfig"),
        ("funnel", "FunnelConfig"),
        ("gemma", "GemmaConfig"),
        ("granite", "GraniteConfig"),
        ("gemma2", "Gemma2Config"),
        ("gemma3", "Gemma3Config"),
        ("gemma3_text", "Gemma3TextConfig"),
        ("glm", "GlmConfig"),
        ("glpn", "GLPNConfig"),
        ("gpt2", "GPT2Config"),
        ("granitemoe", "GraniteMoeConfig"),
        ("granitemoeshared", "GraniteMoeSharedConfig"),
        ("helium", "HeliumConfig"),
        ("hiera", "HieraConfig"),
        ("hubert", "HubertConfig"),
        ("ibert", "IBertConfig"),
        ("idefics", "IdeficsConfig"),
        ("idefics2", "Idefics2Config"),
        ("idefics3", "Idefics3Config"),
        ("idefics3_vision", "Idefics3VisionConfig"),
        ("ijepa", "IJepaConfig"),
        ("imagegpt", "ImageGPTConfig"),
        ("led", "LEDConfig"),
        ("levit", "LevitConfig"),
        ("m2m_100", "M2M100Config"),
        ("canine", "CanineConfig"),
        ("llama", "LlamaConfig"),
        ("persimmon", "PersimmonConfig"),
        ("fuyu", "FuyuConfig"),
        ("llava", "LlavaConfig"),
        ("llava_next", "LlavaNextConfig"),
        ("llava_next_video", "LlavaNextVideoConfig"),
        ("llava_onevision", "LlavaOnevisionConfig"),
        ("mamba", "MambaConfig"),
        ("mamba2", "Mamba2Config"),
        ("mimi", "MimiConfig"),
        ("mistral", "MistralConfig"),
        ("mistral3", "Mistral3Config"),
        ("mllama", "MllamaConfig"),
        ("mobilebert", "MobileBertConfig"),
        ("moonshine", "MoonshineConfig"),
        ("moshi", "MoshiConfig"),
        ("mpt", "MptConfig"),
        ("nystromformer", "NystromformerConfig"),
        ("starcoder2", "Starcoder2Config"),
        ("mt5", "MT5Config"),
        ("opt", "OPTConfig"),
        ("megatron-bert", "MegatronBertConfig"),
        ("mixtral", "MixtralConfig"),
        ("owlvit", "OwlViTConfig"),
        ("paligemma", "PaliGemmaConfig"),
        ("phi", "PhiConfig"),
        ("phi3", "Phi3Config"),
        ("pixtral", "PixtralVisionConfig"),
        ("poolformer", "PoolFormerConfig"),
        ("pop2piano", "Pop2PianoConfig"),
        ("qwen2", "Qwen2Config"),
        ("qwen2_5_vl", "Qwen2_5_VLConfig"),
        ("qwen2_audio", "Qwen2AudioConfig"),
        ("qwen2_audio_encoder", "Qwen2AudioEncoderConfig"),
        ("qwen2_vl", "Qwen2VLConfig"),
        ("opt", "OPTConfig"),
        ("roberta", "RobertaConfig"),
        ("recurrent_gemma", "RecurrentGemmaConfig"),
        ("rembert", "RemBertConfig"),
        ("resnet", "ResNetConfig"),
        ("rwkv", "RwkvConfig"),
        ("sam", "SamConfig"),
<<<<<<< HEAD
        ("seamless_m4t", "SeamlessM4TConfig"),
=======
        ("seamless_m4t_v2", "SeamlessM4Tv2Config"),
>>>>>>> 90478f67
        ("segformer", "SegformerConfig"),
        ("sew", "SEWConfig"),
        ("sew-d", "SEWDConfig"),
        ("swin", "SwinConfig"),
        ("siglip", "SiglipConfig"),
        ("siglip_vision_model", "SiglipVisionConfig"),
        ("smolvlm", "SmolVLMConfig"),
        ("smolvlm_vision", "SmolVLMVisionConfig"),
        ("speech_to_text", "Speech2TextConfig"),
        ("speecht5", "SpeechT5Config"),
        ("swin2sr", "Swin2SRConfig"),
        ("t5", "T5Config"),
        ("tapas", "TapasConfig"),
        ("umt5", "UMT5Config"),
        ("univnet", "UnivNetConfig"),
        ("video_llava", "VideoLlavaConfig"),
        ("vilt", "ViltConfig"),
        ("vipllava", "VipLlavaConfig"),
        ("vision-encoder-decoder", "VisionEncoderDecoderConfig"),
        ("vit", "ViTConfig"),
        ("wav2vec2", "Wav2Vec2Config"),
        ("mvp", "MvpConfig"),
        ("whisper", "WhisperConfig"),
        ("xlm-roberta", "XLMRobertaConfig"),
        ("xlm-roberta-xl", "XLMRobertaXLConfig"),
        ("yolos", "YolosConfig"),
        ("zamba2", "Zamba2Config"),
        ("cohere2", "Cohere2Config"),
        ("zamba", "ZambaConfig"),
    ]
)


MODEL_NAMES_MAPPING = OrderedDict(
    [
        # Add full (and cased) model names here
        ("albert", "ALBERT"),
        ("align", "ALIGN"),
        ("aria", "Aria"),
        ("aria_text", "AriaText"),
        ("bamba", "Bamba"),
        ("bert", "BERT"),
        ("bert-generation", "Bert Generation"),
        ("bart", "BART"),
        ("bert", "BERT"),
        ("bit", "BiT"),
        ("blenderbot", "Blenderbot"),
        ("blenderbot-small", "BlenderbotSmall"),
        ("blip", "BLIP"),
        ("blip-2", "BLIP-2"),
        ("bloom", "BLOOM"),
        ("camembert", "CamemBERT"),
        ("canine", "CANINE"),
        ("chameleon", "Chameleon"),
        ("clap", "CLAP"),
        ("clip", "CLIP"),
        ("clip_vision_model", "CLIPVisionModel"),
        ("clipseg", "CLIPSeg"),
        ("clvp", "CLVP"),
        ("colpali", "ColPali"),
        ("convnext", "ConvNeXT"),
        ("convnextv2", "ConvNeXTV2"),
        ("ctrl", "CTRL"),
        ("dac", "Dac"),
        ("data2vec-audio", "Data2VecAudio"),
        ("data2vec-text", "Data2VecText"),
        ("data2vec-vision", "Data2VecVision"),
        ("deberta", "DeBERTa"),
        ("deberta-v2", "DeBERTa-v2"),
        ("deit", "DeiT"),
        ("depth_anything", "Depth Anything"),
        ("detr", "DETR"),
        ("dinov2", "DINOv2"),
        ("distilbert", "DistilBERT"),
        ("dpr", "DPR"),
        ("dpt", "DPT"),
        ("encodec", "Encodec"),
        ("fastspeech2_conformer", "FastSpeech2Conformer"),
        ("funnel", "Funnel Transformer"),
        ("gemma", "Gemma"),
        ("granite", "Granite"),
        ("gemma2", "Gemma2"),
        ("glm", "GLM"),
        ("glpn", "GLPN"),
        ("gpt2", "OpenAI GPT-2"),
        ("qwen2_audio", "Qwen2Audio"),
        ("qwen2_audio_encoder", "Qwen2AudioEncoder"),
        ("roberta", "RoBERTa"),
        ("granitemoe", "GraniteMoeMoe"),
        ("granitemoeshared", "GraniteMoeSharedMoe"),
        ("gemma3", "Gemma3ForConditionalGeneration"),
        ("gemma3_text", "Gemma3ForCausalLM"),
        ("qwen2_audio", "Qwen2Audio"),
        ("qwen2_audio_encoder", "Qwen2AudioEncoder"),
        ("helium", "Helium"),
        ("hiera", "Hiera"),
        ("hubert", "Hubert"),
        ("ibert", "I-BERT"),
        ("idefics", "IDEFICS"),
        ("idefics2", "Idefics2"),
        ("idefics3", "Idefics3"),
        ("idefics3_vision", "Idefics3VisionTransformer"),
        ("ijepa", "I-JEPA"),
        ("imagegpt", "ImageGPT"),
        ("led", "LED"),
        ("levit", "LeViT"),
        ("llama", "LLaMA"),
        ("llama2", "Llama2"),
        ("llama3", "Llama3"),
        ("llava", "Llava"),
        ("llava_next", "LLaVA-NeXT"),
        ("llava_next_video", "LLaVa-NeXT-Video"),
        ("llava_onevision", "LLaVA-Onevision"),
        ("mimi", "Mimi"),
        ("mistral", "Mistral"),
        ("mllama", "Mllama"),
        ("persimmon", "Persimmon"),
        ("fuyu", "Fuyu"),
        ("m2m_100", "M2M100"),
        ("mamba", "Mamba"),
        ("mamba2", "mamba2"),
        ("mobilebert", "MobileBERT"),
        ("moonshine", "Moonshine"),
        ("moshi", "Moshi"),
        ("mpt", "MPT"),
        ("mt5", "MT5"),
        ("mvp", "MVP"),
        ("opt", "OPT"),
        ("megatron-bert", "Megatron-BERT"),
        ("mistral", "Mistral"),
        ("mistral3", "Mistral3"),
        ("mixtral", "Mixtral"),
        ("nystromformer", "Nyströmformer"),
        ("owlvit", "OWL-ViT"),
        ("paligemma", "PaliGemma"),
        ("phi", "Phi"),
        ("phi3", "Phi3"),
        ("pixtral", "Pixtral"),
        ("poolformer", "PoolFormer"),
        ("pop2piano", "Pop2Piano"),
        ("qwen2", "Qwen2"),
        ("qwen2_5_vl", "Qwen2_5_VL"),
        ("qwen2_audio", "Qwen2Audio"),
        ("qwen2_audio_encoder", "Qwen2AudioEncoder"),
        ("qwen2_vl", "Qwen2VL"),
        ("recurrent_gemma", "RecurrentGemma"),
        ("rembert", "RemBERT"),
        ("resnet", "ResNet"),
        ("rwkv", "RWKV"),
        ("sam", "SAM"),
<<<<<<< HEAD
        ("seamless_m4t", "SeamlessM4T"),        
=======
        ("seamless_m4t_v2", "SeamlessM4Tv2"),
>>>>>>> 90478f67
        ("segformer", "SegFormer"),
        ("sew", "SEW"),
        ("sew-d", "SEW_D"),
        ("swin", "Swin Transformer"),
        ("siglip", "SigLIP"),
        ("siglip_vision_model", "SiglipVisionModel"),
        ("smolvlm", "SmolVLM"),
        ("smolvlm_vision", "SmolVLMVisionTransformer"),
        ("speech_to_text", "Speech2Text"),
        ("speecht5", "SpeechT5"),
        ("starcoder2", "Starcoder2"),
        ("swin2sr", "Swin2SR"),
        ("t5", "T5"),
        ("t5v1.1", "T5v1.1"),
        ("tapas", "TAPAS"),
        ("umt5", "UMT5"),
        ("univnet", "UnivNet"),
        ("video_llava", "VideoLlava"),
        ("vilt", "ViLT"),
        ("vipllava", "VipLlava"),
        ("vision-encoder-decoder", "Vision Encoder decoder"),
        ("vit", "ViT"),
        ("wav2vec2", "Wav2Vec2"),
        ("whisper", "Whisper"),
        ("convbert", "ConvBERT"),
        ("opt", "OPT"),
        ("xlm-roberta", "XLM-RoBERTa"),
        ("xlm-roberta-xl", "XLM-RoBERTa-XL"),
        ("yolos", "YOLOS"),
        ("zamba2", "Zamba2"),
        ("cohere2", "Cohere2"),
        ("zamba", "Zamba"),
    ]
)

# This is tied to the processing `-` -> `_` in `model_type_to_module_name`. For example, instead of putting
# `transfo-xl` (as in `CONFIG_MAPPING_NAMES`), we should use `transfo_xl`.
DEPRECATED_MODELS = [
    "bort",
    "deta",
    "efficientformer",
    "ernie_m",
    "gptsan_japanese",
    "graphormer",
    "jukebox",
    "mctct",
    "mega",
    "mmbt",
    "nat",
    "nezha",
    "open_llama",
    "qdqbert",
    "realm",
    "retribert",
    "speech_to_text_2",
    "tapex",
    "trajectory_transformer",
    "transfo_xl",
    "tvlt",
    "van",
    "vit_hybrid",
    "xlm_prophetnet",
]

SPECIAL_MODEL_TYPE_TO_MODULE_NAME = OrderedDict(
    [
        ("openai-gpt", "openai"),
        ("data2vec-audio", "data2vec"),
        ("data2vec-text", "data2vec"),
        ("data2vec-vision", "data2vec"),
        ("donut-swin", "donut"),
        ("kosmos-2", "kosmos2"),
        ("maskformer-swin", "maskformer"),
        ("xclip", "x_clip"),
        ("clip_vision_model", "clip"),
        ("qwen2_audio_encoder", "qwen2_audio"),
        ("gemma3_text", "gemma3"),
        ("idefics3_vision", "idefics3"),
        ("clip_text_model", "clip"),
        ("aria_text", "aria"),
        ("siglip_vision_model", "siglip"),
        ("smolvlm_vision", "smolvlm"),
        ("chinese_clip_vision_model", "chinese_clip"),
        ("rt_detr_resnet", "rt_detr"),
    ]
)

if version.parse(transformers.__version__) >= version.parse("4.51.0"):
    CONFIG_MAPPING_NAMES.update({"qwen3": "Qwen3Config"})
    MODEL_NAMES_MAPPING.update({"qwen3": "Qwen3Model"})

if version.parse(transformers.__version__) >= version.parse("4.51.3"):
    CONFIG_MAPPING_NAMES.update({"glm4": "Glm4Config"})
    MODEL_NAMES_MAPPING.update({"glm4": "glm4"})

if version.parse(transformers.__version__) >= version.parse("4.53.0"):
    CONFIG_MAPPING_NAMES.update({"minimax": "MiniMaxConfig", "vjepa2": "VJEPA2Model"})
    MODEL_NAMES_MAPPING.update({"minimax": "MiniMax", "vjepa2": "VJEPA2Model"})


def model_type_to_module_name(key):
    """Converts a config key to the corresponding module."""
    # Special treatment
    if key in SPECIAL_MODEL_TYPE_TO_MODULE_NAME:
        key = SPECIAL_MODEL_TYPE_TO_MODULE_NAME[key]

        if key in DEPRECATED_MODELS:
            key = f"deprecated.{key}"
        return key

    key = key.replace("-", "_")
    if key in DEPRECATED_MODELS:
        key = f"deprecated.{key}"

    return key


def config_class_to_model_type(config):
    """Converts a config class name to the corresponding model type"""
    for key, cls in CONFIG_MAPPING_NAMES.items():
        if cls == config:
            return key
    # if key not found check in extra content
    for key, cls in CONFIG_MAPPING._extra_content.items():
        if cls.__name__ == config:
            return key
    return None


class _LazyConfigMapping(OrderedDict):
    """
    A dictionary that lazily load its values when they are requested.
    """

    def __init__(self, mapping):
        self._mapping = mapping
        self._extra_content = {}
        self._modules = {}

    def __getitem__(self, key):
        if key in self._extra_content:
            return self._extra_content[key]
        if key not in self._mapping:
            raise KeyError(key)
        value = self._mapping[key]
        module_name = model_type_to_module_name(key)
        if module_name not in self._modules:
            self._modules[module_name] = importlib.import_module(f".{module_name}", "transformers.models")
        if hasattr(self._modules[module_name], value):
            return getattr(self._modules[module_name], value)

        # Some of the mappings have entries model_type -> config of another model type. In that case we try to grab the
        # object at the top level.
        transformers_module = importlib.import_module("transformers")
        return getattr(transformers_module, value)

    def keys(self):
        return list(self._mapping.keys()) + list(self._extra_content.keys())

    def values(self):
        return [self[k] for k in self._mapping.keys()] + list(self._extra_content.values())

    def items(self):
        return [(k, self[k]) for k in self._mapping.keys()] + list(self._extra_content.items())

    def __iter__(self):
        return iter(list(self._mapping.keys()) + list(self._extra_content.keys()))

    def __contains__(self, item):
        return item in self._mapping or item in self._extra_content

    def register(self, key, value, exist_ok=False):
        """
        Register a new configuration in this mapping.
        """
        if key in self._mapping.keys() and not exist_ok:
            raise ValueError(f"'{key}' is already used by a Transformers config, pick another name.")
        self._extra_content[key] = value


CONFIG_MAPPING = _LazyConfigMapping(CONFIG_MAPPING_NAMES)


class _LazyLoadAllMappings(OrderedDict):
    """
    A mapping that will load all pairs of key values at the first access (either by indexing, requestions keys, values,
    etc.)

    Args:
        mapping: The mapping to load.
    """

    def __init__(self, mapping):
        self._mapping = mapping
        self._initialized = False
        self._data = {}

    def _initialize(self):
        if self._initialized:
            return

        for model_type, map_name in self._mapping.items():
            module_name = model_type_to_module_name(model_type)
            module = importlib.import_module(f".{module_name}", "transformers.models")
            mapping = getattr(module, map_name)
            self._data.update(mapping)

        self._initialized = True

    def __getitem__(self, key):
        self._initialize()
        return self._data[key]

    def keys(self):
        self._initialize()
        return self._data.keys()

    def values(self):
        self._initialize()
        return self._data.values()

    def items(self):
        self._initialize()
        return self._data.keys()

    def __iter__(self):
        self._initialize()
        return iter(self._data)

    def __contains__(self, item):
        self._initialize()
        return item in self._data


def _get_class_name(model_class: Union[str, List[str]]):
    if isinstance(model_class, (list, tuple)):
        return " or ".join([f"[`{c}`]" for c in model_class if c is not None])
    return f"[`{model_class}`]"


def _list_model_options(indent, config_to_class=None, use_model_types=True):
    if config_to_class is None and not use_model_types:
        raise ValueError("Using `use_model_types=False` requires a `config_to_class` dictionary.")
    if use_model_types:
        if config_to_class is None:
            model_type_to_name = {model_type: f"[`{config}`]" for model_type, config in CONFIG_MAPPING_NAMES.items()}
        else:
            model_type_to_name = {
                model_type: _get_class_name(model_class)
                for model_type, model_class in config_to_class.items()
                if model_type in MODEL_NAMES_MAPPING
            }
        lines = [
            f"{indent}- **{model_type}** -- {model_type_to_name[model_type]} ({MODEL_NAMES_MAPPING[model_type]} model)"
            for model_type in sorted(model_type_to_name.keys())
        ]
    else:
        config_to_name = {
            CONFIG_MAPPING_NAMES[config]: _get_class_name(clas)
            for config, clas in config_to_class.items()
            if config in CONFIG_MAPPING_NAMES
        }
        config_to_model_name = {
            config: MODEL_NAMES_MAPPING[model_type] for model_type, config in CONFIG_MAPPING_NAMES.items()
        }
        lines = [
            f"{indent}- [`{config_name}`] configuration class:"
            f" {config_to_name[config_name]} ({config_to_model_name[config_name]} model)"
            for config_name in sorted(config_to_name.keys())
        ]
    return "\n".join(lines)


def replace_list_option_in_docstrings(config_to_class=None, use_model_types=True):
    def docstring_decorator(fn):
        docstrings = fn.__doc__
        if docstrings is None:
            # Example: -OO
            return fn
        lines = docstrings.split("\n")
        i = 0
        while i < len(lines) and re.search(r"^(\s*)List options\s*$", lines[i]) is None:
            i += 1
        if i < len(lines):
            indent = re.search(r"^(\s*)List options\s*$", lines[i]).groups()[0]
            if use_model_types:
                indent = f"{indent}    "
            lines[i] = _list_model_options(indent, config_to_class=config_to_class, use_model_types=use_model_types)
            docstrings = "\n".join(lines)
        else:
            raise ValueError(
                f"The function {fn} should have an empty 'List options' in its docstring as placeholder, current"
                f" docstring is:\n{docstrings}"
            )
        fn.__doc__ = docstrings
        return fn

    return docstring_decorator


class AutoConfig:
    r"""
    This is a generic configuration class that will be instantiated as one of the configuration classes of the library
    when created with the [`~AutoConfig.from_pretrained`] class method.

    This class cannot be instantiated directly using `__init__()` (throws an error).
    """

    def __init__(self):
        raise EnvironmentError(
            "AutoConfig is designed to be instantiated "
            "using the `AutoConfig.from_pretrained(pretrained_model_name_or_path)` method."
        )

    @classmethod
    def for_model(cls, model_type: str, *args, **kwargs):
        if model_type in CONFIG_MAPPING:
            config_class = CONFIG_MAPPING[model_type]
            return config_class(*args, **kwargs)
        raise ValueError(
            f"Unrecognized model identifier: {model_type}. Should contain one of {', '.join(CONFIG_MAPPING.keys())}"
        )

    @classmethod
    @replace_list_option_in_docstrings()
    def from_pretrained(cls, pretrained_model_name_or_path, **kwargs):
        r"""
        Instantiate one of the configuration classes of the library from a pretrained model configuration.

        The configuration class to instantiate is selected based on the `model_type` property of the config object that
        is loaded, or when it's missing, by falling back to using pattern matching on `pretrained_model_name_or_path`:

        List options

        Args:
            pretrained_model_name_or_path (`str` or `os.PathLike`):
                Can be either:

                    - A string, the *model id* of a pretrained model configuration hosted inside a model repo on
                      huggingface.co.
                    - A path to a *directory* containing a configuration file saved using the
                      [`~PretrainedConfig.save_pretrained`] method, or the [`~PreTrainedModel.save_pretrained`] method,
                      e.g., `./my_model_directory/`.
                    - A path or url to a saved configuration JSON *file*, e.g.,
                      `./my_model_directory/configuration.json`.
            cache_dir (`str` or `os.PathLike`, *optional*):
                Path to a directory in which a downloaded pretrained model configuration should be cached if the
                standard cache should not be used.
            force_download (`bool`, *optional*, defaults to `False`):
                Whether or not to force the (re-)download the model weights and configuration files and override the
                cached versions if they exist.
            resume_download:
                Deprecated and ignored. All downloads are now resumed by default when possible.
                Will be removed in v5 of Transformers.
            proxies (`Dict[str, str]`, *optional*):
                A dictionary of proxy servers to use by protocol or endpoint, e.g., `{'http': 'foo.bar:3128',
                'http://hostname': 'foo.bar:4012'}`. The proxies are used on each request.
            revision (`str`, *optional*, defaults to `"main"`):
                The specific model version to use. It can be a branch name, a tag name, or a commit id, since we use a
                git-based system for storing models and other artifacts on huggingface.co, so `revision` can be any
                identifier allowed by git.
            return_unused_kwargs (`bool`, *optional*, defaults to `False`):
                If `False`, then this function returns just the final configuration object.

                If `True`, then this functions returns a `Tuple(config, unused_kwargs)` where *unused_kwargs* is a
                dictionary consisting of the key/value pairs whose keys are not configuration attributes: i.e., the
                part of `kwargs` which has not been used to update `config` and is otherwise ignored.
            trust_remote_code (`bool`, *optional*, defaults to `False`):
                Whether or not to allow for custom models defined on the Hub in their own modeling files. This option
                should only be set to `True` for repositories you trust and in which you have read the code, as it will
                execute code present on the Hub on your local machine.
            kwargs(additional keyword arguments, *optional*):
                The values in kwargs of any keys which are configuration attributes will be used to override the loaded
                values. Behavior concerning key/value pairs whose keys are *not* configuration attributes is controlled
                by the `return_unused_kwargs` keyword parameter.

        Examples:

        ```python
        >>> from transformers import AutoConfig

        >>> # Download configuration from huggingface.co and cache.
        >>> config = AutoConfig.from_pretrained("google-bert/bert-base-uncased")

        >>> # Download configuration from huggingface.co (user-uploaded) and cache.
        >>> config = AutoConfig.from_pretrained("dbmdz/bert-base-german-cased")

        >>> # If configuration file is in a directory (e.g., was saved using *save_pretrained('./test/saved_model/')*).
        >>> config = AutoConfig.from_pretrained("./test/bert_saved_model/")

        >>> # Load a specific configuration file.
        >>> config = AutoConfig.from_pretrained("./test/bert_saved_model/my_configuration.json")

        >>> # Change some config attributes when loading a pretrained config.
        >>> config = AutoConfig.from_pretrained("google-bert/bert-base-uncased", output_attentions=True, foo=False)
        >>> config.output_attentions
        True

        >>> config, unused_kwargs = AutoConfig.from_pretrained(
        ...     "google-bert/bert-base-uncased", output_attentions=True, foo=False, return_unused_kwargs=True
        ... )
        >>> config.output_attentions
        True

        >>> unused_kwargs
        {'foo': False}
        ```"""
        use_auth_token = kwargs.pop("use_auth_token", None)
        if use_auth_token is not None:
            warnings.warn(
                "The `use_auth_token` argument is deprecated and will be removed in v5 of Transformers. Please use `token` instead.",
                FutureWarning,
            )
            if kwargs.get("token", None) is not None:
                raise ValueError(
                    "`token` and `use_auth_token` are both specified. Please set only the argument `token`."
                )
            kwargs["token"] = use_auth_token

        kwargs["_from_auto"] = True
        kwargs["name_or_path"] = pretrained_model_name_or_path
        trust_remote_code = kwargs.pop("trust_remote_code", None)
        code_revision = kwargs.pop("code_revision", None)

        config_dict, unused_kwargs = PretrainedConfig.get_config_dict(pretrained_model_name_or_path, **kwargs)
        has_remote_code = "auto_map" in config_dict and "AutoConfig" in config_dict["auto_map"]
        has_local_code = "model_type" in config_dict and config_dict["model_type"] in CONFIG_MAPPING
        trust_remote_code = resolve_trust_remote_code(
            trust_remote_code, pretrained_model_name_or_path, has_local_code, has_remote_code
        )

        if has_remote_code and trust_remote_code:
            class_ref = config_dict["auto_map"]["AutoConfig"]
            config_class = get_class_from_dynamic_module(
                class_ref, pretrained_model_name_or_path, code_revision=code_revision, **kwargs
            )
            if os.path.isdir(pretrained_model_name_or_path):
                config_class.register_for_auto_class()
            return config_class.from_pretrained(pretrained_model_name_or_path, **kwargs)
        elif "model_type" in config_dict:
            try:
                config_class = CONFIG_MAPPING[config_dict["model_type"]]
            except KeyError:
                raise ValueError(
                    f"The checkpoint you are trying to load has model type `{config_dict['model_type']}` "
                    "but Transformers does not recognize this architecture. This could be because of an "
                    "issue with the checkpoint, or because your version of Transformers is out of date."
                )
            return config_class.from_dict(config_dict, **unused_kwargs)
        else:
            # Fallback: use pattern matching on the string.
            # We go from longer names to shorter names to catch roberta before bert (for instance)
            for pattern in sorted(CONFIG_MAPPING.keys(), key=len, reverse=True):
                if pattern in str(pretrained_model_name_or_path):
                    return CONFIG_MAPPING[pattern].from_dict(config_dict, **unused_kwargs)

        raise ValueError(
            f"Unrecognized model in {pretrained_model_name_or_path}. "
            f"Should have a `model_type` key in its {CONFIG_NAME}, or contain one of the following strings "
            f"in its name: {', '.join(CONFIG_MAPPING.keys())}"
        )

    @staticmethod
    def register(model_type, config, exist_ok=False):
        """
        Register a new configuration for this class.

        Args:
            model_type (`str`): The model type like "bert" or "gpt".
            config ([`PretrainedConfig`]): The config to register.
        """
        if issubclass(config, PretrainedConfig) and config.model_type != model_type:
            raise ValueError(
                "The config you are passing has a `model_type` attribute that is not consistent with the model type "
                f"you passed (config has {config.model_type} and you passed {model_type}. Fix one of those so they "
                "match!"
            )
        CONFIG_MAPPING.register(model_type, config, exist_ok=exist_ok)<|MERGE_RESOLUTION|>--- conflicted
+++ resolved
@@ -143,11 +143,8 @@
         ("resnet", "ResNetConfig"),
         ("rwkv", "RwkvConfig"),
         ("sam", "SamConfig"),
-<<<<<<< HEAD
         ("seamless_m4t", "SeamlessM4TConfig"),
-=======
         ("seamless_m4t_v2", "SeamlessM4Tv2Config"),
->>>>>>> 90478f67
         ("segformer", "SegformerConfig"),
         ("sew", "SEWConfig"),
         ("sew-d", "SEWDConfig"),
@@ -298,11 +295,8 @@
         ("resnet", "ResNet"),
         ("rwkv", "RWKV"),
         ("sam", "SAM"),
-<<<<<<< HEAD
-        ("seamless_m4t", "SeamlessM4T"),        
-=======
+        ("seamless_m4t", "SeamlessM4T"),
         ("seamless_m4t_v2", "SeamlessM4Tv2"),
->>>>>>> 90478f67
         ("segformer", "SegFormer"),
         ("sew", "SEW"),
         ("sew-d", "SEW_D"),
