# coding=utf-8
# Copyright 2018 The HuggingFace Inc. team.
#
# This code is adapted from https://github.com/huggingface/transformers
# with modifications to run transformers on mindspore.
#
# Licensed under the Apache License, Version 2.0 (the "License");
# you may not use this file except in compliance with the License.
# You may obtain a copy of the License at
#
#     http://www.apache.org/licenses/LICENSE-2.0
#
# Unless required by applicable law or agreed to in writing, software
# distributed under the License is distributed on an "AS IS" BASIS,
# WITHOUT WARRANTIES OR CONDITIONS OF ANY KIND, either express or implied.
# See the License for the specific language governing permissions and
# limitations under the License.
"""Auto Config class."""
import importlib
import os
import re
import warnings
from collections import OrderedDict
from typing import List, Union

import transformers
from packaging import version
from transformers.configuration_utils import PretrainedConfig
from transformers.dynamic_module_utils import get_class_from_dynamic_module, resolve_trust_remote_code
from transformers.utils import CONFIG_NAME, logging

logger = logging.get_logger(__name__)


CONFIG_MAPPING_NAMES = OrderedDict(
    [
        # Add configs here
        ("albert", "AlbertConfig"),
        ("aria", "AriaConfig"),
        ("aria_text", "AriaTextConfig"),
        ("bert", "BertConfig"),
        ("bart", "BartConfig"),
        ("bit", "BitConfig"),
        ("blip", "BlipConfig"),
        ("blip-2", "Blip2Config"),
<<<<<<< HEAD
        ("bloom", "BloomConfig"),
=======
        ("chameleon", "ChameleonConfig"),
        ("camembert", "CamembertConfig"),
        ("convbert", "ConvBertConfig"),
>>>>>>> fc997b65
        ("clip", "CLIPConfig"),
        ("clip_vision_model", "CLIPVisionConfig"),
        ("deberta", "DebertaConfig"),
        ("deberta-v2", "DebertaV2Config"),
        ("dpt", "DPTConfig"),
        ("gemma", "GemmaConfig"),
        ("granite", "GraniteConfig"),
        ("gemma2", "Gemma2Config"),
        ("gemma3", "Gemma3Config"),
        ("gemma3_text", "Gemma3TextConfig"),
        ("glm", "GlmConfig"),
        ("glpn", "GLPNConfig"),
        ("gpt2", "GPT2Config"),
        ("granitemoe", "GraniteMoeConfig"),
        ("granitemoeshared", "GraniteMoeSharedConfig"),
        ("helium", "HeliumConfig"),
        ("hiera", "HieraConfig"),
        ("hubert", "HubertConfig"),
        ("idefics", "IdeficsConfig"),
        ("idefics2", "Idefics2Config"),
        ("idefics3", "Idefics3Config"),
        ("idefics3_vision", "Idefics3VisionConfig"),
        ("ijepa", "IJepaConfig"),
        ("imagegpt", "ImageGPTConfig"),
        ("led", "LEDConfig"),
        ("levit", "LevitConfig"),
        ("m2m_100", "M2M100Config"),
        ("canine", "CanineConfig"),
        ("llama", "LlamaConfig"),
        ("persimmon", "PersimmonConfig"),
        ("fuyu", "FuyuConfig"),
        ("llava", "LlavaConfig"),
        ("llava_next", "LlavaNextConfig"),
        ("llava_next_video", "LlavaNextVideoConfig"),
        ("llava_onevision", "LlavaOnevisionConfig"),
        ("mistral", "MistralConfig"),
        ("mobilebert", "MobileBertConfig"),
        ("mpt", "MptConfig"),
        ("starcoder2", "Starcoder2Config"),
        ("mt5", "MT5Config"),
        ("megatron-bert", "MegatronBertConfig"),
        ("mixtral", "MixtralConfig"),
        ("paligemma", "PaliGemmaConfig"),
        ("phi", "PhiConfig"),
        ("phi3", "Phi3Config"),
        ("qwen2", "Qwen2Config"),
        ("qwen2_5_vl", "Qwen2_5_VLConfig"),
        ("qwen2_audio", "Qwen2AudioConfig"),
        ("qwen2_audio_encoder", "Qwen2AudioEncoderConfig"),
        ("qwen2_vl", "Qwen2VLConfig"),
        ("opt", "OPTConfig"),
        ("roberta", "RobertaConfig"),
        ("recurrent_gemma", "RecurrentGemmaConfig"),
        ("rembert", "RemBertConfig"),
        ("siglip", "SiglipConfig"),
        ("siglip_vision_model", "SiglipVisionConfig"),
        ("smolvlm", "SmolVLMConfig"),
        ("smolvlm_vision", "SmolVLMVisionConfig"),
        ("speecht5", "SpeechT5Config"),
        ("t5", "T5Config"),
        ("umt5", "UMT5Config"),
        ("vit", "ViTConfig"),
        ("wav2vec2", "Wav2Vec2Config"),
        ("mvp", "MvpConfig"),
        ("whisper", "WhisperConfig"),
        ("xlm-roberta", "XLMRobertaConfig"),
        ("xlm-roberta-xl", "XLMRobertaXLConfig"),
        ("cohere2", "Cohere2Config"),
    ]
)


MODEL_NAMES_MAPPING = OrderedDict(
    [
        # Add full (and cased) model names here
        ("albert", "ALBERT"),
        ("aria", "Aria"),
        ("aria_text", "AriaText"),
        ("m2m_100", "M2M100"),
        ("bert", "BERT"),
        ("bart", "BART"),
        ("camembert", "CamemBERT"),
        ("bit", "BiT"),
        ("blip", "BLIP"),
        ("mvp", "MVP"),
        ("blip-2", "BLIP-2"),
        ("bloom", "BLOOM"),
        ("chameleon", "Chameleon"),
        ("clap", "CLAP"),
        ("canine", "CANINE"),
        ("clip", "CLIP"),
        ("starcoder2", "Starcoder2"),
        ("clip_vision_model", "CLIPVisionModel"),
        ("deberta", "DeBERTa"),
        ("deberta-v2", "DeBERTa-v2"),
        ("dpt", "DPT"),
        ("gemma", "Gemma"),
        ("granite", "Granite"),
        ("gemma2", "Gemma2"),
        ("glm", "GLM"),
        ("glpn", "GLPN"),
        ("gpt2", "OpenAI GPT-2"),
        ("qwen2_audio", "Qwen2Audio"),
        ("qwen2_audio_encoder", "Qwen2AudioEncoder"),
        ("roberta", "RoBERTa"),
        ("granitemoe", "GraniteMoeMoe"),
        ("granitemoeshared", "GraniteMoeSharedMoe"),
        ("gemma3", "Gemma3ForConditionalGeneration"),
        ("gemma3_text", "Gemma3ForCausalLM"),
        ("qwen2_audio", "Qwen2Audio"),
        ("qwen2_audio_encoder", "Qwen2AudioEncoder"),
        ("helium", "Helium"),
        ("hiera", "Hiera"),
        ("hubert", "Hubert"),
        ("idefics", "IDEFICS"),
        ("idefics2", "Idefics2"),
        ("idefics3", "Idefics3"),
        ("idefics3_vision", "Idefics3VisionTransformer"),
        ("ijepa", "I-JEPA"),
        ("imagegpt", "ImageGPT"),
        ("led", "LED"),
        ("levit", "LeViT"),
        ("llama", "LLaMA"),
        ("llama2", "Llama2"),
        ("llama3", "Llama3"),
        ("llava", "Llava"),
        ("llava_next", "LLaVA-NeXT"),
        ("llava_next_video", "LLaVa-NeXT-Video"),
        ("llava_onevision", "LLaVA-Onevision"),
        ("mistral", "Mistral"),
        ("persimmon", "Persimmon"),
        ("fuyu", "Fuyu"),
        ("mobilebert", "MobileBERT"),
        ("mpt", "MPT"),
        ("mt5", "MT5"),
        ("megatron-bert", "Megatron-BERT"),
        ("mistral", "Mistral"),
        ("mixtral", "Mixtral"),
        ("paligemma", "PaliGemma"),
        ("phi", "Phi"),
        ("phi3", "Phi3"),
        ("qwen2", "Qwen2"),
        ("qwen2_5_vl", "Qwen2_5_VL"),
        ("qwen2_audio", "Qwen2Audio"),
        ("qwen2_audio_encoder", "Qwen2AudioEncoder"),
        ("qwen2_vl", "Qwen2VL"),
        ("recurrent_gemma", "RecurrentGemma"),
        ("rembert", "RemBERT"),
        ("siglip", "SigLIP"),
        ("siglip_vision_model", "SiglipVisionModel"),
        ("smolvlm", "SmolVLM"),
        ("smolvlm_vision", "SmolVLMVisionTransformer"),
        ("speecht5", "SpeechT5"),
        ("t5", "T5"),
        ("t5v1.1", "T5v1.1"),
        ("umt5", "UMT5"),
        ("vit", "ViT"),
        ("wav2vec2", "Wav2Vec2"),
        ("whisper", "Whisper"),
        ("convbert", "ConvBERT"),
        ("opt", "OPT"),
        ("xlm-roberta", "XLM-RoBERTa"),
        ("xlm-roberta-xl", "XLM-RoBERTa-XL"),
        ("cohere2", "Cohere2"),
    ]
)

# This is tied to the processing `-` -> `_` in `model_type_to_module_name`. For example, instead of putting
# `transfo-xl` (as in `CONFIG_MAPPING_NAMES`), we should use `transfo_xl`.
DEPRECATED_MODELS = [
    "bort",
    "deta",
    "efficientformer",
    "ernie_m",
    "gptsan_japanese",
    "graphormer",
    "jukebox",
    "mctct",
    "mega",
    "mmbt",
    "nat",
    "nezha",
    "open_llama",
    "qdqbert",
    "realm",
    "retribert",
    "speech_to_text_2",
    "tapex",
    "trajectory_transformer",
    "transfo_xl",
    "tvlt",
    "van",
    "vit_hybrid",
    "xlm_prophetnet",
]

SPECIAL_MODEL_TYPE_TO_MODULE_NAME = OrderedDict(
    [
        ("openai-gpt", "openai"),
        ("data2vec-audio", "data2vec"),
        ("data2vec-text", "data2vec"),
        ("data2vec-vision", "data2vec"),
        ("donut-swin", "donut"),
        ("kosmos-2", "kosmos2"),
        ("maskformer-swin", "maskformer"),
        ("xclip", "x_clip"),
        ("clip_vision_model", "clip"),
        ("qwen2_audio_encoder", "qwen2_audio"),
        ("gemma3_text", "gemma3"),
        ("idefics3_vision", "idefics3"),
        ("clip_text_model", "clip"),
        ("aria_text", "aria"),
        ("siglip_vision_model", "siglip"),
        ("smolvlm_vision", "smolvlm"),
        ("chinese_clip_vision_model", "chinese_clip"),
        ("rt_detr_resnet", "rt_detr"),
    ]
)

if version.parse(transformers.__version__) >= version.parse("4.51.0"):
    CONFIG_MAPPING_NAMES.update({"qwen3": "Qwen3Config"})
    MODEL_NAMES_MAPPING.update({"qwen3": "Qwen3Model"})

if version.parse(transformers.__version__) >= version.parse("4.51.3"):
    CONFIG_MAPPING_NAMES.update({"glm4": "Glm4Config"})
    MODEL_NAMES_MAPPING.update({"glm4": "glm4"})

if version.parse(transformers.__version__) >= version.parse("4.53.0"):
    CONFIG_MAPPING_NAMES.update({"minimax": "MiniMaxConfig", "vjepa2": "VJEPA2Model"})
    MODEL_NAMES_MAPPING.update({"minimax": "MiniMax", "vjepa2": "VJEPA2Model"})


def model_type_to_module_name(key):
    """Converts a config key to the corresponding module."""
    # Special treatment
    if key in SPECIAL_MODEL_TYPE_TO_MODULE_NAME:
        key = SPECIAL_MODEL_TYPE_TO_MODULE_NAME[key]

        if key in DEPRECATED_MODELS:
            key = f"deprecated.{key}"
        return key

    key = key.replace("-", "_")
    if key in DEPRECATED_MODELS:
        key = f"deprecated.{key}"

    return key


def config_class_to_model_type(config):
    """Converts a config class name to the corresponding model type"""
    for key, cls in CONFIG_MAPPING_NAMES.items():
        if cls == config:
            return key
    # if key not found check in extra content
    for key, cls in CONFIG_MAPPING._extra_content.items():
        if cls.__name__ == config:
            return key
    return None


class _LazyConfigMapping(OrderedDict):
    """
    A dictionary that lazily load its values when they are requested.
    """

    def __init__(self, mapping):
        self._mapping = mapping
        self._extra_content = {}
        self._modules = {}

    def __getitem__(self, key):
        if key in self._extra_content:
            return self._extra_content[key]
        if key not in self._mapping:
            raise KeyError(key)
        value = self._mapping[key]
        module_name = model_type_to_module_name(key)
        if module_name not in self._modules:
            self._modules[module_name] = importlib.import_module(f".{module_name}", "transformers.models")
        if hasattr(self._modules[module_name], value):
            return getattr(self._modules[module_name], value)

        # Some of the mappings have entries model_type -> config of another model type. In that case we try to grab the
        # object at the top level.
        transformers_module = importlib.import_module("transformers")
        return getattr(transformers_module, value)

    def keys(self):
        return list(self._mapping.keys()) + list(self._extra_content.keys())

    def values(self):
        return [self[k] for k in self._mapping.keys()] + list(self._extra_content.values())

    def items(self):
        return [(k, self[k]) for k in self._mapping.keys()] + list(self._extra_content.items())

    def __iter__(self):
        return iter(list(self._mapping.keys()) + list(self._extra_content.keys()))

    def __contains__(self, item):
        return item in self._mapping or item in self._extra_content

    def register(self, key, value, exist_ok=False):
        """
        Register a new configuration in this mapping.
        """
        if key in self._mapping.keys() and not exist_ok:
            raise ValueError(f"'{key}' is already used by a Transformers config, pick another name.")
        self._extra_content[key] = value


CONFIG_MAPPING = _LazyConfigMapping(CONFIG_MAPPING_NAMES)


class _LazyLoadAllMappings(OrderedDict):
    """
    A mapping that will load all pairs of key values at the first access (either by indexing, requestions keys, values,
    etc.)

    Args:
        mapping: The mapping to load.
    """

    def __init__(self, mapping):
        self._mapping = mapping
        self._initialized = False
        self._data = {}

    def _initialize(self):
        if self._initialized:
            return

        for model_type, map_name in self._mapping.items():
            module_name = model_type_to_module_name(model_type)
            module = importlib.import_module(f".{module_name}", "transformers.models")
            mapping = getattr(module, map_name)
            self._data.update(mapping)

        self._initialized = True

    def __getitem__(self, key):
        self._initialize()
        return self._data[key]

    def keys(self):
        self._initialize()
        return self._data.keys()

    def values(self):
        self._initialize()
        return self._data.values()

    def items(self):
        self._initialize()
        return self._data.keys()

    def __iter__(self):
        self._initialize()
        return iter(self._data)

    def __contains__(self, item):
        self._initialize()
        return item in self._data


def _get_class_name(model_class: Union[str, List[str]]):
    if isinstance(model_class, (list, tuple)):
        return " or ".join([f"[`{c}`]" for c in model_class if c is not None])
    return f"[`{model_class}`]"


def _list_model_options(indent, config_to_class=None, use_model_types=True):
    if config_to_class is None and not use_model_types:
        raise ValueError("Using `use_model_types=False` requires a `config_to_class` dictionary.")
    if use_model_types:
        if config_to_class is None:
            model_type_to_name = {model_type: f"[`{config}`]" for model_type, config in CONFIG_MAPPING_NAMES.items()}
        else:
            model_type_to_name = {
                model_type: _get_class_name(model_class)
                for model_type, model_class in config_to_class.items()
                if model_type in MODEL_NAMES_MAPPING
            }
        lines = [
            f"{indent}- **{model_type}** -- {model_type_to_name[model_type]} ({MODEL_NAMES_MAPPING[model_type]} model)"
            for model_type in sorted(model_type_to_name.keys())
        ]
    else:
        config_to_name = {
            CONFIG_MAPPING_NAMES[config]: _get_class_name(clas)
            for config, clas in config_to_class.items()
            if config in CONFIG_MAPPING_NAMES
        }
        config_to_model_name = {
            config: MODEL_NAMES_MAPPING[model_type] for model_type, config in CONFIG_MAPPING_NAMES.items()
        }
        lines = [
            f"{indent}- [`{config_name}`] configuration class:"
            f" {config_to_name[config_name]} ({config_to_model_name[config_name]} model)"
            for config_name in sorted(config_to_name.keys())
        ]
    return "\n".join(lines)


def replace_list_option_in_docstrings(config_to_class=None, use_model_types=True):
    def docstring_decorator(fn):
        docstrings = fn.__doc__
        if docstrings is None:
            # Example: -OO
            return fn
        lines = docstrings.split("\n")
        i = 0
        while i < len(lines) and re.search(r"^(\s*)List options\s*$", lines[i]) is None:
            i += 1
        if i < len(lines):
            indent = re.search(r"^(\s*)List options\s*$", lines[i]).groups()[0]
            if use_model_types:
                indent = f"{indent}    "
            lines[i] = _list_model_options(indent, config_to_class=config_to_class, use_model_types=use_model_types)
            docstrings = "\n".join(lines)
        else:
            raise ValueError(
                f"The function {fn} should have an empty 'List options' in its docstring as placeholder, current"
                f" docstring is:\n{docstrings}"
            )
        fn.__doc__ = docstrings
        return fn

    return docstring_decorator


class AutoConfig:
    r"""
    This is a generic configuration class that will be instantiated as one of the configuration classes of the library
    when created with the [`~AutoConfig.from_pretrained`] class method.

    This class cannot be instantiated directly using `__init__()` (throws an error).
    """

    def __init__(self):
        raise EnvironmentError(
            "AutoConfig is designed to be instantiated "
            "using the `AutoConfig.from_pretrained(pretrained_model_name_or_path)` method."
        )

    @classmethod
    def for_model(cls, model_type: str, *args, **kwargs):
        if model_type in CONFIG_MAPPING:
            config_class = CONFIG_MAPPING[model_type]
            return config_class(*args, **kwargs)
        raise ValueError(
            f"Unrecognized model identifier: {model_type}. Should contain one of {', '.join(CONFIG_MAPPING.keys())}"
        )

    @classmethod
    @replace_list_option_in_docstrings()
    def from_pretrained(cls, pretrained_model_name_or_path, **kwargs):
        r"""
        Instantiate one of the configuration classes of the library from a pretrained model configuration.

        The configuration class to instantiate is selected based on the `model_type` property of the config object that
        is loaded, or when it's missing, by falling back to using pattern matching on `pretrained_model_name_or_path`:

        List options

        Args:
            pretrained_model_name_or_path (`str` or `os.PathLike`):
                Can be either:

                    - A string, the *model id* of a pretrained model configuration hosted inside a model repo on
                      huggingface.co.
                    - A path to a *directory* containing a configuration file saved using the
                      [`~PretrainedConfig.save_pretrained`] method, or the [`~PreTrainedModel.save_pretrained`] method,
                      e.g., `./my_model_directory/`.
                    - A path or url to a saved configuration JSON *file*, e.g.,
                      `./my_model_directory/configuration.json`.
            cache_dir (`str` or `os.PathLike`, *optional*):
                Path to a directory in which a downloaded pretrained model configuration should be cached if the
                standard cache should not be used.
            force_download (`bool`, *optional*, defaults to `False`):
                Whether or not to force the (re-)download the model weights and configuration files and override the
                cached versions if they exist.
            resume_download:
                Deprecated and ignored. All downloads are now resumed by default when possible.
                Will be removed in v5 of Transformers.
            proxies (`Dict[str, str]`, *optional*):
                A dictionary of proxy servers to use by protocol or endpoint, e.g., `{'http': 'foo.bar:3128',
                'http://hostname': 'foo.bar:4012'}`. The proxies are used on each request.
            revision (`str`, *optional*, defaults to `"main"`):
                The specific model version to use. It can be a branch name, a tag name, or a commit id, since we use a
                git-based system for storing models and other artifacts on huggingface.co, so `revision` can be any
                identifier allowed by git.
            return_unused_kwargs (`bool`, *optional*, defaults to `False`):
                If `False`, then this function returns just the final configuration object.

                If `True`, then this functions returns a `Tuple(config, unused_kwargs)` where *unused_kwargs* is a
                dictionary consisting of the key/value pairs whose keys are not configuration attributes: i.e., the
                part of `kwargs` which has not been used to update `config` and is otherwise ignored.
            trust_remote_code (`bool`, *optional*, defaults to `False`):
                Whether or not to allow for custom models defined on the Hub in their own modeling files. This option
                should only be set to `True` for repositories you trust and in which you have read the code, as it will
                execute code present on the Hub on your local machine.
            kwargs(additional keyword arguments, *optional*):
                The values in kwargs of any keys which are configuration attributes will be used to override the loaded
                values. Behavior concerning key/value pairs whose keys are *not* configuration attributes is controlled
                by the `return_unused_kwargs` keyword parameter.

        Examples:

        ```python
        >>> from transformers import AutoConfig

        >>> # Download configuration from huggingface.co and cache.
        >>> config = AutoConfig.from_pretrained("google-bert/bert-base-uncased")

        >>> # Download configuration from huggingface.co (user-uploaded) and cache.
        >>> config = AutoConfig.from_pretrained("dbmdz/bert-base-german-cased")

        >>> # If configuration file is in a directory (e.g., was saved using *save_pretrained('./test/saved_model/')*).
        >>> config = AutoConfig.from_pretrained("./test/bert_saved_model/")

        >>> # Load a specific configuration file.
        >>> config = AutoConfig.from_pretrained("./test/bert_saved_model/my_configuration.json")

        >>> # Change some config attributes when loading a pretrained config.
        >>> config = AutoConfig.from_pretrained("google-bert/bert-base-uncased", output_attentions=True, foo=False)
        >>> config.output_attentions
        True

        >>> config, unused_kwargs = AutoConfig.from_pretrained(
        ...     "google-bert/bert-base-uncased", output_attentions=True, foo=False, return_unused_kwargs=True
        ... )
        >>> config.output_attentions
        True

        >>> unused_kwargs
        {'foo': False}
        ```"""
        use_auth_token = kwargs.pop("use_auth_token", None)
        if use_auth_token is not None:
            warnings.warn(
                "The `use_auth_token` argument is deprecated and will be removed in v5 of Transformers. Please use `token` instead.",
                FutureWarning,
            )
            if kwargs.get("token", None) is not None:
                raise ValueError(
                    "`token` and `use_auth_token` are both specified. Please set only the argument `token`."
                )
            kwargs["token"] = use_auth_token

        kwargs["_from_auto"] = True
        kwargs["name_or_path"] = pretrained_model_name_or_path
        trust_remote_code = kwargs.pop("trust_remote_code", None)
        code_revision = kwargs.pop("code_revision", None)

        config_dict, unused_kwargs = PretrainedConfig.get_config_dict(pretrained_model_name_or_path, **kwargs)
        has_remote_code = "auto_map" in config_dict and "AutoConfig" in config_dict["auto_map"]
        has_local_code = "model_type" in config_dict and config_dict["model_type"] in CONFIG_MAPPING
        trust_remote_code = resolve_trust_remote_code(
            trust_remote_code, pretrained_model_name_or_path, has_local_code, has_remote_code
        )

        if has_remote_code and trust_remote_code:
            class_ref = config_dict["auto_map"]["AutoConfig"]
            config_class = get_class_from_dynamic_module(
                class_ref, pretrained_model_name_or_path, code_revision=code_revision, **kwargs
            )
            if os.path.isdir(pretrained_model_name_or_path):
                config_class.register_for_auto_class()
            return config_class.from_pretrained(pretrained_model_name_or_path, **kwargs)
        elif "model_type" in config_dict:
            try:
                config_class = CONFIG_MAPPING[config_dict["model_type"]]
            except KeyError:
                raise ValueError(
                    f"The checkpoint you are trying to load has model type `{config_dict['model_type']}` "
                    "but Transformers does not recognize this architecture. This could be because of an "
                    "issue with the checkpoint, or because your version of Transformers is out of date."
                )
            return config_class.from_dict(config_dict, **unused_kwargs)
        else:
            # Fallback: use pattern matching on the string.
            # We go from longer names to shorter names to catch roberta before bert (for instance)
            for pattern in sorted(CONFIG_MAPPING.keys(), key=len, reverse=True):
                if pattern in str(pretrained_model_name_or_path):
                    return CONFIG_MAPPING[pattern].from_dict(config_dict, **unused_kwargs)

        raise ValueError(
            f"Unrecognized model in {pretrained_model_name_or_path}. "
            f"Should have a `model_type` key in its {CONFIG_NAME}, or contain one of the following strings "
            f"in its name: {', '.join(CONFIG_MAPPING.keys())}"
        )

    @staticmethod
    def register(model_type, config, exist_ok=False):
        """
        Register a new configuration for this class.

        Args:
            model_type (`str`): The model type like "bert" or "gpt".
            config ([`PretrainedConfig`]): The config to register.
        """
        if issubclass(config, PretrainedConfig) and config.model_type != model_type:
            raise ValueError(
                "The config you are passing has a `model_type` attribute that is not consistent with the model type "
                f"you passed (config has {config.model_type} and you passed {model_type}. Fix one of those so they "
                "match!"
            )
        CONFIG_MAPPING.register(model_type, config, exist_ok=exist_ok)<|MERGE_RESOLUTION|>--- conflicted
+++ resolved
@@ -43,13 +43,10 @@
         ("bit", "BitConfig"),
         ("blip", "BlipConfig"),
         ("blip-2", "Blip2Config"),
-<<<<<<< HEAD
         ("bloom", "BloomConfig"),
-=======
         ("chameleon", "ChameleonConfig"),
         ("camembert", "CamembertConfig"),
         ("convbert", "ConvBertConfig"),
->>>>>>> fc997b65
         ("clip", "CLIPConfig"),
         ("clip_vision_model", "CLIPVisionConfig"),
         ("deberta", "DebertaConfig"),
