--- conflicted
+++ resolved
@@ -184,11 +184,8 @@
         ("poolformer", "PoolFormerConfig"),
         ("pop2piano", "Pop2PianoConfig"),
         ("prompt_depth_anything", "PromptDepthAnythingConfig"),
-<<<<<<< HEAD
-=======
         ("pvt", "PvtConfig"),
         ("pvt_v2", "PvtV2Config"),
->>>>>>> a116d965
         ("qwen2", "Qwen2Config"),
         ("qwen2_5_vl", "Qwen2_5_VLConfig"),
         ("qwen2_audio", "Qwen2AudioConfig"),
@@ -203,14 +200,11 @@
         ("recurrent_gemma", "RecurrentGemmaConfig"),
         ("regnet", "RegNetConfig"),
         ("rembert", "RemBertConfig"),
-<<<<<<< HEAD
         ("rt_detr", "RTDetrConfig"),
         ("rt_detr_resnet", "RTDetrResNetConfig"),
         ("rt_detr_v2", "RTDetrV2Config"),
-=======
         ("roberta", "RobertaConfig"),
         ("roformer", "RoFormerConfig"),
->>>>>>> a116d965
         ("resnet", "ResNetConfig"),
         ("rwkv", "RwkvConfig"),
         ("sam", "SamConfig"),
@@ -450,12 +444,9 @@
         ("poolformer", "PoolFormer"),
         ("pop2piano", "Pop2Piano"),
         ("prompt_depth_anything", "PromptDepthAnything"),
-<<<<<<< HEAD
-=======
         ("prophetnet", "ProphetNet"),
         ("pvt", "PVT"),
         ("pvt_v2", "PVTv2"),
->>>>>>> a116d965
         ("qwen2", "Qwen2"),
         ("qwen2_5_vl", "Qwen2_5_VL"),
         ("qwen2_audio", "Qwen2Audio"),
