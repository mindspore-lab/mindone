--- conflicted
+++ resolved
@@ -100,11 +100,8 @@
         ("roberta", "RobertaConfig"),
         ("recurrent_gemma", "RecurrentGemmaConfig"),
         ("rembert", "RemBertConfig"),
-<<<<<<< HEAD
         ("roberta-prelayernorm", "RobertaPreLayerNormConfig"),
-=======
         ("swin", "SwinConfig"),
->>>>>>> 46ff896a
         ("siglip", "SiglipConfig"),
         ("siglip_vision_model", "SiglipVisionConfig"),
         ("smolvlm", "SmolVLMConfig"),
@@ -198,11 +195,8 @@
         ("qwen2_vl", "Qwen2VL"),
         ("recurrent_gemma", "RecurrentGemma"),
         ("rembert", "RemBERT"),
-<<<<<<< HEAD
         ("roberta-prelayernorm", "RoBERTa-PreLayerNorm"),
-=======
         ("swin", "Swin Transformer"),
->>>>>>> 46ff896a
         ("siglip", "SigLIP"),
         ("siglip_vision_model", "SiglipVisionModel"),
         ("smolvlm", "SmolVLM"),
