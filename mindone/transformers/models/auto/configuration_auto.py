# coding=utf-8
# Copyright 2018 The HuggingFace Inc. team.
#
# This code is adapted from https://github.com/huggingface/transformers
# with modifications to run transformers on mindspore.
#
# Licensed under the Apache License, Version 2.0 (the "License");
# you may not use this file except in compliance with the License.
# You may obtain a copy of the License at
#
#     http://www.apache.org/licenses/LICENSE-2.0
#
# Unless required by applicable law or agreed to in writing, software
# distributed under the License is distributed on an "AS IS" BASIS,
# WITHOUT WARRANTIES OR CONDITIONS OF ANY KIND, either express or implied.
# See the License for the specific language governing permissions and
# limitations under the License.
"""Auto Config class."""
import importlib
import os
import re
import warnings
from collections import OrderedDict
from typing import List, Union

import transformers
from packaging import version
from transformers.configuration_utils import PretrainedConfig
from transformers.dynamic_module_utils import get_class_from_dynamic_module, resolve_trust_remote_code
from transformers.utils import CONFIG_NAME, logging

logger = logging.get_logger(__name__)


CONFIG_MAPPING_NAMES = OrderedDict(
    [
        # Add configs here
        ("albert", "AlbertConfig"),
        ("align", "AlignConfig"),
        ("aria", "AriaConfig"),
        ("aria_text", "AriaTextConfig"),
        ("bamba", "BambaConfig"),
        ("bert", "BertConfig"),
        ("bert-generation", "BertGenerationConfig"),
        ("bart", "BartConfig"),
        ("bert", "BertConfig"),
        ("bit", "BitConfig"),
        ("blenderbot", "BlenderbotConfig"),
        ("blenderbot-small", "BlenderbotSmallConfig"),
        ("blip", "BlipConfig"),
        ("blip-2", "Blip2Config"),
        ("camembert", "CamembertConfig"),
        ("chameleon", "ChameleonConfig"),
        ("clip", "CLIPConfig"),
        ("clip_vision_model", "CLIPVisionConfig"),
        ("clipseg", "CLIPSegConfig"),
        ("clvp", "ClvpConfig"),
        ("colpali", "ColPaliConfig"),
        ("convbert", "ConvBertConfig"),
        ("convnext", "ConvNextConfig"),
        ("convnextv2", "ConvNextV2Config"),
        ("ctrl", "CTRLConfig"),
<<<<<<< HEAD
        ("cvt", "CvtConfig"),
=======
        ("data2vec-audio", "Data2VecAudioConfig"),
        ("data2vec-text", "Data2VecTextConfig"),
        ("data2vec-vision", "Data2VecVisionConfig"),
>>>>>>> f2090f22
        ("deberta", "DebertaConfig"),
        ("deberta-v2", "DebertaV2Config"),
        ("depth_anything", "DepthAnythingConfig"),
        ("detr", "DetrConfig"),
        ("dinov2", "Dinov2Config"),
        ("deit", "DeiTConfig"),
        ("distilbert", "DistilBertConfig"),
        ("dpr", "DPRConfig"),
        ("dpt", "DPTConfig"),
        ("fastspeech2_conformer", "FastSpeech2ConformerConfig"),
        ("funnel", "FunnelConfig"),
        ("gemma", "GemmaConfig"),
        ("granite", "GraniteConfig"),
        ("gemma2", "Gemma2Config"),
        ("gemma3", "Gemma3Config"),
        ("gemma3_text", "Gemma3TextConfig"),
        ("glm", "GlmConfig"),
        ("glpn", "GLPNConfig"),
        ("gpt2", "GPT2Config"),
        ("granitemoe", "GraniteMoeConfig"),
        ("granitemoeshared", "GraniteMoeSharedConfig"),
        ("helium", "HeliumConfig"),
        ("hiera", "HieraConfig"),
        ("hubert", "HubertConfig"),
        ("ibert", "IBertConfig"),
        ("idefics", "IdeficsConfig"),
        ("idefics2", "Idefics2Config"),
        ("idefics3", "Idefics3Config"),
        ("idefics3_vision", "Idefics3VisionConfig"),
        ("ijepa", "IJepaConfig"),
        ("imagegpt", "ImageGPTConfig"),
        ("led", "LEDConfig"),
        ("levit", "LevitConfig"),
        ("m2m_100", "M2M100Config"),
        ("canine", "CanineConfig"),
        ("llama", "LlamaConfig"),
        ("persimmon", "PersimmonConfig"),
        ("fuyu", "FuyuConfig"),
        ("llava", "LlavaConfig"),
        ("llava_next", "LlavaNextConfig"),
        ("llava_next_video", "LlavaNextVideoConfig"),
        ("llava_onevision", "LlavaOnevisionConfig"),
        ("mamba", "MambaConfig"),
        ("mamba2", "Mamba2Config"),
        ("mistral", "MistralConfig"),
        ("mistral3", "Mistral3Config"),
        ("mllama", "MllamaConfig"),
        ("mobilebert", "MobileBertConfig"),
        ("mpt", "MptConfig"),
        ("nystromformer", "NystromformerConfig"),
        ("starcoder2", "Starcoder2Config"),
        ("mt5", "MT5Config"),
        ("opt", "OPTConfig"),
        ("megatron-bert", "MegatronBertConfig"),
        ("mixtral", "MixtralConfig"),
        ("owlvit", "OwlViTConfig"),
        ("paligemma", "PaliGemmaConfig"),
        ("phi", "PhiConfig"),
        ("phi3", "Phi3Config"),
        ("pixtral", "PixtralVisionConfig"),
        ("poolformer", "PoolFormerConfig"),
        ("pop2piano", "Pop2PianoConfig"),
        ("qwen2", "Qwen2Config"),
        ("qwen2_5_vl", "Qwen2_5_VLConfig"),
        ("qwen2_audio", "Qwen2AudioConfig"),
        ("qwen2_audio_encoder", "Qwen2AudioEncoderConfig"),
        ("qwen2_vl", "Qwen2VLConfig"),
        ("opt", "OPTConfig"),
        ("roberta", "RobertaConfig"),
        ("recurrent_gemma", "RecurrentGemmaConfig"),
        ("rembert", "RemBertConfig"),
        ("resnet", "ResNetConfig"),
        ("rwkv", "RwkvConfig"),
        ("sam", "SamConfig"),
        ("seamless_m4t_v2", "SeamlessM4Tv2Config"),
        ("segformer", "SegformerConfig"),
        ("swin", "SwinConfig"),
        ("siglip", "SiglipConfig"),
        ("siglip_vision_model", "SiglipVisionConfig"),
        ("smolvlm", "SmolVLMConfig"),
        ("smolvlm_vision", "SmolVLMVisionConfig"),
        ("speecht5", "SpeechT5Config"),
        ("swin2sr", "Swin2SRConfig"),
        ("t5", "T5Config"),
        ("tapas", "TapasConfig"),
        ("umt5", "UMT5Config"),
        ("video_llava", "VideoLlavaConfig"),
        ("vilt", "ViltConfig"),
        ("vipllava", "VipLlavaConfig"),
        ("vision-encoder-decoder", "VisionEncoderDecoderConfig"),
        ("vit", "ViTConfig"),
        ("wav2vec2", "Wav2Vec2Config"),
        ("mvp", "MvpConfig"),
        ("whisper", "WhisperConfig"),
        ("xlm-roberta", "XLMRobertaConfig"),
        ("xlm-roberta-xl", "XLMRobertaXLConfig"),
        ("yolos", "YolosConfig"),
        ("zamba2", "Zamba2Config"),
        ("cohere2", "Cohere2Config"),
        ("zamba", "ZambaConfig"),
    ]
)


MODEL_NAMES_MAPPING = OrderedDict(
    [
        # Add full (and cased) model names here
        ("albert", "ALBERT"),
        ("align", "ALIGN"),
        ("aria", "Aria"),
        ("aria_text", "AriaText"),
        ("bamba", "Bamba"),
        ("bert", "BERT"),
        ("bert-generation", "Bert Generation"),
        ("bart", "BART"),
        ("bert", "BERT"),
        ("bit", "BiT"),
        ("blenderbot", "Blenderbot"),
        ("blenderbot-small", "BlenderbotSmall"),
        ("blip", "BLIP"),
        ("blip-2", "BLIP-2"),
        ("camembert", "CamemBERT"),
        ("canine", "CANINE"),
        ("chameleon", "Chameleon"),
        ("chinese_clip", "Chinese-CLIP"),
        ("chinese_clip_vision_model", "ChineseCLIPVisionModel"),
        ("clap", "CLAP"),
        ("clip", "CLIP"),
        ("clip_vision_model", "CLIPVisionModel"),
        ("clipseg", "CLIPSeg"),
        ("clvp", "CLVP"),
        ("colpali", "ColPali"),
        ("convnext", "ConvNeXT"),
        ("convnextv2", "ConvNeXTV2"),
        ("ctrl", "CTRL"),
<<<<<<< HEAD
        ("cvt", "CvT"),
=======
        ("data2vec-audio", "Data2VecAudio"),
        ("data2vec-text", "Data2VecText"),
        ("data2vec-vision", "Data2VecVision"),
>>>>>>> f2090f22
        ("deberta", "DeBERTa"),
        ("deberta-v2", "DeBERTa-v2"),
        ("deit", "DeiT"),
        ("depth_anything", "Depth Anything"),
        ("detr", "DETR"),
        ("dinov2", "DINOv2"),
        ("distilbert", "DistilBERT"),
        ("dpr", "DPR"),
        ("dpt", "DPT"),
        ("fastspeech2_conformer", "FastSpeech2Conformer"),
        ("funnel", "Funnel Transformer"),
        ("gemma", "Gemma"),
        ("granite", "Granite"),
        ("gemma2", "Gemma2"),
        ("glm", "GLM"),
        ("glpn", "GLPN"),
        ("gpt2", "OpenAI GPT-2"),
        ("qwen2_audio", "Qwen2Audio"),
        ("qwen2_audio_encoder", "Qwen2AudioEncoder"),
        ("roberta", "RoBERTa"),
        ("granitemoe", "GraniteMoeMoe"),
        ("granitemoeshared", "GraniteMoeSharedMoe"),
        ("gemma3", "Gemma3ForConditionalGeneration"),
        ("gemma3_text", "Gemma3ForCausalLM"),
        ("qwen2_audio", "Qwen2Audio"),
        ("qwen2_audio_encoder", "Qwen2AudioEncoder"),
        ("helium", "Helium"),
        ("hiera", "Hiera"),
        ("hubert", "Hubert"),
        ("ibert", "I-BERT"),
        ("idefics", "IDEFICS"),
        ("idefics2", "Idefics2"),
        ("idefics3", "Idefics3"),
        ("idefics3_vision", "Idefics3VisionTransformer"),
        ("ijepa", "I-JEPA"),
        ("imagegpt", "ImageGPT"),
        ("led", "LED"),
        ("levit", "LeViT"),
        ("llama", "LLaMA"),
        ("llama2", "Llama2"),
        ("llama3", "Llama3"),
        ("llava", "Llava"),
        ("llava_next", "LLaVA-NeXT"),
        ("llava_next_video", "LLaVa-NeXT-Video"),
        ("llava_onevision", "LLaVA-Onevision"),
        ("mistral", "Mistral"),
        ("mllama", "Mllama"),
        ("persimmon", "Persimmon"),
        ("fuyu", "Fuyu"),
        ("m2m_100", "M2M100"),
        ("mamba", "Mamba"),
        ("mamba2", "mamba2"),
        ("mobilebert", "MobileBERT"),
        ("mpt", "MPT"),
        ("mt5", "MT5"),
        ("mvp", "MVP"),
        ("opt", "OPT"),
        ("megatron-bert", "Megatron-BERT"),
        ("mistral", "Mistral"),
        ("mistral3", "Mistral3"),
        ("mixtral", "Mixtral"),
        ("nystromformer", "Nyströmformer"),
        ("owlvit", "OWL-ViT"),
        ("paligemma", "PaliGemma"),
        ("phi", "Phi"),
        ("phi3", "Phi3"),
        ("pixtral", "Pixtral"),
        ("poolformer", "PoolFormer"),
        ("pop2piano", "Pop2Piano"),
        ("qwen2", "Qwen2"),
        ("qwen2_5_vl", "Qwen2_5_VL"),
        ("qwen2_audio", "Qwen2Audio"),
        ("qwen2_audio_encoder", "Qwen2AudioEncoder"),
        ("qwen2_vl", "Qwen2VL"),
        ("recurrent_gemma", "RecurrentGemma"),
        ("rembert", "RemBERT"),
        ("resnet", "ResNet"),
        ("rwkv", "RWKV"),
        ("sam", "SAM"),
        ("seamless_m4t_v2", "SeamlessM4Tv2"),
        ("segformer", "SegFormer"),
        ("swin", "Swin Transformer"),
        ("siglip", "SigLIP"),
        ("siglip_vision_model", "SiglipVisionModel"),
        ("smolvlm", "SmolVLM"),
        ("smolvlm_vision", "SmolVLMVisionTransformer"),
        ("speecht5", "SpeechT5"),
        ("starcoder2", "Starcoder2"),
        ("swin2sr", "Swin2SR"),
        ("t5", "T5"),
        ("t5v1.1", "T5v1.1"),
        ("tapas", "TAPAS"),
        ("umt5", "UMT5"),
        ("video_llava", "VideoLlava"),
        ("vilt", "ViLT"),
        ("vipllava", "VipLlava"),
        ("vision-encoder-decoder", "Vision Encoder decoder"),
        ("vit", "ViT"),
        ("wav2vec2", "Wav2Vec2"),
        ("whisper", "Whisper"),
        ("convbert", "ConvBERT"),
        ("opt", "OPT"),
        ("xlm-roberta", "XLM-RoBERTa"),
        ("xlm-roberta-xl", "XLM-RoBERTa-XL"),
        ("yolos", "YOLOS"),
        ("zamba2", "Zamba2"),
        ("cohere2", "Cohere2"),
        ("zamba", "Zamba"),
    ]
)

# This is tied to the processing `-` -> `_` in `model_type_to_module_name`. For example, instead of putting
# `transfo-xl` (as in `CONFIG_MAPPING_NAMES`), we should use `transfo_xl`.
DEPRECATED_MODELS = [
    "bort",
    "deta",
    "efficientformer",
    "ernie_m",
    "gptsan_japanese",
    "graphormer",
    "jukebox",
    "mctct",
    "mega",
    "mmbt",
    "nat",
    "nezha",
    "open_llama",
    "qdqbert",
    "realm",
    "retribert",
    "speech_to_text_2",
    "tapex",
    "trajectory_transformer",
    "transfo_xl",
    "tvlt",
    "van",
    "vit_hybrid",
    "xlm_prophetnet",
]

SPECIAL_MODEL_TYPE_TO_MODULE_NAME = OrderedDict(
    [
        ("openai-gpt", "openai"),
        ("data2vec-audio", "data2vec"),
        ("data2vec-text", "data2vec"),
        ("data2vec-vision", "data2vec"),
        ("donut-swin", "donut"),
        ("kosmos-2", "kosmos2"),
        ("maskformer-swin", "maskformer"),
        ("xclip", "x_clip"),
        ("clip_vision_model", "clip"),
        ("qwen2_audio_encoder", "qwen2_audio"),
        ("gemma3_text", "gemma3"),
        ("idefics3_vision", "idefics3"),
        ("clip_text_model", "clip"),
        ("aria_text", "aria"),
        ("siglip_vision_model", "siglip"),
        ("smolvlm_vision", "smolvlm"),
        ("chinese_clip_vision_model", "chinese_clip"),
        ("rt_detr_resnet", "rt_detr"),
    ]
)

if version.parse(transformers.__version__) >= version.parse("4.51.0"):
    CONFIG_MAPPING_NAMES.update({"qwen3": "Qwen3Config"})
    MODEL_NAMES_MAPPING.update({"qwen3": "Qwen3Model"})

if version.parse(transformers.__version__) >= version.parse("4.51.3"):
    CONFIG_MAPPING_NAMES.update({"glm4": "Glm4Config"})
    MODEL_NAMES_MAPPING.update({"glm4": "glm4"})

if version.parse(transformers.__version__) >= version.parse("4.53.0"):
    CONFIG_MAPPING_NAMES.update({"minimax": "MiniMaxConfig", "vjepa2": "VJEPA2Model"})
    MODEL_NAMES_MAPPING.update({"minimax": "MiniMax", "vjepa2": "VJEPA2Model"})


def model_type_to_module_name(key):
    """Converts a config key to the corresponding module."""
    # Special treatment
    if key in SPECIAL_MODEL_TYPE_TO_MODULE_NAME:
        key = SPECIAL_MODEL_TYPE_TO_MODULE_NAME[key]

        if key in DEPRECATED_MODELS:
            key = f"deprecated.{key}"
        return key

    key = key.replace("-", "_")
    if key in DEPRECATED_MODELS:
        key = f"deprecated.{key}"

    return key


def config_class_to_model_type(config):
    """Converts a config class name to the corresponding model type"""
    for key, cls in CONFIG_MAPPING_NAMES.items():
        if cls == config:
            return key
    # if key not found check in extra content
    for key, cls in CONFIG_MAPPING._extra_content.items():
        if cls.__name__ == config:
            return key
    return None


class _LazyConfigMapping(OrderedDict):
    """
    A dictionary that lazily load its values when they are requested.
    """

    def __init__(self, mapping):
        self._mapping = mapping
        self._extra_content = {}
        self._modules = {}

    def __getitem__(self, key):
        if key in self._extra_content:
            return self._extra_content[key]
        if key not in self._mapping:
            raise KeyError(key)
        value = self._mapping[key]
        module_name = model_type_to_module_name(key)
        if module_name not in self._modules:
            self._modules[module_name] = importlib.import_module(f".{module_name}", "transformers.models")
        if hasattr(self._modules[module_name], value):
            return getattr(self._modules[module_name], value)

        # Some of the mappings have entries model_type -> config of another model type. In that case we try to grab the
        # object at the top level.
        transformers_module = importlib.import_module("transformers")
        return getattr(transformers_module, value)

    def keys(self):
        return list(self._mapping.keys()) + list(self._extra_content.keys())

    def values(self):
        return [self[k] for k in self._mapping.keys()] + list(self._extra_content.values())

    def items(self):
        return [(k, self[k]) for k in self._mapping.keys()] + list(self._extra_content.items())

    def __iter__(self):
        return iter(list(self._mapping.keys()) + list(self._extra_content.keys()))

    def __contains__(self, item):
        return item in self._mapping or item in self._extra_content

    def register(self, key, value, exist_ok=False):
        """
        Register a new configuration in this mapping.
        """
        if key in self._mapping.keys() and not exist_ok:
            raise ValueError(f"'{key}' is already used by a Transformers config, pick another name.")
        self._extra_content[key] = value


CONFIG_MAPPING = _LazyConfigMapping(CONFIG_MAPPING_NAMES)


class _LazyLoadAllMappings(OrderedDict):
    """
    A mapping that will load all pairs of key values at the first access (either by indexing, requestions keys, values,
    etc.)

    Args:
        mapping: The mapping to load.
    """

    def __init__(self, mapping):
        self._mapping = mapping
        self._initialized = False
        self._data = {}

    def _initialize(self):
        if self._initialized:
            return

        for model_type, map_name in self._mapping.items():
            module_name = model_type_to_module_name(model_type)
            module = importlib.import_module(f".{module_name}", "transformers.models")
            mapping = getattr(module, map_name)
            self._data.update(mapping)

        self._initialized = True

    def __getitem__(self, key):
        self._initialize()
        return self._data[key]

    def keys(self):
        self._initialize()
        return self._data.keys()

    def values(self):
        self._initialize()
        return self._data.values()

    def items(self):
        self._initialize()
        return self._data.keys()

    def __iter__(self):
        self._initialize()
        return iter(self._data)

    def __contains__(self, item):
        self._initialize()
        return item in self._data


def _get_class_name(model_class: Union[str, List[str]]):
    if isinstance(model_class, (list, tuple)):
        return " or ".join([f"[`{c}`]" for c in model_class if c is not None])
    return f"[`{model_class}`]"


def _list_model_options(indent, config_to_class=None, use_model_types=True):
    if config_to_class is None and not use_model_types:
        raise ValueError("Using `use_model_types=False` requires a `config_to_class` dictionary.")
    if use_model_types:
        if config_to_class is None:
            model_type_to_name = {model_type: f"[`{config}`]" for model_type, config in CONFIG_MAPPING_NAMES.items()}
        else:
            model_type_to_name = {
                model_type: _get_class_name(model_class)
                for model_type, model_class in config_to_class.items()
                if model_type in MODEL_NAMES_MAPPING
            }
        lines = [
            f"{indent}- **{model_type}** -- {model_type_to_name[model_type]} ({MODEL_NAMES_MAPPING[model_type]} model)"
            for model_type in sorted(model_type_to_name.keys())
        ]
    else:
        config_to_name = {
            CONFIG_MAPPING_NAMES[config]: _get_class_name(clas)
            for config, clas in config_to_class.items()
            if config in CONFIG_MAPPING_NAMES
        }
        config_to_model_name = {
            config: MODEL_NAMES_MAPPING[model_type] for model_type, config in CONFIG_MAPPING_NAMES.items()
        }
        lines = [
            f"{indent}- [`{config_name}`] configuration class:"
            f" {config_to_name[config_name]} ({config_to_model_name[config_name]} model)"
            for config_name in sorted(config_to_name.keys())
        ]
    return "\n".join(lines)


def replace_list_option_in_docstrings(config_to_class=None, use_model_types=True):
    def docstring_decorator(fn):
        docstrings = fn.__doc__
        if docstrings is None:
            # Example: -OO
            return fn
        lines = docstrings.split("\n")
        i = 0
        while i < len(lines) and re.search(r"^(\s*)List options\s*$", lines[i]) is None:
            i += 1
        if i < len(lines):
            indent = re.search(r"^(\s*)List options\s*$", lines[i]).groups()[0]
            if use_model_types:
                indent = f"{indent}    "
            lines[i] = _list_model_options(indent, config_to_class=config_to_class, use_model_types=use_model_types)
            docstrings = "\n".join(lines)
        else:
            raise ValueError(
                f"The function {fn} should have an empty 'List options' in its docstring as placeholder, current"
                f" docstring is:\n{docstrings}"
            )
        fn.__doc__ = docstrings
        return fn

    return docstring_decorator


class AutoConfig:
    r"""
    This is a generic configuration class that will be instantiated as one of the configuration classes of the library
    when created with the [`~AutoConfig.from_pretrained`] class method.

    This class cannot be instantiated directly using `__init__()` (throws an error).
    """

    def __init__(self):
        raise EnvironmentError(
            "AutoConfig is designed to be instantiated "
            "using the `AutoConfig.from_pretrained(pretrained_model_name_or_path)` method."
        )

    @classmethod
    def for_model(cls, model_type: str, *args, **kwargs):
        if model_type in CONFIG_MAPPING:
            config_class = CONFIG_MAPPING[model_type]
            return config_class(*args, **kwargs)
        raise ValueError(
            f"Unrecognized model identifier: {model_type}. Should contain one of {', '.join(CONFIG_MAPPING.keys())}"
        )

    @classmethod
    @replace_list_option_in_docstrings()
    def from_pretrained(cls, pretrained_model_name_or_path, **kwargs):
        r"""
        Instantiate one of the configuration classes of the library from a pretrained model configuration.

        The configuration class to instantiate is selected based on the `model_type` property of the config object that
        is loaded, or when it's missing, by falling back to using pattern matching on `pretrained_model_name_or_path`:

        List options

        Args:
            pretrained_model_name_or_path (`str` or `os.PathLike`):
                Can be either:

                    - A string, the *model id* of a pretrained model configuration hosted inside a model repo on
                      huggingface.co.
                    - A path to a *directory* containing a configuration file saved using the
                      [`~PretrainedConfig.save_pretrained`] method, or the [`~PreTrainedModel.save_pretrained`] method,
                      e.g., `./my_model_directory/`.
                    - A path or url to a saved configuration JSON *file*, e.g.,
                      `./my_model_directory/configuration.json`.
            cache_dir (`str` or `os.PathLike`, *optional*):
                Path to a directory in which a downloaded pretrained model configuration should be cached if the
                standard cache should not be used.
            force_download (`bool`, *optional*, defaults to `False`):
                Whether or not to force the (re-)download the model weights and configuration files and override the
                cached versions if they exist.
            resume_download:
                Deprecated and ignored. All downloads are now resumed by default when possible.
                Will be removed in v5 of Transformers.
            proxies (`Dict[str, str]`, *optional*):
                A dictionary of proxy servers to use by protocol or endpoint, e.g., `{'http': 'foo.bar:3128',
                'http://hostname': 'foo.bar:4012'}`. The proxies are used on each request.
            revision (`str`, *optional*, defaults to `"main"`):
                The specific model version to use. It can be a branch name, a tag name, or a commit id, since we use a
                git-based system for storing models and other artifacts on huggingface.co, so `revision` can be any
                identifier allowed by git.
            return_unused_kwargs (`bool`, *optional*, defaults to `False`):
                If `False`, then this function returns just the final configuration object.

                If `True`, then this functions returns a `Tuple(config, unused_kwargs)` where *unused_kwargs* is a
                dictionary consisting of the key/value pairs whose keys are not configuration attributes: i.e., the
                part of `kwargs` which has not been used to update `config` and is otherwise ignored.
            trust_remote_code (`bool`, *optional*, defaults to `False`):
                Whether or not to allow for custom models defined on the Hub in their own modeling files. This option
                should only be set to `True` for repositories you trust and in which you have read the code, as it will
                execute code present on the Hub on your local machine.
            kwargs(additional keyword arguments, *optional*):
                The values in kwargs of any keys which are configuration attributes will be used to override the loaded
                values. Behavior concerning key/value pairs whose keys are *not* configuration attributes is controlled
                by the `return_unused_kwargs` keyword parameter.

        Examples:

        ```python
        >>> from transformers import AutoConfig

        >>> # Download configuration from huggingface.co and cache.
        >>> config = AutoConfig.from_pretrained("google-bert/bert-base-uncased")

        >>> # Download configuration from huggingface.co (user-uploaded) and cache.
        >>> config = AutoConfig.from_pretrained("dbmdz/bert-base-german-cased")

        >>> # If configuration file is in a directory (e.g., was saved using *save_pretrained('./test/saved_model/')*).
        >>> config = AutoConfig.from_pretrained("./test/bert_saved_model/")

        >>> # Load a specific configuration file.
        >>> config = AutoConfig.from_pretrained("./test/bert_saved_model/my_configuration.json")

        >>> # Change some config attributes when loading a pretrained config.
        >>> config = AutoConfig.from_pretrained("google-bert/bert-base-uncased", output_attentions=True, foo=False)
        >>> config.output_attentions
        True

        >>> config, unused_kwargs = AutoConfig.from_pretrained(
        ...     "google-bert/bert-base-uncased", output_attentions=True, foo=False, return_unused_kwargs=True
        ... )
        >>> config.output_attentions
        True

        >>> unused_kwargs
        {'foo': False}
        ```"""
        use_auth_token = kwargs.pop("use_auth_token", None)
        if use_auth_token is not None:
            warnings.warn(
                "The `use_auth_token` argument is deprecated and will be removed in v5 of Transformers. Please use `token` instead.",
                FutureWarning,
            )
            if kwargs.get("token", None) is not None:
                raise ValueError(
                    "`token` and `use_auth_token` are both specified. Please set only the argument `token`."
                )
            kwargs["token"] = use_auth_token

        kwargs["_from_auto"] = True
        kwargs["name_or_path"] = pretrained_model_name_or_path
        trust_remote_code = kwargs.pop("trust_remote_code", None)
        code_revision = kwargs.pop("code_revision", None)

        config_dict, unused_kwargs = PretrainedConfig.get_config_dict(pretrained_model_name_or_path, **kwargs)
        has_remote_code = "auto_map" in config_dict and "AutoConfig" in config_dict["auto_map"]
        has_local_code = "model_type" in config_dict and config_dict["model_type"] in CONFIG_MAPPING
        trust_remote_code = resolve_trust_remote_code(
            trust_remote_code, pretrained_model_name_or_path, has_local_code, has_remote_code
        )

        if has_remote_code and trust_remote_code:
            class_ref = config_dict["auto_map"]["AutoConfig"]
            config_class = get_class_from_dynamic_module(
                class_ref, pretrained_model_name_or_path, code_revision=code_revision, **kwargs
            )
            if os.path.isdir(pretrained_model_name_or_path):
                config_class.register_for_auto_class()
            return config_class.from_pretrained(pretrained_model_name_or_path, **kwargs)
        elif "model_type" in config_dict:
            try:
                config_class = CONFIG_MAPPING[config_dict["model_type"]]
            except KeyError:
                raise ValueError(
                    f"The checkpoint you are trying to load has model type `{config_dict['model_type']}` "
                    "but Transformers does not recognize this architecture. This could be because of an "
                    "issue with the checkpoint, or because your version of Transformers is out of date."
                )
            return config_class.from_dict(config_dict, **unused_kwargs)
        else:
            # Fallback: use pattern matching on the string.
            # We go from longer names to shorter names to catch roberta before bert (for instance)
            for pattern in sorted(CONFIG_MAPPING.keys(), key=len, reverse=True):
                if pattern in str(pretrained_model_name_or_path):
                    return CONFIG_MAPPING[pattern].from_dict(config_dict, **unused_kwargs)

        raise ValueError(
            f"Unrecognized model in {pretrained_model_name_or_path}. "
            f"Should have a `model_type` key in its {CONFIG_NAME}, or contain one of the following strings "
            f"in its name: {', '.join(CONFIG_MAPPING.keys())}"
        )

    @staticmethod
    def register(model_type, config, exist_ok=False):
        """
        Register a new configuration for this class.

        Args:
            model_type (`str`): The model type like "bert" or "gpt".
            config ([`PretrainedConfig`]): The config to register.
        """
        if issubclass(config, PretrainedConfig) and config.model_type != model_type:
            raise ValueError(
                "The config you are passing has a `model_type` attribute that is not consistent with the model type "
                f"you passed (config has {config.model_type} and you passed {model_type}. Fix one of those so they "
                "match!"
            )
        CONFIG_MAPPING.register(model_type, config, exist_ok=exist_ok)<|MERGE_RESOLUTION|>--- conflicted
+++ resolved
@@ -60,13 +60,10 @@
         ("convnext", "ConvNextConfig"),
         ("convnextv2", "ConvNextV2Config"),
         ("ctrl", "CTRLConfig"),
-<<<<<<< HEAD
         ("cvt", "CvtConfig"),
-=======
         ("data2vec-audio", "Data2VecAudioConfig"),
         ("data2vec-text", "Data2VecTextConfig"),
         ("data2vec-vision", "Data2VecVisionConfig"),
->>>>>>> f2090f22
         ("deberta", "DebertaConfig"),
         ("deberta-v2", "DebertaV2Config"),
         ("depth_anything", "DepthAnythingConfig"),
@@ -202,13 +199,10 @@
         ("convnext", "ConvNeXT"),
         ("convnextv2", "ConvNeXTV2"),
         ("ctrl", "CTRL"),
-<<<<<<< HEAD
         ("cvt", "CvT"),
-=======
         ("data2vec-audio", "Data2VecAudio"),
         ("data2vec-text", "Data2VecText"),
         ("data2vec-vision", "Data2VecVision"),
->>>>>>> f2090f22
         ("deberta", "DeBERTa"),
         ("deberta-v2", "DeBERTa-v2"),
         ("deit", "DeiT"),
