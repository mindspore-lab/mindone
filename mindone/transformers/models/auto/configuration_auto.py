--- conflicted
+++ resolved
@@ -103,11 +103,8 @@
         ("falcon_mamba", "FalconMambaConfig"),
         ("fastspeech2_conformer", "FastSpeech2ConformerConfig"),
         ("flava", "FlavaConfig"),
-<<<<<<< HEAD
         ("flex_olmo", "FlexOlmoConfig"),
-=======
         ("florence2", "Florence2Config"),
->>>>>>> 530d21c4
         ("fnet", "FNetConfig"),
         ("focalnet", "FocalNetConfig"),
         ("fsmt", "FSMTConfig"),
@@ -394,11 +391,8 @@
         ("falcon_mamba", "FalconMamba"),
         ("fastspeech2_conformer", "FastSpeech2Conformer"),
         ("flava", "FLAVA"),
-<<<<<<< HEAD
         ("flex_olmo", "FlexOlmo"),
-=======
         ("florence2", "Florence2"),
->>>>>>> 530d21c4
         ("fnet", "FNet"),
         ("focalnet", "FocalNet"),
         ("fsmt", "FairSeq Machine-Translation"),
