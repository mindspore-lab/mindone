--- conflicted
+++ resolved
@@ -94,11 +94,8 @@
         ("opt", "OPTConfig"),
         ("megatron-bert", "MegatronBertConfig"),
         ("mixtral", "MixtralConfig"),
-<<<<<<< HEAD
         ("marian", "MarianConfig"),
-=======
         ("owlvit", "OwlViTConfig"),
->>>>>>> b77b7a86
         ("paligemma", "PaliGemmaConfig"),
         ("phi", "PhiConfig"),
         ("phi3", "Phi3Config"),
@@ -206,11 +203,8 @@
         ("megatron-bert", "Megatron-BERT"),
         ("mistral", "Mistral"),
         ("mixtral", "Mixtral"),
-<<<<<<< HEAD
         ("marian", "Marian"),
-=======
         ("owlvit", "OWL-ViT"),
->>>>>>> b77b7a86
         ("paligemma", "PaliGemma"),
         ("phi", "Phi"),
         ("phi3", "Phi3"),
