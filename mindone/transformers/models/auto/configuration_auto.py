--- conflicted
+++ resolved
@@ -115,15 +115,12 @@
         ("qwen2_vl", "Qwen2VLConfig"),
         ("opt", "OPTConfig"),
         ("roberta", "RobertaConfig"),
+        ("roberta-prelayernorm", "RobertaPreLayerNormConfig"),
         ("recurrent_gemma", "RecurrentGemmaConfig"),
         ("rembert", "RemBertConfig"),
-<<<<<<< HEAD
-        ("roberta-prelayernorm", "RobertaPreLayerNormConfig"),
-=======
         ("rwkv", "RwkvConfig"),
         ("sam", "SamConfig"),
         ("segformer", "SegformerConfig"),
->>>>>>> 7cb0b4ac
         ("swin", "SwinConfig"),
         ("siglip", "SiglipConfig"),
         ("siglip_vision_model", "SiglipVisionConfig"),
@@ -243,13 +240,10 @@
         ("qwen2_vl", "Qwen2VL"),
         ("recurrent_gemma", "RecurrentGemma"),
         ("rembert", "RemBERT"),
-<<<<<<< HEAD
         ("roberta-prelayernorm", "RoBERTa-PreLayerNorm"),
-=======
         ("rwkv", "RWKV"),
         ("sam", "SAM"),
         ("segformer", "SegFormer"),
->>>>>>> 7cb0b4ac
         ("swin", "Swin Transformer"),
         ("siglip", "SigLIP"),
         ("siglip_vision_model", "SiglipVisionModel"),
