# coding=utf-8
# Copyright 2018 The HuggingFace Inc. team.
#
# This code is adapted from https://github.com/huggingface/transformers
# with modifications to run transformers on mindspore.
#
# Licensed under the Apache License, Version 2.0 (the "License");
# you may not use this file except in compliance with the License.
# You may obtain a copy of the License at
#
#     http://www.apache.org/licenses/LICENSE-2.0
#
# Unless required by applicable law or agreed to in writing, software
# distributed under the License is distributed on an "AS IS" BASIS,
# WITHOUT WARRANTIES OR CONDITIONS OF ANY KIND, either express or implied.
# See the License for the specific language governing permissions and
# limitations under the License.
"""Auto Config class."""
import importlib
import os
import re
import warnings
from collections import OrderedDict
from typing import List, Union

import transformers
from packaging import version
from transformers.configuration_utils import PretrainedConfig
from transformers.dynamic_module_utils import get_class_from_dynamic_module, resolve_trust_remote_code
from transformers.utils import CONFIG_NAME, logging

logger = logging.get_logger(__name__)


CONFIG_MAPPING_NAMES = OrderedDict(
    [
        # Add configs here
        ("albert", "AlbertConfig"),
        ("aria", "AriaConfig"),
        ("aria_text", "AriaTextConfig"),
        ("bert", "BertConfig"),
        ("bart", "BartConfig"),
        ("bit", "BitConfig"),
        ("blip", "BlipConfig"),
        ("blip-2", "Blip2Config"),
        ("clip", "CLIPConfig"),
        ("clip_vision_model", "CLIPVisionConfig"),
        ("deberta", "DebertaConfig"),
        ("deberta-v2", "DebertaV2Config"),
        ("dpt", "DPTConfig"),
        ("gemma", "GemmaConfig"),
        ("granite", "GraniteConfig"),
        ("gemma2", "Gemma2Config"),
        ("gemma3", "Gemma3Config"),
        ("gemma3_text", "Gemma3TextConfig"),
        ("glm", "GlmConfig"),
        ("glpn", "GLPNConfig"),
        ("gpt2", "GPT2Config"),
        ("granitemoe", "GraniteMoeConfig"),
        ("granitemoeshared", "GraniteMoeSharedConfig"),
        ("helium", "HeliumConfig"),
        ("hiera", "HieraConfig"),
        ("camembert", "CamembertConfig"),
        ("convbert", "ConvBertConfig"),
        ("idefics", "IdeficsConfig"),
        ("idefics2", "Idefics2Config"),
        ("idefics3", "Idefics3Config"),
        ("idefics3_vision", "Idefics3VisionConfig"),
        ("ijepa", "IJepaConfig"),
        ("imagegpt", "ImageGPTConfig"),
        ("led", "LEDConfig"),
        ("levit", "LevitConfig"),
        ("m2m_100", "M2M100Config"),
        ("canine", "CanineConfig"),
        ("llama", "LlamaConfig"),
        ("persimmon", "PersimmonConfig"),
        ("fuyu", "FuyuConfig"),
        ("llava", "LlavaConfig"),
        ("mistral", "MistralConfig"),
        ("mobilebert", "MobileBertConfig"),
        ("mpt", "MptConfig"),
        ("starcoder2", "Starcoder2Config"),
        ("mt5", "MT5Config"),
        ("megatron-bert", "MegatronBertConfig"),
        ("mixtral", "MixtralConfig"),
        ("paligemma", "PaliGemmaConfig"),
        ("phi", "PhiConfig"),
        ("phi3", "Phi3Config"),
        ("qwen2", "Qwen2Config"),
        ("qwen2_5_vl", "Qwen2_5_VLConfig"),
        ("qwen2_audio", "Qwen2AudioConfig"),
        ("qwen2_audio_encoder", "Qwen2AudioEncoderConfig"),
        ("qwen2_vl", "Qwen2VLConfig"),
        ("opt", "OPTConfig"),
        ("roberta", "RobertaConfig"),
        ("recurrent_gemma", "RecurrentGemmaConfig"),
        ("rembert", "RemBertConfig"),
        ("siglip", "SiglipConfig"),
        ("siglip_vision_model", "SiglipVisionConfig"),
        ("speecht5", "SpeechT5Config"),
        ("t5", "T5Config"),
        ("umt5", "UMT5Config"),
        ("wav2vec2", "Wav2Vec2Config"),
        ("mvp", "MvpConfig"),
        ("whisper", "WhisperConfig"),
        ("xlm", "XLMConfig"),
        ("xlm-prophetnet", "XLMProphetNetConfig"),
        ("xlm-roberta", "XLMRobertaConfig"),
        ("xlm-roberta-xl", "XLMRobertaXLConfig"),
        ("cohere2", "Cohere2Config"),
    ]
)


MODEL_NAMES_MAPPING = OrderedDict(
    [
        # Add full (and cased) model names here
        ("albert", "ALBERT"),
        ("aria", "Aria"),
        ("aria_text", "AriaText"),
        ("m2m_100", "M2M100"),
        ("bert", "BERT"),
        ("bart", "BART"),
        ("camembert", "CamemBERT"),
        ("bit", "BiT"),
        ("blip", "BLIP"),
        ("mvp", "MVP"),
        ("blip-2", "BLIP-2"),
        ("chameleon", "Chameleon"),
        ("clap", "CLAP"),
        ("canine", "CANINE"),
        ("clip", "CLIP"),
        ("starcoder2", "Starcoder2"),
        ("clip_vision_model", "CLIPVisionModel"),
        ("deberta", "DeBERTa"),
        ("deberta-v2", "DeBERTa-v2"),
        ("dpt", "DPT"),
        ("gemma", "Gemma"),
        ("granite", "Granite"),
        ("gemma2", "Gemma2"),
        ("glm", "GLM"),
        ("glpn", "GLPN"),
        ("gpt2", "OpenAI GPT-2"),
        ("qwen2_audio", "Qwen2Audio"),
        ("qwen2_audio_encoder", "Qwen2AudioEncoder"),
        ("roberta", "RoBERTa"),
        ("granitemoe", "GraniteMoeMoe"),
        ("granitemoeshared", "GraniteMoeSharedMoe"),
        ("gemma3", "Gemma3ForConditionalGeneration"),
        ("gemma3_text", "Gemma3ForCausalLM"),
        ("qwen2_audio", "Qwen2Audio"),
        ("qwen2_audio_encoder", "Qwen2AudioEncoder"),
        ("helium", "Helium"),
        ("hiera", "Hiera"),
        ("idefics", "IDEFICS"),
        ("idefics2", "Idefics2"),
        ("idefics3", "Idefics3"),
        ("idefics3_vision", "Idefics3VisionTransformer"),
        ("ijepa", "I-JEPA"),
        ("imagegpt", "ImageGPT"),
        ("led", "LED"),
        ("levit", "LeViT"),
        ("llama", "LLaMA"),
        ("llama2", "Llama2"),
        ("llama3", "Llama3"),
        ("llava", "Llava"),
        ("persimmon", "Persimmon"),
        ("fuyu", "Fuyu"),
        ("mobilebert", "MobileBERT"),
        ("mpt", "MPT"),
        ("mt5", "MT5"),
        ("megatron-bert", "Megatron-BERT"),
        ("mistral", "Mistral"),
        ("mixtral", "Mixtral"),
        ("paligemma", "PaliGemma"),
        ("phi", "Phi"),
        ("phi3", "Phi3"),
        ("qwen2", "Qwen2"),
        ("qwen2_5_vl", "Qwen2_5_VL"),
        ("qwen2_audio", "Qwen2Audio"),
        ("qwen2_audio_encoder", "Qwen2AudioEncoder"),
        ("qwen2_vl", "Qwen2VL"),
        ("recurrent_gemma", "RecurrentGemma"),
        ("rembert", "RemBERT"),
        ("siglip", "SigLIP"),
        ("siglip_vision_model", "SiglipVisionModel"),
        ("speecht5", "SpeechT5"),
        ("t5", "T5"),
        ("t5v1.1", "T5v1.1"),
        ("umt5", "UMT5"),
        ("wav2vec2", "Wav2Vec2"),
        ("whisper", "Whisper"),
<<<<<<< HEAD
        ("xlm", "XLM"),
        ("xlm-prophetnet", "XLM-ProphetNet"),
=======
        ("convbert", "ConvBERT"),
        ("opt", "OPT"),
>>>>>>> eff29d56
        ("xlm-roberta", "XLM-RoBERTa"),
        ("xlm-roberta-xl", "XLM-RoBERTa-XL"),
        ("cohere2", "Cohere2"),
    ]
)

# This is tied to the processing `-` -> `_` in `model_type_to_module_name`. For example, instead of putting
# `transfo-xl` (as in `CONFIG_MAPPING_NAMES`), we should use `transfo_xl`.
DEPRECATED_MODELS = [
    "bort",
    "deta",
    "efficientformer",
    "ernie_m",
    "gptsan_japanese",
    "graphormer",
    "jukebox",
    "mctct",
    "mega",
    "mmbt",
    "nat",
    "nezha",
    "open_llama",
    "qdqbert",
    "realm",
    "retribert",
    "speech_to_text_2",
    "tapex",
    "trajectory_transformer",
    "transfo_xl",
    "tvlt",
    "van",
    "vit_hybrid",
    "xlm_prophetnet",
]

SPECIAL_MODEL_TYPE_TO_MODULE_NAME = OrderedDict(
    [
        ("openai-gpt", "openai"),
        ("data2vec-audio", "data2vec"),
        ("data2vec-text", "data2vec"),
        ("data2vec-vision", "data2vec"),
        ("donut-swin", "donut"),
        ("kosmos-2", "kosmos2"),
        ("maskformer-swin", "maskformer"),
        ("xclip", "x_clip"),
        ("clip_vision_model", "clip"),
        ("qwen2_audio_encoder", "qwen2_audio"),
        ("gemma3_text", "gemma3"),
        ("idefics3_vision", "idefics3"),
        ("clip_text_model", "clip"),
        ("aria_text", "aria"),
        ("siglip_vision_model", "siglip"),
        ("chinese_clip_vision_model", "chinese_clip"),
        ("rt_detr_resnet", "rt_detr"),
    ]
)

if version.parse(transformers.__version__) >= version.parse("4.51.0"):
    CONFIG_MAPPING_NAMES.update({"qwen3": "Qwen3Config"})
    MODEL_NAMES_MAPPING.update({"qwen3": "Qwen3Model"})

if version.parse(transformers.__version__) >= version.parse("4.51.3"):
    CONFIG_MAPPING_NAMES.update({"glm4": "Glm4Config"})
    MODEL_NAMES_MAPPING.update({"glm4": "glm4"})

if version.parse(transformers.__version__) >= version.parse("4.53.0"):
    CONFIG_MAPPING_NAMES.update({"vjepa2": "VJEPA2Model"})
    MODEL_NAMES_MAPPING.update({"vjepa2": "VJEPA2Model"})


def model_type_to_module_name(key):
    """Converts a config key to the corresponding module."""
    # Special treatment
    if key in SPECIAL_MODEL_TYPE_TO_MODULE_NAME:
        key = SPECIAL_MODEL_TYPE_TO_MODULE_NAME[key]

        if key in DEPRECATED_MODELS:
            key = f"deprecated.{key}"
        return key

    key = key.replace("-", "_")
    if key in DEPRECATED_MODELS:
        key = f"deprecated.{key}"

    return key


def config_class_to_model_type(config):
    """Converts a config class name to the corresponding model type"""
    for key, cls in CONFIG_MAPPING_NAMES.items():
        if cls == config:
            return key
    # if key not found check in extra content
    for key, cls in CONFIG_MAPPING._extra_content.items():
        if cls.__name__ == config:
            return key
    return None


class _LazyConfigMapping(OrderedDict):
    """
    A dictionary that lazily load its values when they are requested.
    """

    def __init__(self, mapping):
        self._mapping = mapping
        self._extra_content = {}
        self._modules = {}

    def __getitem__(self, key):
        if key in self._extra_content:
            return self._extra_content[key]
        if key not in self._mapping:
            raise KeyError(key)
        value = self._mapping[key]
        module_name = model_type_to_module_name(key)
        if module_name not in self._modules:
            self._modules[module_name] = importlib.import_module(f".{module_name}", "transformers.models")
        if hasattr(self._modules[module_name], value):
            return getattr(self._modules[module_name], value)

        # Some of the mappings have entries model_type -> config of another model type. In that case we try to grab the
        # object at the top level.
        transformers_module = importlib.import_module("transformers")
        return getattr(transformers_module, value)

    def keys(self):
        return list(self._mapping.keys()) + list(self._extra_content.keys())

    def values(self):
        return [self[k] for k in self._mapping.keys()] + list(self._extra_content.values())

    def items(self):
        return [(k, self[k]) for k in self._mapping.keys()] + list(self._extra_content.items())

    def __iter__(self):
        return iter(list(self._mapping.keys()) + list(self._extra_content.keys()))

    def __contains__(self, item):
        return item in self._mapping or item in self._extra_content

    def register(self, key, value, exist_ok=False):
        """
        Register a new configuration in this mapping.
        """
        if key in self._mapping.keys() and not exist_ok:
            raise ValueError(f"'{key}' is already used by a Transformers config, pick another name.")
        self._extra_content[key] = value


CONFIG_MAPPING = _LazyConfigMapping(CONFIG_MAPPING_NAMES)


class _LazyLoadAllMappings(OrderedDict):
    """
    A mapping that will load all pairs of key values at the first access (either by indexing, requestions keys, values,
    etc.)

    Args:
        mapping: The mapping to load.
    """

    def __init__(self, mapping):
        self._mapping = mapping
        self._initialized = False
        self._data = {}

    def _initialize(self):
        if self._initialized:
            return

        for model_type, map_name in self._mapping.items():
            module_name = model_type_to_module_name(model_type)
            module = importlib.import_module(f".{module_name}", "transformers.models")
            mapping = getattr(module, map_name)
            self._data.update(mapping)

        self._initialized = True

    def __getitem__(self, key):
        self._initialize()
        return self._data[key]

    def keys(self):
        self._initialize()
        return self._data.keys()

    def values(self):
        self._initialize()
        return self._data.values()

    def items(self):
        self._initialize()
        return self._data.keys()

    def __iter__(self):
        self._initialize()
        return iter(self._data)

    def __contains__(self, item):
        self._initialize()
        return item in self._data


def _get_class_name(model_class: Union[str, List[str]]):
    if isinstance(model_class, (list, tuple)):
        return " or ".join([f"[`{c}`]" for c in model_class if c is not None])
    return f"[`{model_class}`]"


def _list_model_options(indent, config_to_class=None, use_model_types=True):
    if config_to_class is None and not use_model_types:
        raise ValueError("Using `use_model_types=False` requires a `config_to_class` dictionary.")
    if use_model_types:
        if config_to_class is None:
            model_type_to_name = {model_type: f"[`{config}`]" for model_type, config in CONFIG_MAPPING_NAMES.items()}
        else:
            model_type_to_name = {
                model_type: _get_class_name(model_class)
                for model_type, model_class in config_to_class.items()
                if model_type in MODEL_NAMES_MAPPING
            }
        lines = [
            f"{indent}- **{model_type}** -- {model_type_to_name[model_type]} ({MODEL_NAMES_MAPPING[model_type]} model)"
            for model_type in sorted(model_type_to_name.keys())
        ]
    else:
        config_to_name = {
            CONFIG_MAPPING_NAMES[config]: _get_class_name(clas)
            for config, clas in config_to_class.items()
            if config in CONFIG_MAPPING_NAMES
        }
        config_to_model_name = {
            config: MODEL_NAMES_MAPPING[model_type] for model_type, config in CONFIG_MAPPING_NAMES.items()
        }
        lines = [
            f"{indent}- [`{config_name}`] configuration class:"
            f" {config_to_name[config_name]} ({config_to_model_name[config_name]} model)"
            for config_name in sorted(config_to_name.keys())
        ]
    return "\n".join(lines)


def replace_list_option_in_docstrings(config_to_class=None, use_model_types=True):
    def docstring_decorator(fn):
        docstrings = fn.__doc__
        if docstrings is None:
            # Example: -OO
            return fn
        lines = docstrings.split("\n")
        i = 0
        while i < len(lines) and re.search(r"^(\s*)List options\s*$", lines[i]) is None:
            i += 1
        if i < len(lines):
            indent = re.search(r"^(\s*)List options\s*$", lines[i]).groups()[0]
            if use_model_types:
                indent = f"{indent}    "
            lines[i] = _list_model_options(indent, config_to_class=config_to_class, use_model_types=use_model_types)
            docstrings = "\n".join(lines)
        else:
            raise ValueError(
                f"The function {fn} should have an empty 'List options' in its docstring as placeholder, current"
                f" docstring is:\n{docstrings}"
            )
        fn.__doc__ = docstrings
        return fn

    return docstring_decorator


class AutoConfig:
    r"""
    This is a generic configuration class that will be instantiated as one of the configuration classes of the library
    when created with the [`~AutoConfig.from_pretrained`] class method.

    This class cannot be instantiated directly using `__init__()` (throws an error).
    """

    def __init__(self):
        raise EnvironmentError(
            "AutoConfig is designed to be instantiated "
            "using the `AutoConfig.from_pretrained(pretrained_model_name_or_path)` method."
        )

    @classmethod
    def for_model(cls, model_type: str, *args, **kwargs):
        if model_type in CONFIG_MAPPING:
            config_class = CONFIG_MAPPING[model_type]
            return config_class(*args, **kwargs)
        raise ValueError(
            f"Unrecognized model identifier: {model_type}. Should contain one of {', '.join(CONFIG_MAPPING.keys())}"
        )

    @classmethod
    @replace_list_option_in_docstrings()
    def from_pretrained(cls, pretrained_model_name_or_path, **kwargs):
        r"""
        Instantiate one of the configuration classes of the library from a pretrained model configuration.

        The configuration class to instantiate is selected based on the `model_type` property of the config object that
        is loaded, or when it's missing, by falling back to using pattern matching on `pretrained_model_name_or_path`:

        List options

        Args:
            pretrained_model_name_or_path (`str` or `os.PathLike`):
                Can be either:

                    - A string, the *model id* of a pretrained model configuration hosted inside a model repo on
                      huggingface.co.
                    - A path to a *directory* containing a configuration file saved using the
                      [`~PretrainedConfig.save_pretrained`] method, or the [`~PreTrainedModel.save_pretrained`] method,
                      e.g., `./my_model_directory/`.
                    - A path or url to a saved configuration JSON *file*, e.g.,
                      `./my_model_directory/configuration.json`.
            cache_dir (`str` or `os.PathLike`, *optional*):
                Path to a directory in which a downloaded pretrained model configuration should be cached if the
                standard cache should not be used.
            force_download (`bool`, *optional*, defaults to `False`):
                Whether or not to force the (re-)download the model weights and configuration files and override the
                cached versions if they exist.
            resume_download:
                Deprecated and ignored. All downloads are now resumed by default when possible.
                Will be removed in v5 of Transformers.
            proxies (`Dict[str, str]`, *optional*):
                A dictionary of proxy servers to use by protocol or endpoint, e.g., `{'http': 'foo.bar:3128',
                'http://hostname': 'foo.bar:4012'}`. The proxies are used on each request.
            revision (`str`, *optional*, defaults to `"main"`):
                The specific model version to use. It can be a branch name, a tag name, or a commit id, since we use a
                git-based system for storing models and other artifacts on huggingface.co, so `revision` can be any
                identifier allowed by git.
            return_unused_kwargs (`bool`, *optional*, defaults to `False`):
                If `False`, then this function returns just the final configuration object.

                If `True`, then this functions returns a `Tuple(config, unused_kwargs)` where *unused_kwargs* is a
                dictionary consisting of the key/value pairs whose keys are not configuration attributes: i.e., the
                part of `kwargs` which has not been used to update `config` and is otherwise ignored.
            trust_remote_code (`bool`, *optional*, defaults to `False`):
                Whether or not to allow for custom models defined on the Hub in their own modeling files. This option
                should only be set to `True` for repositories you trust and in which you have read the code, as it will
                execute code present on the Hub on your local machine.
            kwargs(additional keyword arguments, *optional*):
                The values in kwargs of any keys which are configuration attributes will be used to override the loaded
                values. Behavior concerning key/value pairs whose keys are *not* configuration attributes is controlled
                by the `return_unused_kwargs` keyword parameter.

        Examples:

        ```python
        >>> from transformers import AutoConfig

        >>> # Download configuration from huggingface.co and cache.
        >>> config = AutoConfig.from_pretrained("google-bert/bert-base-uncased")

        >>> # Download configuration from huggingface.co (user-uploaded) and cache.
        >>> config = AutoConfig.from_pretrained("dbmdz/bert-base-german-cased")

        >>> # If configuration file is in a directory (e.g., was saved using *save_pretrained('./test/saved_model/')*).
        >>> config = AutoConfig.from_pretrained("./test/bert_saved_model/")

        >>> # Load a specific configuration file.
        >>> config = AutoConfig.from_pretrained("./test/bert_saved_model/my_configuration.json")

        >>> # Change some config attributes when loading a pretrained config.
        >>> config = AutoConfig.from_pretrained("google-bert/bert-base-uncased", output_attentions=True, foo=False)
        >>> config.output_attentions
        True

        >>> config, unused_kwargs = AutoConfig.from_pretrained(
        ...     "google-bert/bert-base-uncased", output_attentions=True, foo=False, return_unused_kwargs=True
        ... )
        >>> config.output_attentions
        True

        >>> unused_kwargs
        {'foo': False}
        ```"""
        use_auth_token = kwargs.pop("use_auth_token", None)
        if use_auth_token is not None:
            warnings.warn(
                "The `use_auth_token` argument is deprecated and will be removed in v5 of Transformers. Please use `token` instead.",
                FutureWarning,
            )
            if kwargs.get("token", None) is not None:
                raise ValueError(
                    "`token` and `use_auth_token` are both specified. Please set only the argument `token`."
                )
            kwargs["token"] = use_auth_token

        kwargs["_from_auto"] = True
        kwargs["name_or_path"] = pretrained_model_name_or_path
        trust_remote_code = kwargs.pop("trust_remote_code", None)
        code_revision = kwargs.pop("code_revision", None)

        config_dict, unused_kwargs = PretrainedConfig.get_config_dict(pretrained_model_name_or_path, **kwargs)
        has_remote_code = "auto_map" in config_dict and "AutoConfig" in config_dict["auto_map"]
        has_local_code = "model_type" in config_dict and config_dict["model_type"] in CONFIG_MAPPING
        trust_remote_code = resolve_trust_remote_code(
            trust_remote_code, pretrained_model_name_or_path, has_local_code, has_remote_code
        )

        if has_remote_code and trust_remote_code:
            class_ref = config_dict["auto_map"]["AutoConfig"]
            config_class = get_class_from_dynamic_module(
                class_ref, pretrained_model_name_or_path, code_revision=code_revision, **kwargs
            )
            if os.path.isdir(pretrained_model_name_or_path):
                config_class.register_for_auto_class()
            return config_class.from_pretrained(pretrained_model_name_or_path, **kwargs)
        elif "model_type" in config_dict:
            try:
                config_class = CONFIG_MAPPING[config_dict["model_type"]]
            except KeyError:
                raise ValueError(
                    f"The checkpoint you are trying to load has model type `{config_dict['model_type']}` "
                    "but Transformers does not recognize this architecture. This could be because of an "
                    "issue with the checkpoint, or because your version of Transformers is out of date."
                )
            return config_class.from_dict(config_dict, **unused_kwargs)
        else:
            # Fallback: use pattern matching on the string.
            # We go from longer names to shorter names to catch roberta before bert (for instance)
            for pattern in sorted(CONFIG_MAPPING.keys(), key=len, reverse=True):
                if pattern in str(pretrained_model_name_or_path):
                    return CONFIG_MAPPING[pattern].from_dict(config_dict, **unused_kwargs)

        raise ValueError(
            f"Unrecognized model in {pretrained_model_name_or_path}. "
            f"Should have a `model_type` key in its {CONFIG_NAME}, or contain one of the following strings "
            f"in its name: {', '.join(CONFIG_MAPPING.keys())}"
        )

    @staticmethod
    def register(model_type, config, exist_ok=False):
        """
        Register a new configuration for this class.

        Args:
            model_type (`str`): The model type like "bert" or "gpt".
            config ([`PretrainedConfig`]): The config to register.
        """
        if issubclass(config, PretrainedConfig) and config.model_type != model_type:
            raise ValueError(
                "The config you are passing has a `model_type` attribute that is not consistent with the model type "
                f"you passed (config has {config.model_type} and you passed {model_type}. Fix one of those so they "
                "match!"
            )
        CONFIG_MAPPING.register(model_type, config, exist_ok=exist_ok)<|MERGE_RESOLUTION|>--- conflicted
+++ resolved
@@ -190,13 +190,10 @@
         ("umt5", "UMT5"),
         ("wav2vec2", "Wav2Vec2"),
         ("whisper", "Whisper"),
-<<<<<<< HEAD
         ("xlm", "XLM"),
         ("xlm-prophetnet", "XLM-ProphetNet"),
-=======
         ("convbert", "ConvBERT"),
         ("opt", "OPT"),
->>>>>>> eff29d56
         ("xlm-roberta", "XLM-RoBERTa"),
         ("xlm-roberta-xl", "XLM-RoBERTa-XL"),
         ("cohere2", "Cohere2"),
