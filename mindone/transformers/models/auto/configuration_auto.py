--- conflicted
+++ resolved
@@ -55,11 +55,8 @@
         ("llava", "LlavaConfig"),
         ("mobilebert", "MobileBertConfig"),
         ("mt5", "MT5Config"),
-<<<<<<< HEAD
+        ("mixtral", "MixtralConfig"),
         ("paligemma", "PaliGemmaConfig"),
-=======
-        ("mixtral", "MixtralConfig"),
->>>>>>> 1a2dc782
         ("phi3", "Phi3Config"),
         ("qwen2", "Qwen2Config"),
         ("qwen2_5_vl", "Qwen2_5_VLConfig"),
@@ -112,11 +109,8 @@
         ("llava", "Llava"),
         ("mobilebert", "MobileBERT"),
         ("mt5", "MT5"),
-<<<<<<< HEAD
+        ("mixtral", "Mixtral"),
         ("paligemma", "PaliGemma"),
-=======
-        ("mixtral", "Mixtral"),
->>>>>>> 1a2dc782
         ("phi3", "Phi3"),
         ("qwen2", "Qwen2"),
         ("qwen2_5_vl", "Qwen2_5_VL"),
