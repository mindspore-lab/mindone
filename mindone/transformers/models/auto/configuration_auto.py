# coding=utf-8
# Copyright 2018 The HuggingFace Inc. team.
#
# This code is adapted from https://github.com/huggingface/transformers
# with modifications to run transformers on mindspore.
#
# Licensed under the Apache License, Version 2.0 (the "License");
# you may not use this file except in compliance with the License.
# You may obtain a copy of the License at
#
#     http://www.apache.org/licenses/LICENSE-2.0
#
# Unless required by applicable law or agreed to in writing, software
# distributed under the License is distributed on an "AS IS" BASIS,
# WITHOUT WARRANTIES OR CONDITIONS OF ANY KIND, either express or implied.
# See the License for the specific language governing permissions and
# limitations under the License.
"""Auto Config class."""
import importlib
import os
import re
import warnings
from collections import OrderedDict
from typing import List, Union

import transformers
from packaging import version
from transformers.configuration_utils import PretrainedConfig
from transformers.dynamic_module_utils import get_class_from_dynamic_module, resolve_trust_remote_code
from transformers.utils import CONFIG_NAME, logging

logger = logging.get_logger(__name__)


CONFIG_MAPPING_NAMES = OrderedDict(
    [
        # Add configs here
        ("albert", "AlbertConfig"),
        ("align", "AlignConfig"),
        ("aria", "AriaConfig"),
        ("aria_text", "AriaTextConfig"),
        ("bamba", "BambaConfig"),
        ("bert", "BertConfig"),
        ("bert-generation", "BertGenerationConfig"),
        ("bart", "BartConfig"),
        ("bert", "BertConfig"),
        ("bit", "BitConfig"),
        ("blenderbot", "BlenderbotConfig"),
        ("blenderbot-small", "BlenderbotSmallConfig"),
        ("blip", "BlipConfig"),
        ("blip-2", "Blip2Config"),
        ("camembert", "CamembertConfig"),
        ("chameleon", "ChameleonConfig"),
        ("clip", "CLIPConfig"),
        ("clip_vision_model", "CLIPVisionConfig"),
        ("clipseg", "CLIPSegConfig"),
        ("clvp", "ClvpConfig"),
        ("colpali", "ColPaliConfig"),
        ("convbert", "ConvBertConfig"),
        ("convnext", "ConvNextConfig"),
        ("convnextv2", "ConvNextV2Config"),
        ("ctrl", "CTRLConfig"),
        ("data2vec-audio", "Data2VecAudioConfig"),
        ("data2vec-text", "Data2VecTextConfig"),
        ("data2vec-vision", "Data2VecVisionConfig"),
        ("deberta", "DebertaConfig"),
        ("deberta-v2", "DebertaV2Config"),
        ("depth_anything", "DepthAnythingConfig"),
        ("depth_pro", "DepthProConfig"),
        ("detr", "DetrConfig"),
        ("dinov2", "Dinov2Config"),
        ("deit", "DeiTConfig"),
        ("distilbert", "DistilBertConfig"),
        ("dpr", "DPRConfig"),
        ("dpt", "DPTConfig"),
<<<<<<< HEAD
        ("efficientnet", "EfficientNetConfig"),
=======
        ("fastspeech2_conformer", "FastSpeech2ConformerConfig"),
>>>>>>> f2090f22
        ("funnel", "FunnelConfig"),
        ("gemma", "GemmaConfig"),
        ("granite", "GraniteConfig"),
        ("gemma2", "Gemma2Config"),
        ("gemma3", "Gemma3Config"),
        ("gemma3_text", "Gemma3TextConfig"),
        ("glm", "GlmConfig"),
        ("glpn", "GLPNConfig"),
        ("gpt2", "GPT2Config"),
        ("granitemoe", "GraniteMoeConfig"),
        ("granitemoeshared", "GraniteMoeSharedConfig"),
        ("helium", "HeliumConfig"),
        ("hiera", "HieraConfig"),
        ("hubert", "HubertConfig"),
        ("ibert", "IBertConfig"),
        ("idefics", "IdeficsConfig"),
        ("idefics2", "Idefics2Config"),
        ("idefics3", "Idefics3Config"),
        ("idefics3_vision", "Idefics3VisionConfig"),
        ("ijepa", "IJepaConfig"),
        ("imagegpt", "ImageGPTConfig"),
        ("led", "LEDConfig"),
        ("levit", "LevitConfig"),
        ("m2m_100", "M2M100Config"),
        ("canine", "CanineConfig"),
        ("llama", "LlamaConfig"),
        ("persimmon", "PersimmonConfig"),
        ("fuyu", "FuyuConfig"),
        ("llava", "LlavaConfig"),
        ("llava_next", "LlavaNextConfig"),
        ("llava_next_video", "LlavaNextVideoConfig"),
        ("llava_onevision", "LlavaOnevisionConfig"),
        ("mamba", "MambaConfig"),
        ("mamba2", "Mamba2Config"),
        ("mistral", "MistralConfig"),
        ("mistral3", "Mistral3Config"),
        ("mllama", "MllamaConfig"),
        ("mobilebert", "MobileBertConfig"),
        ("mpt", "MptConfig"),
        ("nystromformer", "NystromformerConfig"),
        ("starcoder2", "Starcoder2Config"),
        ("mt5", "MT5Config"),
        ("opt", "OPTConfig"),
        ("megatron-bert", "MegatronBertConfig"),
        ("mixtral", "MixtralConfig"),
        ("owlvit", "OwlViTConfig"),
        ("paligemma", "PaliGemmaConfig"),
        ("phi", "PhiConfig"),
        ("phi3", "Phi3Config"),
        ("pixtral", "PixtralVisionConfig"),
        ("poolformer", "PoolFormerConfig"),
        ("pop2piano", "Pop2PianoConfig"),
        ("qwen2", "Qwen2Config"),
        ("qwen2_5_vl", "Qwen2_5_VLConfig"),
        ("qwen2_audio", "Qwen2AudioConfig"),
        ("qwen2_audio_encoder", "Qwen2AudioEncoderConfig"),
        ("qwen2_vl", "Qwen2VLConfig"),
        ("opt", "OPTConfig"),
        ("roberta", "RobertaConfig"),
        ("recurrent_gemma", "RecurrentGemmaConfig"),
        ("rembert", "RemBertConfig"),
        ("resnet", "ResNetConfig"),
        ("rwkv", "RwkvConfig"),
        ("sam", "SamConfig"),
        ("seamless_m4t_v2", "SeamlessM4Tv2Config"),
        ("segformer", "SegformerConfig"),
        ("swin", "SwinConfig"),
        ("siglip", "SiglipConfig"),
        ("siglip_vision_model", "SiglipVisionConfig"),
        ("smolvlm", "SmolVLMConfig"),
        ("smolvlm_vision", "SmolVLMVisionConfig"),
        ("speecht5", "SpeechT5Config"),
        ("swin2sr", "Swin2SRConfig"),
        ("t5", "T5Config"),
        ("tapas", "TapasConfig"),
        ("umt5", "UMT5Config"),
        ("video_llava", "VideoLlavaConfig"),
        ("vilt", "ViltConfig"),
        ("vipllava", "VipLlavaConfig"),
        ("vision-encoder-decoder", "VisionEncoderDecoderConfig"),
        ("vit", "ViTConfig"),
        ("wav2vec2", "Wav2Vec2Config"),
        ("mvp", "MvpConfig"),
        ("whisper", "WhisperConfig"),
        ("xlm-roberta", "XLMRobertaConfig"),
        ("xlm-roberta-xl", "XLMRobertaXLConfig"),
        ("yolos", "YolosConfig"),
        ("zamba2", "Zamba2Config"),
        ("cohere2", "Cohere2Config"),
        ("zamba", "ZambaConfig"),
    ]
)


MODEL_NAMES_MAPPING = OrderedDict(
    [
        # Add full (and cased) model names here
        ("albert", "ALBERT"),
        ("align", "ALIGN"),
        ("aria", "Aria"),
        ("aria_text", "AriaText"),
        ("bamba", "Bamba"),
        ("bert", "BERT"),
        ("bert-generation", "Bert Generation"),
        ("bart", "BART"),
        ("bert", "BERT"),
        ("bit", "BiT"),
        ("blenderbot", "Blenderbot"),
        ("blenderbot-small", "BlenderbotSmall"),
        ("blip", "BLIP"),
        ("blip-2", "BLIP-2"),
        ("camembert", "CamemBERT"),
        ("canine", "CANINE"),
        ("chameleon", "Chameleon"),
        ("clap", "CLAP"),
        ("clip", "CLIP"),
        ("clip_vision_model", "CLIPVisionModel"),
        ("clipseg", "CLIPSeg"),
        ("clvp", "CLVP"),
        ("colpali", "ColPali"),
        ("convnext", "ConvNeXT"),
        ("convnextv2", "ConvNeXTV2"),
        ("ctrl", "CTRL"),
        ("data2vec-audio", "Data2VecAudio"),
        ("data2vec-text", "Data2VecText"),
        ("data2vec-vision", "Data2VecVision"),
        ("deberta", "DeBERTa"),
        ("deberta-v2", "DeBERTa-v2"),
        ("deit", "DeiT"),
        ("depth_anything", "Depth Anything"),
        ("depth_pro", "DepthPro"),
        ("detr", "DETR"),
        ("dinov2", "DINOv2"),
        ("distilbert", "DistilBERT"),
        ("dpr", "DPR"),
        ("dpt", "DPT"),
<<<<<<< HEAD
        ("efficientnet", "EfficientNet"),
=======
        ("fastspeech2_conformer", "FastSpeech2Conformer"),
>>>>>>> f2090f22
        ("funnel", "Funnel Transformer"),
        ("gemma", "Gemma"),
        ("granite", "Granite"),
        ("gemma2", "Gemma2"),
        ("glm", "GLM"),
        ("glpn", "GLPN"),
        ("gpt2", "OpenAI GPT-2"),
        ("qwen2_audio", "Qwen2Audio"),
        ("qwen2_audio_encoder", "Qwen2AudioEncoder"),
        ("roberta", "RoBERTa"),
        ("granitemoe", "GraniteMoeMoe"),
        ("granitemoeshared", "GraniteMoeSharedMoe"),
        ("gemma3", "Gemma3ForConditionalGeneration"),
        ("gemma3_text", "Gemma3ForCausalLM"),
        ("qwen2_audio", "Qwen2Audio"),
        ("qwen2_audio_encoder", "Qwen2AudioEncoder"),
        ("helium", "Helium"),
        ("hiera", "Hiera"),
        ("hubert", "Hubert"),
        ("ibert", "I-BERT"),
        ("idefics", "IDEFICS"),
        ("idefics2", "Idefics2"),
        ("idefics3", "Idefics3"),
        ("idefics3_vision", "Idefics3VisionTransformer"),
        ("ijepa", "I-JEPA"),
        ("imagegpt", "ImageGPT"),
        ("led", "LED"),
        ("levit", "LeViT"),
        ("llama", "LLaMA"),
        ("llama2", "Llama2"),
        ("llama3", "Llama3"),
        ("llava", "Llava"),
        ("llava_next", "LLaVA-NeXT"),
        ("llava_next_video", "LLaVa-NeXT-Video"),
        ("llava_onevision", "LLaVA-Onevision"),
        ("mistral", "Mistral"),
        ("mllama", "Mllama"),
        ("persimmon", "Persimmon"),
        ("fuyu", "Fuyu"),
        ("m2m_100", "M2M100"),
        ("mamba", "Mamba"),
        ("mamba2", "mamba2"),
        ("mobilebert", "MobileBERT"),
        ("mpt", "MPT"),
        ("mt5", "MT5"),
        ("mvp", "MVP"),
        ("opt", "OPT"),
        ("megatron-bert", "Megatron-BERT"),
        ("mistral", "Mistral"),
        ("mistral3", "Mistral3"),
        ("mixtral", "Mixtral"),
        ("nystromformer", "Nyströmformer"),
        ("owlvit", "OWL-ViT"),
        ("paligemma", "PaliGemma"),
        ("phi", "Phi"),
        ("phi3", "Phi3"),
        ("pixtral", "Pixtral"),
        ("poolformer", "PoolFormer"),
        ("pop2piano", "Pop2Piano"),
        ("qwen2", "Qwen2"),
        ("qwen2_5_vl", "Qwen2_5_VL"),
        ("qwen2_audio", "Qwen2Audio"),
        ("qwen2_audio_encoder", "Qwen2AudioEncoder"),
        ("qwen2_vl", "Qwen2VL"),
        ("recurrent_gemma", "RecurrentGemma"),
        ("rembert", "RemBERT"),
        ("resnet", "ResNet"),
        ("rwkv", "RWKV"),
        ("sam", "SAM"),
        ("seamless_m4t_v2", "SeamlessM4Tv2"),
        ("segformer", "SegFormer"),
        ("swin", "Swin Transformer"),
        ("siglip", "SigLIP"),
        ("siglip_vision_model", "SiglipVisionModel"),
        ("smolvlm", "SmolVLM"),
        ("smolvlm_vision", "SmolVLMVisionTransformer"),
        ("speecht5", "SpeechT5"),
        ("starcoder2", "Starcoder2"),
        ("swin2sr", "Swin2SR"),
        ("t5", "T5"),
        ("t5v1.1", "T5v1.1"),
        ("tapas", "TAPAS"),
        ("umt5", "UMT5"),
        ("video_llava", "VideoLlava"),
        ("vilt", "ViLT"),
        ("vipllava", "VipLlava"),
        ("vision-encoder-decoder", "Vision Encoder decoder"),
        ("vit", "ViT"),
        ("wav2vec2", "Wav2Vec2"),
        ("whisper", "Whisper"),
        ("convbert", "ConvBERT"),
        ("opt", "OPT"),
        ("xlm-roberta", "XLM-RoBERTa"),
        ("xlm-roberta-xl", "XLM-RoBERTa-XL"),
        ("yolos", "YOLOS"),
        ("zamba2", "Zamba2"),
        ("cohere2", "Cohere2"),
        ("zamba", "Zamba"),
    ]
)

# This is tied to the processing `-` -> `_` in `model_type_to_module_name`. For example, instead of putting
# `transfo-xl` (as in `CONFIG_MAPPING_NAMES`), we should use `transfo_xl`.
DEPRECATED_MODELS = [
    "bort",
    "deta",
    "efficientformer",
    "ernie_m",
    "gptsan_japanese",
    "graphormer",
    "jukebox",
    "mctct",
    "mega",
    "mmbt",
    "nat",
    "nezha",
    "open_llama",
    "qdqbert",
    "realm",
    "retribert",
    "speech_to_text_2",
    "tapex",
    "trajectory_transformer",
    "transfo_xl",
    "tvlt",
    "van",
    "vit_hybrid",
    "xlm_prophetnet",
]

SPECIAL_MODEL_TYPE_TO_MODULE_NAME = OrderedDict(
    [
        ("openai-gpt", "openai"),
        ("data2vec-audio", "data2vec"),
        ("data2vec-text", "data2vec"),
        ("data2vec-vision", "data2vec"),
        ("donut-swin", "donut"),
        ("kosmos-2", "kosmos2"),
        ("maskformer-swin", "maskformer"),
        ("xclip", "x_clip"),
        ("clip_vision_model", "clip"),
        ("qwen2_audio_encoder", "qwen2_audio"),
        ("gemma3_text", "gemma3"),
        ("idefics3_vision", "idefics3"),
        ("clip_text_model", "clip"),
        ("aria_text", "aria"),
        ("siglip_vision_model", "siglip"),
        ("smolvlm_vision", "smolvlm"),
        ("chinese_clip_vision_model", "chinese_clip"),
        ("rt_detr_resnet", "rt_detr"),
    ]
)

if version.parse(transformers.__version__) >= version.parse("4.51.0"):
    CONFIG_MAPPING_NAMES.update({"qwen3": "Qwen3Config"})
    MODEL_NAMES_MAPPING.update({"qwen3": "Qwen3Model"})

if version.parse(transformers.__version__) >= version.parse("4.51.3"):
    CONFIG_MAPPING_NAMES.update({"glm4": "Glm4Config"})
    MODEL_NAMES_MAPPING.update({"glm4": "glm4"})

if version.parse(transformers.__version__) >= version.parse("4.53.0"):
    CONFIG_MAPPING_NAMES.update({"minimax": "MiniMaxConfig", "vjepa2": "VJEPA2Model"})
    MODEL_NAMES_MAPPING.update({"minimax": "MiniMax", "vjepa2": "VJEPA2Model"})


def model_type_to_module_name(key):
    """Converts a config key to the corresponding module."""
    # Special treatment
    if key in SPECIAL_MODEL_TYPE_TO_MODULE_NAME:
        key = SPECIAL_MODEL_TYPE_TO_MODULE_NAME[key]

        if key in DEPRECATED_MODELS:
            key = f"deprecated.{key}"
        return key

    key = key.replace("-", "_")
    if key in DEPRECATED_MODELS:
        key = f"deprecated.{key}"

    return key


def config_class_to_model_type(config):
    """Converts a config class name to the corresponding model type"""
    for key, cls in CONFIG_MAPPING_NAMES.items():
        if cls == config:
            return key
    # if key not found check in extra content
    for key, cls in CONFIG_MAPPING._extra_content.items():
        if cls.__name__ == config:
            return key
    return None


class _LazyConfigMapping(OrderedDict):
    """
    A dictionary that lazily load its values when they are requested.
    """

    def __init__(self, mapping):
        self._mapping = mapping
        self._extra_content = {}
        self._modules = {}

    def __getitem__(self, key):
        if key in self._extra_content:
            return self._extra_content[key]
        if key not in self._mapping:
            raise KeyError(key)
        value = self._mapping[key]
        module_name = model_type_to_module_name(key)
        if module_name not in self._modules:
            self._modules[module_name] = importlib.import_module(f".{module_name}", "transformers.models")
        if hasattr(self._modules[module_name], value):
            return getattr(self._modules[module_name], value)

        # Some of the mappings have entries model_type -> config of another model type. In that case we try to grab the
        # object at the top level.
        transformers_module = importlib.import_module("transformers")
        return getattr(transformers_module, value)

    def keys(self):
        return list(self._mapping.keys()) + list(self._extra_content.keys())

    def values(self):
        return [self[k] for k in self._mapping.keys()] + list(self._extra_content.values())

    def items(self):
        return [(k, self[k]) for k in self._mapping.keys()] + list(self._extra_content.items())

    def __iter__(self):
        return iter(list(self._mapping.keys()) + list(self._extra_content.keys()))

    def __contains__(self, item):
        return item in self._mapping or item in self._extra_content

    def register(self, key, value, exist_ok=False):
        """
        Register a new configuration in this mapping.
        """
        if key in self._mapping.keys() and not exist_ok:
            raise ValueError(f"'{key}' is already used by a Transformers config, pick another name.")
        self._extra_content[key] = value


CONFIG_MAPPING = _LazyConfigMapping(CONFIG_MAPPING_NAMES)


class _LazyLoadAllMappings(OrderedDict):
    """
    A mapping that will load all pairs of key values at the first access (either by indexing, requestions keys, values,
    etc.)

    Args:
        mapping: The mapping to load.
    """

    def __init__(self, mapping):
        self._mapping = mapping
        self._initialized = False
        self._data = {}

    def _initialize(self):
        if self._initialized:
            return

        for model_type, map_name in self._mapping.items():
            module_name = model_type_to_module_name(model_type)
            module = importlib.import_module(f".{module_name}", "transformers.models")
            mapping = getattr(module, map_name)
            self._data.update(mapping)

        self._initialized = True

    def __getitem__(self, key):
        self._initialize()
        return self._data[key]

    def keys(self):
        self._initialize()
        return self._data.keys()

    def values(self):
        self._initialize()
        return self._data.values()

    def items(self):
        self._initialize()
        return self._data.keys()

    def __iter__(self):
        self._initialize()
        return iter(self._data)

    def __contains__(self, item):
        self._initialize()
        return item in self._data


def _get_class_name(model_class: Union[str, List[str]]):
    if isinstance(model_class, (list, tuple)):
        return " or ".join([f"[`{c}`]" for c in model_class if c is not None])
    return f"[`{model_class}`]"


def _list_model_options(indent, config_to_class=None, use_model_types=True):
    if config_to_class is None and not use_model_types:
        raise ValueError("Using `use_model_types=False` requires a `config_to_class` dictionary.")
    if use_model_types:
        if config_to_class is None:
            model_type_to_name = {model_type: f"[`{config}`]" for model_type, config in CONFIG_MAPPING_NAMES.items()}
        else:
            model_type_to_name = {
                model_type: _get_class_name(model_class)
                for model_type, model_class in config_to_class.items()
                if model_type in MODEL_NAMES_MAPPING
            }
        lines = [
            f"{indent}- **{model_type}** -- {model_type_to_name[model_type]} ({MODEL_NAMES_MAPPING[model_type]} model)"
            for model_type in sorted(model_type_to_name.keys())
        ]
    else:
        config_to_name = {
            CONFIG_MAPPING_NAMES[config]: _get_class_name(clas)
            for config, clas in config_to_class.items()
            if config in CONFIG_MAPPING_NAMES
        }
        config_to_model_name = {
            config: MODEL_NAMES_MAPPING[model_type] for model_type, config in CONFIG_MAPPING_NAMES.items()
        }
        lines = [
            f"{indent}- [`{config_name}`] configuration class:"
            f" {config_to_name[config_name]} ({config_to_model_name[config_name]} model)"
            for config_name in sorted(config_to_name.keys())
        ]
    return "\n".join(lines)


def replace_list_option_in_docstrings(config_to_class=None, use_model_types=True):
    def docstring_decorator(fn):
        docstrings = fn.__doc__
        if docstrings is None:
            # Example: -OO
            return fn
        lines = docstrings.split("\n")
        i = 0
        while i < len(lines) and re.search(r"^(\s*)List options\s*$", lines[i]) is None:
            i += 1
        if i < len(lines):
            indent = re.search(r"^(\s*)List options\s*$", lines[i]).groups()[0]
            if use_model_types:
                indent = f"{indent}    "
            lines[i] = _list_model_options(indent, config_to_class=config_to_class, use_model_types=use_model_types)
            docstrings = "\n".join(lines)
        else:
            raise ValueError(
                f"The function {fn} should have an empty 'List options' in its docstring as placeholder, current"
                f" docstring is:\n{docstrings}"
            )
        fn.__doc__ = docstrings
        return fn

    return docstring_decorator


class AutoConfig:
    r"""
    This is a generic configuration class that will be instantiated as one of the configuration classes of the library
    when created with the [`~AutoConfig.from_pretrained`] class method.

    This class cannot be instantiated directly using `__init__()` (throws an error).
    """

    def __init__(self):
        raise EnvironmentError(
            "AutoConfig is designed to be instantiated "
            "using the `AutoConfig.from_pretrained(pretrained_model_name_or_path)` method."
        )

    @classmethod
    def for_model(cls, model_type: str, *args, **kwargs):
        if model_type in CONFIG_MAPPING:
            config_class = CONFIG_MAPPING[model_type]
            return config_class(*args, **kwargs)
        raise ValueError(
            f"Unrecognized model identifier: {model_type}. Should contain one of {', '.join(CONFIG_MAPPING.keys())}"
        )

    @classmethod
    @replace_list_option_in_docstrings()
    def from_pretrained(cls, pretrained_model_name_or_path, **kwargs):
        r"""
        Instantiate one of the configuration classes of the library from a pretrained model configuration.

        The configuration class to instantiate is selected based on the `model_type` property of the config object that
        is loaded, or when it's missing, by falling back to using pattern matching on `pretrained_model_name_or_path`:

        List options

        Args:
            pretrained_model_name_or_path (`str` or `os.PathLike`):
                Can be either:

                    - A string, the *model id* of a pretrained model configuration hosted inside a model repo on
                      huggingface.co.
                    - A path to a *directory* containing a configuration file saved using the
                      [`~PretrainedConfig.save_pretrained`] method, or the [`~PreTrainedModel.save_pretrained`] method,
                      e.g., `./my_model_directory/`.
                    - A path or url to a saved configuration JSON *file*, e.g.,
                      `./my_model_directory/configuration.json`.
            cache_dir (`str` or `os.PathLike`, *optional*):
                Path to a directory in which a downloaded pretrained model configuration should be cached if the
                standard cache should not be used.
            force_download (`bool`, *optional*, defaults to `False`):
                Whether or not to force the (re-)download the model weights and configuration files and override the
                cached versions if they exist.
            resume_download:
                Deprecated and ignored. All downloads are now resumed by default when possible.
                Will be removed in v5 of Transformers.
            proxies (`Dict[str, str]`, *optional*):
                A dictionary of proxy servers to use by protocol or endpoint, e.g., `{'http': 'foo.bar:3128',
                'http://hostname': 'foo.bar:4012'}`. The proxies are used on each request.
            revision (`str`, *optional*, defaults to `"main"`):
                The specific model version to use. It can be a branch name, a tag name, or a commit id, since we use a
                git-based system for storing models and other artifacts on huggingface.co, so `revision` can be any
                identifier allowed by git.
            return_unused_kwargs (`bool`, *optional*, defaults to `False`):
                If `False`, then this function returns just the final configuration object.

                If `True`, then this functions returns a `Tuple(config, unused_kwargs)` where *unused_kwargs* is a
                dictionary consisting of the key/value pairs whose keys are not configuration attributes: i.e., the
                part of `kwargs` which has not been used to update `config` and is otherwise ignored.
            trust_remote_code (`bool`, *optional*, defaults to `False`):
                Whether or not to allow for custom models defined on the Hub in their own modeling files. This option
                should only be set to `True` for repositories you trust and in which you have read the code, as it will
                execute code present on the Hub on your local machine.
            kwargs(additional keyword arguments, *optional*):
                The values in kwargs of any keys which are configuration attributes will be used to override the loaded
                values. Behavior concerning key/value pairs whose keys are *not* configuration attributes is controlled
                by the `return_unused_kwargs` keyword parameter.

        Examples:

        ```python
        >>> from transformers import AutoConfig

        >>> # Download configuration from huggingface.co and cache.
        >>> config = AutoConfig.from_pretrained("google-bert/bert-base-uncased")

        >>> # Download configuration from huggingface.co (user-uploaded) and cache.
        >>> config = AutoConfig.from_pretrained("dbmdz/bert-base-german-cased")

        >>> # If configuration file is in a directory (e.g., was saved using *save_pretrained('./test/saved_model/')*).
        >>> config = AutoConfig.from_pretrained("./test/bert_saved_model/")

        >>> # Load a specific configuration file.
        >>> config = AutoConfig.from_pretrained("./test/bert_saved_model/my_configuration.json")

        >>> # Change some config attributes when loading a pretrained config.
        >>> config = AutoConfig.from_pretrained("google-bert/bert-base-uncased", output_attentions=True, foo=False)
        >>> config.output_attentions
        True

        >>> config, unused_kwargs = AutoConfig.from_pretrained(
        ...     "google-bert/bert-base-uncased", output_attentions=True, foo=False, return_unused_kwargs=True
        ... )
        >>> config.output_attentions
        True

        >>> unused_kwargs
        {'foo': False}
        ```"""
        use_auth_token = kwargs.pop("use_auth_token", None)
        if use_auth_token is not None:
            warnings.warn(
                "The `use_auth_token` argument is deprecated and will be removed in v5 of Transformers. Please use `token` instead.",
                FutureWarning,
            )
            if kwargs.get("token", None) is not None:
                raise ValueError(
                    "`token` and `use_auth_token` are both specified. Please set only the argument `token`."
                )
            kwargs["token"] = use_auth_token

        kwargs["_from_auto"] = True
        kwargs["name_or_path"] = pretrained_model_name_or_path
        trust_remote_code = kwargs.pop("trust_remote_code", None)
        code_revision = kwargs.pop("code_revision", None)

        config_dict, unused_kwargs = PretrainedConfig.get_config_dict(pretrained_model_name_or_path, **kwargs)
        has_remote_code = "auto_map" in config_dict and "AutoConfig" in config_dict["auto_map"]
        has_local_code = "model_type" in config_dict and config_dict["model_type"] in CONFIG_MAPPING
        trust_remote_code = resolve_trust_remote_code(
            trust_remote_code, pretrained_model_name_or_path, has_local_code, has_remote_code
        )

        if has_remote_code and trust_remote_code:
            class_ref = config_dict["auto_map"]["AutoConfig"]
            config_class = get_class_from_dynamic_module(
                class_ref, pretrained_model_name_or_path, code_revision=code_revision, **kwargs
            )
            if os.path.isdir(pretrained_model_name_or_path):
                config_class.register_for_auto_class()
            return config_class.from_pretrained(pretrained_model_name_or_path, **kwargs)
        elif "model_type" in config_dict:
            try:
                config_class = CONFIG_MAPPING[config_dict["model_type"]]
            except KeyError:
                raise ValueError(
                    f"The checkpoint you are trying to load has model type `{config_dict['model_type']}` "
                    "but Transformers does not recognize this architecture. This could be because of an "
                    "issue with the checkpoint, or because your version of Transformers is out of date."
                )
            return config_class.from_dict(config_dict, **unused_kwargs)
        else:
            # Fallback: use pattern matching on the string.
            # We go from longer names to shorter names to catch roberta before bert (for instance)
            for pattern in sorted(CONFIG_MAPPING.keys(), key=len, reverse=True):
                if pattern in str(pretrained_model_name_or_path):
                    return CONFIG_MAPPING[pattern].from_dict(config_dict, **unused_kwargs)

        raise ValueError(
            f"Unrecognized model in {pretrained_model_name_or_path}. "
            f"Should have a `model_type` key in its {CONFIG_NAME}, or contain one of the following strings "
            f"in its name: {', '.join(CONFIG_MAPPING.keys())}"
        )

    @staticmethod
    def register(model_type, config, exist_ok=False):
        """
        Register a new configuration for this class.

        Args:
            model_type (`str`): The model type like "bert" or "gpt".
            config ([`PretrainedConfig`]): The config to register.
        """
        if issubclass(config, PretrainedConfig) and config.model_type != model_type:
            raise ValueError(
                "The config you are passing has a `model_type` attribute that is not consistent with the model type "
                f"you passed (config has {config.model_type} and you passed {model_type}. Fix one of those so they "
                "match!"
            )
        CONFIG_MAPPING.register(model_type, config, exist_ok=exist_ok)<|MERGE_RESOLUTION|>--- conflicted
+++ resolved
@@ -73,11 +73,8 @@
         ("distilbert", "DistilBertConfig"),
         ("dpr", "DPRConfig"),
         ("dpt", "DPTConfig"),
-<<<<<<< HEAD
         ("efficientnet", "EfficientNetConfig"),
-=======
         ("fastspeech2_conformer", "FastSpeech2ConformerConfig"),
->>>>>>> f2090f22
         ("funnel", "FunnelConfig"),
         ("gemma", "GemmaConfig"),
         ("granite", "GraniteConfig"),
@@ -214,11 +211,8 @@
         ("distilbert", "DistilBERT"),
         ("dpr", "DPR"),
         ("dpt", "DPT"),
-<<<<<<< HEAD
         ("efficientnet", "EfficientNet"),
-=======
         ("fastspeech2_conformer", "FastSpeech2Conformer"),
->>>>>>> f2090f22
         ("funnel", "Funnel Transformer"),
         ("gemma", "Gemma"),
         ("granite", "Granite"),
