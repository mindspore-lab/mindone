--- conflicted
+++ resolved
@@ -68,12 +68,9 @@
         ("persimmon", "PersimmonConfig"),
         ("fuyu", "FuyuConfig"),
         ("llava", "LlavaConfig"),
-<<<<<<< HEAD
         ("llava_next", "LlavaNextConfig"),
         ("llava_next_video", "LlavaNextVideoConfig"),
         ("llava_onevision", "LlavaOnevisionConfig"),
-=======
->>>>>>> 5a76add2
         ("mistral", "MistralConfig"),
         ("mobilebert", "MobileBertConfig"),
         ("mpt", "MptConfig"),
