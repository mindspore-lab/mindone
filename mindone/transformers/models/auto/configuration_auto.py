# coding=utf-8
# Copyright 2018 The HuggingFace Inc. team.
#
# This code is adapted from https://github.com/huggingface/transformers
# with modifications to run transformers on mindspore.
#
# Licensed under the Apache License, Version 2.0 (the "License");
# you may not use this file except in compliance with the License.
# You may obtain a copy of the License at
#
#     http://www.apache.org/licenses/LICENSE-2.0
#
# Unless required by applicable law or agreed to in writing, software
# distributed under the License is distributed on an "AS IS" BASIS,
# WITHOUT WARRANTIES OR CONDITIONS OF ANY KIND, either express or implied.
# See the License for the specific language governing permissions and
# limitations under the License.
"""Auto Config class."""
import importlib
import os
import re
import warnings
from collections import OrderedDict
from typing import List, Union

import transformers
from packaging import version
from transformers.configuration_utils import PretrainedConfig
from transformers.dynamic_module_utils import get_class_from_dynamic_module, resolve_trust_remote_code
from transformers.utils import CONFIG_NAME, logging

logger = logging.get_logger(__name__)


CONFIG_MAPPING_NAMES = OrderedDict(
    [
        # Add configs here
        ("albert", "AlbertConfig"),
        ("aria", "AriaConfig"),
        ("aria_text", "AriaTextConfig"),
        ("bamba", "BambaConfig"),
        ("bert", "BertConfig"),
        ("bart", "BartConfig"),
        ("bit", "BitConfig"),
        ("blip", "BlipConfig"),
        ("blip-2", "Blip2Config"),
        ("chameleon", "ChameleonConfig"),
        ("camembert", "CamembertConfig"),
        ("convbert", "ConvBertConfig"),
        ("convnext", "ConvNextConfig"),
        ("convnextv2", "ConvNextV2Config"),
        ("clip", "CLIPConfig"),
        ("clip_vision_model", "CLIPVisionConfig"),
        ("clipseg", "CLIPSegConfig"),
        ("deberta", "DebertaConfig"),
        ("deberta-v2", "DebertaV2Config"),
        ("depth_anything", "DepthAnythingConfig"),
        ("detr", "DetrConfig"),
        ("dinov2", "Dinov2Config"),
        ("dpt", "DPTConfig"),
        ("gemma", "GemmaConfig"),
        ("granite", "GraniteConfig"),
        ("gemma2", "Gemma2Config"),
        ("gemma3", "Gemma3Config"),
        ("gemma3_text", "Gemma3TextConfig"),
        ("glm", "GlmConfig"),
        ("glpn", "GLPNConfig"),
        ("gpt2", "GPT2Config"),
        ("granitemoe", "GraniteMoeConfig"),
        ("granitemoeshared", "GraniteMoeSharedConfig"),
        ("helium", "HeliumConfig"),
        ("hiera", "HieraConfig"),
        ("hubert", "HubertConfig"),
        ("idefics", "IdeficsConfig"),
        ("idefics2", "Idefics2Config"),
        ("idefics3", "Idefics3Config"),
        ("idefics3_vision", "Idefics3VisionConfig"),
        ("ijepa", "IJepaConfig"),
        ("imagegpt", "ImageGPTConfig"),
        ("led", "LEDConfig"),
        ("levit", "LevitConfig"),
        ("m2m_100", "M2M100Config"),
        ("canine", "CanineConfig"),
        ("llama", "LlamaConfig"),
        ("persimmon", "PersimmonConfig"),
        ("fuyu", "FuyuConfig"),
        ("llava", "LlavaConfig"),
        ("llava_next", "LlavaNextConfig"),
        ("llava_next_video", "LlavaNextVideoConfig"),
        ("llava_onevision", "LlavaOnevisionConfig"),
        ("mistral", "MistralConfig"),
        ("mobilebert", "MobileBertConfig"),
        ("mpt", "MptConfig"),
        ("nystromformer", "NystromformerConfig"),
        ("starcoder2", "Starcoder2Config"),
        ("mt5", "MT5Config"),
        ("opt", "OPTConfig"),
        ("megatron-bert", "MegatronBertConfig"),
        ("mixtral", "MixtralConfig"),
        ("owlvit", "OwlViTConfig"),
        ("paligemma", "PaliGemmaConfig"),
        ("phi", "PhiConfig"),
        ("phi3", "Phi3Config"),
        ("qwen2", "Qwen2Config"),
        ("qwen2_5_vl", "Qwen2_5_VLConfig"),
        ("qwen2_audio", "Qwen2AudioConfig"),
        ("qwen2_audio_encoder", "Qwen2AudioEncoderConfig"),
        ("qwen2_vl", "Qwen2VLConfig"),
        ("opt", "OPTConfig"),
        ("roberta", "RobertaConfig"),
        ("recurrent_gemma", "RecurrentGemmaConfig"),
        ("rembert", "RemBertConfig"),
<<<<<<< HEAD
        ("sam", "SamConfig"),
=======
        ("rwkv", "RwkvConfig"),
>>>>>>> 9c8a2966
        ("segformer", "SegformerConfig"),
        ("swin", "SwinConfig"),
        ("siglip", "SiglipConfig"),
        ("siglip_vision_model", "SiglipVisionConfig"),
        ("smolvlm", "SmolVLMConfig"),
        ("smolvlm_vision", "SmolVLMVisionConfig"),
        ("speecht5", "SpeechT5Config"),
        ("swin2sr", "Swin2SRConfig"),
        ("t5", "T5Config"),
        ("umt5", "UMT5Config"),
        ("video_llava", "VideoLlavaConfig"),
        ("vilt", "ViltConfig"),
        ("vipllava", "VipLlavaConfig"),
        ("vision-encoder-decoder", "VisionEncoderDecoderConfig"),
        ("vit", "ViTConfig"),
        ("wav2vec2", "Wav2Vec2Config"),
        ("mvp", "MvpConfig"),
        ("whisper", "WhisperConfig"),
        ("xlm-roberta", "XLMRobertaConfig"),
        ("xlm-roberta-xl", "XLMRobertaXLConfig"),
        ("yolos", "YolosConfig"),
        ("cohere2", "Cohere2Config"),
        ("zamba", "ZambaConfig"),
    ]
)


MODEL_NAMES_MAPPING = OrderedDict(
    [
        # Add full (and cased) model names here
        ("albert", "ALBERT"),
        ("aria", "Aria"),
        ("aria_text", "AriaText"),
        ("m2m_100", "M2M100"),
        ("bamba", "Bamba"),
        ("bert", "BERT"),
        ("bart", "BART"),
        ("camembert", "CamemBERT"),
        ("bit", "BiT"),
        ("blip", "BLIP"),
        ("mvp", "MVP"),
        ("blip-2", "BLIP-2"),
        ("chameleon", "Chameleon"),
        ("clap", "CLAP"),
        ("canine", "CANINE"),
        ("clip", "CLIP"),
        ("starcoder2", "Starcoder2"),
        ("clip_vision_model", "CLIPVisionModel"),
        ("clipseg", "CLIPSeg"),
        ("convnext", "ConvNeXT"),
        ("convnextv2", "ConvNeXTV2"),
        ("deberta", "DeBERTa"),
        ("deberta-v2", "DeBERTa-v2"),
        ("depth_anything", "Depth Anything"),
        ("detr", "DETR"),
        ("dinov2", "DINOv2"),
        ("dpt", "DPT"),
        ("gemma", "Gemma"),
        ("granite", "Granite"),
        ("gemma2", "Gemma2"),
        ("glm", "GLM"),
        ("glpn", "GLPN"),
        ("gpt2", "OpenAI GPT-2"),
        ("qwen2_audio", "Qwen2Audio"),
        ("qwen2_audio_encoder", "Qwen2AudioEncoder"),
        ("roberta", "RoBERTa"),
        ("granitemoe", "GraniteMoeMoe"),
        ("granitemoeshared", "GraniteMoeSharedMoe"),
        ("gemma3", "Gemma3ForConditionalGeneration"),
        ("gemma3_text", "Gemma3ForCausalLM"),
        ("qwen2_audio", "Qwen2Audio"),
        ("qwen2_audio_encoder", "Qwen2AudioEncoder"),
        ("helium", "Helium"),
        ("hiera", "Hiera"),
        ("hubert", "Hubert"),
        ("idefics", "IDEFICS"),
        ("idefics2", "Idefics2"),
        ("idefics3", "Idefics3"),
        ("idefics3_vision", "Idefics3VisionTransformer"),
        ("ijepa", "I-JEPA"),
        ("imagegpt", "ImageGPT"),
        ("led", "LED"),
        ("levit", "LeViT"),
        ("llama", "LLaMA"),
        ("llama2", "Llama2"),
        ("llama3", "Llama3"),
        ("llava", "Llava"),
        ("llava_next", "LLaVA-NeXT"),
        ("llava_next_video", "LLaVa-NeXT-Video"),
        ("llava_onevision", "LLaVA-Onevision"),
        ("mistral", "Mistral"),
        ("persimmon", "Persimmon"),
        ("fuyu", "Fuyu"),
        ("mobilebert", "MobileBERT"),
        ("mpt", "MPT"),
        ("mt5", "MT5"),
        ("opt", "OPT"),
        ("megatron-bert", "Megatron-BERT"),
        ("mistral", "Mistral"),
        ("mixtral", "Mixtral"),
        ("nystromformer", "Nyströmformer"),
        ("owlvit", "OWL-ViT"),
        ("paligemma", "PaliGemma"),
        ("phi", "Phi"),
        ("phi3", "Phi3"),
        ("qwen2", "Qwen2"),
        ("qwen2_5_vl", "Qwen2_5_VL"),
        ("qwen2_audio", "Qwen2Audio"),
        ("qwen2_audio_encoder", "Qwen2AudioEncoder"),
        ("qwen2_vl", "Qwen2VL"),
        ("recurrent_gemma", "RecurrentGemma"),
        ("rembert", "RemBERT"),
<<<<<<< HEAD
        ("sam", "SAM"),
=======
        ("rwkv", "RWKV"),
>>>>>>> 9c8a2966
        ("segformer", "SegFormer"),
        ("swin", "Swin Transformer"),
        ("siglip", "SigLIP"),
        ("siglip_vision_model", "SiglipVisionModel"),
        ("smolvlm", "SmolVLM"),
        ("smolvlm_vision", "SmolVLMVisionTransformer"),
        ("speecht5", "SpeechT5"),
        ("swin2sr", "Swin2SR"),
        ("t5", "T5"),
        ("t5v1.1", "T5v1.1"),
        ("umt5", "UMT5"),
        ("video_llava", "VideoLlava"),
        ("vilt", "ViLT"),
        ("vipllava", "VipLlava"),
        ("vision-encoder-decoder", "Vision Encoder decoder"),
        ("vit", "ViT"),
        ("wav2vec2", "Wav2Vec2"),
        ("whisper", "Whisper"),
        ("convbert", "ConvBERT"),
        ("opt", "OPT"),
        ("xlm-roberta", "XLM-RoBERTa"),
        ("xlm-roberta-xl", "XLM-RoBERTa-XL"),
        ("yolos", "YOLOS"),
        ("cohere2", "Cohere2"),
        ("zamba", "Zamba"),
    ]
)

# This is tied to the processing `-` -> `_` in `model_type_to_module_name`. For example, instead of putting
# `transfo-xl` (as in `CONFIG_MAPPING_NAMES`), we should use `transfo_xl`.
DEPRECATED_MODELS = [
    "bort",
    "deta",
    "efficientformer",
    "ernie_m",
    "gptsan_japanese",
    "graphormer",
    "jukebox",
    "mctct",
    "mega",
    "mmbt",
    "nat",
    "nezha",
    "open_llama",
    "qdqbert",
    "realm",
    "retribert",
    "speech_to_text_2",
    "tapex",
    "trajectory_transformer",
    "transfo_xl",
    "tvlt",
    "van",
    "vit_hybrid",
    "xlm_prophetnet",
]

SPECIAL_MODEL_TYPE_TO_MODULE_NAME = OrderedDict(
    [
        ("openai-gpt", "openai"),
        ("data2vec-audio", "data2vec"),
        ("data2vec-text", "data2vec"),
        ("data2vec-vision", "data2vec"),
        ("donut-swin", "donut"),
        ("kosmos-2", "kosmos2"),
        ("maskformer-swin", "maskformer"),
        ("xclip", "x_clip"),
        ("clip_vision_model", "clip"),
        ("qwen2_audio_encoder", "qwen2_audio"),
        ("gemma3_text", "gemma3"),
        ("idefics3_vision", "idefics3"),
        ("clip_text_model", "clip"),
        ("aria_text", "aria"),
        ("siglip_vision_model", "siglip"),
        ("smolvlm_vision", "smolvlm"),
        ("chinese_clip_vision_model", "chinese_clip"),
        ("rt_detr_resnet", "rt_detr"),
    ]
)

if version.parse(transformers.__version__) >= version.parse("4.51.0"):
    CONFIG_MAPPING_NAMES.update({"qwen3": "Qwen3Config"})
    MODEL_NAMES_MAPPING.update({"qwen3": "Qwen3Model"})

if version.parse(transformers.__version__) >= version.parse("4.51.3"):
    CONFIG_MAPPING_NAMES.update({"glm4": "Glm4Config"})
    MODEL_NAMES_MAPPING.update({"glm4": "glm4"})

if version.parse(transformers.__version__) >= version.parse("4.53.0"):
    CONFIG_MAPPING_NAMES.update({"minimax": "MiniMaxConfig", "vjepa2": "VJEPA2Model"})
    MODEL_NAMES_MAPPING.update({"minimax": "MiniMax", "vjepa2": "VJEPA2Model"})


def model_type_to_module_name(key):
    """Converts a config key to the corresponding module."""
    # Special treatment
    if key in SPECIAL_MODEL_TYPE_TO_MODULE_NAME:
        key = SPECIAL_MODEL_TYPE_TO_MODULE_NAME[key]

        if key in DEPRECATED_MODELS:
            key = f"deprecated.{key}"
        return key

    key = key.replace("-", "_")
    if key in DEPRECATED_MODELS:
        key = f"deprecated.{key}"

    return key


def config_class_to_model_type(config):
    """Converts a config class name to the corresponding model type"""
    for key, cls in CONFIG_MAPPING_NAMES.items():
        if cls == config:
            return key
    # if key not found check in extra content
    for key, cls in CONFIG_MAPPING._extra_content.items():
        if cls.__name__ == config:
            return key
    return None


class _LazyConfigMapping(OrderedDict):
    """
    A dictionary that lazily load its values when they are requested.
    """

    def __init__(self, mapping):
        self._mapping = mapping
        self._extra_content = {}
        self._modules = {}

    def __getitem__(self, key):
        if key in self._extra_content:
            return self._extra_content[key]
        if key not in self._mapping:
            raise KeyError(key)
        value = self._mapping[key]
        module_name = model_type_to_module_name(key)
        if module_name not in self._modules:
            self._modules[module_name] = importlib.import_module(f".{module_name}", "transformers.models")
        if hasattr(self._modules[module_name], value):
            return getattr(self._modules[module_name], value)

        # Some of the mappings have entries model_type -> config of another model type. In that case we try to grab the
        # object at the top level.
        transformers_module = importlib.import_module("transformers")
        return getattr(transformers_module, value)

    def keys(self):
        return list(self._mapping.keys()) + list(self._extra_content.keys())

    def values(self):
        return [self[k] for k in self._mapping.keys()] + list(self._extra_content.values())

    def items(self):
        return [(k, self[k]) for k in self._mapping.keys()] + list(self._extra_content.items())

    def __iter__(self):
        return iter(list(self._mapping.keys()) + list(self._extra_content.keys()))

    def __contains__(self, item):
        return item in self._mapping or item in self._extra_content

    def register(self, key, value, exist_ok=False):
        """
        Register a new configuration in this mapping.
        """
        if key in self._mapping.keys() and not exist_ok:
            raise ValueError(f"'{key}' is already used by a Transformers config, pick another name.")
        self._extra_content[key] = value


CONFIG_MAPPING = _LazyConfigMapping(CONFIG_MAPPING_NAMES)


class _LazyLoadAllMappings(OrderedDict):
    """
    A mapping that will load all pairs of key values at the first access (either by indexing, requestions keys, values,
    etc.)

    Args:
        mapping: The mapping to load.
    """

    def __init__(self, mapping):
        self._mapping = mapping
        self._initialized = False
        self._data = {}

    def _initialize(self):
        if self._initialized:
            return

        for model_type, map_name in self._mapping.items():
            module_name = model_type_to_module_name(model_type)
            module = importlib.import_module(f".{module_name}", "transformers.models")
            mapping = getattr(module, map_name)
            self._data.update(mapping)

        self._initialized = True

    def __getitem__(self, key):
        self._initialize()
        return self._data[key]

    def keys(self):
        self._initialize()
        return self._data.keys()

    def values(self):
        self._initialize()
        return self._data.values()

    def items(self):
        self._initialize()
        return self._data.keys()

    def __iter__(self):
        self._initialize()
        return iter(self._data)

    def __contains__(self, item):
        self._initialize()
        return item in self._data


def _get_class_name(model_class: Union[str, List[str]]):
    if isinstance(model_class, (list, tuple)):
        return " or ".join([f"[`{c}`]" for c in model_class if c is not None])
    return f"[`{model_class}`]"


def _list_model_options(indent, config_to_class=None, use_model_types=True):
    if config_to_class is None and not use_model_types:
        raise ValueError("Using `use_model_types=False` requires a `config_to_class` dictionary.")
    if use_model_types:
        if config_to_class is None:
            model_type_to_name = {model_type: f"[`{config}`]" for model_type, config in CONFIG_MAPPING_NAMES.items()}
        else:
            model_type_to_name = {
                model_type: _get_class_name(model_class)
                for model_type, model_class in config_to_class.items()
                if model_type in MODEL_NAMES_MAPPING
            }
        lines = [
            f"{indent}- **{model_type}** -- {model_type_to_name[model_type]} ({MODEL_NAMES_MAPPING[model_type]} model)"
            for model_type in sorted(model_type_to_name.keys())
        ]
    else:
        config_to_name = {
            CONFIG_MAPPING_NAMES[config]: _get_class_name(clas)
            for config, clas in config_to_class.items()
            if config in CONFIG_MAPPING_NAMES
        }
        config_to_model_name = {
            config: MODEL_NAMES_MAPPING[model_type] for model_type, config in CONFIG_MAPPING_NAMES.items()
        }
        lines = [
            f"{indent}- [`{config_name}`] configuration class:"
            f" {config_to_name[config_name]} ({config_to_model_name[config_name]} model)"
            for config_name in sorted(config_to_name.keys())
        ]
    return "\n".join(lines)


def replace_list_option_in_docstrings(config_to_class=None, use_model_types=True):
    def docstring_decorator(fn):
        docstrings = fn.__doc__
        if docstrings is None:
            # Example: -OO
            return fn
        lines = docstrings.split("\n")
        i = 0
        while i < len(lines) and re.search(r"^(\s*)List options\s*$", lines[i]) is None:
            i += 1
        if i < len(lines):
            indent = re.search(r"^(\s*)List options\s*$", lines[i]).groups()[0]
            if use_model_types:
                indent = f"{indent}    "
            lines[i] = _list_model_options(indent, config_to_class=config_to_class, use_model_types=use_model_types)
            docstrings = "\n".join(lines)
        else:
            raise ValueError(
                f"The function {fn} should have an empty 'List options' in its docstring as placeholder, current"
                f" docstring is:\n{docstrings}"
            )
        fn.__doc__ = docstrings
        return fn

    return docstring_decorator


class AutoConfig:
    r"""
    This is a generic configuration class that will be instantiated as one of the configuration classes of the library
    when created with the [`~AutoConfig.from_pretrained`] class method.

    This class cannot be instantiated directly using `__init__()` (throws an error).
    """

    def __init__(self):
        raise EnvironmentError(
            "AutoConfig is designed to be instantiated "
            "using the `AutoConfig.from_pretrained(pretrained_model_name_or_path)` method."
        )

    @classmethod
    def for_model(cls, model_type: str, *args, **kwargs):
        if model_type in CONFIG_MAPPING:
            config_class = CONFIG_MAPPING[model_type]
            return config_class(*args, **kwargs)
        raise ValueError(
            f"Unrecognized model identifier: {model_type}. Should contain one of {', '.join(CONFIG_MAPPING.keys())}"
        )

    @classmethod
    @replace_list_option_in_docstrings()
    def from_pretrained(cls, pretrained_model_name_or_path, **kwargs):
        r"""
        Instantiate one of the configuration classes of the library from a pretrained model configuration.

        The configuration class to instantiate is selected based on the `model_type` property of the config object that
        is loaded, or when it's missing, by falling back to using pattern matching on `pretrained_model_name_or_path`:

        List options

        Args:
            pretrained_model_name_or_path (`str` or `os.PathLike`):
                Can be either:

                    - A string, the *model id* of a pretrained model configuration hosted inside a model repo on
                      huggingface.co.
                    - A path to a *directory* containing a configuration file saved using the
                      [`~PretrainedConfig.save_pretrained`] method, or the [`~PreTrainedModel.save_pretrained`] method,
                      e.g., `./my_model_directory/`.
                    - A path or url to a saved configuration JSON *file*, e.g.,
                      `./my_model_directory/configuration.json`.
            cache_dir (`str` or `os.PathLike`, *optional*):
                Path to a directory in which a downloaded pretrained model configuration should be cached if the
                standard cache should not be used.
            force_download (`bool`, *optional*, defaults to `False`):
                Whether or not to force the (re-)download the model weights and configuration files and override the
                cached versions if they exist.
            resume_download:
                Deprecated and ignored. All downloads are now resumed by default when possible.
                Will be removed in v5 of Transformers.
            proxies (`Dict[str, str]`, *optional*):
                A dictionary of proxy servers to use by protocol or endpoint, e.g., `{'http': 'foo.bar:3128',
                'http://hostname': 'foo.bar:4012'}`. The proxies are used on each request.
            revision (`str`, *optional*, defaults to `"main"`):
                The specific model version to use. It can be a branch name, a tag name, or a commit id, since we use a
                git-based system for storing models and other artifacts on huggingface.co, so `revision` can be any
                identifier allowed by git.
            return_unused_kwargs (`bool`, *optional*, defaults to `False`):
                If `False`, then this function returns just the final configuration object.

                If `True`, then this functions returns a `Tuple(config, unused_kwargs)` where *unused_kwargs* is a
                dictionary consisting of the key/value pairs whose keys are not configuration attributes: i.e., the
                part of `kwargs` which has not been used to update `config` and is otherwise ignored.
            trust_remote_code (`bool`, *optional*, defaults to `False`):
                Whether or not to allow for custom models defined on the Hub in their own modeling files. This option
                should only be set to `True` for repositories you trust and in which you have read the code, as it will
                execute code present on the Hub on your local machine.
            kwargs(additional keyword arguments, *optional*):
                The values in kwargs of any keys which are configuration attributes will be used to override the loaded
                values. Behavior concerning key/value pairs whose keys are *not* configuration attributes is controlled
                by the `return_unused_kwargs` keyword parameter.

        Examples:

        ```python
        >>> from transformers import AutoConfig

        >>> # Download configuration from huggingface.co and cache.
        >>> config = AutoConfig.from_pretrained("google-bert/bert-base-uncased")

        >>> # Download configuration from huggingface.co (user-uploaded) and cache.
        >>> config = AutoConfig.from_pretrained("dbmdz/bert-base-german-cased")

        >>> # If configuration file is in a directory (e.g., was saved using *save_pretrained('./test/saved_model/')*).
        >>> config = AutoConfig.from_pretrained("./test/bert_saved_model/")

        >>> # Load a specific configuration file.
        >>> config = AutoConfig.from_pretrained("./test/bert_saved_model/my_configuration.json")

        >>> # Change some config attributes when loading a pretrained config.
        >>> config = AutoConfig.from_pretrained("google-bert/bert-base-uncased", output_attentions=True, foo=False)
        >>> config.output_attentions
        True

        >>> config, unused_kwargs = AutoConfig.from_pretrained(
        ...     "google-bert/bert-base-uncased", output_attentions=True, foo=False, return_unused_kwargs=True
        ... )
        >>> config.output_attentions
        True

        >>> unused_kwargs
        {'foo': False}
        ```"""
        use_auth_token = kwargs.pop("use_auth_token", None)
        if use_auth_token is not None:
            warnings.warn(
                "The `use_auth_token` argument is deprecated and will be removed in v5 of Transformers. Please use `token` instead.",
                FutureWarning,
            )
            if kwargs.get("token", None) is not None:
                raise ValueError(
                    "`token` and `use_auth_token` are both specified. Please set only the argument `token`."
                )
            kwargs["token"] = use_auth_token

        kwargs["_from_auto"] = True
        kwargs["name_or_path"] = pretrained_model_name_or_path
        trust_remote_code = kwargs.pop("trust_remote_code", None)
        code_revision = kwargs.pop("code_revision", None)

        config_dict, unused_kwargs = PretrainedConfig.get_config_dict(pretrained_model_name_or_path, **kwargs)
        has_remote_code = "auto_map" in config_dict and "AutoConfig" in config_dict["auto_map"]
        has_local_code = "model_type" in config_dict and config_dict["model_type"] in CONFIG_MAPPING
        trust_remote_code = resolve_trust_remote_code(
            trust_remote_code, pretrained_model_name_or_path, has_local_code, has_remote_code
        )

        if has_remote_code and trust_remote_code:
            class_ref = config_dict["auto_map"]["AutoConfig"]
            config_class = get_class_from_dynamic_module(
                class_ref, pretrained_model_name_or_path, code_revision=code_revision, **kwargs
            )
            if os.path.isdir(pretrained_model_name_or_path):
                config_class.register_for_auto_class()
            return config_class.from_pretrained(pretrained_model_name_or_path, **kwargs)
        elif "model_type" in config_dict:
            try:
                config_class = CONFIG_MAPPING[config_dict["model_type"]]
            except KeyError:
                raise ValueError(
                    f"The checkpoint you are trying to load has model type `{config_dict['model_type']}` "
                    "but Transformers does not recognize this architecture. This could be because of an "
                    "issue with the checkpoint, or because your version of Transformers is out of date."
                )
            return config_class.from_dict(config_dict, **unused_kwargs)
        else:
            # Fallback: use pattern matching on the string.
            # We go from longer names to shorter names to catch roberta before bert (for instance)
            for pattern in sorted(CONFIG_MAPPING.keys(), key=len, reverse=True):
                if pattern in str(pretrained_model_name_or_path):
                    return CONFIG_MAPPING[pattern].from_dict(config_dict, **unused_kwargs)

        raise ValueError(
            f"Unrecognized model in {pretrained_model_name_or_path}. "
            f"Should have a `model_type` key in its {CONFIG_NAME}, or contain one of the following strings "
            f"in its name: {', '.join(CONFIG_MAPPING.keys())}"
        )

    @staticmethod
    def register(model_type, config, exist_ok=False):
        """
        Register a new configuration for this class.

        Args:
            model_type (`str`): The model type like "bert" or "gpt".
            config ([`PretrainedConfig`]): The config to register.
        """
        if issubclass(config, PretrainedConfig) and config.model_type != model_type:
            raise ValueError(
                "The config you are passing has a `model_type` attribute that is not consistent with the model type "
                f"you passed (config has {config.model_type} and you passed {model_type}. Fix one of those so they "
                "match!"
            )
        CONFIG_MAPPING.register(model_type, config, exist_ok=exist_ok)<|MERGE_RESOLUTION|>--- conflicted
+++ resolved
@@ -110,11 +110,8 @@
         ("roberta", "RobertaConfig"),
         ("recurrent_gemma", "RecurrentGemmaConfig"),
         ("rembert", "RemBertConfig"),
-<<<<<<< HEAD
+        ("rwkv", "RwkvConfig"),
         ("sam", "SamConfig"),
-=======
-        ("rwkv", "RwkvConfig"),
->>>>>>> 9c8a2966
         ("segformer", "SegformerConfig"),
         ("swin", "SwinConfig"),
         ("siglip", "SiglipConfig"),
@@ -227,11 +224,8 @@
         ("qwen2_vl", "Qwen2VL"),
         ("recurrent_gemma", "RecurrentGemma"),
         ("rembert", "RemBERT"),
-<<<<<<< HEAD
+        ("rwkv", "RWKV"),
         ("sam", "SAM"),
-=======
-        ("rwkv", "RWKV"),
->>>>>>> 9c8a2966
         ("segformer", "SegFormer"),
         ("swin", "Swin Transformer"),
         ("siglip", "SigLIP"),
