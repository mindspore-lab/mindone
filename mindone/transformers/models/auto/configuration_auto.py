# coding=utf-8
# Copyright 2018 The HuggingFace Inc. team.
#
# This code is adapted from https://github.com/huggingface/transformers
# with modifications to run transformers on mindspore.
#
# Licensed under the Apache License, Version 2.0 (the "License");
# you may not use this file except in compliance with the License.
# You may obtain a copy of the License at
#
#     http://www.apache.org/licenses/LICENSE-2.0
#
# Unless required by applicable law or agreed to in writing, software
# distributed under the License is distributed on an "AS IS" BASIS,
# WITHOUT WARRANTIES OR CONDITIONS OF ANY KIND, either express or implied.
# See the License for the specific language governing permissions and
# limitations under the License.
"""Auto Config class."""
import importlib
import os
import re
import warnings
from collections import OrderedDict
from typing import List, Union

import transformers
from packaging import version
from transformers.configuration_utils import PretrainedConfig
from transformers.dynamic_module_utils import get_class_from_dynamic_module, resolve_trust_remote_code
from transformers.utils import CONFIG_NAME, logging

logger = logging.get_logger(__name__)


CONFIG_MAPPING_NAMES = OrderedDict(
    [
        # Add configs here
        ("albert", "AlbertConfig"),
        ("aria", "AriaConfig"),
        ("aria_text", "AriaTextConfig"),
        ("bert", "BertConfig"),
        ("bart", "BartConfig"),
        ("bit", "BitConfig"),
        ("blip", "BlipConfig"),
        ("blip-2", "Blip2Config"),
        ("chameleon", "ChameleonConfig"),
        ("camembert", "CamembertConfig"),
        ("convbert", "ConvBertConfig"),
        ("clip", "CLIPConfig"),
        ("clip_vision_model", "CLIPVisionConfig"),
        ("deberta", "DebertaConfig"),
        ("deberta-v2", "DebertaV2Config"),
        ("dpt", "DPTConfig"),
        ("gemma", "GemmaConfig"),
        ("granite", "GraniteConfig"),
        ("gemma2", "Gemma2Config"),
        ("gemma3", "Gemma3Config"),
        ("gemma3_text", "Gemma3TextConfig"),
        ("glm", "GlmConfig"),
        ("glpn", "GLPNConfig"),
        ("gpt2", "GPT2Config"),
        ("granitemoe", "GraniteMoeConfig"),
        ("granitemoeshared", "GraniteMoeSharedConfig"),
        ("helium", "HeliumConfig"),
        ("hiera", "HieraConfig"),
        ("hubert", "HubertConfig"),
        ("idefics", "IdeficsConfig"),
        ("idefics2", "Idefics2Config"),
        ("idefics3", "Idefics3Config"),
        ("idefics3_vision", "Idefics3VisionConfig"),
        ("ijepa", "IJepaConfig"),
        ("imagegpt", "ImageGPTConfig"),
        ("led", "LEDConfig"),
        ("levit", "LevitConfig"),
        ("m2m_100", "M2M100Config"),
        ("canine", "CanineConfig"),
        ("llama", "LlamaConfig"),
        ("persimmon", "PersimmonConfig"),
        ("fuyu", "FuyuConfig"),
        ("llava", "LlavaConfig"),
        ("llava_next", "LlavaNextConfig"),
        ("llava_next_video", "LlavaNextVideoConfig"),
        ("llava_onevision", "LlavaOnevisionConfig"),
        ("mistral", "MistralConfig"),
        ("mobilebert", "MobileBertConfig"),
        ("mpt", "MptConfig"),
        ("starcoder2", "Starcoder2Config"),
        ("mt5", "MT5Config"),
        ("megatron-bert", "MegatronBertConfig"),
        ("mixtral", "MixtralConfig"),
        ("paligemma", "PaliGemmaConfig"),
        ("phi", "PhiConfig"),
        ("phi3", "Phi3Config"),
        ("qwen2", "Qwen2Config"),
        ("qwen2_5_vl", "Qwen2_5_VLConfig"),
        ("qwen2_audio", "Qwen2AudioConfig"),
        ("qwen2_audio_encoder", "Qwen2AudioEncoderConfig"),
        ("qwen2_vl", "Qwen2VLConfig"),
<<<<<<< HEAD
        ("qwen3", "Qwen3Config"),
        ("roc_bert", "RoCBertConfig"),
=======
        ("opt", "OPTConfig"),
>>>>>>> fc997b65
        ("roberta", "RobertaConfig"),
        ("recurrent_gemma", "RecurrentGemmaConfig"),
        ("rembert", "RemBertConfig"),
        ("siglip", "SiglipConfig"),
        ("siglip_vision_model", "SiglipVisionConfig"),
        ("smolvlm", "SmolVLMConfig"),
        ("smolvlm_vision", "SmolVLMVisionConfig"),
        ("speecht5", "SpeechT5Config"),
        ("t5", "T5Config"),
        ("umt5", "UMT5Config"),
        ("vit", "ViTConfig"),
        ("wav2vec2", "Wav2Vec2Config"),
        ("mvp", "MvpConfig"),
        ("whisper", "WhisperConfig"),
        ("xlm-roberta", "XLMRobertaConfig"),
        ("xlm-roberta-xl", "XLMRobertaXLConfig"),
        ("cohere2", "Cohere2Config"),
    ]
)


MODEL_NAMES_MAPPING = OrderedDict(
    [
        # Add full (and cased) model names here
        ("albert", "ALBERT"),
        ("aria", "Aria"),
        ("aria_text", "AriaText"),
        ("m2m_100", "M2M100"),
        ("bert", "BERT"),
        ("bart", "BART"),
        ("camembert", "CamemBERT"),
        ("bit", "BiT"),
        ("blip", "BLIP"),
        ("mvp", "MVP"),
        ("blip-2", "BLIP-2"),
        ("chameleon", "Chameleon"),
        ("clap", "CLAP"),
        ("canine", "CANINE"),
        ("clip", "CLIP"),
        ("starcoder2", "Starcoder2"),
        ("clip_vision_model", "CLIPVisionModel"),
        ("deberta", "DeBERTa"),
        ("deberta-v2", "DeBERTa-v2"),
        ("dpt", "DPT"),
        ("gemma", "Gemma"),
        ("granite", "Granite"),
        ("gemma2", "Gemma2"),
        ("glm", "GLM"),
        ("glpn", "GLPN"),
        ("gpt2", "OpenAI GPT-2"),
        ("qwen2_audio", "Qwen2Audio"),
        ("qwen2_audio_encoder", "Qwen2AudioEncoder"),
        ("roberta", "RoBERTa"),
        ("granitemoe", "GraniteMoeMoe"),
        ("granitemoeshared", "GraniteMoeSharedMoe"),
        ("gemma3", "Gemma3ForConditionalGeneration"),
        ("gemma3_text", "Gemma3ForCausalLM"),
        ("qwen2_audio", "Qwen2Audio"),
        ("qwen2_audio_encoder", "Qwen2AudioEncoder"),
        ("helium", "Helium"),
        ("hiera", "Hiera"),
        ("hubert", "Hubert"),
        ("idefics", "IDEFICS"),
        ("idefics2", "Idefics2"),
        ("idefics3", "Idefics3"),
        ("idefics3_vision", "Idefics3VisionTransformer"),
        ("ijepa", "I-JEPA"),
        ("imagegpt", "ImageGPT"),
        ("led", "LED"),
        ("levit", "LeViT"),
        ("llama", "LLaMA"),
        ("llama2", "Llama2"),
        ("llama3", "Llama3"),
        ("llava", "Llava"),
        ("llava_next", "LLaVA-NeXT"),
        ("llava_next_video", "LLaVa-NeXT-Video"),
        ("llava_onevision", "LLaVA-Onevision"),
        ("mistral", "Mistral"),
        ("persimmon", "Persimmon"),
        ("fuyu", "Fuyu"),
        ("mobilebert", "MobileBERT"),
        ("mpt", "MPT"),
        ("mt5", "MT5"),
        ("megatron-bert", "Megatron-BERT"),
        ("mistral", "Mistral"),
        ("mixtral", "Mixtral"),
        ("paligemma", "PaliGemma"),
        ("phi", "Phi"),
        ("phi3", "Phi3"),
        ("qwen2", "Qwen2"),
        ("qwen2_5_vl", "Qwen2_5_VL"),
        ("qwen2_audio", "Qwen2Audio"),
        ("qwen2_audio_encoder", "Qwen2AudioEncoder"),
        ("qwen2_vl", "Qwen2VL"),
        ("qwen3", "Qwen3Model"),
        ("roc_bert", "RoCBert"),
        ("recurrent_gemma", "RecurrentGemma"),
        ("rembert", "RemBERT"),
        ("siglip", "SigLIP"),
        ("siglip_vision_model", "SiglipVisionModel"),
        ("smolvlm", "SmolVLM"),
        ("smolvlm_vision", "SmolVLMVisionTransformer"),
        ("speecht5", "SpeechT5"),
        ("t5", "T5"),
        ("t5v1.1", "T5v1.1"),
        ("umt5", "UMT5"),
        ("vit", "ViT"),
        ("wav2vec2", "Wav2Vec2"),
        ("whisper", "Whisper"),
        ("convbert", "ConvBERT"),
        ("opt", "OPT"),
        ("xlm-roberta", "XLM-RoBERTa"),
        ("xlm-roberta-xl", "XLM-RoBERTa-XL"),
        ("cohere2", "Cohere2"),
    ]
)

# This is tied to the processing `-` -> `_` in `model_type_to_module_name`. For example, instead of putting
# `transfo-xl` (as in `CONFIG_MAPPING_NAMES`), we should use `transfo_xl`.
DEPRECATED_MODELS = [
    "bort",
    "deta",
    "efficientformer",
    "ernie_m",
    "gptsan_japanese",
    "graphormer",
    "jukebox",
    "mctct",
    "mega",
    "mmbt",
    "nat",
    "nezha",
    "open_llama",
    "qdqbert",
    "realm",
    "retribert",
    "speech_to_text_2",
    "tapex",
    "trajectory_transformer",
    "transfo_xl",
    "tvlt",
    "van",
    "vit_hybrid",
    "xlm_prophetnet",
]

SPECIAL_MODEL_TYPE_TO_MODULE_NAME = OrderedDict(
    [
        ("openai-gpt", "openai"),
        ("data2vec-audio", "data2vec"),
        ("data2vec-text", "data2vec"),
        ("data2vec-vision", "data2vec"),
        ("donut-swin", "donut"),
        ("kosmos-2", "kosmos2"),
        ("maskformer-swin", "maskformer"),
        ("xclip", "x_clip"),
        ("clip_vision_model", "clip"),
        ("qwen2_audio_encoder", "qwen2_audio"),
        ("gemma3_text", "gemma3"),
        ("idefics3_vision", "idefics3"),
        ("clip_text_model", "clip"),
        ("aria_text", "aria"),
        ("siglip_vision_model", "siglip"),
        ("smolvlm_vision", "smolvlm"),
        ("chinese_clip_vision_model", "chinese_clip"),
        ("rt_detr_resnet", "rt_detr"),
    ]
)

if version.parse(transformers.__version__) >= version.parse("4.51.0"):
    CONFIG_MAPPING_NAMES.update({"qwen3": "Qwen3Config"})
    MODEL_NAMES_MAPPING.update({"qwen3": "Qwen3Model"})

if version.parse(transformers.__version__) >= version.parse("4.51.3"):
    CONFIG_MAPPING_NAMES.update({"glm4": "Glm4Config"})
    MODEL_NAMES_MAPPING.update({"glm4": "glm4"})

if version.parse(transformers.__version__) >= version.parse("4.53.0"):
    CONFIG_MAPPING_NAMES.update({"minimax": "MiniMaxConfig", "vjepa2": "VJEPA2Model"})
    MODEL_NAMES_MAPPING.update({"minimax": "MiniMax", "vjepa2": "VJEPA2Model"})


def model_type_to_module_name(key):
    """Converts a config key to the corresponding module."""
    # Special treatment
    if key in SPECIAL_MODEL_TYPE_TO_MODULE_NAME:
        key = SPECIAL_MODEL_TYPE_TO_MODULE_NAME[key]

        if key in DEPRECATED_MODELS:
            key = f"deprecated.{key}"
        return key

    key = key.replace("-", "_")
    if key in DEPRECATED_MODELS:
        key = f"deprecated.{key}"

    return key


def config_class_to_model_type(config):
    """Converts a config class name to the corresponding model type"""
    for key, cls in CONFIG_MAPPING_NAMES.items():
        if cls == config:
            return key
    # if key not found check in extra content
    for key, cls in CONFIG_MAPPING._extra_content.items():
        if cls.__name__ == config:
            return key
    return None


class _LazyConfigMapping(OrderedDict):
    """
    A dictionary that lazily load its values when they are requested.
    """

    def __init__(self, mapping):
        self._mapping = mapping
        self._extra_content = {}
        self._modules = {}

    def __getitem__(self, key):
        if key in self._extra_content:
            return self._extra_content[key]
        if key not in self._mapping:
            raise KeyError(key)
        value = self._mapping[key]
        module_name = model_type_to_module_name(key)
        if module_name not in self._modules:
            self._modules[module_name] = importlib.import_module(f".{module_name}", "transformers.models")
        if hasattr(self._modules[module_name], value):
            return getattr(self._modules[module_name], value)

        # Some of the mappings have entries model_type -> config of another model type. In that case we try to grab the
        # object at the top level.
        transformers_module = importlib.import_module("transformers")
        return getattr(transformers_module, value)

    def keys(self):
        return list(self._mapping.keys()) + list(self._extra_content.keys())

    def values(self):
        return [self[k] for k in self._mapping.keys()] + list(self._extra_content.values())

    def items(self):
        return [(k, self[k]) for k in self._mapping.keys()] + list(self._extra_content.items())

    def __iter__(self):
        return iter(list(self._mapping.keys()) + list(self._extra_content.keys()))

    def __contains__(self, item):
        return item in self._mapping or item in self._extra_content

    def register(self, key, value, exist_ok=False):
        """
        Register a new configuration in this mapping.
        """
        if key in self._mapping.keys() and not exist_ok:
            raise ValueError(f"'{key}' is already used by a Transformers config, pick another name.")
        self._extra_content[key] = value


CONFIG_MAPPING = _LazyConfigMapping(CONFIG_MAPPING_NAMES)


class _LazyLoadAllMappings(OrderedDict):
    """
    A mapping that will load all pairs of key values at the first access (either by indexing, requestions keys, values,
    etc.)

    Args:
        mapping: The mapping to load.
    """

    def __init__(self, mapping):
        self._mapping = mapping
        self._initialized = False
        self._data = {}

    def _initialize(self):
        if self._initialized:
            return

        for model_type, map_name in self._mapping.items():
            module_name = model_type_to_module_name(model_type)
            module = importlib.import_module(f".{module_name}", "transformers.models")
            mapping = getattr(module, map_name)
            self._data.update(mapping)

        self._initialized = True

    def __getitem__(self, key):
        self._initialize()
        return self._data[key]

    def keys(self):
        self._initialize()
        return self._data.keys()

    def values(self):
        self._initialize()
        return self._data.values()

    def items(self):
        self._initialize()
        return self._data.keys()

    def __iter__(self):
        self._initialize()
        return iter(self._data)

    def __contains__(self, item):
        self._initialize()
        return item in self._data


def _get_class_name(model_class: Union[str, List[str]]):
    if isinstance(model_class, (list, tuple)):
        return " or ".join([f"[`{c}`]" for c in model_class if c is not None])
    return f"[`{model_class}`]"


def _list_model_options(indent, config_to_class=None, use_model_types=True):
    if config_to_class is None and not use_model_types:
        raise ValueError("Using `use_model_types=False` requires a `config_to_class` dictionary.")
    if use_model_types:
        if config_to_class is None:
            model_type_to_name = {model_type: f"[`{config}`]" for model_type, config in CONFIG_MAPPING_NAMES.items()}
        else:
            model_type_to_name = {
                model_type: _get_class_name(model_class)
                for model_type, model_class in config_to_class.items()
                if model_type in MODEL_NAMES_MAPPING
            }
        lines = [
            f"{indent}- **{model_type}** -- {model_type_to_name[model_type]} ({MODEL_NAMES_MAPPING[model_type]} model)"
            for model_type in sorted(model_type_to_name.keys())
        ]
    else:
        config_to_name = {
            CONFIG_MAPPING_NAMES[config]: _get_class_name(clas)
            for config, clas in config_to_class.items()
            if config in CONFIG_MAPPING_NAMES
        }
        config_to_model_name = {
            config: MODEL_NAMES_MAPPING[model_type] for model_type, config in CONFIG_MAPPING_NAMES.items()
        }
        lines = [
            f"{indent}- [`{config_name}`] configuration class:"
            f" {config_to_name[config_name]} ({config_to_model_name[config_name]} model)"
            for config_name in sorted(config_to_name.keys())
        ]
    return "\n".join(lines)


def replace_list_option_in_docstrings(config_to_class=None, use_model_types=True):
    def docstring_decorator(fn):
        docstrings = fn.__doc__
        if docstrings is None:
            # Example: -OO
            return fn
        lines = docstrings.split("\n")
        i = 0
        while i < len(lines) and re.search(r"^(\s*)List options\s*$", lines[i]) is None:
            i += 1
        if i < len(lines):
            indent = re.search(r"^(\s*)List options\s*$", lines[i]).groups()[0]
            if use_model_types:
                indent = f"{indent}    "
            lines[i] = _list_model_options(indent, config_to_class=config_to_class, use_model_types=use_model_types)
            docstrings = "\n".join(lines)
        else:
            raise ValueError(
                f"The function {fn} should have an empty 'List options' in its docstring as placeholder, current"
                f" docstring is:\n{docstrings}"
            )
        fn.__doc__ = docstrings
        return fn

    return docstring_decorator


class AutoConfig:
    r"""
    This is a generic configuration class that will be instantiated as one of the configuration classes of the library
    when created with the [`~AutoConfig.from_pretrained`] class method.

    This class cannot be instantiated directly using `__init__()` (throws an error).
    """

    def __init__(self):
        raise EnvironmentError(
            "AutoConfig is designed to be instantiated "
            "using the `AutoConfig.from_pretrained(pretrained_model_name_or_path)` method."
        )

    @classmethod
    def for_model(cls, model_type: str, *args, **kwargs):
        if model_type in CONFIG_MAPPING:
            config_class = CONFIG_MAPPING[model_type]
            return config_class(*args, **kwargs)
        raise ValueError(
            f"Unrecognized model identifier: {model_type}. Should contain one of {', '.join(CONFIG_MAPPING.keys())}"
        )

    @classmethod
    @replace_list_option_in_docstrings()
    def from_pretrained(cls, pretrained_model_name_or_path, **kwargs):
        r"""
        Instantiate one of the configuration classes of the library from a pretrained model configuration.

        The configuration class to instantiate is selected based on the `model_type` property of the config object that
        is loaded, or when it's missing, by falling back to using pattern matching on `pretrained_model_name_or_path`:

        List options

        Args:
            pretrained_model_name_or_path (`str` or `os.PathLike`):
                Can be either:

                    - A string, the *model id* of a pretrained model configuration hosted inside a model repo on
                      huggingface.co.
                    - A path to a *directory* containing a configuration file saved using the
                      [`~PretrainedConfig.save_pretrained`] method, or the [`~PreTrainedModel.save_pretrained`] method,
                      e.g., `./my_model_directory/`.
                    - A path or url to a saved configuration JSON *file*, e.g.,
                      `./my_model_directory/configuration.json`.
            cache_dir (`str` or `os.PathLike`, *optional*):
                Path to a directory in which a downloaded pretrained model configuration should be cached if the
                standard cache should not be used.
            force_download (`bool`, *optional*, defaults to `False`):
                Whether or not to force the (re-)download the model weights and configuration files and override the
                cached versions if they exist.
            resume_download:
                Deprecated and ignored. All downloads are now resumed by default when possible.
                Will be removed in v5 of Transformers.
            proxies (`Dict[str, str]`, *optional*):
                A dictionary of proxy servers to use by protocol or endpoint, e.g., `{'http': 'foo.bar:3128',
                'http://hostname': 'foo.bar:4012'}`. The proxies are used on each request.
            revision (`str`, *optional*, defaults to `"main"`):
                The specific model version to use. It can be a branch name, a tag name, or a commit id, since we use a
                git-based system for storing models and other artifacts on huggingface.co, so `revision` can be any
                identifier allowed by git.
            return_unused_kwargs (`bool`, *optional*, defaults to `False`):
                If `False`, then this function returns just the final configuration object.

                If `True`, then this functions returns a `Tuple(config, unused_kwargs)` where *unused_kwargs* is a
                dictionary consisting of the key/value pairs whose keys are not configuration attributes: i.e., the
                part of `kwargs` which has not been used to update `config` and is otherwise ignored.
            trust_remote_code (`bool`, *optional*, defaults to `False`):
                Whether or not to allow for custom models defined on the Hub in their own modeling files. This option
                should only be set to `True` for repositories you trust and in which you have read the code, as it will
                execute code present on the Hub on your local machine.
            kwargs(additional keyword arguments, *optional*):
                The values in kwargs of any keys which are configuration attributes will be used to override the loaded
                values. Behavior concerning key/value pairs whose keys are *not* configuration attributes is controlled
                by the `return_unused_kwargs` keyword parameter.

        Examples:

        ```python
        >>> from transformers import AutoConfig

        >>> # Download configuration from huggingface.co and cache.
        >>> config = AutoConfig.from_pretrained("google-bert/bert-base-uncased")

        >>> # Download configuration from huggingface.co (user-uploaded) and cache.
        >>> config = AutoConfig.from_pretrained("dbmdz/bert-base-german-cased")

        >>> # If configuration file is in a directory (e.g., was saved using *save_pretrained('./test/saved_model/')*).
        >>> config = AutoConfig.from_pretrained("./test/bert_saved_model/")

        >>> # Load a specific configuration file.
        >>> config = AutoConfig.from_pretrained("./test/bert_saved_model/my_configuration.json")

        >>> # Change some config attributes when loading a pretrained config.
        >>> config = AutoConfig.from_pretrained("google-bert/bert-base-uncased", output_attentions=True, foo=False)
        >>> config.output_attentions
        True

        >>> config, unused_kwargs = AutoConfig.from_pretrained(
        ...     "google-bert/bert-base-uncased", output_attentions=True, foo=False, return_unused_kwargs=True
        ... )
        >>> config.output_attentions
        True

        >>> unused_kwargs
        {'foo': False}
        ```"""
        use_auth_token = kwargs.pop("use_auth_token", None)
        if use_auth_token is not None:
            warnings.warn(
                "The `use_auth_token` argument is deprecated and will be removed in v5 of Transformers. Please use `token` instead.",
                FutureWarning,
            )
            if kwargs.get("token", None) is not None:
                raise ValueError(
                    "`token` and `use_auth_token` are both specified. Please set only the argument `token`."
                )
            kwargs["token"] = use_auth_token

        kwargs["_from_auto"] = True
        kwargs["name_or_path"] = pretrained_model_name_or_path
        trust_remote_code = kwargs.pop("trust_remote_code", None)
        code_revision = kwargs.pop("code_revision", None)

        config_dict, unused_kwargs = PretrainedConfig.get_config_dict(pretrained_model_name_or_path, **kwargs)
        has_remote_code = "auto_map" in config_dict and "AutoConfig" in config_dict["auto_map"]
        has_local_code = "model_type" in config_dict and config_dict["model_type"] in CONFIG_MAPPING
        trust_remote_code = resolve_trust_remote_code(
            trust_remote_code, pretrained_model_name_or_path, has_local_code, has_remote_code
        )

        if has_remote_code and trust_remote_code:
            class_ref = config_dict["auto_map"]["AutoConfig"]
            config_class = get_class_from_dynamic_module(
                class_ref, pretrained_model_name_or_path, code_revision=code_revision, **kwargs
            )
            if os.path.isdir(pretrained_model_name_or_path):
                config_class.register_for_auto_class()
            return config_class.from_pretrained(pretrained_model_name_or_path, **kwargs)
        elif "model_type" in config_dict:
            try:
                config_class = CONFIG_MAPPING[config_dict["model_type"]]
            except KeyError:
                raise ValueError(
                    f"The checkpoint you are trying to load has model type `{config_dict['model_type']}` "
                    "but Transformers does not recognize this architecture. This could be because of an "
                    "issue with the checkpoint, or because your version of Transformers is out of date."
                )
            return config_class.from_dict(config_dict, **unused_kwargs)
        else:
            # Fallback: use pattern matching on the string.
            # We go from longer names to shorter names to catch roberta before bert (for instance)
            for pattern in sorted(CONFIG_MAPPING.keys(), key=len, reverse=True):
                if pattern in str(pretrained_model_name_or_path):
                    return CONFIG_MAPPING[pattern].from_dict(config_dict, **unused_kwargs)

        raise ValueError(
            f"Unrecognized model in {pretrained_model_name_or_path}. "
            f"Should have a `model_type` key in its {CONFIG_NAME}, or contain one of the following strings "
            f"in its name: {', '.join(CONFIG_MAPPING.keys())}"
        )

    @staticmethod
    def register(model_type, config, exist_ok=False):
        """
        Register a new configuration for this class.

        Args:
            model_type (`str`): The model type like "bert" or "gpt".
            config ([`PretrainedConfig`]): The config to register.
        """
        if issubclass(config, PretrainedConfig) and config.model_type != model_type:
            raise ValueError(
                "The config you are passing has a `model_type` attribute that is not consistent with the model type "
                f"you passed (config has {config.model_type} and you passed {model_type}. Fix one of those so they "
                "match!"
            )
        CONFIG_MAPPING.register(model_type, config, exist_ok=exist_ok)<|MERGE_RESOLUTION|>--- conflicted
+++ resolved
@@ -96,12 +96,9 @@
         ("qwen2_audio", "Qwen2AudioConfig"),
         ("qwen2_audio_encoder", "Qwen2AudioEncoderConfig"),
         ("qwen2_vl", "Qwen2VLConfig"),
-<<<<<<< HEAD
         ("qwen3", "Qwen3Config"),
         ("roc_bert", "RoCBertConfig"),
-=======
         ("opt", "OPTConfig"),
->>>>>>> fc997b65
         ("roberta", "RobertaConfig"),
         ("recurrent_gemma", "RecurrentGemmaConfig"),
         ("rembert", "RemBertConfig"),
