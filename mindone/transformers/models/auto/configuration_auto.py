--- conflicted
+++ resolved
@@ -39,13 +39,10 @@
         ("clip_vision_model", "CLIPVisionConfig"),
         ("dpt", "DPTConfig"),
         ("gemma", "GemmaConfig"),
-<<<<<<< HEAD
         ("granite", "GraniteConfig"),
-=======
         ("gemma2", "Gemma2Config"),
         ("glm", "GlmConfig"),
         ("glpn", "GLPNConfig"),
->>>>>>> a6beaab0
         ("gpt2", "GPT2Config"),
         ("hiera", "HieraConfig"),
         ("ijepa", "IJepaConfig"),
@@ -85,13 +82,10 @@
         ("clip_vision_model", "CLIPVisionModel"),
         ("dpt", "DPT"),
         ("gemma", "Gemma"),
-<<<<<<< HEAD
         ("granite", "Granite"),
-=======
         ("gemma2", "Gemma2"),
         ("glm", "GLM"),
         ("glpn", "GLPN"),
->>>>>>> a6beaab0
         ("gpt2", "OpenAI GPT-2"),
         ("hiera", "Hiera"),
         ("ijepa", "I-JEPA"),
