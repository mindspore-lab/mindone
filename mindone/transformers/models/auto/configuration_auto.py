# coding=utf-8
# Copyright 2018 The HuggingFace Inc. team.
#
# This code is adapted from https://github.com/huggingface/transformers
# with modifications to run transformers on mindspore.
#
# Licensed under the Apache License, Version 2.0 (the "License");
# you may not use this file except in compliance with the License.
# You may obtain a copy of the License at
#
#     http://www.apache.org/licenses/LICENSE-2.0
#
# Unless required by applicable law or agreed to in writing, software
# distributed under the License is distributed on an "AS IS" BASIS,
# WITHOUT WARRANTIES OR CONDITIONS OF ANY KIND, either express or implied.
# See the License for the specific language governing permissions and
# limitations under the License.
"""Auto Config class."""
import importlib
import os
import re
import warnings
from collections import OrderedDict
from typing import List, Union

import transformers
from packaging import version
from transformers.configuration_utils import PretrainedConfig
from transformers.dynamic_module_utils import get_class_from_dynamic_module, resolve_trust_remote_code
from transformers.utils import CONFIG_NAME, logging

logger = logging.get_logger(__name__)


CONFIG_MAPPING_NAMES = OrderedDict(
    [
        # Add configs here
        ("albert", "AlbertConfig"),
        ("align", "AlignConfig"),
        ("aria", "AriaConfig"),
        ("aria_text", "AriaTextConfig"),
        ("bamba", "BambaConfig"),
        ("bert", "BertConfig"),
        ("bert-generation", "BertGenerationConfig"),
        ("bart", "BartConfig"),
        ("bert", "BertConfig"),
        ("bit", "BitConfig"),
        ("blenderbot", "BlenderbotConfig"),
        ("blenderbot-small", "BlenderbotSmallConfig"),
        ("blip", "BlipConfig"),
        ("blip-2", "Blip2Config"),
        ("camembert", "CamembertConfig"),
        ("chameleon", "ChameleonConfig"),
        ("clip", "CLIPConfig"),
        ("clip_vision_model", "CLIPVisionConfig"),
        ("clipseg", "CLIPSegConfig"),
        ("clvp", "ClvpConfig"),
        ("colpali", "ColPaliConfig"),
        ("convbert", "ConvBertConfig"),
        ("convnext", "ConvNextConfig"),
        ("convnextv2", "ConvNextV2Config"),
        ("ctrl", "CTRLConfig"),
        ("deberta", "DebertaConfig"),
        ("deberta-v2", "DebertaV2Config"),
        ("depth_anything", "DepthAnythingConfig"),
        ("depth_pro", "DepthProConfig"),
        ("detr", "DetrConfig"),
        ("dinov2", "Dinov2Config"),
        ("deit", "DeiTConfig"),
        ("distilbert", "DistilBertConfig"),
        ("dpr", "DPRConfig"),
        ("dpt", "DPTConfig"),
<<<<<<< HEAD
        ("efficientnet", "EfficientNetConfig"),
=======
        ("funnel", "FunnelConfig"),
>>>>>>> eea6fd21
        ("gemma", "GemmaConfig"),
        ("granite", "GraniteConfig"),
        ("gemma2", "Gemma2Config"),
        ("gemma3", "Gemma3Config"),
        ("gemma3_text", "Gemma3TextConfig"),
        ("glm", "GlmConfig"),
        ("glpn", "GLPNConfig"),
        ("gpt2", "GPT2Config"),
        ("granitemoe", "GraniteMoeConfig"),
        ("granitemoeshared", "GraniteMoeSharedConfig"),
        ("helium", "HeliumConfig"),
        ("hiera", "HieraConfig"),
        ("hubert", "HubertConfig"),
        ("ibert", "IBertConfig"),
        ("idefics", "IdeficsConfig"),
        ("idefics2", "Idefics2Config"),
        ("idefics3", "Idefics3Config"),
        ("idefics3_vision", "Idefics3VisionConfig"),
        ("ijepa", "IJepaConfig"),
        ("imagegpt", "ImageGPTConfig"),
        ("led", "LEDConfig"),
        ("levit", "LevitConfig"),
        ("m2m_100", "M2M100Config"),
        ("canine", "CanineConfig"),
        ("llama", "LlamaConfig"),
        ("persimmon", "PersimmonConfig"),
        ("fuyu", "FuyuConfig"),
        ("llava", "LlavaConfig"),
        ("llava_next", "LlavaNextConfig"),
        ("llava_next_video", "LlavaNextVideoConfig"),
        ("llava_onevision", "LlavaOnevisionConfig"),
        ("mamba", "MambaConfig"),
        ("mamba2", "Mamba2Config"),
        ("mistral", "MistralConfig"),
        ("mistral3", "Mistral3Config"),
        ("mllama", "MllamaConfig"),
        ("mobilebert", "MobileBertConfig"),
        ("mpt", "MptConfig"),
        ("nystromformer", "NystromformerConfig"),
        ("starcoder2", "Starcoder2Config"),
        ("mt5", "MT5Config"),
        ("opt", "OPTConfig"),
        ("megatron-bert", "MegatronBertConfig"),
        ("mixtral", "MixtralConfig"),
        ("owlvit", "OwlViTConfig"),
        ("paligemma", "PaliGemmaConfig"),
        ("phi", "PhiConfig"),
        ("phi3", "Phi3Config"),
        ("pixtral", "PixtralVisionConfig"),
        ("poolformer", "PoolFormerConfig"),
        ("qwen2", "Qwen2Config"),
        ("qwen2_5_vl", "Qwen2_5_VLConfig"),
        ("qwen2_audio", "Qwen2AudioConfig"),
        ("qwen2_audio_encoder", "Qwen2AudioEncoderConfig"),
        ("qwen2_vl", "Qwen2VLConfig"),
        ("opt", "OPTConfig"),
        ("roberta", "RobertaConfig"),
        ("recurrent_gemma", "RecurrentGemmaConfig"),
        ("rembert", "RemBertConfig"),
        ("resnet", "ResNetConfig"),
        ("rwkv", "RwkvConfig"),
        ("sam", "SamConfig"),
        ("segformer", "SegformerConfig"),
        ("swin", "SwinConfig"),
        ("siglip", "SiglipConfig"),
        ("siglip_vision_model", "SiglipVisionConfig"),
        ("smolvlm", "SmolVLMConfig"),
        ("smolvlm_vision", "SmolVLMVisionConfig"),
        ("speecht5", "SpeechT5Config"),
        ("swin2sr", "Swin2SRConfig"),
        ("t5", "T5Config"),
        ("tapas", "TapasConfig"),
        ("umt5", "UMT5Config"),
        ("video_llava", "VideoLlavaConfig"),
        ("vilt", "ViltConfig"),
        ("vipllava", "VipLlavaConfig"),
        ("vision-encoder-decoder", "VisionEncoderDecoderConfig"),
        ("vit", "ViTConfig"),
        ("wav2vec2", "Wav2Vec2Config"),
        ("mvp", "MvpConfig"),
        ("whisper", "WhisperConfig"),
        ("xlm-roberta", "XLMRobertaConfig"),
        ("xlm-roberta-xl", "XLMRobertaXLConfig"),
        ("yolos", "YolosConfig"),
        ("zamba2", "Zamba2Config"),
        ("cohere2", "Cohere2Config"),
        ("zamba", "ZambaConfig"),
    ]
)


MODEL_NAMES_MAPPING = OrderedDict(
    [
        # Add full (and cased) model names here
        ("albert", "ALBERT"),
        ("align", "ALIGN"),
        ("aria", "Aria"),
        ("aria_text", "AriaText"),
        ("bamba", "Bamba"),
        ("bert", "BERT"),
        ("bert-generation", "Bert Generation"),
        ("bart", "BART"),
        ("bert", "BERT"),
        ("bit", "BiT"),
        ("blenderbot", "Blenderbot"),
        ("blenderbot-small", "BlenderbotSmall"),
        ("blip", "BLIP"),
        ("blip-2", "BLIP-2"),
        ("camembert", "CamemBERT"),
        ("canine", "CANINE"),
        ("chameleon", "Chameleon"),
        ("clap", "CLAP"),
        ("clip", "CLIP"),
        ("clip_vision_model", "CLIPVisionModel"),
        ("clipseg", "CLIPSeg"),
        ("clvp", "CLVP"),
        ("colpali", "ColPali"),
        ("convnext", "ConvNeXT"),
        ("convnextv2", "ConvNeXTV2"),
        ("ctrl", "CTRL"),
        ("deberta", "DeBERTa"),
        ("deberta-v2", "DeBERTa-v2"),
        ("deit", "DeiT"),
        ("depth_anything", "Depth Anything"),
        ("depth_pro", "DepthPro"),
        ("detr", "DETR"),
        ("dinov2", "DINOv2"),
        ("distilbert", "DistilBERT"),
        ("dpr", "DPR"),
        ("dpt", "DPT"),
<<<<<<< HEAD
        ("efficientnet", "EfficientNet"),
=======
        ("funnel", "Funnel Transformer"),
>>>>>>> eea6fd21
        ("gemma", "Gemma"),
        ("granite", "Granite"),
        ("gemma2", "Gemma2"),
        ("glm", "GLM"),
        ("glpn", "GLPN"),
        ("gpt2", "OpenAI GPT-2"),
        ("qwen2_audio", "Qwen2Audio"),
        ("qwen2_audio_encoder", "Qwen2AudioEncoder"),
        ("roberta", "RoBERTa"),
        ("granitemoe", "GraniteMoeMoe"),
        ("granitemoeshared", "GraniteMoeSharedMoe"),
        ("gemma3", "Gemma3ForConditionalGeneration"),
        ("gemma3_text", "Gemma3ForCausalLM"),
        ("qwen2_audio", "Qwen2Audio"),
        ("qwen2_audio_encoder", "Qwen2AudioEncoder"),
        ("helium", "Helium"),
        ("hiera", "Hiera"),
        ("hubert", "Hubert"),
        ("ibert", "I-BERT"),
        ("idefics", "IDEFICS"),
        ("idefics2", "Idefics2"),
        ("idefics3", "Idefics3"),
        ("idefics3_vision", "Idefics3VisionTransformer"),
        ("ijepa", "I-JEPA"),
        ("imagegpt", "ImageGPT"),
        ("led", "LED"),
        ("levit", "LeViT"),
        ("llama", "LLaMA"),
        ("llama2", "Llama2"),
        ("llama3", "Llama3"),
        ("llava", "Llava"),
        ("llava_next", "LLaVA-NeXT"),
        ("llava_next_video", "LLaVa-NeXT-Video"),
        ("llava_onevision", "LLaVA-Onevision"),
        ("mistral", "Mistral"),
        ("mllama", "Mllama"),
        ("persimmon", "Persimmon"),
        ("fuyu", "Fuyu"),
        ("m2m_100", "M2M100"),
        ("mamba", "Mamba"),
        ("mamba2", "mamba2"),
        ("mobilebert", "MobileBERT"),
        ("mpt", "MPT"),
        ("mt5", "MT5"),
        ("mvp", "MVP"),
        ("opt", "OPT"),
        ("megatron-bert", "Megatron-BERT"),
        ("mistral", "Mistral"),
        ("mistral3", "Mistral3"),
        ("mixtral", "Mixtral"),
        ("nystromformer", "Nyströmformer"),
        ("owlvit", "OWL-ViT"),
        ("paligemma", "PaliGemma"),
        ("phi", "Phi"),
        ("phi3", "Phi3"),
        ("pixtral", "Pixtral"),
        ("poolformer", "PoolFormer"),
        ("qwen2", "Qwen2"),
        ("qwen2_5_vl", "Qwen2_5_VL"),
        ("qwen2_audio", "Qwen2Audio"),
        ("qwen2_audio_encoder", "Qwen2AudioEncoder"),
        ("qwen2_vl", "Qwen2VL"),
        ("recurrent_gemma", "RecurrentGemma"),
        ("rembert", "RemBERT"),
        ("resnet", "ResNet"),
        ("rwkv", "RWKV"),
        ("sam", "SAM"),
        ("segformer", "SegFormer"),
        ("swin", "Swin Transformer"),
        ("siglip", "SigLIP"),
        ("siglip_vision_model", "SiglipVisionModel"),
        ("smolvlm", "SmolVLM"),
        ("smolvlm_vision", "SmolVLMVisionTransformer"),
        ("speecht5", "SpeechT5"),
        ("starcoder2", "Starcoder2"),
        ("swin2sr", "Swin2SR"),
        ("t5", "T5"),
        ("t5v1.1", "T5v1.1"),
        ("tapas", "TAPAS"),
        ("umt5", "UMT5"),
        ("video_llava", "VideoLlava"),
        ("vilt", "ViLT"),
        ("vipllava", "VipLlava"),
        ("vision-encoder-decoder", "Vision Encoder decoder"),
        ("vit", "ViT"),
        ("wav2vec2", "Wav2Vec2"),
        ("whisper", "Whisper"),
        ("convbert", "ConvBERT"),
        ("opt", "OPT"),
        ("xlm-roberta", "XLM-RoBERTa"),
        ("xlm-roberta-xl", "XLM-RoBERTa-XL"),
        ("yolos", "YOLOS"),
        ("zamba2", "Zamba2"),
        ("cohere2", "Cohere2"),
        ("zamba", "Zamba"),
    ]
)

# This is tied to the processing `-` -> `_` in `model_type_to_module_name`. For example, instead of putting
# `transfo-xl` (as in `CONFIG_MAPPING_NAMES`), we should use `transfo_xl`.
DEPRECATED_MODELS = [
    "bort",
    "deta",
    "efficientformer",
    "ernie_m",
    "gptsan_japanese",
    "graphormer",
    "jukebox",
    "mctct",
    "mega",
    "mmbt",
    "nat",
    "nezha",
    "open_llama",
    "qdqbert",
    "realm",
    "retribert",
    "speech_to_text_2",
    "tapex",
    "trajectory_transformer",
    "transfo_xl",
    "tvlt",
    "van",
    "vit_hybrid",
    "xlm_prophetnet",
]

SPECIAL_MODEL_TYPE_TO_MODULE_NAME = OrderedDict(
    [
        ("openai-gpt", "openai"),
        ("data2vec-audio", "data2vec"),
        ("data2vec-text", "data2vec"),
        ("data2vec-vision", "data2vec"),
        ("donut-swin", "donut"),
        ("kosmos-2", "kosmos2"),
        ("maskformer-swin", "maskformer"),
        ("xclip", "x_clip"),
        ("clip_vision_model", "clip"),
        ("qwen2_audio_encoder", "qwen2_audio"),
        ("gemma3_text", "gemma3"),
        ("idefics3_vision", "idefics3"),
        ("clip_text_model", "clip"),
        ("aria_text", "aria"),
        ("siglip_vision_model", "siglip"),
        ("smolvlm_vision", "smolvlm"),
        ("chinese_clip_vision_model", "chinese_clip"),
        ("rt_detr_resnet", "rt_detr"),
    ]
)

if version.parse(transformers.__version__) >= version.parse("4.51.0"):
    CONFIG_MAPPING_NAMES.update({"qwen3": "Qwen3Config"})
    MODEL_NAMES_MAPPING.update({"qwen3": "Qwen3Model"})

if version.parse(transformers.__version__) >= version.parse("4.51.3"):
    CONFIG_MAPPING_NAMES.update({"glm4": "Glm4Config"})
    MODEL_NAMES_MAPPING.update({"glm4": "glm4"})

if version.parse(transformers.__version__) >= version.parse("4.53.0"):
    CONFIG_MAPPING_NAMES.update({"minimax": "MiniMaxConfig", "vjepa2": "VJEPA2Model"})
    MODEL_NAMES_MAPPING.update({"minimax": "MiniMax", "vjepa2": "VJEPA2Model"})


def model_type_to_module_name(key):
    """Converts a config key to the corresponding module."""
    # Special treatment
    if key in SPECIAL_MODEL_TYPE_TO_MODULE_NAME:
        key = SPECIAL_MODEL_TYPE_TO_MODULE_NAME[key]

        if key in DEPRECATED_MODELS:
            key = f"deprecated.{key}"
        return key

    key = key.replace("-", "_")
    if key in DEPRECATED_MODELS:
        key = f"deprecated.{key}"

    return key


def config_class_to_model_type(config):
    """Converts a config class name to the corresponding model type"""
    for key, cls in CONFIG_MAPPING_NAMES.items():
        if cls == config:
            return key
    # if key not found check in extra content
    for key, cls in CONFIG_MAPPING._extra_content.items():
        if cls.__name__ == config:
            return key
    return None


class _LazyConfigMapping(OrderedDict):
    """
    A dictionary that lazily load its values when they are requested.
    """

    def __init__(self, mapping):
        self._mapping = mapping
        self._extra_content = {}
        self._modules = {}

    def __getitem__(self, key):
        if key in self._extra_content:
            return self._extra_content[key]
        if key not in self._mapping:
            raise KeyError(key)
        value = self._mapping[key]
        module_name = model_type_to_module_name(key)
        if module_name not in self._modules:
            self._modules[module_name] = importlib.import_module(f".{module_name}", "transformers.models")
        if hasattr(self._modules[module_name], value):
            return getattr(self._modules[module_name], value)

        # Some of the mappings have entries model_type -> config of another model type. In that case we try to grab the
        # object at the top level.
        transformers_module = importlib.import_module("transformers")
        return getattr(transformers_module, value)

    def keys(self):
        return list(self._mapping.keys()) + list(self._extra_content.keys())

    def values(self):
        return [self[k] for k in self._mapping.keys()] + list(self._extra_content.values())

    def items(self):
        return [(k, self[k]) for k in self._mapping.keys()] + list(self._extra_content.items())

    def __iter__(self):
        return iter(list(self._mapping.keys()) + list(self._extra_content.keys()))

    def __contains__(self, item):
        return item in self._mapping or item in self._extra_content

    def register(self, key, value, exist_ok=False):
        """
        Register a new configuration in this mapping.
        """
        if key in self._mapping.keys() and not exist_ok:
            raise ValueError(f"'{key}' is already used by a Transformers config, pick another name.")
        self._extra_content[key] = value


CONFIG_MAPPING = _LazyConfigMapping(CONFIG_MAPPING_NAMES)


class _LazyLoadAllMappings(OrderedDict):
    """
    A mapping that will load all pairs of key values at the first access (either by indexing, requestions keys, values,
    etc.)

    Args:
        mapping: The mapping to load.
    """

    def __init__(self, mapping):
        self._mapping = mapping
        self._initialized = False
        self._data = {}

    def _initialize(self):
        if self._initialized:
            return

        for model_type, map_name in self._mapping.items():
            module_name = model_type_to_module_name(model_type)
            module = importlib.import_module(f".{module_name}", "transformers.models")
            mapping = getattr(module, map_name)
            self._data.update(mapping)

        self._initialized = True

    def __getitem__(self, key):
        self._initialize()
        return self._data[key]

    def keys(self):
        self._initialize()
        return self._data.keys()

    def values(self):
        self._initialize()
        return self._data.values()

    def items(self):
        self._initialize()
        return self._data.keys()

    def __iter__(self):
        self._initialize()
        return iter(self._data)

    def __contains__(self, item):
        self._initialize()
        return item in self._data


def _get_class_name(model_class: Union[str, List[str]]):
    if isinstance(model_class, (list, tuple)):
        return " or ".join([f"[`{c}`]" for c in model_class if c is not None])
    return f"[`{model_class}`]"


def _list_model_options(indent, config_to_class=None, use_model_types=True):
    if config_to_class is None and not use_model_types:
        raise ValueError("Using `use_model_types=False` requires a `config_to_class` dictionary.")
    if use_model_types:
        if config_to_class is None:
            model_type_to_name = {model_type: f"[`{config}`]" for model_type, config in CONFIG_MAPPING_NAMES.items()}
        else:
            model_type_to_name = {
                model_type: _get_class_name(model_class)
                for model_type, model_class in config_to_class.items()
                if model_type in MODEL_NAMES_MAPPING
            }
        lines = [
            f"{indent}- **{model_type}** -- {model_type_to_name[model_type]} ({MODEL_NAMES_MAPPING[model_type]} model)"
            for model_type in sorted(model_type_to_name.keys())
        ]
    else:
        config_to_name = {
            CONFIG_MAPPING_NAMES[config]: _get_class_name(clas)
            for config, clas in config_to_class.items()
            if config in CONFIG_MAPPING_NAMES
        }
        config_to_model_name = {
            config: MODEL_NAMES_MAPPING[model_type] for model_type, config in CONFIG_MAPPING_NAMES.items()
        }
        lines = [
            f"{indent}- [`{config_name}`] configuration class:"
            f" {config_to_name[config_name]} ({config_to_model_name[config_name]} model)"
            for config_name in sorted(config_to_name.keys())
        ]
    return "\n".join(lines)


def replace_list_option_in_docstrings(config_to_class=None, use_model_types=True):
    def docstring_decorator(fn):
        docstrings = fn.__doc__
        if docstrings is None:
            # Example: -OO
            return fn
        lines = docstrings.split("\n")
        i = 0
        while i < len(lines) and re.search(r"^(\s*)List options\s*$", lines[i]) is None:
            i += 1
        if i < len(lines):
            indent = re.search(r"^(\s*)List options\s*$", lines[i]).groups()[0]
            if use_model_types:
                indent = f"{indent}    "
            lines[i] = _list_model_options(indent, config_to_class=config_to_class, use_model_types=use_model_types)
            docstrings = "\n".join(lines)
        else:
            raise ValueError(
                f"The function {fn} should have an empty 'List options' in its docstring as placeholder, current"
                f" docstring is:\n{docstrings}"
            )
        fn.__doc__ = docstrings
        return fn

    return docstring_decorator


class AutoConfig:
    r"""
    This is a generic configuration class that will be instantiated as one of the configuration classes of the library
    when created with the [`~AutoConfig.from_pretrained`] class method.

    This class cannot be instantiated directly using `__init__()` (throws an error).
    """

    def __init__(self):
        raise EnvironmentError(
            "AutoConfig is designed to be instantiated "
            "using the `AutoConfig.from_pretrained(pretrained_model_name_or_path)` method."
        )

    @classmethod
    def for_model(cls, model_type: str, *args, **kwargs):
        if model_type in CONFIG_MAPPING:
            config_class = CONFIG_MAPPING[model_type]
            return config_class(*args, **kwargs)
        raise ValueError(
            f"Unrecognized model identifier: {model_type}. Should contain one of {', '.join(CONFIG_MAPPING.keys())}"
        )

    @classmethod
    @replace_list_option_in_docstrings()
    def from_pretrained(cls, pretrained_model_name_or_path, **kwargs):
        r"""
        Instantiate one of the configuration classes of the library from a pretrained model configuration.

        The configuration class to instantiate is selected based on the `model_type` property of the config object that
        is loaded, or when it's missing, by falling back to using pattern matching on `pretrained_model_name_or_path`:

        List options

        Args:
            pretrained_model_name_or_path (`str` or `os.PathLike`):
                Can be either:

                    - A string, the *model id* of a pretrained model configuration hosted inside a model repo on
                      huggingface.co.
                    - A path to a *directory* containing a configuration file saved using the
                      [`~PretrainedConfig.save_pretrained`] method, or the [`~PreTrainedModel.save_pretrained`] method,
                      e.g., `./my_model_directory/`.
                    - A path or url to a saved configuration JSON *file*, e.g.,
                      `./my_model_directory/configuration.json`.
            cache_dir (`str` or `os.PathLike`, *optional*):
                Path to a directory in which a downloaded pretrained model configuration should be cached if the
                standard cache should not be used.
            force_download (`bool`, *optional*, defaults to `False`):
                Whether or not to force the (re-)download the model weights and configuration files and override the
                cached versions if they exist.
            resume_download:
                Deprecated and ignored. All downloads are now resumed by default when possible.
                Will be removed in v5 of Transformers.
            proxies (`Dict[str, str]`, *optional*):
                A dictionary of proxy servers to use by protocol or endpoint, e.g., `{'http': 'foo.bar:3128',
                'http://hostname': 'foo.bar:4012'}`. The proxies are used on each request.
            revision (`str`, *optional*, defaults to `"main"`):
                The specific model version to use. It can be a branch name, a tag name, or a commit id, since we use a
                git-based system for storing models and other artifacts on huggingface.co, so `revision` can be any
                identifier allowed by git.
            return_unused_kwargs (`bool`, *optional*, defaults to `False`):
                If `False`, then this function returns just the final configuration object.

                If `True`, then this functions returns a `Tuple(config, unused_kwargs)` where *unused_kwargs* is a
                dictionary consisting of the key/value pairs whose keys are not configuration attributes: i.e., the
                part of `kwargs` which has not been used to update `config` and is otherwise ignored.
            trust_remote_code (`bool`, *optional*, defaults to `False`):
                Whether or not to allow for custom models defined on the Hub in their own modeling files. This option
                should only be set to `True` for repositories you trust and in which you have read the code, as it will
                execute code present on the Hub on your local machine.
            kwargs(additional keyword arguments, *optional*):
                The values in kwargs of any keys which are configuration attributes will be used to override the loaded
                values. Behavior concerning key/value pairs whose keys are *not* configuration attributes is controlled
                by the `return_unused_kwargs` keyword parameter.

        Examples:

        ```python
        >>> from transformers import AutoConfig

        >>> # Download configuration from huggingface.co and cache.
        >>> config = AutoConfig.from_pretrained("google-bert/bert-base-uncased")

        >>> # Download configuration from huggingface.co (user-uploaded) and cache.
        >>> config = AutoConfig.from_pretrained("dbmdz/bert-base-german-cased")

        >>> # If configuration file is in a directory (e.g., was saved using *save_pretrained('./test/saved_model/')*).
        >>> config = AutoConfig.from_pretrained("./test/bert_saved_model/")

        >>> # Load a specific configuration file.
        >>> config = AutoConfig.from_pretrained("./test/bert_saved_model/my_configuration.json")

        >>> # Change some config attributes when loading a pretrained config.
        >>> config = AutoConfig.from_pretrained("google-bert/bert-base-uncased", output_attentions=True, foo=False)
        >>> config.output_attentions
        True

        >>> config, unused_kwargs = AutoConfig.from_pretrained(
        ...     "google-bert/bert-base-uncased", output_attentions=True, foo=False, return_unused_kwargs=True
        ... )
        >>> config.output_attentions
        True

        >>> unused_kwargs
        {'foo': False}
        ```"""
        use_auth_token = kwargs.pop("use_auth_token", None)
        if use_auth_token is not None:
            warnings.warn(
                "The `use_auth_token` argument is deprecated and will be removed in v5 of Transformers. Please use `token` instead.",
                FutureWarning,
            )
            if kwargs.get("token", None) is not None:
                raise ValueError(
                    "`token` and `use_auth_token` are both specified. Please set only the argument `token`."
                )
            kwargs["token"] = use_auth_token

        kwargs["_from_auto"] = True
        kwargs["name_or_path"] = pretrained_model_name_or_path
        trust_remote_code = kwargs.pop("trust_remote_code", None)
        code_revision = kwargs.pop("code_revision", None)

        config_dict, unused_kwargs = PretrainedConfig.get_config_dict(pretrained_model_name_or_path, **kwargs)
        has_remote_code = "auto_map" in config_dict and "AutoConfig" in config_dict["auto_map"]
        has_local_code = "model_type" in config_dict and config_dict["model_type"] in CONFIG_MAPPING
        trust_remote_code = resolve_trust_remote_code(
            trust_remote_code, pretrained_model_name_or_path, has_local_code, has_remote_code
        )

        if has_remote_code and trust_remote_code:
            class_ref = config_dict["auto_map"]["AutoConfig"]
            config_class = get_class_from_dynamic_module(
                class_ref, pretrained_model_name_or_path, code_revision=code_revision, **kwargs
            )
            if os.path.isdir(pretrained_model_name_or_path):
                config_class.register_for_auto_class()
            return config_class.from_pretrained(pretrained_model_name_or_path, **kwargs)
        elif "model_type" in config_dict:
            try:
                config_class = CONFIG_MAPPING[config_dict["model_type"]]
            except KeyError:
                raise ValueError(
                    f"The checkpoint you are trying to load has model type `{config_dict['model_type']}` "
                    "but Transformers does not recognize this architecture. This could be because of an "
                    "issue with the checkpoint, or because your version of Transformers is out of date."
                )
            return config_class.from_dict(config_dict, **unused_kwargs)
        else:
            # Fallback: use pattern matching on the string.
            # We go from longer names to shorter names to catch roberta before bert (for instance)
            for pattern in sorted(CONFIG_MAPPING.keys(), key=len, reverse=True):
                if pattern in str(pretrained_model_name_or_path):
                    return CONFIG_MAPPING[pattern].from_dict(config_dict, **unused_kwargs)

        raise ValueError(
            f"Unrecognized model in {pretrained_model_name_or_path}. "
            f"Should have a `model_type` key in its {CONFIG_NAME}, or contain one of the following strings "
            f"in its name: {', '.join(CONFIG_MAPPING.keys())}"
        )

    @staticmethod
    def register(model_type, config, exist_ok=False):
        """
        Register a new configuration for this class.

        Args:
            model_type (`str`): The model type like "bert" or "gpt".
            config ([`PretrainedConfig`]): The config to register.
        """
        if issubclass(config, PretrainedConfig) and config.model_type != model_type:
            raise ValueError(
                "The config you are passing has a `model_type` attribute that is not consistent with the model type "
                f"you passed (config has {config.model_type} and you passed {model_type}. Fix one of those so they "
                "match!"
            )
        CONFIG_MAPPING.register(model_type, config, exist_ok=exist_ok)<|MERGE_RESOLUTION|>--- conflicted
+++ resolved
@@ -70,11 +70,8 @@
         ("distilbert", "DistilBertConfig"),
         ("dpr", "DPRConfig"),
         ("dpt", "DPTConfig"),
-<<<<<<< HEAD
         ("efficientnet", "EfficientNetConfig"),
-=======
         ("funnel", "FunnelConfig"),
->>>>>>> eea6fd21
         ("gemma", "GemmaConfig"),
         ("granite", "GraniteConfig"),
         ("gemma2", "Gemma2Config"),
@@ -205,11 +202,8 @@
         ("distilbert", "DistilBERT"),
         ("dpr", "DPR"),
         ("dpt", "DPT"),
-<<<<<<< HEAD
         ("efficientnet", "EfficientNet"),
-=======
         ("funnel", "Funnel Transformer"),
->>>>>>> eea6fd21
         ("gemma", "Gemma"),
         ("granite", "Granite"),
         ("gemma2", "Gemma2"),
