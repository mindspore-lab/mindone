--- conflicted
+++ resolved
@@ -111,11 +111,8 @@
         ("paligemma", "PaliGemmaConfig"),
         ("phi", "PhiConfig"),
         ("phi3", "Phi3Config"),
-<<<<<<< HEAD
+        ("pixtral", "PixtralVisionConfig"),
         ("pop2piano", "Pop2PianoConfig"),
-=======
-        ("pixtral", "PixtralVisionConfig"),
->>>>>>> 69dac5dd
         ("qwen2", "Qwen2Config"),
         ("qwen2_5_vl", "Qwen2_5_VLConfig"),
         ("qwen2_audio", "Qwen2AudioConfig"),
@@ -245,11 +242,8 @@
         ("paligemma", "PaliGemma"),
         ("phi", "Phi"),
         ("phi3", "Phi3"),
-<<<<<<< HEAD
+        ("pixtral", "Pixtral"),
         ("pop2piano", "Pop2Piano"),
-=======
-        ("pixtral", "Pixtral"),
->>>>>>> 69dac5dd
         ("qwen2", "Qwen2"),
         ("qwen2_5_vl", "Qwen2_5_VL"),
         ("qwen2_audio", "Qwen2Audio"),
