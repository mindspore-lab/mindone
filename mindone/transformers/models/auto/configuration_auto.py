--- conflicted
+++ resolved
@@ -302,15 +302,12 @@
         ("blenderbot-small", "BlenderbotSmall"),
         ("blip", "BLIP"),
         ("blip-2", "BLIP-2"),
-<<<<<<< HEAD
         ("biogpt", "BioGpt"),
-=======
         ("bloom", "BLOOM"),
         ("camembert", "CamemBERT"),
         ("canine", "CANINE"),
         ("bros", "BROS"),
         ("bridgetower", "BridgeTower"),
->>>>>>> b2afbb0b
         ("chameleon", "Chameleon"),
         ("chinese_clip", "Chinese-CLIP"),
         ("chinese_clip_vision_model", "ChineseCLIPVisionModel"),
