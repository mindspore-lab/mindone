--- conflicted
+++ resolved
@@ -419,11 +419,8 @@
         ("gpt_neox", "GPTNeoX"),
         ("gpt_neox_japanese", "GPTNeoXJapaneseModel"),
         ("gptj", "GPTJ"),
-<<<<<<< HEAD
-=======
         ("yolos", "YolosModel"),
         ("cohere2", "Cohere2Model"),
->>>>>>> 2b498768
         ("yolos", "YOLOS"),
         ("zamba2", "Zamba2"),
         ("cohere2", "Cohere2"),
