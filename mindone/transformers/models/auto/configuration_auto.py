# coding=utf-8
# Copyright 2018 The HuggingFace Inc. team.
#
# This code is adapted from https://github.com/huggingface/transformers
# with modifications to run transformers on mindspore.
#
# Licensed under the Apache License, Version 2.0 (the "License");
# you may not use this file except in compliance with the License.
# You may obtain a copy of the License at
#
#     http://www.apache.org/licenses/LICENSE-2.0
#
# Unless required by applicable law or agreed to in writing, software
# distributed under the License is distributed on an "AS IS" BASIS,
# WITHOUT WARRANTIES OR CONDITIONS OF ANY KIND, either express or implied.
# See the License for the specific language governing permissions and
# limitations under the License.
"""Auto Config class."""
import importlib
import os
import re
import warnings
from collections import OrderedDict
from typing import List, Union

import transformers
from packaging import version
from transformers.configuration_utils import PretrainedConfig
from transformers.dynamic_module_utils import get_class_from_dynamic_module, resolve_trust_remote_code
from transformers.utils import CONFIG_NAME, logging

logger = logging.get_logger(__name__)


CONFIG_MAPPING_NAMES = OrderedDict(
    [
        # Add configs here
        ("albert", "AlbertConfig"),
        ("align", "AlignConfig"),
        ("altclip", "AltCLIPConfig"),
        ("aria", "AriaConfig"),
        ("aria_text", "AriaTextConfig"),
        ("bamba", "BambaConfig"),
        ("bert", "BertConfig"),
        ("bert-generation", "BertGenerationConfig"),
        ("bart", "BartConfig"),
        ("bert", "BertConfig"),
        ("bit", "BitConfig"),
        ("blenderbot", "BlenderbotConfig"),
        ("blenderbot-small", "BlenderbotSmallConfig"),
        ("blip", "BlipConfig"),
        ("blip-2", "Blip2Config"),
        ("bloom", "BloomConfig"),
        ("camembert", "CamembertConfig"),
        ("chameleon", "ChameleonConfig"),
        ("chinese_clip", "ChineseCLIPConfig"),
        ("chinese_clip_vision_model", "ChineseCLIPVisionConfig"),
        ("clip", "CLIPConfig"),
        ("clip_vision_model", "CLIPVisionConfig"),
        ("clipseg", "CLIPSegConfig"),
        ("clvp", "ClvpConfig"),
        ("codegen", "CodeGenConfig"),
        ("colpali", "ColPaliConfig"),
        ("convbert", "ConvBertConfig"),
        ("convnext", "ConvNextConfig"),
        ("convnextv2", "ConvNextV2Config"),
        ("ctrl", "CTRLConfig"),
        ("cvt", "CvtConfig"),
        ("dac", "DacConfig"),
        ("data2vec-audio", "Data2VecAudioConfig"),
        ("data2vec-text", "Data2VecTextConfig"),
        ("data2vec-vision", "Data2VecVisionConfig"),
        ("deberta", "DebertaConfig"),
        ("deberta-v2", "DebertaV2Config"),
        ("depth_anything", "DepthAnythingConfig"),
        ("depth_pro", "DepthProConfig"),
        ("detr", "DetrConfig"),
        ("diffllama", "DiffLlamaConfig"),
        ("dinov2", "Dinov2Config"),
        ("deit", "DeiTConfig"),
        ("distilbert", "DistilBertConfig"),
        ("dpr", "DPRConfig"),
        ("dpt", "DPTConfig"),
        ("efficientnet", "EfficientNetConfig"),
        ("electra", "ElectraConfig"),
        ("emu3", "Emu3Config"),
        ("encodec", "EncodecConfig"),
        ("encoder-decoder", "EncoderDecoderConfig"),
        ("falcon", "FalconConfig"),
        ("fastspeech2_conformer", "FastSpeech2ConformerConfig"),
        ("funnel", "FunnelConfig"),
        ("gemma", "GemmaConfig"),
        ("granite", "GraniteConfig"),
        ("gemma2", "Gemma2Config"),
        ("gemma3", "Gemma3Config"),
        ("gemma3_text", "Gemma3TextConfig"),
        ("git", "GitConfig"),
        ("glm", "GlmConfig"),
        ("glpn", "GLPNConfig"),
        ("got_ocr2", "GotOcr2Config"),
        ("gpt_neo", "GPTNeoConfig"),
        ("gpt2", "GPT2Config"),
        ("granitemoe", "GraniteMoeConfig"),
        ("granitemoeshared", "GraniteMoeSharedConfig"),
        ("groupvit", "GroupViTConfig"),
        ("helium", "HeliumConfig"),
        ("hiera", "HieraConfig"),
        ("hubert", "HubertConfig"),
        ("ibert", "IBertConfig"),
        ("idefics", "IdeficsConfig"),
        ("idefics2", "Idefics2Config"),
        ("idefics3", "Idefics3Config"),
        ("idefics3_vision", "Idefics3VisionConfig"),
        ("ijepa", "IJepaConfig"),
        ("imagegpt", "ImageGPTConfig"),
<<<<<<< HEAD
        ("layoutlm", "LayoutLMConfig"),
        ("layoutlmv3", "LayoutLMv3Config"),
=======
        ("jetmoe", "JetMoeConfig"),
        ("instructblip", "InstructBlipConfig"),
        ("instructblipvideo", "InstructBlipVideoConfig"),
        ("kosmos-2", "Kosmos2Config"),
>>>>>>> f39f8192
        ("led", "LEDConfig"),
        ("levit", "LevitConfig"),
        ("lilt", "LiltConfig"),
        ("m2m_100", "M2M100Config"),
        ("canine", "CanineConfig"),
        ("llama", "LlamaConfig"),
        ("persimmon", "PersimmonConfig"),
        ("fuyu", "FuyuConfig"),
        ("llava", "LlavaConfig"),
        ("llava_next", "LlavaNextConfig"),
        ("llava_next_video", "LlavaNextVideoConfig"),
        ("llava_onevision", "LlavaOnevisionConfig"),
        ("longformer", "LongformerConfig"),
        ("longt5", "LongT5Config"),
        ("luke", "LukeConfig"),
        ("mamba", "MambaConfig"),
        ("mamba2", "Mamba2Config"),
        ("mimi", "MimiConfig"),
        ("mistral", "MistralConfig"),
        ("mistral3", "Mistral3Config"),
        ("mllama", "MllamaConfig"),
        ("mobilebert", "MobileBertConfig"),
        ("mobilenet_v1", "MobileNetV1Config"),
        ("mobilenet_v2", "MobileNetV2Config"),
        ("mgp-str", "MgpstrConfig"),
        ("moonshine", "MoonshineConfig"),
        ("moshi", "MoshiConfig"),
        ("mpnet", "MPNetConfig"),
        ("mpt", "MptConfig"),
        ("nystromformer", "NystromformerConfig"),
        ("starcoder2", "Starcoder2Config"),
        ("mt5", "MT5Config"),
        ("table-transformer", "TableTransformerConfig"),
        ("opt", "OPTConfig"),
        ("megatron-bert", "MegatronBertConfig"),
        ("mixtral", "MixtralConfig"),
        ("nllb-moe", "NllbMoeConfig"),
        ("olmoe", "OlmoeConfig"),
        ("owlv2", "Owlv2Config"),
        ("owlvit", "OwlViTConfig"),
        ("olmo", "OlmoConfig"),
        ("olmo2", "Olmo2Config"),
        ("paligemma", "PaliGemmaConfig"),
        ("pegasus", "PegasusConfig"),
        ("pegasus_x", "PegasusXConfig"),
        ("phi", "PhiConfig"),
        ("phi3", "Phi3Config"),
        ("pix2struct", "Pix2StructConfig"),
        ("pixtral", "PixtralVisionConfig"),
        ("poolformer", "PoolFormerConfig"),
        ("pop2piano", "Pop2PianoConfig"),
        ("prompt_depth_anything", "PromptDepthAnythingConfig"),
        ("qwen2", "Qwen2Config"),
        ("qwen2_5_vl", "Qwen2_5_VLConfig"),
        ("qwen2_audio", "Qwen2AudioConfig"),
        ("qwen2_audio_encoder", "Qwen2AudioEncoderConfig"),
        ("qwen2_vl", "Qwen2VLConfig"),
        ("opt", "OPTConfig"),
        ("prophetnet", "ProphetNetConfig"),
        ("roberta", "RobertaConfig"),
        ("recurrent_gemma", "RecurrentGemmaConfig"),
        ("rembert", "RemBertConfig"),
        ("resnet", "ResNetConfig"),
        ("rwkv", "RwkvConfig"),
        ("sam", "SamConfig"),
        ("seamless_m4t_v2", "SeamlessM4Tv2Config"),
        ("segformer", "SegformerConfig"),
        ("sew", "SEWConfig"),
        ("sew-d", "SEWDConfig"),
        ("swin", "SwinConfig"),
        ("fsmt", "FSMTConfig"),
        ("siglip", "SiglipConfig"),
        ("siglip2", "Siglip2Config"),
        ("siglip_vision_model", "SiglipVisionConfig"),
        ("smolvlm", "SmolVLMConfig"),
        ("smolvlm_vision", "SmolVLMVisionConfig"),
        ("speech-encoder-decoder", "SpeechEncoderDecoderConfig"),
        ("speech_to_text", "Speech2TextConfig"),
        ("speecht5", "SpeechT5Config"),
        ("squeezebert", "SqueezeBertConfig"),
        ("stablelm", "StableLmConfig"),
        ("swin2sr", "Swin2SRConfig"),
        ("swinv2", "Swinv2Config"),
        ("t5", "T5Config"),
        ("tapas", "TapasConfig"),
        ("timesformer", "TimesformerConfig"),
        ("trocr", "TrOCRConfig"),
        ("tvp", "TvpConfig"),
        ("umt5", "UMT5Config"),
        ("unispeech", "UniSpeechConfig"),
        ("unispeech-sat", "UniSpeechSatConfig"),
        ("univnet", "UnivNetConfig"),
        ("upernet", "UperNetConfig"),
        ("video_llava", "VideoLlavaConfig"),
        ("vilt", "ViltConfig"),
        ("vipllava", "VipLlavaConfig"),
        ("vision-encoder-decoder", "VisionEncoderDecoderConfig"),
        ("visual_bert", "VisualBertConfig"),
        ("vit", "ViTConfig"),
        ("vit_msn", "ViTMSNConfig"),
        ("vitdet", "VitDetConfig"),
        ("vitpose", "VitPoseConfig"),
        ("vitpose_backbone", "VitPoseBackboneConfig"),
        ("vivit", "VivitConfig"),
        ("wav2vec2", "Wav2Vec2Config"),
        ("mvp", "MvpConfig"),
        ("whisper", "WhisperConfig"),
        ("xclip", "XCLIPConfig"),
        ("xlm-roberta", "XLMRobertaConfig"),
        ("gpt_bigcode", "GPTBigCodeConfig"),
        ("gpt_neox", "GPTNeoXConfig"),
        ("gptj", "GPTJConfig"),
        ("xlm-roberta-xl", "XLMRobertaXLConfig"),
        ("gpt_neox_japanese", "GPTNeoXJapaneseConfig"),
        ("yolos", "YolosConfig"),
        ("zamba2", "Zamba2Config"),
        ("cohere2", "Cohere2Config"),
        ("zoedepth", "ZoeDepthConfig"),
        ("zamba", "ZambaConfig"),
    ]
)


MODEL_NAMES_MAPPING = OrderedDict(
    [
        # Add full (and cased) model names here
        ("albert", "ALBERT"),
        ("align", "ALIGN"),
        ("altclip", "AltCLIP"),
        ("aria", "Aria"),
        ("aria_text", "AriaText"),
        ("bamba", "Bamba"),
        ("bert", "BERT"),
        ("bert-generation", "Bert Generation"),
        ("bart", "BART"),
        ("barthez", "BARThez"),
        ("bartpho", "BARTpho"),
        ("bert", "BERT"),
        ("bit", "BiT"),
        ("blenderbot", "Blenderbot"),
        ("blenderbot-small", "BlenderbotSmall"),
        ("blip", "BLIP"),
        ("blip-2", "BLIP-2"),
        ("bloom", "BLOOM"),
        ("camembert", "CamemBERT"),
        ("canine", "CANINE"),
        ("chameleon", "Chameleon"),
        ("chinese_clip", "Chinese-CLIP"),
        ("chinese_clip_vision_model", "ChineseCLIPVisionModel"),
        ("clap", "CLAP"),
        ("clip", "CLIP"),
        ("clip_vision_model", "CLIPVisionModel"),
        ("clipseg", "CLIPSeg"),
        ("clvp", "CLVP"),
        ("codegen", "CodeGen"),
        ("colpali", "ColPali"),
        ("convnext", "ConvNeXT"),
        ("convnextv2", "ConvNeXTV2"),
        ("ctrl", "CTRL"),
        ("cvt", "CvT"),
        ("dac", "Dac"),
        ("data2vec-audio", "Data2VecAudio"),
        ("data2vec-text", "Data2VecText"),
        ("data2vec-vision", "Data2VecVision"),
        ("deberta", "DeBERTa"),
        ("deberta-v2", "DeBERTa-v2"),
        ("deit", "DeiT"),
        ("depth_anything", "Depth Anything"),
        ("depth_pro", "DepthPro"),
        ("detr", "DETR"),
        ("diffllama", "DiffLlama"),
        ("dinov2", "DINOv2"),
        ("distilbert", "DistilBERT"),
        ("dpr", "DPR"),
        ("dpt", "DPT"),
        ("efficientnet", "EfficientNet"),
        ("electra", "ELECTRA"),
        ("emu3", "Emu3"),
        ("encodec", "Encodec"),
        ("encoder-decoder", "Encoder decoder"),
        ("falcon", "Falcon"),
        ("fastspeech2_conformer", "FastSpeech2Conformer"),
        ("fsmt", "FairSeq Machine-Translation"),
        ("funnel", "Funnel Transformer"),
        ("gemma", "Gemma"),
        ("granite", "Granite"),
        ("gemma2", "Gemma2"),
        ("git", "GIT"),
        ("glm", "GLM"),
        ("glpn", "GLPN"),
        ("gpt_neo", "GPT Neo"),
        ("gpt2", "OpenAI GPT-2"),
        ("luke", "LUKE"),
        ("kosmos-2", "KOSMOS-2"),
        ("qwen2_audio", "Qwen2Audio"),
        ("qwen2_audio_encoder", "Qwen2AudioEncoder"),
        ("roberta", "RoBERTa"),
        ("granitemoe", "GraniteMoeMoe"),
        ("granitemoeshared", "GraniteMoeSharedMoe"),
        ("gemma3", "Gemma3ForConditionalGeneration"),
        ("gemma3_text", "Gemma3ForCausalLM"),
        ("got_ocr2", "GOT-OCR2"),
        ("groupvit", "GroupViT"),
        ("qwen2_audio", "Qwen2Audio"),
        ("qwen2_audio_encoder", "Qwen2AudioEncoder"),
        ("helium", "Helium"),
        ("hiera", "Hiera"),
        ("hubert", "Hubert"),
        ("ibert", "I-BERT"),
        ("idefics", "IDEFICS"),
        ("idefics2", "Idefics2"),
        ("idefics3", "Idefics3"),
        ("idefics3_vision", "Idefics3VisionTransformer"),
        ("ijepa", "I-JEPA"),
        ("imagegpt", "ImageGPT"),
<<<<<<< HEAD
        ("layoutlm", "LayoutLM"),
        ("layoutlmv3", "LayoutLMv3"),
=======
        ("jetmoe", "JetMoe"),
        ("instructblip", "InstructBLIP"),
        ("instructblipvideo", "InstructBlipVideo"),
>>>>>>> f39f8192
        ("led", "LED"),
        ("levit", "LeViT"),
        ("lilt", "LiLT"),
        ("llama", "LLaMA"),
        ("llama2", "Llama2"),
        ("llama3", "Llama3"),
        ("llava", "Llava"),
        ("llava_next", "LLaVA-NeXT"),
        ("llava_next_video", "LLaVa-NeXT-Video"),
        ("llava_onevision", "LLaVA-Onevision"),
        ("longformer", "Longformer"),
        ("longt5", "LongT5"),
        ("mimi", "Mimi"),
        ("mistral", "Mistral"),
        ("mllama", "Mllama"),
        ("persimmon", "Persimmon"),
        ("fuyu", "Fuyu"),
        ("m2m_100", "M2M100"),
        ("mamba", "Mamba"),
        ("mamba2", "mamba2"),
        ("mobilebert", "MobileBERT"),
        ("mobilenet_v1", "MobileNetV1"),
        ("mobilenet_v2", "MobileNetV2"),
        ("mgp-str", "MGP-STR"),
        ("moonshine", "Moonshine"),
        ("moshi", "Moshi"),
        ("mpnet", "MPNet"),
        ("mpt", "MPT"),
        ("mt5", "MT5"),
        ("mvp", "MVP"),
        ("opt", "OPT"),
        ("megatron-bert", "Megatron-BERT"),
        ("mbart", "MBart"),
        ("mistral", "Mistral"),
        ("mistral3", "Mistral3"),
        ("mixtral", "Mixtral"),
        ("nllb-moe", "NLLB-MOE"),
        ("nystromformer", "Nyströmformer"),
        ("olmoe", "OLMoE"),
        ("owlv2", "OWLv2"),
        ("owlvit", "OWL-ViT"),
        ("olmo", "OLMo"),
        ("olmo2", "OLMo2"),
        ("paligemma", "PaliGemma"),
        ("phi", "Phi"),
        ("pegasus", "Pegasus"),
        ("pegasus_x", "PEGASUS-X"),
        ("phi3", "Phi3"),
        ("pix2struct", "Pix2Struct"),
        ("pixtral", "Pixtral"),
        ("poolformer", "PoolFormer"),
        ("pop2piano", "Pop2Piano"),
        ("prompt_depth_anything", "PromptDepthAnything"),
        ("prophetnet", "ProphetNet"),
        ("qwen2", "Qwen2"),
        ("qwen2_5_vl", "Qwen2_5_VL"),
        ("qwen2_audio", "Qwen2Audio"),
        ("qwen2_audio_encoder", "Qwen2AudioEncoder"),
        ("qwen2_vl", "Qwen2VL"),
        ("recurrent_gemma", "RecurrentGemma"),
        ("rembert", "RemBERT"),
        ("resnet", "ResNet"),
        ("rwkv", "RWKV"),
        ("sam", "SAM"),
        ("seamless_m4t_v2", "SeamlessM4Tv2"),
        ("segformer", "SegFormer"),
        ("sew", "SEW"),
        ("sew-d", "SEW_D"),
        ("swin", "Swin Transformer"),
        ("swinv2", "Swin Transformer V2"),
        ("siglip", "SigLIP"),
        ("siglip2", "SigLIP2"),
        ("siglip2_vision_model", "Siglip2VisionModel"),
        ("siglip_vision_model", "SiglipVisionModel"),
        ("smolvlm", "SmolVLM"),
        ("smolvlm_vision", "SmolVLMVisionTransformer"),
        ("speech-encoder-decoder", "Speech Encoder decoder"),
        ("speech_to_text", "Speech2Text"),
        ("speecht5", "SpeechT5"),
        ("stablelm", "StableLm"),
        ("starcoder2", "Starcoder2"),
        ("squeezebert", "SqueezeBERT"),
        ("swin2sr", "Swin2SR"),
        ("t5", "T5"),
        ("t5v1.1", "T5v1.1"),
        ("table-transformer", "Table Transformer"),
        ("tapas", "TAPAS"),
        ("timesformer", "TimeSformer"),
        ("trocr", "TrOCR"),
        ("tvp", "TVP"),
        ("umt5", "UMT5"),
        ("unispeech", "UniSpeech"),
        ("unispeech-sat", "UniSpeechSat"),
        ("univnet", "UnivNet"),
        ("upernet", "UPerNet"),
        ("video_llava", "VideoLlava"),
        ("vilt", "ViLT"),
        ("vipllava", "VipLlava"),
        ("vision-encoder-decoder", "Vision Encoder decoder"),
        ("visual_bert", "VisualBERT"),
        ("vit", "ViT"),
        ("vit_msn", "ViTMSN"),
        ("vitdet", "VitDet"),
        ("vitpose", "ViTPose"),
        ("vitpose_backbone", "ViTPoseBackbone"),
        ("vivit", "ViViT"),
        ("wav2vec2", "Wav2Vec2"),
        ("whisper", "Whisper"),
        ("xclip", "X-CLIP"),
        ("convbert", "ConvBERT"),
        ("opt", "OPT"),
        ("xlm-roberta", "XLM-RoBERTa"),
        ("xlm-roberta-xl", "XLM-RoBERTa-XL"),
        ("gpt_bigcode", "GPTBigCode"),
        ("gpt_neox", "GPTNeoX"),
        ("gpt_neox_japanese", "GPTNeoXJapaneseModel"),
        ("gptj", "GPTJ"),
        ("yolos", "YolosModel"),
        ("cohere2", "Cohere2Model"),
        ("yolos", "YOLOS"),
        ("zamba2", "Zamba2"),
        ("cohere2", "Cohere2"),
        ("zoedepth", "ZoeDepth"),
        ("zamba", "Zamba"),
    ]
)

# This is tied to the processing `-` -> `_` in `model_type_to_module_name`. For example, instead of putting
# `transfo-xl` (as in `CONFIG_MAPPING_NAMES`), we should use `transfo_xl`.
DEPRECATED_MODELS = [
    "bort",
    "deta",
    "efficientformer",
    "ernie_m",
    "gptsan_japanese",
    "graphormer",
    "jukebox",
    "mctct",
    "mega",
    "mmbt",
    "nat",
    "nezha",
    "open_llama",
    "qdqbert",
    "realm",
    "retribert",
    "speech_to_text_2",
    "tapex",
    "trajectory_transformer",
    "transfo_xl",
    "tvlt",
    "van",
    "vit_hybrid",
    "xlm_prophetnet",
]

SPECIAL_MODEL_TYPE_TO_MODULE_NAME = OrderedDict(
    [
        ("openai-gpt", "openai"),
        ("data2vec-audio", "data2vec"),
        ("data2vec-text", "data2vec"),
        ("data2vec-vision", "data2vec"),
        ("donut-swin", "donut"),
        ("kosmos-2", "kosmos2"),
        ("maskformer-swin", "maskformer"),
        ("xclip", "x_clip"),
        ("clip_vision_model", "clip"),
        ("qwen2_audio_encoder", "qwen2_audio"),
        ("gemma3_text", "gemma3"),
        ("idefics3_vision", "idefics3"),
        ("clip_text_model", "clip"),
        ("aria_text", "aria"),
        ("siglip_vision_model", "siglip"),
        ("smolvlm_vision", "smolvlm"),
        ("chinese_clip_vision_model", "chinese_clip"),
        ("rt_detr_resnet", "rt_detr"),
    ]
)

if version.parse(transformers.__version__) >= version.parse("4.51.0"):
    CONFIG_MAPPING_NAMES.update({"qwen3": "Qwen3Config"})
    MODEL_NAMES_MAPPING.update({"qwen3": "Qwen3Model"})

if version.parse(transformers.__version__) >= version.parse("4.51.3"):
    CONFIG_MAPPING_NAMES.update({"glm4": "Glm4Config"})
    MODEL_NAMES_MAPPING.update({"glm4": "glm4"})

if version.parse(transformers.__version__) >= version.parse("4.53.0"):
    CONFIG_MAPPING_NAMES.update({"minimax": "MiniMaxConfig", "vjepa2": "VJEPA2Model"})
    MODEL_NAMES_MAPPING.update({"minimax": "MiniMax", "vjepa2": "VJEPA2Model"})


def model_type_to_module_name(key):
    """Converts a config key to the corresponding module."""
    # Special treatment
    if key in SPECIAL_MODEL_TYPE_TO_MODULE_NAME:
        key = SPECIAL_MODEL_TYPE_TO_MODULE_NAME[key]

        if key in DEPRECATED_MODELS:
            key = f"deprecated.{key}"
        return key

    key = key.replace("-", "_")
    if key in DEPRECATED_MODELS:
        key = f"deprecated.{key}"

    return key


def config_class_to_model_type(config):
    """Converts a config class name to the corresponding model type"""
    for key, cls in CONFIG_MAPPING_NAMES.items():
        if cls == config:
            return key
    # if key not found check in extra content
    for key, cls in CONFIG_MAPPING._extra_content.items():
        if cls.__name__ == config:
            return key
    return None


class _LazyConfigMapping(OrderedDict):
    """
    A dictionary that lazily load its values when they are requested.
    """

    def __init__(self, mapping):
        self._mapping = mapping
        self._extra_content = {}
        self._modules = {}

    def __getitem__(self, key):
        if key in self._extra_content:
            return self._extra_content[key]
        if key not in self._mapping:
            raise KeyError(key)
        value = self._mapping[key]
        module_name = model_type_to_module_name(key)
        if module_name not in self._modules:
            self._modules[module_name] = importlib.import_module(f".{module_name}", "transformers.models")
        if hasattr(self._modules[module_name], value):
            return getattr(self._modules[module_name], value)

        # Some of the mappings have entries model_type -> config of another model type. In that case we try to grab the
        # object at the top level.
        transformers_module = importlib.import_module("transformers")
        return getattr(transformers_module, value)

    def keys(self):
        return list(self._mapping.keys()) + list(self._extra_content.keys())

    def values(self):
        return [self[k] for k in self._mapping.keys()] + list(self._extra_content.values())

    def items(self):
        return [(k, self[k]) for k in self._mapping.keys()] + list(self._extra_content.items())

    def __iter__(self):
        return iter(list(self._mapping.keys()) + list(self._extra_content.keys()))

    def __contains__(self, item):
        return item in self._mapping or item in self._extra_content

    def register(self, key, value, exist_ok=False):
        """
        Register a new configuration in this mapping.
        """
        if key in self._mapping.keys() and not exist_ok:
            raise ValueError(f"'{key}' is already used by a Transformers config, pick another name.")
        self._extra_content[key] = value


CONFIG_MAPPING = _LazyConfigMapping(CONFIG_MAPPING_NAMES)


class _LazyLoadAllMappings(OrderedDict):
    """
    A mapping that will load all pairs of key values at the first access (either by indexing, requestions keys, values,
    etc.)

    Args:
        mapping: The mapping to load.
    """

    def __init__(self, mapping):
        self._mapping = mapping
        self._initialized = False
        self._data = {}

    def _initialize(self):
        if self._initialized:
            return

        for model_type, map_name in self._mapping.items():
            module_name = model_type_to_module_name(model_type)
            module = importlib.import_module(f".{module_name}", "transformers.models")
            mapping = getattr(module, map_name)
            self._data.update(mapping)

        self._initialized = True

    def __getitem__(self, key):
        self._initialize()
        return self._data[key]

    def keys(self):
        self._initialize()
        return self._data.keys()

    def values(self):
        self._initialize()
        return self._data.values()

    def items(self):
        self._initialize()
        return self._data.keys()

    def __iter__(self):
        self._initialize()
        return iter(self._data)

    def __contains__(self, item):
        self._initialize()
        return item in self._data


def _get_class_name(model_class: Union[str, List[str]]):
    if isinstance(model_class, (list, tuple)):
        return " or ".join([f"[`{c}`]" for c in model_class if c is not None])
    return f"[`{model_class}`]"


def _list_model_options(indent, config_to_class=None, use_model_types=True):
    if config_to_class is None and not use_model_types:
        raise ValueError("Using `use_model_types=False` requires a `config_to_class` dictionary.")
    if use_model_types:
        if config_to_class is None:
            model_type_to_name = {model_type: f"[`{config}`]" for model_type, config in CONFIG_MAPPING_NAMES.items()}
        else:
            model_type_to_name = {
                model_type: _get_class_name(model_class)
                for model_type, model_class in config_to_class.items()
                if model_type in MODEL_NAMES_MAPPING
            }
        lines = [
            f"{indent}- **{model_type}** -- {model_type_to_name[model_type]} ({MODEL_NAMES_MAPPING[model_type]} model)"
            for model_type in sorted(model_type_to_name.keys())
        ]
    else:
        config_to_name = {
            CONFIG_MAPPING_NAMES[config]: _get_class_name(clas)
            for config, clas in config_to_class.items()
            if config in CONFIG_MAPPING_NAMES
        }
        config_to_model_name = {
            config: MODEL_NAMES_MAPPING[model_type] for model_type, config in CONFIG_MAPPING_NAMES.items()
        }
        lines = [
            f"{indent}- [`{config_name}`] configuration class:"
            f" {config_to_name[config_name]} ({config_to_model_name[config_name]} model)"
            for config_name in sorted(config_to_name.keys())
        ]
    return "\n".join(lines)


def replace_list_option_in_docstrings(config_to_class=None, use_model_types=True):
    def docstring_decorator(fn):
        docstrings = fn.__doc__
        if docstrings is None:
            # Example: -OO
            return fn
        lines = docstrings.split("\n")
        i = 0
        while i < len(lines) and re.search(r"^(\s*)List options\s*$", lines[i]) is None:
            i += 1
        if i < len(lines):
            indent = re.search(r"^(\s*)List options\s*$", lines[i]).groups()[0]
            if use_model_types:
                indent = f"{indent}    "
            lines[i] = _list_model_options(indent, config_to_class=config_to_class, use_model_types=use_model_types)
            docstrings = "\n".join(lines)
        else:
            raise ValueError(
                f"The function {fn} should have an empty 'List options' in its docstring as placeholder, current"
                f" docstring is:\n{docstrings}"
            )
        fn.__doc__ = docstrings
        return fn

    return docstring_decorator


class AutoConfig:
    r"""
    This is a generic configuration class that will be instantiated as one of the configuration classes of the library
    when created with the [`~AutoConfig.from_pretrained`] class method.

    This class cannot be instantiated directly using `__init__()` (throws an error).
    """

    def __init__(self):
        raise EnvironmentError(
            "AutoConfig is designed to be instantiated "
            "using the `AutoConfig.from_pretrained(pretrained_model_name_or_path)` method."
        )

    @classmethod
    def for_model(cls, model_type: str, *args, **kwargs):
        if model_type in CONFIG_MAPPING:
            config_class = CONFIG_MAPPING[model_type]
            return config_class(*args, **kwargs)
        raise ValueError(
            f"Unrecognized model identifier: {model_type}. Should contain one of {', '.join(CONFIG_MAPPING.keys())}"
        )

    @classmethod
    @replace_list_option_in_docstrings()
    def from_pretrained(cls, pretrained_model_name_or_path, **kwargs):
        r"""
        Instantiate one of the configuration classes of the library from a pretrained model configuration.

        The configuration class to instantiate is selected based on the `model_type` property of the config object that
        is loaded, or when it's missing, by falling back to using pattern matching on `pretrained_model_name_or_path`:

        List options

        Args:
            pretrained_model_name_or_path (`str` or `os.PathLike`):
                Can be either:

                    - A string, the *model id* of a pretrained model configuration hosted inside a model repo on
                      huggingface.co.
                    - A path to a *directory* containing a configuration file saved using the
                      [`~PretrainedConfig.save_pretrained`] method, or the [`~PreTrainedModel.save_pretrained`] method,
                      e.g., `./my_model_directory/`.
                    - A path or url to a saved configuration JSON *file*, e.g.,
                      `./my_model_directory/configuration.json`.
            cache_dir (`str` or `os.PathLike`, *optional*):
                Path to a directory in which a downloaded pretrained model configuration should be cached if the
                standard cache should not be used.
            force_download (`bool`, *optional*, defaults to `False`):
                Whether or not to force the (re-)download the model weights and configuration files and override the
                cached versions if they exist.
            resume_download:
                Deprecated and ignored. All downloads are now resumed by default when possible.
                Will be removed in v5 of Transformers.
            proxies (`Dict[str, str]`, *optional*):
                A dictionary of proxy servers to use by protocol or endpoint, e.g., `{'http': 'foo.bar:3128',
                'http://hostname': 'foo.bar:4012'}`. The proxies are used on each request.
            revision (`str`, *optional*, defaults to `"main"`):
                The specific model version to use. It can be a branch name, a tag name, or a commit id, since we use a
                git-based system for storing models and other artifacts on huggingface.co, so `revision` can be any
                identifier allowed by git.
            return_unused_kwargs (`bool`, *optional*, defaults to `False`):
                If `False`, then this function returns just the final configuration object.

                If `True`, then this functions returns a `Tuple(config, unused_kwargs)` where *unused_kwargs* is a
                dictionary consisting of the key/value pairs whose keys are not configuration attributes: i.e., the
                part of `kwargs` which has not been used to update `config` and is otherwise ignored.
            trust_remote_code (`bool`, *optional*, defaults to `False`):
                Whether or not to allow for custom models defined on the Hub in their own modeling files. This option
                should only be set to `True` for repositories you trust and in which you have read the code, as it will
                execute code present on the Hub on your local machine.
            kwargs(additional keyword arguments, *optional*):
                The values in kwargs of any keys which are configuration attributes will be used to override the loaded
                values. Behavior concerning key/value pairs whose keys are *not* configuration attributes is controlled
                by the `return_unused_kwargs` keyword parameter.

        Examples:

        ```python
        >>> from transformers import AutoConfig

        >>> # Download configuration from huggingface.co and cache.
        >>> config = AutoConfig.from_pretrained("google-bert/bert-base-uncased")

        >>> # Download configuration from huggingface.co (user-uploaded) and cache.
        >>> config = AutoConfig.from_pretrained("dbmdz/bert-base-german-cased")

        >>> # If configuration file is in a directory (e.g., was saved using *save_pretrained('./test/saved_model/')*).
        >>> config = AutoConfig.from_pretrained("./test/bert_saved_model/")

        >>> # Load a specific configuration file.
        >>> config = AutoConfig.from_pretrained("./test/bert_saved_model/my_configuration.json")

        >>> # Change some config attributes when loading a pretrained config.
        >>> config = AutoConfig.from_pretrained("google-bert/bert-base-uncased", output_attentions=True, foo=False)
        >>> config.output_attentions
        True

        >>> config, unused_kwargs = AutoConfig.from_pretrained(
        ...     "google-bert/bert-base-uncased", output_attentions=True, foo=False, return_unused_kwargs=True
        ... )
        >>> config.output_attentions
        True

        >>> unused_kwargs
        {'foo': False}
        ```"""
        use_auth_token = kwargs.pop("use_auth_token", None)
        if use_auth_token is not None:
            warnings.warn(
                "The `use_auth_token` argument is deprecated and will be removed in v5 of Transformers. Please use `token` instead.",
                FutureWarning,
            )
            if kwargs.get("token", None) is not None:
                raise ValueError(
                    "`token` and `use_auth_token` are both specified. Please set only the argument `token`."
                )
            kwargs["token"] = use_auth_token

        kwargs["_from_auto"] = True
        kwargs["name_or_path"] = pretrained_model_name_or_path
        trust_remote_code = kwargs.pop("trust_remote_code", None)
        code_revision = kwargs.pop("code_revision", None)

        config_dict, unused_kwargs = PretrainedConfig.get_config_dict(pretrained_model_name_or_path, **kwargs)
        has_remote_code = "auto_map" in config_dict and "AutoConfig" in config_dict["auto_map"]
        has_local_code = "model_type" in config_dict and config_dict["model_type"] in CONFIG_MAPPING
        trust_remote_code = resolve_trust_remote_code(
            trust_remote_code, pretrained_model_name_or_path, has_local_code, has_remote_code
        )

        if has_remote_code and trust_remote_code:
            class_ref = config_dict["auto_map"]["AutoConfig"]
            config_class = get_class_from_dynamic_module(
                class_ref, pretrained_model_name_or_path, code_revision=code_revision, **kwargs
            )
            if os.path.isdir(pretrained_model_name_or_path):
                config_class.register_for_auto_class()
            return config_class.from_pretrained(pretrained_model_name_or_path, **kwargs)
        elif "model_type" in config_dict:
            try:
                config_class = CONFIG_MAPPING[config_dict["model_type"]]
            except KeyError:
                raise ValueError(
                    f"The checkpoint you are trying to load has model type `{config_dict['model_type']}` "
                    "but Transformers does not recognize this architecture. This could be because of an "
                    "issue with the checkpoint, or because your version of Transformers is out of date."
                )
            return config_class.from_dict(config_dict, **unused_kwargs)
        else:
            # Fallback: use pattern matching on the string.
            # We go from longer names to shorter names to catch roberta before bert (for instance)
            for pattern in sorted(CONFIG_MAPPING.keys(), key=len, reverse=True):
                if pattern in str(pretrained_model_name_or_path):
                    return CONFIG_MAPPING[pattern].from_dict(config_dict, **unused_kwargs)

        raise ValueError(
            f"Unrecognized model in {pretrained_model_name_or_path}. "
            f"Should have a `model_type` key in its {CONFIG_NAME}, or contain one of the following strings "
            f"in its name: {', '.join(CONFIG_MAPPING.keys())}"
        )

    @staticmethod
    def register(model_type, config, exist_ok=False):
        """
        Register a new configuration for this class.

        Args:
            model_type (`str`): The model type like "bert" or "gpt".
            config ([`PretrainedConfig`]): The config to register.
        """
        if issubclass(config, PretrainedConfig) and config.model_type != model_type:
            raise ValueError(
                "The config you are passing has a `model_type` attribute that is not consistent with the model type "
                f"you passed (config has {config.model_type} and you passed {model_type}. Fix one of those so they "
                "match!"
            )
        CONFIG_MAPPING.register(model_type, config, exist_ok=exist_ok)<|MERGE_RESOLUTION|>--- conflicted
+++ resolved
@@ -113,15 +113,12 @@
         ("idefics3_vision", "Idefics3VisionConfig"),
         ("ijepa", "IJepaConfig"),
         ("imagegpt", "ImageGPTConfig"),
-<<<<<<< HEAD
         ("layoutlm", "LayoutLMConfig"),
         ("layoutlmv3", "LayoutLMv3Config"),
-=======
         ("jetmoe", "JetMoeConfig"),
         ("instructblip", "InstructBlipConfig"),
         ("instructblipvideo", "InstructBlipVideoConfig"),
         ("kosmos-2", "Kosmos2Config"),
->>>>>>> f39f8192
         ("led", "LEDConfig"),
         ("levit", "LevitConfig"),
         ("lilt", "LiltConfig"),
@@ -337,14 +334,11 @@
         ("idefics3_vision", "Idefics3VisionTransformer"),
         ("ijepa", "I-JEPA"),
         ("imagegpt", "ImageGPT"),
-<<<<<<< HEAD
         ("layoutlm", "LayoutLM"),
         ("layoutlmv3", "LayoutLMv3"),
-=======
         ("jetmoe", "JetMoe"),
         ("instructblip", "InstructBLIP"),
         ("instructblipvideo", "InstructBlipVideo"),
->>>>>>> f39f8192
         ("led", "LED"),
         ("levit", "LeViT"),
         ("lilt", "LiLT"),
