--- conflicted
+++ resolved
@@ -153,11 +153,8 @@
         ("siglip_vision_model", "SiglipVisionConfig"),
         ("smolvlm", "SmolVLMConfig"),
         ("smolvlm_vision", "SmolVLMVisionConfig"),
-<<<<<<< HEAD
         ("speech-encoder-decoder", "SpeechEncoderDecoderConfig"),
-=======
         ("speech_to_text", "Speech2TextConfig"),
->>>>>>> 448ff709
         ("speecht5", "SpeechT5Config"),
         ("swin2sr", "Swin2SRConfig"),
         ("t5", "T5Config"),
@@ -311,11 +308,8 @@
         ("siglip_vision_model", "SiglipVisionModel"),
         ("smolvlm", "SmolVLM"),
         ("smolvlm_vision", "SmolVLMVisionTransformer"),
-<<<<<<< HEAD
         ("speech-encoder-decoder", "Speech Encoder decoder"),
-=======
         ("speech_to_text", "Speech2Text"),
->>>>>>> 448ff709
         ("speecht5", "SpeechT5"),
         ("starcoder2", "Starcoder2"),
         ("swin2sr", "Swin2SR"),
