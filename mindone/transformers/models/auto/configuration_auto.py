--- conflicted
+++ resolved
@@ -258,13 +258,10 @@
         ("wav2vec2", "Wav2Vec2Config"),
         ("mvp", "MvpConfig"),
         ("whisper", "WhisperConfig"),
-<<<<<<< HEAD
         ("xglm", "XGLMConfig"),
-=======
         ("xclip", "XCLIPConfig"),
         ("xlm", "XLMConfig"),
         ("xlm-prophetnet", "XLMProphetNetConfig"),
->>>>>>> c067fc5a
         ("xlm-roberta", "XLMRobertaConfig"),
         ("gpt_bigcode", "GPTBigCodeConfig"),
         ("gpt_neox", "GPTNeoXConfig"),
@@ -524,12 +521,9 @@
         ("xclip", "X-CLIP"),
         ("convbert", "ConvBERT"),
         ("opt", "OPT"),
-<<<<<<< HEAD
         ("xglm", "XGLM"),
-=======
         ("xlm", "XLM"),
         ("xlm-prophetnet", "XLM-ProphetNet"),
->>>>>>> c067fc5a
         ("xlm-roberta", "XLM-RoBERTa"),
         ("xlm-roberta-xl", "XLM-RoBERTa-XL"),
         ("xlnet", "XLNet"),
