--- conflicted
+++ resolved
@@ -43,12 +43,9 @@
         ("bit", "BitConfig"),
         ("blip", "BlipConfig"),
         ("blip-2", "Blip2Config"),
-<<<<<<< HEAD
         ("chameleon", "ChameleonConfig"),
-=======
         ("camembert", "CamembertConfig"),
         ("convbert", "ConvBertConfig"),
->>>>>>> c102906f
         ("clip", "CLIPConfig"),
         ("clip_vision_model", "CLIPVisionConfig"),
         ("deberta", "DebertaConfig"),
