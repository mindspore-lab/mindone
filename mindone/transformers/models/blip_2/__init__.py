<<<<<<< HEAD
from .modeling_blip_2 import *
=======
# Copyright 2024 The HuggingFace Team. All rights reserved.
#
# This code is adapted from https://github.com/huggingface/transformers
# with modifications to run transformers on mindspore.
#
# Licensed under the Apache License, Version 2.0 (the "License");
# you may not use this file except in compliance with the License.
# You may obtain a copy of the License at
#
#     http://www.apache.org/licenses/LICENSE-2.0
#
# Unless required by applicable law or agreed to in writing, software
# distributed under the License is distributed on an "AS IS" BASIS,
# WITHOUT WARRANTIES OR CONDITIONS OF ANY KIND, either express or implied.
# See the License for the specific language governing permissions and
# limitations under the License.
from .modeling_blip_2 import (
    Blip2ForConditionalGeneration,
    Blip2Model,
    Blip2PreTrainedModel,
    Blip2QFormerModel,
    Blip2VisionModel,
)
>>>>>>> 28f3b18a
<|MERGE_RESOLUTION|>--- conflicted
+++ resolved
@@ -1,6 +1,3 @@
-<<<<<<< HEAD
-from .modeling_blip_2 import *
-=======
 # Copyright 2024 The HuggingFace Team. All rights reserved.
 #
 # This code is adapted from https://github.com/huggingface/transformers
@@ -17,11 +14,4 @@
 # WITHOUT WARRANTIES OR CONDITIONS OF ANY KIND, either express or implied.
 # See the License for the specific language governing permissions and
 # limitations under the License.
-from .modeling_blip_2 import (
-    Blip2ForConditionalGeneration,
-    Blip2Model,
-    Blip2PreTrainedModel,
-    Blip2QFormerModel,
-    Blip2VisionModel,
-)
->>>>>>> 28f3b18a
+from .modeling_blip_2 import *