--- conflicted
+++ resolved
@@ -12,11 +12,7 @@
 
 import mindspore as ms
 import mindspore.numpy as mnp
-<<<<<<< HEAD
-from mindspore import mint, ops
-=======
 from mindspore import ops
->>>>>>> ff57ff1b
 
 from mindone.transformers.cache_utils import (
     Cache,
@@ -1811,11 +1807,7 @@
             # token selection
             if do_sample:
                 probs = ops.softmax(next_token_scores, axis=-1, dtype=ms.float32).to(next_token_scores.dtype)
-<<<<<<< HEAD
-                next_tokens = mint.multinomial(probs, num_samples=1).squeeze(1)
-=======
                 next_tokens = multinomial(probs, num_samples=1).squeeze(1)
->>>>>>> ff57ff1b
             else:
                 next_tokens = ops.argmax(next_token_scores, dim=-1)
 
