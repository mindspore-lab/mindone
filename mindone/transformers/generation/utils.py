import copy
import inspect
import time
import warnings
from dataclasses import dataclass
from typing import TYPE_CHECKING, Any, Callable, Dict, List, Optional, Tuple, Union

from transformers import logging
from transformers.generation.configuration_utils import GenerationConfig, GenerationMode
from transformers.generation.utils import GenerateNonBeamOutput
from transformers.tokenization_utils import ExtensionsTrie
from transformers.utils.generic import ModelOutput

import mindspore as ms
import mindspore.numpy as mnp
from mindspore import mint, ops

from mindone.transformers.cache_utils import (
    Cache,
    DynamicCache,
    EncoderDecoderCache,
    get_seq_length,
    init_static_cache,
    reset,
)
from mindone.transformers.generation.logits_process import (
    LogitNormalization,
    LogitsProcessorList,
    MinLengthLogitsProcessor,
    MinNewTokensLengthLogitsProcessor,
    PrefixConstrainedLogitsProcessor,
    TemperatureLogitsWarper,
    TopKLogitsWarper,
    TopPLogitsWarper,
)
from mindone.transformers.generation.stopping_criteria import (
    EosTokenCriteria,
    MaxLengthCriteria,
    MaxTimeCriteria,
    StoppingCriteria,
    StoppingCriteriaList,
)
from mindone.transformers.mindspore_adapter.select_operator import get_multinomial_op
from mindone.transformers.modeling_outputs import CausalLMOutputWithPast

if TYPE_CHECKING:
    from transformers.generation.streamers import BaseStreamer
    from transformers.tokenization_utils_base import PreTrainedTokenizerBase

    from mindone.transformers.modeling_utils import MSPreTrainedModel as PreTrainedModel

logger = logging.get_logger(__name__)


NEED_SETUP_CACHE_CLASSES_MAPPING = {}
QUANT_BACKEND_CLASSES_MAPPING = {}


@dataclass
class GenerateDecoderOnlyOutput(ModelOutput):
    """
    Outputs of decoder-only generation models, when using non-beam methods.

    Args:
        sequences (`ms.Tensor` of shape `(batch_size, sequence_length)`):
            The generated sequences. The second dimension (sequence_length) is either equal to `max_length` or shorter
            if all batches finished early due to the `eos_token_id`.
        scores (`tuple(ms.Tensor)` *optional*, returned when `output_scores=True`):
            Processed prediction scores of the language modeling head (scores for each vocabulary token before SoftMax)
            at each generation step. Tuple of `ms.Tensor` with up to `max_new_tokens` elements (one element for
            each generated token), with each tensor of shape `(batch_size, config.vocab_size)`.
        logits (`tuple(ms.Tensor)` *optional*, returned when `output_logits=True`):
            Unprocessed prediction scores of the language modeling head (scores for each vocabulary token before SoftMax)
            at each generation step. Tuple of `ms.Tensor` with up to `max_new_tokens` elements (one element for
            each generated token), with each tensor of shape `(batch_size, config.vocab_size)`.
        attentions (`tuple(tuple(ms.Tensor))`, *optional*, returned when `output_attentions=True`):
            Tuple (one element for each generated token) of tuples (one element for each layer of the decoder) of
            `ms.Tensor` of shape `(batch_size, num_heads, generated_length, sequence_length)`.
        hidden_states (`tuple(tuple(ms.Tensor))`, *optional*, returned when `output_hidden_states=True`):
            Tuple (one element for each generated token) of tuples (one element for each layer of the decoder) of
            `ms.Tensor` of shape `(batch_size, generated_length, hidden_size)`.
        past_key_values (`tuple(tuple(mindspore.Tensor)))`, *optional*, returned when `use_cache=True` is passed or when `config.use_cache=True`):
            NOTE: some models have a different `past_key_values` format, confirm with the model's documentation.
            Usually a Tuple (one element for each layer of the decoder) of tuples (two elements, key tensor and value
            tensor). The first Tuple is of length `config.n_layers`, with each tuple having 2 tensors of shape
            `(batch_size, num_heads, sequence_length, embed_size_per_head)`) and optionally if
            `config.is_encoder_decoder=True` 2 additional tensors of shape `(batch_size, num_heads,
            encoder_sequence_length, embed_size_per_head)`.
    """

    sequences: ms.Tensor = None
    scores: Optional[Tuple[ms.Tensor]] = None
    logits: Optional[Tuple[ms.Tensor]] = None
    attentions: Optional[Tuple[Tuple[ms.Tensor]]] = None
    hidden_states: Optional[Tuple[Tuple[ms.Tensor]]] = None
    past_key_values: Optional[Tuple[Tuple[Tuple[ms.Tensor]]]] = None


@dataclass
class GenerateEncoderDecoderOutput(ModelOutput):
    """
    Outputs of encoder-decoder generation models, when using non-beam methods.

    Args:
        sequences (`ms.Tensor` of shape `(batch_size*num_return_sequences, sequence_length)`):
            The generated sequences. The second dimension (sequence_length) is either equal to `max_length` or shorter
            if all batches finished early due to the `eos_token_id`.
        scores (`tuple(ms.Tensor)` *optional*, returned when `output_scores=True`):
            Processed prediction scores of the language modeling head (scores for each vocabulary token before SoftMax)
            at each generation step. Tuple of `ms.Tensor` with up to `max_new_tokens` elements (one element for
            each generated token), with each tensor of shape `(batch_size, config.vocab_size)`.
        logits (`tuple(ms.Tensor)` *optional*, returned when `output_logits=True`):
            Unprocessed prediction scores of the language modeling head (scores for each vocabulary token before SoftMax)
            at each generation step. Tuple of `ms.Tensor` with up to `max_new_tokens` elements (one element for
            each generated token), with each tensor of shape `(batch_size, config.vocab_size)`.
        encoder_attentions (`tuple(ms.Tensor)`, *optional*, returned when `output_attentions=True`):
            Tuple of `ms.Tensor` (one for each layer of the decoder) of shape `(batch_size, num_heads,
            sequence_length, sequence_length)`.
        encoder_hidden_states (`tuple(ms.Tensor)`, *optional*, returned when `output_hidden_states=True`):
            Tuple of `ms.Tensor` (one for the output of the embeddings + one for the output of each layer) of
            shape `(batch_size, sequence_length, hidden_size)`.
        decoder_attentions (`tuple(tuple(ms.Tensor))`, *optional*, returned when `output_attentions=True`):
            Tuple (one element for each generated token) of tuples (one element for each layer of the decoder) of
            `ms.Tensor` of shape `(batch_size, num_heads, generated_length, sequence_length)`.
        cross_attentions (`tuple(tuple(ms.Tensor))`, *optional*, returned when `output_attentions=True`):
            Tuple (one element for each generated token) of tuples (one element for each layer of the decoder) of
            `ms.Tensor` of shape `(batch_size, num_heads, generated_length, sequence_length)`.
        decoder_hidden_states (`tuple(tuple(ms.Tensor))`, *optional*, returned when `output_hidden_states=True`):
            Tuple (one element for each generated token) of tuples (one element for each layer of the decoder) of
            `ms.Tensor` of shape `(batch_size, generated_length, hidden_size)`.
        past_key_values (`tuple(tuple(mindspore.Tensor)))`, *optional*, returned when `use_cache=True` is passed or when `config.use_cache=True`):
            NOTE: some models have a different `past_key_values` format, confirm with the model's documentation.
            Usually a Tuple (one element for each layer of the decoder) of tuples (two elements, key tensor and value
            tensor). The first Tuple is of length `config.n_layers`, with each tuple having 2 tensors of shape
            `(batch_size, num_heads, sequence_length, embed_size_per_head)`) and optionally if
            `config.is_encoder_decoder=True` 2 additional tensors of shape `(batch_size, num_heads,
            encoder_sequence_length, embed_size_per_head)`.
    """

    sequences: ms.Tensor = None
    scores: Optional[Tuple[ms.Tensor]] = None
    logits: Optional[Tuple[ms.Tensor]] = None
    encoder_attentions: Optional[Tuple[ms.Tensor]] = None
    encoder_hidden_states: Optional[Tuple[ms.Tensor]] = None
    decoder_attentions: Optional[Tuple[Tuple[ms.Tensor]]] = None
    cross_attentions: Optional[Tuple[Tuple[ms.Tensor]]] = None
    decoder_hidden_states: Optional[Tuple[Tuple[ms.Tensor]]] = None
    past_key_values: Optional[Tuple[Tuple[Tuple[ms.Tensor]]]] = None


class GenerationMixin:
    def prepare_inputs_for_generation(self, *args, **kwargs):
        raise NotImplementedError(
            "A model class needs to define a `prepare_inputs_for_generation` method in order to use `.generate()`."
        )

    def _prepare_generation_config(
        self, generation_config: Optional[GenerationConfig], **kwargs: Dict
    ) -> Tuple[GenerationConfig, Dict]:
        """
        Prepares the base generation config, then applies any generation configuration options from kwargs.
        """

        # priority: `generation_config` argument > `model.generation_config` (the default generation config)
        using_model_generation_config = False
        if generation_config is None:
            # legacy: users may modify the model configuration to control generation. To trigger this legacy behavior,
            # three conditions must be met
            # 1) the generation config must have been created from the model config (`_from_model_config` field);
            # 2) the generation config must have seen no modification since its creation (the hash is the same);
            # 3) the user must have set generation parameters in the model config.
            if (
                self.generation_config._from_model_config  # 1)
                and self.generation_config._original_object_hash == hash(self.generation_config)  # 2)
                and (
                    (
                        hasattr(
                            self.config, "_get_non_default_generation_parameters"
                        )  # NOTE: requires transformers >= 4.45.0
                        and len(self.config._get_non_default_generation_parameters()) > 0
                    )
                    or (
                        hasattr(self.config, "_has_non_default_generation_parameters")
                        and self.config._has_non_default_generation_parameters()
                    )
                )  # 3)
            ):
                new_generation_config = GenerationConfig.from_model_config(self.config)
                if new_generation_config != self.generation_config:
                    warnings.warn(
                        "You have modified the pretrained model configuration to control generation. This is a"
                        " deprecated strategy to control generation and will be removed soon, in a future version."
                        " Please use and modify the model generation configuration (see"
                        " https://huggingface.co/docs/transformers/generation_strategies#default-text-generation-configuration )"
                    )
                    self.generation_config = new_generation_config
            generation_config = self.generation_config
            using_model_generation_config = True

        # will mutate the object with `.update`. As such, passing these arguments through `kwargs` is disabled.
        strict_kwargs = kwargs.pop("strict_kwargs", False)
        if strict_kwargs:
            model_kwargs = kwargs
            generate_attributes_in_kwargs = [
                key for key, value in kwargs.items() if getattr(generation_config, key, None) != value
            ]
            if len(generate_attributes_in_kwargs) > 0:
                raise ValueError(
                    "exception: all generation configuration attributes must be passed within a "
                    f"`generation_config` instance passed to `generate` (found: {generate_attributes_in_kwargs})."
                )
        else:
            generation_config = copy.deepcopy(generation_config)
            model_kwargs = generation_config.update(**kwargs)
            # If `generation_config` is provided, let's fallback ALL special tokens to the default values for the model
            if not using_model_generation_config:
                if generation_config.bos_token_id is None:
                    generation_config.bos_token_id = self.generation_config.bos_token_id
                if generation_config.eos_token_id is None:
                    generation_config.eos_token_id = self.generation_config.eos_token_id
                if generation_config.pad_token_id is None:
                    generation_config.pad_token_id = self.generation_config.pad_token_id
                if generation_config.decoder_start_token_id is None:
                    generation_config.decoder_start_token_id = self.generation_config.decoder_start_token_id

        return generation_config, model_kwargs

    def _prepare_model_inputs(
        self,
        inputs: Optional[ms.Tensor] = None,
        bos_token_id: Optional[ms.Tensor] = None,
        model_kwargs: Optional[Dict[str, ms.Tensor]] = None,
    ) -> Tuple[ms.Tensor, Optional[str], Dict[str, ms.Tensor]]:
        """
        This function extracts the model-specific `inputs` for generation.
        """
        # 1. retrieve all kwargs that are non-None or non-model input related.
        # some encoder-decoder models have different names for model and encoder
        if (
            self.config.is_encoder_decoder
            and hasattr(self, "encoder")
            and self.encoder.main_input_name != self.main_input_name
        ):
            input_name = self.encoder.main_input_name
        else:
            input_name = self.main_input_name

        model_kwargs = {k: v for k, v in model_kwargs.items() if v is not None or k != input_name}

        # 2. check whether model_input_name is passed as kwarg
        # if yes and `inputs` is None use kwarg inputs
        inputs_kwarg = model_kwargs.pop(input_name, None)
        if inputs_kwarg is not None and inputs is not None:
            raise ValueError(
                f"`inputs`: {inputs}` were passed alongside {input_name} which is not allowed. "
                f"Make sure to either pass {inputs} or {input_name}=..."
            )
        elif inputs_kwarg is not None:
            inputs = inputs_kwarg

        # 3. In the presence of `inputs_embeds` for text models:
        # - decoder-only models should complain if the user attempts to pass `inputs_embeds`, but the model
        # doesn't have its forwarding implemented. `inputs_embeds` is kept in `model_kwargs` and can coexist with
        # input_ids (`inputs_embeds` will be used in the 1st generation step, as opposed to `input_ids`)
        # - encoder-decoder models should complain if the user attempts to pass `inputs_embeds` and `input_ids`, and
        # pull the former to inputs. It will be used in place of `input_ids` to get the encoder hidden states.
        if input_name == "input_ids" and "inputs_embeds" in model_kwargs:
            if not self.config.is_encoder_decoder:
                has_inputs_embeds_forwarding = "inputs_embeds" in set(
                    inspect.signature(self.prepare_inputs_for_generation).parameters.keys()
                )
                if not has_inputs_embeds_forwarding:
                    raise ValueError(
                        f"You passed `inputs_embeds` to `.generate()`, but the model class {self.__class__.__name__} "
                        "doesn't have its forwarding implemented. See the GPT2 implementation for an example "
                        "(https://github.com/huggingface/transformers/pull/21405), and feel free to open a PR with it!"
                    )
                # In this case, `input_ids` is moved to the `model_kwargs`, so a few automations (like the creation of
                # the attention mask) can rely on the actual model input.
                model_kwargs["input_ids"] = self._maybe_initialize_input_ids_for_generation(
                    inputs, bos_token_id, model_kwargs=model_kwargs
                )
            else:
                if inputs is not None:
                    raise ValueError("You passed `inputs_embeds` and `input_ids` to `.generate()`. Please pick one.")
            inputs, input_name = model_kwargs["inputs_embeds"], "inputs_embeds"

        # 4. if `inputs` is still None, try to create `input_ids` from BOS token
        inputs = self._maybe_initialize_input_ids_for_generation(inputs, bos_token_id, model_kwargs)
        return inputs, input_name, model_kwargs

    def _maybe_initialize_input_ids_for_generation(
        self,
        inputs: Optional[ms.Tensor] = None,
        bos_token_id: Optional[ms.Tensor] = None,
        model_kwargs: Optional[Dict[str, ms.Tensor]] = None,
    ) -> ms.Tensor:
        """Initializes input ids for generation, if necessary."""
        if inputs is not None:
            return inputs

        encoder_outputs = model_kwargs.get("encoder_outputs")
        if self.config.is_encoder_decoder and encoder_outputs is not None:
            # make dummy input_ids with value -100, as a sanity check ensuring that they won't be used for encoding
            shape = encoder_outputs.last_hidden_state.shape[:-1]
            return ops.ones(shape, dtype=ms.int32) * -100

        # If there is some tensor in `model_kwargs`, we can infer the batch size from it. This is helpful with
        # soft-prompting or in multimodal implementations built on top of decoder-only language models.
        batch_size = 1
        for value in model_kwargs.values():
            if isinstance(value, ms.Tensor):
                batch_size = value.shape[0]
                break

        if "inputs_embeds" in model_kwargs:
            return ops.ones((batch_size, 0), dtype=ms.int32)

        if bos_token_id is None:
            raise ValueError("`bos_token_id` has to be defined when no `input_ids` are provided.")

        return ops.ones((batch_size, 1), dtype=ms.int32) * bos_token_id

    def _prepare_attention_mask_for_generation(
        self,
        inputs: ms.Tensor,
        pad_token_id: Optional[ms.Tensor],
        eos_token_id: Optional[ms.Tensor],
    ) -> ms.Tensor:
        # No information for attention mask inference -> return default attention mask
        default_attention_mask = ops.ones(inputs.shape[:2], dtype=ms.int32)
        if pad_token_id is None:
            return default_attention_mask

        is_input_ids = len(inputs.shape) == 2 and inputs.dtype in [ms.int32, ms.int64]
        if not is_input_ids:
            return default_attention_mask

        is_pad_token_in_inputs = (pad_token_id is not None) and (
            mnp.isin(element=inputs, test_elements=pad_token_id).any()
        )
        is_pad_token_not_equal_to_eos_token_id = (eos_token_id is None) or ~(
            mnp.isin(element=eos_token_id, test_elements=pad_token_id).any()
        )
        can_infer_attention_mask = is_pad_token_in_inputs * is_pad_token_not_equal_to_eos_token_id
        attention_mask_from_padding = inputs.ne(pad_token_id).to(ms.int32)

        attention_mask = (
            attention_mask_from_padding * can_infer_attention_mask + default_attention_mask * ~can_infer_attention_mask
        )
        return attention_mask

    def _prepare_encoder_decoder_kwargs_for_generation(
        self,
        inputs_tensor: ms.Tensor,
        model_kwargs,
        model_input_name: Optional[str],
        generation_config: GenerationConfig,
    ) -> Dict[str, Any]:
        # 1. get encoder
        encoder = self.get_encoder()

        # 2. Prepare encoder args and encoder kwargs from model kwargs and generation config.
        irrelevant_prefix = ["decoder_", "cross_attn", "use_cache"]
        encoder_kwargs = {
            argument: value
            for argument, value in model_kwargs.items()
            if not any(argument.startswith(p) for p in irrelevant_prefix)
        }
        encoder_signature = set(inspect.signature(encoder.construct).parameters)
        encoder_accepts_wildcard = "kwargs" in encoder_signature or "model_kwargs" in encoder_signature
        if not encoder_accepts_wildcard:
            encoder_kwargs = {
                argument: value for argument, value in encoder_kwargs.items() if argument in encoder_signature
            }
        encoder_kwargs["output_attentions"] = generation_config.output_attentions
        encoder_kwargs["output_hidden_states"] = generation_config.output_hidden_states

        # 3. make sure that encoder returns `ModelOutput`
        model_input_name = model_input_name if model_input_name is not None else self.main_input_name
        encoder_kwargs["return_dict"] = True
        encoder_kwargs[model_input_name] = inputs_tensor
        model_kwargs["encoder_outputs"] = encoder(**encoder_kwargs)

        return model_kwargs

    def _prepare_decoder_input_ids_for_generation(
        self,
        batch_size: int,
        model_input_name: str,
        model_kwargs: Dict[str, ms.Tensor],
        decoder_start_token_id: ms.Tensor,
        **ignore_kwargs,
    ) -> Tuple[ms.Tensor, Dict[str, ms.Tensor]]:
        """Prepares `decoder_input_ids` for generation with encoder-decoder models"""
        # 1. Check whether the user has defined `decoder_input_ids` manually. To facilitate in terms of input naming,
        # we also allow the user to pass it under `input_ids`, if the encoder does not use it as the main input.
        if model_kwargs is not None and "decoder_input_ids" in model_kwargs:
            decoder_input_ids = model_kwargs.pop("decoder_input_ids")
        elif "input_ids" in model_kwargs and model_input_name != "input_ids":
            decoder_input_ids = model_kwargs.pop("input_ids")
        else:
            decoder_input_ids = None

        # 2. `decoder_start_token_id` must have shape (batch_size, 1)
        if decoder_start_token_id.ndim == 1:
            if decoder_start_token_id.shape[0] != batch_size:
                raise ValueError(
                    f"`decoder_start_token_id` expected to have length {batch_size} but got {decoder_start_token_id.shape[0]}"
                )
            decoder_start_token_id = decoder_start_token_id.view(-1, 1)
        else:
            decoder_start_token_id = ops.ones((batch_size, 1), dtype=ms.int32) * decoder_start_token_id

        # 3. Encoder-decoder models expect the `decoder_input_ids` to start with a special token. Let's ensure that.
        # no user input -> use decoder_start_token_id as decoder_input_ids
        if decoder_input_ids is None:
            decoder_input_ids = decoder_start_token_id
        # exception: Donut checkpoints have task-specific decoder starts and don't expect a BOS token. Note that the
        # original checkpoints can't be detected through `self.__class__.__name__.lower()`, needing custom logic.
        # See: https://github.com/huggingface/transformers/pull/31470
        elif "donut" in self.__class__.__name__.lower() or (
            self.config.model_type == "vision-encoder-decoder" and "donut" in self.config.encoder.model_type.lower()
        ):
            pass
        elif self.config.model_type in ["whisper"]:
            pass
        # user input but doesn't start with decoder_start_token_id -> prepend decoder_start_token_id (and adjust
        # decoder_attention_mask if provided)
        elif (decoder_input_ids[:, 0] != decoder_start_token_id[:, 0]).all().item():
            decoder_input_ids = ops.cat([decoder_start_token_id, decoder_input_ids], axis=-1)
            if "decoder_attention_mask" in model_kwargs:
                decoder_attention_mask = model_kwargs["decoder_attention_mask"]
                decoder_attention_mask = ops.cat(
                    (ops.ones_like(decoder_attention_mask)[:, :1], decoder_attention_mask),
                    axis=-1,
                )
                model_kwargs["decoder_attention_mask"] = decoder_attention_mask

        return decoder_input_ids, model_kwargs

    def _get_initial_cache_position(self, input_ids, model_kwargs):
        """Calculates `cache_position` for the pre-fill stage based on `input_ids` and optionally past length"""
        if not model_kwargs.get("use_cache", True):
            model_kwargs["cache_position"] = None
            return model_kwargs

        past_length = 0
        if model_kwargs.get("past_key_values") is not None:
            cache = model_kwargs["past_key_values"]
            if isinstance(cache, Tuple):
                past_length = get_seq_length(cache)
            elif hasattr(cache, "get_seq_length") and cache.get_seq_length() is not None:
                past_length = cache.get_seq_length()

        if isinstance(cache, Tuple) and (model_kwargs.get("attention_mask", None) is not None):
            attention_mask = model_kwargs["attention_mask"]
            if "inputs_embeds" in model_kwargs:
                max_len = model_kwargs["inputs_embeds"].shape[1]
            else:
                max_len = input_ids.shape[-1]
            cur_len = int(attention_mask.sum(-1).max())

            cache_position = ops.arange(past_length, cur_len, dtype=ms.int32)
            if (cur_len - past_length) < max_len:
                cache_position = ops.cat([cache_position, ops.zeros(max_len - (cur_len - past_length), ms.int32)])
        else:
            if "inputs_embeds" in model_kwargs:
                cur_len = model_kwargs["inputs_embeds"].shape[1]
            else:
                cur_len = input_ids.shape[-1]

            cache_position = ops.arange(past_length, cur_len, dtype=ms.int32)

        model_kwargs["cache_position"] = cache_position
        return model_kwargs

    def _get_cache(
        self, cache_implementation: str, max_batch_size: int, max_cache_len: int
    ) -> Tuple[Tuple[ms.Tensor, ms.Tensor]]:
        """
        Sets a cache for `generate`, that will persist across calls. A new cache will only be initialized a
        new `generate` call requires a larger cache.

        Returns the resulting cache object.
        """
        if cache_implementation == "sliding_window":
            max_cache_len = min(self.config.sliding_window, max_cache_len)

        need_new_cache = (
            not hasattr(self, "_cache")
            or (not isinstance(self._cache, tuple))
            or (not isinstance(self._cache[0][0], ms.Tensor))
            or self._cache[0][0].shape[0] != max_batch_size
            or self._cache[0][0].shape[2] < max_cache_len
        )

        if need_new_cache:
            if hasattr(self.config, "_pre_quantization_dtype"):
                cache_dtype = self.config._pre_quantization_dtype
            else:
                cache_dtype = self.dtype

            self._cache = init_static_cache(
                config=self.config,
                max_batch_size=max_batch_size,
                max_cache_len=max_cache_len,
                dtype=cache_dtype,
            )
        else:
            self._cache = reset(self._cache)

        return self._cache

    def _supports_default_dynamic_cache(self) -> bool:
        """
        Return `True` if current model can use a `DynamicCache` instance when initializing the `past_key_values`.
        This is mostly the same as `_supports_cache_class` attribute, but add exception for `Jamba` model which
        uses its own `HybridMambaAttentionDynamicCache` and do not need to initialize the Cache in advance in
        order to save memory (because no back and forth `to_legacy_cache` and `from_legacy_cache` will be performed
        for `HybridMambaAttentionDynamicCache`).
        """
        return self._supports_cache_class and "jamba" not in self.__class__.__name__.lower()

    def _prepare_special_tokens(
        self, generation_config: GenerationConfig, kwargs_has_attention_mask: Optional[bool] = None, **ignore_kwargs
    ):
        """
        Prepares the special tokens for generation, overwriting the generation config with their processed versions
        converted to tensor.

        Note that `generation_config` is changed in place and stops being serializable after this method is called.
        That is no problem if called within `generate` (`generation_config` is a local copy that doesn't leave the
        function). However, if called outside `generate`, consider creating a copy of `generation_config` first.
        """

        # Convert special tokens to tensors (if they exist either in kwargs or in self.config)
        def _tensor_or_none(token_kwargs, token_self):
            token = token_kwargs if token_kwargs is not None else token_self
            if token is None or isinstance(token, ms.Tensor):
                return token
            return ms.Tensor(token, dtype=ms.int32)

        bos_token_id = _tensor_or_none(generation_config.bos_token_id, self.generation_config.bos_token_id)
        eos_token_id = _tensor_or_none(generation_config.eos_token_id, self.generation_config.eos_token_id)
        pad_token_id = _tensor_or_none(generation_config.pad_token_id, self.generation_config.pad_token_id)
        decoder_start_token_id = _tensor_or_none(
            generation_config.decoder_start_token_id, self.generation_config.decoder_start_token_id
        )

        # for BC we also try to get `decoder_start_token_id` or `bos_token_id` (#30892)
        if self.config.is_encoder_decoder:
            decoder_start_token_id = decoder_start_token_id if decoder_start_token_id is not None else bos_token_id

        # We can have more than one eos token. Always treat it as a 1D tensor (when it exists).
        if eos_token_id is not None and eos_token_id.ndim == 0:
            eos_token_id = eos_token_id.unsqueeze(0)

        # Set pad token if unset (and there are conditions to do so)
        if pad_token_id is None and eos_token_id is not None:
            if kwargs_has_attention_mask is not None and not kwargs_has_attention_mask:
                logger.warning(
                    "The attention mask and the pad token id were not set. As a consequence, you may observe "
                    "unexpected behavior. Please pass your input's `attention_mask` to obtain reliable results."
                )
            pad_token_id = eos_token_id[0]
            logger.warning(f"Setting `pad_token_id` to `eos_token_id`:{pad_token_id} for open-end generation.")

        # we can't infer attn mask if pad token is set to be eos token in model's generation config
        if eos_token_id is not None and mnp.isin(element=eos_token_id, test_elements=pad_token_id).any():
            if kwargs_has_attention_mask is not None and not kwargs_has_attention_mask:
                logger.warning_once(
                    "The attention mask is not set and cannot be inferred from input because pad token is same as eos token."
                    "As a consequence, you may observe unexpected behavior. Please pass your input's `attention_mask` "
                    "to obtain reliable results."
                )

        # Sanity checks/warnings
        if self.config.is_encoder_decoder and decoder_start_token_id is None:
            raise ValueError(
                "`decoder_start_token_id` or `bos_token_id` has to be defined for encoder-decoder generation."
            )
        if eos_token_id is not None and (ops.is_floating_point(eos_token_id) or (eos_token_id < 0).any()):
            logger.warning(
                f"`eos_token_id` should consist of positive integers, but is {eos_token_id}. Your generation will not "
                "stop until the maximum length is reached. Depending on other flags, it may even crash."
            )

        # Update generation config with the updated special tokens tensors
        generation_config.bos_token_id = bos_token_id
        generation_config.eos_token_id = eos_token_id
        generation_config.pad_token_id = pad_token_id
        generation_config.decoder_start_token_id = decoder_start_token_id

    def _extract_past_from_model_output(self, outputs: ModelOutput, standardize_cache_format: bool = False):
        past_key_values = None
        cache_name = "past_key_values"
        if "past_key_values" in outputs:
            past_key_values = outputs.past_key_values
        elif "mems" in outputs:
            past_key_values = outputs.mems
        elif "past_buckets_states" in outputs:
            past_key_values = outputs.past_buckets_states
        elif "cache_params" in outputs:
            past_key_values = outputs.cache_params
            cache_name = "cache_params"

        # Bloom fix: standardizes the cache format when requested
        if standardize_cache_format and hasattr(self, "_convert_to_standard_cache"):
            batch_size = outputs.logits.shape[0]
            past_key_values = self._convert_to_standard_cache(past_key_values, batch_size=batch_size)
        return cache_name, past_key_values

    def _validate_model_kwargs(self, model_kwargs: Dict[str, Any]):
        """Validates model kwargs for generation. Generate argument typos will also be caught here."""
        # If a `Cache` instance is passed, checks whether the model is compatible with it
        if isinstance(model_kwargs.get("past_key_values", None), Cache) and not self._supports_cache_class:
            raise ValueError(
                f"{self.__class__.__name__} does not support an instance of `Cache` as `past_key_values`. Please "
                "check the model documentation for supported cache formats."
            )

        # Excludes arguments that are handled before calling any model function
        if self.config.is_encoder_decoder:
            for key in ["decoder_input_ids"]:
                model_kwargs.pop(key, None)

        unused_model_args = []
        model_args = set(inspect.signature(self.prepare_inputs_for_generation).parameters)
        # `kwargs`/`model_kwargs` is often used to handle optional forward pass inputs like `attention_mask`. If
        # `prepare_inputs_for_generation` doesn't accept them, then a stricter check can be made ;)
        if "kwargs" in model_args or "model_kwargs" in model_args:
            model_args |= set(inspect.signature(self.construct).parameters)

        # Encoder-Decoder models may also need Encoder arguments from `model_kwargs`
        if self.config.is_encoder_decoder:
            base_model = getattr(self, self.base_model_prefix, None)

            # allow encoder kwargs
            encoder = getattr(self, "encoder", None)
            # `MusicgenForConditionalGeneration` has `text_encoder` and `audio_encoder`.
            # Also, it has `base_model_prefix = "encoder_decoder"` but there is no `self.encoder_decoder`
            # TODO: A better way to handle this.
            if encoder is None and base_model is not None:
                encoder = getattr(base_model, "encoder", None)

            if encoder is not None:
                encoder_model_args = set(inspect.signature(encoder.forward).parameters)
                model_args |= encoder_model_args

            # allow decoder kwargs
            decoder = getattr(self, "decoder", None)
            if decoder is None and base_model is not None:
                decoder = getattr(base_model, "decoder", None)

            if decoder is not None:
                decoder_model_args = set(inspect.signature(decoder.forward).parameters)
                model_args |= {f"decoder_{x}" for x in decoder_model_args}

            # allow assistant_encoder_outputs to be passed if we're doing assisted generating
            if "assistant_encoder_outputs" in model_kwargs:
                model_args |= {"assistant_encoder_outputs"}

        for key, value in model_kwargs.items():
            if value is not None and key not in model_args:
                unused_model_args.append(key)

        if unused_model_args:
            raise ValueError(
                f"The following `model_kwargs` are not used by the model: {unused_model_args} (note: typos in the"
                " generate arguments will also show up in this list)"
            )

    def _validate_assistant(self, assistant_model):
        if assistant_model is None:
            return

        if self.config.is_encoder_decoder and not assistant_model.config.is_encoder_decoder:
            attributes_to_check = ["encoder_attention_heads", "encoder_ffn_dim", "encoder_layers"]
            attributes_to_check = [attr for attr in dir(assistant_model.config) if attr in attributes_to_check]
            are_equal = all(
                getattr(self.config, attr) == getattr(assistant_model.config, attr) for attr in attributes_to_check
            )
            if not are_equal:
                raise ValueError(
                    "The main model and the assistant don't have compatible encoder-dependent input shapes. "
                    "Ensure you load the assistant with the correct encoder-decoder class, e.g. `AutoModelForSpeechSeq2Seq` for Whisper."
                )

        if not self.config.vocab_size == assistant_model.config.vocab_size:
            raise ValueError("Make sure the main and assistant model use the same tokenizer")

    def _validate_generated_length(self, generation_config, input_ids_length, has_default_max_length):
        """Performs validation related to the resulting generated length"""

        # 1. Max length warnings related to poor parameterization
        if has_default_max_length and generation_config.max_new_tokens is None and generation_config.max_length == 20:
            # 20 is the default max_length of the generation config
            warnings.warn(
                f"Using the model-agnostic default `max_length` (={generation_config.max_length}) to control the "
                "generation length. We recommend setting `max_new_tokens` to control the maximum length of the "
                "generation.",
                UserWarning,
            )
        if input_ids_length >= generation_config.max_length:
            input_ids_string = "decoder_input_ids" if self.config.is_encoder_decoder else "input_ids"
            raise ValueError(
                f"Input length of {input_ids_string} is {input_ids_length}, but `max_length` is set to"
                f" {generation_config.max_length}. This can lead to unexpected behavior. You should consider"
                " increasing `max_length` or, better yet, setting `max_new_tokens`."
            )

        # 2. Min length warnings due to unfeasible parameter combinations
        min_length_error_suffix = (
            " Generation will stop at the defined maximum length. You should decrease the minimum length and/or "
            "increase the maximum length."
        )
        if has_default_max_length:
            min_length_error_suffix += (
                f" Note that `max_length` is set to {generation_config.max_length}, its default value."
            )
        if generation_config.min_length is not None and generation_config.min_length > generation_config.max_length:
            warnings.warn(
                f"Unfeasible length constraints: `min_length` ({generation_config.min_length}) is larger than"
                f" the maximum possible length ({generation_config.max_length})." + min_length_error_suffix,
                UserWarning,
            )
        if generation_config.min_new_tokens is not None:
            min_length = generation_config.min_new_tokens + input_ids_length
            if min_length > generation_config.max_length:
                warnings.warn(
                    f"Unfeasible length constraints: `min_new_tokens` ({generation_config.min_new_tokens}), when "
                    f"added to the prompt length ({input_ids_length}), is larger than"
                    f" the maximum possible length ({generation_config.max_length})." + min_length_error_suffix,
                    UserWarning,
                )

    def _prepare_generated_length(
        self,
        generation_config,
        has_default_max_length,
        has_default_min_length,
        model_input_name,
        input_ids_length,
        inputs_tensor,
    ):
        """Prepared max and min length in generaion configs to avoid clashes between similar attributes"""

        if generation_config.max_new_tokens is not None:
            if not has_default_max_length and generation_config.max_length is not None:
                logger.warning(
                    f"Both `max_new_tokens` (={generation_config.max_new_tokens}) and `max_length`(="
                    f"{generation_config.max_length}) seem to have been set. `max_new_tokens` will take precedence. "
                    "Please refer to the documentation for more information. "
                    "(https://huggingface.co/docs/transformers/main/en/main_classes/text_generation)"
                )

            logger.warning(
                "Unlike the original transformers, `input_ids` will pad with inputs prompt token "
                "and `max_new_tokens` contains the length of the input, "
                "please set bigger `max_new_tokens` while considering the input length !"
            )

            generation_config.max_length = generation_config.max_new_tokens + input_ids_length

            if generation_config.max_length < inputs_tensor.shape[1]:
                raise ValueError(
                    f"max_new_tokens `{generation_config.max_new_tokens}` is smaller than "
                    f"input length `{inputs_tensor.shape[1]}`."
                )

        # if both `inputs_embeds` and `input_ids` are passed, we do not correct the length
        # otherwise we need total length [inputs-embeds-len + new-tokens-len] to not go beyond indicated `max_length``
        elif (
            model_input_name == "inputs_embeds"
            and input_ids_length != inputs_tensor.shape[1]
            and not self.config.is_encoder_decoder
        ):
            generation_config.max_length -= inputs_tensor.shape[1]

        # same for min length
        if generation_config.min_new_tokens is not None:
            if not has_default_min_length:
                logger.warning(
                    f"Both `min_new_tokens` (={generation_config.min_new_tokens}) and `min_length`(="
                    f"{generation_config.min_length}) seem to have been set. `min_new_tokens` will take precedence. "
                    "Please refer to the documentation for more information. "
                    "(https://huggingface.co/docs/transformers/main/en/main_classes/text_generation)"
                )
            generation_config.min_length = generation_config.min_new_tokens + input_ids_length

        elif (
            model_input_name == "inputs_embeds"
            and input_ids_length != inputs_tensor.shape[1]
            and not self.config.is_encoder_decoder
        ):
            generation_config.min_length = max(generation_config.min_length - inputs_tensor.shape[1], 0)

        return generation_config

    def heal_tokens(self, input_ids: ms.Tensor, tokenizer: Optional["PreTrainedTokenizerBase"] = None) -> ms.Tensor:
        r"""
        Generates sequences of token ids for models with a language modeling head.
        Parameters:
            input_ids (`ms.Tensor`): The sequence used as a prompt for the generation.
            tokenizer (`PreTrainedTokenizerBase`, *optional*): The tokenizer used to decode the input ids.
        Return:
            `ms.Tensor` where each sequence has its tail token replaced with its appropriate extension.
        """
        if tokenizer is None:
            raise ValueError(
                " When generating with token healing, you must pass the model's tokenizer to the `tokenizer` "
                "argument of `generate`."
            )

        bos_token_id, pad_token_id = tokenizer.bos_token_id, tokenizer.pad_token_id
        vocab_trie = ExtensionsTrie(tokenizer.get_vocab())
        generation_config = GenerationConfig(max_new_tokens=1, pad_token_id=pad_token_id)

        # assumption: leading/trailing whitespace is not meaningful, so the prompts are
        # stripped before re-tokenizing to desensitize generation to whitespace artefacts
        prompts = [p.strip() for p in tokenizer.batch_decode(input_ids, skip_special_tokens=True)]
        input_ids = ms.Tensor(
            tokenizer(
                prompts,
                return_tensors="np",
                padding=True,
            ).input_ids
        )

        # replace bos with pad to not condition healing on it
        input_ids = ops.where(input_ids == bos_token_id, pad_token_id, input_ids)

        tail_ids = input_ids[:, -1].tolist()
        space_tok = tokenizer.convert_ids_to_tokens(tokenizer.convert_tokens_to_ids(" "))[0]
        # tail tokens are used for a prefix search, thus, whitespaces are replaced with
        # their tokenization (e.g. 'Ġ') to enable search for tokens prefixed with a whitespace
        tail_toks = (tokenizer.decode(t).replace(" ", space_tok) for t in tail_ids)

        for batch_idx, (tail_id, tail_tok) in enumerate(zip(tail_ids, tail_toks)):
            batch_ids = input_ids[batch_idx]
            if ops.all(batch_ids == pad_token_id).item():
                continue  # skip empty sequences (all pad ids)

            # apply bias for alternatives (extensions) to the tail token
            seq_bias = {(alt_tok,): 10.0 for alt_tok in vocab_trie.values(prefix=tail_tok)}
            if len(seq_bias) == 1:
                continue  # skip if there are no token alternatives to heal with

            # slightly favor original token to limit aggressive healing e.g. 'http' -> 'https'
            seq_bias[(tail_id,)] += 1.0
            generation_config.update(sequence_bias=seq_bias)

            trimmed_ids = batch_ids[:-1]
            # if the prompt is a single (non-pad) token, regenerate from bos
            if len(batch_ids[batch_ids != pad_token_id]) == 1:
                trimmed_ids[-1] = bos_token_id

            input_ids[batch_idx] = self.generate(trimmed_ids.unsqueeze(0), generation_config=generation_config)

        return input_ids

    def _update_model_kwargs_for_generation(
        self,
        outputs: ModelOutput,
        model_kwargs: Dict[str, Any],
        is_encoder_decoder: bool = False,
        standardize_cache_format: bool = False,
        num_new_tokens: int = 1,
    ) -> Dict[str, Any]:
        # update past_key_values keeping its naming used in model code
        cache_name, cache = self._extract_past_from_model_output(
            outputs, standardize_cache_format=standardize_cache_format
        )
        model_kwargs[cache_name] = cache
        if getattr(outputs, "state", None) is not None:
            model_kwargs["state"] = outputs.state

        # update token_type_ids with last value
        if "token_type_ids" in model_kwargs:
            token_type_ids = model_kwargs["token_type_ids"]
            model_kwargs["token_type_ids"] = ops.cat([token_type_ids, token_type_ids[:, -1].unsqueeze(-1)], axis=-1)

        if not is_encoder_decoder:
            # update attention mask
            if "attention_mask" in model_kwargs:
                attention_mask = model_kwargs["attention_mask"]

                if not self._supports_default_dynamic_cache():  # use tuple cache
                    cur_lens = attention_mask.sum(-1)
                    for batch_idx in range(attention_mask.shape[0]):
                        cur_len = int(cur_lens[batch_idx])
                        if cur_len < attention_mask.shape[-1]:
                            attention_mask[batch_idx, cur_len] = 1
                        else:
                            attention_mask[batch_idx, :-1] = attention_mask[batch_idx, 1:]
                            attention_mask[batch_idx, -1:] = 1
                    model_kwargs["attention_mask"] = attention_mask
                else:  # use Cache class
                    model_kwargs["attention_mask"] = ops.cat(
                        [attention_mask, ops.ones((attention_mask.shape[0], 1), dtype=attention_mask.dtype)], axis=-1
                    )
        else:
            # update decoder attention mask
            if "decoder_attention_mask" in model_kwargs:
                decoder_attention_mask = model_kwargs["decoder_attention_mask"]
                model_kwargs["decoder_attention_mask"] = ops.cat(
                    [
                        decoder_attention_mask,
                        ops.ones((decoder_attention_mask.shape[0], 1), dtype=decoder_attention_mask.dtype),
                    ],
                    axis=-1,
                )

        if (
            model_kwargs.get("use_cache", True)
            and "cache_position" in model_kwargs
            and model_kwargs["cache_position"] is not None
        ):
            if (
                model_kwargs.get("attention_mask", None) is not None
                and model_kwargs["attention_mask"].shape[-1] == model_kwargs["cache_position"].shape[0]
            ):
                # `cache_position` obtain effective length after 1st step
                cur_idx = int(model_kwargs["attention_mask"].sum(-1).max()) - 1
                past_idx = cur_idx - 1
                model_kwargs["cache_position"] = (
                    model_kwargs["cache_position"][past_idx : past_idx + 1] + num_new_tokens
                )
            else:
                model_kwargs["cache_position"] = model_kwargs["cache_position"][-1:] + num_new_tokens

        return model_kwargs

    def _get_logits_processor(
        self,
        generation_config: GenerationConfig,
        input_ids_seq_length: int,
        encoder_input_ids: ms.Tensor,
        prefix_allowed_tokens_fn: Callable[[int, ms.Tensor], List[int]],
        logits_processor: Optional[LogitsProcessorList],
        device: str = None,
        model_kwargs: Optional[Dict[str, Any]] = None,
        negative_prompt_ids: Optional[ms.Tensor] = None,
        negative_prompt_attention_mask: Optional[ms.Tensor] = None,
    ) -> LogitsProcessorList:
        """
        This class returns a [`LogitsProcessorList`] list object that contains all relevant [`LogitsProcessor`]
        instances used to modify the scores of the language model head.
        """
        # instantiate processors list
        processors = LogitsProcessorList()

        if generation_config.guidance_scale is not None and generation_config.guidance_scale != 1:
            raise NotImplementedError
        if generation_config.sequence_bias is not None:
            raise NotImplementedError

        if generation_config.diversity_penalty is not None and generation_config.diversity_penalty > 0.0:
            raise NotImplementedError
        if (
            generation_config.encoder_repetition_penalty is not None
            and generation_config.encoder_repetition_penalty != 1.0
        ):
            raise NotImplementedError
        if generation_config.repetition_penalty is not None and generation_config.repetition_penalty != 1.0:
            raise NotImplementedError
        if generation_config.no_repeat_ngram_size is not None and generation_config.no_repeat_ngram_size > 0:
            raise NotImplementedError
        if (
            generation_config.encoder_no_repeat_ngram_size is not None
            and generation_config.encoder_no_repeat_ngram_size > 0
        ):
            raise NotImplementedError
        if generation_config.bad_words_ids is not None:
            raise NotImplementedError
        if (
            generation_config.min_length is not None
            and generation_config.eos_token_id is not None
            and generation_config.min_length > 0
        ):
            processors.append(
                MinLengthLogitsProcessor(
                    generation_config.min_length,
                    generation_config.eos_token_id,
                )
            )
        if (
            generation_config.min_new_tokens is not None
            and generation_config.eos_token_id is not None
            and generation_config.min_new_tokens > 0
        ):
            processors.append(
                MinNewTokensLengthLogitsProcessor(
                    input_ids_seq_length,
                    generation_config.min_new_tokens,
                    generation_config.eos_token_id,
                )
            )
        if prefix_allowed_tokens_fn is not None:
            processors.append(
                PrefixConstrainedLogitsProcessor(
                    prefix_allowed_tokens_fn,
                    generation_config.num_beams // generation_config.num_beam_groups,
                )
            )
        if generation_config.forced_bos_token_id is not None:
            raise NotImplementedError
        if generation_config.forced_eos_token_id is not None:
            raise NotImplementedError
        if generation_config.remove_invalid_values is True:
            raise NotImplementedError
        if generation_config.exponential_decay_length_penalty is not None:
            raise NotImplementedError
        if generation_config.suppress_tokens is not None:
            raise NotImplementedError
        if generation_config.begin_suppress_tokens is not None:
            raise NotImplementedError
        if generation_config.forced_decoder_ids is not None:
            raise NotImplementedError
        if generation_config.watermarking_config is not None:
            raise NotImplementedError

        processors = self._merge_criteria_processor_list(processors, logits_processor)
        # `LogitNormalization` should always be the last logit processor, when present
        if generation_config.renormalize_logits is True:
            processors.append(LogitNormalization())
        return processors

    def _get_stopping_criteria(
        self,
        generation_config: GenerationConfig,
        stopping_criteria: Optional[StoppingCriteriaList],
        tokenizer: Optional["PreTrainedTokenizerBase"] = None,
        **kwargs,
    ) -> StoppingCriteriaList:
        criteria = StoppingCriteriaList()
        if generation_config.max_length is not None:
            max_position_embeddings = getattr(self.config, "max_position_embeddings", None)
            criteria.append(
                MaxLengthCriteria(
                    max_length=generation_config.max_length,
                    max_position_embeddings=max_position_embeddings,
                )
            )
        if generation_config.max_time is not None:
            criteria.append(MaxTimeCriteria(max_time=generation_config.max_time))
        if generation_config.stop_strings is not None:
            if tokenizer is None:
                raise ValueError(
                    "There are one or more stop strings, either in the arguments to `generate` or in the "
                    "model's generation config, but we could not locate a tokenizer. When generating with "
                    "stop strings, you must pass the model's tokenizer to the `tokenizer` argument of `generate`."
                )
            # criteria.append(StopStringCriteria(stop_strings=generation_config.stop_strings, tokenizer=tokenizer))
            raise NotImplementedError
        if generation_config.eos_token_id is not None:
            criteria.append(EosTokenCriteria(eos_token_id=generation_config.eos_token_id))
        criteria = self._merge_criteria_processor_list(criteria, stopping_criteria)
        return criteria

    def _get_logits_warper(
        self,
        generation_config: GenerationConfig,
    ) -> LogitsProcessorList:
        """
        This class returns a [`LogitsProcessorList`] list object that contains all relevant [`LogitsWarper`] instances
        used for multinomial sampling.
        """

        # instantiate warpers list
        warpers = LogitsProcessorList()

        # In beam methods, we need to keep at least one non-eos token to explore continuations that might have a
        # better score (i.e. keep len(list(generation_config.eos_token_id)) + 1)
        if generation_config.num_beams > 1:
            if isinstance(generation_config.eos_token_id, list):
                min_tokens_to_keep = len(generation_config.eos_token_id) + 1
            elif isinstance(generation_config.eos_token_id, ms.Tensor):
                min_tokens_to_keep = generation_config.eos_token_id.shape[0] + 1
            else:
                min_tokens_to_keep = 2
        else:
            min_tokens_to_keep = 1

        # the following idea is largely copied from this PR: https://github.com/huggingface/transformers/pull/5420/files
        # all samplers can be found in `generation_utils_samplers.py`
        if generation_config.temperature is not None and generation_config.temperature != 1.0:
            warpers.append(TemperatureLogitsWarper(generation_config.temperature))
        if generation_config.top_k is not None and generation_config.top_k != 0:
            warpers.append(TopKLogitsWarper(top_k=generation_config.top_k, min_tokens_to_keep=min_tokens_to_keep))
        if generation_config.top_p is not None and generation_config.top_p < 1.0:
            warpers.append(TopPLogitsWarper(top_p=generation_config.top_p, min_tokens_to_keep=min_tokens_to_keep))
        if generation_config.min_p is not None:
            # Applied after temperature scaling (see https://github.com/ggerganov/llama.cpp/pull/3841#issuecomment-2073826084)
            # warpers.append(MinPLogitsWarper(min_p=generation_config.min_p, min_tokens_to_keep=min_tokens_to_keep))
            raise NotImplementedError
        if generation_config.typical_p is not None and generation_config.typical_p < 1.0:
            # warpers.append(
            #     TypicalLogitsWarper(mass=generation_config.typical_p, min_tokens_to_keep=min_tokens_to_keep)
            # )
            raise NotImplementedError
        if generation_config.epsilon_cutoff is not None and 0.0 < generation_config.epsilon_cutoff < 1.0:
            # warpers.append(
            #     EpsilonLogitsWarper(epsilon=generation_config.epsilon_cutoff, min_tokens_to_keep=min_tokens_to_keep)
            # )
            raise NotImplementedError
        if generation_config.eta_cutoff is not None and 0.0 < generation_config.eta_cutoff < 1.0:
            # warpers.append(
            #     EtaLogitsWarper(
            #         epsilon=generation_config.eta_cutoff, min_tokens_to_keep=min_tokens_to_keep
            #     )
            # )
            raise NotImplementedError
        # `LogitNormalization` should always be the last logit processor, when present
        if generation_config.renormalize_logits is True:
            warpers.append(LogitNormalization())
        return warpers

    def _merge_criteria_processor_list(
        self,
        default_list: Union[LogitsProcessorList, StoppingCriteriaList],
        custom_list: Union[LogitsProcessorList, StoppingCriteriaList],
    ) -> Union[LogitsProcessorList, StoppingCriteriaList]:
        if len(custom_list) == 0:
            return default_list
        for default in default_list:
            for custom in custom_list:
                if type(custom) is type(default):
                    object_type = "stopping criteria" if isinstance(custom, StoppingCriteria) else "logits processor"
                    raise ValueError(
                        f"A custom {object_type} of type {type(custom)} with values {custom} has been passed to"
                        f" `.generate()`, but it has already been created with the values {default}. {default} has been"
                        " created by passing the corresponding arguments to generate or by the model's config default"
                        f" values. If you just want to change the default values of {object_type} consider passing"
                        f" them as arguments to `.generate()` instead of using a custom {object_type}."
                    )
        default_list.extend(custom_list)
        return default_list

    @staticmethod
    def _expand_inputs_for_generation(
        expand_size: int = 1,
        is_encoder_decoder: bool = False,
        input_ids: Optional[ms.Tensor] = None,
        **model_kwargs,
    ) -> Tuple[ms.Tensor, Dict[str, Any]]:
        """Expands tensors from [batch_size, ...] to [batch_size * expand_size, ...]"""
        if expand_size == 1:
            return input_ids, model_kwargs

        def _expand_dict_for_generation(dict_to_expand):
            for key in dict_to_expand:
                if (
                    key != "cache_position"
                    and dict_to_expand[key] is not None
                    and isinstance(dict_to_expand[key], ms.Tensor)
                ):
                    if dict_to_expand[key].dtype == ms.bool_:
                        dict_to_expand[key] = (
                            dict_to_expand[key].to(ms.int32).repeat_interleave(expand_size, dim=0).to(ms.bool_)
                        )
                    else:
                        dict_to_expand[key] = dict_to_expand[key].repeat_interleave(expand_size, dim=0)
            return dict_to_expand

        if input_ids is not None:
            input_ids = input_ids.repeat_interleave(expand_size, dim=0)

        model_kwargs = _expand_dict_for_generation(model_kwargs)

        if is_encoder_decoder:
            if model_kwargs.get("encoder_outputs") is None:
                raise ValueError("If `is_encoder_decoder` is True, make sure that `encoder_outputs` is defined.")
            model_kwargs["encoder_outputs"] = _expand_dict_for_generation(model_kwargs["encoder_outputs"])

        return input_ids, model_kwargs

    def _padding_inputs(
        self,
        generation_config,
        input_ids: ms.Tensor,
        inputs_embeds: ms.Tensor = None,
        labels: ms.Tensor = None,
        position_ids: ms.Tensor = None,
        attention_mask: ms.Tensor = None,
    ):
        # init empty array
        bs, max_length = len(input_ids), generation_config.max_length
        emb_length = inputs_embeds.shape[-1] if inputs_embeds is not None else 0
        ignore_label_index = 0

        padded_input_ids = ops.zeros((bs, max_length), ms.int32)
        padded_labels = ops.full((bs, max_length), ignore_label_index, dtype=ms.int32)
        padded_position_ids = ops.zeros((bs, max_length), ms.int32)
        padded_attention_mask = ops.zeros((bs, max_length), ms.bool_)

        padded_inputs_embeds = (
            ops.zeros((bs, max_length, emb_length), inputs_embeds.dtype) if inputs_embeds is not None else None
        )

        _labels = labels
        _position_ids = position_ids

        if attention_mask is None:
            if inputs_embeds is not None:
                attention_mask = ops.ones(inputs_embeds.shape[:2], dtype=ms.bool_)
            else:
                attention_mask = ops.ones(input_ids.shape[:], dtype=ms.bool_)
        else:
            attention_mask = attention_mask.astype(ms.bool_)
        cur_len = int(attention_mask.sum(-1).max())

        if position_ids is None:
            position_ids = ops.arange(0, cur_len, dtype=ms.int32)
        if labels is None:
            labels = ops.full(
                (
                    bs,
                    cur_len,
                ),
                ignore_label_index,
                dtype=ms.int32,
            )

        for batch_idx, cur_attention_mask in enumerate(attention_mask):
            cur_len = cur_attention_mask.sum()

            padded_attention_mask[batch_idx, :cur_len] = attention_mask[batch_idx][:]
            padded_input_ids[batch_idx, : min(cur_len, input_ids[batch_idx].shape[0])] = input_ids[batch_idx][:]
            padded_labels[batch_idx, :cur_len] = labels[batch_idx][:]
            padded_position_ids[batch_idx, :cur_len] = ops.arange(0, cur_len, dtype=position_ids.dtype)

            if inputs_embeds is not None:
                padded_inputs_embeds[batch_idx, :cur_len] = inputs_embeds[batch_idx][:]

        new_input_ids = padded_input_ids
        new_attention_mask = padded_attention_mask
        new_labels = None if _labels is None else padded_labels
        new_position_ids = None if _position_ids is None else padded_position_ids

        new_inputs_embeds = None if inputs_embeds is None else padded_inputs_embeds

        return new_input_ids, new_inputs_embeds, new_labels, new_position_ids, new_attention_mask

    def generate(
        self,
        inputs: Optional[ms.Tensor] = None,
        generation_config: Optional[GenerationConfig] = None,
        logits_processor: Optional[LogitsProcessorList] = None,
        stopping_criteria: Optional[StoppingCriteriaList] = None,
        prefix_allowed_tokens_fn: Optional[Callable[[int, ms.Tensor], List[int]]] = None,
        synced_gpus: Optional[bool] = None,
        assistant_model: Optional["PreTrainedModel"] = None,
        streamer: Optional["BaseStreamer"] = None,
        negative_prompt_ids: Optional[ms.Tensor] = None,
        negative_prompt_attention_mask: Optional[ms.Tensor] = None,
        **kwargs,
    ) -> Union[Tuple, ms.Tensor]:
        r"""

        Generates sequences of token ids for models with a language modeling head.

        <Tip warning={true}>

        Most generation-controlling parameters are set in `generation_config` which, if not passed, will be set to the
        model's default generation configuration. You can override any `generation_config` by passing the corresponding
        parameters to generate(), e.g. `.generate(inputs, num_beams=4, do_sample=True)`.

        For an overview of generation strategies and code examples, check out the [following
        guide](../generation_strategies).

        </Tip>

        Parameters:
            inputs (`ms.Tensor` of varying shape depending on the modality, *optional*):
                The sequence used as a prompt for the generation or as model inputs to the encoder. If `None` the
                method initializes it with `bos_token_id` and a batch size of 1. For decoder-only models `inputs`
                should be in the format of `input_ids`. For encoder-decoder models *inputs* can represent any of
                `input_ids`, `input_values`, `input_features`, or `pixel_values`.
            generation_config ([`~generation.GenerationConfig`], *optional*):
                The generation configuration to be used as base parametrization for the generation call. `**kwargs`
                passed to generate matching the attributes of `generation_config` will override them. If
                `generation_config` is not provided, the default will be used, which has the following loading
                priority: 1) from the `generation_config.json` model file, if it exists; 2) from the model
                configuration. Please note that unspecified parameters will inherit [`~generation.GenerationConfig`]'s
                default values, whose documentation should be checked to parameterize generation.
            logits_processor (`LogitsProcessorList`, *optional*):
                Custom logits processors that complement the default logits processors built from arguments and
                generation config. If a logit processor is passed that is already created with the arguments or a
                generation config an error is thrown. This feature is intended for advanced users.
            stopping_criteria (`StoppingCriteriaList`, *optional*):
                Custom stopping criteria that complements the default stopping criteria built from arguments and a
                generation config. If a stopping criteria is passed that is already created with the arguments or a
                generation config an error is thrown. If your stopping criteria depends on the `scores` input, make
                sure you pass `return_dict_in_generate=True, output_scores=True` to `generate`. This feature is
                intended for advanced users.
            prefix_allowed_tokens_fn (`Callable[[int, ms.Tensor], List[int]]`, *optional*):
                If provided, this function constraints the beam search to allowed tokens only at each step. If not
                provided no constraint is applied. This function takes 2 arguments: the batch ID `batch_id` and
                `input_ids`. It has to return a list with the allowed tokens for the next generation step conditioned
                on the batch ID `batch_id` and the previously generated tokens `inputs_ids`. This argument is useful
                for constrained generation conditioned on the prefix, as described in [Autoregressive Entity
                Retrieval](https://arxiv.org/abs/2010.00904).
            synced_gpus (`bool`, *optional*):
                Whether to continue running the while loop until max_length. Unless overridden this flag will be set to
                `True` under DeepSpeed ZeRO Stage 3 multiple GPUs environment to avoid hanging if one GPU finished
                generating before other GPUs. Otherwise it'll be set to `False`.
            assistant_model (`PreTrainedModel`, *optional*):
                An assistant model that can be used to accelerate generation. The assistant model must have the exact
                same tokenizer. The acceleration is achieved when forecasting candidate tokens with the assistent model
                is much faster than running generation with the model you're calling generate from. As such, the
                assistant model should be much smaller.
            streamer (`BaseStreamer`, *optional*):
                Streamer object that will be used to stream the generated sequences. Generated tokens are passed
                through `streamer.put(token_ids)` and the streamer is responsible for any further processing.
            negative_prompt_ids (`ms.Tensor` of shape `(batch_size, sequence_length)`, *optional*):
                The negative prompt needed for some processors such as CFG. The batch size must match the input batch
                size. This is an experimental feature, subject to breaking API changes in future versions.
            negative_prompt_attention_mask (`ms.Tensor` of shape `(batch_size, sequence_length)`, *optional*):
                Attention_mask for `negative_prompt_ids`.
            kwargs (`Dict[str, Any]`, *optional*):
                Ad hoc parametrization of `generation_config` and/or additional model-specific kwargs that will be
                forwarded to the `forward` function of the model. If the model is an encoder-decoder model, encoder
                specific kwargs should not be prefixed and decoder specific kwargs should be prefixed with *decoder_*.

        Return:
            [`~utils.ModelOutput`] or `ms.Tensor`: A [`~utils.ModelOutput`] (if `return_dict_in_generate=True`
            or when `config.return_dict_in_generate=True`) or a `ms.Tensor`.

                If the model is *not* an encoder-decoder model (`model.config.is_encoder_decoder=False`), the possible
                [`~utils.ModelOutput`] types are:

                    - [`~generation.GenerateDecoderOnlyOutput`],
                    - [`~generation.GenerateBeamDecoderOnlyOutput`]

                If the model is an encoder-decoder model (`model.config.is_encoder_decoder=True`), the possible
                [`~utils.ModelOutput`] types are:

                    - [`~generation.GenerateEncoderDecoderOutput`],
                    - [`~generation.GenerateBeamEncoderDecoderOutput`]
        """
        # 1. Handle `generation_config` and kwargs that might update it, and validate the `.generate()` call
        tokenizer = kwargs.pop("tokenizer", None)  # Pull this out first, we only use it for stopping criteria
        generation_config, model_kwargs = self._prepare_generation_config(generation_config, **kwargs)
        self._validate_model_kwargs(model_kwargs.copy())
        self._validate_assistant(assistant_model)

        # 2. Set generation parameters if not already defined
        synced_gpus = False  # Set to `True` when zero3

        logits_processor = logits_processor if logits_processor is not None else LogitsProcessorList()
        stopping_criteria = stopping_criteria if stopping_criteria is not None else StoppingCriteriaList()

        accepts_attention_mask = "attention_mask" in set(inspect.signature(self.construct).parameters.keys())
        requires_attention_mask = "encoder_outputs" not in model_kwargs
        kwargs_has_attention_mask = model_kwargs.get("attention_mask", None) is not None

        # 3. Define model inputs
        inputs_tensor, model_input_name, model_kwargs = self._prepare_model_inputs(
            inputs, generation_config.bos_token_id, model_kwargs
        )
        batch_size = inputs_tensor.shape[0]

        self._prepare_special_tokens(generation_config, kwargs_has_attention_mask)

        # decoder-only models must use left-padding for batched generation.
        if not self.config.is_encoder_decoder:
            # If `input_ids` was given, check if the last id in any sequence is `pad_token_id`
            # Note: If using, `inputs_embeds` this check does not work, because we want to be more hands-off.
            if (
                generation_config.pad_token_id is not None
                and batch_size > 1
                and len(inputs_tensor.shape) == 2
                and ops.sum(inputs_tensor[:, -1] == generation_config.pad_token_id) > 0
            ):
                logger.warning(
                    "A decoder-only architecture is being used, but right-padding was detected! For correct "
                    "generation results, please set `padding_side='left'` when initializing the tokenizer."
                )

        # 4. Define other model kwargs
        # decoder-only models with inputs_embeds forwarding must use caching (otherwise we can't detect whether we are
        # generating the first new token or not, and we only want to use the embeddings for the first new token)
        if not self.config.is_encoder_decoder and model_input_name == "inputs_embeds":
            model_kwargs["use_cache"] = True
            if not generation_config.use_cache:
                logger.warning("force `use_cache=True` when decoder-only and model_input_name is `inputs_embeds`.")
        else:
            model_kwargs["use_cache"] = generation_config.use_cache

        if not kwargs_has_attention_mask and requires_attention_mask and accepts_attention_mask:
            model_kwargs["attention_mask"] = self._prepare_attention_mask_for_generation(
                inputs_tensor, generation_config.pad_token_id, generation_config.eos_token_id
            )

        if self.config.is_encoder_decoder and "encoder_outputs" not in model_kwargs:
            # if model is encoder decoder encoder_outputs are created and added to `model_kwargs`
            model_kwargs = self._prepare_encoder_decoder_kwargs_for_generation(
                inputs_tensor, model_kwargs, model_input_name, generation_config
            )

        # 5. Prepare `input_ids` which will be used for auto-regressive generation
        if self.config.is_encoder_decoder:
            input_ids, model_kwargs = self._prepare_decoder_input_ids_for_generation(
                batch_size=batch_size,
                model_input_name=model_input_name,
                model_kwargs=model_kwargs,
                decoder_start_token_id=generation_config.decoder_start_token_id,
            )
        else:
            input_ids = inputs_tensor if model_input_name == "input_ids" else model_kwargs.pop("input_ids")

        if generation_config.token_healing:
            input_ids = self.heal_tokens(input_ids, tokenizer)

        if streamer is not None:
            streamer.put(input_ids.asnumpy())

        # 6. Prepare `max_length` depending on other stopping criteria.
        input_ids_length = input_ids.shape[-1]
        has_default_max_length = kwargs.get("max_length") is None and generation_config.max_length is not None
        has_default_min_length = kwargs.get("min_length") is None and generation_config.min_length is not None
        generation_config = self._prepare_generated_length(
            generation_config=generation_config,
            has_default_max_length=has_default_max_length,
            has_default_min_length=has_default_min_length,
            model_input_name=model_input_name,
            inputs_tensor=inputs_tensor,
            input_ids_length=input_ids_length,
        )

        # 7. Prepare the cache.
        # - `model_kwargs` may be updated in place with a cache as defined by the parameters in `generation_config`.
        # - different models have a different cache name expected by the model (default = "past_key_values")
        # - `max_length`, prepared above, is used to determine the maximum cache length
        use_dynamic_cache_by_default = False
        if "mamba" in self.__class__.__name__.lower():
            cache_name = "cache_params"  # TODO: support MambaCache
        else:
            cache_name = "past_key_values"
        if generation_config.cache_implementation is not None and model_kwargs.get(cache_name) is not None:
            raise ValueError(
                "Passing both `cache_implementation` (used to initialize certain caches) and `past_key_values` (a "
                "Cache object) is unsupported. Please use only one of the two."
            )
        elif generation_config.cache_implementation is not None:
            if generation_config.cache_implementation in NEED_SETUP_CACHE_CLASSES_MAPPING:
                if generation_config.cache_implementation == "static" and not self._supports_static_cache:
                    raise ValueError(
                        "This model does not support `cache_implementation='static'`. Please check the following "
                        "issue: https://github.com/huggingface/transformers/issues/28981"
                    )
                model_kwargs[cache_name] = self._get_cache(
                    generation_config.cache_implementation,
                    getattr(generation_config, "num_beams", 1) * batch_size,
                    generation_config.max_length,
                )
            elif generation_config.cache_implementation == "quantized":
                if not self._supports_quantized_cache:
                    raise ValueError(
                        "This model does not support the quantized cache. If you want your model to support quantized "
                        "cache, please open an issue."
                    )

                raise NotImplementedError("Not support Quantized Cache")
        # Use DynamicCache instance by default. This will avoid back and forth from legacy format that
        # keeps copying the cache thus using much more memory
        elif (
            generation_config.cache_implementation is None
            and self._supports_default_dynamic_cache()
            and model_kwargs.get("use_cache", False)
        ):
            past = model_kwargs.get(cache_name, None)

            requires_cross_attention_cache = (
                self.config.is_encoder_decoder or model_kwargs.get("encoder_outputs") is not None
            )
            if past is None:
                model_kwargs[cache_name] = (
                    DynamicCache()
                    if not requires_cross_attention_cache
                    else EncoderDecoderCache(DynamicCache(), DynamicCache())
                )
                use_dynamic_cache_by_default = True
            elif isinstance(past, tuple):
                model_kwargs[cache_name] = (
                    DynamicCache.from_legacy_cache(past)
                    if not requires_cross_attention_cache
                    else EncoderDecoderCache.from_legacy_cache(past)
                )
                use_dynamic_cache_by_default = True

        # Use static tuple cache by default.
        elif (
            generation_config.cache_implementation is None
            and not self._supports_default_dynamic_cache()
            and model_kwargs.get("use_cache", False)
        ):
            past = model_kwargs.get(cache_name, None)
            max_batch_size, max_cache_len, cache_dtype = (
                getattr(generation_config, "num_beams", 1) * batch_size,
                generation_config.max_length,
                self.dtype,
            )
            need_new_cache = (
                past is None
                or (not isinstance(past, tuple))
                or (not isinstance(past[0][0], ms.Tensor))
                or past[0][0].shape[0] != max_batch_size
                or past[0][0].shape[2] < max_cache_len
            )

            if need_new_cache:
                model_kwargs[cache_name] = init_static_cache(
                    config=self.config,
                    max_batch_size=max_batch_size,
                    max_cache_len=max_cache_len,
                    dtype=cache_dtype,
                )
            else:
                model_kwargs[cache_name] = reset(past)

        self._validate_generated_length(generation_config, input_ids_length, has_default_max_length)

        # 8. determine generation mode
        generation_mode = generation_config.get_generation_mode(assistant_model)

        if streamer is not None and (generation_config.num_beams > 1):
            raise ValueError(
                "`streamer` cannot be used with beam search (yet!). Make sure that `num_beams` is set to 1."
            )

        # 9. prepare logits processors and stopping criteria
        prepared_logits_processor = self._get_logits_processor(
            generation_config=generation_config,
            input_ids_seq_length=input_ids_length,
            encoder_input_ids=inputs_tensor,
            prefix_allowed_tokens_fn=prefix_allowed_tokens_fn,
            logits_processor=logits_processor,
            model_kwargs=model_kwargs,
            negative_prompt_ids=negative_prompt_ids,
            negative_prompt_attention_mask=negative_prompt_attention_mask,
        )

        prepared_stopping_criteria = self._get_stopping_criteria(
            generation_config=generation_config, stopping_criteria=stopping_criteria, tokenizer=tokenizer, **kwargs
        )

        # 10. go into different generation modes
        if generation_mode == GenerationMode.ASSISTED_GENERATION:
            raise NotImplementedError
        elif generation_mode == GenerationMode.CONTRASTIVE_SEARCH:
            raise NotImplementedError
        elif generation_mode in (GenerationMode.SAMPLE, GenerationMode.GREEDY_SEARCH):
            # 11. prepare logits warper
            prepared_logits_warper = self._get_logits_warper(generation_config) if generation_config.do_sample else None

            # 12. expand input_ids with `num_return_sequences` additional sequences per batch
            input_ids, model_kwargs = self._expand_inputs_for_generation(
                input_ids=input_ids,
                expand_size=generation_config.num_return_sequences,
                is_encoder_decoder=self.config.is_encoder_decoder,
                **model_kwargs,
            )

            # 13. run sample (it degenerates to greedy search when `generation_config.do_sample=False`)
            result = self._sample(
                input_ids,
                logits_processor=prepared_logits_processor,
                logits_warper=prepared_logits_warper,
                stopping_criteria=prepared_stopping_criteria,
                generation_config=generation_config,
                synced_gpus=synced_gpus,
                streamer=streamer,
                **model_kwargs,
            )

            # 14. unlike the original transformers, need delete the length of the input
            result = result[:, inputs_tensor.shape[1] :]

        elif generation_mode in (GenerationMode.BEAM_SAMPLE, GenerationMode.BEAM_SEARCH):
            raise NotImplementedError
        elif generation_mode == GenerationMode.GROUP_BEAM_SEARCH:
            raise NotImplementedError
        elif generation_mode == GenerationMode.CONSTRAINED_BEAM_SEARCH:
            raise NotImplementedError
        else:
            raise NotImplementedError

        # Convert to legacy cache if needed
        if use_dynamic_cache_by_default and generation_config.return_legacy_cache:
            if isinstance(result, ModelOutput) and hasattr(result, "past_key_values"):
                if isinstance(result.past_key_values, DynamicCache):  # TODO: add EncoderDecoderCache
                    result.past_key_values = result.past_key_values.to_legacy_cache()

        return result

    def _has_unfinished_sequences(self, this_peer_finished: bool, synced_gpus: bool) -> bool:
        """
        Returns whether there are still unfinished sequences in the device. The existence of unfinished sequences is
        fed through `this_peer_finished`. ZeRO stage 3-friendly.
        """
        if synced_gpus:
            # Under synced_gpus the `forward` call must continue until all gpus complete their sequence.
            # The following logic allows an early break if all peers finished generating their sequence
            this_peer_finished_flag = ms.Tensor(0.0 if this_peer_finished else 1.0)
            # send 0.0 if we finished, 1.0 otherwise
            this_peer_finished_flag = ops.AllReduce()(this_peer_finished_flag)
            # did all peers finish? the reduced sum will be 0.0 then
            if this_peer_finished_flag.item() == 0.0:
                return False
        elif this_peer_finished:
            return False
        return True

    def _sample(
        self,
        input_ids: ms.Tensor,
        logits_processor: LogitsProcessorList,
        stopping_criteria: StoppingCriteriaList,
        generation_config: GenerationConfig,
        synced_gpus: bool,
        streamer: Optional["BaseStreamer"],
        logits_warper: Optional[LogitsProcessorList] = None,
        **model_kwargs,
    ) -> Union[GenerateNonBeamOutput, ms.Tensor]:
        r"""
        Generates sequences of token ids for models with a language modeling head using **multinomial sampling** and
        can be used for text-decoder, text-to-text, speech-to-text, and vision-to-text models.

        Parameters:
            input_ids (`ms.Tensor` of shape `(batch_size, sequence_length)`):
                The sequence used as a prompt for the generation.
            logits_processor (`LogitsProcessorList`):
                An instance of [`LogitsProcessorList`]. List of instances of class derived from [`LogitsProcessor`]
                used to modify the prediction scores of the language modeling head applied at each generation step.
            stopping_criteria (`StoppingCriteriaList`):
                An instance of [`StoppingCriteriaList`]. List of instances of class derived from [`StoppingCriteria`]
                used to tell if the generation loop should stop.
            generation_config ([`~generation.GenerationConfig`]):
                The generation configuration to be used as parametrization of the decoding method.
            synced_gpus (`bool`):
                Whether to continue running the while loop until max_length (needed for ZeRO stage 3)
            streamer (`BaseStreamer`, *optional*):
                Streamer object that will be used to stream the generated sequences. Generated tokens are passed
                through `streamer.put(token_ids)` and the streamer is responsible for any further processing.
            logits_warper (`LogitsProcessorList`, *optional*):
                An instance of [`LogitsProcessorList`]. List of instances of class derived from [`LogitsWarper`] used
                to warp the prediction score distribution of the language modeling head applied before multinomial
                sampling at each generation step. Only required with sampling strategies (i.e. `do_sample` is set in
                `generation_config`)
            model_kwargs:
                Additional model specific kwargs will be forwarded to the `forward` function of the model. If model is
                an encoder-decoder model the kwargs should include `encoder_outputs`.

        Return:
            [`~generation.GenerateDecoderOnlyOutput`], [`~generation.GenerateEncoderDecoderOutput`] or `ms.Tensor`:
            A `ms.Tensor` containing the generated tokens (default behaviour) or a
            [`~generation.GenerateDecoderOnlyOutput`] if `model.config.is_encoder_decoder=False` and
            `return_dict_in_generate=True` or a [`~generation.GenerateEncoderDecoderOutput`] if
            `model.config.is_encoder_decoder=True`.
        """

        # init values
        pad_token_id = generation_config.pad_token_id
        output_attentions = generation_config.output_attentions
        output_hidden_states = generation_config.output_hidden_states
        output_scores = generation_config.output_scores
        output_logits = generation_config.output_logits
        return_dict_in_generate = generation_config.return_dict_in_generate
        has_eos_stopping_criteria = any(hasattr(criteria, "eos_token_id") for criteria in stopping_criteria)
        do_sample = generation_config.do_sample
        if do_sample is True and not isinstance(logits_warper, LogitsProcessorList):
            raise ValueError(
                "`do_sample` is set to `True`, `logits_warper` must be a `LogitsProcessorList` instance (it is "
                f"{logits_warper})."
            )

        # init attention / hidden states / scores tuples
        scores = () if (return_dict_in_generate and output_scores) else None
        raw_logits = () if (return_dict_in_generate and output_logits) else None
        decoder_attentions = () if (return_dict_in_generate and output_attentions) else None
        cross_attentions = () if (return_dict_in_generate and output_attentions) else None
        decoder_hidden_states = () if (return_dict_in_generate and output_hidden_states) else None

        # if model is an encoder-decoder, retrieve encoder attention weights and hidden states
        if return_dict_in_generate and self.config.is_encoder_decoder:
            encoder_attentions = model_kwargs["encoder_outputs"].get("attentions") if output_attentions else None
            encoder_hidden_states = (
                model_kwargs["encoder_outputs"].get("hidden_states") if output_hidden_states else None
            )

        # Padding inputs to avoid dynamic shape on MindSpore 2.3.1
        if not self._supports_default_dynamic_cache():  # if tuple cache
            (
                padded_input_ids,
                padded_inputs_embeds,
                padded_labels,
                padded_position_ids,
                padded_attention_mask,
            ) = self._padding_inputs(
                generation_config,
                input_ids,
                model_kwargs.get("inputs_embeds", None),
                model_kwargs.get("labels", None),
                model_kwargs.get("position_ids", None),
                model_kwargs.get("attention_mask", None),
            )
            input_ids = padded_input_ids
            model_kwargs["attention_mask"] = padded_attention_mask
            if model_kwargs.get("inputs_embeds", None) is not None:
                model_kwargs["inputs_embeds"] = padded_inputs_embeds
            if model_kwargs.get("labels", None) is not None:
                model_kwargs["labels"] = padded_labels
            if model_kwargs.get("position_ids", None) is not None:
                model_kwargs["position_ids"] = padded_position_ids

        # keep track of which sequences are already finished
        batch_size = input_ids.shape[0]
        this_peer_finished = False
        unfinished_sequences = ops.ones(batch_size, dtype=ms.int32)
        model_kwargs = self._get_initial_cache_position(input_ids, model_kwargs)

        multinomial = get_multinomial_op()
        step = 0
        s_time = time.time()
        graph_compiled_time_buffer = []

        while self._has_unfinished_sequences(this_peer_finished, synced_gpus):
            # prepare model inputs
            model_inputs = self.prepare_inputs_for_generation(input_ids, **model_kwargs)

            # forward pass to get next token
            outputs = self(
                **model_inputs,
                return_dict=False if ms.get_context("mode") == ms.GRAPH_MODE else True,
                output_attentions=output_attentions,
                output_hidden_states=output_hidden_states,
            )

            if synced_gpus and this_peer_finished:
                continue  # don't waste resources running the code we don't need

            step_time = time.time() - s_time
            if step < 2:
                print(f"==> sampling, step: {step}, time cost: {step_time:.5f}s")
            else:
                graph_compiled_time_buffer.append(step_time)
                token_speed = len(graph_compiled_time_buffer) / sum(graph_compiled_time_buffer)
                print(
                    f"==> sampling, step: {step}, time cost: {step_time:.5f}s, running avg speed: {token_speed:.5f}token/s"
                )
            s_time = time.time()
            step += 1

            if not isinstance(outputs, CausalLMOutputWithPast):
                outputs = CausalLMOutputWithPast(
                    loss=None,
                    logits=outputs[0],
                    past_key_values=outputs[1] if model_inputs.get("use_cache", False) else None,
                )

            # Tuple static cache
            if (not self._supports_default_dynamic_cache()) and (model_kwargs.get("attention_mask", None) is not None):
                attention_mask = model_kwargs["attention_mask"]
                cur_idx = int(attention_mask.sum(-1).max()) - 1

                if outputs.logits.shape[1] == attention_mask.shape[-1]:
                    next_token_logits = outputs.logits[:, cur_idx, :]  # (bs, seq, dim)
                else:
                    next_token_logits = outputs.logits[:, -1, :]

                # `input_ids` obtain effective length after 1st step
                if input_ids.shape[1] == attention_mask.shape[1]:
                    input_ids = input_ids[:, : cur_idx + 1]

            else:
                next_token_logits = outputs.logits[:, -1, :]

            # pre-process distribution
            next_token_scores = logits_processor(input_ids, next_token_logits)
            if do_sample:
                next_token_scores = logits_warper(input_ids, next_token_scores)

            # Store scores, attentions and hidden_states when required
            if return_dict_in_generate:
                if output_scores:
                    scores += (next_token_scores,)
                if output_logits:
                    raw_logits += (next_token_logits,)
                if output_attentions:
                    decoder_attentions += (
                        (outputs.decoder_attentions,) if self.config.is_encoder_decoder else (outputs.attentions,)
                    )
                    if self.config.is_encoder_decoder:
                        cross_attentions += (outputs.cross_attentions,)

                if output_hidden_states:
                    decoder_hidden_states += (
                        (outputs.decoder_hidden_states,) if self.config.is_encoder_decoder else (outputs.hidden_states,)
                    )

            # token selection
            if do_sample:
                probs = ops.softmax(next_token_scores, axis=-1, dtype=ms.float32).to(next_token_scores.dtype)
<<<<<<< HEAD
                next_tokens = mint.multinomial(probs, num_samples=1).squeeze(1)
=======
                next_tokens = multinomial(probs, num_samples=1).squeeze(1)
>>>>>>> bb45ebe9
            else:
                next_tokens = ops.argmax(next_token_scores, dim=-1)

            # finished sentences should have their next token be a padding token
            if has_eos_stopping_criteria:
                next_tokens = next_tokens * unfinished_sequences + pad_token_id * (1 - unfinished_sequences)
            next_tokens = next_tokens.to(ms.int32)

            # update generated ids, model inputs, and length for next step
            input_ids = ops.cat([input_ids, next_tokens[:, None]], axis=-1)
            if streamer is not None:
                streamer.put(next_tokens.asnumpy())

            model_kwargs = self._update_model_kwargs_for_generation(
                outputs,
                model_kwargs,
                is_encoder_decoder=self.config.is_encoder_decoder,
            )

            unfinished_sequences = unfinished_sequences & ~ms.Tensor(stopping_criteria(input_ids, scores), ms.bool_)
            this_peer_finished = unfinished_sequences.max() == 0

        if streamer is not None:
            streamer.end()

        if return_dict_in_generate:
            if self.config.is_encoder_decoder:
                return GenerateEncoderDecoderOutput(
                    sequences=input_ids,
                    scores=scores,
                    logits=raw_logits,
                    encoder_attentions=encoder_attentions,
                    encoder_hidden_states=encoder_hidden_states,
                    decoder_attentions=decoder_attentions,
                    cross_attentions=cross_attentions,
                    decoder_hidden_states=decoder_hidden_states,
                    past_key_values=model_kwargs.get("past_key_values"),
                )
            else:
                return GenerateDecoderOnlyOutput(
                    sequences=input_ids,
                    scores=scores,
                    logits=raw_logits,
                    attentions=decoder_attentions,
                    hidden_states=decoder_hidden_states,
                    past_key_values=model_kwargs.get("past_key_values"),
                )
        else:
            return input_ids<|MERGE_RESOLUTION|>--- conflicted
+++ resolved
@@ -1804,11 +1804,7 @@
             # token selection
             if do_sample:
                 probs = ops.softmax(next_token_scores, axis=-1, dtype=ms.float32).to(next_token_scores.dtype)
-<<<<<<< HEAD
-                next_tokens = mint.multinomial(probs, num_samples=1).squeeze(1)
-=======
                 next_tokens = multinomial(probs, num_samples=1).squeeze(1)
->>>>>>> bb45ebe9
             else:
                 next_tokens = ops.argmax(next_token_scores, dim=-1)
 
