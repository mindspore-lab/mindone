"""Adapted from https://github.com/huggingface/transformers/tree/main/src/transformers/integrations/flash_attention.py."""

from typing import Optional

from transformers.utils import logging

import mindspore as ms
<<<<<<< HEAD
from mindspore import mint, nn
=======
from mindspore import nn
>>>>>>> de6c2c46

from ..modeling_flash_attention_utils import _flash_attention_forward

logger = logging.get_logger(__name__)


def flash_attention_forward(
    module: nn.Cell,
    query: ms.Tensor,
    key: ms.Tensor,
    value: ms.Tensor,
    attention_mask: Optional[ms.Tensor],
    dropout: float = 0.0,
    scaling: float = None,
    sliding_window: Optional[int] = None,
    softcap: Optional[float] = None,
    **kwargs,
) -> tuple[ms.Tensor, None]:
    """
    Flash attention forward function. This function is a wrapper for `flash_attention_score` in MindSpore. It is used
    to calculate the attention score of the query and key, and then apply the attention score to the value.
    Args:
        module (`ms.Cell``):
            The attention module to be applied to the attention score.
        query (`ms.Tensor`):
            The query tensor of shape `(batch_size, num_head, seq_length, head_dim)`.
        key (`ms.Tensor`):
            The key tensor of shape `(batch_size, num_head, seq_length, head_dim)`.
        value (`ms.Tensor`):
            The value tensor of shape `(batch_size, num_head, seq_length, head_dim)`.
        attention_mask (`ms.Tensor`):
            The attention mask tensor of bool or uint8. For each element, 0/False indicates discard and 1/True
            indicates retention.The shape is `(batch_size, num_head, seq_length_q, seq_length_k)`,
            `(batch_size, 1, seq_length_q, seq_length_k)` or `(seq_length_q, seq_length_k)`.
            Default to `None`, which means no attention mask is applied.
        scaling (`float`, *required*):
            The scaling factor for the attention score.
        sliding_window (`int`):
            The sliding window size of self-attention. Default to `None`.
        softcap (`float`, *optional*):
            Softcap for the attention logits, used e.g. in gemma2. Default to `None`.

    """
    if kwargs.get("output_attentions", False) or kwargs.get("head_mask", None) is not None:
        logger.warning_once(
            "`flash_attention_2` does not support `output_attentions=True` or `head_mask`."
            " Please set your attention to `eager` if you want any of these features."
        )
<<<<<<< HEAD

    if (
        kwargs.get("position_ids", None) is not None
        and query.shape[0] == 1
        and (
            kwargs.get("max_length_q", None) is not None
            or (query.shape[2] != 1 and not (mint.diff(kwargs["position_ids"], dim=-1) >= 0).all())
        )
    ):
        raise RuntimeError("FlashAttention's variable-length attention is not available.")
    if all(
        kwarg is not None
        for kwarg in (
            kwargs.get("cu_seq_lens_q", None),
            kwargs.get("cu_seq_lens_k", None),
            kwargs.get("max_length_q", None),
            kwargs.get("max_length_k", None),
        )
    ):
        raise RuntimeError("FlashAttention's variable-length attention is not available.")
    if sliding_window is not None:
        raise NotImplementedError("Sliding window is not supported in Mindspore yet. Please set `sliding_window=None`.")
    if softcap is not None:
        raise NotImplementedError("Softcap is not supported in Mindspore yet. Please set `softcap=None`.")
=======
>>>>>>> de6c2c46
    if scaling is None:
        # `flash_attention_score` does not support `None`
        # and the value can't be set in jit mode, thus must be set in advance
        raise ValueError("`scaling` must be provided.")

    # BNSD -> BSND
    query = query.swapaxes(1, 2)
    key = key.swapaxes(1, 2)
    value = value.swapaxes(1, 2)
    input_layout = "BSND"

    # FA2 always relies on the value set in the module, so remove it if present in kwargs to avoid passing it twice
    if kwargs.get("is_causal", None) is not None:
        kwargs.pop("is_causal")

<<<<<<< HEAD
    attn_output = _flash_attention_forward(query, key, value, attention_mask, num_head, scaling, input_layout, dropout)
=======
    if not hasattr(module, "is_causal"):
        module.is_causal = False

    attn_output = _flash_attention_forward(
        query,
        key,
        value,
        attention_mask,
        is_causal=module.is_causal,
        dropout=dropout,
        softmax_scale=scaling,
        sliding_window=sliding_window,
        softcap=softcap,
        input_layout=input_layout,
        **kwargs,
    )
>>>>>>> de6c2c46

    return attn_output, None<|MERGE_RESOLUTION|>--- conflicted
+++ resolved
@@ -5,11 +5,7 @@
 from transformers.utils import logging
 
 import mindspore as ms
-<<<<<<< HEAD
-from mindspore import mint, nn
-=======
 from mindspore import nn
->>>>>>> de6c2c46
 
 from ..modeling_flash_attention_utils import _flash_attention_forward
 
@@ -58,33 +54,6 @@
             "`flash_attention_2` does not support `output_attentions=True` or `head_mask`."
             " Please set your attention to `eager` if you want any of these features."
         )
-<<<<<<< HEAD
-
-    if (
-        kwargs.get("position_ids", None) is not None
-        and query.shape[0] == 1
-        and (
-            kwargs.get("max_length_q", None) is not None
-            or (query.shape[2] != 1 and not (mint.diff(kwargs["position_ids"], dim=-1) >= 0).all())
-        )
-    ):
-        raise RuntimeError("FlashAttention's variable-length attention is not available.")
-    if all(
-        kwarg is not None
-        for kwarg in (
-            kwargs.get("cu_seq_lens_q", None),
-            kwargs.get("cu_seq_lens_k", None),
-            kwargs.get("max_length_q", None),
-            kwargs.get("max_length_k", None),
-        )
-    ):
-        raise RuntimeError("FlashAttention's variable-length attention is not available.")
-    if sliding_window is not None:
-        raise NotImplementedError("Sliding window is not supported in Mindspore yet. Please set `sliding_window=None`.")
-    if softcap is not None:
-        raise NotImplementedError("Softcap is not supported in Mindspore yet. Please set `softcap=None`.")
-=======
->>>>>>> de6c2c46
     if scaling is None:
         # `flash_attention_score` does not support `None`
         # and the value can't be set in jit mode, thus must be set in advance
@@ -100,9 +69,6 @@
     if kwargs.get("is_causal", None) is not None:
         kwargs.pop("is_causal")
 
-<<<<<<< HEAD
-    attn_output = _flash_attention_forward(query, key, value, attention_mask, num_head, scaling, input_layout, dropout)
-=======
     if not hasattr(module, "is_causal"):
         module.is_causal = False
 
@@ -119,6 +85,5 @@
         input_layout=input_layout,
         **kwargs,
     )
->>>>>>> de6c2c46
 
     return attn_output, None