--- conflicted
+++ resolved
@@ -16,7 +16,6 @@
 # WITHOUT WARRANTIES OR CONDITIONS OF ANY KIND, either express or implied.
 # See the License for the specific language governing permissions and
 # limitations under the License.
-import collections
 import copy
 import gc
 import json
@@ -25,7 +24,7 @@
 import warnings
 from contextlib import contextmanager, nullcontext
 from dataclasses import dataclass
-from typing import Any, Callable, Dict, List, MutableMapping, Optional, Set, Tuple, Union
+from typing import Any, Callable, Dict, List, MutableMapping, Optional, Tuple, Union
 
 from transformers.configuration_utils import PretrainedConfig
 from transformers.dynamic_module_utils import custom_object_save
@@ -335,65 +334,6 @@
             )
 
 
-def _end_ptr(tensor: ms.Tensor) -> int:
-    # extract the end of the pointer if the tensor is a slice of a bigger tensor
-    if tensor.nelement():
-        stop = tensor.view(-1)[-1].data_ptr() + tensor.element_size()
-    else:
-        stop = tensor.data_ptr()
-    return stop
-
-
-def _find_disjoint(tensors: List[Set[str]], state_dict: Dict[str, ms.Tensor]) -> Tuple[List[Set[str]], List[str]]:
-    filtered_tensors = []
-    for shared in tensors:
-        if len(shared) < 2:
-            filtered_tensors.append(shared)
-            continue
-
-        areas = []
-        for name in shared:
-            tensor = state_dict[name]
-            areas.append((tensor.data_ptr(), _end_ptr(tensor), name))
-        areas.sort()
-
-        _, last_stop, last_name = areas[0]
-        filtered_tensors.append({last_name})
-        for start, stop, name in areas[1:]:
-            if start >= last_stop:
-                filtered_tensors.append({name})
-            else:
-                filtered_tensors[-1].add(name)
-            last_stop = stop
-    disjoint_tensors = []
-    shared_tensors = []
-    for tensors in filtered_tensors:
-        if len(tensors) == 1:
-            disjoint_tensors.append(tensors.pop())
-        else:
-            shared_tensors.append(tensors)
-    return shared_tensors, disjoint_tensors
-
-
-def _find_identical(tensors: List[Set[str]], state_dict: Dict[str, ms.Tensor]) -> Tuple[List[Set[str]], Set[str]]:
-    shared_tensors = []
-    identical = []
-    for shared in tensors:
-        if len(shared) < 2:
-            continue
-
-        areas = collections.defaultdict(set)
-        for name in shared:
-            tensor = state_dict[name]
-            area = (tensor.device, tensor.data_ptr(), _end_ptr(tensor))
-            areas[area].add(name)
-        if len(areas) == 1:
-            identical.append(shared)
-        else:
-            shared_tensors.append(shared)
-    return shared_tensors, identical
-
-
 def _load_state_dict_into_model(model_to_load, state_dict, start_prefix, is_sharded=False):
     # # add prefix to the name of parameters
     # if len(start_prefix) > 0:
@@ -495,6 +435,10 @@
         return self.__class__.__name__
 
     def to(self, dtype: Optional[ms.Type] = None):
+        # FIXME: In ms 2.6.0 `tensor.set_dtype()` encountered a bug that it occurs wrong values.
+        # Resume to use self.register_buffer() in network and set dtype for buffer tensors after ms2.7.0 launched.
+        # Now we use `Parameter` and `Parameter.set_dtype()` instead.
+
         for p in self.get_parameters():
             p.set_dtype(dtype)
         return self
@@ -2638,27 +2582,19 @@
             # In this case, we need to add the prefix to the keys, to match them to the expected keys
             if loading_task_model_from_base_state_dict:
                 new_key = ".".join([prefix, new_key])
-<<<<<<< HEAD
-=======
                 key = ".".join([prefix, key])
->>>>>>> 15dbceca
             # In this case we need to remove the prefix from the key to match them to the expected keys, and use
             # only the keys starting with the prefix
             elif loading_base_model_from_task_state_dict:
                 if not new_key.startswith(_prefix):
                     continue
                 new_key = new_key[len(_prefix) :]
-<<<<<<< HEAD
-
-            key_renaming_mapping[key] = new_key
-=======
                 key = key[len(_prefix) :]
 
             if not has_changed:
                 key_renaming_mapping[new_key] = new_key
             else:
                 key_renaming_mapping[key] = new_key
->>>>>>> 15dbceca
 
             # track gamma/beta rename for logging
             if has_changed:
