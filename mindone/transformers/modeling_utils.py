# coding=utf-8
# Copyright 2018 The Google AI Language Team Authors, Facebook AI Research authors and The HuggingFace Inc. team.
# Copyright (c) 2018, NVIDIA CORPORATION.  All rights reserved.
#
# This code is adapted from https://github.com/huggingface/transformers
# with modifications to run transformers on mindspore.
#
# Licensed under the Apache License, Version 2.0 (the "License");
# you may not use this file except in compliance with the License.
# You may obtain a copy of the License at
#
#     http://www.apache.org/licenses/LICENSE-2.0
#
# Unless required by applicable law or agreed to in writing, software
# distributed under the License is distributed on an "AS IS" BASIS,
# WITHOUT WARRANTIES OR CONDITIONS OF ANY KIND, either express or implied.
# See the License for the specific language governing permissions and
# limitations under the License.
import copy
import gc
import json
import os
import re
import sys
import warnings
from contextlib import contextmanager, nullcontext
from dataclasses import dataclass
from typing import Any, Callable, MutableMapping, Optional, Union

from transformers.configuration_utils import PretrainedConfig
from transformers.dynamic_module_utils import custom_object_save
from transformers.generation.configuration_utils import GenerationConfig
from transformers.safetensors_conversion import auto_conversion
from transformers.utils import (
    ADAPTER_SAFE_WEIGHTS_NAME,
    ADAPTER_WEIGHTS_NAME,
    CONFIG_NAME,
    DUMMY_INPUTS,
    FLAX_WEIGHTS_NAME,
    SAFE_WEIGHTS_INDEX_NAME,
    SAFE_WEIGHTS_NAME,
    TF2_WEIGHTS_NAME,
    TF_WEIGHTS_NAME,
    WEIGHTS_INDEX_NAME,
    WEIGHTS_NAME,
    ModelOutput,
    PushToHubMixin,
    cached_file,
    download_url,
    extract_commit_hash,
    find_adapter_config_file,
    has_file,
    is_offline_mode,
    is_remote_url,
    is_safetensors_available,
    logging,
    replace_return_docstrings,
)
from transformers.utils.hub import convert_file_size_to_int, get_checkpoint_shard_files

import mindspore as ms
from mindspore import Parameter, Tensor, mint, nn, ops
from mindspore.nn import CrossEntropyLoss, Identity
from mindspore.nn.utils import no_init_parameters
from mindspore.ops import Cast

from .activations import get_activation
from .generation.utils import GenerationMixin
from .integrations import PeftAdapterMixin
from .integrations.flash_attention import flash_attention_forward
from .integrations.sdpa_attention import sdpa_attention_forward
from .loss.loss_utils import LOSS_MAPPING
from .masking_utils import ALL_MASK_ATTENTION_FUNCTIONS
from .mindspore_adapter import dtype_to_str
from .mindspore_utils import (  # noqa: F401
    Conv1D,
    apply_chunking_to_forward,
    find_pruneable_heads_and_indices,
    prune_conv1d_layer,
    prune_layer,
    prune_linear_layer,
)
from .modeling_attn_mask_utils import dtype_to_min
<<<<<<< HEAD
from .modeling_patch import patch_nn_default_dtype, restore_nn_default_dtype
from .utils.import_utils import is_flash_attn_2_available, is_sdpa_available
=======
from .utils.generic import _CAN_RECORD_REGISTRY, OutputRecorder
from .utils.import_utils import is_sdpa_available
>>>>>>> 8f6e9c94

if is_safetensors_available():
    from safetensors import safe_open

    # from mindone.safetensors.mindspore import load_file as safe_load_file
    from mindone.safetensors.mindspore import save_file as safe_save_file

# DO NOT MODIFY, KEPT FOR BC ONLY
VLMS = [
    "aria",
    "ayavision",
    "colpali",
    "emu3",
    "fuyu",
    "gotocr2",
    "gemma3",
    "internvl",
    "llava",  # all llava prefixed models fall under this check
    "mistral3",
    "mllama",
    "paligemma",
    "shieldgemma2",
    "qwen2vl",
    "qwen2_5_vl",
    "videollava",
    "vipllava",
]

logger = logging.get_logger(__name__)
cpu_cast = Cast().set_device("CPU")

_init_weights = True


def _get_pt2ms_mappings(m):
    mappings = {}  # pt_param_name: (ms_param_name, pt_param_to_ms_param_func)
    for name, cell in m.cells_and_names():
        if isinstance(cell, (nn.Conv1d, nn.Conv1dTranspose)):
            mappings[f"{name}.weight"] = f"{name}.weight", lambda x: ms.Parameter(
                ops.expand_dims(x, axis=-2), name=x.name
            )
            if "weight_norm_cell" in name:
                ori_name = name.replace(".weight_norm_cell", "")
                mappings[f"{ori_name}.weight_g"] = f"{ori_name}.weight_g", lambda x: ms.Parameter(
                    ops.expand_dims(x, axis=-2), name=x.name
                )
                mappings[f"{ori_name}.weight_v"] = f"{ori_name}.weight_v", lambda x: ms.Parameter(
                    ops.expand_dims(x, axis=-2), name=x.name
                )
                mappings[f"{ori_name}.bias"] = f"{name}.bias", lambda x: x
        elif isinstance(cell, nn.Embedding):
            mappings[f"{name}.weight"] = f"{name}.embedding_table", lambda x: x
        elif isinstance(cell, (nn.BatchNorm2d, nn.LayerNorm, nn.GroupNorm)):
            mappings[f"{name}.weight"] = f"{name}.gamma", lambda x: x
            mappings[f"{name}.bias"] = f"{name}.beta", lambda x: x
            if isinstance(cell, (nn.BatchNorm2d,)):
                mappings[f"{name}.running_mean"] = f"{name}.moving_mean", lambda x: x
                mappings[f"{name}.running_var"] = f"{name}.moving_variance", lambda x: x
                mappings[f"{name}.num_batches_tracked"] = None, lambda x: x
    return mappings


def _get_pt2ms_mapped_k(mappings, has_prefix_module, expects_prefix_module, loaded_keys, prefix):
    if has_prefix_module and not expects_prefix_module:
        loaded_keys = [
            mappings.get(s[len(prefix) + 1 :], (s[len(prefix) + 1 :], lambda x: x))[0]
            if s.startswith(prefix)
            else mappings.get(s, (s, lambda x: x))[0]
            for s in loaded_keys
        ]
    elif not has_prefix_module and expects_prefix_module:
        loaded_keys = [
            mappings.get(".".join([prefix, s]), (".".join([prefix, s]), lambda x: x))[0] for s in loaded_keys
        ]
    else:
        loaded_keys = [mappings.get(s, (s, lambda x: x))[0] for s in loaded_keys]
    return loaded_keys


def _convert_state_dict(m, state_dict_pt, prefix=""):
    if not state_dict_pt:
        return state_dict_pt
    pt2ms_mappings = _get_pt2ms_mappings(m)
    state_dict_ms = {}
    while state_dict_pt:
        name_pt, data_pt = state_dict_pt.popitem()
        for name, param in m.parameters_and_names():
            name_ms = param.name
            length = len(prefix) + 1
            if name_pt.startswith(prefix):
                # When name_ms and name_pt match and name_pt has prefix, name_pt would be sliced
                if name_ms.rsplit(".", 1)[0] == name_pt.rsplit(".", 1)[0][length:] or name_ms == name_pt[length:]:
                    name_pt = name_pt[length:]
            elif not name_pt.startswith(prefix):
                # When name_ms and name_pt match and name_ms has prefix, prefix would be added to name_pt
                if name_pt.rsplit(".", 1)[0] == name_ms.rsplit(".", 1)[0][length:] or name_pt == name_ms[length:]:
                    name_pt = ".".join([prefix, name_pt])
        name_ms, data_mapping = pt2ms_mappings.get(name_pt, (name_pt, lambda x: x))
        data_ms = data_mapping(data_pt)
        if name_ms is not None:
            state_dict_ms[name_ms] = data_ms
    return state_dict_ms


@contextmanager
def silence_mindspore_logger():
    ms_logger = ms.log._get_logger()
    ms_level = ms_logger.level
    ms_logger.setLevel("ERROR")
    yield
    ms_logger.setLevel(ms_level)


def get_first_parameter_dtype(parameter: Union[nn.Cell, "ModuleUtilsMixin"]):
    """
    Returns the first parameter dtype (can be non-floating) or asserts if none were found.
    """
    return next(parameter.parameters_dict()).dtype


def get_parameter_dtype(parameter: Union[nn.Cell, "ModuleUtilsMixin"]):
    """
    Returns the first found floating dtype in parameters if there is one, otherwise returns the last dtype it found.
    """
    last_dtype = None
    for t in parameter.get_parameters():
        last_dtype = t.dtype
        if t.is_floating_point():
            return t.dtype

    # if no floating dtype was found return whatever the first dtype is
    return last_dtype


def get_state_dict_dtype(state_dict):
    """
    Returns the first found floating dtype in `state_dict` if there is one, otherwise returns the first dtype.
    """
    for t in state_dict.values():
        if t.is_floating_point():
            return t.dtype

    # if no floating dtype was found return whatever the first dtype is
    return next(state_dict.values()).dtype


def dtype_byte_size(dtype):
    """
    Returns the size (in bytes) occupied by one ms.Parameter of type `dtype`.

    Example:

    ```py
    >>> dtype_byte_size(ms.float32)
    4
    ```
    """
    if dtype == ms.bool_:
        return 1 / 8
    bit_search = re.search(r"[^\d](\d+)$", str(dtype))
    if bit_search is None:
        raise ValueError(f"`dtype` is not a valid dtype: {dtype}.")
    bit_size = int(bit_search.groups()[0])
    return bit_size // 8


def shard_checkpoint(
    state_dict: dict[str, Tensor], max_shard_size: Union[int, str] = "10GB", weights_name: str = WEIGHTS_NAME
):
    """
    Splits a model state dictionary in sub-checkpoints so that the final size of each sub-checkpoint does not exceed a
    given size.

    The sub-checkpoints are determined by iterating through the `state_dict` in the order of its keys, so there is no
    optimization made to make each sub-checkpoint as close as possible to the maximum size passed. For example, if the
    limit is 10GB and we have weights of sizes [6GB, 6GB, 2GB, 6GB, 2GB, 2GB] they will get sharded as [6GB], [6+2GB],
    [6+2+2GB] and not [6+2+2GB], [6+2GB], [6GB].

    <Tip warning={true}>

    If one of the model's weight is bigger than `max_shard_size`, it will end up in its own sub-checkpoint which will
    have a size greater than `max_shard_size`.

    </Tip>

    Args:
        state_dict (`dict[str, Tensor]`): The state dictionary of a model to save.
        max_shard_size (`int` or `str`, *optional*, defaults to `"10GB"`):
            The maximum size of each sub-checkpoint. If expressed as a string, needs to be digits followed by a unit
            (like `"5MB"`).
        weights_name (`str`, *optional*, defaults to `"pytorch_model.bin"`):
            The name of the model save file.
    """
    max_shard_size = convert_file_size_to_int(max_shard_size)

    sharded_state_dicts = [{}]
    last_block_size = 0
    total_size = 0

    for key, weight in state_dict.items():
        weight_size = weight.numel() * dtype_byte_size(weight.dtype)

        # If this weight is going to tip up over the maximal size, we split, but only if we have put at least one
        # weight in the current shard.
        if last_block_size + weight_size > max_shard_size and len(sharded_state_dicts[-1]) > 0:
            sharded_state_dicts.append({})
            last_block_size = 0

        sharded_state_dicts[-1][key] = weight
        last_block_size += weight_size
        total_size += weight_size

    # If we only have one shard, we return it
    if len(sharded_state_dicts) == 1:
        return {weights_name: sharded_state_dicts[0]}, None

    # Otherwise, let's build the index
    weight_map = {}
    shards = {}
    for idx, shard in enumerate(sharded_state_dicts):
        shard_file = weights_name.replace(".bin", f"-{idx+1:05d}-of-{len(sharded_state_dicts):05d}.bin")
        shard_file = shard_file.replace(".safetensors", f"-{idx + 1:05d}-of-{len(sharded_state_dicts):05d}.safetensors")
        shards[shard_file] = shard
        for key in shard.keys():
            weight_map[key] = shard_file

    # Add the metadata
    metadata = {"total_size": total_size}
    index = {"metadata": metadata, "weight_map": weight_map}
    return shards, index


def load_state_dict(checkpoint_file: Union[str, os.PathLike]):
    """
    Reads a PyTorch checkpoint file, returning properly formatted errors if they arise.
    """
    try:
        if checkpoint_file.endswith(".safetensors") and is_safetensors_available():
            # Check format of the archive
            with safe_open(checkpoint_file, framework="np") as f:
                metadata = f.metadata()
            if metadata is not None and metadata.get("format") not in ["pt", "tf", "flax", "np"]:
                raise OSError(
                    f"The safetensors archive passed at {checkpoint_file} does not contain the valid metadata. Make sure "
                    "you save your model with the `save_pretrained` method."
                )
            return ms.load_checkpoint(checkpoint_file, format="safetensors")
        else:
            raise NotImplementedError(
                f"Only supports deserialization of weights file in safetensors format, but got {checkpoint_file}"
            )
    except Exception as e:
        try:
            with open(checkpoint_file) as f:
                if f.read(7) == "version":
                    raise OSError(
                        "You seem to have cloned a repository without having git-lfs installed. Please install "
                        "git-lfs and run `git lfs install` followed by `git lfs pull` in the folder "
                        "you cloned."
                    )
                else:
                    raise ValueError(
                        f"Unable to locate the file {checkpoint_file} which is necessary to load this pretrained "
                        "model. Make sure you have saved the model properly."
                    ) from e
        except (UnicodeDecodeError, ValueError):
            raise OSError(
                f"Unable to load weights from checkpoint file for '{checkpoint_file}' " f"at '{checkpoint_file}'. "
            )


def _load_state_dict_into_model(model_to_load, state_dict, start_prefix, is_sharded=False):
    # # add prefix to the name of parameters
    # if len(start_prefix) > 0:
    #     for name, param in model_to_load.parameters_and_names():
    #         if param.name != name:
    #             logger.error(
    #                 f"When Loading state dict into model {model_to_load.__class__.__name__}, the attribute 'name' of 'mindspore.ms.Parameter' object is {param.name} which should be {name}.\n"  # noqa: E501
    #                 f"There are several possible reasons for this misalignment:\n"
    #                 f"  1. {model_to_load.__class__.__name__} didn't call 'MSPreTrainedModel.post_init()' correctly.\n"
    #                 f"  2. You have made changes to the model before loading the weights, which may be implicit. For example, you created an optimizer using the parameters of model.\n"  # noqa: E501
    #                 f"If you encounter this error, please report it to the developer."
    #             )
    #         param.name = start_prefix + name

    # TODO: error_msgs is always empty for now. Maybe we need to rewrite MindSpore's `load_param_into_net`.
    #  Error msgs should contain caught exception like size mismatch instead of missing/unexpected keys.
    # TODO: We should support loading float16 state_dict into float32 model, like PyTorch's behavior.
    error_msgs = []
    # TODO: State dict loading in mindspore does not cast dtype correctly. We do it manually. It's might unsafe.
    local_state = {v.name: v for k, v in model_to_load.parameters_and_names()}
    for k, v in state_dict.items():
        if k in local_state:
            state_dict[k] = ms.Parameter(cpu_cast(v.data, local_state[k].dtype), name=k)
        else:
            pass  # unexpect key keeps origin dtype
    cm = silence_mindspore_logger() if is_sharded else nullcontext()
    with cm:
        ms.load_param_into_net(model_to_load, state_dict, strict_load=True)

    # remove prefix from the name of parameters
    if len(start_prefix) > 0:
        for name, param in model_to_load.parameters_and_names():
            param.name = name

    return error_msgs


def _add_variant(weights_name: str, variant: Optional[str] = None) -> str:
    if variant is not None:
        splits = weights_name.split(".")
        splits = splits[:-1] + [variant] + splits[-1:]
        weights_name = ".".join(splits)

    return weights_name


def _get_mindspore_dtype(
    cls,
    mindspore_dtype: Optional[Union[str, ms.Type, dict]],
    checkpoint_files: Optional[list[str]],
    config: PretrainedConfig,
    sharded_metadata: Optional[dict],
    state_dict: Optional[dict],
    weights_only: bool,
    is_sharded: bool,
):
    # set dtype to instantiate the model under:
    # 1. If mindspore_dtype is not None, we use that dtype
    # 2. If mindspore_dtype is "auto", we auto-detect dtype from the loaded state_dict, by checking its first
    #    weights entry that is of a floating type - we assume all floating dtype weights are of the same dtype
    # we also may have config.torch_dtype available, but we won't rely on it till v5

    if mindspore_dtype is not None:
        config.mindspore_dtype = dtype_to_str(mindspore_dtype)
        for sub_config_key in config.sub_configs.keys():
            sub_config = getattr(config, sub_config_key)
            sub_config.mindspore_dtype = mindspore_dtype
        if isinstance(mindspore_dtype, str):
            if mindspore_dtype == "auto":
                if hasattr(config, "torch_dtype") and config.torch_dtype is not None:
                    mindspore_dtype = config.torch_dtype
                    logger.info(f"Will use dtype={mindspore_dtype} as defined in model's config object")
                else:
                    if is_sharded and "dtype" in sharded_metadata:
                        mindspore_dtype = sharded_metadata["dtype"]
                    elif not is_sharded:
                        mindspore_dtype = get_state_dict_dtype(state_dict)
                    else:
                        one_state_dict = load_state_dict(checkpoint_files[0])
                        mindspore_dtype = get_state_dict_dtype(one_state_dict)
                        del one_state_dict  # free CPU memory
                    logger.info(
                        f"Since the `torch_dtype` attribute can't be found in model's config object, "
                        f"will use dtype={mindspore_dtype} as derived from model's weights"
                    )
            else:
                raise ValueError(
                    f'`mindspore_dtype` can be either `ms.Type` or `"auto"`, but received {mindspore_dtype}'
                )
        # TODO: We cannot set default mindspore dtype!
    else:
        # set fp32 as the default dtype for BC
        # TODO: We cannot get default mindspore dtype! Therefore, we set default dtype to ms.float32
        default_dtype = dtype_to_str(ms.float32)
        config.mindspore_dtype = default_dtype
        for key in config.sub_configs.keys():
            value = getattr(config, key)
            value.mindspore_dtype = default_dtype

    return config, mindspore_dtype


def _find_missing_and_unexpected_keys(
    cls,
    model: "PreTrainedModel",
    original_checkpoint_keys: list[str],
    checkpoint_keys: list[str],
    loading_base_model_from_task_state_dict: bool,
) -> tuple[list[str], list[str]]:
    """Find missing keys (keys that are part of the model parameters but were NOT found in the loaded state dict keys) and unexpected keys
    (keys found in the loaded state dict keys, but that are NOT part of the model parameters)
    """
    prefix = model.base_model_prefix

    # Compute expected keys, i.e. keys that the FULL model (not model_to_load) expects
    expected_keys = list(model.state_dict().keys())

    # Adjust prefix of the keys to make them match loaded keys before removing them
    missing_keys = sorted(set(expected_keys) - set(checkpoint_keys))
    unexpected_keys = set(checkpoint_keys) - set(expected_keys)
    # If a module has the same name under the base and task specific model, we have to re-add it to unexpected keys
    if loading_base_model_from_task_state_dict:
        task_specific_keys = [k for k in original_checkpoint_keys if not k.startswith(f"{prefix}.")]
        unexpected_keys.update(task_specific_keys)

    # Remove nonpersistent buffers from unexpected keys: they are not in the expected keys (model state dict), but
    # may be in the loaded keys. Note that removing all buffers does the job, as they were part of the expected keys anyway
    model_buffers = {n for n, _ in model.named_buffers()}
    unexpected_keys = sorted(unexpected_keys - model_buffers)

    # Old checkpoints may have keys for rotary_emb.inv_freq for each layer, however we moved this buffer to the main model
    # (so the buffer name has changed). Remove them in such a case
    has_inv_freq_buffers = any(buffer.endswith("rotary_emb.inv_freq") for buffer in model_buffers)
    if has_inv_freq_buffers:
        unexpected_keys = [k for k in unexpected_keys if "rotary_emb.inv_freq" not in k]

    # Model-specific exceptions for missing and unexpected keys (e.g. if the modeling change over time, or any other reason...)
    if cls._keys_to_ignore_on_load_missing is not None:
        for pattern in cls._keys_to_ignore_on_load_missing:
            missing_keys = [k for k in missing_keys if re.search(pattern, k) is None]

    if cls._keys_to_ignore_on_load_unexpected is not None:
        for pattern in cls._keys_to_ignore_on_load_unexpected:
            unexpected_keys = [k for k in unexpected_keys if re.search(pattern, k) is None]

    return missing_keys, unexpected_keys


class ModuleUtilsMixin:
    """
    A few utilities for `mindspore.nn.Cell`, to be used as a mixin.
    """

    def _get_name(self):
        return self.__class__.__name__

    def to(self, dtype: Optional[ms.Type] = None):
        for p in self.get_parameters():
            if p.dtype != dtype:
                p.set_dtype(dtype)
        return self

    def float(self):
        for p in self.get_parameters():
            p.set_dtype(ms.float32)
        return self

    def half(self):
        for p in self.get_parameters():
            p.set_dtype(ms.float16)
        return self

    @property
    def dtype(self) -> ms.Type:
        """
        `ms.Type`: The dtype of the module (assuming that all the module parameters have the same dtype).
        """
        return get_parameter_dtype(self)

    def invert_attention_mask(self, encoder_attention_mask: Tensor) -> Tensor:
        """
        Invert an attention mask (e.g., switches 0. and 1.).

        Args:
            encoder_attention_mask (`Tensor`): An attention mask.

        Returns:
            `Tensor`: The inverted attention mask.
        """
        encoder_extended_attention_mask = None
        if encoder_attention_mask.dim() == 3:
            encoder_extended_attention_mask = encoder_attention_mask[:, None, :, :]
        if encoder_attention_mask.dim() == 2:
            encoder_extended_attention_mask = encoder_attention_mask[:, None, None, :]
        # T5 has a mask that can compare sequence ids, we can simulate this here with this transposition
        # Cf. https://github.com/tensorflow/mesh/blob/8d2465e9bc93129b913b5ccc6a59aa97abd96ec6/mesh_tensorflow
        # /transformer/transformer_layers.py#L270
        # encoder_extended_attention_mask = (encoder_extended_attention_mask ==
        # encoder_extended_attention_mask.transpose(-1, -2))
        if encoder_extended_attention_mask is not None:
            encoder_extended_attention_mask = encoder_extended_attention_mask.to(dtype=self.dtype)  # fp16 compatibility
            encoder_extended_attention_mask = (1.0 - encoder_extended_attention_mask) * dtype_to_min(self.dtype)

        return encoder_extended_attention_mask

    @staticmethod
    def create_extended_attention_mask_for_decoder(input_shape, attention_mask):
        batch_size, seq_length = input_shape
        seq_ids = ops.arange(seq_length)
        causal_mask = seq_ids[None, None, :].tile((batch_size, seq_length, 1)) <= seq_ids[None, :, None]
        causal_mask = causal_mask.to(attention_mask.dtype)

        if causal_mask.shape[1] < attention_mask.shape[1]:
            prefix_seq_len = attention_mask.shape[1] - causal_mask.shape[1]
            causal_mask = ops.cat(
                [
                    ops.ones((batch_size, seq_length, prefix_seq_len), dtype=causal_mask.dtype),
                    causal_mask,
                ],
                axis=-1,
            )

        # extended_attention_mask = causal_mask[:, None, :, :] * attention_mask[:, None, None, :]
        extended_attention_mask = ops.mul(causal_mask.unsqueeze(1), attention_mask.unsqueeze(1).unsqueeze(1))
        return extended_attention_mask

    def get_extended_attention_mask(
        self, attention_mask: Tensor, input_shape: tuple[int], dtype: ms.float32 = None
    ) -> Tensor:
        """
        Makes broadcastable attention and causal masks so that future and masked tokens are ignored.

        Arguments:
            attention_mask (`Tensor`):
                Mask with ones indicating tokens to attend to, zeros for tokens to ignore.
            input_shape (`tuple[int]`):
                The shape of the input to the model.

        Returns:
            `Tensor` The extended attention mask, with the same dtype as `attention_mask.dtype`.
        """
        if dtype is None:
            dtype = self.dtype

        # We can provide a self-attention mask of dimensions [batch_size, from_seq_length, to_seq_length]
        # ourselves in which case we just need to make it broadcastable to all heads.
        if attention_mask.dim() == 3:
            extended_attention_mask = attention_mask[:, None, :, :]
        elif attention_mask.dim() == 2:
            # Provided a padding mask of dimensions [batch_size, seq_length]
            # - if the model is a decoder, apply a causal mask in addition to the padding mask
            # - if the model is an encoder, make the mask broadcastable to [batch_size, num_heads, seq_length, seq_length]
            if self.config.is_decoder:
                extended_attention_mask = ModuleUtilsMixin.create_extended_attention_mask_for_decoder(
                    input_shape, attention_mask
                )
            else:
                extended_attention_mask = attention_mask[:, None, None, :]
        else:
            raise ValueError(
                f"Wrong shape for input_ids (shape {input_shape}) or attention_mask (shape {attention_mask.shape})"
            )

        # Since attention_mask is 1.0 for positions we want to attend and 0.0 for
        # masked positions, this operation will create a tensor which is 0.0 for
        # positions we want to attend and the dtype's smallest value for masked positions.
        # Since we are adding it to the raw scores before the softmax, this is
        # effectively the same as removing these entirely.
        extended_attention_mask = extended_attention_mask.to(dtype=dtype)  # fp16 compatibility
        extended_attention_mask = (1.0 - extended_attention_mask) * dtype_to_min(dtype)
        return extended_attention_mask

    def get_head_mask(
        self, head_mask: Optional[Tensor], num_hidden_layers: int, is_attention_chunked: bool = False
    ) -> Tensor:
        """
        Prepare the head mask if needed.

        Args:
            head_mask (`Tensor` with shape `[num_heads]` or `[num_hidden_layers x num_heads]`, *optional*):
                The mask indicating if we should keep the heads or not (1.0 for keep, 0.0 for discard).
            num_hidden_layers (`int`):
                The number of hidden layers in the model.
            is_attention_chunked (`bool`, *optional*, defaults to `False`):
                Whether or not the attentions scores are computed by chunks or not.

        Returns:
            `Tensor` with shape `[num_hidden_layers x batch x num_heads x seq_length x seq_length]` or list with
            `[None]` for each layer.
        """
        if head_mask is not None:
            head_mask = self._convert_head_mask_to_5d(head_mask, num_hidden_layers)
            if is_attention_chunked is True:
                head_mask = head_mask.unsqueeze(-1)
        else:
            head_mask = [None] * num_hidden_layers

        return head_mask

    def _convert_head_mask_to_5d(self, head_mask, num_hidden_layers):
        """-> [num_hidden_layers x batch x num_heads x seq_length x seq_length]"""
        if head_mask.dim() == 1:
            head_mask = head_mask.unsqueeze(0).unsqueeze(0).unsqueeze(-1).unsqueeze(-1)
            head_mask = head_mask.tile((num_hidden_layers, 1, 1, 1, 1))
        elif head_mask.dim() == 2:
            head_mask = head_mask.unsqueeze(1).unsqueeze(-1).unsqueeze(-1)  # We can specify head_mask for each layer
        assert head_mask.dim() == 5, f"head_mask.dim != 5, instead {head_mask.dim()}"
        head_mask = head_mask.to(dtype=self.dtype)  # switch to float if need + fp16 compatibility
        return head_mask

    def num_parameters(self, only_trainable: bool = False, exclude_embeddings: bool = False) -> int:
        """
        Get number of (optionally, trainable or non-embeddings) parameters in the module.

        Args:
            only_trainable (`bool`, *optional*, defaults to `False`):
                Whether or not to return only the number of trainable parameters

            exclude_embeddings (`bool`, *optional*, defaults to `False`):
                Whether or not to return only the number of non-embeddings parameters

        Returns:
            `int`: The number of parameters.
        """

        if exclude_embeddings:
            embedding_param_names = [
                f"{name}.weight"
                for name, module_type in self.cells_and_names()
                if isinstance(module_type, nn.Embedding)
            ]
            total_parameters = [
                ms.Parameter for name, ms.Parameter in self.parameters_and_names() if name not in embedding_param_names
            ]
        else:
            total_parameters = list(self.get_parameters())

        total_numel = []
        for param in total_parameters:
            if param.requires_grad or not only_trainable:
                total_numel.append(param.numel())

        return sum(total_numel)

    def estimate_tokens(self, input_dict: dict[str, Union[ms.Tensor, Any]]) -> int:
        """
        Helper function to estimate the total number of tokens from the model inputs.

        Args:
            inputs (`dict`): The model inputs.

        Returns:
            `int`: The total number of tokens.
        """
        if not hasattr(self, "warnings_issued"):
            self.warnings_issued = {}
        if self.main_input_name in input_dict:
            return input_dict[self.main_input_name].numel()
        elif "estimate_tokens" not in self.warnings_issued:
            logger.warning(
                "Could not estimate the number of tokens of the input, floating-point operations will not be computed"
            )
            self.warnings_issued["estimate_tokens"] = True
        return 0

    def floating_point_ops(self, input_dict: dict[str, Union[ms.Tensor, Any]], exclude_embeddings: bool = True) -> int:
        """
        Get number of (optionally, non-embeddings) floating-point operations for the forward and backward passes of a
        batch with this transformer model. Default approximation neglects the quadratic dependency on the number of
        tokens (valid if `12 * d_model << sequence_length`) as laid out in [this
        paper](https://arxiv.org/pdf/2001.08361.pdf) section 2.1. Should be overridden for transformers with parameter
        re-use e.g. Albert or Universal Transformers, or if doing long-range modeling with very high sequence lengths.

        Args:
            batch_size (`int`):
                The batch size for the forward pass.

            sequence_length (`int`):
                The number of tokens in each line of the batch.

            exclude_embeddings (`bool`, *optional*, defaults to `True`):
                Whether or not to count embedding and softmax operations.

        Returns:
            `int`: The number of floating-point operations.
        """

        return 6 * self.estimate_tokens(input_dict) * self.num_parameters(exclude_embeddings=exclude_embeddings)


class EmbeddingAccessMixin:
    """
    Base utilities to regroup getters and setters for embeddings.
    Introduces the `input_layer_embed` attribute, which indicates
    where the input embeddings come from and where they
    should be set.
    """

    _input_embed_layer = "embed_tokens"  # default layer that holds input embeddings.

    def get_input_embeddings(self) -> nn.Cell:
        """
        Returns the model's input embeddings.

        Returns:
            `nn.Cell`: A mindspore module mapping vocabulary to hidden states.
        """

        # 1) Check if the model has an attribute named 'embed_tokens' (the standard input embedding layer
        #  for most NLP models), and if so, return it.

        name = getattr(self, "_input_embed_layer", "embed_tokens")

        if (default_embedding := getattr(self, name, None)) is not None:
            return default_embedding
        # 2) encoder/decoder and VLMs like `Gemma3nForConditionalGeneration`

        if hasattr(self, "model") and hasattr(self.model, "embed_tokens"):
            return self.model.embed_tokens

        # 3) vanilla decoder‑only architectures
        elif hasattr(self, "embed_tokens"):
            return self.embed_tokens
        else:
            base_model = getattr(self, "base_model_prefix", None)
            if base_model is not None:
                base_model = getattr(self, base_model, None)
                if base_model is not None and base_model is not self:
                    return base_model.get_input_embeddings()
            raise NotImplementedError(
                f"`get_input_embeddings` not auto‑handled for {self.__class__.__name__}; "
                "please override in the subclass."
            )

    def set_input_embeddings(self, value: nn.Cell):
        """Fallback setter that handles **~70 %** of models in the code‑base.

        Order of attempts:
        1. `self.model.embed_tokens`
        2. `self.embed_tokens`
        3. delegate to the *base model* if one exists
        4. otherwise raise `NotImplementedError` so subclasses still can (and
            should) override for exotic layouts.
        """

        # 1) encoder/decoder and VLMs like `Gemma3nForConditionalGeneration`
        name = getattr(self, "_input_embed_layer", "embed_tokens")
        if hasattr(self, "model") and hasattr(self.model, name):
            setattr(self.model, name, value)
        # 2) as well as vanilla decoder‑only architectures
        elif hasattr(self, name):
            setattr(self, name, value)
        # 3) recurse once into the registered *base* model (e.g. for encoder/decoder)
        elif getattr(self, self.base_model_prefix, self) is not self:
            base_model = getattr(self, self.base_model_prefix, self)
            base_model.set_input_embeddings(value)
        else:
            raise NotImplementedError(
                f"`set_input_embeddings` not auto‑handled for {self.__class__.__name__}; please override in the subclass."
            )

    def get_output_embeddings(self):
        if not hasattr(self, "lm_head"):
            return None
        try:
            # Speech / vision backbones raise here, so we return None.
            # Legit use of get_input_embs?
            self.get_input_embeddings()
        except NotImplementedError:
            return None
        return self.lm_head

    def set_output_embeddings(self, new_embeddings):
        """
        Sets the model's output embedding, defaulting to setting new_embeddings to lm_head.
        """
        if getattr(self, "lm_head"):
            self.lm_head = new_embeddings


class PreTrainedModel(
    nn.Cell, EmbeddingAccessMixin, ModuleUtilsMixin, GenerationMixin, PushToHubMixin, PeftAdapterMixin
):
    r"""
    Base class for all models.

    [`PreTrainedModel`] takes care of storing the configuration of the models and handles methods for loading,
    downloading and saving models as well as a few methods common to all models to:

        - resize the input embeddings,
        - prune heads in the self-attention heads.

    Class attributes (overridden by derived classes):

        - **config_class** ([`PretrainedConfig`]) -- A subclass of [`PretrainedConfig`] to use as configuration class
          for this model architecture.
        - **load_tf_weights** (`Callable`) -- A python *method* for loading a TensorFlow checkpoint in a MindSpore model,
          taking as arguments:

            - **model** ([`PreTrainedModel`]) -- An instance of the model on which to load the TensorFlow checkpoint.
            - **config** ([`PreTrainedConfig`]) -- An instance of the configuration associated to the model.
            - **path** (`str`) -- A path to the TensorFlow checkpoint.

        - **base_model_prefix** (`str`) -- A string indicating the attribute associated to the base model in derived
          classes of the same architecture adding modules on top of the base model.
        - **is_parallelizable** (`bool`) -- A flag indicating whether this model supports model parallelization.
        - **main_input_name** (`str`) -- The name of the principal input to the model (often `input_ids` for NLP
          models, `pixel_values` for vision models and `input_values` for speech models).
    """

    config_class = None
    base_model_prefix = ""
    main_input_name = "input_ids"
    model_tags = None

    _checkpoint_conversion_mapping = {}  # used for BC support in VLMs, not meant to be used by new models

    _auto_class = None
    _no_split_modules = None
    _skip_keys_device_placement = None

    _keep_in_fp32_modules = None
    # the _keep_in_fp32_modules will avoid casting to anything other than float32, except bfloat16
    # to also prevent bfloat16 casting, use the _keep_in_fp32_modules_strict flag
    _keep_in_fp32_modules_strict = None

    # a list of `re` patterns of `state_dict` keys that should be removed from the list of missing
    # keys we find (keys inside the model but not in the checkpoint) and avoid unnecessary warnings.
    _keys_to_ignore_on_load_missing = None
    # a list of `re` patterns of `state_dict` keys that should be removed from the list of
    # unexpected keys we find (keys inside the checkpoint but not the model) and avoid unnecessary
    # warnings.
    _keys_to_ignore_on_load_unexpected = None
    # a list of `state_dict` keys to ignore when saving the model (useful for keys that aren't
    # trained, but which are either deterministic or tied variables)
    _keys_to_ignore_on_save = None
    # a list of `state_dict` keys that are potentially tied to another key in the state_dict.
    _tied_weights_keys = None

    is_parallelizable = False
    supports_gradient_checkpointing = False
    _is_stateful = False

    # Flash Attention support
    _supports_flash_attn = False

    # SDPA support
    _supports_sdpa = False

    _can_compile_fullgraph = False

    # Has support for a `Cache` instance as `past_key_values`? Does it support a `StaticCache`?
    _supports_cache_class = False
    _supports_static_cache = False

    # control for padding and static cache
    _supports_dynamic_input = False
    _supports_jit = False

    # Has support for a `QuantoQuantizedCache` instance as `past_key_values`
    _supports_quantized_cache = False

    # This flag signal that the model can be used as an efficient backend in TGI and vLLM
    # In practice, it means that they support attention interface functions, fully pass the kwargs
    # through all modules up to the Attention layer, can slice logits with Tensor, and have a default TP plan
    _supports_attention_backend = False
    _can_record_outputs = None

    @property
    def can_record_outputs(self) -> dict[str, OutputRecorder]:
        """
         Maps output names (e.g., "attentions", "hidden_states")
         to either:
             - A module class (e.g., `LlamaDecoderLayer`), using default index conventions:
                 * index=0 for "hidden_states"
                 * index=1 for "attentions"
             - Or an `OutputRecorder(...)` with `target_class`, optional `index`, and `layer_name`.

         Examples:
             These two are equivalent:

         ```python
             _can_record_outputs = {
                 "attentions": LlamaAttention,
                 "hidden_states": LlamaDecoderLayer
             }

             _can_record_outputs = {
                 "attentions": OutputRecorder(LlamaAttention, index=1),
                 "hidden_states": OutputRecorder(LlamaDecoderLayer, index=0)
             }
        ```

         This means you can record outputs from the same class, by specifying a layer name. Before
         collecting outputs, we check that they come from this layer.

         If you have cross attention that come from `LlamaAttention` and self attention that also
         come from `LlamaAttention` but from `self_attn` you can do this:

         ```python
         class LlamaModel(PreTrainedModel):
             _can_record_outputs = {
                 "attentions": OutputRecorder(LlamaAttention, index=1, layer-name="self_attn"),
                 "cross_attentions": OutputRecorder(LlamaAttention, index=1, layer_name="cross_attn")
             }

        ```
        """
        return self._can_record_outputs or {}

    @property
    def dummy_inputs(self) -> dict[str, Tensor]:
        """
        `dict[str, Tensor]`: Dummy inputs to do a forward pass in the network.
        """
        return {"input_ids": Tensor(DUMMY_INPUTS)}

    @property
    def framework(self) -> str:
        """
        :str: Identifies that this is a MindSpore model.
        """
        return "ms"

    def __init_subclass__(cls, **kwargs):
        super().__init_subclass__(**kwargs)
        # For BC we keep the original `config_class` definition in case
        # there is a `config_class` attribute (e.g. remote code models),
        # otherwise we derive it from the annotated `config` attribute.

        # defined in this particular subclass
        child_annotation = cls.__dict__.get("__annotations__", {}).get("config", None)
        child_attribute = cls.__dict__.get("config_class", None)

        # defined in the class (this subclass or any parent class)
        full_annotation = cls.__dict__.get("config", None)
        full_attribute = cls.config_class

        # priority (child class_config -> child annotation -> global class_config -> global annotation)
        if child_attribute is not None:
            cls.config_class = child_attribute
        elif child_annotation is not None:
            cls.config_class = child_annotation
        elif full_attribute is not None:
            cls.config_class = full_attribute
        elif full_annotation is not None:
            cls.config_class = full_annotation

    def __init__(self, config: PretrainedConfig, *inputs, **kwargs):
        super().__init__()
        if not isinstance(config, PretrainedConfig):
            raise ValueError(
                f"ms.Parameter config in `{self.__class__.__name__}(config)` should be an instance of class "
                "`PretrainedConfig`. To create a model from a pretrained model use "
                f"`model = {self.__class__.__name__}.from_pretrained(PRETRAINED_MODEL_NAME)`"
            )
        # Save config and origin of the pretrained weights if given in model
        self.config = config

        # Check the attention implementation is supported, or set it if not yet set (on the internal attr, to avoid
        # setting it recursively)
        # TODO set default implementation to "eager" because of immature sdpa attention
        if self.config._attn_implementation == "sdpa":
            self.config._attn_implementation = "eager"
            # warn user that sdpa is not supported
            logger.warning(
                "SDPA is not supported yet. Falling back to eager attention implementation. This warning can be removed using the argument "
                '`attn_implementation="eager"` when loading the model. '
                "Example: `model = AutoModel.from_pretrained('openai/whisper-tiny', attn_implementation='eager')`"
            )
        self.config._attn_implementation_internal = self._check_and_adjust_attn_implementation(
            self.config._attn_implementation, is_init_check=True
        )

        # for initialization of the loss
        loss_type = self.__class__.__name__
        if loss_type not in LOSS_MAPPING:
            loss_groups = f"({'|'.join(LOSS_MAPPING)})"
            loss_type = re.findall(loss_groups, self.__class__.__name__)
            if len(loss_type) > 0:
                loss_type = loss_type[0]
            else:
                loss_type = None
        self.loss_type = loss_type

        self.name_or_path = config.name_or_path
        self.warnings_issued = {}
        self.generation_config = GenerationConfig.from_model_config(config) if self.can_generate() else None
        # Overwrite the class attribute to make it an instance attribute, so models like
        # `InstructBlipForConditionalGeneration` can dynamically update it without modifying the class attribute
        # when a different component (e.g. language_model) is used.
        self._keep_in_fp32_modules = copy.copy(self.__class__._keep_in_fp32_modules)
        self._keep_in_fp32_modules_strict = copy.copy(self.__class__._keep_in_fp32_modules_strict)

        self._no_split_modules = self._no_split_modules or []
        _CAN_RECORD_REGISTRY[str(self.__class__)] = self._can_record_outputs  # added for executorch support only

    def post_init(self):
        """
        A method executed at the end of each Transformer model initialization, to execute code that needs the model's
        modules properly initialized (such as weight initialization).
        """
        self.init_weights()

    @property
    def base_model(self) -> nn.Cell:
        """
        `mindspore.nn.Cell`: The main body of the model.
        """
        return getattr(self, self.base_model_prefix, self)

    @classmethod
    def can_generate(cls) -> bool:
        """
        Returns whether this model can generate sequences with `.generate()` from the `GenerationMixin`.

        Under the hood, on classes where this function returns True, some generation-specific changes are triggered:
        for instance, the model instance will have a populated `generation_config` attribute.

        Returns:
            `bool`: Whether this model can generate sequences with `.generate()`.
        """
        # Directly inherits `GenerationMixin` -> can generate
        if "GenerationMixin" in str(cls.__bases__):
            return True
        # The class inherits from a class that can generate (recursive check) -> can generate
        for base in cls.__bases__:
            if not hasattr(base, "can_generate"):
                continue
            if "PreTrainedModel" not in str(base) and base.can_generate():
                return True

        # Detects whether `prepare_inputs_for_generation` has been overwritten in the model. Prior to v4.45, this
        # was how we detected whether a model could generate.
        if hasattr(cls, "prepare_inputs_for_generation"):  # implicit: doesn't inherit `GenerationMixin`
            logger.warning(
                f"{cls.__name__} has generative capabilities, as `prepare_inputs_for_generation` is explicitly "
                "defined. However, it doesn't directly inherit from `GenerationMixin`. From 👉v4.50👈 onwards, "
                "`PreTrainedModel` will NOT inherit from `GenerationMixin`, and this model will lose the ability "
                "to call `generate` and other related functions."
                "\n  - If you're using `trust_remote_code=True`, you can get rid of this warning by loading the "
                "model with an auto class. See https://huggingface.co/docs/transformers/en/model_doc/auto#auto-classes"
                "\n  - If you are the owner of the model architecture code, please modify your model class such that "
                "it inherits from `GenerationMixin` (after `PreTrainedModel`, otherwise you'll get an exception)."
                "\n  - If you are not the owner of the model architecture class, please contact the model code owner "
                "to update it."
            )
        # Otherwise, can't generate
        return False

    @property
    def loss_function(self):
        if hasattr(self, "_loss_function"):
            return self._loss_function

        loss_type = getattr(self, "loss_type", None)

        if loss_type is None or loss_type not in LOSS_MAPPING:
            logger.warning_once(
                f"`loss_type={loss_type}` was set in the config but it is unrecognised."
                f"Using the default loss: `ForCausalLMLoss`."
            )
            loss_type = "ForCausalLM"
        return LOSS_MAPPING[loss_type]

    @loss_function.setter
    def loss_function(self, value):
        self._loss_function = value

    @classmethod
    def is_backend_compatible(cls):
        return cls._supports_attention_backend

    @classmethod
    def _from_config(cls, config, **kwargs):
        """
        All context managers that the model should be initialized under go here.

        Args:
            torch_dtype (str, *optional*):
                Override the default torch_dtype and load the model under this dtype.
        """
        # when we init a model from within another model (e.g. VLMs) and dispatch on FA2
        # a warning is raised that dtype should be fp16. Since we never pass dtype from within
        # modeling code, we can try to infer it here same way as done in `from_pretrained`
        if hasattr(config, "mindspore_dtype"):
            mindspore_dtype = kwargs.pop("mindspore_dtype", config.mindspore_dtype)
        else:
            mindspore_dtype = kwargs.pop("torch_dtype", config.torch_dtype)

        if isinstance(mindspore_dtype, str):
            mindspore_dtype = getattr(ms, mindspore_dtype)
        elif mindspore_dtype is not None and not isinstance(mindspore_dtype, ms.Type):
            TORCH_TO_MINDSPORE_DTYPE_MAP = {
                "torch.float32": ms.float32,
                "torch.bfloat16": ms.bfloat16,
                "torch.float16": ms.float16,
            }
            mindspore_dtype = str(mindspore_dtype)
            mindspore_dtype = TORCH_TO_MINDSPORE_DTYPE_MAP[mindspore_dtype]

        config = copy.deepcopy(config)  # We do not want to modify the config inplace in _from_config.

<<<<<<< HEAD
        if config._attn_implementation_internal is not None:
            # In this case, the config has been created with the attn_implementation set by the user, which we
            # should respect.
            attn_implementation = config._attn_implementation_internal
        else:
            attn_implementation = None

        config._attn_implementation = kwargs.pop("attn_implementation", attn_implementation)
        if not getattr(config, "_attn_implementation_autoset", False):
            config = cls._autoset_attn_implementation(
                config,
                use_flash_attention_2=use_flash_attention_2,
                mindspore_dtype=mindspore_dtype,
            )
        with no_init_parameters():
            if mindspore_dtype is not None:
                patch_nn_default_dtype(dtype=mindspore_dtype, force=True)
            model = cls(config, **kwargs)
            if mindspore_dtype is not None:
                restore_nn_default_dtype()
=======
        # If passing `attn_implementation` as kwargs, respect it (it will be applied recursively on subconfigs)
        if "attn_implementation" in kwargs:
            config._attn_implementation = kwargs.pop("attn_implementation")

        model = cls(config, **kwargs)
>>>>>>> 8f6e9c94

        # We cannot set default mindspore dtype. So we need to cast model weights after creating.
        if mindspore_dtype is not None:
            model = model.to(mindspore_dtype)

            logger.info(
                f"convert model:{model.__class__.__name__} parameters to mindspore_dtype {dtype_to_str(mindspore_dtype)}"
            )

        return model

    def _flash_attn_2_can_dispatch(self, is_init_check: bool = False) -> bool:
        """
        Check the availability of Flash Attention 2 for a given model.

        Args:
            is_init_check (`bool`, *optional*):
                Whether this check is performed early, i.e. at __init__ time, or later when the model and its weights are
                fully instantiated. This is needed as we also check the devices of the weights, and/or if the model uses
                BetterTransformer, which are only available later after __init__. This allows to raise proper exceptions early
                before instantiating the full models if we know that the model does not support the requested attention.
        """
        mindspore_dtype = self.config.torch_dtype
        if isinstance(mindspore_dtype, str):
            mindspore_dtype = getattr(ms, mindspore_dtype)
        elif mindspore_dtype is not None and not isinstance(mindspore_dtype, ms.Type):
            TORCH_TO_MINDSPORE_DTYPE_MAP = {
                "torch.float32": ms.float32,
                "torch.bfloat16": ms.bfloat16,
                "torch.float16": ms.float16,
            }
            mindspore_dtype = str(mindspore_dtype)
            mindspore_dtype = TORCH_TO_MINDSPORE_DTYPE_MAP[mindspore_dtype]

        # check `supports_flash_attn_2` for BC with custom code. TODO: remove after a few releases
        if not (self._supports_flash_attn or getattr(self, "_supports_flash_attn_2", False)):
            raise ValueError(
                f"{self.__class__.__name__} does not support Flash Attention 2.0 yet. Please request to add support where"
                f" the model is hosted, on its model hub page: https://huggingface.co/{self.config._name_or_path}/discussions/new"
                " or in the Transformers GitHub repo: https://github.com/huggingface/transformers/issues/new"
            )

        # fixme variable is assigned but never used
        # if not is_flash_attn_2_available():
        #     preface = "FlashAttention2 has been toggled on, but it cannot be used due to the following error:"
        #     install_message = "Please refer to the documentation of
        #           https://huggingface.co/docs/transformers/perf_infer_gpu_one#flashattention-2 to install Flash Attention 2."

        if mindspore_dtype is None:
            logger.warning_once(
                "You are attempting to use Flash Attention 2 without specifying a torch dtype. This might lead to unexpected behaviour"
            )
        elif mindspore_dtype is not None and mindspore_dtype not in [ms.float16, ms.bfloat16]:
            logger.warning_once(
                "Flash Attention 2 only supports ms.float16 and ms.bfloat16 dtypes, but"
                f" the current dype in {self.__class__.__name__} is {mindspore_dtype}. You should run training or inference using Automatic Mixed-Precision,"
                " or load the model with the `torch_dtype` argument. "
                'Example: `model = AutoModel.from_pretrained("openai/whisper-tiny", attn_implementation="flash_attention_2", mindspore_dtype=ms.float16)`'
            )

        # With the early check, the parameters are not yet initalized correctly
        if not is_init_check:
            if getattr(self, "use_bettertransformer", False):
                raise ValueError(
                    "Flash Attention 2 and BetterTransformer API are not compatible. Please make sure to disable BetterTransformers "
                    "by doing model.reverse_bettertransformer()"
                )

        # If no error raise by this point, we can return `True`
        return True

    def _sdpa_can_dispatch(self, is_init_check: bool = False) -> bool:
        """
        Check the availability of SDPA for a given model.

        Args:
            is_init_check (`bool`, *optional*):
                Whether this check is performed early, i.e. at __init__ time, or later when the model and its weights are
                fully instantiated. This is needed as we also check the devices of the weights, and/or if the model uses
                BetterTransformer, which are only available later after __init__. This allows to raise proper exceptions early
                before instantiating the full models if we know that the model does not support the requested attention.
        """
        if not self._supports_sdpa:
            raise ValueError(
                f"{self.__class__.__name__} does not support an attention implementation through torch.nn.functional.scaled_dot_product_attention yet."
                " Please request the support for this architecture: https://github.com/huggingface/transformers/issues/28005. If you believe"
                " this error is a bug, please open an issue in Transformers GitHub repository and "
                'load your model with the argument `attn_implementation="eager"` meanwhile. '
                'Example: `model = AutoModel.from_pretrained("openai/whisper-tiny", attn_implementation="eager")`'
            )
        if not is_sdpa_available():
            raise ImportError(
                "MindSpore SDPA requirements in Transformers are not met. Use `attn_implementation='eager'` instead."
            )

        return True

    def _check_and_adjust_attn_implementation(
        self, attn_implementation: Optional[str], is_init_check: bool = False
    ) -> str:
        """
        Check that the `attn_implementation` exists and is supported by the models, and try to get the kernel from hub if
        it matches hf kernels pattern.

        Args:
            attn_implementation (`str` or `None`):
                The attention implementation to check for existence/validity.
            is_init_check (`bool`, *optional*):
                Whether this check is performed early, i.e. at __init__ time, or later when the model and its weights are
                fully instantiated. This is needed as we also check the devices of the weights, and/or if the model uses
                BetterTransformer, which are only available later after __init__. This allows to raise proper exceptions early
                before instantiating the full models if we know that the model does not support the requested attention.

        Returns:
            `str`: The final attention implementation to use, including potential fallbacks from sdpa to eager, or from
            None to sdpa (to potentially eager).
        """
        applicable_attn_implementation = "eager" if attn_implementation is None else attn_implementation
        if re.match(r"^[^/:]+/[^/:]+:?[^/:]+$", applicable_attn_implementation):
            # Extract repo_id and kernel_name from the string
            if ":" in applicable_attn_implementation:
                repo_id, kernel_name = attn_implementation.split(":")
                kernel_name = kernel_name.strip()
            else:
                repo_id = attn_implementation
                kernel_name = None
            repo_id = repo_id.strip()
            try:
                # fixme there is no implementation for kernel in mindspore
                ALL_MASK_ATTENTION_FUNCTIONS.register(repo_id, ALL_MASK_ATTENTION_FUNCTIONS["flash_attention_2"])
                applicable_attn_implementation = repo_id
            except Exception as e:
                logger.warning_once(
                    f"Could not find a kernel repository '{repo_id}' compatible with your device in the hub: {e}. Using "
                    "default attention implementation instead (sdpa if available, eager otherwise)."
                )
                applicable_attn_implementation = "sdpa"  # Try to fallback to sdpa in this case
        if applicable_attn_implementation not in ["eager", "paged_attention"] + ALL_ATTENTION_FUNCTIONS.valid_keys():
            message = (
                f'Specified `attn_implementation="{attn_implementation}"` is not supported. The only possible arguments are '
                '`attn_implementation="eager"` (manual attention implementation)'
            )
            # check `supports_flash_attn_2` for BC with custom code. TODO: remove after a few releases
            if self._supports_flash_attn or getattr(self, "_supports_flash_attn_2", False):
                message += (
                    ', `"attn_implementation=flash_attention_3"` (implementation using flash attention 3)'
                    ', `"attn_implementation=flash_attention_2"` (implementation using flash attention 2)'
                )
            if self._supports_sdpa:
                message += ', `"attn_implementation=sdpa"` '
            if self._supports_flex_attn:
                message += ', `"attn_implementation=flex_attention"`'
            raise ValueError(message + ".")

        # Perform relevant checks
        if applicable_attn_implementation == "flash_attention_2":
            self._flash_attn_2_can_dispatch(is_init_check)
        elif applicable_attn_implementation == "flash_attention_3":
            raise NotImplementedError(
                "mindone.transformers does not support fa3 yet. Please use eager attention instead!"
            )
        elif applicable_attn_implementation == "flex_attention":
            raise NotImplementedError(
                "mindone.transformers does not support flex attention yet. Please use eager attention instead!"
            )
        elif applicable_attn_implementation == "sdpa":
            # Sdpa is the default, so we try it and fallback to eager otherwise when not possible
            try:
                self._sdpa_can_dispatch(is_init_check)
            except (ValueError, ImportError) as e:
                # In this case, sdpa was requested explicitly, but we can't use it, so let's raise
                if attn_implementation == "sdpa":
                    raise e
                applicable_attn_implementation = "eager"

        return applicable_attn_implementation

    @classmethod
    def _can_set_attn_implementation(cls) -> bool:
        """Detect whether the class supports setting its attention implementation dynamically. It is an ugly check based on
        opening the file, but avoids maintaining yet another property flag.
        """
        class_file = sys.modules[cls.__module__].__file__
        with open(class_file, "r") as f:
            code = f.read()
        # heuristic -> if we find those patterns, the model uses the correct interface
        return "eager_attention_forward" in code and "ALL_ATTENTION_FUNCTIONS[self.config._attn_implementation]" in code

    def set_attn_implementation(self, attn_implementation: Union[str, dict]):
        """
        Set the requested `attn_implementation` for this model.

        Args:
            attn_implementation (`str` or `dict`):
                The attention implementation to set for this model. It can be either a `str`, in which case it will be
                dispatched to all submodels if relevant, or a `dict` where keys are the sub_configs name, in which case each
                submodel will dispatch the corresponding value.
        """
        requested_implementation = (
            attn_implementation
            if not isinstance(attn_implementation, dict)
            else attn_implementation.get("", self.config._attn_implementation)
        )

        # At this point, the model was already instantiated, so instead of crashing on bad value, let's simply
        # warn the user that the requested value is not working
        if requested_implementation != self.config._attn_implementation:
            # In this case, raise
            if not self._can_set_attn_implementation():
                logger.warning(
                    f"{self.__class__.__name__} does not support setting its attention implementation dynamically, because it "
                    "does not follow the functional approach based on AttentionInterface "
                    "(see https://huggingface.co/docs/transformers/en/attention_interface)"
                )
            else:
                try:
                    applicable_attn_implementation = self._check_and_adjust_attn_implementation(
                        requested_implementation, is_init_check=False
                    )
                    # Apply the change (on the internal attr, to avoid setting it recursively)
                    self.config._attn_implementation_internal = applicable_attn_implementation
                except (ValueError, ImportError) as e:
                    logger.warning(
                        f"Impossible to set the requested `attn_implementation`. The following error was captured: {str(e)}"
                    )

        subconfigs_changed = set()
        # Apply it to all submodels as well
        for submodule in self.modules():
            # We found a submodel (which is not self) with a different config (otherwise, it may be the same "actual model",
            # e.g. ForCausalLM has a Model inside, but no need to check it again)
            if (
                submodule is not self
                and isinstance(submodule, PreTrainedModel)
                and submodule.config.__class__ != self.config.__class__
            ):
                sub_implementation = attn_implementation
                if isinstance(attn_implementation, dict):
                    for subconfig_key in self.config.sub_configs:
                        # We need to check for exact object match here, with `is`
                        if getattr(self.config, subconfig_key) is submodule.config:
                            sub_implementation = attn_implementation.get(
                                subconfig_key, submodule.config._attn_implementation
                            )
                            break
                submodule.set_attn_implementation(sub_implementation)
                subconfigs_changed.add(submodule.config.__class__)

        # We need this as some old and badly designed models use subconfigs without declaring the corresponding modules as PreTrainedModel
        for subconfig_key in self.config.sub_configs:
            subconfig = getattr(self.config, subconfig_key)
            requested_implementation = (
                attn_implementation
                if not isinstance(attn_implementation, dict)
                else attn_implementation.get(subconfig_key, subconfig._attn_implementation)
            )
            # This means we did not perform any check above for this particular subconfig -> set it in the dark if it is registered
            if (
                subconfig.__class__ not in subconfigs_changed
                and requested_implementation != subconfig._attn_implementation
                and requested_implementation in ["eager"] + ALL_ATTENTION_FUNCTIONS.valid_keys()
            ):
                subconfig._attn_implementation_internal = requested_implementation
                logger.warning(
                    f"We set the attention implementation for the sub-config `{subconfig_key}` to `{requested_implementation}` "
                    "without finding the associated sub-model. For this reason we could not check if the model supports it. "
                    "You may encounter undefined behavior."
                )

    def _init_weights(self, module):
        """
        Initialize the weights. This method should be overridden by derived class and is
        the only initialization method that will be called when loading a checkpoint
        using `from_pretrained`. Any attempt to initialize outside of this function
        will be useless as the mindspore.common.initializer function are all replaced with skip.
        """
        pass

    def _initialize_weights(self, module):
        """
        Initialize the weights if they are not already initialized.
        """
        if getattr(module, "_is_hf_initialized", False):
            return
        self._init_weights(module)
        module._is_hf_initialized = True

    def tie_weights(self):
        """
        Tie the weights between the input embeddings and the output embeddings.

        If the `torchscript` flag is set in the configuration, can't handle parameter sharing so we are cloning the
        weights instead.
        """
        if getattr(self.config.get_text_config(decoder=True), "tie_word_embeddings", True):
            output_embeddings = self.get_output_embeddings()
            if output_embeddings is not None:
                self._tie_or_clone_weights(output_embeddings, self.get_input_embeddings())

        if getattr(self.config, "is_encoder_decoder", False) and getattr(self.config, "tie_encoder_decoder", False):
            if hasattr(self, self.base_model_prefix):
                self = getattr(self, self.base_model_prefix)
            tied_weights = self._tie_encoder_decoder_weights(
                self.encoder, self.decoder, self.base_model_prefix, "encoder"
            )
            # Setting a dynamic variable instead of `_tied_weights_keys` because it's a class
            # attributed not an instance member, therefore modifying it will modify the entire class
            # Leading to issues on subsequent calls by different tests or subsequent calls.
            self._dynamic_tied_weights_keys = tied_weights

        for name, module in self.cells_and_names():
            if hasattr(module, "_tie_weights"):
                module._tie_weights()

    @staticmethod
    def _tie_encoder_decoder_weights(
        encoder: nn.Cell, decoder: nn.Cell, base_model_prefix: str, base_encoder_name: str
    ):
        uninitialized_encoder_weights: list[str] = []
        tied_weights: list[str] = []
        if decoder.__class__ != encoder.__class__:
            logger.info(
                f"{decoder.__class__} and {encoder.__class__} are not equal. In this case make sure that all encoder"
                " weights are correctly initialized."
            )

        def tie_encoder_to_decoder_recursively(
            decoder_pointer: nn.Cell,
            encoder_pointer: nn.Cell,
            module_name: str,
            base_encoder_name: str,
            uninitialized_encoder_weights: list[str],
            depth=0,
            total_decoder_name="",
            total_encoder_name="",
        ):
            assert isinstance(decoder_pointer, nn.Cell) and isinstance(
                encoder_pointer, nn.Cell
            ), f"{decoder_pointer} and {encoder_pointer} have to be of type nn.Module"
            if hasattr(decoder_pointer, "weight"):
                assert hasattr(encoder_pointer, "weight")
                encoder_pointer.weight = decoder_pointer.weight
                tied_weights.append(f"{base_encoder_name}{total_encoder_name}.weight")
                if hasattr(decoder_pointer, "bias"):
                    assert hasattr(encoder_pointer, "bias")
                    tied_weights.append(f"{base_encoder_name}{total_encoder_name}.bias")
                    encoder_pointer.bias = decoder_pointer.bias
                return

            encoder_modules = encoder_pointer._modules
            decoder_modules = decoder_pointer._modules
            if len(decoder_modules) > 0:
                assert (
                    len(encoder_modules) > 0
                ), f"Encoder module {encoder_pointer} does not match decoder module {decoder_pointer}"

                all_encoder_weights = {module_name + "/" + sub_name for sub_name in encoder_modules.keys()}
                encoder_layer_pos = 0
                for name, module in decoder_modules.items():
                    if name.isdigit():
                        encoder_name = str(int(name) + encoder_layer_pos)
                        decoder_name = name
                        if not isinstance(decoder_modules[decoder_name], type(encoder_modules[encoder_name])) and len(
                            encoder_modules
                        ) != len(decoder_modules):
                            # this can happen if the name corresponds to the position in a list module list of layers
                            # in this case the decoder has added a cross-attention that the encoder does not have
                            # thus skip this step and subtract one layer pos from encoder
                            encoder_layer_pos -= 1
                            continue
                    elif name not in encoder_modules:
                        continue
                    elif depth > 500:
                        raise ValueError(
                            "Max depth of recursive function `tie_encoder_to_decoder` reached. It seems that there is"
                            " a circular dependency between two or more `nn.Modules` of your model."
                        )
                    else:
                        decoder_name = encoder_name = name
                    tie_encoder_to_decoder_recursively(
                        decoder_modules[decoder_name],
                        encoder_modules[encoder_name],
                        module_name + "/" + name,
                        base_encoder_name,
                        uninitialized_encoder_weights,
                        depth=depth + 1,
                        total_encoder_name=f"{total_encoder_name}.{encoder_name}",
                        total_decoder_name=f"{total_decoder_name}.{decoder_name}",
                    )
                    all_encoder_weights.remove(module_name + "/" + encoder_name)

                uninitialized_encoder_weights += list(all_encoder_weights)

        # tie weights recursively
        tie_encoder_to_decoder_recursively(
            decoder, encoder, base_model_prefix, base_encoder_name, uninitialized_encoder_weights
        )

        if len(uninitialized_encoder_weights) > 0:
            logger.warning(
                f"The following encoder weights were not tied to the decoder {uninitialized_encoder_weights}"
            )
        return tied_weights

    def _tie_or_clone_weights(self, output_embeddings, input_embeddings):
        """Tie or clone module weights depending of whether we are using TorchScript or not"""
        if self.config.torchscript:
            try:
                output_embeddings.weight = Parameter(input_embeddings.embedding_table)
            except AttributeError:
                # in case of mint.nn.Embedding
                output_embeddings.weight = Parameter(input_embeddings.weight)
        else:
            try:
                output_embeddings.weight = input_embeddings.embedding_table
            except AttributeError:
                # in case of mint.nn.Embedding
                output_embeddings.weight = input_embeddings.weight

        if getattr(output_embeddings, "bias", None) is not None:
            output_embeddings.bias = mint.nn.functional.pad(
                output_embeddings.bias,
                (
                    0,
                    output_embeddings.weight.shape[0] - output_embeddings.bias.shape[0],
                ),
                "constant",
                0,
            )
        if hasattr(output_embeddings, "out_features") and hasattr(input_embeddings, "num_embeddings"):
            output_embeddings.out_features = input_embeddings.num_embeddings

    def resize_token_embeddings(
        self, new_num_tokens: Optional[int] = None, pad_to_multiple_of: Optional[int] = None
    ) -> nn.Embedding:
        """
        Resizes input token embeddings matrix of the model if `new_num_tokens != config.vocab_size`.

        Takes care of tying weights embeddings afterwards if the model class has a `tie_weights()` method.

        Arguments:
            new_num_tokens (`int`, *optional*):
                The new number of tokens in the embedding matrix. Increasing the size will add newly initialized
                vectors at the end. Reducing the size will remove vectors from the end. If not provided or `None`, just
                returns a pointer to the input tokens `mindspore.nn.Embedding` module of the model without doing anything.
            pad_to_multiple_of (`int`, *optional*):
                If set will pad the embedding matrix to a multiple of the provided value.If `new_num_tokens` is set to
                `None` will just pad the embedding to a multiple of `pad_to_multiple_of`.

        Return:
            `mindspore.nn.Embedding`: Pointer to the input tokens Embeddings Module of the model.
        """
        model_embeds = self._resize_token_embeddings(new_num_tokens, pad_to_multiple_of)
        if new_num_tokens is None and pad_to_multiple_of is None:
            return model_embeds

        # Update base model and current model config
        self.config.vocab_size = model_embeds.embedding_table.shape[0]
        self.vocab_size = model_embeds.embedding_table.shape[0]

        # Tie weights again if needed
        self.tie_weights()

        return model_embeds

    def _resize_token_embeddings(self, new_num_tokens, pad_to_multiple_of=None):
        old_embeddings = self.get_input_embeddings()
        new_embeddings = self._get_resized_embeddings(old_embeddings, new_num_tokens, pad_to_multiple_of)

        old_embeddings_requires_grad = old_embeddings.embedding_table.requires_grad
        new_embeddings.embedding_table.requires_grad = old_embeddings_requires_grad
        self.set_input_embeddings(new_embeddings)

        # Update new_num_tokens with the actual size of new_embeddings
        if pad_to_multiple_of is not None:
            new_num_tokens = new_embeddings.embedding_table.shape[0]

        # if word embeddings are not tied, make sure that lm head is resized as well
        if self.get_output_embeddings() is not None and not self.config.tie_word_embeddings:
            old_lm_head = self.get_output_embeddings()
            new_lm_head = self._get_resized_lm_head(old_lm_head, new_num_tokens)
            old_lm_head_requires_grad = old_lm_head.weight.requires_grad
            new_lm_head.weight.requires_grad = old_lm_head_requires_grad
            self.set_output_embeddings(new_lm_head)

        return self.get_input_embeddings()

    def _get_resized_embeddings(
        self,
        old_embeddings: nn.Embedding,
        new_num_tokens: Optional[int] = None,
        pad_to_multiple_of: Optional[int] = None,
    ) -> nn.Embedding:
        """
        Build a resized Embedding Module from a provided token Embedding Module. Increasing the size will add newly
        initialized vectors at the end. Reducing the size will remove vectors from the end

        Args:
            old_embeddings (`mindspore.nn.Embedding`):
                Old embeddings to be resized.
            new_num_tokens (`int`, *optional*):
                New number of tokens in the embedding matrix.

                Increasing the size will add newly initialized vectors at the end. Reducing the size will remove
                vectors from the end. If not provided or `None`, just returns a pointer to the input tokens
                `mindspore.nn.Embedding` module of the model without doing anything.
            pad_to_multiple_of (`int`, *optional*):
                If set will pad the embedding matrix to a multiple of the provided value. If `new_num_tokens` is set to
                `None` will just pad the embedding to a multiple of `pad_to_multiple_of`.

        Return:
            `mindspore.nn.Embedding`: Pointer to the resized Embedding Module or the old Embedding Module if
            `new_num_tokens` is `None`
        """

        if pad_to_multiple_of is not None:
            if not isinstance(pad_to_multiple_of, int):
                raise ValueError(
                    f"Asking to pad the embedding matrix to a multiple of `{pad_to_multiple_of}`, "
                    f"which is not and integer. Please make sure to pass an integer"
                )
            if new_num_tokens is None:
                new_num_tokens = old_embeddings.embedding_table.shape[0]
            new_num_tokens = ((new_num_tokens + pad_to_multiple_of - 1) // pad_to_multiple_of) * pad_to_multiple_of
        else:
            logger.info(
                "You are resizing the embedding layer without providing a `pad_to_multiple_of` ms.Parameter. This means that the new embedding"
                f" dimension will be {new_num_tokens}. This might induce some performance reduction as *Tensor Cores* will not be available."
                " For more details about this, or help on choosing the correct value for resizing, refer to this guide:"
                " https://docs.nvidia.com/deeplearning/performance/dl-performance-matrix-multiplication/index.html#requirements-tc"
            )

        if new_num_tokens is None:
            return old_embeddings

        old_num_tokens, old_embedding_dim = old_embeddings.embedding_table.shape

        if old_num_tokens == new_num_tokens:
            return old_embeddings

        if not isinstance(old_embeddings, nn.Embedding):
            raise TypeError(
                f"Old embeddings are of type {type(old_embeddings)}, which is not an instance of {nn.Embedding}. You"
                " should either use a different resize function or make sure that `old_embeddings` are an instance of"
                f" {nn.Embedding}."
            )

        # Build new embeddings
        new_embeddings = nn.Embedding(
            new_num_tokens,
            old_embedding_dim,
        )
        new_embeddings.embedding_table.set_dtype(old_embeddings.embedding_table.dtype)
        # initialize all new embeddings (in particular added tokens)
        self._init_weights(new_embeddings)

        # Copy token embeddings from the previous weights

        # numbers of tokens to copy
        n = min(old_num_tokens, new_num_tokens)
        new_embeddings.embedding_table.data[:n, :] = old_embeddings.embedding_table.data[:n, :]

        # Replace weights in old_embeddings and return to maintain the same embedding type.
        # This ensures correct functionality when a Custom Embedding class is passed as input.
        # The input and output embedding types remain consistent. (c.f. https://github.com/huggingface/transformers/pull/31979)
        old_embeddings.embedding_table.set_data(new_embeddings.embedding_table.data)
        old_embeddings.num_embeddings = new_embeddings.embedding_table.data.shape[0]
        if old_embeddings.padding_idx is not None and (new_num_tokens - 1) < old_embeddings.padding_idx:
            old_embeddings.padding_idx = None

        return new_embeddings

    def _get_resized_lm_head(
        self, old_lm_head: nn.Dense, new_num_tokens: Optional[int] = None, transposed: Optional[bool] = False
    ) -> nn.Dense:
        """
        Build a resized Linear Module from a provided old Linear Module. Increasing the size will add newly initialized
        vectors at the end. Reducing the size will remove vectors from the end

        Args:
            old_lm_head (`mindspore.nn.Dense`):
                Old lm head liner layer to be resized.
            new_num_tokens (`int`, *optional*):
                New number of tokens in the linear matrix.

                Increasing the size will add newly initialized vectors at the end. Reducing the size will remove
                vectors from the end. If not provided or `None`, just returns a pointer to the input tokens
                `mindspore.nn.Dense` module of the model without doing anything. transposed (`bool`, *optional*, defaults
                to `False`): Whether `old_lm_head` is transposed or not. If True `old_lm_head.size()` is `lm_head_dim,
                vocab_size` else `vocab_size, lm_head_dim`.

        Return:
            `mindspore.nn.Dense`: Pointer to the resized Linear Module or the old Linear Module if `new_num_tokens` is
            `None`
        """
        if new_num_tokens is None:
            return old_lm_head

        old_num_tokens, old_lm_head_dim = (
            old_lm_head.weight.shape if not transposed else old_lm_head.weight.transpose().shape
        )

        if old_num_tokens == new_num_tokens:
            return old_lm_head

        if not isinstance(old_lm_head, nn.Dense):
            raise TypeError(
                f"Old language model head is of type {type(old_lm_head)}, which is not an instance of {nn.Dense}. You"
                " should either use a different resize function or make sure that `old_lm_head` are an instance of"
                f" {nn.Dense}."
            )

        # Build new lm head
        new_lm_head_shape = (old_lm_head_dim, new_num_tokens) if not transposed else (new_num_tokens, old_lm_head_dim)
        has_new_lm_head_bias = old_lm_head.bias is not None

        new_lm_head = nn.Dense(
            *new_lm_head_shape,
            has_bias=has_new_lm_head_bias,
            dtype=old_lm_head.weight.dtype,
        )

        # initialize new lm head (in particular added tokens)
        self._init_weights(new_lm_head)

        num_tokens_to_copy = min(old_num_tokens, new_num_tokens)
        self._copy_lm_head_original_to_resized(
            new_lm_head, old_lm_head, num_tokens_to_copy, transposed, has_new_lm_head_bias
        )

        return new_lm_head

    def _init_added_embeddings_weights_with_mean(
        self, old_embeddings, new_embeddings, old_embedding_dim, old_num_tokens, added_num_tokens
    ):
        old_embeddings_weight = old_embeddings.weight.to(ms.float32)
        mean_embeddings = mint.mean(old_embeddings_weight, axis=0)

        # Check if the covariance is positive definite.
        is_covariance_psd = False
        if is_covariance_psd:
            raise NotImplementedError
        else:
            # Otherwise, just initialize with the mean. because distribution will not be created.
            new_embeddings.weight[-1 * added_num_tokens :, :] = (
                mean_embeddings[None, :].repeat(added_num_tokens, 1).to(old_embeddings.weight.dtype)
            )

    def _init_added_lm_head_weights_with_mean(
        self,
        old_lm_head,
        new_lm_head,
        old_lm_head_dim,
        old_num_tokens,
        added_num_tokens,
        transposed=False,
    ):
        if transposed:
            # Transpose to the desired shape for the function.
            new_lm_head.weight = new_lm_head.weight.t()
            old_lm_head.weight.data = old_lm_head.weight.t()

        # The same initialization logic as Embeddings.
        self._init_added_embeddings_weights_with_mean(
            old_lm_head, new_lm_head, old_lm_head_dim, old_num_tokens, added_num_tokens
        )

        if transposed:
            # Transpose again to the correct shape.
            new_lm_head.weight = new_lm_head.weight.t()
            old_lm_head.weight = old_lm_head.weight.t()

    def _init_added_lm_head_bias_with_mean(self, old_lm_head, new_lm_head, added_num_tokens):
        bias_mean = mint.mean(old_lm_head.bias.data, axis=0, dtype=ms.float32)
        bias_std = mint.std(old_lm_head.bias.data, axis=0).to(ms.float32)
        new_lm_head.bias.data[-1 * added_num_tokens :].normal_(mean=bias_mean, std=1e-9 * bias_std)

    def _copy_lm_head_original_to_resized(
        self, new_lm_head, old_lm_head, num_tokens_to_copy, transposed, has_new_lm_head_bias
    ):
        # Copy old lm head weights to new lm head
        if not transposed:
            new_lm_head.weight.data[:num_tokens_to_copy, :] = old_lm_head.weight.data[:num_tokens_to_copy, :]
        else:
            new_lm_head.weight.data[:, :num_tokens_to_copy] = old_lm_head.weight.data[:, :num_tokens_to_copy]

        # Copy bias weights to new lm head
        if has_new_lm_head_bias:
            new_lm_head.bias.data[:num_tokens_to_copy] = old_lm_head.bias.data[:num_tokens_to_copy]

    def resize_position_embeddings(self, new_num_position_embeddings: int):
        raise NotImplementedError(
            f"`resize_position_embeddings` is not implemented for {self.__class__}`. To implement it, you should "
            f"overwrite this method in the class {self.__class__} in `modeling_{self.__class__.__module__}.py`"
        )

    def get_position_embeddings(self) -> Union[nn.Embedding, tuple[nn.Embedding]]:
        raise NotImplementedError(
            f"`get_position_embeddings` is not implemented for {self.__class__}`. To implement it, you should "
            f"overwrite this method in the class {self.__class__} in `modeling_{self.__class__.__module__}.py`"
        )

    def init_weights(self):
        """
        If needed prunes and maybe initializes weights. If using a custom `PreTrainedModel`, you need to implement any
        initialization logic in `_init_weights`.
        """
        if _init_weights:
            # Initialize weights
            self.apply(self._initialize_weights)

            # Tie weights should be skipped when not initializing all weights
            # since from_pretrained(...) calls tie weights anyways
            self.tie_weights()

        # MindSpore patch. Refresh name of parameters.
        for name, param in self.parameters_and_names():
            param.name = name

    def save_pretrained(
        self,
        save_directory: Union[str, os.PathLike],
        is_main_process: bool = True,
        state_dict: Optional[dict] = None,
        save_function: Callable = ms.save_checkpoint,
        push_to_hub: bool = False,
        max_shard_size: Union[int, str] = "5GB",
        safe_serialization: bool = True,
        variant: Optional[str] = None,
        token: Optional[Union[str, bool]] = None,
        save_peft_format: bool = True,
        **kwargs,
    ):
        """
        Save a model and its configuration file to a directory, so that it can be re-loaded using the
        [`~PreTrainedModel.from_pretrained`] class method.

        Arguments:
            save_directory (`str` or `os.PathLike`):
                Directory to which to save. Will be created if it doesn't exist.
            is_main_process (`bool`, *optional*, defaults to `True`):
                Whether the process calling this is the main process or not. Useful when in distributed training like
                TPUs and need to call this function on all processes. In this case, set `is_main_process=True` only on
                the main process to avoid race conditions.
            state_dict (nested dictionary of `Tensor`):
                The state dictionary of the model to save. Will default to `self.state_dict()`, but can be used to only
                save parts of the model or if special precautions need to be taken when recovering the state dictionary
                of a model (like when using model parallelism).
            save_function (`Callable`):
                The function to use to save the state dictionary. Useful on distributed training like TPUs when one
                need to replace `ms.save_checkpoint` by another method.
            push_to_hub (`bool`, *optional*, defaults to `False`):
                Whether or not to push your model to the Hugging Face model hub after saving it. You can specify the
                repository you want to push to with `repo_id` (will default to the name of `save_directory` in your
                namespace).
            max_shard_size (`int` or `str`, *optional*, defaults to `"5GB"`):
                The maximum size for a checkpoint before being sharded. Checkpoints shard will then be each of size
                lower than this size. If expressed as a string, needs to be digits followed by a unit (like `"5MB"`).
                We default it to 5GB in order for models to be able to run easily on free-tier google colab instances
                without CPU OOM issues.

                <Tip warning={true}>

                If a single weight of the model is bigger than `max_shard_size`, it will be in its own checkpoint shard
                which will be bigger than `max_shard_size`.

                </Tip>

            safe_serialization (`bool`, *optional*, defaults to `True`):
                Whether to save the model using `safetensors` or the traditional PyTorch way (that uses `pickle`).
            variant (`str`, *optional*):
                If specified, weights are saved in the format pytorch_model.<variant>.bin.
            token (`str` or `bool`, *optional*):
                The token to use as HTTP bearer authorization for remote files. If `True`, or not specified, will use
                the token generated when running `hf auth login` (stored in `~/.huggingface`).
            save_peft_format (`bool`, *optional*, defaults to `True`):
                For backward compatibility with PEFT library, in case adapter weights are attached to the model, all
                keys of the state dict of adapters needs to be prepended with `base_model.model`. Advanced users can
                disable this behaviours by setting `save_peft_format` to `False`.
            kwargs (`dict[str, Any]`, *optional*):
                Additional key word arguments passed along to the [`~utils.PushToHubMixin.push_to_hub`] method.
        """
        use_auth_token = kwargs.pop("use_auth_token", None)

        if use_auth_token is not None:
            warnings.warn(
                "The `use_auth_token` argument is deprecated and will be removed in v5 of Transformers. Please use `token` instead.",
                FutureWarning,
            )
            if token is not None:
                raise ValueError(
                    "`token` and `use_auth_token` are both specified. Please set only the argument `token`."
                )
            token = use_auth_token

        if token is not None:
            kwargs["token"] = token

        _hf_peft_config_loaded = getattr(self, "_hf_peft_config_loaded", False)

        if "save_config" in kwargs:
            warnings.warn(
                "`save_config` is deprecated and will be removed in v5 of Transformers. Use `is_main_process` instead."
            )
            is_main_process = kwargs.pop("save_config")
        if safe_serialization and not is_safetensors_available():
            raise ImportError("`safe_serialization` requires the `safetensors library: `pip install safetensors`.")

        if os.path.isfile(save_directory):
            logger.error(f"Provided path ({save_directory}) should be a directory, not a file")
            return

        os.makedirs(save_directory, exist_ok=True)

        # Only save the model itself if we are using distributed training
        model_to_save = self  # we don't unwrap_model(self) in mindspore

        # save the string version of dtype to the config, e.g. convert ms.float32 => "float32"
        # we currently don't use this setting automatically, but may start to use with v5
        dtype = get_parameter_dtype(model_to_save)
        model_to_save.config.torch_dtype = repr(dtype).split(".")[1]

        # Attach architecture to the config
        model_to_save.config.architectures = [model_to_save.__class__.__name__]

        # If we have a custom model, we copy the file defining it in the folder and set the attributes so it can be
        # loaded from the Hub.
        if self._auto_class is not None:
            custom_object_save(self, save_directory, config=self.config)

        # Save the config
        if is_main_process:
            if not _hf_peft_config_loaded:
                model_to_save.config.save_pretrained(save_directory)
            if self.can_generate():
                # generation config built from the model config + the model config holds generation kwargs -> generate
                # may revert to legacy behavior if the two don't match
                if (
                    model_to_save.generation_config._from_model_config
                    and model_to_save.config._get_non_default_generation_parameters()
                ):
                    new_generation_config = GenerationConfig.from_model_config(model_to_save.config)
                    if new_generation_config != model_to_save.generation_config:
                        logger.warning(
                            "Your generation config was originally created from the model config, but the model "
                            "config has changed since then. Unless you pass the `generation_config` argument to this "
                            "model's `generate` calls, they will revert to the legacy behavior where the base "
                            "`generate` parameterization is loaded from the model config instead. "
                            "To avoid this behavior and this warning, we recommend you to overwrite the generation "
                            "config model attribute before calling the model's `save_pretrained`, preferably also "
                            "removing any generation kwargs from the model config. This warning will be raised to an "
                            "exception in v4.41."
                        )
                model_to_save.generation_config.save_pretrained(save_directory)

            if _hf_peft_config_loaded:
                logger.info(
                    "Detected adapters on the model, saving the model in the PEFT format, only adapter weights will be saved."
                )
                state_dict = model_to_save.get_adapter_state_dict()

                if save_peft_format:
                    logger.info(
                        "To match the expected format of the PEFT library, all keys of the state dict of adapters will "
                        "be prepended with `base_model.model`."
                    )
                    peft_state_dict = {}
                    for key, value in state_dict.items():
                        peft_state_dict[f"base_model.model.{key}"] = value
                    state_dict = peft_state_dict

                active_adapter = self.active_adapters()

                if len(active_adapter) > 1:
                    raise ValueError(
                        "Multiple active adapters detected, saving multiple active adapters is not supported yet. "
                        "You can save adapters separately one by one "
                        "by iteratively calling `model.set_adapter(adapter_name)` then `model.save_pretrained(...)`"
                    )
                active_adapter = active_adapter[0]

                current_peft_config = self.peft_config[active_adapter]
                current_peft_config.save_pretrained(save_directory)

        # Save the model
        if state_dict is None:
            state_dict = {k: v for k, v in model_to_save.parameters_and_names()}

        if any(
            allowed_name in class_name.__name__.lower()
            for class_name in self.__class__.__mro__[:-1]
            for allowed_name in VLMS
        ):
            reverse_key_mapping = {v: k for k, v in self._checkpoint_conversion_mapping.items()}

            original_state_dict = {}
            for key, value in state_dict.items():
                for pattern, replacement in reverse_key_mapping.items():
                    replacement = replacement.lstrip("^")  # strip off un-needed chars and patterns
                    replacement = re.sub(r"\(.*\)", "", replacement)
                    key, n_replace = re.subn(pattern, replacement, key)
                    # Early exit of the loop
                    if n_replace > 0:
                        break
                original_state_dict[key] = value
            state_dict = original_state_dict

        # Handle the case where some state_dict keys shouldn't be saved
        if self._keys_to_ignore_on_save is not None:
            for ignore_key in self._keys_to_ignore_on_save:
                if ignore_key in state_dict.keys():
                    del state_dict[ignore_key]

        # Shard the model if it is too big.
        if not _hf_peft_config_loaded:
            weights_name = SAFE_WEIGHTS_NAME if safe_serialization else WEIGHTS_NAME
            weights_name = _add_variant(weights_name, variant)
        else:
            weights_name = ADAPTER_SAFE_WEIGHTS_NAME if safe_serialization else ADAPTER_WEIGHTS_NAME

        shards, index = shard_checkpoint(state_dict, max_shard_size=max_shard_size, weights_name=weights_name)

        # Clean the folder from a previous save
        for filename in os.listdir(save_directory):
            full_filename = os.path.join(save_directory, filename)
            # If we have a shard file that is not going to be replaced, we delete it, but only from the main process
            # in distributed settings to avoid race conditions.
            weights_no_suffix = weights_name.replace(".bin", "").replace(".safetensors", "")

            # make sure that file to be deleted matches format of sharded file, e.g. mindspore_model-00001-of-00005
            filename_no_suffix = filename.replace(".bin", "").replace(".safetensors", "")
            reg = re.compile(r"(.*?)-\d{5}-of-\d{5}")

            if (
                filename.startswith(weights_no_suffix)
                and os.path.isfile(full_filename)
                and filename not in shards.keys()
                and is_main_process
                and reg.fullmatch(filename_no_suffix) is not None
            ):
                os.remove(full_filename)

        # Save the model
        for shard_file, shard in shards.items():
            if safe_serialization:
                # At some point we will need to deal better with save_function (used for TPU and other distributed
                # joyfulness), but for now this enough.
                safe_save_file(shard, os.path.join(save_directory, shard_file), metadata={"format": "np"})
            else:
                save_function(shard, os.path.join(save_directory, shard_file))

        if index is None:
            path_to_weights = os.path.join(save_directory, weights_name)
            logger.info(f"Model weights saved in {path_to_weights}")
        else:
            save_index_file = SAFE_WEIGHTS_INDEX_NAME if safe_serialization else WEIGHTS_INDEX_NAME
            save_index_file = os.path.join(save_directory, _add_variant(save_index_file, variant))
            # Save the index as well
            with open(save_index_file, "w", encoding="utf-8") as f:
                content = json.dumps(index, indent=2, sort_keys=True) + "\n"
                f.write(content)
            logger.info(
                f"The model is bigger than the maximum size per checkpoint ({max_shard_size}) and is going to be "
                f"split in {len(shards)} checkpoint shards. You can find where each parameters has been saved in the "
                f"index located at {save_index_file}."
            )

    @classmethod
    def from_pretrained(
        cls,
        pretrained_model_name_or_path: Optional[Union[str, os.PathLike]],
        *model_args,
        config: Optional[Union[PretrainedConfig, str, os.PathLike]] = None,
        cache_dir: Optional[Union[str, os.PathLike]] = None,
        ignore_mismatched_sizes: bool = False,
        force_download: bool = False,
        local_files_only: bool = False,
        token: Optional[Union[str, bool]] = None,
        revision: str = "main",
        use_safetensors: bool = None,
        weights_only: bool = True,
        **kwargs,
    ):
        r"""
        Instantiate a pretrained mindspore model from a pre-trained model configuration.

        The model is set in evaluation mode by default using `model.eval()` (Dropout modules are deactivated). To train
        the model, you should first set it back in training mode with `model.train()`.

        The warning *Weights from XXX not initialized from pretrained model* means that the weights of XXX do not come
        pretrained with the rest of the model. It is up to you to train those weights with a downstream fine-tuning
        task.

        The warning *Weights from XXX not used in YYY* means that the layer XXX is not used by YYY, therefore those
        weights are discarded.

        Parameters:
            pretrained_model_name_or_path (`str` or `os.PathLike`, *optional*):
                Can be either:

                    - A string, the *model id* of a pretrained model hosted inside a model repo on huggingface.co.
                    - A path to a *directory* containing model weights saved using
                      [`~PreTrainedModel.save_pretrained`], e.g., `./my_model_directory/`.
                    - A path or url to a *tensorflow index checkpoint file* (e.g, `./tf_model/model.ckpt.index`). In
                      this case, `from_tf` should be set to `True` and a configuration object should be provided as
                      `config` argument. This loading path is slower than converting the TensorFlow checkpoint in a
                      MindSpore model using the provided conversion scripts and loading the MindSpore model afterwards.
                    - A path or url to a model folder containing a *flax checkpoint file* in *.msgpack* format (e.g,
                      `./flax_model/` containing `flax_model.msgpack`). In this case, `from_flax` should be set to
                      `True`.
                    - `None` if you are both providing the configuration and state dictionary (resp. with keyword
                      arguments `config` and `state_dict`).
            model_args (sequence of positional arguments, *optional*):
                All remaining positional arguments will be passed to the underlying model's `__init__` method.
            config (`Union[PretrainedConfig, str, os.PathLike]`, *optional*):
                Can be either:

                    - an instance of a class derived from [`PretrainedConfig`],
                    - a string or path valid as input to [`~PretrainedConfig.from_pretrained`].

                Configuration for the model to use instead of an automatically loaded configuration. Configuration can
                be automatically loaded when:

                    - The model is a model provided by the library (loaded with the *model id* string of a pretrained
                      model).
                    - The model was saved using [`~PreTrainedModel.save_pretrained`] and is reloaded by supplying the
                      save directory.
                    - The model is loaded by supplying a local directory as `pretrained_model_name_or_path` and a
                      configuration JSON file named *config.json* is found in the directory.
            state_dict (`dict[str, Tensor]`, *optional*):
                A state dictionary to use instead of a state dictionary loaded from saved weights file.

                This option can be used if you want to create a model from a pretrained configuration but load your own
                weights. In this case though, you should check if using [`~PreTrainedModel.save_pretrained`] and
                [`~PreTrainedModel.from_pretrained`] is not a simpler option.
            cache_dir (`Union[str, os.PathLike]`, *optional*):
                Path to a directory in which a downloaded pretrained model configuration should be cached if the
                standard cache should not be used.
            from_tf (`bool`, *optional*, defaults to `False`):
                Load the model weights from a TensorFlow checkpoint save file (see docstring of
                `pretrained_model_name_or_path` argument).
            from_flax (`bool`, *optional*, defaults to `False`):
                Load the model weights from a Flax checkpoint save file (see docstring of
                `pretrained_model_name_or_path` argument).
            ignore_mismatched_sizes (`bool`, *optional*, defaults to `False`):
                Whether or not to raise an error if some of the weights from the checkpoint do not have the same size
                as the weights of the model (if for instance, you are instantiating a model with 10 labels from a
                checkpoint with 3 labels).
            force_download (`bool`, *optional*, defaults to `False`):
                Whether or not to force the (re-)download of the model weights and configuration files, overriding the
                cached versions if they exist.
            resume_download (`bool`, *optional*, defaults to `False`):
                Whether or not to delete incompletely received files. Will attempt to resume the download if such a
                file exists.
            proxies (`dict[str, str]`, *optional*):
                A dictionary of proxy servers to use by protocol or endpoint, e.g., `{'http': 'foo.bar:3128',
                'http://hostname': 'foo.bar:4012'}`. The proxies are used on each request.
            output_loading_info(`bool`, *optional*, defaults to `False`):
                Whether ot not to also return a dictionary containing missing keys, unexpected keys and error messages.
            local_files_only(`bool`, *optional*, defaults to `False`):
                Whether or not to only look at local files (i.e., do not try to download the model).
            token (`str` or `bool`, *optional*):
                The token to use as HTTP bearer authorization for remote files. If `True`, or not specified, will use
                the token generated when running `huggingface-cli login` (stored in `~/.huggingface`).
            revision (`str`, *optional*, defaults to `"main"`):
                The specific model version to use. It can be a branch name, a tag name, or a commit id, since we use a
                git-based system for storing models and other artifacts on huggingface.co, so `revision` can be any
                identifier allowed by git.

                <Tip>

                To test a pull request you made on the Hub, you can pass `revision="refs/pr/<pr_number>".

                </Tip>

            mirror (`str`, *optional*):
                Mirror source to accelerate downloads in China. If you are from China and have an accessibility
                problem, you can set this option to resolve it. Note that we do not guarantee the timeliness or safety.
                Please refer to the mirror site for more information.
            mindspore_dtype (`str` or `mindspore.Type`, *optional*):
                Override the default `mindspore.Type` and load the model under a specific `dtype`. The different options
                are:

                1. `ms.float16` or `ms.bfloat16` or `ms.float32`: load in a specified
                  `dtype`, ignoring the model's `config.mindspore_dtype` if one exists. If not specified
                  - the model will get loaded in `ms.float32` (fp32).

                2. `"auto"` - A `mindspore_dtype` entry in the `config.json` file of the model will be
                  attempted to be used. If this entry isn't found then next check the `dtype` of the first weight in
                  the checkpoint that's of a floating point type and use that as `dtype`. This will load the model
                  using the `dtype` it was saved in at the end of the training. It can't be used as an indicator of how
                  the model was trained. Since it could be trained in one of half precision dtypes, but saved in fp32.

                <Tip>

                For some models the `dtype` they were trained in is unknown - you may try to check the model's paper or
                reach out to the authors and ask them to add this information to the model's card and to insert the
                `mindspore_dtype` entry in `config.json` on the hub.

                </Tip>

            subfolder (`str`, *optional*, defaults to `""`):
                In case the relevant files are located inside a subfolder of the model repo on huggingface.co, you can
                specify the folder name here.
            variant (`str`, *optional*):
                If specified load weights from `variant` filename, *e.g.* mindspore_model.<variant>.bin. `variant` is
                ignored when using `from_tf` or `from_flax`.
            use_safetensors (`bool`, *optional*, defaults to `None`):
                Whether or not to use `safetensors` checkpoints. Defaults to `None`. If not specified and `safetensors`
                is not installed, it will be set to `False`.

            kwargs (remaining dictionary of keyword arguments, *optional*):
                Can be used to update the configuration object (after it being loaded) and initiate the model (e.g.,
                `output_attentions=True`). Behaves differently depending on whether a `config` is provided or
                automatically loaded:

                    - If a configuration is provided with `config`, `**kwargs` will be directly passed to the
                      underlying model's `__init__` method (we assume all relevant updates to the configuration have
                      already been done)
                    - If a configuration is not provided, `kwargs` will be first passed to the configuration class
                      initialization function ([`~PretrainedConfig.from_pretrained`]). Each key of `kwargs` that
                      corresponds to a configuration attribute will be used to override said attribute with the
                      supplied `kwargs` value. Remaining keys that do not correspond to any configuration attribute
                      will be passed to the underlying model's `__init__` function.

        <Tip>

        Activate the special ["offline-mode"](https://huggingface.co/transformers/installation.html#offline-mode) to
        use this method in a firewalled environment.

        </Tip>

        Examples:

        ```python
        >>> from transformers import BertConfig, BertModel

        >>> # Download model and configuration from huggingface.co and cache.
        >>> model = BertModel.from_pretrained("google-bert/bert-base-uncased")
        >>> # Model was saved using *save_pretrained('./test/saved_model/')* (for example purposes, not runnable).
        >>> model = BertModel.from_pretrained("./test/saved_model/")
        >>> # Update configuration during loading.
        >>> model = BertModel.from_pretrained("google-bert/bert-base-uncased", output_attentions=True)
        >>> assert model.config.output_attentions == True
        >>> # Loading from a TF checkpoint file instead of a MindSpore model (slower, for example purposes, not runnable).
        >>> config = BertConfig.from_json_file("./tf_model/my_tf_model_config.json")
        >>> model = BertModel.from_pretrained("./tf_model/my_tf_checkpoint.ckpt.index", from_tf=True, config=config)
        >>> # Loading from a Flax checkpoint file instead of a MindSpore model (slower)
        >>> model = BertModel.from_pretrained("google-bert/bert-base-uncased", from_flax=True)
        ```

        * `low_cpu_mem_usage` algorithm:

        This is an experimental function that loads the model using ~1x model size CPU memory

        Here is how it works:

        1. save which state_dict keys we have
        2. drop state_dict before the model is created, since the latter takes 1x model size CPU memory
        3. after the model has been instantiated switch to the meta device all params/buffers that
        are going to be replaced from the loaded state_dict
        4. load state_dict 2nd time
        5. replace the params/buffers from the state_dict

        Currently, it can't handle deepspeed ZeRO stage 3 and ignores loading errors

        """
        state_dict = kwargs.pop("state_dict", None)
        from_tf = kwargs.pop("from_tf", False)
        from_flax = kwargs.pop("from_flax", False)
        resume_download = kwargs.pop("resume_download", None)
        proxies = kwargs.pop("proxies", None)
        output_loading_info = kwargs.pop("output_loading_info", False)
        use_auth_token = kwargs.pop("use_auth_token", None)
        _ = kwargs.pop("mirror", None)
        from_pipeline = kwargs.pop("_from_pipeline", None)
        from_auto_class = kwargs.pop("_from_auto", False)
        mindspore_dtype = kwargs.pop("mindspore_dtype", None)
        subfolder = kwargs.pop("subfolder", "")
        commit_hash = kwargs.pop("_commit_hash", None)
        variant = kwargs.pop("variant", None)
        adapter_kwargs = kwargs.pop("adapter_kwargs", {})
        adapter_name = kwargs.pop("adapter_name", "default")

        key_mapping = kwargs.pop("key_mapping", None)
        # Load models with hardcoded key mapping on class for VLMs only, to keep BC and standardize model
        if key_mapping is None and any(
            allowed_name in class_name.__name__.lower() for class_name in cls.__mro__[:-1] for allowed_name in VLMS
        ):
            key_mapping = cls._checkpoint_conversion_mapping

        if use_auth_token is not None:
            warnings.warn(
                "The `use_auth_token` argument is deprecated and will be removed in v5 of Transformers. Please use `token` instead.",
                FutureWarning,
            )
            if token is not None:
                raise ValueError(
                    "`token` and `use_auth_token` are both specified. Please set only the argument `token`."
                )
            token = use_auth_token

        if token is not None and adapter_kwargs is not None and "token" not in adapter_kwargs:
            adapter_kwargs["token"] = token

        if use_safetensors is None and not is_safetensors_available():
            use_safetensors = False

        if commit_hash is None:
            if not isinstance(config, PretrainedConfig):
                # We make a call to the config file first (which may be absent) to get the commit hash as soon as possible
                resolved_config_file = cached_file(
                    pretrained_model_name_or_path,
                    CONFIG_NAME,
                    cache_dir=cache_dir,
                    force_download=force_download,
                    resume_download=resume_download,
                    proxies=proxies,
                    local_files_only=local_files_only,
                    token=token,
                    revision=revision,
                    subfolder=subfolder,
                    _raise_exceptions_for_gated_repo=False,
                    _raise_exceptions_for_missing_entries=False,
                    _raise_exceptions_for_connection_errors=False,
                )
                commit_hash = extract_commit_hash(resolved_config_file, commit_hash)
            else:
                commit_hash = getattr(config, "_commit_hash", None)

        try:
            _adapter_model_path = adapter_kwargs.pop("_adapter_model_path", None)
        except Exception:
            _adapter_model_path = None
            adapter_kwargs = {}

        if _adapter_model_path is None:
            _adapter_model_path = find_adapter_config_file(
                pretrained_model_name_or_path,
                cache_dir=cache_dir,
                force_download=force_download,
                resume_download=resume_download,
                proxies=proxies,
                local_files_only=local_files_only,
                _commit_hash=commit_hash,
                **adapter_kwargs,
            )
        if _adapter_model_path is not None and os.path.isfile(_adapter_model_path):
            with open(_adapter_model_path, "r", encoding="utf-8") as f:
                _adapter_model_path = pretrained_model_name_or_path
                pretrained_model_name_or_path = json.load(f)["base_model_name_or_path"]

        from_pt = not (from_tf | from_flax)

        user_agent = {"file_type": "model", "framework": "pytorch", "from_auto_class": from_auto_class}
        if from_pipeline is not None:
            user_agent["using_pipeline"] = from_pipeline

        if is_offline_mode() and not local_files_only:
            logger.info("Offline mode: forcing local_files_only=True")
            local_files_only = True

        # Load config if we don't provide a configuration
        if not isinstance(config, PretrainedConfig):
            config_path = config if config is not None else pretrained_model_name_or_path
            config, model_kwargs = cls.config_class.from_pretrained(
                config_path,
                cache_dir=cache_dir,
                return_unused_kwargs=True,
                force_download=force_download,
                resume_download=resume_download,
                proxies=proxies,
                local_files_only=local_files_only,
                token=token,
                revision=revision,
                subfolder=subfolder,
                _from_auto=from_auto_class,
                _from_pipeline=from_pipeline,
                **kwargs,
            )
        else:
            # In case one passes a config to `from_pretrained` + "attn_implementation"
            # override the `_attn_implementation` attribute to `attn_implementation` of the kwargs
            # Please see: https://github.com/huggingface/transformers/issues/28038

            # Overwrite `config._attn_implementation` by the one from the kwargs --> in auto-factory
            # we pop attn_implementation from the kwargs but this handles the case where users
            # passes manually the config to `from_pretrained`.
            config = copy.deepcopy(config)
            model_kwargs = kwargs

        # Because some composite configs call super().__init__ before instantiating the sub-configs, we need this call
        # to correctly redispatch recursively if the kwarg is provided
        if "attn_implementation" in kwargs:
            config._attn_implementation = kwargs.pop("attn_implementation")

        # This variable will flag if we're loading a sharded checkpoint. In this case the archive file is just the
        # index of the files.
        is_sharded = False
        sharded_metadata = None
        # Load model
        loading_info = None

        # Keep in fp32 modules
        keep_in_fp32_modules = None
        use_keep_in_fp32_modules = False

        if pretrained_model_name_or_path is not None:
            pretrained_model_name_or_path = str(pretrained_model_name_or_path)
            is_local = os.path.isdir(pretrained_model_name_or_path)
            if is_local:
                if from_tf and os.path.isfile(
                    os.path.join(pretrained_model_name_or_path, subfolder, TF_WEIGHTS_NAME + ".index")
                ):
                    # Load from a TF 1.0 checkpoint in priority if from_tf
                    archive_file = os.path.join(pretrained_model_name_or_path, subfolder, TF_WEIGHTS_NAME + ".index")
                elif from_tf and os.path.isfile(
                    os.path.join(pretrained_model_name_or_path, subfolder, TF2_WEIGHTS_NAME)
                ):
                    # Load from a TF 2.0 checkpoint in priority if from_tf
                    archive_file = os.path.join(pretrained_model_name_or_path, subfolder, TF2_WEIGHTS_NAME)
                elif from_flax and os.path.isfile(
                    os.path.join(pretrained_model_name_or_path, subfolder, FLAX_WEIGHTS_NAME)
                ):
                    # Load from a Flax checkpoint in priority if from_flax
                    archive_file = os.path.join(pretrained_model_name_or_path, subfolder, FLAX_WEIGHTS_NAME)
                elif use_safetensors is not False and os.path.isfile(
                    os.path.join(pretrained_model_name_or_path, subfolder, _add_variant(SAFE_WEIGHTS_NAME, variant))
                ):
                    # Load from a safetensors checkpoint
                    archive_file = os.path.join(
                        pretrained_model_name_or_path, subfolder, _add_variant(SAFE_WEIGHTS_NAME, variant)
                    )
                elif use_safetensors is not False and os.path.isfile(
                    os.path.join(
                        pretrained_model_name_or_path, subfolder, _add_variant(SAFE_WEIGHTS_INDEX_NAME, variant)
                    )
                ):
                    # Load from a sharded safetensors checkpoint
                    archive_file = os.path.join(
                        pretrained_model_name_or_path, subfolder, _add_variant(SAFE_WEIGHTS_INDEX_NAME, variant)
                    )
                    is_sharded = True
                elif os.path.isfile(
                    os.path.join(pretrained_model_name_or_path, subfolder, _add_variant(WEIGHTS_NAME, variant))
                ):
                    # Load from a PyTorch checkpoint
                    archive_file = os.path.join(
                        pretrained_model_name_or_path, subfolder, _add_variant(WEIGHTS_NAME, variant)
                    )
                elif os.path.isfile(
                    os.path.join(pretrained_model_name_or_path, subfolder, _add_variant(WEIGHTS_INDEX_NAME, variant))
                ):
                    # Load from a sharded PyTorch checkpoint
                    archive_file = os.path.join(
                        pretrained_model_name_or_path, subfolder, _add_variant(WEIGHTS_INDEX_NAME, variant)
                    )
                    is_sharded = True
                # At this stage we don't have a weight file so we will raise an error.
                elif os.path.isfile(
                    os.path.join(pretrained_model_name_or_path, subfolder, TF_WEIGHTS_NAME + ".index")
                ) or os.path.isfile(os.path.join(pretrained_model_name_or_path, subfolder, TF2_WEIGHTS_NAME)):
                    raise EnvironmentError(
                        f"Error no file named {_add_variant(WEIGHTS_NAME, variant)} found in directory"
                        f" {pretrained_model_name_or_path} but there is a file for TensorFlow weights. Use"
                        " `from_tf=True` to load this model from those weights."
                    )
                elif os.path.isfile(os.path.join(pretrained_model_name_or_path, subfolder, FLAX_WEIGHTS_NAME)):
                    raise EnvironmentError(
                        f"Error no file named {_add_variant(WEIGHTS_NAME, variant)} found in directory"
                        f" {pretrained_model_name_or_path} but there is a file for Flax weights. Use `from_flax=True`"
                        " to load this model from those weights."
                    )
                elif use_safetensors:
                    raise EnvironmentError(
                        f"Error no file named {_add_variant(SAFE_WEIGHTS_NAME, variant)} found in directory"
                        f" {pretrained_model_name_or_path}."
                    )
                else:
                    raise EnvironmentError(
                        f"Error no file named {_add_variant(WEIGHTS_NAME, variant)}, {TF2_WEIGHTS_NAME},"
                        f" {TF_WEIGHTS_NAME + '.index'} or {FLAX_WEIGHTS_NAME} found in directory"
                        f" {pretrained_model_name_or_path}."
                    )
            elif os.path.isfile(os.path.join(subfolder, pretrained_model_name_or_path)):
                archive_file = pretrained_model_name_or_path
                is_local = True
            elif os.path.isfile(os.path.join(subfolder, pretrained_model_name_or_path + ".index")):
                if not from_tf:
                    raise ValueError(
                        f"We found a TensorFlow checkpoint at {pretrained_model_name_or_path + '.index'}, please set "
                        "from_tf to True to load from this checkpoint."
                    )
                archive_file = os.path.join(subfolder, pretrained_model_name_or_path + ".index")
                is_local = True
            elif is_remote_url(pretrained_model_name_or_path):
                filename = pretrained_model_name_or_path
                resolved_archive_file = download_url(pretrained_model_name_or_path)
            else:
                # set correct filename
                if from_tf:
                    filename = TF2_WEIGHTS_NAME
                elif from_flax:
                    filename = FLAX_WEIGHTS_NAME
                elif use_safetensors is not False:
                    filename = _add_variant(SAFE_WEIGHTS_NAME, variant)
                else:
                    filename = _add_variant(WEIGHTS_NAME, variant)

                try:
                    # Load from URL or cache if already cached
                    cached_file_kwargs = {
                        "cache_dir": cache_dir,
                        "force_download": force_download,
                        "proxies": proxies,
                        "resume_download": resume_download,
                        "local_files_only": local_files_only,
                        "token": token,
                        "user_agent": user_agent,
                        "revision": revision,
                        "subfolder": subfolder,
                        "_raise_exceptions_for_gated_repo": False,
                        "_raise_exceptions_for_missing_entries": False,
                        "_commit_hash": commit_hash,
                    }
                    resolved_archive_file = cached_file(pretrained_model_name_or_path, filename, **cached_file_kwargs)

                    # Since we set _raise_exceptions_for_missing_entries=False, we don't get an exception but a None
                    # result when internet is up, the repo and revision exist, but the file does not.
                    if resolved_archive_file is None and filename == _add_variant(SAFE_WEIGHTS_NAME, variant):
                        # Maybe the checkpoint is sharded, we try to grab the index name in this case.
                        resolved_archive_file = cached_file(
                            pretrained_model_name_or_path,
                            _add_variant(SAFE_WEIGHTS_INDEX_NAME, variant),
                            **cached_file_kwargs,
                        )
                        if resolved_archive_file is not None:
                            is_sharded = True
                        elif use_safetensors:
                            if revision == "main":
                                resolved_archive_file, revision, is_sharded = auto_conversion(
                                    pretrained_model_name_or_path, **cached_file_kwargs
                                )
                            cached_file_kwargs["revision"] = revision
                            if resolved_archive_file is None:
                                raise EnvironmentError(
                                    f"{pretrained_model_name_or_path} does not appear to have a file named"
                                    f" {_add_variant(SAFE_WEIGHTS_NAME, variant)} or {_add_variant(SAFE_WEIGHTS_INDEX_NAME, variant)} "
                                    "and thus cannot be loaded with `safetensors`. Please make sure that the model has "
                                    "been saved with `safe_serialization=True` or do not set `use_safetensors=True`."
                                )
                        else:
                            # This repo has no safetensors file of any kind, we switch to PyTorch.
                            filename = _add_variant(WEIGHTS_NAME, variant)
                            resolved_archive_file = cached_file(
                                pretrained_model_name_or_path, filename, **cached_file_kwargs
                            )
                    if resolved_archive_file is None and filename == _add_variant(WEIGHTS_NAME, variant):
                        # Maybe the checkpoint is sharded, we try to grab the index name in this case.
                        resolved_archive_file = cached_file(
                            pretrained_model_name_or_path,
                            _add_variant(WEIGHTS_INDEX_NAME, variant),
                            **cached_file_kwargs,
                        )
                        if resolved_archive_file is not None:
                            is_sharded = True
                    if resolved_archive_file is None:
                        # Otherwise, maybe there is a TF or Flax model file.  We try those to give a helpful error
                        # message.
                        has_file_kwargs = {
                            "revision": revision,
                            "proxies": proxies,
                            "token": token,
                        }
                        if has_file(pretrained_model_name_or_path, TF2_WEIGHTS_NAME, **has_file_kwargs):
                            raise EnvironmentError(
                                f"{pretrained_model_name_or_path} does not appear to have a file named"
                                f" {_add_variant(WEIGHTS_NAME, variant)} but there is a file for TensorFlow weights."
                                " Use `from_tf=True` to load this model from those weights."
                            )
                        elif has_file(pretrained_model_name_or_path, FLAX_WEIGHTS_NAME, **has_file_kwargs):
                            raise EnvironmentError(
                                f"{pretrained_model_name_or_path} does not appear to have a file named"
                                f" {_add_variant(WEIGHTS_NAME, variant)} but there is a file for Flax weights. Use"
                                " `from_flax=True` to load this model from those weights."
                            )
                        elif variant is not None and has_file(
                            pretrained_model_name_or_path, WEIGHTS_NAME, **has_file_kwargs
                        ):
                            raise EnvironmentError(
                                f"{pretrained_model_name_or_path} does not appear to have a file named"
                                f" {_add_variant(WEIGHTS_NAME, variant)} but there is a file without the variant"
                                f" {variant}. Use `variant=None` to load this model from those weights."
                            )
                        else:
                            raise EnvironmentError(
                                f"{pretrained_model_name_or_path} does not appear to have a file named"
                                f" {_add_variant(WEIGHTS_NAME, variant)}, {TF2_WEIGHTS_NAME}, {TF_WEIGHTS_NAME} or"
                                f" {FLAX_WEIGHTS_NAME}."
                            )
                except EnvironmentError:
                    # Raise any environment error raise by `cached_file`. It will have a helpful error message adapted
                    # to the original exception.
                    raise
                except Exception as e:
                    # For any other exception, we throw a generic error.
                    raise EnvironmentError(
                        f"Can't load the model for '{pretrained_model_name_or_path}'. If you were trying to load it"
                        " from 'https://huggingface.co/models', make sure you don't have a local directory with the"
                        f" same name. Otherwise, make sure '{pretrained_model_name_or_path}' is the correct path to a"
                        f" directory containing a file named {_add_variant(WEIGHTS_NAME, variant)},"
                        f" {TF2_WEIGHTS_NAME}, {TF_WEIGHTS_NAME} or {FLAX_WEIGHTS_NAME}."
                    ) from e

            if is_local:
                logger.info(f"loading weights file {archive_file}")
                resolved_archive_file = archive_file
            else:
                logger.info(f"loading weights file {filename} from cache at {resolved_archive_file}")
        else:
            resolved_archive_file = None

        # We'll need to download and cache each checkpoint shard if the checkpoint is sharded.
        if is_sharded:
            # resolved_archive_file becomes a list of files that point to the different checkpoint shards in this case.
            resolved_archive_file, sharded_metadata = get_checkpoint_shard_files(
                pretrained_model_name_or_path,
                resolved_archive_file,
                cache_dir=cache_dir,
                force_download=force_download,
                proxies=proxies,
                resume_download=resume_download,
                local_files_only=local_files_only,
                token=token,
                user_agent=user_agent,
                revision=revision,
                subfolder=subfolder,
                _commit_hash=commit_hash,
            )

        if (
            is_safetensors_available()
            and isinstance(resolved_archive_file, str)
            and resolved_archive_file.endswith(".safetensors")
        ):
            with safe_open(resolved_archive_file, framework="np") as f:
                metadata = f.metadata()

            if metadata is None:
                pass
            elif metadata.get("format") in ("np", "pt"):
                pass
            elif metadata.get("format") == "tf":
                from_tf = True
                logger.info("A TensorFlow safetensors file is being loaded in a MindSpore model.")
            elif metadata.get("format") == "flax":
                from_flax = True
                logger.info("A Flax safetensors file is being loaded in a PyTorch model.")
            else:
                raise ValueError(
                    f"Incompatible safetensors file. File metadata is not ['pt', 'tf', 'flax'] but {metadata.get('format')}"
                )

        from_pt = not (from_tf | from_flax)

        # load pt weights early so that we know which dtype to init the model under
        if from_pt:
            if not is_sharded and state_dict is None:
                # Time to load the checkpoint
                state_dict = load_state_dict(resolved_archive_file)

            # Find the correct dtype based on current state
            config, mindspore_dtype = _get_mindspore_dtype(
                cls,
                mindspore_dtype,
                resolved_archive_file,
                config,
                sharded_metadata,
                state_dict,
                weights_only,
                is_sharded,
            )

            # Check if `_keep_in_fp32_modules` is not None
            use_keep_in_fp32_modules = (cls._keep_in_fp32_modules is not None) and (mindspore_dtype == ms.float16)

            if is_sharded:
                loaded_state_dict_keys = sharded_metadata["all_checkpoint_keys"]
            else:
                loaded_state_dict_keys = list(state_dict.keys())

        config.name_or_path = pretrained_model_name_or_path

        config = copy.deepcopy(config)  # We do not want to modify the config inplace in from_pretrained.

        with no_init_parameters():
            if mindspore_dtype is not None:
                patch_nn_default_dtype(dtype=mindspore_dtype, force=True)
            model = cls(config, *model_args, **model_kwargs)
            if mindspore_dtype is not None:
                restore_nn_default_dtype()

        # Make sure to tie the weights correctly
        model.tie_weights()

        # We cannot set default mindspore dtype. So we need to cast model weights after creating.
        if mindspore_dtype is not None:
            model = model.to(mindspore_dtype)

            logger.info(
                f"convert model:{model.__class__.__name__} parameters to mindspore_dtype {dtype_to_str(mindspore_dtype)}"
            )

        # make sure we use the model's config since the __init__ call might have copied it
        config = model.config

        # Check first if we are `from_pt`
        if use_keep_in_fp32_modules:
            keep_in_fp32_modules = model._keep_in_fp32_modules
        else:
            keep_in_fp32_modules = []

        if from_tf:
            raise NotImplementedError("loading tf checkpoint in mindspore model is not yet supported.")
        elif from_flax:
            raise NotImplementedError("loading flax checkpoint in mindspore model is not yet supported.")
        elif from_pt:
            (
                model,
                missing_keys,
                unexpected_keys,
                mismatched_keys,
                error_msgs,
            ) = cls._load_pretrained_model(
                model,
                state_dict,
                loaded_state_dict_keys,  # XXX: rename?
                resolved_archive_file,
                pretrained_model_name_or_path,
                ignore_mismatched_sizes=ignore_mismatched_sizes,
                sharded_metadata=sharded_metadata,
                dtype=mindspore_dtype,
                keep_in_fp32_modules=keep_in_fp32_modules,
                key_mapping=key_mapping,
            )

        if _adapter_model_path is not None:
            model.load_adapter(
                _adapter_model_path,
                adapter_name=adapter_name,
                token=token,
                adapter_kwargs=adapter_kwargs,
            )

        # make sure token embedding weights are still tied if needed
        model.tie_weights()

        # Set model in evaluation mode to deactivate DropOut modules by default
        model.set_train(False)

        # If it is a model with generation capabilities, attempt to load the generation config
        if model.can_generate() and pretrained_model_name_or_path is not None:
            try:
                model.generation_config = GenerationConfig.from_pretrained(
                    pretrained_model_name_or_path,
                    cache_dir=cache_dir,
                    force_download=force_download,
                    resume_download=resume_download,
                    proxies=proxies,
                    local_files_only=local_files_only,
                    token=token,
                    revision=revision,
                    subfolder=subfolder,
                    _from_auto=from_auto_class,
                    _from_pipeline=from_pipeline,
                    **kwargs,
                )
            except OSError:
                logger.info(
                    "Generation config file not found, using a generation config created from the model config."
                )
                pass

        if output_loading_info:
            if loading_info is None:
                loading_info = {
                    "missing_keys": missing_keys,
                    "unexpected_keys": unexpected_keys,
                    "mismatched_keys": mismatched_keys,
                    "error_msgs": error_msgs,
                }
            return model, loading_info

        return model

    @staticmethod
    def _fix_state_dict_key_on_load(key: str) -> tuple[str, bool]:
        """Replace legacy parameter names with their modern equivalents. E.g. beta -> bias, gamma -> weight."""
        # Rename LayerNorm beta & gamma params for some early models ported from Tensorflow (e.g. Bert)
        # This rename is logged.
        if key.endswith("LayerNorm.beta"):
            return key.replace("LayerNorm.beta", "LayerNorm.bias"), True
        if key.endswith("LayerNorm.gamma"):
            return key.replace("LayerNorm.gamma", "LayerNorm.weight"), True

        return key, False

    def _get_key_renaming_mapping(
        self,
        checkpoint_keys: list[str],
        key_mapping: Optional[dict[str, str]] = None,
        loading_base_model_from_task_state_dict: bool = False,
        loading_task_model_from_base_state_dict: bool = False,
    ):
        """
        Compute a mapping between the serialized keys on disk `checkpoint_keys`, and the keys that the model
        that we are loading expects. This is the single entry point for key renaming that will be used during
        loading.
        Log if any parameters have been renamed.
        """
        prefix = self.base_model_prefix
        _prefix = f"{prefix}."

        renamed_keys = {}
        key_renaming_mapping = {}
        for key in checkpoint_keys:
            # Class specific rename
            new_key, has_changed = self._fix_state_dict_key_on_load(key)

            # Optionally map the key according to `key_mapping`
            if key_mapping is not None:
                for pattern, replacement in key_mapping.items():
                    new_key, n_replace = re.subn(pattern, replacement, new_key)
                    # Early exit of the loop
                    if n_replace > 0:
                        has_changed = True
                        break

            # In this case, we need to add the prefix to the keys, to match them to the expected keys
            if loading_task_model_from_base_state_dict:
                new_key = ".".join([prefix, new_key])
                key = ".".join([prefix, key])
            # In this case we need to remove the prefix from the key to match them to the expected keys, and use
            # only the keys starting with the prefix
            elif loading_base_model_from_task_state_dict:
                if not new_key.startswith(_prefix):
                    continue
                new_key = new_key[len(_prefix) :]
                key = key[len(_prefix) :]

            if not has_changed:
                key_renaming_mapping[new_key] = new_key
            else:
                key_renaming_mapping[key] = new_key

            # track gamma/beta rename for logging
            if has_changed:
                if key.endswith("LayerNorm.gamma"):
                    renamed_keys["LayerNorm.gamma"] = (key, new_key)
                elif key.endswith("LayerNorm.beta"):
                    renamed_keys["LayerNorm.beta"] = (key, new_key)

        if renamed_keys:
            warning_msg = f"A pretrained model of type `{self.__class__.__name__}` "
            warning_msg += "contains parameters that have been renamed internally (a few are listed below but more are present in the model):\n"
            for old_key, new_key in renamed_keys.values():
                warning_msg += f"* `{old_key}` -> `{new_key}`\n"
            warning_msg += "If you are using a model from the Hub, consider submitting a PR to adjust these weights and help future users."
            logger.info_once(warning_msg)

        return key_renaming_mapping

    @classmethod
    def _load_pretrained_model(
        cls,
        model,
        state_dict,
        loaded_keys,
        resolved_archive_file,
        pretrained_model_name_or_path,
        ignore_mismatched_sizes=False,
        sharded_metadata=None,
        dtype=None,
        keep_in_fp32_modules=None,
        key_mapping: Optional[dict[str, str]] = None,
        weights_only: bool = True,
    ):
        model_state_dict = {k: v for k, v in model.parameters_and_names()}
        prefix = model.base_model_prefix
        original_loaded_keys = loaded_keys

        # Get all the keys of the state dicts that we have to initialize the model
        if sharded_metadata is not None:
            original_checkpoint_keys = sharded_metadata["all_checkpoint_keys"]
        elif state_dict is not None:
            original_checkpoint_keys = list(state_dict.keys())
        else:
            original_checkpoint_keys = list(load_state_dict(pretrained_model_name_or_path).keys())

        # Check if we are in a special state, i.e. loading from a state dict coming from a different architecture
        prefix = model.base_model_prefix
        _prefix = f"{prefix}."
        has_prefix_module = any(s.startswith(prefix) for s in original_checkpoint_keys) if len(prefix) > 0 else False
        expects_prefix_module = hasattr(model, prefix) if len(prefix) > 0 else False
        loading_task_model_from_base_state_dict = not has_prefix_module and expects_prefix_module
        loading_base_model_from_task_state_dict = has_prefix_module and not expects_prefix_module

        # Mapping loaded_keys from pt to ms
        pt2ms_mappings = _get_pt2ms_mappings(model)
        loaded_keys = _get_pt2ms_mapped_k(pt2ms_mappings, has_prefix_module, expects_prefix_module, loaded_keys, prefix)

        # Find the key names that the model expects from the serialized keys
        key_renaming_mapping = model._get_key_renaming_mapping(
            loaded_keys,
            key_mapping,
            loading_base_model_from_task_state_dict,
            loading_task_model_from_base_state_dict,
        )
        checkpoint_keys = list(key_renaming_mapping.values())

        # Find missing and unexpected keys from the state dict
        missing_keys, unexpected_keys = _find_missing_and_unexpected_keys(
            cls,
            model,
            original_checkpoint_keys,
            checkpoint_keys,
            loading_base_model_from_task_state_dict,
        )

        # Set some modules to fp32 if any
        if keep_in_fp32_modules is not None:
            for name, param in model.parameters_and_names():
                if any(module_to_keep_in_fp32 in name.split(".") for module_to_keep_in_fp32 in keep_in_fp32_modules):
                    param.set_dtype(ms.float32)

        # Make sure we are able to load base models as well as derived models (specific task models, with heads)
        model_to_load = model
        # In this case, we load a ForTaskModel with keys from a BaseModel -> only load keys to the BaseModel
        if loading_task_model_from_base_state_dict:
            model_to_load = getattr(model, prefix)
            # Here we need to remove the prefix we added to correctly find missing/unexpected keys, as we will load
            # in the submodule
            key_renaming_mapping = {k: v[len(_prefix) :] for k, v in key_renaming_mapping.items()}
            checkpoint_keys = list(key_renaming_mapping.values())
            # small sanity check: the base model should not contain task-specific head keys
            task_specific_expected_keys = [s for s in model.state_dict().keys() if not s.startswith(_prefix)]
            base_model_expected_keys = list(model_to_load.state_dict().keys())
            if any(
                key in task_specific_expected_keys and key not in base_model_expected_keys for key in checkpoint_keys
            ):
                raise ValueError(
                    "The state dictionary of the model you are trying to load is corrupted. Are you sure it was "
                    "properly saved?"
                )

        # Make sure we are able to load base models as well as derived models (with heads)
        start_prefix = ""
        model_to_load = model
        if len(cls.base_model_prefix) > 0 and not hasattr(model, cls.base_model_prefix) and has_prefix_module:
            start_prefix = cls.base_model_prefix + "."

        def _find_mismatched_keys(
            state_dict,
            model_state_dict,
            loaded_keys,
            add_prefix_to_model,
            remove_prefix_from_model,
            ignore_mismatched_sizes,
        ):
            mismatched_keys = []
            if ignore_mismatched_sizes:
                for checkpoint_key in loaded_keys:
                    # If the checkpoint is sharded, we may not have the key here.
                    if checkpoint_key not in state_dict:
                        continue
                    model_key = checkpoint_key
                    if remove_prefix_from_model:
                        # The model key starts with `prefix` but `checkpoint_key` doesn't so we add it.
                        model_key = f"{prefix}.{checkpoint_key}"
                    elif add_prefix_to_model:
                        # The model key doesn't start with `prefix` but `checkpoint_key` does so we remove it.
                        model_key = ".".join(checkpoint_key.split(".")[1:])

                    if (
                        model_key in model_state_dict
                        and state_dict[checkpoint_key].shape != model_state_dict[model_key].shape
                    ):
                        if (
                            state_dict[checkpoint_key].shape[-1] == 1
                            and state_dict[checkpoint_key].numel() * 2 == model_state_dict[model_key].numel()
                        ):
                            # This skips size mismatches for 4-bit weights. Two 4-bit values share an 8-bit container, causing size differences.
                            # Without matching with module type or paramter type it seems like a practical way to detect valid 4bit weights.
                            pass
                        else:
                            mismatched_keys.append(
                                (checkpoint_key, state_dict[checkpoint_key].shape, model_state_dict[model_key].shape)
                            )
                            del state_dict[checkpoint_key]
            return mismatched_keys

        if state_dict is not None:
            # Whole checkpoint
            # checkpoint mapping from pt to hf
            matching = [s for s in key_renaming_mapping.keys() if "LayerNorm.gamma" in s]
            if matching:
                # Fix the key names when model weight names contain LayerNorm.gamma/LayerNorm.beta
                state_dict = {key_renaming_mapping[k]: v for k, v in state_dict.items() if k in key_renaming_mapping}
            # checkpoint mapping from hf to ms
            state_dict = _convert_state_dict(model, state_dict, prefix)

            mismatched_keys = _find_mismatched_keys(
                state_dict,
                model_state_dict,
                original_loaded_keys,
                loading_task_model_from_base_state_dict,
                loading_base_model_from_task_state_dict,
                ignore_mismatched_sizes,
            )
            error_msgs = _load_state_dict_into_model(model_to_load, state_dict, start_prefix, is_sharded=False)
        else:
            # Sharded checkpoint or whole but low_cpu_mem_usage==True

            # This should always be a list but, just to be sure.
            if not isinstance(resolved_archive_file, list):
                resolved_archive_file = [resolved_archive_file]

            error_msgs = []
            mismatched_keys = []

            if len(resolved_archive_file) > 1:
                resolved_archive_file = logging.tqdm(resolved_archive_file, desc="Loading checkpoint shards")

            # loading checkpoint
            for shard_file in resolved_archive_file:
                state_dict = load_state_dict(shard_file)
                # checkpoint mapping from pt to hf
                matching = [s for s in key_renaming_mapping.keys() if "LayerNorm.gamma" in s]
                if matching:
                    # Fix the key names when model weight names contain LayerNorm.gamma/LayerNorm.beta
                    state_dict = {
                        key_renaming_mapping[k]: v for k, v in state_dict.items() if k in key_renaming_mapping
                    }
                # checkpoint mapping from hf to ms
                state_dict = _convert_state_dict(model, state_dict, prefix)

                # Mismatched keys contains tuples key/shape1/shape2 of weights in the checkpoint that have a shape not
                # matching the weights in the model.
                mismatched_keys += _find_mismatched_keys(
                    state_dict,
                    model_state_dict,
                    original_loaded_keys,
                    loading_task_model_from_base_state_dict,
                    loading_base_model_from_task_state_dict,
                    ignore_mismatched_sizes,
                )

                error_msgs += _load_state_dict_into_model(model_to_load, state_dict, start_prefix, is_sharded=True)

                # force memory release
                del state_dict
                gc.collect()

        if len(error_msgs) > 0:
            error_msg = "\n\t".join(error_msgs)
            if "size mismatch" in error_msg:
                error_msg += (
                    "\n\tYou may consider adding `ignore_mismatched_sizes=True` in the model `from_pretrained` method."
                )
            raise RuntimeError(f"Error(s) in loading state_dict for {model.__class__.__name__}:\n\t{error_msg}")

        if len(unexpected_keys) > 0:
            archs = [] if model.config.architectures is None else model.config.architectures
            warner = logger.warning if model.__class__.__name__ in archs else logger.info
            warner(
                f"Some weights of the model checkpoint at {pretrained_model_name_or_path} were not used when"
                f" initializing {model.__class__.__name__}: {unexpected_keys}\n- This IS expected if you are"
                f" initializing {model.__class__.__name__} from the checkpoint of a model trained on another task or"
                " with another architecture (e.g. initializing a BertForSequenceClassification model from a"
                " BertForPreTraining model).\n- This IS NOT expected if you are initializing"
                f" {model.__class__.__name__} from the checkpoint of a model that you expect to be exactly identical"
                " (initializing a BertForSequenceClassification model from a BertForSequenceClassification model)."
            )
        else:
            logger.info(f"All model checkpoint weights were used when initializing {model.__class__.__name__}.\n")
        if len(missing_keys) > 0:
            logger.warning(
                f"Some weights of {model.__class__.__name__} were not initialized from the model checkpoint at"
                f" {pretrained_model_name_or_path} and are newly initialized: {missing_keys}\nYou should probably"
                " TRAIN this model on a down-stream task to be able to use it for predictions and inference."
            )
        elif len(mismatched_keys) == 0:
            logger.info(
                f"All the weights of {model.__class__.__name__} were initialized from the model checkpoint at"
                f" {pretrained_model_name_or_path}.\nIf your task is similar to the task the model of the checkpoint"
                f" was trained on, you can already use {model.__class__.__name__} for predictions without further"
                " training."
            )
        if len(mismatched_keys) > 0:
            mismatched_warning = "\n".join(
                [
                    f"- {key}: found shape {shape1} in the checkpoint and {shape2} in the model instantiated"
                    for key, shape1, shape2 in mismatched_keys
                ]
            )
            logger.warning(
                f"Some weights of {model.__class__.__name__} were not initialized from the model checkpoint at"
                f" {pretrained_model_name_or_path} and are newly initialized because the shapes did not"
                f" match:\n{mismatched_warning}\nYou should probably TRAIN this model on a down-stream task to be able"
                " to use it for predictions and inference."
            )

        return model, missing_keys, unexpected_keys, mismatched_keys, error_msgs

    def get_compiled_call(self) -> Callable:
        """Return a `mindspore.jit`'d version of `self.__call__`. This is useful to dynamically choose between
        non-compiled/compiled `forward` during inference, especially to switch between prefill (where we don't
        want to use compiled version to avoid recomputing the graph with new shapes) and iterative decoding
        (where we want the speed-ups of compiled version with static shapes)."""
        # Only reset it if not present or different from previous config
        if "llama4" in self.config.model_type:  # TODO try to enable for FULL COMPILE HYBRID CACHE SUPPORT
            return self.__call__
        raise NotImplementedError(
            "mindone.transformers does not support operator like 'torch.compile' right now."
            "Please add @jit decorator in model constuct func instead!"
        )

    def retrieve_modules_from_names(self, names, add_prefix=False, remove_prefix=False):
        module_keys = {".".join(key.split(".")[:-1]) for key in names}

        # torch.nn.Parameterlist is a special case where two parameter keywords
        # are appended to the module name, *e.g.* bert.special_embeddings.0
        module_keys = module_keys.union(
            {".".join(key.split(".")[:-2]) for key in names if len(key) > 0 and key[-1].isdigit()}
        )

        retrieved_modules = []
        # retrieve all modules that has at least one missing weight name
        for name, module in self.named_modules():
            if remove_prefix:
                _prefix = f"{self.base_model_prefix}."
                name = name[len(_prefix) :] if name.startswith(_prefix) else name
            elif add_prefix:
                name = ".".join([self.base_model_prefix, name]) if len(name) > 0 else self.base_model_prefix

            if name in module_keys:
                retrieved_modules.append(module)

        return retrieved_modules

    @classmethod
    def register_for_auto_class(cls, auto_class="AutoModel"):
        """
        Register this class with a given auto class. This should only be used for custom models as the ones in the
        library are already mapped with an auto class.

        <Tip warning={true}>

        This API is experimental and may have some slight breaking changes in the next releases.

        </Tip>

        Args:
            auto_class (`str` or `type`, *optional*, defaults to `"AutoModel"`):
                The auto class to register this new model with.
        """
        if not isinstance(auto_class, str):
            auto_class = auto_class.__name__

        import transformers.models.auto as auto_module

        if not hasattr(auto_module, auto_class):
            raise ValueError(f"{auto_class} is not a valid auto class.")

        cls._auto_class = auto_class

    def warn_if_padding_and_no_attention_mask(self, input_ids, attention_mask):
        """
        Shows a one-time warning if the input_ids appear to contain padding and no attention mask was given.
        """

        if (attention_mask is not None) or (self.config.pad_token_id is None):
            return

        # Check only the first and last input IDs to reduce overhead.
        if self.config.pad_token_id in input_ids[:, [-1, 0]]:
            warn_string = (
                "We strongly recommend passing in an `attention_mask` since your input_ids may be padded. See "
                "https://huggingface.co/docs/transformers/troubleshooting"
                "#incorrect-output-when-padding-tokens-arent-masked."
            )

            # If the pad token is equal to either BOS, EOS, or SEP, we do not know whether the user should use an
            # attention_mask or not. In this case, we should still show a warning because this is a rare case.
            if (
                (self.config.bos_token_id is not None and self.config.bos_token_id == self.config.pad_token_id)
                or (self.config.eos_token_id is not None and self.config.eos_token_id == self.config.pad_token_id)
                or (self.config.sep_token_id is not None and self.config.sep_token_id == self.config.pad_token_id)
            ):
                warn_string += (
                    f"\nYou may ignore this warning if your `pad_token_id` ({self.config.pad_token_id}) is identical "
                    f"to the `bos_token_id` ({self.config.bos_token_id}), `eos_token_id` ({self.config.eos_token_id}), "
                    f"or the `sep_token_id` ({self.config.sep_token_id}), and your input is not padded."
                )

            logger.warning_once(warn_string)


class PoolerStartLogits(nn.Cell):
    """
    Compute SQuAD start logits from sequence hidden states.

    Args:
        config ([`PretrainedConfig`]):
            The config used by the model, will be used to grab the `hidden_size` of the model.
    """

    def __init__(self, config: PretrainedConfig):
        super().__init__()
        self.dense = mint.nn.Linear(config.hidden_size, 1)

    def construct(self, hidden_states: ms.Tensor, p_mask: Optional[ms.Tensor] = None) -> ms.Tensor:
        """
        Args:
            hidden_states (`ms.Tensor` of shape `(batch_size, seq_len, hidden_size)`):
                The final hidden states of the model.
            p_mask (`ms.Tensor` of shape `(batch_size, seq_len)`, *optional*):
                Mask for tokens at invalid position, such as query and special symbols (PAD, SEP, CLS). 1.0 means token
                should be masked.

        Returns:
            `ms.Tensor`: The start logits for SQuAD.
        """
        x = self.dense(hidden_states).squeeze(-1)

        if p_mask is not None:
            if get_parameter_dtype(self) == ms.float16:
                x = x * (1 - p_mask) - 65500 * p_mask
            else:
                x = x * (1 - p_mask) - 1e30 * p_mask

        return x


class PoolerEndLogits(nn.Cell):
    """
    Compute SQuAD end logits from sequence hidden states.

    Args:
        config ([`PretrainedConfig`]):
            The config used by the model, will be used to grab the `hidden_size` of the model and the `layer_norm_eps`
            to use.
    """

    def __init__(self, config: PretrainedConfig):
        super().__init__()
        self.dense_0 = mint.nn.Linear(config.hidden_size * 2, config.hidden_size)
        self.activation = mint.nn.Tanh()
        self.LayerNorm = mint.nn.LayerNorm(config.hidden_size, eps=config.layer_norm_eps)
        self.dense_1 = mint.nn.Linear(config.hidden_size, 1)

    def construct(
        self,
        hidden_states: ms.Tensor,
        start_states: Optional[ms.Tensor] = None,
        start_positions: Optional[ms.Tensor] = None,
        p_mask: Optional[ms.Tensor] = None,
    ) -> ms.Tensor:
        """
        Args:
            hidden_states (`ms.Tensor` of shape `(batch_size, seq_len, hidden_size)`):
                The final hidden states of the model.
            start_states (`ms.Tensor` of shape `(batch_size, seq_len, hidden_size)`, *optional*):
                The hidden states of the first tokens for the labeled span.
            start_positions (`ms.Tensor` of shape `(batch_size,)`, *optional*):
                The position of the first token for the labeled span.
            p_mask (`ms.Tensor` of shape `(batch_size, seq_len)`, *optional*):
                Mask for tokens at invalid position, such as query and special symbols (PAD, SEP, CLS). 1.0 means token
                should be masked.

        <Tip>

        One of `start_states` or `start_positions` should be not `None`. If both are set, `start_positions` overrides
        `start_states`.

        </Tip>

        Returns:
            `ms.Tensor`: The end logits for SQuAD.
        """
        assert (
            start_states is not None or start_positions is not None
        ), "One of start_states, start_positions should be not None"
        if start_positions is not None:
            slen, hsz = hidden_states.shape[-2:]
            start_positions = start_positions[:, None, None].expand(-1, -1, hsz)  # shape (bsz, 1, hsz)
            start_states = hidden_states.gather(-2, start_positions)  # shape (bsz, 1, hsz)
            start_states = start_states.expand(-1, slen, -1)  # shape (bsz, slen, hsz)

        x = self.dense_0(mint.cat([hidden_states, start_states], dim=-1))
        x = self.activation(x)
        x = self.LayerNorm(x)
        x = self.dense_1(x).squeeze(-1)

        if p_mask is not None:
            if get_parameter_dtype(self) == ms.float16:
                x = x * (1 - p_mask) - 65500 * p_mask
            else:
                x = x * (1 - p_mask) - 1e30 * p_mask

        return x


class PoolerAnswerClass(nn.Cell):
    """
    Compute SQuAD 2.0 answer class from classification and start tokens hidden states.

    Args:
        config ([`PretrainedConfig`]):
            The config used by the model, will be used to grab the `hidden_size` of the model.
    """

    def __init__(self, config):
        super().__init__()
        self.dense_0 = mint.nn.Linear(config.hidden_size * 2, config.hidden_size)
        self.activation = mint.nn.Tanh()
        self.dense_1 = mint.nn.Linear(config.hidden_size, 1, bias=False)

    def construct(
        self,
        hidden_states: ms.Tensor,
        start_states: Optional[ms.Tensor] = None,
        start_positions: Optional[ms.Tensor] = None,
        cls_index: Optional[ms.Tensor] = None,
    ) -> ms.Tensor:
        """
        Args:
            hidden_states (`ms.Tensor` of shape `(batch_size, seq_len, hidden_size)`):
                The final hidden states of the model.
            start_states (`ms.Tensor` of shape `(batch_size, seq_len, hidden_size)`, *optional*):
                The hidden states of the first tokens for the labeled span.
            start_positions (`ms.Tensor` of shape `(batch_size,)`, *optional*):
                The position of the first token for the labeled span.
            cls_index (`ms.Tensor` of shape `(batch_size,)`, *optional*):
                Position of the CLS token for each sentence in the batch. If `None`, takes the last token.

        <Tip>

        One of `start_states` or `start_positions` should be not `None`. If both are set, `start_positions` overrides
        `start_states`.

        </Tip>

        Returns:
            `ms.Tensor`: The SQuAD 2.0 answer class.
        """
        # No dependency on end_feature so that we can obtain one single `cls_logits` for each sample.
        hsz = hidden_states.shape[-1]
        assert (
            start_states is not None or start_positions is not None
        ), "One of start_states, start_positions should be not None"
        if start_positions is not None:
            start_positions = start_positions[:, None, None].expand(-1, -1, hsz)  # shape (bsz, 1, hsz)
            start_states = hidden_states.gather(-2, start_positions).squeeze(-2)  # shape (bsz, hsz)

        if cls_index is not None:
            cls_index = cls_index[:, None, None].expand(-1, -1, hsz)  # shape (bsz, 1, hsz)
            cls_token_state = hidden_states.gather(-2, cls_index).squeeze(-2)  # shape (bsz, hsz)
        else:
            cls_token_state = hidden_states[:, -1, :]  # shape (bsz, hsz)

        x = self.dense_0(mint.cat([start_states, cls_token_state], dim=-1))
        x = self.activation(x)
        x = self.dense_1(x).squeeze(-1)

        return x


@dataclass
class SquadHeadOutput(ModelOutput):
    """
    Base class for outputs of question answering models using a [`~modeling_utils.SQuADHead`].

    Args:
        loss (`mindspore.Tensor` of shape `(1,)`, *optional*, returned if both `start_positions` and `end_positions` are provided):
            Classification loss as the sum of start token, end token (and is_impossible if provided) classification
            losses.
        start_top_log_probs (`mindspore.Tensor` of shape `(batch_size, config.start_n_top)`, *optional*,
            returned if `start_positions` or `end_positions` is not provided):
            Log probabilities for the top config.start_n_top start token possibilities (beam-search).
        start_top_index (`mindspore.Tensor` of shape `(batch_size, config.start_n_top)`, *optional*,
            returned if `start_positions` or `end_positions` is not provided):
            Indices for the top config.start_n_top start token possibilities (beam-search).
        end_top_log_probs (`mindspore.Tensor` of shape `(batch_size, config.start_n_top * config.end_n_top)`, *optional*,
            returned if `start_positions` or `end_positions` is not provided):
            Log probabilities for the top `config.start_n_top * config.end_n_top` end token possibilities
            (beam-search).
        end_top_index (`mindspore.Tensor` of shape `(batch_size, config.start_n_top * config.end_n_top)`, *optional*,
            returned if `start_positions` or `end_positions` is not provided):
            Indices for the top `config.start_n_top * config.end_n_top` end token possibilities (beam-search).
        cls_logits (`mindspore.Tensor` of shape `(batch_size,)`, *optional*, returned if `start_positions` or `end_positions` is not provided):
            Log probabilities for the `is_impossible` label of the answers.

    """

    loss: Optional[ms.Tensor] = None
    start_top_log_probs: Optional[ms.Tensor] = None
    start_top_index: Optional[ms.Tensor] = None
    end_top_log_probs: Optional[ms.Tensor] = None
    end_top_index: Optional[ms.Tensor] = None
    cls_logits: Optional[ms.Tensor] = None


class SQuADHead(nn.Cell):
    r"""
    A SQuAD head inspired by XLNet.

    Args:
        config ([`PretrainedConfig`]):
            The config used by the model, will be used to grab the `hidden_size` of the model and the `layer_norm_eps`
            to use.
    """

    def __init__(self, config):
        super().__init__()
        self.start_n_top = config.start_n_top
        self.end_n_top = config.end_n_top

        self.start_logits = PoolerStartLogits(config)
        self.end_logits = PoolerEndLogits(config)
        self.answer_class = PoolerAnswerClass(config)

    @replace_return_docstrings(output_type=SquadHeadOutput, config_class=PretrainedConfig)
    def construct(
        self,
        hidden_states: ms.Tensor,
        start_positions: Optional[ms.Tensor] = None,
        end_positions: Optional[ms.Tensor] = None,
        cls_index: Optional[ms.Tensor] = None,
        is_impossible: Optional[ms.Tensor] = None,
        p_mask: Optional[ms.Tensor] = None,
        return_dict: bool = False,
    ) -> Union[SquadHeadOutput, tuple[ms.Tensor]]:
        """
        Args:
            hidden_states (`mindspore.Tensor` of shape `(batch_size, seq_len, hidden_size)`):
                Final hidden states of the model on the sequence tokens.
            start_positions (`mindspore.Tensor` of shape `(batch_size,)`, *optional*):
                Positions of the first token for the labeled span.
            end_positions (`mindspore.Tensor` of shape `(batch_size,)`, *optional*):
                Positions of the last token for the labeled span.
            cls_index (`mindspore.Tensor` of shape `(batch_size,)`, *optional*):
                Position of the CLS token for each sentence in the batch. If `None`, takes the last token.
            is_impossible (`mindspore.Tensor` of shape `(batch_size,)`, *optional*):
                Whether the question has a possible answer in the paragraph or not.
            p_mask (`mindspore.Tensor` of shape `(batch_size, seq_len)`, *optional*):
                Mask for tokens at invalid position, such as query and special symbols (PAD, SEP, CLS). 1.0 means token
                should be masked.
            return_dict (`bool`, *optional*, defaults to `False`):
                Whether or not to return a [`~utils.ModelOutput`] instead of a plain tuple.

        Returns:
        """
        start_logits = self.start_logits(hidden_states, p_mask=p_mask)

        if start_positions is not None and end_positions is not None:
            # If we are on multi-GPU, let's remove the dimension added by batch splitting
            for x in (start_positions, end_positions, cls_index, is_impossible):
                if x is not None and x.dim() > 1:
                    x.squeeze_(-1)

            # during training, compute the end logits based on the ground truth of the start position
            end_logits = self.end_logits(hidden_states, start_positions=start_positions, p_mask=p_mask)

            loss_fct = CrossEntropyLoss()
            start_loss = loss_fct(start_logits, start_positions)
            end_loss = loss_fct(end_logits, end_positions)
            total_loss = (start_loss + end_loss) / 2

            if cls_index is not None and is_impossible is not None:
                # Predict answerability from the representation of CLS and START
                cls_logits = self.answer_class(hidden_states, start_positions=start_positions, cls_index=cls_index)
                loss_fct_cls = nn.BCEWithLogitsLoss()
                cls_loss = loss_fct_cls(cls_logits, is_impossible)

                # note(zhiliny): by default multiply the loss by 0.5 so that the scale is comparable to start_loss and end_loss
                total_loss += cls_loss * 0.5

            return SquadHeadOutput(loss=total_loss) if return_dict else (total_loss,)

        else:
            # during inference, compute the end logits based on beam search
            bsz, slen, hsz = hidden_states.size()
            start_log_probs = mint.softmax(start_logits, dim=-1)  # shape (bsz, slen)

            start_top_log_probs, start_top_index = mint.topk(
                start_log_probs, self.start_n_top, dim=-1
            )  # shape (bsz, start_n_top)
            start_top_index_exp = start_top_index.unsqueeze(-1).expand(-1, -1, hsz)  # shape (bsz, start_n_top, hsz)
            start_states = mint.gather(hidden_states, -2, start_top_index_exp)  # shape (bsz, start_n_top, hsz)
            start_states = start_states.unsqueeze(1).expand(-1, slen, -1, -1)  # shape (bsz, slen, start_n_top, hsz)

            hidden_states_expanded = hidden_states.unsqueeze(2).expand_as(
                start_states
            )  # shape (bsz, slen, start_n_top, hsz)
            p_mask = p_mask.unsqueeze(-1) if p_mask is not None else None
            end_logits = self.end_logits(hidden_states_expanded, start_states=start_states, p_mask=p_mask)
            end_log_probs = mint.softmax(end_logits, dim=1)  # shape (bsz, slen, start_n_top)

            end_top_log_probs, end_top_index = mint.topk(
                end_log_probs, self.end_n_top, dim=1
            )  # shape (bsz, end_n_top, start_n_top)
            end_top_log_probs = end_top_log_probs.view(-1, self.start_n_top * self.end_n_top)
            end_top_index = end_top_index.view(-1, self.start_n_top * self.end_n_top)

            start_states = mint.einsum("blh,bl->bh", hidden_states, start_log_probs)
            cls_logits = self.answer_class(hidden_states, start_states=start_states, cls_index=cls_index)

            if not return_dict:
                return (start_top_log_probs, start_top_index, end_top_log_probs, end_top_index, cls_logits)
            else:
                return SquadHeadOutput(
                    start_top_log_probs=start_top_log_probs,
                    start_top_index=start_top_index,
                    end_top_log_probs=end_top_log_probs,
                    end_top_index=end_top_index,
                    cls_logits=cls_logits,
                )


class SequenceSummary(nn.Cell):
    r"""
    Compute a single vector summary of a sequence hidden states.

    Args:
        config ([`PretrainedConfig`]):
            The config used by the model. Relevant arguments in the config class of the model are (refer to the actual
            config class of your model for the default values it uses):

            - **summary_type** (`str`) -- The method to use to make this summary. Accepted values are:

                - `"last"` -- Take the last token hidden state (like XLNet)
                - `"first"` -- Take the first token hidden state (like Bert)
                - `"mean"` -- Take the mean of all tokens hidden states
                - `"cls_index"` -- Supply a Tensor of classification token position (GPT/GPT-2)
                - `"attn"` -- Not implemented now, use multi-head attention

            - **summary_use_proj** (`bool`) -- Add a projection after the vector extraction.
            - **summary_proj_to_labels** (`bool`) -- If `True`, the projection outputs to `config.num_labels` classes
              (otherwise to `config.hidden_size`).
            - **summary_activation** (`Optional[str]`) -- Set to `"tanh"` to add a tanh activation to the output,
              another string or `None` will add no activation.
            - **summary_first_dropout** (`float`) -- Optional dropout probability before the projection and activation.
            - **summary_last_dropout** (`float`)-- Optional dropout probability after the projection and activation.
    """

    def __init__(self, config: PretrainedConfig):
        super().__init__()

        self.summary_type = getattr(config, "summary_type", "last")
        if self.summary_type == "attn":
            # We should use a standard multi-head attention module with absolute positional embedding for that.
            raise NotImplementedError

        self.summary = Identity()
        if hasattr(config, "summary_use_proj") and config.summary_use_proj:
            if hasattr(config, "summary_proj_to_labels") and config.summary_proj_to_labels and config.num_labels > 0:
                num_classes = config.num_labels
            else:
                num_classes = config.hidden_size
            self.summary = nn.Dense(config.hidden_size, num_classes)

        activation_string = getattr(config, "summary_activation", None)
        self.activation: Callable = get_activation(activation_string) if activation_string else Identity()

        self.first_dropout = Identity()
        if hasattr(config, "summary_first_dropout") and config.summary_first_dropout > 0:
            self.first_dropout = nn.Dropout(config.summary_first_dropout)

        self.last_dropout = Identity()
        if hasattr(config, "summary_last_dropout") and config.summary_last_dropout > 0:
            self.last_dropout = nn.Dropout(config.summary_last_dropout)

    def construct(self, hidden_states: ms.Tensor, cls_index: Optional[ms.Tensor] = None) -> ms.Tensor:
        """
        Compute a single vector summary of a sequence hidden states.

        Args:
            hidden_states (`torch.FloatTensor` of shape `[batch_size, seq_len, hidden_size]`):
                The hidden states of the last layer.
            cls_index (`torch.LongTensor` of shape `[batch_size]` or `[batch_size, ...]`
            where ... are optional leading dimensions of `hidden_states`, *optional*):
                Used if `summary_type == "cls_index"` and takes the last token of the sequence as classification token.

        Returns:
            `torch.FloatTensor`: The summary of the sequence hidden states.
        """
        if self.summary_type == "last":
            output = hidden_states[:, -1]
        elif self.summary_type == "first":
            output = hidden_states[:, 0]
        elif self.summary_type == "mean":
            output = hidden_states.mean(axis=1)
        elif self.summary_type == "cls_index":
            if cls_index is None:
                cls_index = ops.full_like(
                    hidden_states[..., :1, :],
                    hidden_states.shape[-2] - 1,
                    dtype=ms.int64,
                )
            else:
                cls_index = cls_index.unsqueeze(-1).unsqueeze(-1)
                cls_index = cls_index.expand((-1,) * (cls_index.dim() - 1) + (hidden_states.size(-1),))
            # shape of cls_index: (bsz, XX, 1, hidden_size) where XX are optional leading dim of hidden_states
            output = hidden_states.gather(-2, cls_index).squeeze(-2)  # shape (bsz, XX, hidden_size)
        elif self.summary_type == "attn":
            raise NotImplementedError

        output = self.first_dropout(output)
        output = self.summary(output)
        output = self.activation(output)
        output = self.last_dropout(output)

        return output


class AttentionInterface(MutableMapping):
    """
    Dict-like object keeping track of allowed attention functions. You can easily add a new attention function
    with a call to `register()`. If a model needs to locally overwrite an existing attention function, say `sdpa`,
    it needs to declare a new instance of this class inside the `modeling_<model>.py`, and declare it on that instance.
    """

    # Class instance object, so that a call to `register` can be reflected into all other files correctly, even if
    # a new instance is created (in order to locally override a given function)
    _global_mapping = {
        "flash_attention_2": flash_attention_forward,
        # "flex_attention": flex_attention_forward,  # Mindspore dose not support flex_attention yet
        "sdpa": sdpa_attention_forward,  # Mindspore dose not support sdpa yet. Use vanilla attention to work around
    }

    def __init__(self):
        self._local_mapping = {}

    def __getitem__(self, key):
        # First check if instance has a local override
        if key in self._local_mapping:
            return self._local_mapping[key]
        return self._global_mapping[key]

    def __setitem__(self, key, value):
        # Allow local update of the default functions without impacting other instances
        self._local_mapping.update({key: value})

    def __delitem__(self, key):
        del self._local_mapping[key]

    def __iter__(self):
        # Ensure we use all keys, with the overwritten ones on top
        return iter({**self._global_mapping, **self._local_mapping})

    def __len__(self):
        return len(self._global_mapping.keys() | self._local_mapping.keys())

    @classmethod
    def register(cls, key: str, value: Callable):
        cls._global_mapping.update({key: value})

    def valid_keys(self) -> list[str]:
        return list(self.keys())


# Global AttentionInterface shared by all models which do not need to overwrite any of the existing ones
ALL_ATTENTION_FUNCTIONS: AttentionInterface = AttentionInterface()

# for BC
MSPreTrainedModel = PreTrainedModel<|MERGE_RESOLUTION|>--- conflicted
+++ resolved
@@ -81,13 +81,9 @@
     prune_linear_layer,
 )
 from .modeling_attn_mask_utils import dtype_to_min
-<<<<<<< HEAD
 from .modeling_patch import patch_nn_default_dtype, restore_nn_default_dtype
-from .utils.import_utils import is_flash_attn_2_available, is_sdpa_available
-=======
 from .utils.generic import _CAN_RECORD_REGISTRY, OutputRecorder
 from .utils.import_utils import is_sdpa_available
->>>>>>> 8f6e9c94
 
 if is_safetensors_available():
     from safetensors import safe_open
@@ -1162,34 +1158,16 @@
 
         config = copy.deepcopy(config)  # We do not want to modify the config inplace in _from_config.
 
-<<<<<<< HEAD
-        if config._attn_implementation_internal is not None:
-            # In this case, the config has been created with the attn_implementation set by the user, which we
-            # should respect.
-            attn_implementation = config._attn_implementation_internal
-        else:
-            attn_implementation = None
-
-        config._attn_implementation = kwargs.pop("attn_implementation", attn_implementation)
-        if not getattr(config, "_attn_implementation_autoset", False):
-            config = cls._autoset_attn_implementation(
-                config,
-                use_flash_attention_2=use_flash_attention_2,
-                mindspore_dtype=mindspore_dtype,
-            )
+        # If passing `attn_implementation` as kwargs, respect it (it will be applied recursively on subconfigs)
+        if "attn_implementation" in kwargs:
+            config._attn_implementation = kwargs.pop("attn_implementation")
+
         with no_init_parameters():
             if mindspore_dtype is not None:
                 patch_nn_default_dtype(dtype=mindspore_dtype, force=True)
             model = cls(config, **kwargs)
             if mindspore_dtype is not None:
                 restore_nn_default_dtype()
-=======
-        # If passing `attn_implementation` as kwargs, respect it (it will be applied recursively on subconfigs)
-        if "attn_implementation" in kwargs:
-            config._attn_implementation = kwargs.pop("attn_implementation")
-
-        model = cls(config, **kwargs)
->>>>>>> 8f6e9c94
 
         # We cannot set default mindspore dtype. So we need to cast model weights after creating.
         if mindspore_dtype is not None:
