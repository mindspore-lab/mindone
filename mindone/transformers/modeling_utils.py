# coding=utf-8
# Copyright 2018 The Google AI Language Team Authors, Facebook AI Research authors and The HuggingFace Inc. team.
# Copyright (c) 2018, NVIDIA CORPORATION.  All rights reserved.
#
# This code is adapted from https://github.com/huggingface/transformers
# with modifications to run transformers on mindspore.
#
# Licensed under the Apache License, Version 2.0 (the "License");
# you may not use this file except in compliance with the License.
# You may obtain a copy of the License at
#
#     http://www.apache.org/licenses/LICENSE-2.0
#
# Unless required by applicable law or agreed to in writing, software
# distributed under the License is distributed on an "AS IS" BASIS,
# WITHOUT WARRANTIES OR CONDITIONS OF ANY KIND, either express or implied.
# See the License for the specific language governing permissions and
# limitations under the License.
import copy
import functools
import gc
import json
import os
import re
import sys
import warnings
from contextlib import contextmanager, nullcontext
from dataclasses import dataclass
from enum import Enum
from typing import Any, Callable, MutableMapping, Optional, Union

from transformers.configuration_utils import PretrainedConfig
from transformers.dynamic_module_utils import custom_object_save
from transformers.safetensors_conversion import auto_conversion
from transformers.utils import (
    ADAPTER_SAFE_WEIGHTS_NAME,
    ADAPTER_WEIGHTS_NAME,
    CONFIG_NAME,
    DUMMY_INPUTS,
    FLAX_WEIGHTS_NAME,
    SAFE_WEIGHTS_INDEX_NAME,
    SAFE_WEIGHTS_NAME,
    TF2_WEIGHTS_NAME,
    TF_WEIGHTS_NAME,
    WEIGHTS_INDEX_NAME,
    WEIGHTS_NAME,
    ModelOutput,
    PushToHubMixin,
    cached_file,
    download_url,
    extract_commit_hash,
    find_adapter_config_file,
    has_file,
    is_offline_mode,
    is_remote_url,
    is_safetensors_available,
    logging,
    replace_return_docstrings,
)
from transformers.utils.hub import convert_file_size_to_int, get_checkpoint_shard_files

import mindspore as ms
from mindspore import Parameter, Tensor, mint, nn, ops
from mindspore.nn import CrossEntropyLoss, Identity

from mindone.transformers.generation.configuration_utils import CompileConfig, GenerationConfig

from .activations import get_activation
from .integrations import PeftAdapterMixin
from .integrations.accelerate import find_tied_parameters
from .integrations.flash_attention import flash_attention_forward
from .integrations.flash_paged import paged_attention_forward
from .integrations.sdpa_attention import sdpa_attention_forward
from .loss.loss_utils import LOSS_MAPPING
from .mindspore_adapter import dtype_to_str
from .mindspore_utils import (  # noqa: F401
    Conv1D,
    apply_chunking_to_forward,
    find_pruneable_heads_and_indices,
    prune_conv1d_layer,
    prune_layer,
    prune_linear_layer,
)
from .modeling_attn_mask_utils import dtype_to_min
from .utils.generic import _CAN_RECORD_REGISTRY, OutputRecorder
from .utils.import_utils import is_sdpa_available

if is_safetensors_available():
    from safetensors import safe_open

    from mindone.safetensors.mindspore import load_file as safe_load_file
    from mindone.safetensors.mindspore import save_file as safe_save_file

# DO NOT MODIFY, KEPT FOR BC ONLY
VLMS = [
    "aria",
    "ayavision",
    "colpali",
    "emu3",
    "fuyu",
    "gotocr2",
    "gemma3",
    "internvl",
    "llava",  # all llava prefixed models fall under this check
    "mistral3",
    "mllama",
    "paligemma",
    "shieldgemma2",
    "qwen2vl",
    "qwen2_5_vl",
    "videollava",
    "vipllava",
]

logger = logging.get_logger(__name__)

_init_weights = True


def _get_pt2ms_mappings(m):
    mappings = {}  # pt_param_name: (ms_param_name, pt_param_to_ms_param_func)
    for name, cell in m.cells_and_names():
        if isinstance(cell, (nn.Conv1d, nn.Conv1dTranspose)):
            mappings[f"{name}.weight"] = f"{name}.weight", lambda x: ms.Parameter(
                ops.expand_dims(x, axis=-2), name=x.name
            )
            if "weight_norm_cell" in name:
                ori_name = name.replace(".weight_norm_cell", "")
                mappings[f"{ori_name}.weight_g"] = f"{ori_name}.weight_g", lambda x: ms.Parameter(
                    ops.expand_dims(x, axis=-2), name=x.name
                )
                mappings[f"{ori_name}.weight_v"] = f"{ori_name}.weight_v", lambda x: ms.Parameter(
                    ops.expand_dims(x, axis=-2), name=x.name
                )
                mappings[f"{ori_name}.bias"] = f"{name}.bias", lambda x: x
        elif isinstance(cell, nn.Embedding):
            mappings[f"{name}.weight"] = f"{name}.embedding_table", lambda x: x
        elif isinstance(cell, (nn.BatchNorm2d, nn.LayerNorm, nn.GroupNorm)):
            mappings[f"{name}.weight"] = f"{name}.gamma", lambda x: x
            mappings[f"{name}.bias"] = f"{name}.beta", lambda x: x
            if isinstance(cell, (nn.BatchNorm2d,)):
                mappings[f"{name}.running_mean"] = f"{name}.moving_mean", lambda x: x
                mappings[f"{name}.running_var"] = f"{name}.moving_variance", lambda x: x
                mappings[f"{name}.num_batches_tracked"] = None, lambda x: x
    return mappings


def _get_pt2ms_mapped_k(mappings, has_prefix_module, expects_prefix_module, loaded_keys, prefix):
    if has_prefix_module and not expects_prefix_module:
        loaded_keys = [
            mappings.get(s[len(prefix) + 1 :], (s[len(prefix) + 1 :], lambda x: x))[0]
            if s.startswith(prefix)
            else mappings.get(s, (s, lambda x: x))[0]
            for s in loaded_keys
        ]
    elif not has_prefix_module and expects_prefix_module:
        loaded_keys = [
            mappings.get(".".join([prefix, s]), (".".join([prefix, s]), lambda x: x))[0] for s in loaded_keys
        ]
    else:
        loaded_keys = [mappings.get(s, (s, lambda x: x))[0] for s in loaded_keys]
    return loaded_keys


def _convert_state_dict(m, state_dict_pt, prefix=""):
    if not state_dict_pt:
        return state_dict_pt
    pt2ms_mappings = _get_pt2ms_mappings(m)
    state_dict_ms = {}
    length = len(prefix) + 1
    model_ckpt_key = m.state_dict().keys()
    mapping_key = pt2ms_mappings.keys()
    while state_dict_pt:
        name_pt, data_pt = state_dict_pt.popitem()
        if name_pt in mapping_key or name_pt in model_ckpt_key:
            name_ms, data_mapping = pt2ms_mappings.get(name_pt, (name_pt, lambda x: x))
        # When model name and state dict name match and state dict name has prefix, state dict name would be sliced
        elif name_pt[length:] in mapping_key or name_pt[length:] in model_ckpt_key:
            name_ms, data_mapping = pt2ms_mappings.get(name_pt[length:], (name_pt[length:], lambda x: x))
        # When model name and state dict name match and model name has prefix, prefix would be added to state dict name
        elif ".".join([prefix, name_pt]) in mapping_key or ".".join([prefix, name_pt]) in model_ckpt_key:
            name_ms, data_mapping = pt2ms_mappings.get(
                ".".join([prefix, name_pt]), (".".join([prefix, name_pt]), lambda x: x)
            )
        else:
            name_ms, data_mapping = pt2ms_mappings.get(name_pt, (name_pt, lambda x: x))

        data_ms = data_mapping(data_pt)
        if name_ms is not None:
            state_dict_ms[name_ms] = data_ms

    return state_dict_ms


@contextmanager
def silence_mindspore_logger():
    ms_logger = ms.log._get_logger()
    ms_level = ms_logger.level
    ms_logger.setLevel("ERROR")
    yield
    ms_logger.setLevel(ms_level)


def get_first_parameter_dtype(parameter: Union[nn.Cell, "ModuleUtilsMixin"]):
    """
    Returns the first parameter dtype (can be non-floating) or asserts if none were found.
    """
    return next(parameter.parameters_dict()).dtype


def get_parameter_dtype(parameter: Union[nn.Cell, "ModuleUtilsMixin"]):
    """
    Returns the first found floating dtype in parameters if there is one, otherwise returns the last dtype it found.
    """
    last_dtype = None
    for t in parameter.get_parameters():
        last_dtype = t.dtype
        if t.is_floating_point():
            return t.dtype

    # if no floating dtype was found return whatever the first dtype is
    return last_dtype


def get_state_dict_dtype(state_dict):
    """
    Returns the first found floating dtype in `state_dict` if there is one, otherwise returns the first dtype.
    """
    for t in state_dict.values():
        if t.is_floating_point():
            return t.dtype

    # if no floating dtype was found return whatever the first dtype is
    return next(state_dict.values()).dtype


def dtype_byte_size(dtype):
    """
    Returns the size (in bytes) occupied by one ms.Parameter of type `dtype`.

    Example:

    ```py
    >>> dtype_byte_size(ms.float32)
    4
    ```
    """
    if dtype == ms.bool_:
        return 1 / 8
    bit_search = re.search(r"[^\d](\d+)$", str(dtype))
    if bit_search is None:
        raise ValueError(f"`dtype` is not a valid dtype: {dtype}.")
    bit_size = int(bit_search.groups()[0])
    return bit_size // 8


def shard_checkpoint(
    state_dict: dict[str, Tensor], max_shard_size: Union[int, str] = "10GB", weights_name: str = WEIGHTS_NAME
):
    """
    Splits a model state dictionary in sub-checkpoints so that the final size of each sub-checkpoint does not exceed a
    given size.

    The sub-checkpoints are determined by iterating through the `state_dict` in the order of its keys, so there is no
    optimization made to make each sub-checkpoint as close as possible to the maximum size passed. For example, if the
    limit is 10GB and we have weights of sizes [6GB, 6GB, 2GB, 6GB, 2GB, 2GB] they will get sharded as [6GB], [6+2GB],
    [6+2+2GB] and not [6+2+2GB], [6+2GB], [6GB].

    <Tip warning={true}>

    If one of the model's weight is bigger than `max_shard_size`, it will end up in its own sub-checkpoint which will
    have a size greater than `max_shard_size`.

    </Tip>

    Args:
        state_dict (`dict[str, Tensor]`): The state dictionary of a model to save.
        max_shard_size (`int` or `str`, *optional*, defaults to `"10GB"`):
            The maximum size of each sub-checkpoint. If expressed as a string, needs to be digits followed by a unit
            (like `"5MB"`).
        weights_name (`str`, *optional*, defaults to `"pytorch_model.bin"`):
            The name of the model save file.
    """
    max_shard_size = convert_file_size_to_int(max_shard_size)

    sharded_state_dicts = [{}]
    last_block_size = 0
    total_size = 0

    for key, weight in state_dict.items():
        weight_size = weight.numel() * dtype_byte_size(weight.dtype)

        # If this weight is going to tip up over the maximal size, we split, but only if we have put at least one
        # weight in the current shard.
        if last_block_size + weight_size > max_shard_size and len(sharded_state_dicts[-1]) > 0:
            sharded_state_dicts.append({})
            last_block_size = 0

        sharded_state_dicts[-1][key] = weight
        last_block_size += weight_size
        total_size += weight_size

    # If we only have one shard, we return it
    if len(sharded_state_dicts) == 1:
        return {weights_name: sharded_state_dicts[0]}, None

    # Otherwise, let's build the index
    weight_map = {}
    shards = {}
    for idx, shard in enumerate(sharded_state_dicts):
        shard_file = weights_name.replace(".bin", f"-{idx+1:05d}-of-{len(sharded_state_dicts):05d}.bin")
        shard_file = shard_file.replace(".safetensors", f"-{idx + 1:05d}-of-{len(sharded_state_dicts):05d}.safetensors")
        shards[shard_file] = shard
        for key in shard.keys():
            weight_map[key] = shard_file

    # Add the metadata
    metadata = {"total_size": total_size}
    index = {"metadata": metadata, "weight_map": weight_map}
    return shards, index


def load_state_dict(checkpoint_file: Union[str, os.PathLike]):
    """
    Reads a PyTorch checkpoint file, returning properly formatted errors if they arise.
    """
    try:
        if checkpoint_file.endswith(".safetensors") and is_safetensors_available():
            # Check format of the archive
            with safe_open(checkpoint_file, framework="np") as f:
                metadata = f.metadata()
            if metadata is not None and metadata.get("format") not in ["pt", "tf", "flax", "np"]:
                raise OSError(
                    f"The safetensors archive passed at {checkpoint_file} does not contain the valid metadata. Make sure "
                    "you save your model with the `save_pretrained` method."
                )
            try:
                return ms.load_checkpoint(checkpoint_file, format="safetensors")
            # somtimes model weight with metadata can not pass the verification for "mindspore.load_checkpoint",
            # therefore we use "safe_load_file" to load weights
            except ValueError:
                return safe_load_file(checkpoint_file)
        else:
            raise NotImplementedError(
                f"Only supports deserialization of weights file in safetensors format, but got {checkpoint_file}"
            )
    except Exception as e:
        try:
            with open(checkpoint_file) as f:
                if f.read(7) == "version":
                    raise OSError(
                        "You seem to have cloned a repository without having git-lfs installed. Please install "
                        "git-lfs and run `git lfs install` followed by `git lfs pull` in the folder "
                        "you cloned."
                    )
                else:
                    raise ValueError(
                        f"Unable to locate the file {checkpoint_file} which is necessary to load this pretrained "
                        "model. Make sure you have saved the model properly."
                    ) from e
        except (UnicodeDecodeError, ValueError):
            raise OSError(
                f"Unable to load weights from checkpoint file for '{checkpoint_file}' " f"at '{checkpoint_file}'. "
            )


def _load_state_dict_into_model(model_to_load, state_dict, start_prefix, is_sharded=False):
    # # add prefix to the name of parameters
    # if len(start_prefix) > 0:
    #     for name, param in model_to_load.parameters_and_names():
    #         if param.name != name:
    #             logger.error(
    #                 f"When Loading state dict into model {model_to_load.__class__.__name__}, the attribute 'name' of 'mindspore.ms.Parameter' object is {param.name} which should be {name}.\n"  # noqa: E501
    #                 f"There are several possible reasons for this misalignment:\n"
    #                 f"  1. {model_to_load.__class__.__name__} didn't call 'MSPreTrainedModel.post_init()' correctly.\n"
    #                 f"  2. You have made changes to the model before loading the weights, which may be implicit. For example, you created an optimizer using the parameters of model.\n"  # noqa: E501
    #                 f"If you encounter this error, please report it to the developer."
    #             )
    #         param.name = start_prefix + name

    # TODO: error_msgs is always empty for now. Maybe we need to rewrite MindSpore's `load_param_into_net`.
    #  Error msgs should contain caught exception like size mismatch instead of missing/unexpected keys.
    # TODO: We should support loading float16 state_dict into float32 model, like PyTorch's behavior.
    error_msgs = []
    # TODO: State dict loading in mindspore does not cast dtype correctly. We do it manually. It's might unsafe.
    local_state = {v.name: v for k, v in model_to_load.parameters_and_names()}
    for k, v in state_dict.items():
        if k in local_state:
            v.set_dtype(local_state[k].dtype)
        else:
            pass  # unexpect key keeps origin dtype
    cm = silence_mindspore_logger() if is_sharded else nullcontext()
    with cm:
        model_to_load.load_state_dict(state_dict, strict=False)

    # remove prefix from the name of parameters
    if len(start_prefix) > 0:
        for name, param in model_to_load.parameters_and_names():
            param.name = name

    return error_msgs


def _add_variant(weights_name: str, variant: Optional[str] = None) -> str:
    if variant is not None:
        splits = weights_name.split(".")
        splits = splits[:-1] + [variant] + splits[-1:]
        weights_name = ".".join(splits)

    return weights_name


def _get_resolved_checkpoint_files(
    pretrained_model_name_or_path: Optional[Union[str, os.PathLike]],
    subfolder: str,
    variant: Optional[str],
    from_tf: bool,
    from_flax: bool,
    use_safetensors: bool,
    cache_dir: str,
    force_download: bool,
    proxies: Optional[dict[str, str]],
    local_files_only: bool,
    token: Optional[Union[str, bool]],
    user_agent: dict,
    revision: str,
    commit_hash: Optional[str],
    is_remote_code: bool,  # Because we can't determine this inside this function, we need it to be passed in
    transformers_explicit_filename: Optional[str] = None,
) -> tuple[Optional[list[str]], Optional[dict]]:
    """Get all the checkpoint filenames based on `pretrained_model_name_or_path`, and optional metadata if the
    checkpoints are sharded.
    This function will download the data if necessary.
    """
    # This variable will flag if we're loading a sharded checkpoint. In this case the archive file is just the
    # index of the files.
    is_sharded = False
    sharded_metadata = None

    if pretrained_model_name_or_path is not None:
        pretrained_model_name_or_path = str(pretrained_model_name_or_path)
        is_local = os.path.isdir(pretrained_model_name_or_path)
        if is_local:
            if transformers_explicit_filename is not None:
                # If the filename is explicitly defined, load this by default.
                archive_file = os.path.join(pretrained_model_name_or_path, subfolder, transformers_explicit_filename)
                is_sharded = transformers_explicit_filename.endswith(".safetensors.index.json")
            elif from_tf and os.path.isfile(
                os.path.join(pretrained_model_name_or_path, subfolder, TF_WEIGHTS_NAME + ".index")
            ):
                # Load from a TF 1.0 checkpoint in priority if from_tf
                archive_file = os.path.join(pretrained_model_name_or_path, subfolder, TF_WEIGHTS_NAME + ".index")
            elif from_tf and os.path.isfile(os.path.join(pretrained_model_name_or_path, subfolder, TF2_WEIGHTS_NAME)):
                # Load from a TF 2.0 checkpoint in priority if from_tf
                archive_file = os.path.join(pretrained_model_name_or_path, subfolder, TF2_WEIGHTS_NAME)
            elif from_flax and os.path.isfile(
                os.path.join(pretrained_model_name_or_path, subfolder, FLAX_WEIGHTS_NAME)
            ):
                # Load from a Flax checkpoint in priority if from_flax
                archive_file = os.path.join(pretrained_model_name_or_path, subfolder, FLAX_WEIGHTS_NAME)
            elif use_safetensors is not False and os.path.isfile(
                os.path.join(pretrained_model_name_or_path, subfolder, _add_variant(SAFE_WEIGHTS_NAME, variant))
            ):
                # Load from a safetensors checkpoint
                archive_file = os.path.join(
                    pretrained_model_name_or_path, subfolder, _add_variant(SAFE_WEIGHTS_NAME, variant)
                )
            elif use_safetensors is not False and os.path.isfile(
                os.path.join(pretrained_model_name_or_path, subfolder, _add_variant(SAFE_WEIGHTS_INDEX_NAME, variant))
            ):
                # Load from a sharded safetensors checkpoint
                archive_file = os.path.join(
                    pretrained_model_name_or_path, subfolder, _add_variant(SAFE_WEIGHTS_INDEX_NAME, variant)
                )
                is_sharded = True
            elif os.path.isfile(
                os.path.join(pretrained_model_name_or_path, subfolder, _add_variant(WEIGHTS_NAME, variant))
            ):
                # Load from a PyTorch checkpoint
                archive_file = os.path.join(
                    pretrained_model_name_or_path, subfolder, _add_variant(WEIGHTS_NAME, variant)
                )
            elif os.path.isfile(
                os.path.join(pretrained_model_name_or_path, subfolder, _add_variant(WEIGHTS_INDEX_NAME, variant))
            ):
                # Load from a sharded PyTorch checkpoint
                archive_file = os.path.join(
                    pretrained_model_name_or_path, subfolder, _add_variant(WEIGHTS_INDEX_NAME, variant)
                )
                is_sharded = True
            # At this stage we don't have a weight file so we will raise an error.
            elif os.path.isfile(
                os.path.join(pretrained_model_name_or_path, subfolder, TF_WEIGHTS_NAME + ".index")
            ) or os.path.isfile(os.path.join(pretrained_model_name_or_path, subfolder, TF2_WEIGHTS_NAME)):
                raise EnvironmentError(
                    f"Error no file named {_add_variant(WEIGHTS_NAME, variant)} found in directory"
                    f" {pretrained_model_name_or_path} but there is a file for TensorFlow weights. Use"
                    " `from_tf=True` to load this model from those weights."
                )
            elif os.path.isfile(os.path.join(pretrained_model_name_or_path, subfolder, FLAX_WEIGHTS_NAME)):
                raise EnvironmentError(
                    f"Error no file named {_add_variant(WEIGHTS_NAME, variant)} found in directory"
                    f" {pretrained_model_name_or_path} but there is a file for Flax weights. Use `from_flax=True`"
                    " to load this model from those weights."
                )
            elif use_safetensors:
                raise EnvironmentError(
                    f"Error no file named {_add_variant(SAFE_WEIGHTS_NAME, variant)} found in directory"
                    f" {pretrained_model_name_or_path}."
                )
            else:
                raise EnvironmentError(
                    f"Error no file named {_add_variant(WEIGHTS_NAME, variant)}, {TF2_WEIGHTS_NAME},"
                    f" {TF_WEIGHTS_NAME + '.index'} or {FLAX_WEIGHTS_NAME} found in directory"
                    f" {pretrained_model_name_or_path}."
                )
        elif os.path.isfile(os.path.join(subfolder, pretrained_model_name_or_path)):
            archive_file = pretrained_model_name_or_path
            is_local = True
        elif os.path.isfile(os.path.join(subfolder, pretrained_model_name_or_path + ".index")):
            if not from_tf:
                raise ValueError(
                    f"We found a TensorFlow checkpoint at {pretrained_model_name_or_path + '.index'}, please set "
                    "from_tf to True to load from this checkpoint."
                )
            archive_file = os.path.join(subfolder, pretrained_model_name_or_path + ".index")
            is_local = True
        elif is_remote_url(pretrained_model_name_or_path):
            filename = pretrained_model_name_or_path
            resolved_archive_file = download_url(pretrained_model_name_or_path)
        else:
            # set correct filename
            if from_tf:
                filename = TF2_WEIGHTS_NAME
            elif from_flax:
                filename = FLAX_WEIGHTS_NAME
            elif use_safetensors is not False:
                filename = _add_variant(SAFE_WEIGHTS_NAME, variant)
            else:
                filename = _add_variant(WEIGHTS_NAME, variant)

            try:
                # Load from URL or cache if already cached
                cached_file_kwargs = {
                    "cache_dir": cache_dir,
                    "force_download": force_download,
                    "proxies": proxies,
                    "local_files_only": local_files_only,
                    "token": token,
                    "user_agent": user_agent,
                    "revision": revision,
                    "subfolder": subfolder,
                    "_raise_exceptions_for_gated_repo": False,
                    "_raise_exceptions_for_missing_entries": False,
                    "_commit_hash": commit_hash,
                }
                resolved_archive_file = cached_file(pretrained_model_name_or_path, filename, **cached_file_kwargs)

                # Since we set _raise_exceptions_for_missing_entries=False, we don't get an exception but a None
                # result when internet is up, the repo and revision exist, but the file does not.
                if resolved_archive_file is None and filename == _add_variant(SAFE_WEIGHTS_NAME, variant):
                    # Maybe the checkpoint is sharded, we try to grab the index name in this case.
                    resolved_archive_file = cached_file(
                        pretrained_model_name_or_path,
                        _add_variant(SAFE_WEIGHTS_INDEX_NAME, variant),
                        **cached_file_kwargs,
                    )
                    if resolved_archive_file is not None:
                        is_sharded = True
                    elif use_safetensors:
                        if revision == "main":
                            resolved_archive_file, revision, is_sharded = auto_conversion(
                                pretrained_model_name_or_path, **cached_file_kwargs
                            )
                        cached_file_kwargs["revision"] = revision
                        if resolved_archive_file is None:
                            raise EnvironmentError(
                                f"{pretrained_model_name_or_path} does not appear to have a file named"
                                f" {_add_variant(SAFE_WEIGHTS_NAME, variant)} or {_add_variant(SAFE_WEIGHTS_INDEX_NAME, variant)} "
                                "and thus cannot be loaded with `safetensors`. Please make sure that the model has "
                                "been saved with `safe_serialization=True` or do not set `use_safetensors=True`."
                            )
                    else:
                        # This repo has no safetensors file of any kind, we switch to PyTorch.
                        filename = _add_variant(WEIGHTS_NAME, variant)
                        resolved_archive_file = cached_file(
                            pretrained_model_name_or_path, filename, **cached_file_kwargs
                        )
                if resolved_archive_file is None and filename == _add_variant(WEIGHTS_NAME, variant):
                    # Maybe the checkpoint is sharded, we try to grab the index name in this case.
                    resolved_archive_file = cached_file(
                        pretrained_model_name_or_path,
                        _add_variant(WEIGHTS_INDEX_NAME, variant),
                        **cached_file_kwargs,
                    )
                    if resolved_archive_file is not None:
                        is_sharded = True
                if resolved_archive_file is None:
                    # Otherwise, maybe there is a TF or Flax model file.  We try those to give a helpful error
                    # message.
                    has_file_kwargs = {
                        "revision": revision,
                        "proxies": proxies,
                        "token": token,
                    }
                    if has_file(pretrained_model_name_or_path, TF2_WEIGHTS_NAME, **has_file_kwargs):
                        raise EnvironmentError(
                            f"{pretrained_model_name_or_path} does not appear to have a file named"
                            f" {_add_variant(WEIGHTS_NAME, variant)} but there is a file for TensorFlow weights."
                            " Use `from_tf=True` to load this model from those weights."
                        )
                    elif has_file(pretrained_model_name_or_path, FLAX_WEIGHTS_NAME, **has_file_kwargs):
                        raise EnvironmentError(
                            f"{pretrained_model_name_or_path} does not appear to have a file named"
                            f" {_add_variant(WEIGHTS_NAME, variant)} but there is a file for Flax weights. Use"
                            " `from_flax=True` to load this model from those weights."
                        )
                    elif variant is not None and has_file(
                        pretrained_model_name_or_path, WEIGHTS_NAME, **has_file_kwargs
                    ):
                        raise EnvironmentError(
                            f"{pretrained_model_name_or_path} does not appear to have a file named"
                            f" {_add_variant(WEIGHTS_NAME, variant)} but there is a file without the variant"
                            f" {variant}. Use `variant=None` to load this model from those weights."
                        )
                    else:
                        raise EnvironmentError(
                            f"{pretrained_model_name_or_path} does not appear to have a file named"
                            f" {_add_variant(WEIGHTS_NAME, variant)}, {TF2_WEIGHTS_NAME}, {TF_WEIGHTS_NAME} or"
                            f" {FLAX_WEIGHTS_NAME}."
                        )
            except EnvironmentError:
                # Raise any environment error raise by `cached_file`. It will have a helpful error message adapted
                # to the original exception.
                raise
            except Exception as e:
                # For any other exception, we throw a generic error.
                raise EnvironmentError(
                    f"Can't load the model for '{pretrained_model_name_or_path}'. If you were trying to load it"
                    " from 'https://huggingface.co/models', make sure you don't have a local directory with the"
                    f" same name. Otherwise, make sure '{pretrained_model_name_or_path}' is the correct path to a"
                    f" directory containing a file named {_add_variant(WEIGHTS_NAME, variant)},"
                    f" {TF2_WEIGHTS_NAME}, {TF_WEIGHTS_NAME} or {FLAX_WEIGHTS_NAME}."
                ) from e

        if is_local:
            logger.info(f"loading weights file {archive_file}")
            resolved_archive_file = archive_file
        else:
            logger.info(f"loading weights file {filename} from cache at {resolved_archive_file}")
    else:
        resolved_archive_file = None

    # We'll need to download and cache each checkpoint shard if the checkpoint is sharded.
    if is_sharded:
        # resolved_archive_file becomes a list of files that point to the different checkpoint shards in this case.
        resolved_archive_file, sharded_metadata = get_checkpoint_shard_files(
            pretrained_model_name_or_path,
            resolved_archive_file,
            cache_dir=cache_dir,
            force_download=force_download,
            proxies=proxies,
            local_files_only=local_files_only,
            token=token,
            user_agent=user_agent,
            revision=revision,
            subfolder=subfolder,
            _commit_hash=commit_hash,
        )

    return resolved_archive_file, sharded_metadata, is_sharded


def _get_dtype(
    cls,
    dtype: Optional[Union[str, ms.Type, dict]],
    checkpoint_files: Optional[list[str]],
    config: PretrainedConfig,
    sharded_metadata: Optional[dict],
    state_dict: Optional[dict],
    weights_only: bool,
    is_sharded: bool,
):
    # set dtype to instantiate the model under:
    # 1. If dtype is not None, we use that dtype
    # 2. If dtype is "auto", we auto-detect dtype from the loaded state_dict, by checking its first
    #    weights entry that is of a floating type - we assume all floating dtype weights are of the same dtype
    # we also may have config.dtype available, but we won't rely on it till v5

    if dtype is not None:
        config.dtype = dtype_to_str(dtype)
        for sub_config_key in config.sub_configs.keys():
            sub_config = getattr(config, sub_config_key)
            sub_config.dtype = dtype_to_str(dtype)
        if isinstance(dtype, str):
            if dtype == "auto":
                if hasattr(config, "dtype") and config.dtype is not None:
                    dtype = config.dtype
                    logger.info(f"Will use dtype={dtype} as defined in model's config object")
                else:
                    if is_sharded and "dtype" in sharded_metadata:
                        dtype = sharded_metadata["dtype"]
                    elif not is_sharded:
                        dtype = get_state_dict_dtype(state_dict)
                    else:
                        one_state_dict = load_state_dict(checkpoint_files[0])
                        dtype = get_state_dict_dtype(one_state_dict)
                        del one_state_dict  # free CPU memory
                    logger.info(
                        f"Since the `dtype` attribute can't be found in model's config object, "
                        f"will use dtype={dtype} as derived from model's weights"
                    )
            else:
                raise ValueError(f'`mindspore_dtype` can be either `ms.Type` or `"auto"`, but received {dtype}')
        # TODO: We cannot set default mindspore dtype!
    else:
        # set fp32 as the default dtype for BC
        # TODO: We cannot get default mindspore dtype! Therefore, we set default dtype to ms.float32
        default_dtype = dtype_to_str(ms.float32)
        config.dtype = default_dtype
        for key in config.sub_configs.keys():
            value = getattr(config, key)
            value.dtype = default_dtype

    return config, dtype


def _find_missing_and_unexpected_keys(
    model: "PreTrainedModel",
    original_checkpoint_keys: list[str],
    checkpoint_keys: list[str],
    loading_base_model_from_task_state_dict: bool,
) -> tuple[list[str], list[str]]:
    """Find missing keys (keys that are part of the model parameters but were NOT found in the loaded state dict keys) and unexpected keys
    (keys found in the loaded state dict keys, but that are NOT part of the model parameters)
    """
    prefix = model.base_model_prefix

    # Compute expected keys, i.e. keys that the full model expects
    expected_keys = list(model.state_dict().keys())

    # Adjust prefix of the keys to make them match loaded keys before removing them
    missing_keys = sorted(set(expected_keys) - set(checkpoint_keys))
    unexpected_keys = set(checkpoint_keys) - set(expected_keys)
    # If a module has the same name under the base and task specific model, we have to re-add it to unexpected keys
    if loading_base_model_from_task_state_dict:
        task_specific_keys = [k for k in original_checkpoint_keys if not k.startswith(f"{prefix}.")]
        unexpected_keys.update(task_specific_keys)

    # Remove nonpersistent buffers from unexpected keys: they are not in the expected keys (model state dict), but
    # may be in the loaded keys. Note that removing all buffers does the job, as they were part of the expected keys anyway
    model_buffers = {n for n, _ in model.named_buffers()}
    unexpected_keys = sorted(unexpected_keys - model_buffers)

    tied_params = find_tied_parameters(model)
    for group in tied_params:
        missing_in_group = [k for k in missing_keys if k in group]
        if len(missing_in_group) > 0 and len(missing_in_group) < len(group):
            missing_keys = [k for k in missing_keys if k not in missing_in_group]

    return missing_keys, unexpected_keys


def _find_mismatched_keys(
    state_dict,
    model_state_dict,
    loaded_keys,
    add_prefix_to_model,
    remove_prefix_from_model,
    ignore_mismatched_sizes,
    prefix,
):
    mismatched_keys = []
    if ignore_mismatched_sizes:
        for checkpoint_key in loaded_keys:
            # If the checkpoint is sharded, we may not have the key here.
            if checkpoint_key not in state_dict:
                continue
            model_key = checkpoint_key
            if remove_prefix_from_model:
                # The model key starts with `prefix` but `checkpoint_key` doesn't so we add it.
                model_key = f"{prefix}.{checkpoint_key}"
            elif add_prefix_to_model:
                # The model key doesn't start with `prefix` but `checkpoint_key` does so we remove it.
                model_key = ".".join(checkpoint_key.split(".")[1:])

            if model_key in model_state_dict and state_dict[checkpoint_key].shape != model_state_dict[model_key].shape:
                if (
                    state_dict[checkpoint_key].shape[-1] == 1
                    and state_dict[checkpoint_key].numel() * 2 == model_state_dict[model_key].numel()
                ):
                    # This skips size mismatches for 4-bit weights. Two 4-bit values share an 8-bit container, causing size differences.
                    # Without matching with module type or paramter type it seems like a practical way to detect valid 4bit weights.
                    pass
                else:
                    mismatched_keys.append(
                        (checkpoint_key, state_dict[checkpoint_key].shape, model_state_dict[model_key].shape)
                    )
                    del state_dict[checkpoint_key]
    return mismatched_keys


class PipelineParallel(Enum):
    inputs = 0
    outputs = 1


class ModuleUtilsMixin:
    """
    A few utilities for `mindspore.nn.Cell`, to be used as a mixin.
    """

    def _get_name(self):
        return self.__class__.__name__

    def to(self, dtype: Optional[ms.Type] = None):
        for p in self.get_parameters():
            p.set_dtype(dtype)
        return self

    def float(self):
        for p in self.get_parameters():
            p.set_dtype(ms.float32)
        return self

    def half(self):
        for p in self.get_parameters():
            p.set_dtype(ms.float16)
        return self

    @property
    def dtype(self) -> ms.Type:
        """
        `ms.Type`: The dtype of the module (assuming that all the module parameters have the same dtype).
        """
        return get_parameter_dtype(self)

    def invert_attention_mask(self, encoder_attention_mask: Tensor) -> Tensor:
        """
        Invert an attention mask (e.g., switches 0. and 1.).

        Args:
            encoder_attention_mask (`Tensor`): An attention mask.

        Returns:
            `Tensor`: The inverted attention mask.
        """
        encoder_extended_attention_mask = None
        if encoder_attention_mask.dim() == 3:
            encoder_extended_attention_mask = encoder_attention_mask[:, None, :, :]
        if encoder_attention_mask.dim() == 2:
            encoder_extended_attention_mask = encoder_attention_mask[:, None, None, :]
        # T5 has a mask that can compare sequence ids, we can simulate this here with this transposition
        # Cf. https://github.com/tensorflow/mesh/blob/8d2465e9bc93129b913b5ccc6a59aa97abd96ec6/mesh_tensorflow
        # /transformer/transformer_layers.py#L270
        # encoder_extended_attention_mask = (encoder_extended_attention_mask ==
        # encoder_extended_attention_mask.transpose(-1, -2))
        if encoder_extended_attention_mask is not None:
            encoder_extended_attention_mask = encoder_extended_attention_mask.to(dtype=self.dtype)  # fp16 compatibility
            encoder_extended_attention_mask = (1.0 - encoder_extended_attention_mask) * dtype_to_min(self.dtype)

        return encoder_extended_attention_mask

    @staticmethod
    def create_extended_attention_mask_for_decoder(input_shape, attention_mask):
        batch_size, seq_length = input_shape
        seq_ids = ops.arange(seq_length)
        causal_mask = seq_ids[None, None, :].tile((batch_size, seq_length, 1)) <= seq_ids[None, :, None]
        causal_mask = causal_mask.to(attention_mask.dtype)

        if causal_mask.shape[1] < attention_mask.shape[1]:
            prefix_seq_len = attention_mask.shape[1] - causal_mask.shape[1]
            causal_mask = ops.cat(
                [
                    ops.ones((batch_size, seq_length, prefix_seq_len), dtype=causal_mask.dtype),
                    causal_mask,
                ],
                axis=-1,
            )

        # extended_attention_mask = causal_mask[:, None, :, :] * attention_mask[:, None, None, :]
        extended_attention_mask = ops.mul(causal_mask.unsqueeze(1), attention_mask.unsqueeze(1).unsqueeze(1))
        return extended_attention_mask

    def get_extended_attention_mask(
        self, attention_mask: Tensor, input_shape: tuple[int, ...], dtype: Optional[ms.Type] = None
    ) -> Tensor:
        """
        Makes broadcastable attention and causal masks so that future and masked tokens are ignored.

        Arguments:
            attention_mask (`Tensor`):
                Mask with ones indicating tokens to attend to, zeros for tokens to ignore.
            input_shape (`tuple[int]`):
                The shape of the input to the model.

        Returns:
            `Tensor` The extended attention mask, with the same dtype as `attention_mask.dtype`.
        """
        if dtype is None:
            dtype = self.dtype

        # We can provide a self-attention mask of dimensions [batch_size, from_seq_length, to_seq_length]
        # ourselves in which case we just need to make it broadcastable to all heads.
        if attention_mask.dim() == 3:
            extended_attention_mask = attention_mask[:, None, :, :]
        elif attention_mask.dim() == 2:
            # Provided a padding mask of dimensions [batch_size, seq_length]
            # - if the model is a decoder, apply a causal mask in addition to the padding mask
            # - if the model is an encoder, make the mask broadcastable to [batch_size, num_heads, seq_length, seq_length]
            if self.config.is_decoder:
                extended_attention_mask = ModuleUtilsMixin.create_extended_attention_mask_for_decoder(
                    input_shape, attention_mask
                )
            else:
                extended_attention_mask = attention_mask[:, None, None, :]
        else:
            raise ValueError(
                f"Wrong shape for input_ids (shape {input_shape}) or attention_mask (shape {attention_mask.shape})"
            )

        # Since attention_mask is 1.0 for positions we want to attend and 0.0 for
        # masked positions, this operation will create a tensor which is 0.0 for
        # positions we want to attend and the dtype's smallest value for masked positions.
        # Since we are adding it to the raw scores before the softmax, this is
        # effectively the same as removing these entirely.
        extended_attention_mask = extended_attention_mask.to(dtype=dtype)  # fp16 compatibility
        extended_attention_mask = (1.0 - extended_attention_mask) * dtype_to_min(dtype)
        return extended_attention_mask

    def get_head_mask(
        self, head_mask: Optional[Tensor], num_hidden_layers: int, is_attention_chunked: bool = False
    ) -> Tensor:
        """
        Prepare the head mask if needed.

        Args:
            head_mask (`Tensor` with shape `[num_heads]` or `[num_hidden_layers x num_heads]`, *optional*):
                The mask indicating if we should keep the heads or not (1.0 for keep, 0.0 for discard).
            num_hidden_layers (`int`):
                The number of hidden layers in the model.
            is_attention_chunked (`bool`, *optional*, defaults to `False`):
                Whether or not the attentions scores are computed by chunks or not.

        Returns:
            `Tensor` with shape `[num_hidden_layers x batch x num_heads x seq_length x seq_length]` or list with
            `[None]` for each layer.
        """
        if head_mask is not None:
            head_mask = self._convert_head_mask_to_5d(head_mask, num_hidden_layers)
            if is_attention_chunked is True:
                head_mask = head_mask.unsqueeze(-1)
        else:
            head_mask = [None] * num_hidden_layers

        return head_mask

    def _convert_head_mask_to_5d(self, head_mask, num_hidden_layers):
        """-> [num_hidden_layers x batch x num_heads x seq_length x seq_length]"""
        if head_mask.dim() == 1:
            head_mask = head_mask.unsqueeze(0).unsqueeze(0).unsqueeze(-1).unsqueeze(-1)
            head_mask = head_mask.tile((num_hidden_layers, 1, 1, 1, 1))
        elif head_mask.dim() == 2:
            head_mask = head_mask.unsqueeze(1).unsqueeze(-1).unsqueeze(-1)  # We can specify head_mask for each layer
        assert head_mask.dim() == 5, f"head_mask.dim != 5, instead {head_mask.dim()}"
        head_mask = head_mask.to(dtype=self.dtype)  # switch to float if need + fp16 compatibility
        return head_mask

    def num_parameters(self, only_trainable: bool = False, exclude_embeddings: bool = False) -> int:
        """
        Get number of (optionally, trainable or non-embeddings) parameters in the module.

        Args:
            only_trainable (`bool`, *optional*, defaults to `False`):
                Whether or not to return only the number of trainable parameters

            exclude_embeddings (`bool`, *optional*, defaults to `False`):
                Whether or not to return only the number of non-embeddings parameters

        Returns:
            `int`: The number of parameters.
        """

        if exclude_embeddings:
            embedding_param_names = [
                f"{name}.weight"
                for name, module_type in self.cells_and_names()
                if isinstance(module_type, nn.Embedding)
            ]
            total_parameters = [
                ms.Parameter for name, ms.Parameter in self.parameters_and_names() if name not in embedding_param_names
            ]
        else:
            total_parameters = list(self.get_parameters())

        total_numel = []
        for param in total_parameters:
            if param.requires_grad or not only_trainable:
                total_numel.append(param.numel())

        return sum(total_numel)

    def estimate_tokens(self, input_dict: dict[str, Union[ms.Tensor, Any]]) -> int:
        """
        Helper function to estimate the total number of tokens from the model inputs.

        Args:
            inputs (`dict`): The model inputs.

        Returns:
            `int`: The total number of tokens.
        """
        if not hasattr(self, "warnings_issued"):
            self.warnings_issued = {}
        if self.main_input_name in input_dict:
            return input_dict[self.main_input_name].numel()
        elif "estimate_tokens" not in self.warnings_issued:
            logger.warning(
                "Could not estimate the number of tokens of the input, floating-point operations will not be computed"
            )
            self.warnings_issued["estimate_tokens"] = True
        return 0

    def floating_point_ops(self, input_dict: dict[str, Union[ms.Tensor, Any]], exclude_embeddings: bool = True) -> int:
        """
        Get number of (optionally, non-embeddings) floating-point operations for the forward and backward passes of a
        batch with this transformer model. Default approximation neglects the quadratic dependency on the number of
        tokens (valid if `12 * d_model << sequence_length`) as laid out in [this
        paper](https://arxiv.org/pdf/2001.08361.pdf) section 2.1. Should be overridden for transformers with parameter
        re-use e.g. Albert or Universal Transformers, or if doing long-range modeling with very high sequence lengths.

        Args:
            batch_size (`int`):
                The batch size for the forward pass.

            sequence_length (`int`):
                The number of tokens in each line of the batch.

            exclude_embeddings (`bool`, *optional*, defaults to `True`):
                Whether or not to count embedding and softmax operations.

        Returns:
            `int`: The number of floating-point operations.
        """

        return 6 * self.estimate_tokens(input_dict) * self.num_parameters(exclude_embeddings=exclude_embeddings)


class EmbeddingAccessMixin:
    """
    Base utilities to regroup getters and setters for embeddings.
    Introduces the `input_layer_embed` attribute, which indicates
    where the input embeddings come from and where they
    should be set.
    """

    _input_embed_layer = "embed_tokens"  # default layer that holds input embeddings.

    def get_input_embeddings(self) -> nn.Cell:
        """
        Returns the model's input embeddings.

        Returns:
            `nn.Cell`: A mindspore module mapping vocabulary to hidden states.
        """

        # 1) Check if the model has an attribute named 'embed_tokens' (the standard input embedding layer
        #  for most NLP models), and if so, return it.

        name = getattr(self, "_input_embed_layer", "embed_tokens")

        if (default_embedding := getattr(self, name, None)) is not None:
            return default_embedding
        # 2) encoder/decoder and VLMs like `Gemma3nForConditionalGeneration`

        if hasattr(self, "model") and hasattr(self.model, "embed_tokens"):
            return self.model.embed_tokens

        # 3) vanilla decoder‑only architectures
        elif hasattr(self, "embed_tokens"):
            return self.embed_tokens
        else:
            base_model = getattr(self, "base_model_prefix", None)
            if base_model is not None:
                base_model = getattr(self, base_model, None)
                if base_model is not None and base_model is not self:
                    return base_model.get_input_embeddings()
            raise NotImplementedError(
                f"`get_input_embeddings` not auto‑handled for {self.__class__.__name__}; "
                "please override in the subclass."
            )

    def set_input_embeddings(self, value: nn.Cell):
        """Fallback setter that handles **~70%** of models in the code-base.

        Order of attempts:
        1. `self.model.embed_tokens`
        2. `self.embed_tokens`
        3. delegate to the *base model* if one exists
        4. otherwise raise `NotImplementedError` so subclasses still can (and
            should) override for exotic layouts.
        """

        # 1) encoder/decoder and VLMs like `Gemma3nForConditionalGeneration`
        name = getattr(self, "_input_embed_layer", "embed_tokens")
        if hasattr(self, "model") and hasattr(self.model, name):
            setattr(self.model, name, value)
        # 2) as well as vanilla decoder‑only architectures
        elif hasattr(self, name):
            setattr(self, name, value)
        # 3) recurse once into the registered *base* model (e.g. for encoder/decoder)
        elif getattr(self, self.base_model_prefix, self) is not self:
            base_model = getattr(self, self.base_model_prefix, self)
            base_model.set_input_embeddings(value)
        else:
            raise NotImplementedError(
                f"`set_input_embeddings` not auto‑handled for {self.__class__.__name__}; please override in the subclass."
            )

    def get_output_embeddings(self):
        if not hasattr(self, "lm_head"):
            return None
        try:
            # Speech / vision backbones raise here, so we return None.
            # Legit use of get_input_embs?
            self.get_input_embeddings()
        except NotImplementedError:
            return None
        return self.lm_head

    def set_output_embeddings(self, new_embeddings):
        """
        Sets the model's output embedding, defaulting to setting new_embeddings to lm_head.
        """
        if getattr(self, "lm_head"):
            self.lm_head = new_embeddings


class PreTrainedModel(nn.Cell, EmbeddingAccessMixin, ModuleUtilsMixin, PushToHubMixin, PeftAdapterMixin):
    r"""
    Base class for all models.

    [`PreTrainedModel`] takes care of storing the configuration of the models and handles methods for loading,
    downloading and saving models as well as a few methods common to all models to:

        - resize the input embeddings,
        - prune heads in the self-attention heads.

    Class attributes (overridden by derived classes):

        - **config_class** ([`PretrainedConfig`]) -- A subclass of [`PretrainedConfig`] to use as configuration class
          for this model architecture.
        - **load_tf_weights** (`Callable`) -- A python *method* for loading a TensorFlow checkpoint in a MindSpore model,
          taking as arguments:

            - **model** ([`PreTrainedModel`]) -- An instance of the model on which to load the TensorFlow checkpoint.
            - **config** ([`PreTrainedConfig`]) -- An instance of the configuration associated to the model.
            - **path** (`str`) -- A path to the TensorFlow checkpoint.

        - **base_model_prefix** (`str`) -- A string indicating the attribute associated to the base model in derived
          classes of the same architecture adding modules on top of the base model.
        - **is_parallelizable** (`bool`) -- A flag indicating whether this model supports model parallelization.
        - **main_input_name** (`str`) -- The name of the principal input to the model (often `input_ids` for NLP
          models, `pixel_values` for vision models and `input_values` for speech models).
    """

    config_class = None
    base_model_prefix = ""
    main_input_name = "input_ids"
    model_tags = None

    _checkpoint_conversion_mapping = {}  # used for BC support in VLMs, not meant to be used by new models

    _auto_class = None
    _no_split_modules = None
    _skip_keys_device_placement = None

    _keep_in_fp32_modules = None
    # the _keep_in_fp32_modules will avoid casting to anything other than float32, except bfloat16
    # to also prevent bfloat16 casting, use the _keep_in_fp32_modules_strict flag
    _keep_in_fp32_modules_strict = None

    # a list of `re` patterns of `state_dict` keys that should be removed from the list of missing
    # keys we find (keys inside the model but not in the checkpoint) and avoid unnecessary warnings.
    _keys_to_ignore_on_load_missing = None
    # a list of `re` patterns of `state_dict` keys that should be removed from the list of
    # unexpected keys we find (keys inside the checkpoint but not the model) and avoid unnecessary
    # warnings.
    _keys_to_ignore_on_load_unexpected = None
    # a list of `state_dict` keys to ignore when saving the model (useful for keys that aren't
    # trained, but which are either deterministic or tied variables)
    _keys_to_ignore_on_save = None
    # a list of `state_dict` keys that are potentially tied to another key in the state_dict.
    _tied_weights_keys = None

    is_parallelizable = False
    supports_gradient_checkpointing = False
    _is_stateful = False

    # Flash Attention support
    _supports_flash_attn = False

    # SDPA support
    _supports_sdpa = False

    _can_compile_fullgraph = False

    # Has support for a `Cache` instance as `past_key_values`? Does it support a `StaticCache`?
    _supports_cache_class = False
    _supports_static_cache = False

    # control for padding and static cache
    _supports_dynamic_input = False
    _supports_jit = False

    # Has support for a `QuantoQuantizedCache` instance as `past_key_values`
    _supports_quantized_cache = False

    # This flag signal that the model can be used as an efficient backend in TGI and vLLM
    # In practice, it means that they support attention interface (mask) functions, fully pass the kwargs
    # through all modules up to the Attention layer, can slice logits with Tensor, and have a default TP plan
    _supports_attention_backend = False
    _can_record_outputs = None

    @property
    def can_record_outputs(self) -> dict[str, OutputRecorder]:
        """
         Maps output names (e.g., "attentions", "hidden_states")
         to either:
             - A module class (e.g., `LlamaDecoderLayer`), using default index conventions:
                 * index=0 for "hidden_states"
                 * index=1 for "attentions"
             - Or an `OutputRecorder(...)` with `target_class`, optional `index`, and `layer_name`.

         Examples:
             These two are equivalent:

         ```python
             _can_record_outputs = {
                 "attentions": LlamaAttention,
                 "hidden_states": LlamaDecoderLayer
             }

             _can_record_outputs = {
                 "attentions": OutputRecorder(LlamaAttention, index=1),
                 "hidden_states": OutputRecorder(LlamaDecoderLayer, index=0)
             }
        ```

         This means you can record outputs from the same class, by specifying a layer name. Before
         collecting outputs, we check that they come from this layer.

         If you have cross attention that come from `LlamaAttention` and self attention that also
         come from `LlamaAttention` but from `self_attn` you can do this:

         ```python
         class LlamaModel(PreTrainedModel):
             _can_record_outputs = {
                 "attentions": OutputRecorder(LlamaAttention, index=1, layer-name="self_attn"),
                 "cross_attentions": OutputRecorder(LlamaAttention, index=1, layer_name="cross_attn")
             }

        ```
        """
        return self._can_record_outputs or {}

    @property
    def dummy_inputs(self) -> dict[str, Tensor]:
        """
        `dict[str, Tensor]`: Dummy inputs to do a forward pass in the network.
        """
        return {"input_ids": Tensor(DUMMY_INPUTS)}

    @property
    def framework(self) -> str:
        """
        :str: Identifies that this is a MindSpore model.
        """
        return "ms"

    def __init_subclass__(cls, **kwargs):
        super().__init_subclass__(**kwargs)
        # For BC we keep the original `config_class` definition in case
        # there is a `config_class` attribute (e.g. remote code models),
        # otherwise we derive it from the annotated `config` attribute.

        # defined in this particular subclass
        child_annotation = cls.__dict__.get("__annotations__", {}).get("config", None)
        child_attribute = cls.__dict__.get("config_class", None)

        # defined in the class (this subclass or any parent class)
        full_annotation = cls.__dict__.get("config", None)
        full_attribute = cls.config_class

        # priority (child class_config -> child annotation -> global class_config -> global annotation)
        if child_attribute is not None:
            cls.config_class = child_attribute
        elif child_annotation is not None:
            cls.config_class = child_annotation
        elif full_attribute is not None:
            cls.config_class = full_attribute
        elif full_annotation is not None:
            cls.config_class = full_annotation

    def __init__(self, config: PretrainedConfig, *inputs, **kwargs):
        super().__init__()
        if not isinstance(config, PretrainedConfig):
            raise ValueError(
                f"ms.Parameter config in `{self.__class__.__name__}(config)` should be an instance of class "
                "`PretrainedConfig`. To create a model from a pretrained model use "
                f"`model = {self.__class__.__name__}.from_pretrained(PRETRAINED_MODEL_NAME)`"
            )
        # Save config and origin of the pretrained weights if given in model
        self.config = config

        # Check the attention implementation is supported, or set it if not yet set (on the internal attr, to avoid
        # setting it recursively)
        # TODO set default implementation to "eager" because of immature sdpa attention
        if self.config._attn_implementation == "sdpa":
            self.config._attn_implementation = "eager"
            # warn user that sdpa is not supported
            logger.warning(
                "SDPA is not supported yet. Falling back to eager attention implementation. This warning can be removed using the argument "
                '`attn_implementation="eager"` when loading the model. '
                "Example: `model = AutoModel.from_pretrained('openai/whisper-tiny', attn_implementation='eager')`"
            )
        self.config._attn_implementation_internal = self._check_and_adjust_attn_implementation(
            self.config._attn_implementation, is_init_check=True
        )

        # for initialization of the loss
        loss_type = self.__class__.__name__
        if loss_type not in LOSS_MAPPING:
            loss_groups = f"({'|'.join(LOSS_MAPPING)})"
            loss_type = re.findall(loss_groups, self.__class__.__name__)
            if len(loss_type) > 0:
                loss_type = loss_type[0]
            else:
                loss_type = None
        self.loss_type = loss_type

        self.name_or_path = config.name_or_path
        self.warnings_issued = {}
        self.generation_config = GenerationConfig.from_model_config(config) if self.can_generate() else None
        # Overwrite the class attribute to make it an instance attribute, so models like
        # `InstructBlipForConditionalGeneration` can dynamically update it without modifying the class attribute
        # when a different component (e.g. language_model) is used.
        self._keep_in_fp32_modules = copy.copy(self.__class__._keep_in_fp32_modules)
        self._keep_in_fp32_modules_strict = copy.copy(self.__class__._keep_in_fp32_modules_strict)

        self._no_split_modules = self._no_split_modules or []
        _CAN_RECORD_REGISTRY[str(self.__class__)] = self._can_record_outputs  # added for executorch support only

    def post_init(self):
        """
        A method executed at the end of each Transformer model initialization, to execute code that needs the model's
        modules properly initialized (such as weight initialization).
        """
        self.init_weights()

    @property
    def base_model(self) -> nn.Cell:
        """
        `mindspore.nn.Cell`: The main body of the model.
        """
        return getattr(self, self.base_model_prefix, self)

    @classmethod
    def can_generate(cls) -> bool:
        """
        Returns whether this model can generate sequences with `.generate()` from the `GenerationMixin`.

        Under the hood, on classes where this function returns True, some generation-specific changes are triggered:
        for instance, the model instance will have a populated `generation_config` attribute.

        Returns:
            `bool`: Whether this model can generate sequences with `.generate()`.
        """
        # Directly inherits `GenerationMixin` -> can generate
        if "GenerationMixin" in str(cls.__bases__):
            return True
        # The class inherits from a class that can generate (recursive check) -> can generate
        for base in cls.__bases__:
            if not hasattr(base, "can_generate"):
                continue
            if "PreTrainedModel" not in str(base) and base.can_generate():
                return True

        # Detects whether `prepare_inputs_for_generation` has been overwritten in the model. Prior to v4.45, this
        # was how we detected whether a model could generate.
        if hasattr(cls, "prepare_inputs_for_generation"):  # implicit: doesn't inherit `GenerationMixin`
            logger.warning(
                f"{cls.__name__} has generative capabilities, as `prepare_inputs_for_generation` is explicitly "
                "defined. However, it doesn't directly inherit from `GenerationMixin`. From 👉v4.50👈 onwards, "
                "`PreTrainedModel` will NOT inherit from `GenerationMixin`, and this model will lose the ability "
                "to call `generate` and other related functions."
                "\n  - If you're using `trust_remote_code=True`, you can get rid of this warning by loading the "
                "model with an auto class. See https://huggingface.co/docs/transformers/en/model_doc/auto#auto-classes"
                "\n  - If you are the owner of the model architecture code, please modify your model class such that "
                "it inherits from `GenerationMixin` (after `PreTrainedModel`, otherwise you'll get an exception)."
                "\n  - If you are not the owner of the model architecture class, please contact the model code owner "
                "to update it."
            )
        # Otherwise, can't generate
        return False

    @property
    def loss_function(self):
        if hasattr(self, "_loss_function"):
            return self._loss_function

        loss_type = getattr(self, "loss_type", None)

        if loss_type is None or loss_type not in LOSS_MAPPING:
            logger.warning_once(
                f"`loss_type={loss_type}` was set in the config but it is unrecognised."
                f"Using the default loss: `ForCausalLMLoss`."
            )
            loss_type = "ForCausalLM"
        return LOSS_MAPPING[loss_type]

    @loss_function.setter
    def loss_function(self, value):
        self._loss_function = value

    @classmethod
    def is_backend_compatible(cls):
        return cls._supports_attention_backend

    @classmethod
    def _from_config(cls, config, **kwargs):
        """
        All context managers that the model should be initialized under go here.

        Args:
            dtype (str, *optional*):
                Override the default dtype and load the model under this dtype.
        """
        # when we init a model from within another model (e.g. VLMs) and dispatch on FA2
        # a warning is raised that dtype should be fp16. Since we never pass dtype from within
        # modeling code, we can try to infer it here same way as done in `from_pretrained`
        if hasattr(config, "mindspore_dtype"):
            mindspore_dtype = kwargs.pop("mindspore_dtype", config.mindspore_dtype)
        else:
            mindspore_dtype = kwargs.pop("dtype", config.dtype)

        if isinstance(mindspore_dtype, str):
            mindspore_dtype = getattr(ms, mindspore_dtype)
        elif mindspore_dtype is not None and not isinstance(mindspore_dtype, ms.Type):
            TORCH_TO_MINDSPORE_DTYPE_MAP = {
                "torch.float32": ms.float32,
                "torch.bfloat16": ms.bfloat16,
                "torch.float16": ms.float16,
            }
            mindspore_dtype = str(mindspore_dtype)
            mindspore_dtype = TORCH_TO_MINDSPORE_DTYPE_MAP[mindspore_dtype]

        config = copy.deepcopy(config)  # We do not want to modify the config inplace in _from_config.

        # If passing `attn_implementation` as kwargs, respect it (it will be applied recursively on subconfigs)
        if "attn_implementation" in kwargs:
            config._attn_implementation = kwargs.pop("attn_implementation")

        model = cls(config, **kwargs)

        # We cannot set default mindspore dtype. So we need to cast model weights after creating.
        if mindspore_dtype is not None:
            model = model.to(mindspore_dtype)

            logger.info(
                f"convert model:{model.__class__.__name__} parameters to mindspore_dtype {dtype_to_str(mindspore_dtype)}"
            )

        return model

    def _flash_attn_2_can_dispatch(self, is_init_check: bool = False) -> bool:
        """
        Check the availability of Flash Attention 2 for a given model.

        Args:
            is_init_check (`bool`, *optional*):
                Whether this check is performed early, i.e. at __init__ time, or later when the model and its weights are
                fully instantiated. This is needed as we also check the devices of the weights, and/or if the model uses
                BetterTransformer, which are only available later after __init__. This allows to raise proper exceptions early
                before instantiating the full models if we know that the model does not support the requested attention.
        """
        mindspore_dtype = self.config.dtype
        if isinstance(mindspore_dtype, str):
            mindspore_dtype = getattr(ms, mindspore_dtype)
        elif mindspore_dtype is not None and not isinstance(mindspore_dtype, ms.Type):
            TORCH_TO_MINDSPORE_DTYPE_MAP = {
                "torch.float32": ms.float32,
                "torch.bfloat16": ms.bfloat16,
                "torch.float16": ms.float16,
            }
            mindspore_dtype = str(mindspore_dtype)
            mindspore_dtype = TORCH_TO_MINDSPORE_DTYPE_MAP[mindspore_dtype]

        # check `supports_flash_attn_2` for BC with custom code. TODO: remove after a few releases
        if not (self._supports_flash_attn or getattr(self, "_supports_flash_attn_2", False)):
            raise ValueError(
                f"{self.__class__.__name__} does not support Flash Attention 2.0 yet. Please request to add support where"
                f" the model is hosted, on its model hub page: https://huggingface.co/{self.config._name_or_path}/discussions/new"
                " or in the Transformers GitHub repo: https://github.com/huggingface/transformers/issues/new"
            )

        # fixme variable is assigned but never used
        # if not is_flash_attn_2_available():
        #     preface = "FlashAttention2 has been toggled on, but it cannot be used due to the following error:"
        #     install_message = "Please refer to the documentation of
        #           https://huggingface.co/docs/transformers/perf_infer_gpu_one#flashattention-2 to install Flash Attention 2."

        if mindspore_dtype is None:
            logger.warning_once(
                "You are attempting to use Flash Attention 2 without specifying a torch dtype. This might lead to unexpected behaviour"
            )
        elif mindspore_dtype is not None and mindspore_dtype not in [ms.float16, ms.bfloat16]:
            logger.warning_once(
                "Flash Attention 2 only supports ms.float16 and ms.bfloat16 dtypes, but"
                f" the current dype in {self.__class__.__name__} is {mindspore_dtype}. You should run training or inference using Automatic Mixed-Precision,"
                " or load the model with the `dtype` argument. "
                'Example: `model = AutoModel.from_pretrained("openai/whisper-tiny", attn_implementation="flash_attention_2", mindspore_dtype=ms.float16)`'
            )

        # With the early check, the parameters are not yet initalized correctly
        if not is_init_check:
            if getattr(self, "use_bettertransformer", False):
                raise ValueError(
                    "Flash Attention 2 and BetterTransformer API are not compatible. Please make sure to disable BetterTransformers "
                    "by doing model.reverse_bettertransformer()"
                )

        # If no error raise by this point, we can return `True`
        return True

    def _flash_attn_3_can_dispatch(self, is_init_check: bool = False) -> bool:
        """
        Check the availability of Flash Attention 3 for a given model.

        Args:
            is_init_check (`bool`, *optional*):
                Whether this check is performed early, i.e. at __init__ time, or later when the model and its weights are
                fully instantiated. This is needed as we also check the devices of the weights, and/or if the model uses
                BetterTransformer, which are only available later after __init__. This allows to raise proper exceptions early
                before instantiating the full models if we know that the model does not support the requested attention.
        """
        return NotImplementedError("MindOne does not support fa3 yet. Please use eager or fa instead!")

    def _sdpa_can_dispatch(self, is_init_check: bool = False) -> bool:
        """
        Check the availability of SDPA for a given model.

        Args:
            is_init_check (`bool`, *optional*):
                Whether this check is performed early, i.e. at __init__ time, or later when the model and its weights are
                fully instantiated. This is needed as we also check the devices of the weights, and/or if the model uses
                BetterTransformer, which are only available later after __init__. This allows to raise proper exceptions early
                before instantiating the full models if we know that the model does not support the requested attention.
        """
        if not self._supports_sdpa:
            raise ValueError(
                f"{self.__class__.__name__} does not support an attention implementation through torch.nn.functional.scaled_dot_product_attention yet."
                " Please request the support for this architecture: https://github.com/huggingface/transformers/issues/28005. If you believe"
                " this error is a bug, please open an issue in Transformers GitHub repository and "
                'load your model with the argument `attn_implementation="eager"` meanwhile. '
                'Example: `model = AutoModel.from_pretrained("openai/whisper-tiny", attn_implementation="eager")`'
            )
        if not is_sdpa_available():
            raise ImportError(
                "MindSpore SDPA requirements in Transformers are not met. Use `attn_implementation='eager'` instead."
            )

        return True

    def _flex_attn_can_dispatch(self, is_init_check: bool = False) -> bool:
        """
        Check the availability of Flex Attention for a given model.

        Args:
            is_init_check (`bool`, *optional*):
                Whether this check is performed early, i.e. at __init__ time, or later when the model and its weights are
                fully instantiated. This is needed as we also check the devices of the weights, and/or if the model uses
                BetterTransformer, which are only available later after __init__. This allows to raise proper exceptions early
                before instantiating the full models if we know that the model does not support the requested attention.
        """
        return NotImplementedError("MindOne does not support flex attn yet. Please use eager or fa instead!")

    def _check_and_adjust_attn_implementation(
        self, attn_implementation: Optional[str], is_init_check: bool = False
    ) -> str:
        """
        Check that the `attn_implementation` exists and is supported by the models, and try to get the kernel from hub if
        it matches hf kernels pattern.

        Args:
            attn_implementation (`str` or `None`):
                The attention implementation to check for existence/validity.
            is_init_check (`bool`, *optional*):
                Whether this check is performed early, i.e. at __init__ time, or later when the model and its weights are
                fully instantiated. This is needed as we also check the devices of the weights, and/or if the model uses
                BetterTransformer, which are only available later after __init__. This allows to raise proper exceptions early
                before instantiating the full models if we know that the model does not support the requested attention.

        Returns:
            `str`: The final attention implementation to use, including potential fallbacks from sdpa to eager, or from
            None to sdpa (to potentially eager).
        """
        applicable_attn_implementation = attn_implementation

        # TODO there is no substitution for huggingface kernels
        # If FA not installed, do not fail but use kernels instead

        applicable_attn_implementation = self.get_correct_attn_implementation(
            applicable_attn_implementation, is_init_check
        )

        return applicable_attn_implementation

    def get_correct_attn_implementation(self, requested_attention: Optional[str], is_init_check: bool = False) -> str:
        # we set default attn implementation to "eager" because immature mindspore sdpa interface
        applicable_attention = "eager" if requested_attention is None else requested_attention

        if applicable_attention not in ["eager"] + ALL_ATTENTION_FUNCTIONS.valid_keys():
            message = (
                f'Specified `attn_implementation="{applicable_attention}"` is not supported. The only possible arguments are '
                '`attn_implementation="eager"`'
            )
            # check `supports_flash_attn_2` for BC with custom code. TODO: remove after a few releases
            if self._supports_flash_attn or getattr(self, "_supports_flash_attn_2", False):
                message += ', `"attn_implementation=flash_attention_3"`, `"attn_implementation=flash_attention_2"`'
            if self._supports_sdpa:
                message += ', `"attn_implementation=sdpa"'
            if self._supports_flex_attn:
                message += ', `"attn_implementation=flex_attention"`'
            raise ValueError(message + ".")

        # Perform relevant checks
        if applicable_attention == "flash_attention_2":
            self._flash_attn_2_can_dispatch(is_init_check)
        elif applicable_attention == "flash_attention_3":
            self._flash_attn_3_can_dispatch(is_init_check)
        elif applicable_attention == "flex_attention":
            self._flex_attn_can_dispatch(is_init_check)
        elif applicable_attention == "sdpa":
            # Sdpa is the default, so we try it and fallback to eager otherwise when not possible
            try:
                self._sdpa_can_dispatch(is_init_check)
            except (ValueError, ImportError) as e:
                if requested_attention == "sdpa":
                    raise e
                applicable_attention = "eager"

        return applicable_attention

    @classmethod
    def _can_set_attn_implementation(cls) -> bool:
        """Detect whether the class supports setting its attention implementation dynamically. It is an ugly check based on
        opening the file, but avoids maintaining yet another property flag.
        """
        class_file = sys.modules[cls.__module__].__file__
        with open(class_file, "r") as f:
            code = f.read()
        # heuristic -> if we find those patterns, the model uses the correct interface
        if re.search(r"class \w+Attention\(nn.Cell\)", code):
            return (
                "eager_attention_forward" in code
                and "ALL_ATTENTION_FUNCTIONS[self.config._attn_implementation]" in code
            )
        else:
            # If no attention layer, assume `True`. Most probably a multimodal model or inherits from existing models
            return True

    def set_attn_implementation(self, attn_implementation: Union[str, dict]):
        """
        Set the requested `attn_implementation` for this model.

        Args:
            attn_implementation (`str` or `dict`):
                The attention implementation to set for this model. It can be either a `str`, in which case it will be
                dispatched to all submodels if relevant, or a `dict` where keys are the sub_configs name, in which case each
                submodel will dispatch the corresponding value.
        """
        requested_implementation = (
            attn_implementation
            if not isinstance(attn_implementation, dict)
            else attn_implementation.get("", self.config._attn_implementation)
        )

        # At this point, the model was already instantiated, so instead of crashing on bad value, let's simply
        # warn the user that the requested value is not working
        if requested_implementation != self.config._attn_implementation:
            # In this case, raise
            if not self._can_set_attn_implementation():
                logger.warning(
                    f"{self.__class__.__name__} does not support setting its attention implementation dynamically, because it "
                    "does not follow the functional approach based on AttentionInterface "
                    "(see https://huggingface.co/docs/transformers/en/attention_interface)"
                )
            else:
                requested_implementation = self._check_and_adjust_attn_implementation(
                    requested_implementation, is_init_check=False
                )
                # Apply the change (on the internal attr, to avoid setting it recursively)
                self.config._attn_implementation_internal = requested_implementation

        # Apply it to all submodels as well
        for submodule in self.modules():
            # We found a submodel (which is not self) with a different config (otherwise, it may be the same "actual model",
            # e.g. ForCausalLM has a Model inside, but no need to check it again)
            if (
                submodule is not self
                and isinstance(submodule, PreTrainedModel)
                and submodule.config.__class__ != self.config.__class__
                # If it was already changed, no need to do it again
                and not hasattr(submodule.config, "_attn_was_changed")
            ):
                # In this case, warn and skip
                if not submodule._can_set_attn_implementation():
                    logger.warning(
                        f"{submodule.__class__.__name__} does not support setting its attention implementation dynamically, because it "
                        "does not follow the functional approach based on AttentionInterface "
                        "(see https://huggingface.co/docs/transformers/en/attention_interface)"
                    )
                # Set the attn on the submodule
                else:
                    sub_implementation = requested_implementation
                    if isinstance(attn_implementation, dict):
                        for subconfig_key in self.config.sub_configs:
                            # We need to check for exact object match here, with `is`
                            if getattr(self.config, subconfig_key) is submodule.config:
                                sub_implementation = attn_implementation.get(
                                    subconfig_key, submodule.config._attn_implementation
                                )
                                break
                    # Check the module can use correctly, otherwise we raise an error if requested attention can't be set for submodule
                    sub_implementation = submodule.get_correct_attn_implementation(sub_implementation)
                    submodule.config._attn_implementation_internal = sub_implementation

                # Still add it as "changed" even if it was skipped, as we would otherwise try to set it in the dark afterwards
                # We need to set it on the config itself, to differentiate 2 subconfigs of the same __class__ potentially
                submodule.config._attn_was_changed = True

        # We need this as some old and badly designed models use subconfigs without declaring the corresponding modules as PreTrainedModel
        for subconfig_key in self.config.sub_configs:
            subconfig = getattr(self.config, subconfig_key)
            sub_implementation = (
                requested_implementation
                if not isinstance(attn_implementation, dict)
                else attn_implementation.get(subconfig_key, subconfig._attn_implementation)
            )
            # This means we did not perform any check above for this particular subconfig -> set it in the dark if it is registered
            if (
                not hasattr(subconfig, "_attn_was_changed")
                # If it's already the same, then no need to enter here and raise warnings
                and sub_implementation != subconfig._attn_implementation
            ):
                if sub_implementation not in ["eager"] + ALL_ATTENTION_FUNCTIONS.valid_keys():
                    raise ValueError(
                        f'Specified `attn_implementation="{sub_implementation}"` is not supported for {subconfig_key}. '
                        'The only possible arguments are "eager" (manual attention implementation)'
                        f"or one of the following: {list(ALL_ATTENTION_FUNCTIONS.valid_keys())}"
                    )
                subconfig._attn_implementation_internal = sub_implementation
                logger.warning(
                    f"We set the attention implementation for the sub-config `{subconfig_key}` to `{sub_implementation}` "
                    "without finding the associated sub-model. For this reason we could not check if the model supports it. "
                    "You may encounter undefined behavior."
                )
            # Unset the attribute in this case, to avoid issues in the future
            else:
                if hasattr(subconfig, "_attn_was_changed"):
                    del subconfig._attn_was_changed

    def get_decoder(self):
        """
        Best-effort lookup of the *decoder* module.

        Order of attempts (covers ~85 % of current usages):

        1. `self.decoder`
        2. `self.model`                       (many wrappers store the decoder here)
        3. `self.model.get_decoder()`         (nested wrappers)
        4. fallback: raise for the few exotic models that need a bespoke rule
        """
        if hasattr(self, "decoder"):
            return self.decoder

        if hasattr(self, "model"):
            inner = self.model
            # See: https://github.com/huggingface/transformers/issues/40815
            if hasattr(inner, "get_decoder") and type(inner) is not type(self):
                return inner.get_decoder()
            return inner

        # If this is a base transformer model (no decoder/model attributes), return self
        # This handles cases like MistralModel which is itself the decoder
        return self

    def set_decoder(self, decoder):
        """
        Symmetric setter. Mirrors the lookup logic used in `get_decoder`.
        """

        if hasattr(self, "decoder"):
            self.decoder = decoder
            return

        if hasattr(self, "model"):
            inner = self.model
            if hasattr(inner, "set_decoder"):
                inner.set_decoder(decoder)
            else:
                self.model = decoder
            return

        return

    def _init_weights(self, module):
        """
        Initialize the weights. This method should be overridden by derived class and is
        the only initialization method that will be called when loading a checkpoint
        using `from_pretrained`. Any attempt to initialize outside of this function
        will be useless as the mindspore.common.initializer function are all replaced with skip.
        """
        pass

    def _initialize_weights(self, module):
        """
        Initialize the weights if they are not already initialized.
        """
        if getattr(module, "_is_hf_initialized", False):
            return
        self._init_weights(module)
        module._is_hf_initialized = True

    def tie_embeddings_and_encoder_decoder(self):
        """
        If set in the config, tie the weights between the input embeddings and the output embeddings,
        and the encoder and decoder.

        If the `torchscript` flag is set in the configuration, can't handle parameter sharing so we are cloning the
        weights instead.
        """
        if getattr(self.config.get_text_config(decoder=True), "tie_word_embeddings", True):
            output_embeddings = self.get_output_embeddings()
            if output_embeddings is not None:
                self._tie_or_clone_weights(output_embeddings, self.get_input_embeddings())

        if getattr(self.config, "is_encoder_decoder", False) and getattr(self.config, "tie_encoder_decoder", False):
            if hasattr(self, self.base_model_prefix):
                self = getattr(self, self.base_model_prefix)
            tied_weights = self._tie_encoder_decoder_weights(
                self.encoder, self.decoder, self.base_model_prefix, "encoder"
            )
            # Setting a dynamic variable instead of `_tied_weights_keys` because it's a class
            # attributed not an instance member, therefore modifying it will modify the entire class
            # Leading to issues on subsequent calls by different tests or subsequent calls.
            self._dynamic_tied_weights_keys = tied_weights

    def tie_weights(self):
        """
        Recursively (for all submodels) tie all the weights of the model.
        """
        # Note that `self` is included in `self.modules` so we also apply to current PreTrainedModel with this call
        for name, module in self.cells_and_names():
            # If it's a PreTrainedModel, may need to tie the embeddings and/or encoder/decoder weights
            if isinstance(module, PreTrainedModel):
                module.tie_embeddings_and_encoder_decoder()
            # Additionally, if it has a custom `_tie_weights`, honor it
            if hasattr(module, "_tie_weights"):
                module._tie_weights()

    @staticmethod
    def _tie_encoder_decoder_weights(
        encoder: nn.Cell, decoder: nn.Cell, base_model_prefix: str, base_encoder_name: str
    ):
        uninitialized_encoder_weights: list[str] = []
        tied_weights: list[str] = []
        if decoder.__class__ != encoder.__class__:
            logger.info(
                f"{decoder.__class__} and {encoder.__class__} are not equal. In this case make sure that all encoder"
                " weights are correctly initialized."
            )

        def tie_encoder_to_decoder_recursively(
            decoder_pointer: nn.Cell,
            encoder_pointer: nn.Cell,
            module_name: str,
            base_encoder_name: str,
            uninitialized_encoder_weights: list[str],
            depth=0,
            total_decoder_name="",
            total_encoder_name="",
        ):
            assert isinstance(decoder_pointer, nn.Cell) and isinstance(
                encoder_pointer, nn.Cell
            ), f"{decoder_pointer} and {encoder_pointer} have to be of type nn.Module"
            if hasattr(decoder_pointer, "weight"):
                assert hasattr(encoder_pointer, "weight")
                encoder_pointer.weight = decoder_pointer.weight
                tied_weights.append(f"{base_encoder_name}{total_encoder_name}.weight")
                if hasattr(decoder_pointer, "bias"):
                    assert hasattr(encoder_pointer, "bias")
                    tied_weights.append(f"{base_encoder_name}{total_encoder_name}.bias")
                    encoder_pointer.bias = decoder_pointer.bias
                return

            encoder_modules = encoder_pointer._modules
            decoder_modules = decoder_pointer._modules
            if len(decoder_modules) > 0:
                assert (
                    len(encoder_modules) > 0
                ), f"Encoder module {encoder_pointer} does not match decoder module {decoder_pointer}"

                all_encoder_weights = {module_name + "/" + sub_name for sub_name in encoder_modules}
                encoder_layer_pos = 0
                for name in decoder_modules:
                    if name.isdigit():
                        encoder_name = str(int(name) + encoder_layer_pos)
                        decoder_name = name
                        if not isinstance(decoder_modules[decoder_name], type(encoder_modules[encoder_name])) and len(
                            encoder_modules
                        ) != len(decoder_modules):
                            # this can happen if the name corresponds to the position in a list module list of layers
                            # in this case the decoder has added a cross-attention that the encoder does not have
                            # thus skip this step and subtract one layer pos from encoder
                            encoder_layer_pos -= 1
                            continue
                    elif name not in encoder_modules:
                        continue
                    elif depth > 500:
                        raise ValueError(
                            "Max depth of recursive function `tie_encoder_to_decoder` reached. It seems that there is"
                            " a circular dependency between two or more `nn.Modules` of your model."
                        )
                    else:
                        decoder_name = encoder_name = name
                    tie_encoder_to_decoder_recursively(
                        decoder_modules[decoder_name],
                        encoder_modules[encoder_name],
                        module_name + "/" + name,
                        base_encoder_name,
                        uninitialized_encoder_weights,
                        depth=depth + 1,
                        total_encoder_name=f"{total_encoder_name}.{encoder_name}",
                        total_decoder_name=f"{total_decoder_name}.{decoder_name}",
                    )
                    all_encoder_weights.remove(module_name + "/" + encoder_name)

                uninitialized_encoder_weights += list(all_encoder_weights)

        # tie weights recursively
        tie_encoder_to_decoder_recursively(
            decoder, encoder, base_model_prefix, base_encoder_name, uninitialized_encoder_weights
        )

        if len(uninitialized_encoder_weights) > 0:
            logger.warning(
                f"The following encoder weights were not tied to the decoder {uninitialized_encoder_weights}"
            )
        return tied_weights

    def _tie_or_clone_weights(self, output_embeddings, input_embeddings):
        """Tie or clone module weights depending of whether we are using TorchScript or not"""
        if self.config.torchscript:
            try:
                output_embeddings.weight = Parameter(input_embeddings.embedding_table)
            except AttributeError:
                # in case of mint.nn.Embedding
                output_embeddings.weight = Parameter(input_embeddings.weight)
        else:
            try:
                output_embeddings.weight = input_embeddings.embedding_table
            except AttributeError:
                # in case of mint.nn.Embedding
                output_embeddings.weight = input_embeddings.weight

        if getattr(output_embeddings, "bias", None) is not None:
            output_embeddings.bias = mint.nn.functional.pad(
                output_embeddings.bias,
                (
                    0,
                    output_embeddings.weight.shape[0] - output_embeddings.bias.shape[0],
                ),
                "constant",
                0,
            )
        if hasattr(output_embeddings, "out_features") and hasattr(input_embeddings, "num_embeddings"):
            output_embeddings.out_features = input_embeddings.num_embeddings

    def resize_token_embeddings(
        self, new_num_tokens: Optional[int] = None, pad_to_multiple_of: Optional[int] = None
    ) -> nn.Embedding:
        """
        Resizes input token embeddings matrix of the model if `new_num_tokens != config.vocab_size`.

        Takes care of tying weights embeddings afterwards if the model class has a `tie_weights()` method.

        Arguments:
            new_num_tokens (`int`, *optional*):
                The new number of tokens in the embedding matrix. Increasing the size will add newly initialized
                vectors at the end. Reducing the size will remove vectors from the end. If not provided or `None`, just
                returns a pointer to the input tokens `mindspore.nn.Embedding` module of the model without doing anything.
            pad_to_multiple_of (`int`, *optional*):
                If set will pad the embedding matrix to a multiple of the provided value.If `new_num_tokens` is set to
                `None` will just pad the embedding to a multiple of `pad_to_multiple_of`.

        Return:
            `mindspore.nn.Embedding`: Pointer to the input tokens Embeddings Module of the model.
        """
        model_embeds = self._resize_token_embeddings(new_num_tokens, pad_to_multiple_of)
        if new_num_tokens is None and pad_to_multiple_of is None:
            return model_embeds

        # Update base model and current model config
        self.config.vocab_size = model_embeds.embedding_table.shape[0]
        self.vocab_size = model_embeds.embedding_table.shape[0]

        # Tie weights again if needed
        self.tie_weights()

        return model_embeds

    def _resize_token_embeddings(self, new_num_tokens, pad_to_multiple_of=None):
        old_embeddings = self.get_input_embeddings()
        new_embeddings = self._get_resized_embeddings(old_embeddings, new_num_tokens, pad_to_multiple_of)

        old_embeddings_requires_grad = old_embeddings.embedding_table.requires_grad
        new_embeddings.embedding_table.requires_grad = old_embeddings_requires_grad
        self.set_input_embeddings(new_embeddings)

        # Update new_num_tokens with the actual size of new_embeddings
        if pad_to_multiple_of is not None:
            new_num_tokens = new_embeddings.embedding_table.shape[0]

        # if word embeddings are not tied, make sure that lm head is resized as well
        if self.get_output_embeddings() is not None and not self.config.tie_word_embeddings:
            old_lm_head = self.get_output_embeddings()
            new_lm_head = self._get_resized_lm_head(old_lm_head, new_num_tokens)
            old_lm_head_requires_grad = old_lm_head.weight.requires_grad
            new_lm_head.weight.requires_grad = old_lm_head_requires_grad
            self.set_output_embeddings(new_lm_head)

        return self.get_input_embeddings()

    def _get_resized_embeddings(
        self,
        old_embeddings: nn.Embedding,
        new_num_tokens: Optional[int] = None,
        pad_to_multiple_of: Optional[int] = None,
    ) -> nn.Embedding:
        """
        Build a resized Embedding Module from a provided token Embedding Module. Increasing the size will add newly
        initialized vectors at the end. Reducing the size will remove vectors from the end

        Args:
            old_embeddings (`mindspore.nn.Embedding`):
                Old embeddings to be resized.
            new_num_tokens (`int`, *optional*):
                New number of tokens in the embedding matrix.

                Increasing the size will add newly initialized vectors at the end. Reducing the size will remove
                vectors from the end. If not provided or `None`, just returns a pointer to the input tokens
                `mindspore.nn.Embedding` module of the model without doing anything.
            pad_to_multiple_of (`int`, *optional*):
                If set will pad the embedding matrix to a multiple of the provided value. If `new_num_tokens` is set to
                `None` will just pad the embedding to a multiple of `pad_to_multiple_of`.

        Return:
            `mindspore.nn.Embedding`: Pointer to the resized Embedding Module or the old Embedding Module if
            `new_num_tokens` is `None`
        """

        if pad_to_multiple_of is not None:
            if not isinstance(pad_to_multiple_of, int):
                raise ValueError(
                    f"Asking to pad the embedding matrix to a multiple of `{pad_to_multiple_of}`, "
                    f"which is not and integer. Please make sure to pass an integer"
                )
            if new_num_tokens is None:
                new_num_tokens = old_embeddings.embedding_table.shape[0]
            new_num_tokens = ((new_num_tokens + pad_to_multiple_of - 1) // pad_to_multiple_of) * pad_to_multiple_of
        else:
            logger.info(
                "You are resizing the embedding layer without providing a `pad_to_multiple_of` ms.Parameter. This means that the new embedding"
                f" dimension will be {new_num_tokens}. This might induce some performance reduction as *Tensor Cores* will not be available."
                " For more details about this, or help on choosing the correct value for resizing, refer to this guide:"
                " https://docs.nvidia.com/deeplearning/performance/dl-performance-matrix-multiplication/index.html#requirements-tc"
            )

        if new_num_tokens is None:
            return old_embeddings

        old_num_tokens, old_embedding_dim = old_embeddings.embedding_table.shape

        if old_num_tokens == new_num_tokens:
            return old_embeddings

        if not isinstance(old_embeddings, nn.Embedding):
            raise TypeError(
                f"Old embeddings are of type {type(old_embeddings)}, which is not an instance of {nn.Embedding}. You"
                " should either use a different resize function or make sure that `old_embeddings` are an instance of"
                f" {nn.Embedding}."
            )

        # Build new embeddings
        new_embeddings = nn.Embedding(
            new_num_tokens,
            old_embedding_dim,
        )
        new_embeddings.embedding_table.set_dtype(old_embeddings.embedding_table.dtype)
        # initialize all new embeddings (in particular added tokens)
        self._init_weights(new_embeddings)

        # Copy token embeddings from the previous weights

        # numbers of tokens to copy
        n = min(old_num_tokens, new_num_tokens)
        new_embeddings.embedding_table.data[:n, :] = old_embeddings.embedding_table.data[:n, :]

        # Replace weights in old_embeddings and return to maintain the same embedding type.
        # This ensures correct functionality when a Custom Embedding class is passed as input.
        # The input and output embedding types remain consistent. (c.f. https://github.com/huggingface/transformers/pull/31979)
        old_embeddings.embedding_table.set_data(new_embeddings.embedding_table.data)
        old_embeddings.num_embeddings = new_embeddings.embedding_table.data.shape[0]
        if old_embeddings.padding_idx is not None and (new_num_tokens - 1) < old_embeddings.padding_idx:
            old_embeddings.padding_idx = None

        return new_embeddings

    def _get_resized_lm_head(
        self, old_lm_head: nn.Dense, new_num_tokens: Optional[int] = None, transposed: bool = False
    ) -> nn.Dense:
        """
        Build a resized Linear Module from a provided old Linear Module. Increasing the size will add newly initialized
        vectors at the end. Reducing the size will remove vectors from the end

        Args:
            old_lm_head (`mindspore.nn.Dense`):
                Old lm head liner layer to be resized.
            new_num_tokens (`int`, *optional*):
                New number of tokens in the linear matrix.

                Increasing the size will add newly initialized vectors at the end. Reducing the size will remove
                vectors from the end. If not provided or `None`, just returns a pointer to the input tokens
                `mindspore.nn.Dense` module of the model without doing anything. transposed (`bool`, *optional*, defaults
                to `False`): Whether `old_lm_head` is transposed or not. If True `old_lm_head.size()` is `lm_head_dim,
                vocab_size` else `vocab_size, lm_head_dim`.

        Return:
            `mindspore.nn.Dense`: Pointer to the resized Linear Module or the old Linear Module if `new_num_tokens` is
            `None`
        """
        if new_num_tokens is None:
            return old_lm_head

        old_num_tokens, old_lm_head_dim = (
            old_lm_head.weight.shape if not transposed else old_lm_head.weight.transpose().shape
        )

        if old_num_tokens == new_num_tokens:
            return old_lm_head

        if not isinstance(old_lm_head, nn.Dense):
            raise TypeError(
                f"Old language model head is of type {type(old_lm_head)}, which is not an instance of {nn.Dense}. You"
                " should either use a different resize function or make sure that `old_lm_head` are an instance of"
                f" {nn.Dense}."
            )

        # Build new lm head
        new_lm_head_shape = (old_lm_head_dim, new_num_tokens) if not transposed else (new_num_tokens, old_lm_head_dim)
        has_new_lm_head_bias = old_lm_head.bias is not None

        new_lm_head = nn.Dense(
            *new_lm_head_shape,
            has_bias=has_new_lm_head_bias,
            dtype=old_lm_head.weight.dtype,
        )

        # initialize new lm head (in particular added tokens)
        self._init_weights(new_lm_head)

        num_tokens_to_copy = min(old_num_tokens, new_num_tokens)
        self._copy_lm_head_original_to_resized(
            new_lm_head, old_lm_head, num_tokens_to_copy, transposed, has_new_lm_head_bias
        )

        return new_lm_head

    def _init_added_embeddings_weights_with_mean(
        self, old_embeddings, new_embeddings, old_embedding_dim, old_num_tokens, added_num_tokens
    ):
        old_embeddings_weight = old_embeddings.weight.to(ms.float32)
        mean_embeddings = mint.mean(old_embeddings_weight, axis=0)

        # Check if the covariance is positive definite.
        is_covariance_psd = False
        if is_covariance_psd:
            raise NotImplementedError
        else:
            # Otherwise, just initialize with the mean. because distribution will not be created.
            new_embeddings.weight[-1 * added_num_tokens :, :] = (
                mean_embeddings[None, :].repeat(added_num_tokens, 1).to(old_embeddings.weight.dtype)
            )

    def _init_added_lm_head_weights_with_mean(
        self,
        old_lm_head,
        new_lm_head,
        old_lm_head_dim,
        old_num_tokens,
        added_num_tokens,
        transposed: bool = False,
    ):
        if transposed:
            # Transpose to the desired shape for the function.
            new_lm_head.weight = new_lm_head.weight.t()
            old_lm_head.weight.data = old_lm_head.weight.t()

        # The same initialization logic as Embeddings.
        self._init_added_embeddings_weights_with_mean(
            old_lm_head, new_lm_head, old_lm_head_dim, old_num_tokens, added_num_tokens
        )

        if transposed:
            # Transpose again to the correct shape.
            new_lm_head.weight = new_lm_head.weight.t()
            old_lm_head.weight = old_lm_head.weight.t()

    def _init_added_lm_head_bias_with_mean(self, old_lm_head, new_lm_head, added_num_tokens):
        bias_mean = mint.mean(old_lm_head.bias.data, axis=0, dtype=ms.float32)
        bias_std = mint.std(old_lm_head.bias.data, axis=0).to(ms.float32)
        new_lm_head.bias.data[-1 * added_num_tokens :].normal_(mean=bias_mean, std=1e-9 * bias_std)

    def _copy_lm_head_original_to_resized(
        self, new_lm_head, old_lm_head, num_tokens_to_copy, transposed, has_new_lm_head_bias
    ):
        # Copy old lm head weights to new lm head
        if not transposed:
            new_lm_head.weight.data[:num_tokens_to_copy, :] = old_lm_head.weight.data[:num_tokens_to_copy, :]
        else:
            new_lm_head.weight.data[:, :num_tokens_to_copy] = old_lm_head.weight.data[:, :num_tokens_to_copy]

        # Copy bias weights to new lm head
        if has_new_lm_head_bias:
            new_lm_head.bias.data[:num_tokens_to_copy] = old_lm_head.bias.data[:num_tokens_to_copy]

    def resize_position_embeddings(self, new_num_position_embeddings: int):
        raise NotImplementedError(
            f"`resize_position_embeddings` is not implemented for {self.__class__}`. To implement it, you should "
            f"overwrite this method in the class {self.__class__} in `modeling_{self.__class__.__module__}.py`"
        )

    def get_position_embeddings(self) -> Union[nn.Embedding, tuple[nn.Embedding]]:
        raise NotImplementedError(
            f"`get_position_embeddings` is not implemented for {self.__class__}`. To implement it, you should "
            f"overwrite this method in the class {self.__class__} in `modeling_{self.__class__.__module__}.py`"
        )

    def init_weights(self):
        """
        If needed prunes and maybe initializes weights. If using a custom `PreTrainedModel`, you need to implement any
        initialization logic in `_init_weights`.
        """
        if _init_weights:
            # Initialize weights
            self.apply(self._initialize_weights)

            # Tie weights should be skipped when not initializing all weights
            # since from_pretrained(...) calls tie weights anyways
            self.tie_weights()

        # MindSpore patch. Refresh name of parameters.
        for name, param in self.parameters_and_names():
            param.name = name

    def save_pretrained(
        self,
        save_directory: Union[str, os.PathLike],
        is_main_process: bool = True,
        state_dict: Optional[dict] = None,
        save_function: Callable = ms.save_checkpoint,
        push_to_hub: bool = False,
        max_shard_size: Union[int, str] = "5GB",
        safe_serialization: bool = True,
        variant: Optional[str] = None,
        token: Optional[Union[str, bool]] = None,
        save_peft_format: bool = True,
        **kwargs,
    ):
        """
        Save a model and its configuration file to a directory, so that it can be re-loaded using the
        [`~PreTrainedModel.from_pretrained`] class method.

        Arguments:
            save_directory (`str` or `os.PathLike`):
                Directory to which to save. Will be created if it doesn't exist.
            is_main_process (`bool`, *optional*, defaults to `True`):
                Whether the process calling this is the main process or not. Useful when in distributed training like
                TPUs and need to call this function on all processes. In this case, set `is_main_process=True` only on
                the main process to avoid race conditions.
            state_dict (nested dictionary of `Tensor`):
                The state dictionary of the model to save. Will default to `self.state_dict()`, but can be used to only
                save parts of the model or if special precautions need to be taken when recovering the state dictionary
                of a model (like when using model parallelism).
            save_function (`Callable`):
                The function to use to save the state dictionary. Useful on distributed training like TPUs when one
                need to replace `ms.save_checkpoint` by another method.
            push_to_hub (`bool`, *optional*, defaults to `False`):
                Whether or not to push your model to the Hugging Face model hub after saving it. You can specify the
                repository you want to push to with `repo_id` (will default to the name of `save_directory` in your
                namespace).
            max_shard_size (`int` or `str`, *optional*, defaults to `"5GB"`):
                The maximum size for a checkpoint before being sharded. Checkpoints shard will then be each of size
                lower than this size. If expressed as a string, needs to be digits followed by a unit (like `"5MB"`).
                We default it to 5GB in order for models to be able to run easily on free-tier google colab instances
                without CPU OOM issues.

                <Tip warning={true}>

                If a single weight of the model is bigger than `max_shard_size`, it will be in its own checkpoint shard
                which will be bigger than `max_shard_size`.

                </Tip>

            safe_serialization (`bool`, *optional*, defaults to `True`):
                Whether to save the model using `safetensors` or the traditional PyTorch way (that uses `pickle`).
            variant (`str`, *optional*):
                If specified, weights are saved in the format pytorch_model.<variant>.bin.
            token (`str` or `bool`, *optional*):
                The token to use as HTTP bearer authorization for remote files. If `True`, or not specified, will use
                the token generated when running `hf auth login` (stored in `~/.huggingface`).
            save_peft_format (`bool`, *optional*, defaults to `True`):
                For backward compatibility with PEFT library, in case adapter weights are attached to the model, all
                keys of the state dict of adapters needs to be prepended with `base_model.model`. Advanced users can
                disable this behaviours by setting `save_peft_format` to `False`.
            kwargs (`dict[str, Any]`, *optional*):
                Additional key word arguments passed along to the [`~utils.PushToHubMixin.push_to_hub`] method.
        """
        use_auth_token = kwargs.pop("use_auth_token", None)

        if use_auth_token is not None:
            warnings.warn(
                "The `use_auth_token` argument is deprecated and will be removed in v5 of Transformers. Please use `token` instead.",
                FutureWarning,
            )
            if token is not None:
                raise ValueError(
                    "`token` and `use_auth_token` are both specified. Please set only the argument `token`."
                )
            token = use_auth_token

        if token is not None:
            kwargs["token"] = token

        _hf_peft_config_loaded = getattr(self, "_hf_peft_config_loaded", False)

        if "save_config" in kwargs:
            warnings.warn(
                "`save_config` is deprecated and will be removed in v5 of Transformers. Use `is_main_process` instead."
            )
            is_main_process = kwargs.pop("save_config")

        if os.path.isfile(save_directory):
            logger.error(f"Provided path ({save_directory}) should be a directory, not a file")
            return

        os.makedirs(save_directory, exist_ok=True)

        # Only save the model itself if we are using distributed training
        model_to_save = self  # we don't unwrap_model(self) in mindspore

        # save the string version of dtype to the config, e.g. convert ms.float32 => "float32"
        # we currently don't use this setting automatically, but may start to use with v5
        dtype = get_parameter_dtype(model_to_save)
        model_to_save.config.dtype = repr(dtype).split(".")[1]

        # Attach architecture to the config
        # When using FSDP2, unwrapping is a noop, so the model name doesn't change back to the original model name
        model_to_save.config.architectures = [model_to_save.__class__.__name__.removeprefix("FSDP")]

        # If we have a custom model, we copy the file defining it in the folder and set the attributes so it can be
        # loaded from the Hub.
        if self._auto_class is not None:
            custom_object_save(self, save_directory, config=self.config)

        # Save the config
        if is_main_process:
            if not _hf_peft_config_loaded:
                model_to_save.config.save_pretrained(save_directory)
            if self.can_generate():
                # generation config built from the model config + the model config holds generation kwargs -> generate
                # may revert to legacy behavior if the two don't match
                if (
                    model_to_save.generation_config._from_model_config
                    and model_to_save.config._get_non_default_generation_parameters()
                ):
                    new_generation_config = GenerationConfig.from_model_config(model_to_save.config)
                    if new_generation_config != model_to_save.generation_config:
                        logger.warning(
                            "Your generation config was originally created from the model config, but the model "
                            "config has changed since then. Unless you pass the `generation_config` argument to this "
                            "model's `generate` calls, they will revert to the legacy behavior where the base "
                            "`generate` parameterization is loaded from the model config instead. "
                            "To avoid this behavior and this warning, we recommend you to overwrite the generation "
                            "config model attribute before calling the model's `save_pretrained`, preferably also "
                            "removing any generation kwargs from the model config. This warning will be raised to an "
                            "exception in v4.41."
                        )
                model_to_save.generation_config.save_pretrained(save_directory)

            if _hf_peft_config_loaded:
                logger.info(
                    "Detected adapters on the model, saving the model in the PEFT format, only adapter weights will be saved."
                )
                state_dict = model_to_save.get_adapter_state_dict()

                if save_peft_format:
                    logger.info(
                        "To match the expected format of the PEFT library, all keys of the state dict of adapters will "
                        "be prepended with `base_model.model`."
                    )
                    peft_state_dict = {}
                    for key, value in state_dict.items():
                        peft_state_dict[f"base_model.model.{key}"] = value
                    state_dict = peft_state_dict

                active_adapter = self.active_adapters()

                if len(active_adapter) > 1:
                    raise ValueError(
                        "Multiple active adapters detected, saving multiple active adapters is not supported yet. "
                        "You can save adapters separately one by one "
                        "by iteratively calling `model.set_adapter(adapter_name)` then `model.save_pretrained(...)`"
                    )
                active_adapter = active_adapter[0]

                current_peft_config = self.peft_config[active_adapter]
                current_peft_config.save_pretrained(save_directory)

        # Save the model
        if state_dict is None:
            state_dict = {k: v for k, v in model_to_save.parameters_and_names()}

        if any(
            allowed_name in class_name.__name__.lower()
            for class_name in self.__class__.__mro__[:-1]
            for allowed_name in VLMS
        ):
            reverse_key_mapping = {v: k for k, v in self._checkpoint_conversion_mapping.items()}

            original_state_dict = {}
            for key, value in state_dict.items():
                for pattern, replacement in reverse_key_mapping.items():
                    replacement = replacement.lstrip("^")  # strip off un-needed chars and patterns
                    replacement = re.sub(r"\(.*\)", "", replacement)
                    key, n_replace = re.subn(pattern, replacement, key)
                    # Early exit of the loop
                    if n_replace > 0:
                        break
                original_state_dict[key] = value
            state_dict = original_state_dict

        # Handle the case where some state_dict keys shouldn't be saved
        if self._keys_to_ignore_on_save is not None:
            for ignore_key in self._keys_to_ignore_on_save:
                if ignore_key in state_dict:
                    del state_dict[ignore_key]

        # Shard the model if it is too big.
        if not _hf_peft_config_loaded:
            weights_name = SAFE_WEIGHTS_NAME if safe_serialization else WEIGHTS_NAME
            weights_name = _add_variant(weights_name, variant)
        else:
            weights_name = ADAPTER_SAFE_WEIGHTS_NAME if safe_serialization else ADAPTER_WEIGHTS_NAME

        shards, index = shard_checkpoint(state_dict, max_shard_size=max_shard_size, weights_name=weights_name)

        # Clean the folder from a previous save
        for filename in os.listdir(save_directory):
            full_filename = os.path.join(save_directory, filename)
            # If we have a shard file that is not going to be replaced, we delete it, but only from the main process
            # in distributed settings to avoid race conditions.
            weights_no_suffix = weights_name.replace(".bin", "").replace(".safetensors", "")

            # make sure that file to be deleted matches format of sharded file, e.g. mindspore_model-00001-of-00005
            filename_no_suffix = filename.replace(".bin", "").replace(".safetensors", "")
            reg = re.compile(r"(.*?)-\d{5}-of-\d{5}")

            if (
                filename.startswith(weights_no_suffix)
                and os.path.isfile(full_filename)
                and filename not in shards
                and is_main_process
                and reg.fullmatch(filename_no_suffix) is not None
            ):
                os.remove(full_filename)

        # Save the model
        for shard_file, shard in shards.items():
            if safe_serialization:
                # At some point we will need to deal better with save_function (used for TPU and other distributed
                # joyfulness), but for now this enough.
                safe_save_file(shard, os.path.join(save_directory, shard_file), metadata={"format": "np"})
            else:
                save_function(shard, os.path.join(save_directory, shard_file))

        if index is None:
            path_to_weights = os.path.join(save_directory, weights_name)
            logger.info(f"Model weights saved in {path_to_weights}")
        else:
            save_index_file = SAFE_WEIGHTS_INDEX_NAME if safe_serialization else WEIGHTS_INDEX_NAME
            save_index_file = os.path.join(save_directory, _add_variant(save_index_file, variant))
            # Save the index as well
            with open(save_index_file, "w", encoding="utf-8") as f:
                content = json.dumps(index, indent=2, sort_keys=True) + "\n"
                f.write(content)
            logger.info(
                f"The model is bigger than the maximum size per checkpoint ({max_shard_size}) and is going to be "
                f"split in {len(shards)} checkpoint shards. You can find where each parameters has been saved in the "
                f"index located at {save_index_file}."
            )

    @classmethod
    def from_pretrained(
        cls,
        pretrained_model_name_or_path: Optional[Union[str, os.PathLike]],
        *model_args,
        config: Optional[Union[PretrainedConfig, str, os.PathLike]] = None,
        cache_dir: Optional[Union[str, os.PathLike]] = None,
        ignore_mismatched_sizes: bool = False,
        force_download: bool = False,
        local_files_only: bool = False,
        token: Optional[Union[str, bool]] = None,
        revision: str = "main",
        use_safetensors: bool = None,
        weights_only: bool = True,
        **kwargs,
    ):
        r"""
        Instantiate a pretrained mindspore model from a pre-trained model configuration.

        The model is set in evaluation mode by default using `model.eval()` (Dropout modules are deactivated). To train
        the model, you should first set it back in training mode with `model.train()`.

        The warning *Weights from XXX not initialized from pretrained model* means that the weights of XXX do not come
        pretrained with the rest of the model. It is up to you to train those weights with a downstream fine-tuning
        task.

        The warning *Weights from XXX not used in YYY* means that the layer XXX is not used by YYY, therefore those
        weights are discarded.

        Parameters:
            pretrained_model_name_or_path (`str` or `os.PathLike`, *optional*):
                Can be either:

                    - A string, the *model id* of a pretrained model hosted inside a model repo on huggingface.co.
                    - A path to a *directory* containing model weights saved using
                      [`~PreTrainedModel.save_pretrained`], e.g., `./my_model_directory/`.
                    - A path or url to a *tensorflow index checkpoint file* (e.g, `./tf_model/model.ckpt.index`). In
                      this case, `from_tf` should be set to `True` and a configuration object should be provided as
                      `config` argument. This loading path is slower than converting the TensorFlow checkpoint in a
                      MindSpore model using the provided conversion scripts and loading the MindSpore model afterwards.
                    - A path or url to a model folder containing a *flax checkpoint file* in *.msgpack* format (e.g,
                      `./flax_model/` containing `flax_model.msgpack`). In this case, `from_flax` should be set to
                      `True`.
                    - `None` if you are both providing the configuration and state dictionary (resp. with keyword
                      arguments `config` and `state_dict`).
            model_args (sequence of positional arguments, *optional*):
                All remaining positional arguments will be passed to the underlying model's `__init__` method.
            config (`Union[PretrainedConfig, str, os.PathLike]`, *optional*):
                Can be either:

                    - an instance of a class derived from [`PretrainedConfig`],
                    - a string or path valid as input to [`~PretrainedConfig.from_pretrained`].

                Configuration for the model to use instead of an automatically loaded configuration. Configuration can
                be automatically loaded when:

                    - The model is a model provided by the library (loaded with the *model id* string of a pretrained
                      model).
                    - The model was saved using [`~PreTrainedModel.save_pretrained`] and is reloaded by supplying the
                      save directory.
                    - The model is loaded by supplying a local directory as `pretrained_model_name_or_path` and a
                      configuration JSON file named *config.json* is found in the directory.
            state_dict (`dict[str, Tensor]`, *optional*):
                A state dictionary to use instead of a state dictionary loaded from saved weights file.

                This option can be used if you want to create a model from a pretrained configuration but load your own
                weights. In this case though, you should check if using [`~PreTrainedModel.save_pretrained`] and
                [`~PreTrainedModel.from_pretrained`] is not a simpler option.
            cache_dir (`Union[str, os.PathLike]`, *optional*):
                Path to a directory in which a downloaded pretrained model configuration should be cached if the
                standard cache should not be used.
            from_tf (`bool`, *optional*, defaults to `False`):
                Load the model weights from a TensorFlow checkpoint save file (see docstring of
                `pretrained_model_name_or_path` argument).
            from_flax (`bool`, *optional*, defaults to `False`):
                Load the model weights from a Flax checkpoint save file (see docstring of
                `pretrained_model_name_or_path` argument).
            ignore_mismatched_sizes (`bool`, *optional*, defaults to `False`):
                Whether or not to raise an error if some of the weights from the checkpoint do not have the same size
                as the weights of the model (if for instance, you are instantiating a model with 10 labels from a
                checkpoint with 3 labels).
            force_download (`bool`, *optional*, defaults to `False`):
                Whether or not to force the (re-)download of the model weights and configuration files, overriding the
                cached versions if they exist.
            proxies (`dict[str, str]`, *optional*):
                A dictionary of proxy servers to use by protocol or endpoint, e.g., `{'http': 'foo.bar:3128',
                'http://hostname': 'foo.bar:4012'}`. The proxies are used on each request.
            output_loading_info(`bool`, *optional*, defaults to `False`):
                Whether ot not to also return a dictionary containing missing keys, unexpected keys and error messages.
            local_files_only(`bool`, *optional*, defaults to `False`):
                Whether or not to only look at local files (i.e., do not try to download the model).
            token (`str` or `bool`, *optional*):
                The token to use as HTTP bearer authorization for remote files. If `True`, or not specified, will use
                the token generated when running `huggingface-cli login` (stored in `~/.huggingface`).
            revision (`str`, *optional*, defaults to `"main"`):
                The specific model version to use. It can be a branch name, a tag name, or a commit id, since we use a
                git-based system for storing models and other artifacts on huggingface.co, so `revision` can be any
                identifier allowed by git.

                <Tip>

                To test a pull request you made on the Hub, you can pass `revision="refs/pr/<pr_number>".

                </Tip>

            mirror (`str`, *optional*):
                Mirror source to accelerate downloads in China. If you are from China and have an accessibility
                problem, you can set this option to resolve it. Note that we do not guarantee the timeliness or safety.
                Please refer to the mirror site for more information.
            mindspore_dtype (`str` or `mindspore.Type`, *optional*):
                Override the default `mindspore.Type` and load the model under a specific `dtype`. The different options
                are:

                1. `ms.float16` or `ms.bfloat16` or `ms.float32`: load in a specified
                  `dtype`, ignoring the model's `config.mindspore_dtype` if one exists. If not specified
                  - the model will get loaded in `ms.float32` (fp32).

                2. `"auto"` - A `mindspore_dtype` entry in the `config.json` file of the model will be
                  attempted to be used. If this entry isn't found then next check the `dtype` of the first weight in
                  the checkpoint that's of a floating point type and use that as `dtype`. This will load the model
                  using the `dtype` it was saved in at the end of the training. It can't be used as an indicator of how
                  the model was trained. Since it could be trained in one of half precision dtypes, but saved in fp32.

                <Tip>

                For some models the `dtype` they were trained in is unknown - you may try to check the model's paper or
                reach out to the authors and ask them to add this information to the model's card and to insert the
                `mindspore_dtype` entry in `config.json` on the hub.

                </Tip>

            subfolder (`str`, *optional*, defaults to `""`):
                In case the relevant files are located inside a subfolder of the model repo on huggingface.co, you can
                specify the folder name here.
            variant (`str`, *optional*):
                If specified load weights from `variant` filename, *e.g.* mindspore_model.<variant>.bin. `variant` is
                ignored when using `from_tf` or `from_flax`.
            use_safetensors (`bool`, *optional*, defaults to `None`):
                Whether or not to use `safetensors` checkpoints. Defaults to `None`. If not specified and `safetensors`
                is not installed, it will be set to `False`.

            kwargs (remaining dictionary of keyword arguments, *optional*):
                Can be used to update the configuration object (after it being loaded) and initiate the model (e.g.,
                `output_attentions=True`). Behaves differently depending on whether a `config` is provided or
                automatically loaded:

                    - If a configuration is provided with `config`, `**kwargs` will be directly passed to the
                      underlying model's `__init__` method (we assume all relevant updates to the configuration have
                      already been done)
                    - If a configuration is not provided, `kwargs` will be first passed to the configuration class
                      initialization function ([`~PretrainedConfig.from_pretrained`]). Each key of `kwargs` that
                      corresponds to a configuration attribute will be used to override said attribute with the
                      supplied `kwargs` value. Remaining keys that do not correspond to any configuration attribute
                      will be passed to the underlying model's `__init__` function.

        <Tip>

        Activate the special ["offline-mode"](https://huggingface.co/transformers/installation.html#offline-mode) to
        use this method in a firewalled environment.

        </Tip>

        Examples:

        ```python
        >>> from transformers import BertConfig, BertModel

        >>> # Download model and configuration from huggingface.co and cache.
        >>> model = BertModel.from_pretrained("google-bert/bert-base-uncased")
        >>> # Model was saved using *save_pretrained('./test/saved_model/')* (for example purposes, not runnable).
        >>> model = BertModel.from_pretrained("./test/saved_model/")
        >>> # Update configuration during loading.
        >>> model = BertModel.from_pretrained("google-bert/bert-base-uncased", output_attentions=True)
        >>> assert model.config.output_attentions == True
        >>> # Loading from a TF checkpoint file instead of a MindSpore model (slower, for example purposes, not runnable).
        >>> config = BertConfig.from_json_file("./tf_model/my_tf_model_config.json")
        >>> model = BertModel.from_pretrained("./tf_model/my_tf_checkpoint.ckpt.index", from_tf=True, config=config)
        >>> # Loading from a Flax checkpoint file instead of a MindSpore model (slower)
        >>> model = BertModel.from_pretrained("google-bert/bert-base-uncased", from_flax=True)
        ```

        * `low_cpu_mem_usage` algorithm:

        This is an experimental function that loads the model using ~1x model size CPU memory

        Here is how it works:

        1. save which state_dict keys we have
        2. drop state_dict before the model is created, since the latter takes 1x model size CPU memory
        3. after the model has been instantiated switch to the meta device all params/buffers that
        are going to be replaced from the loaded state_dict
        4. load state_dict 2nd time
        5. replace the params/buffers from the state_dict

        Currently, it can't handle deepspeed ZeRO stage 3 and ignores loading errors

        """
        state_dict = kwargs.pop("state_dict", None)
        from_tf = kwargs.pop("from_tf", False)
        from_flax = kwargs.pop("from_flax", False)
        resume_download = kwargs.pop("resume_download", None)
        proxies = kwargs.pop("proxies", None)
        output_loading_info = kwargs.pop("output_loading_info", False)
        use_auth_token = kwargs.pop("use_auth_token", None)
        _ = kwargs.pop("mirror", None)
        from_pipeline = kwargs.pop("_from_pipeline", None)
        from_auto_class = kwargs.pop("_from_auto", False)
        dtype = kwargs.pop("dtype", None)
        mindspore_dtype = kwargs.pop("mindspore_dtype", None)
        subfolder = kwargs.pop("subfolder", "")
        commit_hash = kwargs.pop("_commit_hash", None)
        variant = kwargs.pop("variant", None)
        adapter_kwargs = kwargs.pop("adapter_kwargs", {})
        adapter_name = kwargs.pop("adapter_name", "default")
        generation_config = kwargs.pop("generation_config", None)
        trust_remote_code = kwargs.pop("trust_remote_code", None)

        key_mapping = kwargs.pop("key_mapping", None)
        # Load models with hardcoded key mapping on class for VLMs only, to keep BC and standardize model
        if key_mapping is None and any(
            allowed_name in class_name.__name__.lower() for class_name in cls.__mro__[:-1] for allowed_name in VLMS
        ):
            key_mapping = cls._checkpoint_conversion_mapping

        # For BC on mindspore_dtype argument
        if mindspore_dtype is not None:
            logger.warning_once("`mindspore_dtype` is deprecated! Use `dtype` instead!")
            # If both kwargs are provided, use `dtype`
            dtype = dtype if dtype is not None else mindspore_dtype

        if use_auth_token is not None:
            warnings.warn(
                "The `use_auth_token` argument is deprecated and will be removed in v5 of Transformers. Please use `token` instead.",
                FutureWarning,
            )
            if token is not None:
                raise ValueError(
                    "`token` and `use_auth_token` are both specified. Please set only the argument `token`."
                )
            token = use_auth_token

        if token is not None and adapter_kwargs is not None and "token" not in adapter_kwargs:
            adapter_kwargs["token"] = token

        if commit_hash is None:
            if not isinstance(config, PretrainedConfig):
                # We make a call to the config file first (which may be absent) to get the commit hash as soon as possible
                resolved_config_file = cached_file(
                    pretrained_model_name_or_path,
                    CONFIG_NAME,
                    cache_dir=cache_dir,
                    force_download=force_download,
                    resume_download=resume_download,
                    proxies=proxies,
                    local_files_only=local_files_only,
                    token=token,
                    revision=revision,
                    subfolder=subfolder,
                    _raise_exceptions_for_gated_repo=False,
                    _raise_exceptions_for_missing_entries=False,
                    _raise_exceptions_for_connection_errors=False,
                )
                commit_hash = extract_commit_hash(resolved_config_file, commit_hash)
            else:
                commit_hash = getattr(config, "_commit_hash", None)

        try:
            _adapter_model_path = adapter_kwargs.pop("_adapter_model_path", None)
        except Exception:
            _adapter_model_path = None
            adapter_kwargs = {}

        if _adapter_model_path is None:
            _adapter_model_path = find_adapter_config_file(
                pretrained_model_name_or_path,
                cache_dir=cache_dir,
                force_download=force_download,
                resume_download=resume_download,
                proxies=proxies,
                local_files_only=local_files_only,
                _commit_hash=commit_hash,
                **adapter_kwargs,
            )
        if _adapter_model_path is not None and os.path.isfile(_adapter_model_path):
            with open(_adapter_model_path, "r", encoding="utf-8") as f:
                _adapter_model_path = pretrained_model_name_or_path
                pretrained_model_name_or_path = json.load(f)["base_model_name_or_path"]

        from_pt = not (from_tf | from_flax)

        user_agent = {"file_type": "model", "framework": "pytorch", "from_auto_class": from_auto_class}
        if from_pipeline is not None:
            user_agent["using_pipeline"] = from_pipeline

        if is_offline_mode() and not local_files_only:
            logger.info("Offline mode: forcing local_files_only=True")
            local_files_only = True

        # Load config if we don't provide a configuration
        if not isinstance(config, PretrainedConfig):
            config_path = config if config is not None else pretrained_model_name_or_path
            config, model_kwargs = cls.config_class.from_pretrained(
                config_path,
                cache_dir=cache_dir,
                return_unused_kwargs=True,
                force_download=force_download,
                resume_download=resume_download,
                proxies=proxies,
                local_files_only=local_files_only,
                token=token,
                revision=revision,
                subfolder=subfolder,
                _from_auto=from_auto_class,
                _from_pipeline=from_pipeline,
                **kwargs,
            )
        else:
            # In case one passes a config to `from_pretrained` + "attn_implementation"
            # override the `_attn_implementation` attribute to `attn_implementation` of the kwargs
            # Please see: https://github.com/huggingface/transformers/issues/28038

            # Overwrite `config._attn_implementation` by the one from the kwargs --> in auto-factory
            # we pop attn_implementation from the kwargs but this handles the case where users
            # passes manually the config to `from_pretrained`.
            config = copy.deepcopy(config)
            model_kwargs = kwargs

        # Because some composite configs call super().__init__ before instantiating the sub-configs, we need this call
        # to correctly redispatch recursively if the kwarg is provided
        if "attn_implementation" in kwargs:
            config._attn_implementation = kwargs.pop("attn_implementation")

        transformers_explicit_filename = getattr(config, "transformers_weights", None)

        if transformers_explicit_filename is not None:
            if not transformers_explicit_filename.endswith(
                ".safetensors"
            ) and not transformers_explicit_filename.endswith(".safetensors.index.json"):
                raise ValueError(
                    "The transformers file in the config seems to be incorrect: it is neither a safetensors file "
                    "(*.safetensors) nor a safetensors index file (*.safetensors.index.json): "
                    f"{transformers_explicit_filename}"
                )

        resolved_archive_file, sharded_metadata, is_sharded = _get_resolved_checkpoint_files(
            pretrained_model_name_or_path=pretrained_model_name_or_path,
            subfolder=subfolder,
            variant=variant,
            from_tf=from_tf,
            from_flax=from_flax,
            use_safetensors=use_safetensors,
            cache_dir=cache_dir,
            force_download=force_download,
            proxies=proxies,
            local_files_only=local_files_only,
            token=token,
            user_agent=user_agent,
            revision=revision,
            commit_hash=commit_hash,
            is_remote_code=cls._auto_class is not None,
            transformers_explicit_filename=transformers_explicit_filename,
        )

        if (
            is_safetensors_available()
            and isinstance(resolved_archive_file, str)
            and resolved_archive_file.endswith(".safetensors")
        ):
            with safe_open(resolved_archive_file, framework="np") as f:
                metadata = f.metadata()

            if metadata is None:
                pass
            elif metadata.get("format") in ("np", "pt"):
                pass
            elif metadata.get("format") == "tf":
                from_tf = True
                logger.info("A TensorFlow safetensors file is being loaded in a MindSpore model.")
            elif metadata.get("format") == "flax":
                from_flax = True
                logger.info("A Flax safetensors file is being loaded in a PyTorch model.")
            else:
                raise ValueError(
                    f"Incompatible safetensors file. File metadata is not ['pt', 'tf', 'flax'] but {metadata.get('format')}"
                )

        from_pt = not (from_tf | from_flax)

        # load pt weights early so that we know which dtype to init the model under
        if from_pt:
            if not is_sharded and state_dict is None:
                # Time to load the checkpoint
                state_dict = load_state_dict(resolved_archive_file)

            # Find the correct dtype based on current state
            config, dtype = _get_dtype(
                cls,
                dtype,
                resolved_archive_file,
                config,
                sharded_metadata,
                state_dict,
                weights_only,
                is_sharded,
            )

            if is_sharded:
                loaded_state_dict_keys = sharded_metadata["all_checkpoint_keys"]
            else:
                loaded_state_dict_keys = list(state_dict.keys())

        config.name_or_path = pretrained_model_name_or_path

        config = copy.deepcopy(config)  # We do not want to modify the config inplace in from_pretrained.

        model = cls(config, *model_args, **model_kwargs)

        # Make sure to tie the weights correctly
        model.tie_weights()

        # We cannot set default mindspore dtype. So we need to cast model weights after creating.
        if dtype is not None:
            model = model.to(dtype)

            logger.info(f"convert model:{model.__class__.__name__} parameters to mindspore_dtype {dtype_to_str(dtype)}")

        # make sure we use the model's config since the __init__ call might have copied it
        config = model.config

        # Find fp32 modules if needed
        keep_in_fp32_modules = []
        # The _keep_in_fp32_modules flag is only used to avoid bf16 -> fp16 casting precision issues. It was introduced
        # in case of force loading a model that should stay bf16 in fp16 (which includes a few quantizers as this is a pre-processing
        # step for e.g. bitsandbytes). See https://github.com/huggingface/transformers/issues/20287 for details.
        if model._keep_in_fp32_modules is not None and dtype == ms.float16:
            keep_in_fp32_modules.extend(model._keep_in_fp32_modules)

        if model._keep_in_fp32_modules_strict is not None and (dtype == ms.float16 or dtype == ms.bfloat16):
            keep_in_fp32_modules.extend(model._keep_in_fp32_modules_strict)

        if from_tf:
            raise NotImplementedError("loading tf checkpoint in mindspore model is not yet supported.")
        elif from_flax:
            raise NotImplementedError("loading flax checkpoint in mindspore model is not yet supported.")
        elif from_pt:
            (
                model,
                missing_keys,
                unexpected_keys,
                mismatched_keys,
                error_msgs,
            ) = cls._load_pretrained_model(
                model,
                state_dict,
                loaded_state_dict_keys,  # XXX: rename?
                resolved_archive_file,
                pretrained_model_name_or_path,
                ignore_mismatched_sizes=ignore_mismatched_sizes,
                sharded_metadata=sharded_metadata,
                dtype=mindspore_dtype,
                keep_in_fp32_modules=keep_in_fp32_modules,
                key_mapping=key_mapping,
            )

        if _adapter_model_path is not None:
            model.load_adapter(
                _adapter_model_path,
                adapter_name=adapter_name,
                token=token,
                adapter_kwargs=adapter_kwargs,
            )

        # make sure token embedding weights are still tied if needed
        model.tie_weights()

        # Set model in evaluation mode to deactivate DropOut modules by default
        model.set_train(False)

        # If it is a model with generation capabilities, attempt to load generation files (generation config,
        # custom generate function)
        if model.can_generate() and generation_config is not None:
            logger.info("The user-defined `generation_config` will be used to override the default generation config.")
            model.generation_config = model.generation_config.from_dict(generation_config.to_dict())
        elif model.can_generate() and pretrained_model_name_or_path is not None:
            repo_loading_kwargs = {
                "cache_dir": cache_dir,
                "force_download": force_download,
                "proxies": proxies,
                "local_files_only": local_files_only,
                "token": token,
                "revision": revision,
                "subfolder": subfolder,
                **kwargs,
            }
            # Load generation config
            try:
                model.generation_config = GenerationConfig.from_pretrained(
                    pretrained_model_name_or_path,
                    _from_auto=from_auto_class,
                    _from_pipeline=from_pipeline,
                    **repo_loading_kwargs,
                )
            except OSError:
                logger.info(
                    "Generation config file not found, using a generation config created from the model config."
                )
                pass
            # Load custom generate function if `pretrained_model_name_or_path` defines it (and override `generate`)
            if hasattr(model, "load_custom_generate"):
                try:
                    custom_generate = model.load_custom_generate(
                        pretrained_model_name_or_path, trust_remote_code=trust_remote_code, **repo_loading_kwargs
                    )
                    model.generate = functools.partial(custom_generate, model=model)
                except OSError:  # there is no custom generate function
                    pass

        # If it is a model with generation capabilities, attempt to load the generation config
        if model.can_generate() and pretrained_model_name_or_path is not None:
            try:
                model.generation_config = GenerationConfig.from_pretrained(
                    pretrained_model_name_or_path,
                    cache_dir=cache_dir,
                    force_download=force_download,
                    resume_download=resume_download,
                    proxies=proxies,
                    local_files_only=local_files_only,
                    token=token,
                    revision=revision,
                    subfolder=subfolder,
                    _from_auto=from_auto_class,
                    _from_pipeline=from_pipeline,
                    **kwargs,
                )
            except OSError:
                logger.info(
                    "Generation config file not found, using a generation config created from the model config."
                )
                pass

        if output_loading_info:
            if from_pt:
                loading_info = {
                    "missing_keys": missing_keys,
                    "unexpected_keys": unexpected_keys,
                    "mismatched_keys": mismatched_keys,
                    "error_msgs": error_msgs,
                }
            return model, loading_info

        return model

    @staticmethod
    def _fix_state_dict_key_on_load(key: str) -> tuple[str, bool]:
        """Replace legacy parameter names with their modern equivalents. E.g. beta -> bias, gamma -> weight."""
        # Rename LayerNorm beta & gamma params for some early models ported from Tensorflow (e.g. Bert)
        # This rename is logged.
        if key.endswith("LayerNorm.beta"):
            return key.replace("LayerNorm.beta", "LayerNorm.bias"), True
        if key.endswith("LayerNorm.gamma"):
            return key.replace("LayerNorm.gamma", "LayerNorm.weight"), True

        return key, False

    def _get_key_renaming_mapping(
        self,
        checkpoint_keys: list[str],
        key_mapping: Optional[dict[str, str]] = None,
        loading_base_model_from_task_state_dict: bool = False,
        loading_task_model_from_base_state_dict: bool = False,
    ):
        """
        Compute a mapping between the serialized keys on disk `checkpoint_keys`, and the keys that the model
        that we are loading expects. This is the single entry point for key renaming that will be used during
        loading.
        Log if any parameters have been renamed.
        """
        prefix = self.base_model_prefix
        _prefix = f"{prefix}."

        if loading_task_model_from_base_state_dict:
            task_specific_expected_keys, base_model_keys = [], []
            for key in self.state_dict():
                if key.startswith(_prefix):
                    base_model_keys.append(key[len(_prefix) :])
                else:
                    task_specific_expected_keys.append(key)

        renamed_keys = {}
        key_renaming_mapping = {}
        for key in checkpoint_keys:
            # Class specific rename
            new_key, has_changed = self._fix_state_dict_key_on_load(key)

            # Optionally map the key according to `key_mapping`
            if key_mapping is not None:
                for pattern, replacement in key_mapping.items():
                    new_key, n_replace = re.subn(pattern, replacement, new_key)
                    # Early exit of the loop
                    if n_replace > 0:
                        has_changed = True
                        break

            # In this case, we need to add the prefix to the keys, to match them to the expected keys
            if loading_task_model_from_base_state_dict:
                # small sanity check: if we find a key that is only part of the task-specific keys, we raise
                # (if it's also part of the base model, we do not raise and assume it comes from there)
                if new_key in task_specific_expected_keys and new_key not in base_model_keys:
                    raise ValueError(
                        "The state dictionary of the model you are trying to load is corrupted. Are you sure it was "
                        "properly saved?"
                    )
                new_key = ".".join([prefix, new_key])
                key = ".".join([prefix, key])
            # In this case we need to remove the prefix from the key to match them to the expected keys, and use
            # only the keys starting with the prefix
            elif loading_base_model_from_task_state_dict:
                if not new_key.startswith(_prefix):
                    continue
                new_key = new_key[len(_prefix) :]
                key = key[len(_prefix) :]

            if not has_changed:
                key_renaming_mapping[new_key] = new_key
            else:
                key_renaming_mapping[key] = new_key

            # track gamma/beta rename for logging
            if has_changed:
                if key.endswith("LayerNorm.gamma"):
                    renamed_keys["LayerNorm.gamma"] = (key, new_key)
                elif key.endswith("LayerNorm.beta"):
                    renamed_keys["LayerNorm.beta"] = (key, new_key)

        if renamed_keys:
            warning_msg = f"A pretrained model of type `{self.__class__.__name__}` "
            warning_msg += "contains parameters that have been renamed internally (a few are listed below but more are present in the model):\n"
            for old_key, new_key in renamed_keys.values():
                warning_msg += f"* `{old_key}` -> `{new_key}`\n"
            warning_msg += "If you are using a model from the Hub, consider submitting a PR to adjust these weights and help future users."
            logger.info_once(warning_msg)

        return key_renaming_mapping

    @classmethod
    def _load_pretrained_model(
        cls,
        model,
        state_dict,
        loaded_keys,
        resolved_archive_file,
        pretrained_model_name_or_path,
        ignore_mismatched_sizes=False,
        sharded_metadata=None,
        dtype=None,
        keep_in_fp32_modules=None,
        key_mapping: Optional[dict[str, str]] = None,
        weights_only: bool = True,
    ):
        model_state_dict = {k: v for k, v in model.parameters_and_names()}
        prefix = model.base_model_prefix
        original_loaded_keys = loaded_keys

        # Get all the keys of the state dicts that we have to initialize the model
        if sharded_metadata is not None:
            original_checkpoint_keys = sharded_metadata["all_checkpoint_keys"]
        elif state_dict is not None:
            original_checkpoint_keys = list(state_dict.keys())
        else:
            original_checkpoint_keys = list(load_state_dict(pretrained_model_name_or_path).keys())

        # Check if we are in a special state, i.e. loading from a state dict coming from a different architecture
        prefix = model.base_model_prefix
        has_prefix_module = any(s.startswith(prefix) for s in original_checkpoint_keys) if len(prefix) > 0 else False
        expects_prefix_module = hasattr(model, prefix) if len(prefix) > 0 else False
        loading_task_model_from_base_state_dict = not has_prefix_module and expects_prefix_module
        loading_base_model_from_task_state_dict = has_prefix_module and not expects_prefix_module

        # Mapping loaded_keys from pt to ms
        pt2ms_mappings = _get_pt2ms_mappings(model)
        loaded_keys = _get_pt2ms_mapped_k(pt2ms_mappings, has_prefix_module, expects_prefix_module, loaded_keys, prefix)

        # Find the key names that the model expects from the serialized keys
        key_renaming_mapping = model._get_key_renaming_mapping(
            loaded_keys,
            key_mapping,
            loading_base_model_from_task_state_dict,
            loading_task_model_from_base_state_dict,
        )
        checkpoint_keys = list(key_renaming_mapping.values())

        # Find missing and unexpected keys from the state dict
        missing_keys, unexpected_keys = _find_missing_and_unexpected_keys(
            model,
            original_checkpoint_keys,
            checkpoint_keys,
            loading_base_model_from_task_state_dict,
        )

        # Set some modules to fp32 if any
        if keep_in_fp32_modules is not None:
            for name, param in model.parameters_and_names():
                if any(module_to_keep_in_fp32 in name.split(".") for module_to_keep_in_fp32 in keep_in_fp32_modules):
                    param.set_dtype(ms.float32)

        # Make sure we are able to load base models as well as derived models (with heads)
        start_prefix = ""
        model_to_load = model
        if len(cls.base_model_prefix) > 0 and not hasattr(model, cls.base_model_prefix) and has_prefix_module:
            start_prefix = cls.base_model_prefix + "."

        if state_dict is not None:
            # Whole checkpoint
            # checkpoint mapping from pt to hf
<<<<<<< HEAD
            matching = key_renaming_mapping.keys()
=======
            matching = [s for s in key_renaming_mapping.keys()]
>>>>>>> b12aa783
            if matching:
                # Fix the key names when model weight names contain LayerNorm.gamma/LayerNorm.beta
                for k, v in list(state_dict.items()):
                    if k in key_renaming_mapping:
                        state_dict.pop(k)
                        state_dict.update({key_renaming_mapping[k]: v})
                    else:
                        state_dict.update({k: v})
            # checkpoint mapping from hf to ms
            state_dict = _convert_state_dict(model, state_dict, prefix)

            mismatched_keys = _find_mismatched_keys(
                state_dict,
                model_state_dict,
                original_loaded_keys,
                loading_task_model_from_base_state_dict,
                loading_base_model_from_task_state_dict,
                ignore_mismatched_sizes,
                prefix,
            )
            error_msgs = _load_state_dict_into_model(model_to_load, state_dict, start_prefix, is_sharded=False)
        else:
            # Sharded checkpoint or whole but low_cpu_mem_usage==True

            # This should always be a list but, just to be sure.
            if not isinstance(resolved_archive_file, list):
                resolved_archive_file = [resolved_archive_file]

            error_msgs = []
            mismatched_keys = []

            if len(resolved_archive_file) > 1:
                resolved_archive_file = logging.tqdm(resolved_archive_file, desc="Loading checkpoint shards")

            # loading checkpoint
            for shard_file in resolved_archive_file:
                state_dict = load_state_dict(shard_file)
                # checkpoint mapping from pt to hf
<<<<<<< HEAD
                matching = key_renaming_mapping.keys()
=======
                matching = [s for s in key_renaming_mapping.keys()]
>>>>>>> b12aa783
                if matching:
                    # Fix the key names when model weight names contain LayerNorm.gamma/LayerNorm.beta
                    for k, v in list(state_dict.items()):
                        if k in key_renaming_mapping:
                            state_dict.pop(k)
                            state_dict.update({key_renaming_mapping[k]: v})
                        else:
                            state_dict.update({k: v})
                # checkpoint mapping from hf to ms
                state_dict = _convert_state_dict(model, state_dict, prefix)

                # Mismatched keys contains tuples key/shape1/shape2 of weights in the checkpoint that have a shape not
                # matching the weights in the model.
                mismatched_keys += _find_mismatched_keys(
                    state_dict,
                    model_state_dict,
                    original_loaded_keys,
                    loading_task_model_from_base_state_dict,
                    loading_base_model_from_task_state_dict,
                    ignore_mismatched_sizes,
                    prefix,
                )

                error_msgs += _load_state_dict_into_model(model_to_load, state_dict, start_prefix, is_sharded=True)

                # force memory release
                del state_dict
                gc.collect()

        # Remove potential model-specific exceptions from the warnings
        missing_keys, unexpected_keys = model._adjust_missing_and_unexpected_keys(
            missing_keys, unexpected_keys, loading_task_model_from_base_state_dict
        )

        if len(error_msgs) > 0:
            error_msg = "\n\t".join(error_msgs)
            if "size mismatch" in error_msg:
                error_msg += (
                    "\n\tYou may consider adding `ignore_mismatched_sizes=True` in the model `from_pretrained` method."
                )
            raise RuntimeError(f"Error(s) in loading state_dict for {model.__class__.__name__}:\n\t{error_msg}")

        if len(unexpected_keys) > 0:
            archs = [] if model.config.architectures is None else model.config.architectures
            warner = logger.warning if model.__class__.__name__ in archs else logger.info
            warner(
                f"Some weights of the model checkpoint at {pretrained_model_name_or_path} were not used when"
                f" initializing {model.__class__.__name__}: {unexpected_keys}\n- This IS expected if you are"
                f" initializing {model.__class__.__name__} from the checkpoint of a model trained on another task or"
                " with another architecture (e.g. initializing a BertForSequenceClassification model from a"
                " BertForPreTraining model).\n- This IS NOT expected if you are initializing"
                f" {model.__class__.__name__} from the checkpoint of a model that you expect to be exactly identical"
                " (initializing a BertForSequenceClassification model from a BertForSequenceClassification model)."
            )
        if len(missing_keys) > 0:
            logger.warning(
                f"Some weights of {model.__class__.__name__} were not initialized from the model checkpoint at"
                f" {pretrained_model_name_or_path} and are newly initialized: {missing_keys}\nYou should probably"
                " TRAIN this model on a down-stream task to be able to use it for predictions and inference."
            )
        if len(mismatched_keys) > 0:
            mismatched_warning = "\n".join(
                [
                    f"- {key}: found shape {shape1} in the checkpoint and {shape2} in the model instantiated"
                    for key, shape1, shape2 in mismatched_keys
                ]
            )
            logger.warning(
                f"Some weights of {model.__class__.__name__} were not initialized from the model checkpoint at"
                f" {pretrained_model_name_or_path} and are newly initialized because the shapes did not"
                f" match:\n{mismatched_warning}\nYou should probably TRAIN this model on a down-stream task to be able"
                " to use it for predictions and inference."
            )

        return model, missing_keys, unexpected_keys, mismatched_keys, error_msgs

    def retrieve_modules_from_names(self, names, add_prefix=False, remove_prefix=False):
        module_keys = {".".join(key.split(".")[:-1]) for key in names}

        # torch.nn.Parameterlist is a special case where two parameter keywords
        # are appended to the module name, *e.g.* bert.special_embeddings.0
        module_keys = module_keys.union(
            {".".join(key.split(".")[:-2]) for key in names if len(key) > 0 and key[-1].isdigit()}
        )

        retrieved_modules = []
        # retrieve all modules that has at least one missing weight name
        for name, module in self.named_modules():
            if remove_prefix:
                _prefix = f"{self.base_model_prefix}."
                name = name.removeprefix(_prefix)
            elif add_prefix:
                name = ".".join([self.base_model_prefix, name]) if len(name) > 0 else self.base_model_prefix

            if name in module_keys:
                retrieved_modules.append(module)

        return retrieved_modules

    def get_compiled_call(self, compile_config: Optional[CompileConfig]) -> Callable:
        """Return a `mindspore.jit`'d version of `self.__call__`. This is useful to dynamically choose between
        non-compiled/compiled `forward` during inference, especially to switch between prefill (where we don't
        want to use compiled version to avoid recomputing the graph with new shapes) and iterative decoding
        (where we want the speed-ups of compiled version with static shapes)."""
        # Only reset it if not present or different from previous config
        if "llama4" in self.config.model_type:  # TODO try to enable for FULL COMPILE HYBRID CACHE SUPPORT
            return self.__call__
        compile_config = compile_config or CompileConfig()
        default_config = getattr(self.generation_config, "compile_config", None) or CompileConfig()
        if (
            not hasattr(self, "_compiled_call")
            or getattr(self, "_last_compile_config", default_config) != compile_config
        ):
            self._last_compile_config = compile_config
            self._compiled_call = ms.jit(self, **compile_config.to_dict())
        return self._compiled_call

    def _adjust_missing_and_unexpected_keys(
        self, missing_keys: list[str], unexpected_keys: list[str], loading_task_model_from_base_state_dict: bool
    ) -> tuple[list[str], list[str]]:
        """Adjust the `missing_keys` and `unexpected_keys` based on current model's exception rules, to avoid
        raising unneeded warnings/errors.
        """
        # Old checkpoints may have keys for rotary_emb.inv_freq for each layer, however we moved this buffer to the main model
        # (so the buffer name has changed). Remove them in such a case. This is another exception that was not added to
        # `_keys_to_ignore_on_load_unexpected` as it touches many models -> we add it manually to the existing patterns
        has_inv_freq_buffers = any(buffer.endswith("rotary_emb.inv_freq") for buffer, _ in self.named_buffers())
        additional_unexpected_patterns = [r"rotary_emb\.inv_freq"] if has_inv_freq_buffers else []

        missing_patterns = self._keys_to_ignore_on_load_missing or []
        unexpected_patterns = (self._keys_to_ignore_on_load_unexpected or []) + additional_unexpected_patterns
        ignore_missing_regex, ignore_unexpected_regex = None, None
        if len(missing_patterns) > 0:
            ignore_missing_regex = re.compile("|".join(rf"({pattern})" for pattern in missing_patterns))
        if len(unexpected_patterns) > 0:
            ignore_unexpected_regex = re.compile("|".join(rf"({pattern})" for pattern in unexpected_patterns))

        # Clean-up missing keys
        if ignore_missing_regex is not None:
            missing_keys = [key for key in missing_keys if ignore_missing_regex.search(key) is None]

        # Clean-up unexpected keys
        if ignore_unexpected_regex is not None:
            unexpected_keys = [key for key in unexpected_keys if ignore_unexpected_regex.search(key) is None]

        # Note: only the unexpected keys should remove the added prefix here, to correctly display the original name
        # in the warnings. For missing keys, we should show the prefix in the warning as it's part of the final model
        if loading_task_model_from_base_state_dict:
            _prefix = f"{self.base_model_prefix}."
            unexpected_keys = [k.removeprefix(_prefix) for k in unexpected_keys]

        return missing_keys, unexpected_keys

    @classmethod
    def register_for_auto_class(cls, auto_class="AutoModel"):
        """
        Register this class with a given auto class. This should only be used for custom models as the ones in the
        library are already mapped with an auto class.

        <Tip warning={true}>

        This API is experimental and may have some slight breaking changes in the next releases.

        </Tip>

        Args:
            auto_class (`str` or `type`, *optional*, defaults to `"AutoModel"`):
                The auto class to register this new model with.
        """
        if not isinstance(auto_class, str):
            auto_class = auto_class.__name__

        import transformers.models.auto as auto_module

        if not hasattr(auto_module, auto_class):
            raise ValueError(f"{auto_class} is not a valid auto class.")

        cls._auto_class = auto_class

    def warn_if_padding_and_no_attention_mask(self, input_ids, attention_mask):
        """
        Shows a one-time warning if the input_ids appear to contain padding and no attention mask was given.
        """

        if (attention_mask is not None) or (self.config.pad_token_id is None):
            return

        # Check only the first and last input IDs to reduce overhead.
        if self.config.pad_token_id in input_ids[:, [-1, 0]]:
            warn_string = (
                "We strongly recommend passing in an `attention_mask` since your input_ids may be padded. See "
                "https://huggingface.co/docs/transformers/troubleshooting"
                "#incorrect-output-when-padding-tokens-arent-masked."
            )

            # If the pad token is equal to either BOS, EOS, or SEP, we do not know whether the user should use an
            # attention_mask or not. In this case, we should still show a warning because this is a rare case.
            if (
                (self.config.bos_token_id is not None and self.config.bos_token_id == self.config.pad_token_id)
                or (self.config.eos_token_id is not None and self.config.eos_token_id == self.config.pad_token_id)
                or (self.config.sep_token_id is not None and self.config.sep_token_id == self.config.pad_token_id)
            ):
                warn_string += (
                    f"\nYou may ignore this warning if your `pad_token_id` ({self.config.pad_token_id}) is identical "
                    f"to the `bos_token_id` ({self.config.bos_token_id}), `eos_token_id` ({self.config.eos_token_id}), "
                    f"or the `sep_token_id` ({self.config.sep_token_id}), and your input is not padded."
                )

            logger.warning_once(warn_string)

        def train(self, mode: bool = True):
            out = super().train(mode)
            return out

        def eval(self):
            return self.train(False)


class PoolerStartLogits(nn.Cell):
    """
    Compute SQuAD start logits from sequence hidden states.

    Args:
        config ([`PretrainedConfig`]):
            The config used by the model, will be used to grab the `hidden_size` of the model.
    """

    def __init__(self, config: PretrainedConfig):
        super().__init__()
        self.dense = mint.nn.Linear(config.hidden_size, 1)

    def construct(self, hidden_states: ms.Tensor, p_mask: Optional[ms.Tensor] = None) -> ms.Tensor:
        """
        Args:
            hidden_states (`ms.Tensor` of shape `(batch_size, seq_len, hidden_size)`):
                The final hidden states of the model.
            p_mask (`ms.Tensor` of shape `(batch_size, seq_len)`, *optional*):
                Mask for tokens at invalid position, such as query and special symbols (PAD, SEP, CLS). 1.0 means token
                should be masked.

        Returns:
            `ms.Tensor`: The start logits for SQuAD.
        """
        x = self.dense(hidden_states).squeeze(-1)

        if p_mask is not None:
            if get_parameter_dtype(self) == ms.float16:
                x = x * (1 - p_mask) - 65500 * p_mask
            else:
                x = x * (1 - p_mask) - 1e30 * p_mask

        return x


class PoolerEndLogits(nn.Cell):
    """
    Compute SQuAD end logits from sequence hidden states.

    Args:
        config ([`PretrainedConfig`]):
            The config used by the model, will be used to grab the `hidden_size` of the model and the `layer_norm_eps`
            to use.
    """

    def __init__(self, config: PretrainedConfig):
        super().__init__()
        self.dense_0 = mint.nn.Linear(config.hidden_size * 2, config.hidden_size)
        self.activation = mint.nn.Tanh()
        self.LayerNorm = mint.nn.LayerNorm(config.hidden_size, eps=config.layer_norm_eps)
        self.dense_1 = mint.nn.Linear(config.hidden_size, 1)

    def construct(
        self,
        hidden_states: ms.Tensor,
        start_states: Optional[ms.Tensor] = None,
        start_positions: Optional[ms.Tensor] = None,
        p_mask: Optional[ms.Tensor] = None,
    ) -> ms.Tensor:
        """
        Args:
            hidden_states (`ms.Tensor` of shape `(batch_size, seq_len, hidden_size)`):
                The final hidden states of the model.
            start_states (`ms.Tensor` of shape `(batch_size, seq_len, hidden_size)`, *optional*):
                The hidden states of the first tokens for the labeled span.
            start_positions (`ms.Tensor` of shape `(batch_size,)`, *optional*):
                The position of the first token for the labeled span.
            p_mask (`ms.Tensor` of shape `(batch_size, seq_len)`, *optional*):
                Mask for tokens at invalid position, such as query and special symbols (PAD, SEP, CLS). 1.0 means token
                should be masked.

        <Tip>

        One of `start_states` or `start_positions` should be not `None`. If both are set, `start_positions` overrides
        `start_states`.

        </Tip>

        Returns:
            `ms.Tensor`: The end logits for SQuAD.
        """
        assert (
            start_states is not None or start_positions is not None
        ), "One of start_states, start_positions should be not None"
        if start_positions is not None:
            slen, hsz = hidden_states.shape[-2:]
            start_positions = start_positions[:, None, None].expand(-1, -1, hsz)  # shape (bsz, 1, hsz)
            start_states = hidden_states.gather(-2, start_positions)  # shape (bsz, 1, hsz)
            start_states = start_states.expand(-1, slen, -1)  # shape (bsz, slen, hsz)

        x = self.dense_0(mint.cat([hidden_states, start_states], dim=-1))
        x = self.activation(x)
        x = self.LayerNorm(x)
        x = self.dense_1(x).squeeze(-1)

        if p_mask is not None:
            if get_parameter_dtype(self) == ms.float16:
                x = x * (1 - p_mask) - 65500 * p_mask
            else:
                x = x * (1 - p_mask) - 1e30 * p_mask

        return x


class PoolerAnswerClass(nn.Cell):
    """
    Compute SQuAD 2.0 answer class from classification and start tokens hidden states.

    Args:
        config ([`PretrainedConfig`]):
            The config used by the model, will be used to grab the `hidden_size` of the model.
    """

    def __init__(self, config):
        super().__init__()
        self.dense_0 = mint.nn.Linear(config.hidden_size * 2, config.hidden_size)
        self.activation = mint.nn.Tanh()
        self.dense_1 = mint.nn.Linear(config.hidden_size, 1, bias=False)

    def construct(
        self,
        hidden_states: ms.Tensor,
        start_states: Optional[ms.Tensor] = None,
        start_positions: Optional[ms.Tensor] = None,
        cls_index: Optional[ms.Tensor] = None,
    ) -> ms.Tensor:
        """
        Args:
            hidden_states (`ms.Tensor` of shape `(batch_size, seq_len, hidden_size)`):
                The final hidden states of the model.
            start_states (`ms.Tensor` of shape `(batch_size, seq_len, hidden_size)`, *optional*):
                The hidden states of the first tokens for the labeled span.
            start_positions (`ms.Tensor` of shape `(batch_size,)`, *optional*):
                The position of the first token for the labeled span.
            cls_index (`ms.Tensor` of shape `(batch_size,)`, *optional*):
                Position of the CLS token for each sentence in the batch. If `None`, takes the last token.

        <Tip>

        One of `start_states` or `start_positions` should be not `None`. If both are set, `start_positions` overrides
        `start_states`.

        </Tip>

        Returns:
            `ms.Tensor`: The SQuAD 2.0 answer class.
        """
        # No dependency on end_feature so that we can obtain one single `cls_logits` for each sample.
        hsz = hidden_states.shape[-1]
        assert (
            start_states is not None or start_positions is not None
        ), "One of start_states, start_positions should be not None"
        if start_positions is not None:
            start_positions = start_positions[:, None, None].expand(-1, -1, hsz)  # shape (bsz, 1, hsz)
            start_states = hidden_states.gather(-2, start_positions).squeeze(-2)  # shape (bsz, hsz)

        if cls_index is not None:
            cls_index = cls_index[:, None, None].expand(-1, -1, hsz)  # shape (bsz, 1, hsz)
            cls_token_state = hidden_states.gather(-2, cls_index).squeeze(-2)  # shape (bsz, hsz)
        else:
            cls_token_state = hidden_states[:, -1, :]  # shape (bsz, hsz)

        x = self.dense_0(mint.cat([start_states, cls_token_state], dim=-1))
        x = self.activation(x)
        x = self.dense_1(x).squeeze(-1)

        return x


@dataclass
class SquadHeadOutput(ModelOutput):
    """
    Base class for outputs of question answering models using a [`~modeling_utils.SQuADHead`].

    Args:
        loss (`mindspore.Tensor` of shape `(1,)`, *optional*, returned if both `start_positions` and `end_positions` are provided):
            Classification loss as the sum of start token, end token (and is_impossible if provided) classification
            losses.
        start_top_log_probs (`mindspore.Tensor` of shape `(batch_size, config.start_n_top)`, *optional*,
            returned if `start_positions` or `end_positions` is not provided):
            Log probabilities for the top config.start_n_top start token possibilities (beam-search).
        start_top_index (`mindspore.Tensor` of shape `(batch_size, config.start_n_top)`, *optional*,
            returned if `start_positions` or `end_positions` is not provided):
            Indices for the top config.start_n_top start token possibilities (beam-search).
        end_top_log_probs (`mindspore.Tensor` of shape `(batch_size, config.start_n_top * config.end_n_top)`, *optional*,
            returned if `start_positions` or `end_positions` is not provided):
            Log probabilities for the top `config.start_n_top * config.end_n_top` end token possibilities
            (beam-search).
        end_top_index (`mindspore.Tensor` of shape `(batch_size, config.start_n_top * config.end_n_top)`, *optional*,
            returned if `start_positions` or `end_positions` is not provided):
            Indices for the top `config.start_n_top * config.end_n_top` end token possibilities (beam-search).
        cls_logits (`mindspore.Tensor` of shape `(batch_size,)`, *optional*, returned if `start_positions` or `end_positions` is not provided):
            Log probabilities for the `is_impossible` label of the answers.

    """

    loss: Optional[ms.Tensor] = None
    start_top_log_probs: Optional[ms.Tensor] = None
    start_top_index: Optional[ms.Tensor] = None
    end_top_log_probs: Optional[ms.Tensor] = None
    end_top_index: Optional[ms.Tensor] = None
    cls_logits: Optional[ms.Tensor] = None


class SQuADHead(nn.Cell):
    r"""
    A SQuAD head inspired by XLNet.

    Args:
        config ([`PretrainedConfig`]):
            The config used by the model, will be used to grab the `hidden_size` of the model and the `layer_norm_eps`
            to use.
    """

    def __init__(self, config):
        super().__init__()
        self.start_n_top = config.start_n_top
        self.end_n_top = config.end_n_top

        self.start_logits = PoolerStartLogits(config)
        self.end_logits = PoolerEndLogits(config)
        self.answer_class = PoolerAnswerClass(config)

    @replace_return_docstrings(output_type=SquadHeadOutput, config_class=PretrainedConfig)
    def construct(
        self,
        hidden_states: ms.Tensor,
        start_positions: Optional[ms.Tensor] = None,
        end_positions: Optional[ms.Tensor] = None,
        cls_index: Optional[ms.Tensor] = None,
        is_impossible: Optional[ms.Tensor] = None,
        p_mask: Optional[ms.Tensor] = None,
        return_dict: bool = False,
    ) -> Union[SquadHeadOutput, tuple[ms.Tensor]]:
        """
        Args:
            hidden_states (`mindspore.Tensor` of shape `(batch_size, seq_len, hidden_size)`):
                Final hidden states of the model on the sequence tokens.
            start_positions (`mindspore.Tensor` of shape `(batch_size,)`, *optional*):
                Positions of the first token for the labeled span.
            end_positions (`mindspore.Tensor` of shape `(batch_size,)`, *optional*):
                Positions of the last token for the labeled span.
            cls_index (`mindspore.Tensor` of shape `(batch_size,)`, *optional*):
                Position of the CLS token for each sentence in the batch. If `None`, takes the last token.
            is_impossible (`mindspore.Tensor` of shape `(batch_size,)`, *optional*):
                Whether the question has a possible answer in the paragraph or not.
            p_mask (`mindspore.Tensor` of shape `(batch_size, seq_len)`, *optional*):
                Mask for tokens at invalid position, such as query and special symbols (PAD, SEP, CLS). 1.0 means token
                should be masked.
            return_dict (`bool`, *optional*, defaults to `False`):
                Whether or not to return a [`~utils.ModelOutput`] instead of a plain tuple.

        Returns:
        """
        start_logits = self.start_logits(hidden_states, p_mask=p_mask)

        if start_positions is not None and end_positions is not None:
            # If we are on multi-GPU, let's remove the dimension added by batch splitting
            for x in (start_positions, end_positions, cls_index, is_impossible):
                if x is not None and x.dim() > 1:
                    x.squeeze_(-1)

            # during training, compute the end logits based on the ground truth of the start position
            end_logits = self.end_logits(hidden_states, start_positions=start_positions, p_mask=p_mask)

            loss_fct = CrossEntropyLoss()
            start_loss = loss_fct(start_logits, start_positions)
            end_loss = loss_fct(end_logits, end_positions)
            total_loss = (start_loss + end_loss) / 2

            if cls_index is not None and is_impossible is not None:
                # Predict answerability from the representation of CLS and START
                cls_logits = self.answer_class(hidden_states, start_positions=start_positions, cls_index=cls_index)
                loss_fct_cls = nn.BCEWithLogitsLoss()
                cls_loss = loss_fct_cls(cls_logits, is_impossible)

                # note(zhiliny): by default multiply the loss by 0.5 so that the scale is comparable to start_loss and end_loss
                total_loss += cls_loss * 0.5

            return SquadHeadOutput(loss=total_loss) if return_dict else (total_loss,)

        else:
            # during inference, compute the end logits based on beam search
            bsz, slen, hsz = hidden_states.size()
            start_log_probs = mint.softmax(start_logits, dim=-1)  # shape (bsz, slen)

            start_top_log_probs, start_top_index = mint.topk(
                start_log_probs, self.start_n_top, dim=-1
            )  # shape (bsz, start_n_top)
            start_top_index_exp = start_top_index.unsqueeze(-1).expand(-1, -1, hsz)  # shape (bsz, start_n_top, hsz)
            start_states = mint.gather(hidden_states, -2, start_top_index_exp)  # shape (bsz, start_n_top, hsz)
            start_states = start_states.unsqueeze(1).expand(-1, slen, -1, -1)  # shape (bsz, slen, start_n_top, hsz)

            hidden_states_expanded = hidden_states.unsqueeze(2).expand_as(
                start_states
            )  # shape (bsz, slen, start_n_top, hsz)
            p_mask = p_mask.unsqueeze(-1) if p_mask is not None else None
            end_logits = self.end_logits(hidden_states_expanded, start_states=start_states, p_mask=p_mask)
            end_log_probs = mint.softmax(end_logits, dim=1)  # shape (bsz, slen, start_n_top)

            end_top_log_probs, end_top_index = mint.topk(
                end_log_probs, self.end_n_top, dim=1
            )  # shape (bsz, end_n_top, start_n_top)
            end_top_log_probs = end_top_log_probs.view(-1, self.start_n_top * self.end_n_top)
            end_top_index = end_top_index.view(-1, self.start_n_top * self.end_n_top)

            start_states = mint.einsum("blh,bl->bh", hidden_states, start_log_probs)
            cls_logits = self.answer_class(hidden_states, start_states=start_states, cls_index=cls_index)

            if not return_dict:
                return (start_top_log_probs, start_top_index, end_top_log_probs, end_top_index, cls_logits)
            else:
                return SquadHeadOutput(
                    start_top_log_probs=start_top_log_probs,
                    start_top_index=start_top_index,
                    end_top_log_probs=end_top_log_probs,
                    end_top_index=end_top_index,
                    cls_logits=cls_logits,
                )


class SequenceSummary(nn.Cell):
    r"""
    Compute a single vector summary of a sequence hidden states.

    Args:
        config ([`PretrainedConfig`]):
            The config used by the model. Relevant arguments in the config class of the model are (refer to the actual
            config class of your model for the default values it uses):

            - **summary_type** (`str`) -- The method to use to make this summary. Accepted values are:

                - `"last"` -- Take the last token hidden state (like XLNet)
                - `"first"` -- Take the first token hidden state (like Bert)
                - `"mean"` -- Take the mean of all tokens hidden states
                - `"cls_index"` -- Supply a Tensor of classification token position (GPT/GPT-2)
                - `"attn"` -- Not implemented now, use multi-head attention

            - **summary_use_proj** (`bool`) -- Add a projection after the vector extraction.
            - **summary_proj_to_labels** (`bool`) -- If `True`, the projection outputs to `config.num_labels` classes
              (otherwise to `config.hidden_size`).
            - **summary_activation** (`Optional[str]`) -- Set to `"tanh"` to add a tanh activation to the output,
              another string or `None` will add no activation.
            - **summary_first_dropout** (`float`) -- Optional dropout probability before the projection and activation.
            - **summary_last_dropout** (`float`)-- Optional dropout probability after the projection and activation.
    """

    def __init__(self, config: PretrainedConfig):
        super().__init__()

        self.summary_type = getattr(config, "summary_type", "last")
        if self.summary_type == "attn":
            # We should use a standard multi-head attention module with absolute positional embedding for that.
            raise NotImplementedError

        self.summary = Identity()
        if hasattr(config, "summary_use_proj") and config.summary_use_proj:
            if hasattr(config, "summary_proj_to_labels") and config.summary_proj_to_labels and config.num_labels > 0:
                num_classes = config.num_labels
            else:
                num_classes = config.hidden_size
            self.summary = nn.Dense(config.hidden_size, num_classes)

        activation_string = getattr(config, "summary_activation", None)
        self.activation: Callable = get_activation(activation_string) if activation_string else Identity()

        self.first_dropout = Identity()
        if hasattr(config, "summary_first_dropout") and config.summary_first_dropout > 0:
            self.first_dropout = nn.Dropout(config.summary_first_dropout)

        self.last_dropout = Identity()
        if hasattr(config, "summary_last_dropout") and config.summary_last_dropout > 0:
            self.last_dropout = nn.Dropout(config.summary_last_dropout)

    def construct(self, hidden_states: ms.Tensor, cls_index: Optional[ms.Tensor] = None) -> ms.Tensor:
        """
        Compute a single vector summary of a sequence hidden states.

        Args:
            hidden_states (`torch.FloatTensor` of shape `[batch_size, seq_len, hidden_size]`):
                The hidden states of the last layer.
            cls_index (`torch.LongTensor` of shape `[batch_size]` or `[batch_size, ...]`
            where ... are optional leading dimensions of `hidden_states`, *optional*):
                Used if `summary_type == "cls_index"` and takes the last token of the sequence as classification token.

        Returns:
            `torch.FloatTensor`: The summary of the sequence hidden states.
        """
        if self.summary_type == "last":
            output = hidden_states[:, -1]
        elif self.summary_type == "first":
            output = hidden_states[:, 0]
        elif self.summary_type == "mean":
            output = hidden_states.mean(axis=1)
        elif self.summary_type == "cls_index":
            if cls_index is None:
                cls_index = ops.full_like(
                    hidden_states[..., :1, :],
                    hidden_states.shape[-2] - 1,
                    dtype=ms.int64,
                )
            else:
                cls_index = cls_index.unsqueeze(-1).unsqueeze(-1)
                cls_index = cls_index.expand((-1,) * (cls_index.dim() - 1) + (hidden_states.size(-1),))
            # shape of cls_index: (bsz, XX, 1, hidden_size) where XX are optional leading dim of hidden_states
            output = hidden_states.gather(-2, cls_index).squeeze(-2)  # shape (bsz, XX, hidden_size)
        elif self.summary_type == "attn":
            raise NotImplementedError

        output = self.first_dropout(output)
        output = self.summary(output)
        output = self.activation(output)
        output = self.last_dropout(output)

        return output


class AttentionInterface(MutableMapping):
    """
    Dict-like object keeping track of allowed attention functions. You can easily add a new attention function
    with a call to `register()`. If a model needs to locally overwrite an existing attention function, say `sdpa`,
    it needs to declare a new instance of this class inside the `modeling_<model>.py`, and declare it on that instance.
    """

    # Class instance object, so that a call to `register` can be reflected into all other files correctly, even if
    # a new instance is created (in order to locally override a given function)
    _global_mapping = {
        "flash_attention_2": flash_attention_forward,
        # "flex_attention": flex_attention_forward,  # Mindspore dose not support flex_attention yet
        "sdpa": sdpa_attention_forward,  # Mindspore dose not support sdpa yet. Use vanilla attention to work around
        "sdpa_paged": paged_attention_forward,
        "eager_paged": paged_attention_forward,
        "flash_paged": paged_attention_forward,
    }

    def __init__(self):
        self._local_mapping = {}

    def __getitem__(self, key):
        # First check if instance has a local override
        if key in self._local_mapping:
            return self._local_mapping[key]
        return self._global_mapping[key]

    def __setitem__(self, key, value):
        # Allow local update of the default functions without impacting other instances
        self._local_mapping.update({key: value})

    def __delitem__(self, key):
        del self._local_mapping[key]

    def __iter__(self):
        # Ensure we use all keys, with the overwritten ones on top
        return iter({**self._global_mapping, **self._local_mapping})

    def __len__(self):
        return len(self._global_mapping.keys() | self._local_mapping.keys())

    @classmethod
    def register(cls, key: str, value: Callable):
        cls._global_mapping.update({key: value})

    def valid_keys(self) -> list[str]:
        return list(self.keys())


# Global AttentionInterface shared by all models which do not need to overwrite any of the existing ones
ALL_ATTENTION_FUNCTIONS: AttentionInterface = AttentionInterface()

# for BC
MSPreTrainedModel = PreTrainedModel<|MERGE_RESOLUTION|>--- conflicted
+++ resolved
@@ -3236,11 +3236,7 @@
         if state_dict is not None:
             # Whole checkpoint
             # checkpoint mapping from pt to hf
-<<<<<<< HEAD
-            matching = key_renaming_mapping.keys()
-=======
             matching = [s for s in key_renaming_mapping.keys()]
->>>>>>> b12aa783
             if matching:
                 # Fix the key names when model weight names contain LayerNorm.gamma/LayerNorm.beta
                 for k, v in list(state_dict.items()):
@@ -3279,11 +3275,7 @@
             for shard_file in resolved_archive_file:
                 state_dict = load_state_dict(shard_file)
                 # checkpoint mapping from pt to hf
-<<<<<<< HEAD
-                matching = key_renaming_mapping.keys()
-=======
                 matching = [s for s in key_renaming_mapping.keys()]
->>>>>>> b12aa783
                 if matching:
                     # Fix the key names when model weight names contain LayerNorm.gamma/LayerNorm.beta
                     for k, v in list(state_dict.items()):
