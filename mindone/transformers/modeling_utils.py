--- conflicted
+++ resolved
@@ -948,19 +948,6 @@
         else:
             mindspore_dtype = kwargs.pop("torch_dtype", config.torch_dtype)
 
-<<<<<<< HEAD
-        if not isinstance(mindspore_dtype, ms.Type):
-            if isinstance(mindspore_dtype, str):
-                mindspore_dtype = getattr(ms, mindspore_dtype)
-            elif mindspore_dtype is not None:
-                TORCH_TO_MINDSPORE_DTYPE_MAP = {
-                    "torch.float32": ms.float32,
-                    "torch.bfloat16": ms.bfloat16,
-                    "torch.float16": ms.float16,
-                }
-                mindspore_dtype = str(mindspore_dtype)
-                mindspore_dtype = TORCH_TO_MINDSPORE_DTYPE_MAP[mindspore_dtype]
-=======
         if isinstance(mindspore_dtype, str):
             mindspore_dtype = getattr(ms, mindspore_dtype)
         elif mindspore_dtype is not None and not isinstance(mindspore_dtype, ms.Type):
@@ -971,7 +958,6 @@
             }
             mindspore_dtype = str(mindspore_dtype)
             mindspore_dtype = TORCH_TO_MINDSPORE_DTYPE_MAP[mindspore_dtype]
->>>>>>> 165b4dfa
 
         use_flash_attention_2 = kwargs.pop("use_flash_attention_2", False)
 
