--- conflicted
+++ resolved
@@ -1023,8 +1023,6 @@
         self.config._attn_implementation_internal = self._check_and_adjust_attn_implementation(
             self.config._attn_implementation, is_init_check=True
         )
-<<<<<<< HEAD
-=======
 
         # for initialization of the loss
         loss_type = self.__class__.__name__
@@ -1036,7 +1034,6 @@
             else:
                 loss_type = None
         self.loss_type = loss_type
->>>>>>> 8f6e9c94
 
         self.name_or_path = config.name_or_path
         self.warnings_issued = {}
@@ -1255,15 +1252,9 @@
             raise ImportError(
                 "MindSpore SDPA requirements in Transformers are not met. Use `attn_implementation='eager'` instead."
             )
-<<<<<<< HEAD
 
         return True
 
-=======
-
-        return True
-
->>>>>>> 8f6e9c94
     def _check_and_adjust_attn_implementation(
         self, attn_implementation: Optional[str], is_init_check: bool = False
     ) -> str:
@@ -2975,7 +2966,7 @@
 
         # Find the key names that the model expects from the serialized keys
         key_renaming_mapping = model._get_key_renaming_mapping(
-            original_checkpoint_keys,
+            loaded_keys,
             key_mapping,
             loading_base_model_from_task_state_dict,
             loading_task_model_from_base_state_dict,
@@ -2987,7 +2978,7 @@
             cls,
             model,
             original_checkpoint_keys,
-            loaded_keys,
+            checkpoint_keys,
             loading_base_model_from_task_state_dict,
         )
 
