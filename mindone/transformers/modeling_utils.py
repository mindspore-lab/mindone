# coding=utf-8
# Copyright 2018 The Google AI Language Team Authors, Facebook AI Research authors and The HuggingFace Inc. team.
# Copyright (c) 2018, NVIDIA CORPORATION.  All rights reserved.
#
# Licensed under the Apache License, Version 2.0 (the "License");
# you may not use this file except in compliance with the License.
# You may obtain a copy of the License at
#
#     http://www.apache.org/licenses/LICENSE-2.0
#
# Unless required by applicable law or agreed to in writing, software
# distributed under the License is distributed on an "AS IS" BASIS,
# WITHOUT WARRANTIES OR CONDITIONS OF ANY KIND, either express or implied.
# See the License for the specific language governing permissions and
# limitations under the License.
import importlib.metadata
import importlib.util
import copy
import gc
import json
import os
import re
import time
import warnings
from contextlib import contextmanager, nullcontext
from typing import Callable, Dict, Optional, Tuple, Union

from transformers.configuration_utils import PretrainedConfig
from transformers.dynamic_module_utils import custom_object_save
from transformers.safetensors_conversion import auto_conversion
from transformers.utils import (
    ADAPTER_SAFE_WEIGHTS_NAME,
    ADAPTER_WEIGHTS_NAME,
    CONFIG_NAME,
    DUMMY_INPUTS,
    FLAX_WEIGHTS_NAME,
    SAFE_WEIGHTS_INDEX_NAME,
    SAFE_WEIGHTS_NAME,
    TF2_WEIGHTS_NAME,
    TF_WEIGHTS_NAME,
    WEIGHTS_INDEX_NAME,
    WEIGHTS_NAME,
    PushToHubMixin,
    cached_file,
    download_url,
    extract_commit_hash,
    find_adapter_config_file,
    has_file,
    is_offline_mode,
    is_remote_url,
    is_safetensors_available,
    logging,
)
from transformers.utils.hub import convert_file_size_to_int, get_checkpoint_shard_files
from transformers.generation.utils import GenerationConfig

import mindspore as ms
from mindspore import Tensor, nn, ops

from .integrations import PeftAdapterMixin
from .modeling_attn_mask_utils import dtype_to_min
from .generation.utils import GenerationMixin
from .utils.import_utils import is_flash_attn_2_available, is_sdpa_available
from .mindspore_adapter import dtype_to_str


if is_safetensors_available():
    from safetensors import safe_open

    from mindone.safetensors.mindspore import load_file as safe_load_file
    from mindone.safetensors.mindspore import save_file as safe_save_file

logger = logging.get_logger(__name__)

_init_weights = True


def _get_pt2ms_mappings(m):
    mappings = {}  # pt_param_name: (ms_param_name, pt_param_to_ms_param_func)
    for name, cell in m.cells_and_names():
        if isinstance(cell, (nn.Conv1d, nn.Conv1dTranspose)):
            mappings[f"{name}.weight"] = f"{name}.weight", lambda x: ms.Parameter(
                ops.expand_dims(x, axis=-2), name=x.name
            )
        elif isinstance(cell, nn.Embedding):
            mappings[f"{name}.weight"] = f"{name}.embedding_table", lambda x: x
        elif isinstance(cell, (nn.BatchNorm2d, nn.LayerNorm, nn.GroupNorm)):
            mappings[f"{name}.weight"] = f"{name}.gamma", lambda x: x
            mappings[f"{name}.bias"] = f"{name}.beta", lambda x: x
            if isinstance(cell, (nn.BatchNorm2d,)):
                mappings[f"{name}.running_mean"] = f"{name}.moving_mean", lambda x: x
                mappings[f"{name}.running_var"] = f"{name}.moving_variance", lambda x: x
                mappings[f"{name}.num_batches_tracked"] = None, lambda x: x
    return mappings


def _get_pt2ms_mapped_kv(mappings, key_pt, value_pt=None, prefix=""):
    if key_pt.startswith(prefix):
        key_ms, value_mapping = mappings.get(key_pt[len(prefix) :], (key_pt[len(prefix) :], lambda x: x))
        key_ms = prefix + key_ms
    else:
        key_ms, value_mapping = mappings.get(key_pt, (key_pt, lambda x: x))

    if value_pt is None:
        return key_ms, None
    else:
        return key_ms, value_mapping(value_pt)


def _convert_state_dict(m, state_dict_pt, prefix=""):
    if not state_dict_pt:
        return state_dict_pt
    pt2ms_mappings = _get_pt2ms_mappings(m)
    state_dict_ms = {}
    while state_dict_pt:
        name_pt, data_pt = state_dict_pt.popitem()
        name_ms, data_ms = _get_pt2ms_mapped_kv(pt2ms_mappings, name_pt, data_pt, prefix)
        if name_ms is not None:
            state_dict_ms[name_ms] = data_ms
    return state_dict_ms


@contextmanager
def silence_mindspore_logger():
    ms_logger = ms.log._get_logger()
    ms_level = ms_logger.level
    ms_logger.setLevel("ERROR")
    yield
    ms_logger.setLevel(ms_level)


def get_parameter_dtype(parameter: Union[nn.Cell, "ModuleUtilsMixin"]):
    """
    Returns the first found floating dtype in parameters if there is one, otherwise returns the last dtype it found.
    """
    last_dtype = None
    for t in parameter.get_parameters():
        last_dtype = t.dtype
        if t.is_floating_point():
            return t.dtype

    # if no floating dtype was found return whatever the first dtype is
    return last_dtype


def get_state_dict_dtype(state_dict):
    """
    Returns the first found floating dtype in `state_dict` if there is one, otherwise returns the first dtype.
    """
    for t in state_dict.values():
        if t.is_floating_point():
            return t.dtype

    # if no floating dtype was found return whatever the first dtype is
    return next(state_dict.values()).dtype


def dtype_byte_size(dtype):
    """
    Returns the size (in bytes) occupied by one parameter of type `dtype`.

    Example:

    ```py
    >>> dtype_byte_size(ms.float32)
    4
    ```
    """
    if dtype == ms.bool_:
        return 1 / 8
    bit_search = re.search(r"[^\d](\d+)$", str(dtype))
    if bit_search is None:
        raise ValueError(f"`dtype` is not a valid dtype: {dtype}.")
    bit_size = int(bit_search.groups()[0])
    return bit_size // 8


def shard_checkpoint(
    state_dict: Dict[str, ms.Tensor], max_shard_size: Union[int, str] = "10GB", weights_name: str = WEIGHTS_NAME
):
    """
    Splits a model state dictionary in sub-checkpoints so that the final size of each sub-checkpoint does not exceed a
    given size.

    The sub-checkpoints are determined by iterating through the `state_dict` in the order of its keys, so there is no
    optimization made to make each sub-checkpoint as close as possible to the maximum size passed. For example, if the
    limit is 10GB and we have weights of sizes [6GB, 6GB, 2GB, 6GB, 2GB, 2GB] they will get sharded as [6GB], [6+2GB],
    [6+2+2GB] and not [6+2+2GB], [6+2GB], [6GB].

    <Tip warning={true}>

    If one of the model's weight is bigger than `max_shard_size`, it will end up in its own sub-checkpoint which will
    have a size greater than `max_shard_size`.

    </Tip>

    Args:
        state_dict (`Dict[str, ms.Tensor]`): The state dictionary of a model to save.
        max_shard_size (`int` or `str`, *optional*, defaults to `"10GB"`):
            The maximum size of each sub-checkpoint. If expressed as a string, needs to be digits followed by a unit
            (like `"5MB"`).
        weights_name (`str`, *optional*, defaults to `"pytorch_model.bin"`):
            The name of the model save file.
    """
    max_shard_size = convert_file_size_to_int(max_shard_size)

    sharded_state_dicts = [{}]
    last_block_size = 0
    total_size = 0

    for key, weight in state_dict.items():
        weight_size = weight.numel() * dtype_byte_size(weight.dtype)

        # If this weight is going to tip up over the maximal size, we split, but only if we have put at least one
        # weight in the current shard.
        if last_block_size + weight_size > max_shard_size and len(sharded_state_dicts[-1]) > 0:
            sharded_state_dicts.append({})
            last_block_size = 0

        sharded_state_dicts[-1][key] = weight
        last_block_size += weight_size
        total_size += weight_size

    # If we only have one shard, we return it
    if len(sharded_state_dicts) == 1:
        return {weights_name: sharded_state_dicts[0]}, None

    # Otherwise, let's build the index
    weight_map = {}
    shards = {}
    for idx, shard in enumerate(sharded_state_dicts):
        shard_file = weights_name.replace(".bin", f"-{idx+1:05d}-of-{len(sharded_state_dicts):05d}.bin")
        shard_file = shard_file.replace(".safetensors", f"-{idx + 1:05d}-of-{len(sharded_state_dicts):05d}.safetensors")
        shards[shard_file] = shard
        for key in shard.keys():
            weight_map[key] = shard_file

    # Add the metadata
    metadata = {"total_size": total_size}
    index = {"metadata": metadata, "weight_map": weight_map}
    return shards, index


def load_state_dict(checkpoint_file: Union[str, os.PathLike]):
    """
    Reads a PyTorch checkpoint file, returning properly formatted errors if they arise.
    """
    try:
        if checkpoint_file.endswith(".safetensors") and is_safetensors_available():
            # Check format of the archive
            with safe_open(checkpoint_file, framework="np") as f:
                metadata = f.metadata()
            if metadata.get("format") not in ["pt", "tf", "flax", "np"]:
                raise OSError(
                    f"The safetensors archive passed at {checkpoint_file} does not contain the valid metadata. Make sure "
                    "you save your model with the `save_pretrained` method."
                )
            return safe_load_file(checkpoint_file)
        else:
            raise NotImplementedError(
                f"Only supports deserialization of weights file in safetensors format, but got {checkpoint_file}"
            )
    except Exception as e:
        try:
            with open(checkpoint_file) as f:
                if f.read(7) == "version":
                    raise OSError(
                        "You seem to have cloned a repository without having git-lfs installed. Please install "
                        "git-lfs and run `git lfs install` followed by `git lfs pull` in the folder "
                        "you cloned."
                    )
                else:
                    raise ValueError(
                        f"Unable to locate the file {checkpoint_file} which is necessary to load this pretrained "
                        "model. Make sure you have saved the model properly."
                    ) from e
        except (UnicodeDecodeError, ValueError):
            raise OSError(
                f"Unable to load weights from checkpoint file for '{checkpoint_file}' " f"at '{checkpoint_file}'. "
            )


def _load_state_dict_into_model(model_to_load, state_dict, start_prefix, is_sharded=False):
    # add prefix to the name of parameters
    if len(start_prefix) > 0:
        for name, param in model_to_load.parameters_and_names():
            if param.name != name:
                logger.error(
                    f"When Loading state dict into model {model_to_load.__class__.__name__}, the attribute 'name' of 'mindspore.Parameter' object is {param.name} which should be {name}.\n"  # noqa: E501
                    f"There are several possible reasons for this misalignment:\n"
                    f"  1. {model_to_load.__class__.__name__} didn't call 'MSPreTrainedModel.post_init()' correctly.\n"
                    f"  2. You have made changes to the model before loading the weights, which may be implicit. For example, you created an optimizer using the parameters of model.\n"  # noqa: E501
                    f"If you encounter this error, please report it to the developer."
                )
            param.name = start_prefix + name

    # TODO: error_msgs is always empty for now. Maybe we need to rewrite MindSpore's `load_param_into_net`.
    #  Error msgs should contain caught exception like size mismatch instead of missing/unexpected keys.
    # TODO: We should support loading float16 state_dict into float32 model, like PyTorch's behavior.
    error_msgs = []
    # TODO: State dict loading in mindspore does not cast dtype correctly. We do it manually. It's might unsafe.
    local_state = {start_prefix + k: v for k, v in model_to_load.parameters_and_names()}
    for k, v in state_dict.items():
        if k in local_state:
            v.set_dtype(local_state[k].dtype)
        else:
            pass  # unexpect key keeps origin dtype
    cm = silence_mindspore_logger() if is_sharded else nullcontext()
    with cm:
        ms.load_param_into_net(model_to_load, state_dict, strict_load=True)

    # remove prefix from the name of parameters
    if len(start_prefix) > 0:
        for name, param in model_to_load.parameters_and_names():
            param.name = name

    return error_msgs


def _add_variant(weights_name: str, variant: Optional[str] = None) -> str:
    if variant is not None:
        splits = weights_name.split(".")
        splits = splits[:-1] + [variant] + splits[-1:]
        weights_name = ".".join(splits)

    return weights_name


class ModuleUtilsMixin:
    """
    A few utilities for `mindspore.nn.Cell`, to be used as a mixin.
    """

    def _get_name(self):
        return self.__class__.__name__

    def to(self, dtype: Optional[ms.Type] = None):
        for p in self.get_parameters():
            p.set_dtype(dtype)
        return self

    def float(self):
        for p in self.get_parameters():
            p.set_dtype(ms.float32)
        return self

    def half(self):
        for p in self.get_parameters():
            p.set_dtype(ms.float16)
        return self

    @property
    def dtype(self) -> ms.Type:
        """
        `ms.Type`: The dtype of the module (assuming that all the module parameters have the same dtype).
        """
        return get_parameter_dtype(self)

    def invert_attention_mask(self, encoder_attention_mask: Tensor) -> Tensor:
        """
        Invert an attention mask (e.g., switches 0. and 1.).

        Args:
            encoder_attention_mask (`Tensor`): An attention mask.

        Returns:
            `Tensor`: The inverted attention mask.
        """
        encoder_extended_attention_mask = None
        if encoder_attention_mask.dim() == 3:
            encoder_extended_attention_mask = encoder_attention_mask[:, None, :, :]
        if encoder_attention_mask.dim() == 2:
            encoder_extended_attention_mask = encoder_attention_mask[:, None, None, :]
        # T5 has a mask that can compare sequence ids, we can simulate this here with this transposition
        # Cf. https://github.com/tensorflow/mesh/blob/8d2465e9bc93129b913b5ccc6a59aa97abd96ec6/mesh_tensorflow
        # /transformer/transformer_layers.py#L270
        # encoder_extended_attention_mask = (encoder_extended_attention_mask ==
        # encoder_extended_attention_mask.transpose(-1, -2))
        if encoder_extended_attention_mask is not None:
            encoder_extended_attention_mask = encoder_extended_attention_mask.to(dtype=self.dtype)  # fp16 compatibility
            encoder_extended_attention_mask = (1.0 - encoder_extended_attention_mask) * dtype_to_min(self.dtype)

        return encoder_extended_attention_mask

    @staticmethod
    def create_extended_attention_mask_for_decoder(input_shape, attention_mask):
        batch_size, seq_length = input_shape
        seq_ids = ops.arange(seq_length)
        causal_mask = seq_ids[None, None, :].tile((batch_size, seq_length, 1)) <= seq_ids[None, :, None]
        causal_mask = causal_mask.to(attention_mask.dtype)

        if causal_mask.shape[1] < attention_mask.shape[1]:
            prefix_seq_len = attention_mask.shape[1] - causal_mask.shape[1]
            causal_mask = ops.cat(
                [
                    ops.ones((batch_size, seq_length, prefix_seq_len), dtype=causal_mask.dtype),
                    causal_mask,
                ],
                axis=-1,
            )

        # extended_attention_mask = causal_mask[:, None, :, :] * attention_mask[:, None, None, :]
        extended_attention_mask = ops.mul(causal_mask.unsqueeze(1), attention_mask.unsqueeze(1).unsqueeze(1))
        return extended_attention_mask

    def get_extended_attention_mask(
        self, attention_mask: Tensor, input_shape: Tuple[int], dtype: ms.float32 = None
    ) -> Tensor:
        """
        Makes broadcastable attention and causal masks so that future and masked tokens are ignored.

        Arguments:
            attention_mask (`Tensor`):
                Mask with ones indicating tokens to attend to, zeros for tokens to ignore.
            input_shape (`Tuple[int]`):
                The shape of the input to the model.

        Returns:
            `Tensor` The extended attention mask, with the same dtype as `attention_mask.dtype`.
        """
        if dtype is None:
            dtype = self.dtype

        # We can provide a self-attention mask of dimensions [batch_size, from_seq_length, to_seq_length]
        # ourselves in which case we just need to make it broadcastable to all heads.
        if attention_mask.dim() == 3:
            extended_attention_mask = attention_mask[:, None, :, :]
        elif attention_mask.dim() == 2:
            # Provided a padding mask of dimensions [batch_size, seq_length]
            # - if the model is a decoder, apply a causal mask in addition to the padding mask
            # - if the model is an encoder, make the mask broadcastable to [batch_size, num_heads, seq_length, seq_length]
            if self.is_decoder:
                extended_attention_mask = ModuleUtilsMixin.create_extended_attention_mask_for_decoder(
                    input_shape, attention_mask
                )
            else:
                extended_attention_mask = attention_mask[:, None, None, :]
        else:
            raise ValueError(
                f"Wrong shape for input_ids (shape {input_shape}) or attention_mask (shape {attention_mask.shape})"
            )

        # Since attention_mask is 1.0 for positions we want to attend and 0.0 for
        # masked positions, this operation will create a tensor which is 0.0 for
        # positions we want to attend and the dtype's smallest value for masked positions.
        # Since we are adding it to the raw scores before the softmax, this is
        # effectively the same as removing these entirely.
        extended_attention_mask = extended_attention_mask.to(dtype=dtype)  # fp16 compatibility
        extended_attention_mask = (1.0 - extended_attention_mask) * dtype_to_min(dtype)
        return extended_attention_mask

    def get_head_mask(
        self, head_mask: Optional[Tensor], num_hidden_layers: int, is_attention_chunked: bool = False
    ) -> Tensor:
        """
        Prepare the head mask if needed.

        Args:
            head_mask (`Tensor` with shape `[num_heads]` or `[num_hidden_layers x num_heads]`, *optional*):
                The mask indicating if we should keep the heads or not (1.0 for keep, 0.0 for discard).
            num_hidden_layers (`int`):
                The number of hidden layers in the model.
            is_attention_chunked (`bool`, *optional*, defaults to `False`):
                Whether or not the attentions scores are computed by chunks or not.

        Returns:
            `Tensor` with shape `[num_hidden_layers x batch x num_heads x seq_length x seq_length]` or list with
            `[None]` for each layer.
        """
        if head_mask is not None:
            head_mask = self._convert_head_mask_to_5d(head_mask, num_hidden_layers)
            if is_attention_chunked is True:
                head_mask = head_mask.unsqueeze(-1)
        else:
            head_mask = [None] * num_hidden_layers

        return head_mask

    def _convert_head_mask_to_5d(self, head_mask, num_hidden_layers):
        """-> [num_hidden_layers x batch x num_heads x seq_length x seq_length]"""
        if head_mask.dim() == 1:
            head_mask = head_mask.unsqueeze(0).unsqueeze(0).unsqueeze(-1).unsqueeze(-1)
            head_mask = head_mask.tile((num_hidden_layers, 1, 1, 1, 1))
        elif head_mask.dim() == 2:
            head_mask = head_mask.unsqueeze(1).unsqueeze(-1).unsqueeze(-1)  # We can specify head_mask for each layer
        assert head_mask.dim() == 5, f"head_mask.dim != 5, instead {head_mask.dim()}"
        head_mask = head_mask.to(dtype=self.dtype)  # switch to float if need + fp16 compatibility
        return head_mask

    def num_parameters(self, only_trainable: bool = False, exclude_embeddings: bool = False) -> int:
        """
        Get number of (optionally, trainable or non-embeddings) parameters in the module.

        Args:
            only_trainable (`bool`, *optional*, defaults to `False`):
                Whether or not to return only the number of trainable parameters

            exclude_embeddings (`bool`, *optional*, defaults to `False`):
                Whether or not to return only the number of non-embeddings parameters

        Returns:
            `int`: The number of parameters.
        """

        if exclude_embeddings:
            embedding_param_names = [
                f"{name}.weight"
                for name, module_type in self.cells_and_names()
                if isinstance(module_type, nn.Embedding)
            ]
            total_parameters = [
                parameter for name, parameter in self.parameters_and_names() if name not in embedding_param_names
            ]
        else:
            total_parameters = list(self.get_parameters())

        total_numel = []
        for param in total_parameters:
            if param.requires_grad or not only_trainable:
                total_numel.append(param.numel())

        return sum(total_numel)


class MSPreTrainedModel(nn.Cell, ModuleUtilsMixin, GenerationMixin, PushToHubMixin, PeftAdapterMixin):
    r"""
    Base class for all models.

    [`PreTrainedModel`] takes care of storing the configuration of the models and handles methods for loading,
    downloading and saving models as well as a few methods common to all models to:

        - resize the input embeddings,
        - prune heads in the self-attention heads.

    Class attributes (overridden by derived classes):

        - **config_class** ([`PretrainedConfig`]) -- A subclass of [`PretrainedConfig`] to use as configuration class
          for this model architecture.
        - **load_tf_weights** (`Callable`) -- A python *method* for loading a TensorFlow checkpoint in a MindSpore model,
          taking as arguments:

            - **model** ([`PreTrainedModel`]) -- An instance of the model on which to load the TensorFlow checkpoint.
            - **config** ([`PreTrainedConfig`]) -- An instance of the configuration associated to the model.
            - **path** (`str`) -- A path to the TensorFlow checkpoint.

        - **base_model_prefix** (`str`) -- A string indicating the attribute associated to the base model in derived
          classes of the same architecture adding modules on top of the base model.
        - **is_parallelizable** (`bool`) -- A flag indicating whether this model supports model parallelization.
        - **main_input_name** (`str`) -- The name of the principal input to the model (often `input_ids` for NLP
          models, `pixel_values` for vision models and `input_values` for speech models).
    """

    config_class = None
    base_model_prefix = ""
    main_input_name = "input_ids"
    model_tags = None

    _auto_class = None
    _no_split_modules = None
    _skip_keys_device_placement = None
    _keep_in_fp32_modules = None

    # a list of `re` patterns of `state_dict` keys that should be removed from the list of missing
    # keys we find (keys inside the model but not in the checkpoint) and avoid unnecessary warnings.
    _keys_to_ignore_on_load_missing = None
    # a list of `re` patterns of `state_dict` keys that should be removed from the list of
    # unexpected keys we find (keys inside the checkpoint but not the model) and avoid unnecessary
    # warnings.
    _keys_to_ignore_on_load_unexpected = None
    # a list of `state_dict` keys to ignore when saving the model (useful for keys that aren't
    # trained, but which are either deterministic or tied variables)
    _keys_to_ignore_on_save = None
    # a list of `state_dict` keys that are potentially tied to another key in the state_dict.
    _tied_weights_keys = None

    is_parallelizable = False
    supports_gradient_checkpointing = False

    # Flash Attention 2 support
    _supports_flash_attn_2 = False

    # SDPA support
    _supports_sdpa = False

    # Has support for a `Cache` instance as `past_key_values`? Does it support a `StaticCache`?
    _supports_cache_class = False
    _supports_static_cache = False

    # Has support for a `QuantoQuantizedCache` instance as `past_key_values`
    _supports_quantized_cache = False

    @property
    def dummy_inputs(self) -> Dict[str, ms.Tensor]:
        """
        `Dict[str, ms.Tensor]`: Dummy inputs to do a forward pass in the network.
        """
        return {"input_ids": ms.tensor(DUMMY_INPUTS)}

    @property
    def framework(self) -> str:
        """
        :str: Identifies that this is a MindSpore model.
        """
        return "ms"

    def __init__(self, config: PretrainedConfig, *inputs, **kwargs):
        super().__init__()
        if not isinstance(config, PretrainedConfig):
            raise ValueError(
                f"Parameter config in `{self.__class__.__name__}(config)` should be an instance of class "
                "`PretrainedConfig`. To create a model from a pretrained model use "
                f"`model = {self.__class__.__name__}.from_pretrained(PRETRAINED_MODEL_NAME)`"
            )
        # Save config and origin of the pretrained weights if given in model
        self.config = config
        self.name_or_path = config.name_or_path
        self.warnings_issued = {}
        self.generation_config = GenerationConfig.from_model_config(config) if self.can_generate() else None
        # Overwrite the class attribute to make it an instance attribute, so models like
        # `InstructBlipForConditionalGeneration` can dynamically update it without modifying the class attribute
        # when a different component (e.g. language_model) is used.
        self._keep_in_fp32_modules = copy.copy(self.__class__._keep_in_fp32_modules)

    def post_init(self):
        """
        A method executed at the end of each Transformer model initialization, to execute code that needs the model's
        modules properly initialized (such as weight initialization).
        """
        self.init_weights()

    @classmethod
    def _autoset_attn_implementation(
            cls,
            config,
            use_flash_attention_2: bool = False,
            mindspore_dtype = None,
    ):
        """
        Automatically checks and dispatches to a default attention implementation. In order of priority:
            1. An implementation specified in `config._attn_implementation` (due for example to the argument attn_implementation="sdpa" in from_pretrained).
            2. DEPRECATED: if use_flash_attention_2 is set to `True` and `flash_attn` is available, flash attention. (`LlamaFlashAttention` for example)
            3. SDPA implementation, if available and supported by the model type. (`LlamaSdpaAttention` for example)
            4. The default model's implementation otherwise (`LlamaAttention` for example) .
        """
        # Here we use config._attn_implementation_internal to check whether the attention implementation was explicitely set by the user.
        # The property `PretrainedConfig._attn_implementation` is never `None`, for backward compatibility (always fall back on "eager").
        # The `hasattr` here is used as some Transformers tests for some reason do not call PretrainedConfig __init__ (e.g. test_no_super_init_config_and_model)
        requested_attn_implementation = None
        if hasattr(config, "_attn_implementation_internal") and config._attn_implementation_internal is not None:
            if config._attn_implementation != "flash_attention_2" and use_flash_attention_2:
                raise ValueError(
                    f'Both attn_implementation="{config._attn_implementation}" and `use_flash_attention_2=True` were used when loading the model, which are not compatible.'
                    ' We recommend to just use `attn_implementation="flash_attention_2"` when loading the model.'
                )

            if config._attn_implementation not in ["eager", "sdpa", "flash_attention_2"]:
                message = f'Specified `attn_implementation="{config._attn_implementation}"` is not supported. The only possible arguments are `attn_implementation="eager"` (manual attention implementation)'
                if cls._supports_flash_attn_2:
                    message += ', `"attn_implementation=flash_attention_2"` (implementation using flash attention 2)'
                if cls._supports_sdpa:
                    message += ', `"attn_implementation=sdpa"` (implementation using scaled_dot_product_attention)'
                raise ValueError(message + ".")

            # If a config is passed with a preset attn_implementation, we skip the automatic dispatch and use the user-provided config, with hard checks that the requested attention implementation is available.
            requested_attn_implementation = config._attn_implementation_internal

        if use_flash_attention_2:
            logger.warning_once(
                'The model was loaded with use_flash_attention_2=True, which is deprecated and may be removed in a future release. Please use `attn_implementation="flash_attention_2"` instead.'
            )
            config._attn_implementation = "flash_attention_2"

        if config._attn_implementation == "flash_attention_2":
            cls._check_and_enable_flash_attn_2(
                config,
                mindspore_dtype=mindspore_dtype,
                hard_check_only=False,
            )
        elif requested_attn_implementation in [None, "sdpa"]:
            # use_flash_attention_2 takes priority over SDPA, hence SDPA treated in this elif.
            config = cls._check_and_enable_sdpa(
                config,
                hard_check_only=False if requested_attn_implementation is None else True,
            )
        else:
            config._attn_implementation = "eager"

        return config

    @classmethod
    def can_generate(cls) -> bool:
        """
        Returns whether this model can generate sequences with `.generate()`.

        Returns:
            `bool`: Whether this model can generate sequences with `.generate()`.
        """
        # Detects whether `prepare_inputs_for_generation` has been overwritten, which is a requirement for generation.
        # Alternativelly, the model can also have a custom `generate` function.
        if "GenerationMixin" in str(cls.prepare_inputs_for_generation) and "GenerationMixin" in str(cls.generate):
            return False
        return True

    @classmethod
    def _check_and_enable_flash_attn_2(
            cls,
            config,
            mindspore_dtype=None,
            hard_check_only: bool = False,
    ) -> PretrainedConfig:
        """
        Checks the availability of Flash Attention 2 and compatibility with the current model.

        If all checks pass and `hard_check_only` is False, the method will set the config attribute `attn_implementation` to "flash_attention_2" so that the model can initialize the correct attention module.
        """
        if not cls._supports_flash_attn_2:
            raise ValueError(
                f"{cls.__name__} does not support Flash Attention 2.0 yet. Please request to add support where"
                f" the model is hosted, on its model hub page: https://huggingface.co/{config._name_or_path}/discussions/new"
                " or in the Transformers GitHub repo: https://github.com/huggingface/transformers/issues/new"
            )

        if not is_flash_attn_2_available():
            raise ImportError("FlashAttention2 has been toggled on, but it cannot be used due to some error")

        if mindspore_dtype is None:
            logger.warning_once(
                "You are attempting to use Flash Attention 2.0 without specifying a MindSpore dtype. This might lead to unexpected behaviour"
            )
        elif mindspore_dtype is not None and mindspore_dtype not in [ms.float16, ms.bfloat16]:
            logger.warning_once(
                "Flash Attention 2.0 only supports ms.float16 and ms.bfloat16 dtypes, but"
                f" the current dype in {cls.__name__} is {mindspore_dtype}. You should run training or inference using Automatic Mixed-Precision via the `network=auto_mix_precision(network, ...)` decorator,"
                ' or load the model with the `mindspore_dtype` argument. Example: `model = AutoModel.from_pretrained("openai/whisper-tiny", attn_implementation="flash_attention_2", mindspore_dtype=ms.float16)`'
            )

        if not hard_check_only:
            config._attn_implementation = "flash_attention_2"
        return config

    @classmethod
    def _check_and_enable_sdpa(cls, config, hard_check_only: bool = False) -> PretrainedConfig:
        """
        Checks the availability of SDPA for a given model.

        If all checks pass and `hard_check_only` is False, the method will set the config attribute `_attn_implementation` to "flash_attention_2" so that the model can initialize the correct attention module.
        """
        if hard_check_only:
            if not cls._supports_sdpa:
                raise ValueError(
                    f"{cls.__name__} does not support an attention implementation through `scaled_dot_product_attention` yet."
                    " Please request the support for this architecture: https://github.com/huggingface/transformers/issues/28005. If you believe"
                    ' this error is a bug, please open an issue in Transformers GitHub repository and load your model with the argument `attn_implementation="eager"` meanwhile. Example: `model = AutoModel.from_pretrained("openai/whisper-tiny", attn_implementation="eager")`'
                )
            if not is_sdpa_available():
                raise ImportError(
                    "SDPA requirements in Transformers are not met."
                )

        if not is_sdpa_available() or not cls._supports_sdpa:
            return config

        if not hard_check_only:
            config._attn_implementation = "sdpa"
        return config

    def get_input_embeddings(self) -> nn.Cell:
        """
        Returns the model's input embeddings.

        Returns:
            `nn.Cell`: A mindspore cell mapping vocabulary to hidden states.
        """
        base_model = getattr(self, self.base_model_prefix, self)
        if base_model is not self:
            return base_model.get_input_embeddings()
        else:
            raise NotImplementedError

    def set_input_embeddings(self, value: nn.Cell):
        """
        Set model's input embeddings.

        Args:
            value (`nn.Cell`): A cell mapping vocabulary to hidden states.
        """
        base_model = getattr(self, self.base_model_prefix, self)
        if base_model is not self:
            base_model.set_input_embeddings(value)
        else:
            raise NotImplementedError

    def get_output_embeddings(self) -> nn.Cell:
        """
        Returns the model's output embeddings.

        Returns:
            `nn.Cell`: A mindspore cell mapping hidden states to vocabulary.
        """
        return None  # Overwrite for models with output embeddings

    def _init_weights(self, module):
        """
        Initialize the weights. This method should be overridden by derived class and is
        the only initialization method that will be called when loading a checkpoint
        using `from_pretrained`. Any attempt to initialize outside of this function
        will be useless as the mindspore.common.initializer function are all replaced with skip.
        """
        pass

    def _initialize_weights(self, module):
        """
        Initialize the weights if they are not already initialized.
        """
        if getattr(module, "_is_hf_initialized", False):
            return
        self._init_weights(module)
        module._is_hf_initialized = True

    def resize_token_embeddings(
        self, new_num_tokens: Optional[int] = None, pad_to_multiple_of: Optional[int] = None
    ) -> nn.Embedding:
        """
        Resizes input token embeddings matrix of the model if `new_num_tokens != config.vocab_size`.

        Takes care of tying weights embeddings afterwards if the model class has a `tie_weights()` method.

        Arguments:
            new_num_tokens (`int`, *optional*):
                The new number of tokens in the embedding matrix. Increasing the size will add newly initialized
                vectors at the end. Reducing the size will remove vectors from the end. If not provided or `None`, just
                returns a pointer to the input tokens `mindspore.nn.Embedding` module of the model without doing anything.
            pad_to_multiple_of (`int`, *optional*):
                If set will pad the embedding matrix to a multiple of the provided value.If `new_num_tokens` is set to
                `None` will just pad the embedding to a multiple of `pad_to_multiple_of`.

        Return:
            `mindspore.nn.Embedding`: Pointer to the input tokens Embeddings Module of the model.
        """
        model_embeds = self._resize_token_embeddings(new_num_tokens, pad_to_multiple_of)
        if new_num_tokens is None and pad_to_multiple_of is None:
            return model_embeds

        # Update base model and current model config
        self.config.vocab_size = model_embeds.embedding_table.shape[0]
        self.vocab_size = model_embeds.embedding_table.shape[0]

        return model_embeds

    def _resize_token_embeddings(self, new_num_tokens, pad_to_multiple_of=None):
        old_embeddings = self.get_input_embeddings()
        new_embeddings = self._get_resized_embeddings(old_embeddings, new_num_tokens, pad_to_multiple_of)

        old_embeddings_requires_grad = old_embeddings.embedding_table.requires_grad
        new_embeddings.embedding_table.requires_grad = old_embeddings_requires_grad
        self.set_input_embeddings(new_embeddings)

        # Update new_num_tokens with the actual size of new_embeddings
        if pad_to_multiple_of is not None:
            new_num_tokens = new_embeddings.embedding_table.shape[0]

        # if word embeddings are not tied, make sure that lm head is resized as well
        if self.get_output_embeddings() is not None and not self.config.tie_word_embeddings:
            old_lm_head = self.get_output_embeddings()
            new_lm_head = self._get_resized_lm_head(old_lm_head, new_num_tokens)
            old_lm_head_requires_grad = old_lm_head.weight.requires_grad
            new_lm_head.weight.requires_grad = old_lm_head_requires_grad
            self.set_output_embeddings(new_lm_head)

        return self.get_input_embeddings()

    def _get_resized_embeddings(
        self,
        old_embeddings: nn.Embedding,
        new_num_tokens: Optional[int] = None,
        pad_to_multiple_of: Optional[int] = None,
    ) -> nn.Embedding:
        """
        Build a resized Embedding Module from a provided token Embedding Module. Increasing the size will add newly
        initialized vectors at the end. Reducing the size will remove vectors from the end

        Args:
            old_embeddings (`mindspore.nn.Embedding`):
                Old embeddings to be resized.
            new_num_tokens (`int`, *optional*):
                New number of tokens in the embedding matrix.

                Increasing the size will add newly initialized vectors at the end. Reducing the size will remove
                vectors from the end. If not provided or `None`, just returns a pointer to the input tokens
                `mindspore.nn.Embedding` module of the model without doing anything.
            pad_to_multiple_of (`int`, *optional*):
                If set will pad the embedding matrix to a multiple of the provided value. If `new_num_tokens` is set to
                `None` will just pad the embedding to a multiple of `pad_to_multiple_of`.

        Return:
            `mindspore.nn.Embedding`: Pointer to the resized Embedding Module or the old Embedding Module if
            `new_num_tokens` is `None`
        """

        if pad_to_multiple_of is not None:
            if not isinstance(pad_to_multiple_of, int):
                raise ValueError(
                    f"Asking to pad the embedding matrix to a multiple of `{pad_to_multiple_of}`, which is not and integer. Please make sure to pass an integer"
                )
            if new_num_tokens is None:
                new_num_tokens = old_embeddings.embedding_table.shape[0]
            new_num_tokens = ((new_num_tokens + pad_to_multiple_of - 1) // pad_to_multiple_of) * pad_to_multiple_of
        else:
            logger.info(
                "You are resizing the embedding layer without providing a `pad_to_multiple_of` parameter. This means that the new embedding"
                f" dimension will be {new_num_tokens}. This might induce some performance reduction as *Tensor Cores* will not be available."
                " For more details about this, or help on choosing the correct value for resizing, refer to this guide:"
                " https://docs.nvidia.com/deeplearning/performance/dl-performance-matrix-multiplication/index.html#requirements-tc"
            )

        if new_num_tokens is None:
            return old_embeddings

        old_num_tokens, old_embedding_dim = old_embeddings.embedding_table.shape

        if old_num_tokens == new_num_tokens:
            return old_embeddings

        if not isinstance(old_embeddings, nn.Embedding):
            raise TypeError(
                f"Old embeddings are of type {type(old_embeddings)}, which is not an instance of {nn.Embedding}. You"
                " should either use a different resize function or make sure that `old_embeddings` are an instance of"
                f" {nn.Embedding}."
            )

        # Build new embeddings
        new_embeddings = nn.Embedding(
            new_num_tokens,
            old_embedding_dim,
        )
        new_embeddings.embedding_table.set_dtype(old_embeddings.embedding_table.dtype)
        # initialize all new embeddings (in particular added tokens)
        self._init_weights(new_embeddings)

        # Copy token embeddings from the previous weights

        # numbers of tokens to copy
        n = min(old_num_tokens, new_num_tokens)
        new_embeddings.embedding_table.data[:n, :] = old_embeddings.embedding_table.data[:n, :]

        return new_embeddings

    def _get_resized_lm_head(
        self, old_lm_head: nn.Dense, new_num_tokens: Optional[int] = None, transposed: Optional[bool] = False
    ) -> nn.Dense:
        """
        Build a resized Linear Module from a provided old Linear Module. Increasing the size will add newly initialized
        vectors at the end. Reducing the size will remove vectors from the end

        Args:
            old_lm_head (`mindspore.nn.Dense`):
                Old lm head liner layer to be resized.
            new_num_tokens (`int`, *optional*):
                New number of tokens in the linear matrix.

                Increasing the size will add newly initialized vectors at the end. Reducing the size will remove
                vectors from the end. If not provided or `None`, just returns a pointer to the input tokens
                `mindspore.nn.Dense` module of the model without doing anything. transposed (`bool`, *optional*, defaults
                to `False`): Whether `old_lm_head` is transposed or not. If True `old_lm_head.size()` is `lm_head_dim,
                vocab_size` else `vocab_size, lm_head_dim`.

        Return:
            `mindspore.nn.Dense`: Pointer to the resized Linear Module or the old Linear Module if `new_num_tokens` is
            `None`
        """
        if new_num_tokens is None:
            return old_lm_head

        old_num_tokens, old_lm_head_dim = (
            old_lm_head.weight.shape if not transposed else old_lm_head.weight.transpose().shape
        )

        if old_num_tokens == new_num_tokens:
            return old_lm_head

        if not isinstance(old_lm_head, nn.Dense):
            raise TypeError(
                f"Old language model head is of type {type(old_lm_head)}, which is not an instance of {nn.Dense}. You"
                " should either use a different resize function or make sure that `old_lm_head` are an instance of"
                f" {nn.Dense}."
            )

        # Build new lm head
        new_lm_head_shape = (old_lm_head_dim, new_num_tokens) if not transposed else (new_num_tokens, old_lm_head_dim)
        has_new_lm_head_bias = old_lm_head.bias is not None

        new_lm_head = nn.Dense(
            *new_lm_head_shape,
            bias=has_new_lm_head_bias,
            dtype=old_lm_head.weight.dtype,
        )

        # initialize new lm head (in particular added tokens)
        self._init_weights(new_lm_head)

        num_tokens_to_copy = min(old_num_tokens, new_num_tokens)
        self._copy_lm_head_original_to_resized(
            new_lm_head, old_lm_head, num_tokens_to_copy, transposed, has_new_lm_head_bias
        )

        return new_lm_head

    def _copy_lm_head_original_to_resized(
        self, new_lm_head, old_lm_head, num_tokens_to_copy, transposed, has_new_lm_head_bias
    ):
        # Copy old lm head weights to new lm head
        if not transposed:
            new_lm_head.weight.data[:num_tokens_to_copy, :] = old_lm_head.weight.data[:num_tokens_to_copy, :]
        else:
            new_lm_head.weight.data[:, :num_tokens_to_copy] = old_lm_head.weight.data[:, :num_tokens_to_copy]

        # Copy bias weights to new lm head
        if has_new_lm_head_bias:
            new_lm_head.bias.data[:num_tokens_to_copy] = old_lm_head.bias.data[:num_tokens_to_copy]

    def resize_position_embeddings(self, new_num_position_embeddings: int):
        raise NotImplementedError(
            f"`resize_position_embeddings` is not implemented for {self.__class__}`. To implement it, you should "
            f"overwrite this method in the class {self.__class__} in `modeling_{self.__class__.__module__}.py`"
        )

    def get_position_embeddings(self) -> Union[nn.Embedding, Tuple[nn.Embedding]]:
        raise NotImplementedError(
            f"`get_position_embeddings` is not implemented for {self.__class__}`. To implement it, you should "
            f"overwrite this method in the class {self.__class__} in `modeling_{self.__class__.__module__}.py`"
        )

    def init_weights(self):
        """
        If needed prunes and maybe initializes weights. If using a custom `PreTrainedModel`, you need to implement any
        initialization logic in `_init_weights`.
        """
        if _init_weights:
            # Initialize weights
            self.apply(self._initialize_weights)

        # MindSpore patch. Refresh name of parameters.
        for name, param in self.parameters_and_names():
            param.name = name

    def save_pretrained(
        self,
        save_directory: Union[str, os.PathLike],
        is_main_process: bool = True,
        state_dict: Optional[dict] = None,
        save_function: Callable = ms.save_checkpoint,
        push_to_hub: bool = False,
        max_shard_size: Union[int, str] = "5GB",
        safe_serialization: bool = True,
        variant: Optional[str] = None,
        token: Optional[Union[str, bool]] = None,
        save_peft_format: bool = True,
        **kwargs,
    ):
        """
        Save a model and its configuration file to a directory, so that it can be re-loaded using the
        [`~PreTrainedModel.from_pretrained`] class method.

        Arguments:
            save_directory (`str` or `os.PathLike`):
                Directory to which to save. Will be created if it doesn't exist.
            is_main_process (`bool`, *optional*, defaults to `True`):
                Whether the process calling this is the main process or not. Useful when in distributed training like
                TPUs and need to call this function on all processes. In this case, set `is_main_process=True` only on
                the main process to avoid race conditions.
            state_dict (nested dictionary of `ms.Tensor`):
                The state dictionary of the model to save. Will default to `self.state_dict()`, but can be used to only
                save parts of the model or if special precautions need to be taken when recovering the state dictionary
                of a model (like when using model parallelism).
            save_function (`Callable`):
                The function to use to save the state dictionary. Useful on distributed training like TPUs when one
                need to replace `ms.save_checkpoint` by another method.
            push_to_hub (`bool`, *optional*, defaults to `False`):
                Whether or not to push your model to the Hugging Face model hub after saving it. You can specify the
                repository you want to push to with `repo_id` (will default to the name of `save_directory` in your
                namespace).
            max_shard_size (`int` or `str`, *optional*, defaults to `"5GB"`):
                The maximum size for a checkpoint before being sharded. Checkpoints shard will then be each of size
                lower than this size. If expressed as a string, needs to be digits followed by a unit (like `"5MB"`).
                We default it to 5GB in order for models to be able to run easily on free-tier google colab instances
                without CPU OOM issues.

                <Tip warning={true}>

                If a single weight of the model is bigger than `max_shard_size`, it will be in its own checkpoint shard
                which will be bigger than `max_shard_size`.

                </Tip>

            safe_serialization (`bool`, *optional*, defaults to `True`):
                Whether to save the model using `safetensors` or the traditional PyTorch way (that uses `pickle`).
            variant (`str`, *optional*):
                If specified, weights are saved in the format pytorch_model.<variant>.bin.
            token (`str` or `bool`, *optional*):
                The token to use as HTTP bearer authorization for remote files. If `True`, or not specified, will use
                the token generated when running `huggingface-cli login` (stored in `~/.huggingface`).
            save_peft_format (`bool`, *optional*, defaults to `True`):
                For backward compatibility with PEFT library, in case adapter weights are attached to the model, all
                keys of the state dict of adapters needs to be pre-pended with `base_model.model`. Advanced users can
                disable this behaviours by setting `save_peft_format` to `False`.
            kwargs (`Dict[str, Any]`, *optional*):
                Additional key word arguments passed along to the [`~utils.PushToHubMixin.push_to_hub`] method.
        """
        use_auth_token = kwargs.pop("use_auth_token", None)

        if use_auth_token is not None:
            warnings.warn(
                "The `use_auth_token` argument is deprecated and will be removed in v5 of Transformers. Please use `token` instead.",
                FutureWarning,
            )
            if token is not None:
                raise ValueError(
                    "`token` and `use_auth_token` are both specified. Please set only the argument `token`."
                )
            token = use_auth_token

        if token is not None:
            kwargs["token"] = token

        _hf_peft_config_loaded = getattr(self, "_hf_peft_config_loaded", False)

        if "save_config" in kwargs:
            warnings.warn(
                "`save_config` is deprecated and will be removed in v5 of Transformers. Use `is_main_process` instead."
            )
            is_main_process = kwargs.pop("save_config")
        if safe_serialization and not is_safetensors_available():
            raise ImportError("`safe_serialization` requires the `safetensors library: `pip install safetensors`.")

        if os.path.isfile(save_directory):
            logger.error(f"Provided path ({save_directory}) should be a directory, not a file")
            return

        os.makedirs(save_directory, exist_ok=True)

        # Only save the model itself if we are using distributed training
        model_to_save = self  # we don't unwrap_model(self) in mindspore

        # save the string version of dtype to the config, e.g. convert ms.float32 => "float32"
        # we currently don't use this setting automatically, but may start to use with v5
        dtype = get_parameter_dtype(model_to_save)
        model_to_save.config.torch_dtype = repr(dtype).split(".")[1]

        # Attach architecture to the config
        model_to_save.config.architectures = [model_to_save.__class__.__name__]

        # If we have a custom model, we copy the file defining it in the folder and set the attributes so it can be
        # loaded from the Hub.
        if self._auto_class is not None:
            custom_object_save(self, save_directory, config=self.config)

        # Save the config
        if is_main_process:
            if not _hf_peft_config_loaded:
                model_to_save.config.save_pretrained(save_directory)
            if self.can_generate():
                # generation config built from the model config + the model config holds generation kwargs -> generate
                # may revert to legacy behavior if the two don't match
                if (
                    model_to_save.generation_config._from_model_config
                    and model_to_save.config._has_non_default_generation_parameters()
                ):
                    new_generation_config = GenerationConfig.from_model_config(model_to_save.config)
                    if new_generation_config != model_to_save.generation_config:
                        logger.warning(
                            "Your generation config was originally created from the model config, but the model "
                            "config has changed since then. Unless you pass the `generation_config` argument to this "
                            "model's `generate` calls, they will revert to the legacy behavior where the base "
                            "`generate` parameterization is loaded from the model config instead. "
                            "To avoid this behavior and this warning, we recommend you to overwrite the generation "
                            "config model attribute before calling the model's `save_pretrained`, preferably also "
                            "removing any generation kwargs from the model config. This warning will be raised to an "
                            "exception in v4.41."
                        )
                model_to_save.generation_config.save_pretrained(save_directory)

            if _hf_peft_config_loaded:
                logger.info(
                    "Detected adapters on the model, saving the model in the PEFT format, only adapter weights will be saved."
                )
                state_dict = model_to_save.get_adapter_state_dict()

                if save_peft_format:
                    logger.info(
                        "To match the expected format of the PEFT library, all keys of the state dict of adapters will be pre-pended with `base_model.model`."
                    )
                    peft_state_dict = {}
                    for key, value in state_dict.items():
                        peft_state_dict[f"base_model.model.{key}"] = value
                    state_dict = peft_state_dict

                active_adapter = self.active_adapters()

                if len(active_adapter) > 1:
                    raise ValueError(
                        "Multiple active adapters detected, saving multiple active adapters is not supported yet. You can save adapters separately one by one "
                        "by iteratively calling `model.set_adapter(adapter_name)` then `model.save_pretrained(...)`"
                    )
                active_adapter = active_adapter[0]

                current_peft_config = self.peft_config[active_adapter]
                current_peft_config.save_pretrained(save_directory)

        # Save the model
        if state_dict is None:
            state_dict = {k: v for k, v in model_to_save.parameters_and_names()}

        # Handle the case where some state_dict keys shouldn't be saved
        if self._keys_to_ignore_on_save is not None:
            for ignore_key in self._keys_to_ignore_on_save:
                if ignore_key in state_dict.keys():
                    del state_dict[ignore_key]

        # Shard the model if it is too big.
        if not _hf_peft_config_loaded:
            weights_name = SAFE_WEIGHTS_NAME if safe_serialization else WEIGHTS_NAME
            weights_name = _add_variant(weights_name, variant)
        else:
            weights_name = ADAPTER_SAFE_WEIGHTS_NAME if safe_serialization else ADAPTER_WEIGHTS_NAME

        shards, index = shard_checkpoint(state_dict, max_shard_size=max_shard_size, weights_name=weights_name)

        # Clean the folder from a previous save
        for filename in os.listdir(save_directory):
            full_filename = os.path.join(save_directory, filename)
            # If we have a shard file that is not going to be replaced, we delete it, but only from the main process
            # in distributed settings to avoid race conditions.
            weights_no_suffix = weights_name.replace(".bin", "").replace(".safetensors", "")

            # make sure that file to be deleted matches format of sharded file, e.g. mindspore_model-00001-of-00005
            filename_no_suffix = filename.replace(".bin", "").replace(".safetensors", "")
            reg = re.compile(r"(.*?)-\d{5}-of-\d{5}")

            if (
                filename.startswith(weights_no_suffix)
                and os.path.isfile(full_filename)
                and filename not in shards.keys()
                and is_main_process
                and reg.fullmatch(filename_no_suffix) is not None
            ):
                os.remove(full_filename)

        # Save the model
        for shard_file, shard in shards.items():
            if safe_serialization:
                # At some point we will need to deal better with save_function (used for TPU and other distributed
                # joyfulness), but for now this enough.
                safe_save_file(shard, os.path.join(save_directory, shard_file), metadata={"format": "np"})
            else:
                save_function(shard, os.path.join(save_directory, shard_file))

        if index is None:
            path_to_weights = os.path.join(save_directory, weights_name)
            logger.info(f"Model weights saved in {path_to_weights}")
        else:
            save_index_file = SAFE_WEIGHTS_INDEX_NAME if safe_serialization else WEIGHTS_INDEX_NAME
            save_index_file = os.path.join(save_directory, _add_variant(save_index_file, variant))
            # Save the index as well
            with open(save_index_file, "w", encoding="utf-8") as f:
                content = json.dumps(index, indent=2, sort_keys=True) + "\n"
                f.write(content)
            logger.info(
                f"The model is bigger than the maximum size per checkpoint ({max_shard_size}) and is going to be "
                f"split in {len(shards)} checkpoint shards. You can find where each parameters has been saved in the "
                f"index located at {save_index_file}."
            )

    @classmethod
    def from_pretrained(
        cls,
        pretrained_model_name_or_path: Optional[Union[str, os.PathLike]],
        *model_args,
        config: Optional[Union[PretrainedConfig, str, os.PathLike]] = None,
        cache_dir: Optional[Union[str, os.PathLike]] = None,
        ignore_mismatched_sizes: bool = False,
        force_download: bool = False,
        local_files_only: bool = False,
        token: Optional[Union[str, bool]] = None,
        revision: str = "main",
        use_safetensors: bool = None,
        **kwargs,
    ):
        r"""
        Instantiate a pretrained mindspore model from a pre-trained model configuration.

        The model is set in evaluation mode by default using `model.eval()` (Dropout modules are deactivated). To train
        the model, you should first set it back in training mode with `model.train()`.

        The warning *Weights from XXX not initialized from pretrained model* means that the weights of XXX do not come
        pretrained with the rest of the model. It is up to you to train those weights with a downstream fine-tuning
        task.

        The warning *Weights from XXX not used in YYY* means that the layer XXX is not used by YYY, therefore those
        weights are discarded.

        Parameters:
            pretrained_model_name_or_path (`str` or `os.PathLike`, *optional*):
                Can be either:

                    - A string, the *model id* of a pretrained model hosted inside a model repo on huggingface.co.
                    - A path to a *directory* containing model weights saved using
                      [`~PreTrainedModel.save_pretrained`], e.g., `./my_model_directory/`.
                    - A path or url to a *tensorflow index checkpoint file* (e.g, `./tf_model/model.ckpt.index`). In
                      this case, `from_tf` should be set to `True` and a configuration object should be provided as
                      `config` argument. This loading path is slower than converting the TensorFlow checkpoint in a
                      MindSpore model using the provided conversion scripts and loading the MindSpore model afterwards.
                    - A path or url to a model folder containing a *flax checkpoint file* in *.msgpack* format (e.g,
                      `./flax_model/` containing `flax_model.msgpack`). In this case, `from_flax` should be set to
                      `True`.
                    - `None` if you are both providing the configuration and state dictionary (resp. with keyword
                      arguments `config` and `state_dict`).
            model_args (sequence of positional arguments, *optional*):
                All remaining positional arguments will be passed to the underlying model's `__init__` method.
            config (`Union[PretrainedConfig, str, os.PathLike]`, *optional*):
                Can be either:

                    - an instance of a class derived from [`PretrainedConfig`],
                    - a string or path valid as input to [`~PretrainedConfig.from_pretrained`].

                Configuration for the model to use instead of an automatically loaded configuration. Configuration can
                be automatically loaded when:

                    - The model is a model provided by the library (loaded with the *model id* string of a pretrained
                      model).
                    - The model was saved using [`~PreTrainedModel.save_pretrained`] and is reloaded by supplying the
                      save directory.
                    - The model is loaded by supplying a local directory as `pretrained_model_name_or_path` and a
                      configuration JSON file named *config.json* is found in the directory.
            state_dict (`Dict[str, ms.Tensor]`, *optional*):
                A state dictionary to use instead of a state dictionary loaded from saved weights file.

                This option can be used if you want to create a model from a pretrained configuration but load your own
                weights. In this case though, you should check if using [`~PreTrainedModel.save_pretrained`] and
                [`~PreTrainedModel.from_pretrained`] is not a simpler option.
            cache_dir (`Union[str, os.PathLike]`, *optional*):
                Path to a directory in which a downloaded pretrained model configuration should be cached if the
                standard cache should not be used.
            from_tf (`bool`, *optional*, defaults to `False`):
                Load the model weights from a TensorFlow checkpoint save file (see docstring of
                `pretrained_model_name_or_path` argument).
            from_flax (`bool`, *optional*, defaults to `False`):
                Load the model weights from a Flax checkpoint save file (see docstring of
                `pretrained_model_name_or_path` argument).
            ignore_mismatched_sizes (`bool`, *optional*, defaults to `False`):
                Whether or not to raise an error if some of the weights from the checkpoint do not have the same size
                as the weights of the model (if for instance, you are instantiating a model with 10 labels from a
                checkpoint with 3 labels).
            force_download (`bool`, *optional*, defaults to `False`):
                Whether or not to force the (re-)download of the model weights and configuration files, overriding the
                cached versions if they exist.
            resume_download (`bool`, *optional*, defaults to `False`):
                Whether or not to delete incompletely received files. Will attempt to resume the download if such a
                file exists.
            proxies (`Dict[str, str]`, *optional*):
                A dictionary of proxy servers to use by protocol or endpoint, e.g., `{'http': 'foo.bar:3128',
                'http://hostname': 'foo.bar:4012'}`. The proxies are used on each request.
            output_loading_info(`bool`, *optional*, defaults to `False`):
                Whether ot not to also return a dictionary containing missing keys, unexpected keys and error messages.
            local_files_only(`bool`, *optional*, defaults to `False`):
                Whether or not to only look at local files (i.e., do not try to download the model).
            token (`str` or `bool`, *optional*):
                The token to use as HTTP bearer authorization for remote files. If `True`, or not specified, will use
                the token generated when running `huggingface-cli login` (stored in `~/.huggingface`).
            revision (`str`, *optional*, defaults to `"main"`):
                The specific model version to use. It can be a branch name, a tag name, or a commit id, since we use a
                git-based system for storing models and other artifacts on huggingface.co, so `revision` can be any
                identifier allowed by git.

                <Tip>

                To test a pull request you made on the Hub, you can pass `revision="refs/pr/<pr_number>".

                </Tip>

            mirror (`str`, *optional*):
                Mirror source to accelerate downloads in China. If you are from China and have an accessibility
                problem, you can set this option to resolve it. Note that we do not guarantee the timeliness or safety.
                Please refer to the mirror site for more information.
            mindspore_dtype (`str` or `mindspore.Type`, *optional*):
                Override the default `mindspore.Type` and load the model under a specific `dtype`. The different options
                are:

                1. `ms.float16` or `ms.bfloat16` or `ms.float32`: load in a specified
                  `dtype`, ignoring the model's `config.mindspore_dtype` if one exists. If not specified
                  - the model will get loaded in `ms.float32` (fp32).

                2. `"auto"` - A `mindspore_dtype` entry in the `config.json` file of the model will be
                  attempted to be used. If this entry isn't found then next check the `dtype` of the first weight in
                  the checkpoint that's of a floating point type and use that as `dtype`. This will load the model
                  using the `dtype` it was saved in at the end of the training. It can't be used as an indicator of how
                  the model was trained. Since it could be trained in one of half precision dtypes, but saved in fp32.

                <Tip>

                For some models the `dtype` they were trained in is unknown - you may try to check the model's paper or
                reach out to the authors and ask them to add this information to the model's card and to insert the
                `mindspore_dtype` entry in `config.json` on the hub.

                </Tip>

            subfolder (`str`, *optional*, defaults to `""`):
                In case the relevant files are located inside a subfolder of the model repo on huggingface.co, you can
                specify the folder name here.
            variant (`str`, *optional*):
                If specified load weights from `variant` filename, *e.g.* mindspore_model.<variant>.bin. `variant` is
                ignored when using `from_tf` or `from_flax`.
            use_safetensors (`bool`, *optional*, defaults to `None`):
                Whether or not to use `safetensors` checkpoints. Defaults to `None`. If not specified and `safetensors`
                is not installed, it will be set to `False`.

            kwargs (remaining dictionary of keyword arguments, *optional*):
                Can be used to update the configuration object (after it being loaded) and initiate the model (e.g.,
                `output_attentions=True`). Behaves differently depending on whether a `config` is provided or
                automatically loaded:

                    - If a configuration is provided with `config`, `**kwargs` will be directly passed to the
                      underlying model's `__init__` method (we assume all relevant updates to the configuration have
                      already been done)
                    - If a configuration is not provided, `kwargs` will be first passed to the configuration class
                      initialization function ([`~PretrainedConfig.from_pretrained`]). Each key of `kwargs` that
                      corresponds to a configuration attribute will be used to override said attribute with the
                      supplied `kwargs` value. Remaining keys that do not correspond to any configuration attribute
                      will be passed to the underlying model's `__init__` function.

        <Tip>

        Activate the special ["offline-mode"](https://huggingface.co/transformers/installation.html#offline-mode) to
        use this method in a firewalled environment.

        </Tip>

        Examples:

        ```python
        >>> from transformers import BertConfig, BertModel

        >>> # Download model and configuration from huggingface.co and cache.
        >>> model = BertModel.from_pretrained("google-bert/bert-base-uncased")
        >>> # Model was saved using *save_pretrained('./test/saved_model/')* (for example purposes, not runnable).
        >>> model = BertModel.from_pretrained("./test/saved_model/")
        >>> # Update configuration during loading.
        >>> model = BertModel.from_pretrained("google-bert/bert-base-uncased", output_attentions=True)
        >>> assert model.config.output_attentions == True
        >>> # Loading from a TF checkpoint file instead of a MindSpore model (slower, for example purposes, not runnable).
        >>> config = BertConfig.from_json_file("./tf_model/my_tf_model_config.json")
        >>> model = BertModel.from_pretrained("./tf_model/my_tf_checkpoint.ckpt.index", from_tf=True, config=config)
        >>> # Loading from a Flax checkpoint file instead of a MindSpore model (slower)
        >>> model = BertModel.from_pretrained("google-bert/bert-base-uncased", from_flax=True)
        ```

        * `low_cpu_mem_usage` algorithm:

        This is an experimental function that loads the model using ~1x model size CPU memory

        Here is how it works:

        1. save which state_dict keys we have
        2. drop state_dict before the model is created, since the latter takes 1x model size CPU memory
        3. after the model has been instantiated switch to the meta device all params/buffers that
        are going to be replaced from the loaded state_dict
        4. load state_dict 2nd time
        5. replace the params/buffers from the state_dict

        Currently, it can't handle deepspeed ZeRO stage 3 and ignores loading errors

        """
        state_dict = kwargs.pop("state_dict", None)
        from_tf = kwargs.pop("from_tf", False)
        from_flax = kwargs.pop("from_flax", False)
        resume_download = kwargs.pop("resume_download", False)
        proxies = kwargs.pop("proxies", None)
        output_loading_info = kwargs.pop("output_loading_info", False)
        use_auth_token = kwargs.pop("use_auth_token", None)
        _ = kwargs.pop("mirror", None)
        from_pipeline = kwargs.pop("_from_pipeline", None)
        from_auto_class = kwargs.pop("_from_auto", False)
        mindspore_dtype = kwargs.pop("mindspore_dtype", None)
        subfolder = kwargs.pop("subfolder", "")
        commit_hash = kwargs.pop("_commit_hash", None)
        variant = kwargs.pop("variant", None)
<<<<<<< HEAD
        use_flash_attention_2 = kwargs.pop("use_flash_attention_2", False)
=======
        adapter_kwargs = kwargs.pop("adapter_kwargs", {})
        adapter_name = kwargs.pop("adapter_name", "default")
>>>>>>> 29ca6658

        if use_auth_token is not None:
            warnings.warn(
                "The `use_auth_token` argument is deprecated and will be removed in v5 of Transformers. Please use `token` instead.",
                FutureWarning,
            )
            if token is not None:
                raise ValueError(
                    "`token` and `use_auth_token` are both specified. Please set only the argument `token`."
                )
            token = use_auth_token

        if token is not None and adapter_kwargs is not None and "token" not in adapter_kwargs:
            adapter_kwargs["token"] = token

        if use_safetensors is None and not is_safetensors_available():
            use_safetensors = False

        if commit_hash is None:
            if not isinstance(config, PretrainedConfig):
                # We make a call to the config file first (which may be absent) to get the commit hash as soon as possible
                resolved_config_file = cached_file(
                    pretrained_model_name_or_path,
                    CONFIG_NAME,
                    cache_dir=cache_dir,
                    force_download=force_download,
                    resume_download=resume_download,
                    proxies=proxies,
                    local_files_only=local_files_only,
                    token=token,
                    revision=revision,
                    subfolder=subfolder,
                    _raise_exceptions_for_gated_repo=False,
                    _raise_exceptions_for_missing_entries=False,
                    _raise_exceptions_for_connection_errors=False,
                )
                commit_hash = extract_commit_hash(resolved_config_file, commit_hash)
            else:
                commit_hash = getattr(config, "_commit_hash", None)

        # Always True: if is_peft_available():
        _adapter_model_path = adapter_kwargs.pop("_adapter_model_path", None)

        if _adapter_model_path is None:
            _adapter_model_path = find_adapter_config_file(
                pretrained_model_name_or_path,
                cache_dir=cache_dir,
                force_download=force_download,
                resume_download=resume_download,
                proxies=proxies,
                local_files_only=local_files_only,
                _commit_hash=commit_hash,
                **adapter_kwargs,
            )
        if _adapter_model_path is not None and os.path.isfile(_adapter_model_path):
            with open(_adapter_model_path, "r", encoding="utf-8") as f:
                _adapter_model_path = pretrained_model_name_or_path
                pretrained_model_name_or_path = json.load(f)["base_model_name_or_path"]

        from_pt = not (from_tf | from_flax)

        user_agent = {"file_type": "model", "framework": "pytorch", "from_auto_class": from_auto_class}
        if from_pipeline is not None:
            user_agent["using_pipeline"] = from_pipeline

        if is_offline_mode() and not local_files_only:
            logger.info("Offline mode: forcing local_files_only=True")
            local_files_only = True

        # Load config if we don't provide a configuration
        if not isinstance(config, PretrainedConfig):
            config_path = config if config is not None else pretrained_model_name_or_path
            config, model_kwargs = cls.config_class.from_pretrained(
                config_path,
                cache_dir=cache_dir,
                return_unused_kwargs=True,
                force_download=force_download,
                resume_download=resume_download,
                proxies=proxies,
                local_files_only=local_files_only,
                token=token,
                revision=revision,
                subfolder=subfolder,
                _from_auto=from_auto_class,
                _from_pipeline=from_pipeline,
                **kwargs,
            )
        else:
            # In case one passes a config to `from_pretrained` + "attn_implementation"
            # override the `_attn_implementation` attribute to `attn_implementation` of the kwargs
            # Please see: https://github.com/huggingface/transformers/issues/28038

            # Overwrite `config._attn_implementation` by the one from the kwargs --> in auto-factory
            # we pop attn_implementation from the kwargs but this handles the case where users
            # passes manually the config to `from_pretrained`.
            config = copy.deepcopy(config)

            kwarg_attn_imp = kwargs.pop("attn_implementation", None)
            if kwarg_attn_imp is not None and config._attn_implementation != kwarg_attn_imp:
                config._attn_implementation = kwarg_attn_imp
            model_kwargs = kwargs

        # This variable will flag if we're loading a sharded checkpoint. In this case the archive file is just the
        # index of the files.
        is_sharded = False
        sharded_metadata = None
        # Load model
        loading_info = None

        # Keep in fp32 modules
        keep_in_fp32_modules = None
        use_keep_in_fp32_modules = False

        if pretrained_model_name_or_path is not None:
            pretrained_model_name_or_path = str(pretrained_model_name_or_path)
            is_local = os.path.isdir(pretrained_model_name_or_path)
            if is_local:
                if from_tf and os.path.isfile(
                    os.path.join(pretrained_model_name_or_path, subfolder, TF_WEIGHTS_NAME + ".index")
                ):
                    # Load from a TF 1.0 checkpoint in priority if from_tf
                    archive_file = os.path.join(pretrained_model_name_or_path, subfolder, TF_WEIGHTS_NAME + ".index")
                elif from_tf and os.path.isfile(
                    os.path.join(pretrained_model_name_or_path, subfolder, TF2_WEIGHTS_NAME)
                ):
                    # Load from a TF 2.0 checkpoint in priority if from_tf
                    archive_file = os.path.join(pretrained_model_name_or_path, subfolder, TF2_WEIGHTS_NAME)
                elif from_flax and os.path.isfile(
                    os.path.join(pretrained_model_name_or_path, subfolder, FLAX_WEIGHTS_NAME)
                ):
                    # Load from a Flax checkpoint in priority if from_flax
                    archive_file = os.path.join(pretrained_model_name_or_path, subfolder, FLAX_WEIGHTS_NAME)
                elif use_safetensors is not False and os.path.isfile(
                    os.path.join(pretrained_model_name_or_path, subfolder, _add_variant(SAFE_WEIGHTS_NAME, variant))
                ):
                    # Load from a safetensors checkpoint
                    archive_file = os.path.join(
                        pretrained_model_name_or_path, subfolder, _add_variant(SAFE_WEIGHTS_NAME, variant)
                    )
                elif use_safetensors is not False and os.path.isfile(
                    os.path.join(
                        pretrained_model_name_or_path, subfolder, _add_variant(SAFE_WEIGHTS_INDEX_NAME, variant)
                    )
                ):
                    # Load from a sharded safetensors checkpoint
                    archive_file = os.path.join(
                        pretrained_model_name_or_path, subfolder, _add_variant(SAFE_WEIGHTS_INDEX_NAME, variant)
                    )
                    is_sharded = True
                elif os.path.isfile(
                    os.path.join(pretrained_model_name_or_path, subfolder, _add_variant(WEIGHTS_NAME, variant))
                ):
                    # Load from a PyTorch checkpoint
                    archive_file = os.path.join(
                        pretrained_model_name_or_path, subfolder, _add_variant(WEIGHTS_NAME, variant)
                    )
                elif os.path.isfile(
                    os.path.join(pretrained_model_name_or_path, subfolder, _add_variant(WEIGHTS_INDEX_NAME, variant))
                ):
                    # Load from a sharded PyTorch checkpoint
                    archive_file = os.path.join(
                        pretrained_model_name_or_path, subfolder, _add_variant(WEIGHTS_INDEX_NAME, variant)
                    )
                    is_sharded = True
                # At this stage we don't have a weight file so we will raise an error.
                elif os.path.isfile(
                    os.path.join(pretrained_model_name_or_path, subfolder, TF_WEIGHTS_NAME + ".index")
                ) or os.path.isfile(os.path.join(pretrained_model_name_or_path, subfolder, TF2_WEIGHTS_NAME)):
                    raise EnvironmentError(
                        f"Error no file named {_add_variant(WEIGHTS_NAME, variant)} found in directory"
                        f" {pretrained_model_name_or_path} but there is a file for TensorFlow weights. Use"
                        " `from_tf=True` to load this model from those weights."
                    )
                elif os.path.isfile(os.path.join(pretrained_model_name_or_path, subfolder, FLAX_WEIGHTS_NAME)):
                    raise EnvironmentError(
                        f"Error no file named {_add_variant(WEIGHTS_NAME, variant)} found in directory"
                        f" {pretrained_model_name_or_path} but there is a file for Flax weights. Use `from_flax=True`"
                        " to load this model from those weights."
                    )
                elif use_safetensors:
                    raise EnvironmentError(
                        f"Error no file named {_add_variant(SAFE_WEIGHTS_NAME, variant)} found in directory"
                        f" {pretrained_model_name_or_path}."
                    )
                else:
                    raise EnvironmentError(
                        f"Error no file named {_add_variant(WEIGHTS_NAME, variant)}, {TF2_WEIGHTS_NAME},"
                        f" {TF_WEIGHTS_NAME + '.index'} or {FLAX_WEIGHTS_NAME} found in directory"
                        f" {pretrained_model_name_or_path}."
                    )
            elif os.path.isfile(os.path.join(subfolder, pretrained_model_name_or_path)):
                archive_file = pretrained_model_name_or_path
                is_local = True
            elif os.path.isfile(os.path.join(subfolder, pretrained_model_name_or_path + ".index")):
                if not from_tf:
                    raise ValueError(
                        f"We found a TensorFlow checkpoint at {pretrained_model_name_or_path + '.index'}, please set "
                        "from_tf to True to load from this checkpoint."
                    )
                archive_file = os.path.join(subfolder, pretrained_model_name_or_path + ".index")
                is_local = True
            elif is_remote_url(pretrained_model_name_or_path):
                filename = pretrained_model_name_or_path
                resolved_archive_file = download_url(pretrained_model_name_or_path)
            else:
                # set correct filename
                if from_tf:
                    filename = TF2_WEIGHTS_NAME
                elif from_flax:
                    filename = FLAX_WEIGHTS_NAME
                elif use_safetensors is not False:
                    filename = _add_variant(SAFE_WEIGHTS_NAME, variant)
                else:
                    filename = _add_variant(WEIGHTS_NAME, variant)

                try:
                    # Load from URL or cache if already cached
                    cached_file_kwargs = {
                        "cache_dir": cache_dir,
                        "force_download": force_download,
                        "proxies": proxies,
                        "resume_download": resume_download,
                        "local_files_only": local_files_only,
                        "token": token,
                        "user_agent": user_agent,
                        "revision": revision,
                        "subfolder": subfolder,
                        "_raise_exceptions_for_gated_repo": False,
                        "_raise_exceptions_for_missing_entries": False,
                        "_commit_hash": commit_hash,
                    }
                    resolved_archive_file = cached_file(pretrained_model_name_or_path, filename, **cached_file_kwargs)

                    # Since we set _raise_exceptions_for_missing_entries=False, we don't get an exception but a None
                    # result when internet is up, the repo and revision exist, but the file does not.
                    if resolved_archive_file is None and filename == _add_variant(SAFE_WEIGHTS_NAME, variant):
                        # Maybe the checkpoint is sharded, we try to grab the index name in this case.
                        resolved_archive_file = cached_file(
                            pretrained_model_name_or_path,
                            _add_variant(SAFE_WEIGHTS_INDEX_NAME, variant),
                            **cached_file_kwargs,
                        )
                        if resolved_archive_file is not None:
                            is_sharded = True
                        elif use_safetensors:
                            if revision == "main":
                                resolved_archive_file, revision, is_sharded = auto_conversion(
                                    pretrained_model_name_or_path, **cached_file_kwargs
                                )
                            cached_file_kwargs["revision"] = revision
                            if resolved_archive_file is None:
                                raise EnvironmentError(
                                    f"{pretrained_model_name_or_path} does not appear to have a file named"
                                    f" {_add_variant(SAFE_WEIGHTS_NAME, variant)} or {_add_variant(SAFE_WEIGHTS_INDEX_NAME, variant)} "
                                    "and thus cannot be loaded with `safetensors`. Please make sure that the model has "
                                    "been saved with `safe_serialization=True` or do not set `use_safetensors=True`."
                                )
                        else:
                            # This repo has no safetensors file of any kind, we switch to PyTorch.
                            filename = _add_variant(WEIGHTS_NAME, variant)
                            resolved_archive_file = cached_file(
                                pretrained_model_name_or_path, filename, **cached_file_kwargs
                            )
                    if resolved_archive_file is None and filename == _add_variant(WEIGHTS_NAME, variant):
                        # Maybe the checkpoint is sharded, we try to grab the index name in this case.
                        resolved_archive_file = cached_file(
                            pretrained_model_name_or_path,
                            _add_variant(WEIGHTS_INDEX_NAME, variant),
                            **cached_file_kwargs,
                        )
                        if resolved_archive_file is not None:
                            is_sharded = True
                    if resolved_archive_file is None:
                        # Otherwise, maybe there is a TF or Flax model file.  We try those to give a helpful error
                        # message.
                        has_file_kwargs = {
                            "revision": revision,
                            "proxies": proxies,
                            "token": token,
                        }
                        if has_file(pretrained_model_name_or_path, TF2_WEIGHTS_NAME, **has_file_kwargs):
                            raise EnvironmentError(
                                f"{pretrained_model_name_or_path} does not appear to have a file named"
                                f" {_add_variant(WEIGHTS_NAME, variant)} but there is a file for TensorFlow weights."
                                " Use `from_tf=True` to load this model from those weights."
                            )
                        elif has_file(pretrained_model_name_or_path, FLAX_WEIGHTS_NAME, **has_file_kwargs):
                            raise EnvironmentError(
                                f"{pretrained_model_name_or_path} does not appear to have a file named"
                                f" {_add_variant(WEIGHTS_NAME, variant)} but there is a file for Flax weights. Use"
                                " `from_flax=True` to load this model from those weights."
                            )
                        elif variant is not None and has_file(
                            pretrained_model_name_or_path, WEIGHTS_NAME, **has_file_kwargs
                        ):
                            raise EnvironmentError(
                                f"{pretrained_model_name_or_path} does not appear to have a file named"
                                f" {_add_variant(WEIGHTS_NAME, variant)} but there is a file without the variant"
                                f" {variant}. Use `variant=None` to load this model from those weights."
                            )
                        else:
                            raise EnvironmentError(
                                f"{pretrained_model_name_or_path} does not appear to have a file named"
                                f" {_add_variant(WEIGHTS_NAME, variant)}, {TF2_WEIGHTS_NAME}, {TF_WEIGHTS_NAME} or"
                                f" {FLAX_WEIGHTS_NAME}."
                            )
                except EnvironmentError:
                    # Raise any environment error raise by `cached_file`. It will have a helpful error message adapted
                    # to the original exception.
                    raise
                except Exception as e:
                    # For any other exception, we throw a generic error.
                    raise EnvironmentError(
                        f"Can't load the model for '{pretrained_model_name_or_path}'. If you were trying to load it"
                        " from 'https://huggingface.co/models', make sure you don't have a local directory with the"
                        f" same name. Otherwise, make sure '{pretrained_model_name_or_path}' is the correct path to a"
                        f" directory containing a file named {_add_variant(WEIGHTS_NAME, variant)},"
                        f" {TF2_WEIGHTS_NAME}, {TF_WEIGHTS_NAME} or {FLAX_WEIGHTS_NAME}."
                    ) from e

            if is_local:
                logger.info(f"loading weights file {archive_file}")
                resolved_archive_file = archive_file
            else:
                logger.info(f"loading weights file {filename} from cache at {resolved_archive_file}")
        else:
            resolved_archive_file = None

        # We'll need to download and cache each checkpoint shard if the checkpoint is sharded.
        if is_sharded:
            # resolved_archive_file becomes a list of files that point to the different checkpoint shards in this case.
            resolved_archive_file, sharded_metadata = get_checkpoint_shard_files(
                pretrained_model_name_or_path,
                resolved_archive_file,
                cache_dir=cache_dir,
                force_download=force_download,
                proxies=proxies,
                resume_download=resume_download,
                local_files_only=local_files_only,
                token=token,
                user_agent=user_agent,
                revision=revision,
                subfolder=subfolder,
                _commit_hash=commit_hash,
            )

        if (
            is_safetensors_available()
            and isinstance(resolved_archive_file, str)
            and resolved_archive_file.endswith(".safetensors")
        ):
            with safe_open(resolved_archive_file, framework="np") as f:
                metadata = f.metadata()

            if metadata.get("format") in ("np", "pt"):
                pass
            elif metadata.get("format") == "tf":
                from_tf = True
                logger.info("A TensorFlow safetensors file is being loaded in a MindSpore model.")
            elif metadata.get("format") == "flax":
                from_flax = True
                logger.info("A Flax safetensors file is being loaded in a PyTorch model.")
            else:
                raise ValueError(
                    f"Incompatible safetensors file. File metadata is not ['pt', 'tf', 'flax'] but {metadata.get('format')}"
                )

        from_pt = not (from_tf | from_flax)

        # load pt weights early so that we know which dtype to init the model under
        if from_pt:
            if not is_sharded and state_dict is None:
                # Time to load the checkpoint
                state_dict = load_state_dict(resolved_archive_file)

            # set dtype to instantiate the model under:
            # 1. If mindspore_dtype is not None, we use that dtype
            # 2. If mindspore_dtype is "auto", we auto-detect dtype from the loaded state_dict, by checking its first
            #    weights entry that is of a floating type - we assume all floating dtype weights are of the same dtype
            # we also may have config.torch_dtype available, but we won't rely on it till v5

            if mindspore_dtype is not None:
                if isinstance(mindspore_dtype, str):
                    if mindspore_dtype == "auto":
                        if hasattr(config, "torch_dtype") and config.torch_dtype is not None:
                            mindspore_dtype = config.torch_dtype
                            logger.info(f"Will use dtype={mindspore_dtype} as defined in model's config object")
                        else:
                            if is_sharded and "dtype" in sharded_metadata:
                                mindspore_dtype = sharded_metadata["dtype"]
                            elif not is_sharded:
                                mindspore_dtype = get_state_dict_dtype(state_dict)
                            else:
                                one_state_dict = load_state_dict(resolved_archive_file[0])
                                mindspore_dtype = get_state_dict_dtype(one_state_dict)
                                del one_state_dict  # free CPU memory
                            logger.info(
                                f"Since the `torch_dtype` attribute can't be found in model's config object, "
                                f"will use dtype={mindspore_dtype} as derived from model's weights"
                            )
                    else:
                        raise ValueError(
                            f'`mindspore_dtype` can be either `ms.Type` or `"auto"`, but received {mindspore_dtype}'
                        )
                # TODO: We cannot set default mindspore dtype!

            # Check if `_keep_in_fp32_modules` is not None
            use_keep_in_fp32_modules = (cls._keep_in_fp32_modules is not None) and (mindspore_dtype == ms.float16)

            if is_sharded:
                loaded_state_dict_keys = sharded_metadata["all_checkpoint_keys"]
            else:
                loaded_state_dict_keys = list(state_dict.keys())

        config.name_or_path = pretrained_model_name_or_path

        config = copy.deepcopy(config)  # We do not want to modify the config inplace in from_pretrained.
        config = cls._autoset_attn_implementation(
            config, use_flash_attention_2=use_flash_attention_2, mindspore_dtype=mindspore_dtype
        )

        model = cls(config, *model_args, **model_kwargs)
        # We cannot set default mindspore dtype. So we need to cast model weights after creating.
        if mindspore_dtype is not None:
            model = model.to(mindspore_dtype)

            logger.info(f"convert model:{model.__class__.__name__} parameters to mindspore_dtype {dtype_to_str(mindspore_dtype)}")

        # make sure we use the model's config since the __init__ call might have copied it
        config = model.config

        # Check first if we are `from_pt`
        if use_keep_in_fp32_modules:
            keep_in_fp32_modules = model._keep_in_fp32_modules
        else:
            keep_in_fp32_modules = []

        if from_tf:
            raise NotImplementedError("loading tf checkpoint in mindspore model is not yet supported.")
        elif from_flax:
            raise NotImplementedError("loading flax checkpoint in mindspore model is not yet supported.")
        elif from_pt:
            (
                model,
                missing_keys,
                unexpected_keys,
                mismatched_keys,
                error_msgs,
            ) = cls._load_pretrained_model(
                model,
                state_dict,
                loaded_state_dict_keys,  # XXX: rename?
                resolved_archive_file,
                pretrained_model_name_or_path,
                ignore_mismatched_sizes=ignore_mismatched_sizes,
                sharded_metadata=sharded_metadata,
                dtype=mindspore_dtype,
                keep_in_fp32_modules=keep_in_fp32_modules,
            )

        if _adapter_model_path is not None:
            model.load_adapter(
                _adapter_model_path,
                adapter_name=adapter_name,
                token=token,
                adapter_kwargs=adapter_kwargs,
            )

        # Set model in evaluation mode to deactivate DropOut modules by default
        model.set_train(False)

        # If it is a model with generation capabilities, attempt to load the generation config
        if model.can_generate() and pretrained_model_name_or_path is not None:
            try:
                model.generation_config = GenerationConfig.from_pretrained(
                    pretrained_model_name_or_path,
                    cache_dir=cache_dir,
                    force_download=force_download,
                    resume_download=resume_download,
                    proxies=proxies,
                    local_files_only=local_files_only,
                    token=token,
                    revision=revision,
                    subfolder=subfolder,
                    _from_auto=from_auto_class,
                    _from_pipeline=from_pipeline,
                    **kwargs,
                )
            except OSError:
                logger.info(
                    "Generation config file not found, using a generation config created from the model config."
                )
                pass

        if output_loading_info:
            if loading_info is None:
                loading_info = {
                    "missing_keys": missing_keys,
                    "unexpected_keys": unexpected_keys,
                    "mismatched_keys": mismatched_keys,
                    "error_msgs": error_msgs,
                }
            return model, loading_info

        return model

    @classmethod
    def _load_pretrained_model(
        cls,
        model,
        state_dict,
        loaded_keys,
        resolved_archive_file,
        pretrained_model_name_or_path,
        ignore_mismatched_sizes=False,
        sharded_metadata=None,
        dtype=None,
        keep_in_fp32_modules=None,
    ):
        # Mapping loaded_keys from pt to ms
        pt2ms_mappings = _get_pt2ms_mappings(model)
        loaded_keys = [
            _get_pt2ms_mapped_kv(pt2ms_mappings, s, None, "")[0] for s in loaded_keys
        ]
        # Retrieve missing & unexpected_keys
        model_state_dict = {k: v for k, v in model.parameters_and_names()}
        expected_keys = list(model_state_dict.keys())
        prefix = model.base_model_prefix
        original_loaded_keys = loaded_keys

        if len(prefix) > 0:
            has_prefix_module = any(s.startswith(prefix) for s in loaded_keys)
            expects_prefix_module = any(s.startswith(prefix) for s in expected_keys)
        else:
            has_prefix_module = False
            expects_prefix_module = False

        # key re-naming operations are never done on the keys
        # that are loaded, but always on the keys of the newly initialized model
        remove_prefix_from_model = not has_prefix_module and expects_prefix_module
        add_prefix_to_model = has_prefix_module and not expects_prefix_module

        if remove_prefix_from_model:
            _prefix = f"{prefix}."
            expected_keys_not_prefixed = [s for s in expected_keys if not s.startswith(_prefix)]
            expected_keys = [s[len(_prefix) :] if s.startswith(_prefix) else s for s in expected_keys]
        elif add_prefix_to_model:
            expected_keys = [".".join([prefix, s]) for s in expected_keys]

        missing_keys = sorted(set(expected_keys) - set(loaded_keys))
        unexpected_keys = set(loaded_keys) - set(expected_keys)

        # Some models may have keys that are not in the state by design, removing them before needlessly warning
        # the user.
        if cls._keys_to_ignore_on_load_missing is not None:
            for pat in cls._keys_to_ignore_on_load_missing:
                missing_keys = [k for k in missing_keys if re.search(pat, k) is None]

        if cls._keys_to_ignore_on_load_unexpected is not None:
            for pat in cls._keys_to_ignore_on_load_unexpected:
                unexpected_keys = [k for k in unexpected_keys if re.search(pat, k) is None]

        # Set some modules to fp32 if any
        if keep_in_fp32_modules is not None:
            for name, param in model.parameters_and_names():
                if any(module_to_keep_in_fp32 in name.split(".") for module_to_keep_in_fp32 in keep_in_fp32_modules):
                    param.set_dtype(ms.float32)

        # Make sure we are able to load base models as well as derived models (with heads)
        start_prefix = ""
        model_to_load = model
        if len(cls.base_model_prefix) > 0 and not hasattr(model, cls.base_model_prefix) and has_prefix_module:
            start_prefix = cls.base_model_prefix + "."
        if len(cls.base_model_prefix) > 0 and hasattr(model, cls.base_model_prefix) and not has_prefix_module:
            model_to_load = getattr(model, cls.base_model_prefix)
            base_model_expected_keys = list(k for k, v in model_to_load.parameters_and_names())
            if any(key in expected_keys_not_prefixed and key not in base_model_expected_keys for key in loaded_keys):
                raise ValueError(
                    "The state dictionary of the model you are trying to load is corrupted. Are you sure it was "
                    "properly saved?"
                )

        def _find_mismatched_keys(
            state_dict,
            model_state_dict,
            loaded_keys,
            add_prefix_to_model,
            remove_prefix_from_model,
            ignore_mismatched_sizes,
        ):
            mismatched_keys = []
            if ignore_mismatched_sizes:
                for checkpoint_key in loaded_keys:
                    # If the checkpoint is sharded, we may not have the key here.
                    if checkpoint_key not in state_dict:
                        continue
                    model_key = checkpoint_key
                    if remove_prefix_from_model:
                        # The model key starts with `prefix` but `checkpoint_key` doesn't so we add it.
                        model_key = f"{prefix}.{checkpoint_key}"
                    elif add_prefix_to_model:
                        # The model key doesn't start with `prefix` but `checkpoint_key` does so we remove it.
                        model_key = ".".join(checkpoint_key.split(".")[1:])

                    if (
                        model_key in model_state_dict
                        and state_dict[checkpoint_key].shape != model_state_dict[model_key].shape
                    ):
                        if (
                            state_dict[checkpoint_key].shape[-1] == 1
                            and state_dict[checkpoint_key].numel() * 2 == model_state_dict[model_key].numel()
                        ):
                            # This skips size mismatches for 4-bit weights. Two 4-bit values share an 8-bit container, causing size differences.
                            # Without matching with module type or paramter type it seems like a practical way to detect valid 4bit weights.
                            pass
                        else:
                            mismatched_keys.append(
                                (checkpoint_key, state_dict[checkpoint_key].shape, model_state_dict[model_key].shape)
                            )
                            del state_dict[checkpoint_key]
            return mismatched_keys

        if state_dict is not None:
            # Whole checkpoint
            state_dict = _convert_state_dict(model, state_dict, start_prefix)

            mismatched_keys = _find_mismatched_keys(
                state_dict,
                model_state_dict,
                original_loaded_keys,
                add_prefix_to_model,
                remove_prefix_from_model,
                ignore_mismatched_sizes,
            )
            error_msgs = _load_state_dict_into_model(model_to_load, state_dict, start_prefix, is_sharded=False)
        else:
            # Sharded checkpoint or whole but low_cpu_mem_usage==True

            # This should always be a list but, just to be sure.
            if not isinstance(resolved_archive_file, list):
                resolved_archive_file = [resolved_archive_file]

            error_msgs = []
            mismatched_keys = []

            if len(resolved_archive_file) > 1:
                resolved_archive_file = logging.tqdm(resolved_archive_file, desc="Loading checkpoint shards")

            # loading checkpoint
            _s_time = time.time()
            for shard_file in resolved_archive_file:
                state_dict = load_state_dict(shard_file)
                print(f"====> time cost, load_state_dict: {time.time() - _s_time:.3f}s")
                _s_time = time.time()
                state_dict = _convert_state_dict(model, state_dict, start_prefix)
                print(f"====> time cost, _convert_state_dict: {time.time() - _s_time:.3f}s")
                _s_time = time.time()

                # Mismatched keys contains tuples key/shape1/shape2 of weights in the checkpoint that have a shape not
                # matching the weights in the model.
                mismatched_keys += _find_mismatched_keys(
                    state_dict,
                    model_state_dict,
                    original_loaded_keys,
                    add_prefix_to_model,
                    remove_prefix_from_model,
                    ignore_mismatched_sizes,
                )
                print(f"====> time cost, _find_mismatched_keys: {time.time() - _s_time:.3f}s")

                _s_time = time.time()
                error_msgs += _load_state_dict_into_model(model_to_load, state_dict, start_prefix, is_sharded=True)
                print(f"====> time cost, _load_state_dict_into_model: {time.time() - _s_time:.3f}s")
                _s_time = time.time()

                # force memory release
                del state_dict
                gc.collect()

        if len(error_msgs) > 0:
            error_msg = "\n\t".join(error_msgs)
            if "size mismatch" in error_msg:
                error_msg += (
                    "\n\tYou may consider adding `ignore_mismatched_sizes=True` in the model `from_pretrained` method."
                )
            raise RuntimeError(f"Error(s) in loading state_dict for {model.__class__.__name__}:\n\t{error_msg}")

        if len(unexpected_keys) > 0:
            archs = [] if model.config.architectures is None else model.config.architectures
            warner = logger.warning if model.__class__.__name__ in archs else logger.info
            warner(
                f"Some weights of the model checkpoint at {pretrained_model_name_or_path} were not used when"
                f" initializing {model.__class__.__name__}: {unexpected_keys}\n- This IS expected if you are"
                f" initializing {model.__class__.__name__} from the checkpoint of a model trained on another task or"
                " with another architecture (e.g. initializing a BertForSequenceClassification model from a"
                " BertForPreTraining model).\n- This IS NOT expected if you are initializing"
                f" {model.__class__.__name__} from the checkpoint of a model that you expect to be exactly identical"
                " (initializing a BertForSequenceClassification model from a BertForSequenceClassification model)."
            )
        else:
            logger.info(f"All model checkpoint weights were used when initializing {model.__class__.__name__}.\n")
        if len(missing_keys) > 0:
            logger.warning(
                f"Some weights of {model.__class__.__name__} were not initialized from the model checkpoint at"
                f" {pretrained_model_name_or_path} and are newly initialized: {missing_keys}\nYou should probably"
                " TRAIN this model on a down-stream task to be able to use it for predictions and inference."
            )
        elif len(mismatched_keys) == 0:
            logger.info(
                f"All the weights of {model.__class__.__name__} were initialized from the model checkpoint at"
                f" {pretrained_model_name_or_path}.\nIf your task is similar to the task the model of the checkpoint"
                f" was trained on, you can already use {model.__class__.__name__} for predictions without further"
                " training."
            )
        if len(mismatched_keys) > 0:
            mismatched_warning = "\n".join(
                [
                    f"- {key}: found shape {shape1} in the checkpoint and {shape2} in the model instantiated"
                    for key, shape1, shape2 in mismatched_keys
                ]
            )
            logger.warning(
                f"Some weights of {model.__class__.__name__} were not initialized from the model checkpoint at"
                f" {pretrained_model_name_or_path} and are newly initialized because the shapes did not"
                f" match:\n{mismatched_warning}\nYou should probably TRAIN this model on a down-stream task to be able"
                " to use it for predictions and inference."
            )

        return model, missing_keys, unexpected_keys, mismatched_keys, error_msgs<|MERGE_RESOLUTION|>--- conflicted
+++ resolved
@@ -1483,12 +1483,10 @@
         subfolder = kwargs.pop("subfolder", "")
         commit_hash = kwargs.pop("_commit_hash", None)
         variant = kwargs.pop("variant", None)
-<<<<<<< HEAD
         use_flash_attention_2 = kwargs.pop("use_flash_attention_2", False)
-=======
         adapter_kwargs = kwargs.pop("adapter_kwargs", {})
         adapter_name = kwargs.pop("adapter_name", "default")
->>>>>>> 29ca6658
+
 
         if use_auth_token is not None:
             warnings.warn(
