--- conflicted
+++ resolved
@@ -95,15 +95,11 @@
         self.network = network
         self.scaler = scaler
 
-<<<<<<< HEAD
-    def construct(self, *args, **kwargs) -> Tensor:
-=======
     def set_train(self, mode: bool = True):
         # Delegate control of training-mode behavior to the network.
         self.network.set_train(mode)
 
-    def construct(self, *args, scale_sense: float = 1.0, **kwargs) -> Tensor:
->>>>>>> 6857b44c
+    def construct(self, *args, **kwargs) -> Tensor:
         loss = self.network(*args, **kwargs)
         scale_sense = self.scaler.scale_value
         loss = loss * scale_sense.to(loss.dtype)
