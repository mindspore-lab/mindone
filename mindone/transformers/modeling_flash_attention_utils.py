--- conflicted
+++ resolved
@@ -20,11 +20,7 @@
 from transformers.utils import logging
 
 import mindspore as ms
-<<<<<<< HEAD
-from mindspore import ops
-=======
 from mindspore import mint, ops
->>>>>>> de6c2c46
 
 logger = logging.get_logger(__name__)
 
@@ -38,18 +34,7 @@
     return False
 
 
-_flash_supports_window = None
-
-
-def flash_attn_supports_top_left_mask():
-    raise NotImplementedError("flash_attn_supports_top_left_mask is not supported yet.")
-
-
 class FlashAttentionKwargs(TypedDict, total=False):
-<<<<<<< HEAD
-    cumulative_seqlens_q: Optional[ms.Tensor]
-    cumulative_seqlens_k: Optional[ms.Tensor]
-=======
     """
     Keyword arguments for Flash Attention with Compile.
 
@@ -68,7 +53,6 @@
     cu_seq_lens_k: Optional[ms.Tensor]
     max_length_q: Optional[int]
     max_length_k: Optional[int]
->>>>>>> de6c2c46
 
 
 def _flash_attention_forward(
@@ -76,25 +60,12 @@
     key_states: ms.Tensor,
     value_states: ms.Tensor,
     attention_mask: Optional[ms.Tensor],
-<<<<<<< HEAD
-    query_length: int,
-    scaling: float = None,
-    input_layout: str = "BSND",
-=======
     query_length: int = None,
     is_causal: bool = None,
->>>>>>> de6c2c46
     dropout: float = 0.0,
     position_ids: Optional[ms.Tensor] = None,
     softmax_scale: Optional[float] = None,
     sliding_window: Optional[int] = None,
-<<<<<<< HEAD
-    **kwargs,
-):
-    # flash_attention only supports [float16, bfloat16]
-    origin_dtype = query_states.dtype
-    if origin_dtype not in (ms.float16, ms.bfloat16):
-=======
     use_top_left_mask: bool = False,
     softcap: Optional[float] = None,
     deterministic: Optional[bool] = None,
@@ -190,26 +161,10 @@
         key_states = key_states.to(target_dtype)
         value_states = value_states.to(target_dtype)
     elif origin_dtype not in (ms.float16, ms.bfloat16):
->>>>>>> de6c2c46
         query_states = query_states.to(ms.float16)
         key_states = key_states.to(ms.float16)
         value_states = value_states.to(ms.float16)
 
-<<<<<<< HEAD
-    attn_output = ops.flash_attention_score(
-        query_states,
-        key_states,
-        value_states,
-        head_num=query_length,
-        attn_mask=attention_mask,
-        keep_prob=1.0 - dropout,
-        scalar_value=scaling,
-        input_layout=input_layout,
-    )
-    attn_output = attn_output.to(origin_dtype)
-
-    return attn_output
-=======
     out = ops.flash_attention_score(
         query_states,
         key_states,
@@ -222,5 +177,4 @@
     )
     out = out.to(origin_dtype)
 
-    return out
->>>>>>> de6c2c46
+    return out