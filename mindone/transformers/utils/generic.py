# Copyright 2022 The HuggingFace Team. All rights reserved.
#
# This code is adapted from https://github.com/huggingface/transformers
# with modifications to run transformers on mindspore.
#
# Licensed under the Apache License, Version 2.0 (the "License");
# you may not use this file except in compliance with the License.
# You may obtain a copy of the License at
#
#     http://www.apache.org/licenses/LICENSE-2.0
#
# Unless required by applicable law or agreed to in writing, software
# distributed under the License is distributed on an "AS IS" BASIS,
# WITHOUT WARRANTIES OR CONDITIONS OF ANY KIND, either express or implied.
# See the License for the specific language governing permissions and
# limitations under the License.
"""
Generic utilities
"""

import inspect
import json
import logging
import os
import tempfile
import warnings
from collections import OrderedDict, UserDict, defaultdict
from collections.abc import MutableMapping
from contextlib import ExitStack, contextmanager
from dataclasses import dataclass, fields, is_dataclass
from enum import Enum
from functools import wraps
from typing import Any, Callable, ContextManager, Optional, TypedDict

import numpy as np

<<<<<<< HEAD
=======
import mindspore as ms
from mindspore import Tensor, nn

>>>>>>> 03635c53
from .import_utils import is_mindspore_available

if is_mindspore_available():
    import mindspore as ms  # noqa: F401

_CAN_RECORD_REGISTRY = {}


<<<<<<< HEAD
logger = logging.get_logger(__name__)


=======
>>>>>>> 03635c53
class cached_property(property):
    """
    Descriptor that mimics @property but caches output in member variable.

    From tensorflow_datasets

    Built-in in functools from Python 3.8.
    """

    def __get__(self, obj, objtype=None):
        # See docs.python.org/3/howto/descriptor.html#properties
        if obj is None:
            return self
        if self.fget is None:
            raise AttributeError("unreadable attribute")
        attr = "__cached_" + self.fget.__name__
        cached = getattr(obj, attr, None)
        if cached is None:
            cached = self.fget(obj)
            setattr(obj, attr, cached)
        return cached


# vendored from distutils.util
def strtobool(val):
    """Convert a string representation of truth to true (1) or false (0).

    True values are 'y', 'yes', 't', 'true', 'on', and '1'; false values are 'n', 'no', 'f', 'false', 'off', and '0'.
    Raises ValueError if 'val' is anything else.
    """
    val = val.lower()
    if val in {"y", "yes", "t", "true", "on", "1"}:
        return 1
    if val in {"n", "no", "f", "false", "off", "0"}:
        return 0
    raise ValueError(f"invalid truth value {val!r}")


def infer_framework_from_repr(x):
    """
    Tries to guess the framework of an object `x` from its repr (brittle but will help in `is_tensor` to try the
    frameworks in a smart order, without the need to import the frameworks).
    """
    representation = str(type(x))
    if representation.startswith("<class 'mindspore."):
        return "ms"
    elif representation.startswith("<class 'numpy."):
        return "np"


def _get_frameworks_and_test_func(x):
    """
    Returns an (ordered since we are in Python 3.7+) dictionary framework to test function, which places the framework
    we can guess from the repr first, then Numpy, then the others.
    """
    framework_to_test = {
        "ms": is_mindspore_tensor,
        "np": is_numpy_array,
    }
    preferred_framework = infer_framework_from_repr(x)
    # We will test this one first, then numpy, then the others.
    frameworks = [] if preferred_framework is None else [preferred_framework]
    if preferred_framework != "np":
        frameworks.append("np")
    frameworks.extend([f for f in framework_to_test if f not in [preferred_framework, "np"]])
    return {f: framework_to_test[f] for f in frameworks}


def is_tensor(x):
    """
    Tests if `x` is a `ms.Tensor`, `tf.Tensor`, `jaxlib.xla_extension.DeviceArray`, `np.ndarray` or `mlx.array`
    in the order defined by `infer_framework_from_repr`
    """
    # This gives us a smart order to test the frameworks with the corresponding tests.
    framework_to_test_func = _get_frameworks_and_test_func(x)
    for test_func in framework_to_test_func.values():
        if test_func(x):
            return True

    return False


def _is_numpy(x):
    return isinstance(x, np.ndarray)


def is_numpy_array(x):
    """
    Tests if `x` is a numpy array or not.
    """
    return _is_numpy(x)


def _is_mindspore(x):
    import mindspore as ms

    return isinstance(x, ms.Tensor)


def is_mindspore_tensor(x):
    """
    Tests if `x` is a mindspore tensor or not. Safe to call even if mindspore is not installed.
    """
    return False if not is_mindspore_available() else _is_mindspore(x)


def _is_mindspore_dtype(x):
    import mindspore

    if isinstance(x, str):
        if hasattr(mindspore, x):
            x = getattr(mindspore, x)
        else:
            return False
    return isinstance(x, mindspore.dtype)


def is_mindspore_dtype(x):
    """
    Tests if `x` is a mindspore dtype or not. Safe to call even if mindspore is not installed.
    """
    return False if not is_mindspore_available() else _is_mindspore_dtype(x)


def to_py_obj(obj):
    """
    Convert a TensorFlow tensor, mindspore tensor, Numpy array or python list to a python list.
    """

    framework_to_py_obj = {
        "ms": lambda obj: obj.tolist(),
        "np": lambda obj: obj.tolist(),
    }
    if isinstance(obj, (int, float)):
        return obj
    elif isinstance(obj, (dict, UserDict)):
        return {k: to_py_obj(v) for k, v in obj.items()}
    elif isinstance(obj, (list, tuple)):
        try:
            arr = np.array(obj)
            if np.issubdtype(arr.dtype, np.integer) or np.issubdtype(arr.dtype, np.floating):
                return arr.tolist()
        except Exception:
            pass
        return [to_py_obj(o) for o in obj]

    # This gives us a smart order to test the frameworks with the corresponding tests.
    framework_to_test_func = _get_frameworks_and_test_func(obj)
    for framework, test_func in framework_to_test_func.items():
        if test_func(obj):
            return framework_to_py_obj[framework](obj)

    # tolist also works on 0d np arrays
    if isinstance(obj, np.number):
        return obj.tolist()
    else:
        return obj


def to_numpy(obj):
    """
    Convert a TensorFlow tensor, mindspore tensor, Numpy array or python list to a Numpy array.
    """

    framework_to_numpy = {
        "ms": lambda obj: obj.asnumpy(),
        "np": lambda obj: obj,
    }

    if isinstance(obj, (dict, UserDict)):
        return {k: to_numpy(v) for k, v in obj.items()}
    elif isinstance(obj, (list, tuple)):
        return np.array(obj)

    # This gives us a smart order to test the frameworks with the corresponding tests.
    framework_to_test_func = _get_frameworks_and_test_func(obj)
    for framework, test_func in framework_to_test_func.items():
        if test_func(obj):
            return framework_to_numpy[framework](obj)

    return obj


class ModelOutput(OrderedDict):
    """
    Base class for all model outputs as dataclass. Has a `__getitem__` that allows indexing by integer or slice (like a
    tuple) or strings (like a dictionary) that will ignore the `None` attributes. Otherwise behaves like a regular
    python dictionary.

    <Tip warning={true}>

    You can't unpack a `ModelOutput` directly. Use the [`~utils.ModelOutput.to_tuple`] method to convert it to a tuple
    before.

    </Tip>
    """

    def __init_subclass__(cls) -> None:
        """No need to register subclasses as pytree nodes, mindspore does not support pytree."""
        pass

    def __init__(self, *args, **kwargs):
        super().__init__(*args, **kwargs)

        # Subclasses of ModelOutput must use the @dataclass decorator
        # This check is done in __init__ because the @dataclass decorator operates after __init_subclass__
        # issubclass() would return True for issubclass(ModelOutput, ModelOutput) when False is needed
        # Just need to check that the current class is not ModelOutput
        is_modeloutput_subclass = self.__class__ != ModelOutput

        if is_modeloutput_subclass and not is_dataclass(self):
            raise TypeError(
                f"{self.__module__}.{self.__class__.__name__} is not a dataclass."
                " This is a subclass of ModelOutput and so must use the @dataclass decorator."
            )

    def __post_init__(self):
        """Check the ModelOutput dataclass.

        Only occurs if @dataclass decorator has been used.
        """
        class_fields = fields(self)

        # Safety and consistency checks
        if not len(class_fields):
            raise ValueError(f"{self.__class__.__name__} has no fields.")
        if not all(field.default is None for field in class_fields[1:]):
            raise ValueError(f"{self.__class__.__name__} should not have more than one required field.")

        first_field = getattr(self, class_fields[0].name)
        other_fields_are_none = all(getattr(self, field.name) is None for field in class_fields[1:])

        if other_fields_are_none and not is_tensor(first_field):
            if isinstance(first_field, dict):
                iterator = first_field.items()
                first_field_iterator = True
            else:
                try:
                    iterator = iter(first_field)
                    first_field_iterator = True
                except TypeError:
                    first_field_iterator = False

            # if we provided an iterator as first field and the iterator is a (key, value) iterator
            # set the associated fields
            if first_field_iterator:
                for idx, element in enumerate(iterator):
                    if (
                        not isinstance(element, (list, tuple))
                        or not len(element) == 2
                        or not isinstance(element[0], str)
                    ):
                        if idx == 0:
                            # If we do not have an iterator of key/values, set it as attribute
                            self[class_fields[0].name] = first_field
                        else:
                            # If we have a mixed iterator, raise an error
                            raise ValueError(
                                f"Cannot set key/value for {element}. It needs to be a tuple (key, value)."
                            )
                        break
                    setattr(self, element[0], element[1])
                    if element[1] is not None:
                        self[element[0]] = element[1]
            elif first_field is not None:
                self[class_fields[0].name] = first_field
        else:
            for field in class_fields:
                v = getattr(self, field.name)
                if v is not None:
                    self[field.name] = v

    def __delitem__(self, *args, **kwargs):
        raise Exception(f"You cannot use ``__delitem__`` on a {self.__class__.__name__} instance.")

    def setdefault(self, *args, **kwargs):
        raise Exception(f"You cannot use ``setdefault`` on a {self.__class__.__name__} instance.")

    def pop(self, *args, **kwargs):
        raise Exception(f"You cannot use ``pop`` on a {self.__class__.__name__} instance.")

    def update(self, *args, **kwargs):
        raise Exception(f"You cannot use ``update`` on a {self.__class__.__name__} instance.")

    def __getitem__(self, k):
        if isinstance(k, str):
            inner_dict = dict(self.items())
            return inner_dict[k]
        else:
            return self.to_tuple()[k]

    def __setattr__(self, name, value):
        if name in self.keys() and value is not None:
            # Don't call self.__setitem__ to avoid recursion errors
            super().__setitem__(name, value)
        super().__setattr__(name, value)

    def __setitem__(self, key, value):
        # Will raise a KeyException if needed
        super().__setitem__(key, value)
        # Don't call self.__setattr__ to avoid recursion errors
        super().__setattr__(key, value)

    def __reduce__(self):
        if not is_dataclass(self):
            return super().__reduce__()
        callable, _args, *remaining = super().__reduce__()
        args = tuple(getattr(self, field.name) for field in fields(self))
        return callable, args, *remaining

    def to_tuple(self) -> tuple[Any]:
        """
        Convert self to a tuple containing all the attributes/keys that are not `None`.
        """
        return tuple(self[k] for k in self.keys())


class ExplicitEnum(str, Enum):
    """
    Enum with more explicit error message for missing values.
    """

    @classmethod
    def _missing_(cls, value):
        raise ValueError(
            f"{value} is not a valid {cls.__name__}, please select one of {list(cls._value2member_map_.keys())}"
        )


class PaddingStrategy(ExplicitEnum):
    """
    Possible values for the `padding` argument in [`PreTrainedTokenizerBase.__call__`]. Useful for tab-completion in an
    IDE.
    """

    LONGEST = "longest"
    MAX_LENGTH = "max_length"
    DO_NOT_PAD = "do_not_pad"


class TensorType(ExplicitEnum):
    """
    Possible values for the `return_tensors` argument in [`PreTrainedTokenizerBase.__call__`]. Useful for
    tab-completion in an IDE.
    """

    MINDSPORE = "ms"
    NUMPY = "np"


class ContextManagers:
    """
    Wrapper for `contextlib.ExitStack` which enters a collection of context managers. Adaptation of `ContextManagers`
    in the `fastcore` library.
    """

    def __init__(self, context_managers: list[ContextManager]):
        self.context_managers = context_managers
        self.stack = ExitStack()

    def __enter__(self):
        for context_manager in self.context_managers:
            self.stack.enter_context(context_manager)

    def __exit__(self, *args, **kwargs):
        self.stack.__exit__(*args, **kwargs)


def can_return_loss(model_class):
    """
    Check if a given model can return loss.

    Args:
        model_class (`type`): The class of the model.
    """
    signature = inspect.signature(model_class.construct)  # MindSpore models

    for p in signature.parameters:
        if p == "return_loss" and signature.parameters[p].default is True:
            return True

    return False


def find_labels(model_class):
    """
    Find the labels used by a given model.

    Args:
        model_class (`type`): The class of the model.
    """
    model_name = model_class.__name__
    signature = inspect.signature(model_class.construct)  # MindSpore models

    if "QuestionAnswering" in model_name:
        return [p for p in signature.parameters if "label" in p or p in ("start_positions", "end_positions")]
    else:
        return [p for p in signature.parameters if "label" in p]


def flatten_dict(d: MutableMapping, parent_key: str = "", delimiter: str = "."):
    """Flatten a nested dict into a single level dict."""

    def _flatten_dict(d, parent_key="", delimiter="."):
        for k, v in d.items():
            key = str(parent_key) + delimiter + str(k) if parent_key else k
            if v and isinstance(v, MutableMapping):
                yield from flatten_dict(v, key, delimiter=delimiter).items()
            else:
                yield key, v

    return dict(_flatten_dict(d, parent_key, delimiter))


@contextmanager
def working_or_temp_dir(working_dir, use_temp_dir: bool = False):
    if use_temp_dir:
        with tempfile.TemporaryDirectory() as tmp_dir:
            yield tmp_dir
    else:
        yield working_dir


def transpose(array, axes=None):
    """
    Framework-agnostic version of `numpy.transpose` that will work on torch/TensorFlow/Jax tensors as well as NumPy
    arrays.
    """
    if is_numpy_array(array):
        return np.transpose(array, axes=axes)
    elif is_mindspore_tensor(array):
        return array.T if axes is None else array.permute(*axes)
    else:
        raise ValueError(f"Type not supported for transpose: {type(array)}.")


def reshape(array, newshape):
    """
    Framework-agnostic version of `numpy.reshape` that will work on torch/TensorFlow/Jax tensors as well as NumPy
    arrays.
    """
    if is_numpy_array(array):
        return np.reshape(array, newshape)
    elif is_mindspore_tensor(array):
        return array.reshape(*newshape)
    else:
        raise ValueError(f"Type not supported for reshape: {type(array)}.")


def squeeze(array, axis=None):
    """
    Framework-agnostic version of `numpy.squeeze` that will work on torch/TensorFlow/Jax tensors as well as NumPy
    arrays.
    """
    if is_numpy_array(array):
        return np.squeeze(array, axis=axis)
    elif is_mindspore_tensor(array):
        return array.squeeze() if axis is None else array.squeeze(dim=axis)
    else:
        raise ValueError(f"Type not supported for squeeze: {type(array)}.")


def expand_dims(array, axis):
    """
    Framework-agnostic version of `numpy.expand_dims` that will work on torch/TensorFlow/Jax tensors as well as NumPy
    arrays.
    """
    if is_numpy_array(array):
        return np.expand_dims(array, axis)
    elif is_mindspore_tensor(array):
        return array.unsqueeze(dim=axis)
    else:
        raise ValueError(f"Type not supported for expand_dims: {type(array)}.")


def tensor_size(array):
    """
    Framework-agnostic version of `numpy.size` that will work on torch/TensorFlow/Jax tensors as well as NumPy arrays.
    """
    if is_numpy_array(array):
        return np.size(array)
    elif is_mindspore_tensor(array):
        return array.numel()
    else:
        raise ValueError(f"Type not supported for tensor_size: {type(array)}.")


def infer_framework(model_class):
    """
    Infers the framework of a given model without using isinstance(), because we cannot guarantee that the relevant
    classes are imported or available.
    """
    for base_class in inspect.getmro(model_class):
        module = base_class.__module__
        name = base_class.__name__
        # fixme check module
        if module.startswith("mindspore") or name == "PreTrainedModel":
            return "ms"
    else:
        raise TypeError(f"Could not infer framework from class {model_class}.")


def mindspore_int(x):
    """
    Casts an input to a mindspore int64 tensor if we are in a tracing context, otherwise to a Python int.
    """
    if not is_mindspore_available():
        return int(x)

    import mindspore as ms

    return x.to(ms.int64) if isinstance(x, ms.Tensor) else int(x)


def mindspore_float(x):
    """
    Casts an input to a mindspore float32 tensor if we are in a tracing context, otherwise to a Python float.
    """
    if not is_mindspore_available():
        return int(x)

    import mindspore as ms

    return x.to(ms.float32) if isinstance(x, ms.Tensor) else int(x)


class TransformersKwargs(TypedDict, total=False):
    """
    Keyword arguments to be passed to the loss function

    Attributes:
        num_items_in_batch (`Optional[ms.Tensor]`, *optional*):
            Number of items in the batch. It is recommended to pass it when
            you are doing gradient accumulation.
        output_hidden_states (`Optional[bool]`, *optional*):
            Most of the models support outputing all hidden states computed during the forward pass.
        output_attentions (`Optional[bool]`, *optional*):
            Turn this on to return the intermediary attention scores.
        output_router_logits (`Optional[bool]`, *optional*):
            For MoE models, this allows returning the router logits to compute the loss.
    """

    num_items_in_batch: Optional["ms.Tensor"]
    output_hidden_states: Optional[bool]
    output_attentions: Optional[bool]
    output_router_logits: Optional[bool]


class OutputRecorder:
    """
    Configuration for recording outputs from a model via hooks.

    Attributes:
        target_class (Type): The class (e.g., nn.Cell) to which the hook will be attached.
        index (Optional[int]): If the output is a tuple/list, optionally record only at a specific index.
        layer_name (Optional[str]): Name of the submodule to target (if needed), e.g., "transformer.layer.3.attn".
    """

    target_class: "type[nn.Cell]"
    index: Optional[int] = 0
    layer_name: Optional[str] = None


def filter_out_non_signature_kwargs(extra: Optional[list] = None):
    """
    Decorator to filter out named arguments that are not in the function signature.

    This decorator ensures that only the keyword arguments that match the function's signature, or are specified in the
    `extra` list, are passed to the function. Any additional keyword arguments are filtered out and a warning is issued.

    Parameters:
        extra (`Optional[list]`, *optional*):
            A list of extra keyword argument names that are allowed even if they are not in the function's signature.

    Returns:
        Callable:
            A decorator that wraps the function and filters out invalid keyword arguments.

    Example usage:

        ```python
        @filter_out_non_signature_kwargs(extra=["allowed_extra_arg"])
        def my_function(arg1, arg2, **kwargs):
            print(arg1, arg2, kwargs)

        my_function(arg1=1, arg2=2, allowed_extra_arg=3, invalid_arg=4)
        # This will print: 1 2 {"allowed_extra_arg": 3}
        # And issue a warning: "The following named arguments are not valid for `my_function` and were ignored: 'invalid_arg'"
        ```
    """
    extra = extra or []
    extra_params_to_pass = set(extra)

    def decorator(func):
        sig = inspect.signature(func)
        function_named_args = set(sig.parameters.keys())
        valid_kwargs_to_pass = function_named_args.union(extra_params_to_pass)

        # Required for better warning message
        is_instance_method = "self" in function_named_args
        is_class_method = "cls" in function_named_args

        # Mark function as decorated
        func._filter_out_non_signature_kwargs = True

        @wraps(func)
        def wrapper(*args, **kwargs):
            valid_kwargs = {}
            invalid_kwargs = {}

            for k, v in kwargs.items():
                if k in valid_kwargs_to_pass:
                    valid_kwargs[k] = v
                else:
                    invalid_kwargs[k] = v

            if invalid_kwargs:
                invalid_kwargs_names = [f"'{k}'" for k in invalid_kwargs.keys()]
                invalid_kwargs_names = ", ".join(invalid_kwargs_names)

                # Get the class name for better warning message
                if is_instance_method:
                    cls_prefix = args[0].__class__.__name__ + "."
                elif is_class_method:
                    cls_prefix = args[0].__name__ + "."
                else:
                    cls_prefix = ""

                warnings.warn(
                    f"The following named arguments are not valid for `{cls_prefix}{func.__name__}`"
                    f" and were ignored: {invalid_kwargs_names}",
                    UserWarning,
                    stacklevel=2,
                )

            return func(*args, **valid_kwargs)

        return wrapper

    return decorator


class TransformersKwargs(TypedDict, total=False):
    """
    Keyword arguments to be passed to the loss function

    Attributes:
        num_items_in_batch (`Optional[ms.Tensor]`, *optional*):
            Number of items in the batch. It is recommended to pass it when
            you are doing gradient accumulation.
        output_hidden_states (`Optional[bool]`, *optional*):
            Most of the models support outputing all hidden states computed during the forward pass.
        output_attentions (`Optional[bool]`, *optional*):
            Turn this on to return the intermediary attention scores.
        output_router_logits (`Optional[bool]`, *optional*):
            For MoE models, this allows returning the router logits to compute the loss.
        cumulative_seqlens_q (`ms.Tensor`, *optional*)
            Gets cumulative sequence length for query state.
        cumulative_seqlens_k (`ms.Tensor`, *optional*)
            Gets cumulative sequence length for key state.
        max_length_q (`int`, *optional*):
            Maximum sequence length for query state.
        max_length_k (`int`, *optional*):
            Maximum sequence length for key state.
    """

    num_items_in_batch: Optional["ms.Tensor"]
    output_hidden_states: Optional[bool]
    output_attentions: Optional[bool]
    output_router_logits: Optional[bool]
    cumulative_seqlens_q: Optional["ms.Tensor"]
    cumulative_seqlens_k: Optional["ms.Tensor"]
    max_length_q: Optional[int]
    max_length_k: Optional[int]


def is_timm_config_dict(config_dict: dict[str, Any]) -> bool:
    """Checks whether a config dict is a timm config dict."""
    return "pretrained_cfg" in config_dict


def is_timm_local_checkpoint(pretrained_model_path: str) -> bool:
    """
    Checks whether a checkpoint is a timm model checkpoint.
    """
    if pretrained_model_path is None:
        return False

    # in case it's Path, not str
    pretrained_model_path = str(pretrained_model_path)

    is_file = os.path.isfile(pretrained_model_path)
    is_dir = os.path.isdir(pretrained_model_path)

    # pretrained_model_path is a file
    if is_file and pretrained_model_path.endswith(".json"):
        with open(pretrained_model_path) as f:
            config_dict = json.load(f)
        return is_timm_config_dict(config_dict)

    # pretrained_model_path is a directory with a config.json
    if is_dir and os.path.exists(os.path.join(pretrained_model_path, "config.json")):
        with open(os.path.join(pretrained_model_path, "config.json")) as f:
            config_dict = json.load(f)
        return is_timm_config_dict(config_dict)

    return False


def set_attribute_for_modules(module: "ms.nn.Cell", key: str, value: Any):
    """
    Set a value to a module and all submodules.
    """
    setattr(module, key, value)
    for submodule in module.children():
        set_attribute_for_modules(submodule, key, value)


def del_attribute_from_modules(module: "ms.nn.Cell", key: str):
    """
    Delete a value from a module and all submodules.
    """
    # because we might remove it previously in case it's a shared module, e.g. activation function
    if hasattr(module, key):
        delattr(module, key)

    for submodule in module.children():
        del_attribute_from_modules(submodule, key)


def can_return_tuple(func):
    """
    Decorator to wrap model method, to call output.to_tuple() if return_dict=False passed as a kwarg or
    use_return_dict=False is set in the config.

    Note:
        output.to_tuple() convert output to tuple skipping all `None` values.
    """

    @wraps(func)
    def wrapper(self, *args, **kwargs):
        return_dict = self.config.return_dict if hasattr(self, "config") else True
        return_dict_passed = kwargs.pop("return_dict", return_dict)
        if return_dict_passed is not None:
            return_dict = return_dict_passed
        output = func(self, *args, **kwargs)
        if not return_dict and not isinstance(output, tuple):
            output = output.to_tuple()
        return output

    return wrapper


@dataclass
class OutputRecorder:
    """
    Configuration for recording outputs from a model via hooks.

    Attributes:
        target_class (Type): The class (e.g., nn.Module) to which the hook will be attached.
        index (Optional[int]): If the output is a tuple/list, optionally record only at a specific index.
        layer_name (Optional[str]): Name of the submodule to target (if needed), e.g., "transformer.layer.3.attn".
    """

    target_class: "type[ms.nn.Cell]"
    index: Optional[int] = 0
    layer_name: Optional[str] = None


def check_model_inputs(func):
    """
    Decorator to intercept specific layer outputs without using hooks.
    """

    @wraps(func)
    def wrapper(self, *args, **kwargs):
        use_cache = kwargs.get("use_cache", None)
        if use_cache is None:
            use_cache = getattr(self.config, "use_cache", False)

        return_dict = kwargs.pop("return_dict", None)
        if return_dict is None:
            return_dict = getattr(self.config, "return_dict", True)

        if getattr(self, "gradient_checkpointing", False) and self.training and use_cache:
            logger.warning_once(
                "`use_cache=True` is incompatible with gradient checkpointing. Setting `use_cache=False`."
            )
            use_cache = False

        kwargs["use_cache"] = use_cache

        all_args = kwargs.copy()
        if "kwargs" in all_args:
            for k, v in all_args["kwargs"].items():
                all_args[k] = v

        capture_flags = _CAN_RECORD_REGISTRY.get(str(self.__class__), {})
        recordable_keys = {
            f"output_{k}": all_args.get(
                f"output_{k}",
                getattr(
                    self.config,
                    f"output_{k}",
                    all_args.get("output_attentions", getattr(self.config, "output_attentions", False)),
                ),
            )
            for k in capture_flags
        }
        collected_outputs = defaultdict(tuple)
        monkey_patched_layers = []

        def make_capture_wrapper(module, orig_forward, key, index):
            @wraps(orig_forward)
            def wrapped_forward(*args, **kwargs):
                if key == "hidden_states" and len(collected_outputs[key]) == 0:
                    collected_outputs[key] += (args[0],)
                output = orig_forward(*args, **kwargs)
                if not isinstance(output, tuple):
                    collected_outputs[key] += (output,)
                elif output[index] is not None:
                    collected_outputs[key] += (output[index],)
                return output

            return wrapped_forward

        if any(recordable_keys.values()):
            capture_tasks = []
            for key, layer_specs in capture_flags.items():
                if not recordable_keys.get(f"output_{key}", False):
                    continue
                if not isinstance(layer_specs, list):
                    layer_specs = [layer_specs]
                for specs in layer_specs:
                    if not isinstance(specs, OutputRecorder):
                        index = 0 if "hidden_states" in key else 1
                        specs = OutputRecorder(target_class=specs, index=index)
                    capture_tasks.append((key, specs))

            for name, module in self.named_modules():
                for key, specs in capture_tasks:
                    if isinstance(module, specs.target_class):
                        if specs.layer_name is not None and specs.layer_name not in name:
                            continue
                        # Monkey patch forward
                        original_forward = module.forward
                        module.forward = make_capture_wrapper(module, original_forward, key, specs.index)
                        monkey_patched_layers.append((module, original_forward))

        outputs = func(self, *args, **kwargs)
        # Restore original forward methods
        for module, original_forward in monkey_patched_layers:
            module.forward = original_forward

        # Inject collected outputs into model output
        for key in collected_outputs:
            if key == "hidden_states":
                collected_outputs[key] = collected_outputs[key][:-1]
                if hasattr(outputs, "vision_hidden_states"):
                    collected_outputs[key] += (outputs.vision_hidden_states,)
                elif hasattr(outputs, "last_hidden_state"):
                    collected_outputs[key] += (outputs.last_hidden_state,)

                outputs[key] = collected_outputs[key]
            elif key == "attentions":
                if isinstance(capture_flags[key], list) and len(capture_flags[key]) == 2:
                    outputs[key] = collected_outputs[key][0::2]
                    outputs["cross_" + key] = collected_outputs[key][1::2]
                else:
                    outputs[key] = collected_outputs[key]
            else:
                outputs[key] = collected_outputs[key]
        if return_dict is False:
            outputs = outputs.to_tuple()
        return outputs

    return wrapper


class GeneralInterface(MutableMapping):
    """
    Dict-like object keeping track of a class-wide mapping, as well as a local one. Allows to have library-wide
    modifications though the class mapping, as well as local modifications in a single file with the local mapping.
    """

    # Class instance object, so that a call to `register` can be reflected into all other files correctly, even if
    # a new instance is created (in order to locally override a given function)
    _global_mapping = {}

    def __init__(self):
        self._local_mapping = {}

    def __getitem__(self, key):
        # First check if instance has a local override
        if key in self._local_mapping:
            return self._local_mapping[key]
        return self._global_mapping[key]

    def __setitem__(self, key, value):
        # Allow local update of the default functions without impacting other instances
        self._local_mapping.update({key: value})

    def __delitem__(self, key):
        del self._local_mapping[key]

    def __iter__(self):
        # Ensure we use all keys, with the overwritten ones on top
        return iter({**self._global_mapping, **self._local_mapping})

    def __len__(self):
        return len(self._global_mapping.keys() | self._local_mapping.keys())

    @classmethod
    def register(cls, key: str, value: Callable):
        cls._global_mapping.update({key: value})

    def valid_keys(self) -> list[str]:
        return list(self.keys())


# TODO: remove this class in v4.54.1
class LossKwargs(TypedDict, total=False):
    """
    Keyword arguments to be passed to the loss function

    Attributes:
        num_items_in_batch (`Optional[Tensor]`, *optional*):
            Number of items in the batch. It is recommended to pass it when
            you are doing gradient accumulation.
    """

    num_items_in_batch: Optional[ms.Tensor]<|MERGE_RESOLUTION|>--- conflicted
+++ resolved
@@ -34,26 +34,13 @@
 
 import numpy as np
 
-<<<<<<< HEAD
-=======
 import mindspore as ms
 from mindspore import Tensor, nn
 
->>>>>>> 03635c53
-from .import_utils import is_mindspore_available
-
-if is_mindspore_available():
-    import mindspore as ms  # noqa: F401
-
 _CAN_RECORD_REGISTRY = {}
 
-
-<<<<<<< HEAD
 logger = logging.get_logger(__name__)
 
-
-=======
->>>>>>> 03635c53
 class cached_property(property):
     """
     Descriptor that mimics @property but caches output in member variable.
