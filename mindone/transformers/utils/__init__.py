<<<<<<< HEAD
from .backbone_utils import *
from .generic import *
from .import_utils import *
=======
from .backbone_utils import BackboneMixin

DUMMY_INPUTS = [[7, 6, 0, 0, 1], [1, 2, 3, 0, 0], [0, 0, 0, 4, 5]]
DUMMY_MASK = [[1, 1, 1, 1, 1], [1, 1, 1, 0, 0], [0, 0, 0, 1, 1]]
>>>>>>> 61b41ec5
<|MERGE_RESOLUTION|>--- conflicted
+++ resolved
@@ -1,10 +1,6 @@
-<<<<<<< HEAD
 from .backbone_utils import *
 from .generic import *
 from .import_utils import *
-=======
-from .backbone_utils import BackboneMixin
 
 DUMMY_INPUTS = [[7, 6, 0, 0, 1], [1, 2, 3, 0, 0], [0, 0, 0, 4, 5]]
-DUMMY_MASK = [[1, 1, 1, 1, 1], [1, 1, 1, 0, 0], [0, 0, 0, 1, 1]]
->>>>>>> 61b41ec5
+DUMMY_MASK = [[1, 1, 1, 1, 1], [1, 1, 1, 0, 0], [0, 0, 0, 1, 1]]