# Copyright 2022 The HuggingFace Team. All rights reserved.
#
# This code is adapted from https://github.com/huggingface/transformers
# with modifications to run transformers on mindspore.
#
# Licensed under the Apache License, Version 2.0 (the "License");
# you may not use this file except in compliance with the License.
# You may obtain a copy of the License at
#
#     http://www.apache.org/licenses/LICENSE-2.0
#
# Unless required by applicable law or agreed to in writing, software
# distributed under the License is distributed on an "AS IS" BASIS,
# WITHOUT WARRANTIES OR CONDITIONS OF ANY KIND, either express or implied.
# See the License for the specific language governing permissions and
# limitations under the License.
"""
Import utilities: Utilities related to imports and our lazy inits.
"""

import importlib.machinery
import importlib.metadata
import importlib.util
from collections import OrderedDict
from functools import lru_cache
from typing import Tuple, Union

# hf exists
from transformers.utils import logging

from ..mindspore_adapter.utils import _is_ascend

logger = logging.get_logger(__name__)  # pylint: disable=invalid-name


# TODO: This doesn't work for all packages (`bs4`, `faiss`, etc.) Talk to Sylvain to see how to do with it better.
def _is_package_available(pkg_name: str, return_version: bool = False) -> Union[Tuple[bool, str], bool]:
    # Check if the package spec exists and grab its version to avoid importing a local directory
    package_exists = importlib.util.find_spec(pkg_name) is not None
    package_version = "N/A"
    if package_exists:
        try:
            # Primary method to get the package version
            package_version = importlib.metadata.version(pkg_name)
        except importlib.metadata.PackageNotFoundError:
            if pkg_name == "mindspore":
                try:
                    package = importlib.import_module(pkg_name)
                    temp_version = getattr(package, "__version__", "N/A")
                    # Check if the version contains "dev"
                    if "dev" in temp_version:
                        package_version = temp_version
                        package_exists = True
                    else:
                        package_exists = False
                except ImportError:
                    # If the package can't be imported, it's not available
                    package_exists = False
            else:
                package_exists = False
        logger.debug(f"Detected {pkg_name} version: {package_version}")
    if return_version:
        return package_exists, package_version
    else:
        return package_exists


<<<<<<< HEAD
_av_available = importlib.util.find_spec("av") is not None
_decord_available = importlib.util.find_spec("decord") is not None
_scipy_available = _is_package_available("scipy")
_cv2_available = importlib.util.find_spec("cv2") is not None
_yt_dlp_available = importlib.util.find_spec("yt_dlp") is not None
_soundfile_available = _is_package_available("soundfile")
_librosa_available = _is_package_available("librosa")
=======
_pandas_available = _is_package_available("pandas")
_scipy_available = _is_package_available("scipy")
_pytesseract_available = _is_package_available("pytesseract")
>>>>>>> de6c2c46


def is_mindspore_available():
    _mindspore_available, _mindspore_version = _is_package_available("mindspore", return_version=True)
    return _mindspore_available


def get_mindspore_version():
    _mindspore_available, _mindspore_version = _is_package_available("mindspore", return_version=True)
    return _mindspore_version


def is_scipy_available():
    return _scipy_available


<<<<<<< HEAD
def is_av_available():
    return _av_available


def is_decord_available():
    return _decord_available


def is_cv2_available():
    return _cv2_available


def is_yt_dlp_available():
    return _yt_dlp_available
=======
def is_pandas_available():
    return _pandas_available
>>>>>>> de6c2c46


@lru_cache
def is_vision_available():
    _pil_available = importlib.util.find_spec("PIL") is not None
    if _pil_available:
        try:
            package_version = importlib.metadata.version("Pillow")
        except importlib.metadata.PackageNotFoundError:
            try:
                package_version = importlib.metadata.version("Pillow-SIMD")
            except importlib.metadata.PackageNotFoundError:
                return False
        logger.debug(f"Detected PIL version {package_version}")
    return _pil_available


def is_pytesseract_available():
    return _pytesseract_available


MINDSPORE_IMPORT_ERROR_WITH_TF = """
{0} requires the MindSpore library but it was not found in your environment.
However, we were able to find a TensorFlow installation. TensorFlow classes begin
with "TF", but are otherwise identically named to our MindSpore classes. This
means that the TF equivalent of the class you tried to import would be "TF{0}".
If you want to use TensorFlow, please use TF classes instead!
"""

PANDAS_IMPORT_ERROR = """
{0} requires the pandas library but it was not found in your environment. You can install it with pip as
explained here: https://pandas.pydata.org/pandas-docs/stable/getting_started/install.html.
Please note that you may need to restart your runtime after installation.
"""

# docstyle-ignore
PYTESSERACT_IMPORT_ERROR = """
{0} requires the PyTesseract library but it was not found in your environment. You can install it with pip:
`pip install pytesseract`. Please note that you may need to restart your runtime after installation.
"""

SCIPY_IMPORT_ERROR = """
{0} requires the scipy library but it was not found in your environment. You can install it with pip:
`pip install scipy`. Please note that you may need to restart your runtime after installation.
"""

# docstyle-ignore
VISION_IMPORT_ERROR = """
{0} requires the PIL library but it was not found in your environment. You can install it with pip:
`pip install pillow`. Please note that you may need to restart your runtime after installation.
"""

BACKENDS_MAPPING = OrderedDict(
    [
        ("mindspore", (is_mindspore_available, MINDSPORE_IMPORT_ERROR_WITH_TF)),
        ("pandas", (is_pandas_available, PANDAS_IMPORT_ERROR)),
        ("pytesseract", (is_pytesseract_available, PYTESSERACT_IMPORT_ERROR)),
        ("scipy", (is_scipy_available, SCIPY_IMPORT_ERROR)),
        ("vision", (is_vision_available, VISION_IMPORT_ERROR)),
    ]
)


def requires_backends(obj, backends):
    if not isinstance(backends, (list, tuple)):
        backends = [backends]

    name = obj.__name__ if hasattr(obj, "__name__") else obj.__class__.__name__

    checks = (BACKENDS_MAPPING[backend] for backend in backends)
    failed = [msg.format(name) for available, msg in checks if not available()]
    if failed:
        raise ImportError("".join(failed))


def is_flash_attn_2_available():
    if _is_ascend():
        return True

    return False


def is_sdpa_available():
    return False


def is_soundfile_available():
    return _soundfile_available


def is_librosa_available():
    return _librosa_available<|MERGE_RESOLUTION|>--- conflicted
+++ resolved
@@ -65,19 +65,15 @@
         return package_exists
 
 
-<<<<<<< HEAD
 _av_available = importlib.util.find_spec("av") is not None
 _decord_available = importlib.util.find_spec("decord") is not None
+_pandas_available = _is_package_available("pandas")
 _scipy_available = _is_package_available("scipy")
 _cv2_available = importlib.util.find_spec("cv2") is not None
 _yt_dlp_available = importlib.util.find_spec("yt_dlp") is not None
 _soundfile_available = _is_package_available("soundfile")
 _librosa_available = _is_package_available("librosa")
-=======
-_pandas_available = _is_package_available("pandas")
-_scipy_available = _is_package_available("scipy")
 _pytesseract_available = _is_package_available("pytesseract")
->>>>>>> de6c2c46
 
 
 def is_mindspore_available():
@@ -94,7 +90,6 @@
     return _scipy_available
 
 
-<<<<<<< HEAD
 def is_av_available():
     return _av_available
 
@@ -109,10 +104,10 @@
 
 def is_yt_dlp_available():
     return _yt_dlp_available
-=======
+
+
 def is_pandas_available():
     return _pandas_available
->>>>>>> de6c2c46
 
 
 @lru_cache
