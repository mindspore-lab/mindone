# Copyright 2022 The HuggingFace Team. All rights reserved.
#
# This code is adapted from https://github.com/huggingface/transformers
# with modifications to run transformers on mindspore.
#
# Licensed under the Apache License, Version 2.0 (the "License");
# you may not use this file except in compliance with the License.
# You may obtain a copy of the License at
#
#     http://www.apache.org/licenses/LICENSE-2.0
#
# Unless required by applicable law or agreed to in writing, software
# distributed under the License is distributed on an "AS IS" BASIS,
# WITHOUT WARRANTIES OR CONDITIONS OF ANY KIND, either express or implied.
# See the License for the specific language governing permissions and
# limitations under the License.
"""
Import utilities: Utilities related to imports and our lazy inits.
"""

import importlib.machinery
import importlib.metadata
import importlib.util
from collections import OrderedDict
from functools import lru_cache
from typing import Tuple, Union

# hf exists
from transformers.utils import logging

from ..mindspore_adapter.utils import _is_ascend

logger = logging.get_logger(__name__)  # pylint: disable=invalid-name


# TODO: This doesn't work for all packages (`bs4`, `faiss`, etc.) Talk to Sylvain to see how to do with it better.
def _is_package_available(pkg_name: str, return_version: bool = False) -> Union[Tuple[bool, str], bool]:
    # Check if the package spec exists and grab its version to avoid importing a local directory
    package_exists = importlib.util.find_spec(pkg_name) is not None
    package_version = "N/A"
    if package_exists:
        try:
            # Primary method to get the package version
            package_version = importlib.metadata.version(pkg_name)
        except importlib.metadata.PackageNotFoundError:
            if pkg_name == "mindspore":
                try:
                    package = importlib.import_module(pkg_name)
                    temp_version = getattr(package, "__version__", "N/A")
                    # Check if the version contains "dev"
                    if "dev" in temp_version:
                        package_version = temp_version
                        package_exists = True
                    else:
                        package_exists = False
                except ImportError:
                    # If the package can't be imported, it's not available
                    package_exists = False
            else:
                package_exists = False
        logger.debug(f"Detected {pkg_name} version: {package_version}")
    if return_version:
        return package_exists, package_version
    else:
        return package_exists


_pandas_available = _is_package_available("pandas")
_scipy_available = _is_package_available("scipy")
_pytesseract_available = _is_package_available("pytesseract")


def is_mindspore_available():
    _mindspore_available, _mindspore_version = _is_package_available("mindspore", return_version=True)
    return _mindspore_available


def get_mindspore_version():
    _mindspore_available, _mindspore_version = _is_package_available("mindspore", return_version=True)
    return _mindspore_version


def is_scipy_available():
    return _scipy_available


def is_pandas_available():
    return _pandas_available


@lru_cache
def is_vision_available():
    _pil_available = importlib.util.find_spec("PIL") is not None
    if _pil_available:
        try:
            package_version = importlib.metadata.version("Pillow")
        except importlib.metadata.PackageNotFoundError:
            try:
                package_version = importlib.metadata.version("Pillow-SIMD")
            except importlib.metadata.PackageNotFoundError:
                return False
        logger.debug(f"Detected PIL version {package_version}")
    return _pil_available


def is_pytesseract_available():
    return _pytesseract_available


MINDSPORE_IMPORT_ERROR_WITH_TF = """
{0} requires the MindSpore library but it was not found in your environment.
However, we were able to find a TensorFlow installation. TensorFlow classes begin
with "TF", but are otherwise identically named to our MindSpore classes. This
means that the TF equivalent of the class you tried to import would be "TF{0}".
If you want to use TensorFlow, please use TF classes instead!
"""

PANDAS_IMPORT_ERROR = """
{0} requires the pandas library but it was not found in your environment. You can install it with pip as
explained here: https://pandas.pydata.org/pandas-docs/stable/getting_started/install.html.
Please note that you may need to restart your runtime after installation.
"""

# docstyle-ignore
<<<<<<< HEAD
PYTESSERACT_IMPORT_ERROR = """
{0} requires the PyTesseract library but it was not found in your environment. You can install it with pip:
`pip install pytesseract`. Please note that you may need to restart your runtime after installation.
"""

=======
SCIPY_IMPORT_ERROR = """
{0} requires the scipy library but it was not found in your environment. You can install it with pip:
`pip install scipy`. Please note that you may need to restart your runtime after installation.
"""


>>>>>>> 6b61af9f
# docstyle-ignore
VISION_IMPORT_ERROR = """
{0} requires the PIL library but it was not found in your environment. You can install it with pip:
`pip install pillow`. Please note that you may need to restart your runtime after installation.
"""

BACKENDS_MAPPING = OrderedDict(
    [
        ("mindspore", (is_mindspore_available, MINDSPORE_IMPORT_ERROR_WITH_TF)),
        ("pandas", (is_pandas_available, PANDAS_IMPORT_ERROR)),
        ("vision", (is_vision_available, VISION_IMPORT_ERROR)),
<<<<<<< HEAD
        ("pytesseract", (is_pytesseract_available, PYTESSERACT_IMPORT_ERROR)),
=======
        ("scipy", (is_scipy_available, SCIPY_IMPORT_ERROR)),
>>>>>>> 6b61af9f
    ]
)


def requires_backends(obj, backends):
    if not isinstance(backends, (list, tuple)):
        backends = [backends]

    name = obj.__name__ if hasattr(obj, "__name__") else obj.__class__.__name__

    checks = (BACKENDS_MAPPING[backend] for backend in backends)
    failed = [msg.format(name) for available, msg in checks if not available()]
    if failed:
        raise ImportError("".join(failed))


def is_flash_attn_2_available():
    if _is_ascend():
        return True

    return False


def is_sdpa_available():
    return False<|MERGE_RESOLUTION|>--- conflicted
+++ resolved
@@ -122,20 +122,16 @@
 """
 
 # docstyle-ignore
-<<<<<<< HEAD
 PYTESSERACT_IMPORT_ERROR = """
 {0} requires the PyTesseract library but it was not found in your environment. You can install it with pip:
 `pip install pytesseract`. Please note that you may need to restart your runtime after installation.
 """
 
-=======
 SCIPY_IMPORT_ERROR = """
 {0} requires the scipy library but it was not found in your environment. You can install it with pip:
 `pip install scipy`. Please note that you may need to restart your runtime after installation.
 """
 
-
->>>>>>> 6b61af9f
 # docstyle-ignore
 VISION_IMPORT_ERROR = """
 {0} requires the PIL library but it was not found in your environment. You can install it with pip:
@@ -147,11 +143,8 @@
         ("mindspore", (is_mindspore_available, MINDSPORE_IMPORT_ERROR_WITH_TF)),
         ("pandas", (is_pandas_available, PANDAS_IMPORT_ERROR)),
         ("vision", (is_vision_available, VISION_IMPORT_ERROR)),
-<<<<<<< HEAD
         ("pytesseract", (is_pytesseract_available, PYTESSERACT_IMPORT_ERROR)),
-=======
         ("scipy", (is_scipy_available, SCIPY_IMPORT_ERROR)),
->>>>>>> 6b61af9f
     ]
 )
 
