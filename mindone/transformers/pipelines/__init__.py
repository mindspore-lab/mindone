--- conflicted
+++ resolved
@@ -58,20 +58,14 @@
 )
 from .image_classification import ImageClassificationPipeline
 from .image_text_to_text import ImageTextToTextPipeline
-<<<<<<< HEAD
 from .object_detection import ObjectDetectionPipeline
+from .question_answering import QuestionAnsweringArgumentHandler, QuestionAnsweringPipeline
 from .text2text_generation import Text2TextGenerationPipeline
 from .text_classification import TextClassificationPipeline
 from .text_generation import TextGenerationPipeline
 from .zero_shot_classification import ZeroShotClassificationArgumentHandler, ZeroShotClassificationPipeline
+from .zero_shot_image_classification import ZeroShotImageClassificationPipeline
 from .zero_shot_object_detection import ZeroShotObjectDetectionPipeline
-=======
-from .question_answering import QuestionAnsweringArgumentHandler, QuestionAnsweringPipeline
-from .text2text_generation import Text2TextGenerationPipeline
-from .text_classification import TextClassificationPipeline
-from .text_generation import TextGenerationPipeline
-from .zero_shot_image_classification import ZeroShotImageClassificationPipeline
->>>>>>> d0ed4c3f
 
 if is_mindspore_available():
     import mindspore as ms
@@ -80,19 +74,13 @@
         AutoModelForCausalLM,
         AutoModelForImageClassification,
         AutoModelForImageTextToText,
-<<<<<<< HEAD
         AutoModelForObjectDetection,
-        AutoModelForSeq2SeqLM,
-        AutoModelForSequenceClassification,
-        AutoModelForTokenClassification,
-        AutoModelForZeroShotObjectDetection,
-=======
         AutoModelForQuestionAnswering,
         AutoModelForSeq2SeqLM,
         AutoModelForSequenceClassification,
         AutoModelForTokenClassification,
         AutoModelForZeroShotImageClassification,
->>>>>>> d0ed4c3f
+        AutoModelForZeroShotObjectDetection,
     )
 
 
@@ -113,43 +101,16 @@
     "text-to-speech": "text-to-audio",
 }
 SUPPORTED_TASKS = {
-<<<<<<< HEAD
-=======
-    "image-classification": {
-        "impl": ImageClassificationPipeline,
-        "ms": (AutoModelForImageClassification,) if is_mindspore_available() else (),
-        "default": {
-            "model": {
-                "ms": ("google/vit-base-patch16-224", "3f49326"),
-            }
-        },
-        "type": "image",
-    },
-    "image-text-to-text": {
-        "impl": ImageTextToTextPipeline,
-        "ms": (AutoModelForImageTextToText,) if is_mindspore_available() else (),
-        "default": {
-            "model": {
-                "ms": ("llava-hf/llava-onevision-qwen2-0.5b-ov-hf", "2c9ba3b"),
-            }
-        },
-        "type": "multimodal",
-    },
-    "question-answering": {
-        "impl": QuestionAnsweringPipeline,
-        "ms": (AutoModelForQuestionAnswering,) if is_mindspore_available() else (),
-        "default": {
-            "model": {
-                "ms": ("distilbert/distilbert-base-cased-distilled-squad", "564e9b5"),
-            },
-        },
-        "type": "text",
-    },
->>>>>>> d0ed4c3f
     "text-classification": {
         "impl": TextClassificationPipeline,
         "ms": (AutoModelForSequenceClassification,) if is_mindspore_available() else (),
         "default": {"model": {"ms": ("distilbert/distilbert-base-uncased-finetuned-sst-2-english", "714eb0f")}},
+        "type": "text",
+    },
+    "question-answering": {
+        "impl": QuestionAnsweringPipeline,
+        "ms": (AutoModelForQuestionAnswering,) if is_mindspore_available() else (),
+        "default": {"model": {"ms": ("distilbert/distilbert-base-cased-distilled-squad", "564e9b5")}},
         "type": "text",
     },
     "text2text-generation": {
@@ -173,7 +134,12 @@
         },
         "type": "text",
     },
-<<<<<<< HEAD
+    "zero-shot-image-classification": {
+        "impl": ZeroShotImageClassificationPipeline,
+        "ms": (AutoModelForZeroShotImageClassification,) if is_mindspore_available() else (),
+        "default": {"model": {"ms": ("openai/clip-vit-base-patch32", "3d74acf")}},
+        "type": "multimodal",
+    },
     "image-classification": {
         "impl": ImageClassificationPipeline,
         "ms": (AutoModelForImageClassification,) if is_mindspore_available() else (),
@@ -196,16 +162,6 @@
         "impl": ZeroShotObjectDetectionPipeline,
         "ms": (AutoModelForZeroShotObjectDetection,) if is_mindspore_available() else (),
         "default": {"model": {"ms": ("google/owlvit-base-patch32", "cbc355f")}},
-=======
-    "zero-shot-image-classification": {
-        "impl": ZeroShotImageClassificationPipeline,
-        "ms": (AutoModelForZeroShotImageClassification,) if is_mindspore_available() else (),
-        "default": {
-            "model": {
-                "ms": ("openai/clip-vit-base-patch32", "3d74acf"),
-            }
-        },
->>>>>>> d0ed4c3f
         "type": "multimodal",
     },
 }
