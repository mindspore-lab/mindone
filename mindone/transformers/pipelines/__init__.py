--- conflicted
+++ resolved
@@ -25,6 +25,7 @@
 from transformers.dynamic_module_utils import get_class_from_dynamic_module
 from transformers.models.auto.feature_extraction_auto import FEATURE_EXTRACTOR_MAPPING, AutoFeatureExtractor
 from transformers.models.auto.image_processing_auto import IMAGE_PROCESSOR_MAPPING, AutoImageProcessor
+from transformers.models.auto.processing_auto import PROCESSOR_MAPPING, AutoProcessor
 from transformers.models.auto.tokenization_auto import TOKENIZER_MAPPING, AutoTokenizer
 from transformers.tokenization_utils import PreTrainedTokenizer
 from transformers.utils import (
@@ -36,8 +37,6 @@
     is_offline_mode,
     logging,
 )
-
-from mindone.transformers.models.auto.processing_auto import PROCESSOR_MAPPING, AutoProcessor
 
 from ..feature_extraction_utils import PreTrainedFeatureExtractor
 from ..image_processing_utils import BaseImageProcessor
@@ -56,7 +55,6 @@
     get_default_model_and_revision,
     infer_framework_load_model,
 )
-from .image_text_to_text import ImageTextToTextPipeline
 from .text2text_generation import Text2TextGenerationPipeline
 from .text_classification import TextClassificationPipeline
 from .text_generation import TextGenerationPipeline
@@ -66,13 +64,8 @@
 
     from ..models.auto.modeling_auto import (
         AutoModelForCausalLM,
-<<<<<<< HEAD
-        AutoModelForImageTextToText,
-        AutoModelForSeq2SeqLM,
-=======
         AutoModelForSeq2SeqLM,
         AutoModelForSequenceClassification,
->>>>>>> c092e08f
         AutoModelForTokenClassification,
     )
 
@@ -94,17 +87,6 @@
     "text-to-speech": "text-to-audio",
 }
 SUPPORTED_TASKS = {
-<<<<<<< HEAD
-    "image-text-to-text": {
-        "impl": ImageTextToTextPipeline,
-        "ms": (AutoModelForImageTextToText,) if is_mindspore_available() else (),
-        "default": {
-            "model": {
-                "ms": ("llava-hf/llava-onevision-qwen2-0.5b-ov-hf", "2c9ba3b"),
-            }
-        },
-        "type": "multimodal",
-=======
     "text-classification": {
         "impl": TextClassificationPipeline,
         "ms": (AutoModelForSequenceClassification,) if is_mindspore_available() else (),
@@ -114,7 +96,6 @@
             },
         },
         "type": "text",
->>>>>>> c092e08f
     },
     "text-generation": {
         "impl": TextGenerationPipeline,
@@ -267,7 +248,7 @@
     token: Optional[Union[str, bool]] = None,
     device: Optional[Union[int, str]] = None,
     device_map=None,
-    mindspore_dtype=None,
+    torch_dtype=None,
     trust_remote_code: Optional[bool] = None,
     model_kwargs: Dict[str, Any] = None,
     pipeline_class: Optional[Any] = None,
@@ -407,7 +388,7 @@
 
             </Tip>
 
-        mindspore_dtype (`str` or `torch.dtype`, *optional*):
+        torch_dtype (`str` or `torch.dtype`, *optional*):
             Sent directly as `model_kwargs` (just a simpler shortcut) to use the available precision for this model
             (`torch.float16`, `torch.bfloat16`, ... or `"auto"`).
         trust_remote_code (`bool`, *optional*, defaults to `False`):
@@ -595,15 +576,15 @@
                 " will most likely encounter unexpected behavior. Please remove `device` and keep `device_map`."
             )
         model_kwargs["device_map"] = device_map
-    if mindspore_dtype is not None:
-        if "mindspore_dtype" in model_kwargs:
+    if torch_dtype is not None:
+        if "torch_dtype" in model_kwargs:
             raise ValueError(
-                'You cannot use both `pipeline(... mindspore_dtype=..., model_kwargs={"mindspore_dtype":...})` as those'
+                'You cannot use both `pipeline(... torch_dtype=..., model_kwargs={"torch_dtype":...})` as those'
                 " arguments might conflict, use only one.)"
             )
-        if isinstance(mindspore_dtype, str) and hasattr(ms, mindspore_dtype):
-            mindspore_dtype = getattr(ms, mindspore_dtype)
-        model_kwargs["mindspore_dtype"] = mindspore_dtype
+        if isinstance(torch_dtype, str) and hasattr(ms, torch_dtype):
+            torch_dtype = getattr(ms, torch_dtype)
+        model_kwargs["torch_dtype"] = torch_dtype
 
     model_name = model if isinstance(model, str) else None
 
@@ -716,7 +697,7 @@
             else:
                 tokenizer_identifier = tokenizer
                 tokenizer_kwargs = model_kwargs.copy()
-                tokenizer_kwargs.pop("mindspore_dtype", None)
+                tokenizer_kwargs.pop("torch_dtype", None)
 
             tokenizer = AutoTokenizer.from_pretrained(
                 tokenizer_identifier, use_fast=use_fast, _from_pipeline=task, **hub_kwargs, **tokenizer_kwargs
@@ -834,8 +815,8 @@
     if feature_extractor is not None:
         kwargs["feature_extractor"] = feature_extractor
 
-    if mindspore_dtype is not None:
-        kwargs["mindspore_dtype"] = mindspore_dtype
+    if torch_dtype is not None:
+        kwargs["torch_dtype"] = torch_dtype
 
     if image_processor is not None:
         kwargs["image_processor"] = image_processor
