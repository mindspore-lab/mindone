# coding=utf-8
# Copyright 2018 The HuggingFace Inc. team.
#
# This code is adapted from https://github.com/huggingface/transformers
# with modifications to run transformers on mindspore.
#
# Licensed under the Apache License, Version 2.0 (the "License");
# you may not use this file except in compliance with the License.
# You may obtain a copy of the License at
#
#     http://www.apache.org/licenses/LICENSE-2.0
#
# Unless required by applicable law or agreed to in writing, software
# distributed under the License is distributed on an "AS IS" BASIS,
# WITHOUT WARRANTIES OR CONDITIONS OF ANY KIND, either express or implied.
# See the License for the specific language governing permissions and
# limitations under the License.
import os
import warnings
from pathlib import Path
from typing import TYPE_CHECKING, Any, Dict, List, Optional, Tuple, Union

from huggingface_hub import model_info
from transformers.configuration_utils import PretrainedConfig
from transformers.dynamic_module_utils import get_class_from_dynamic_module
from transformers.models.auto.tokenization_auto import TOKENIZER_MAPPING, AutoTokenizer
from transformers.tokenization_utils import PreTrainedTokenizer
from transformers.utils import (
    CONFIG_NAME,
    HUGGINGFACE_CO_RESOLVE_ENDPOINT,
    cached_file,
    extract_commit_hash,
    is_kenlm_available,
    is_offline_mode,
    logging,
)

from mindone.transformers.models.auto.feature_extraction_auto import FEATURE_EXTRACTOR_MAPPING, AutoFeatureExtractor
from mindone.transformers.models.auto.image_processing_auto import IMAGE_PROCESSOR_MAPPING, AutoImageProcessor
from mindone.transformers.models.auto.processing_auto import PROCESSOR_MAPPING, AutoProcessor

from ..feature_extraction_utils import PreTrainedFeatureExtractor
from ..image_processing_utils import BaseImageProcessor
from ..models.auto.configuration_auto import AutoConfig
from ..models.auto.modeling_auto import AutoModelForMaskedLM
from ..processing_utils import ProcessorMixin
from ..utils import is_mindspore_available
from .base import (
    ArgumentHandler,
    CsvPipelineDataFormat,
    JsonPipelineDataFormat,
    PipedPipelineDataFormat,
    Pipeline,
    PipelineDataFormat,
    PipelineException,
    PipelineRegistry,
    get_default_model_and_revision,
    infer_framework_load_model,
)
<<<<<<< HEAD
from .fill_mask import FillMaskPipeline
=======
from .depth_estimation import DepthEstimationPipeline
from .feature_extraction import FeatureExtractionPipeline
from .image_classification import ImageClassificationPipeline
from .image_feature_extraction import ImageFeatureExtractionPipeline
from .image_segmentation import ImageSegmentationPipeline
from .image_text_to_text import ImageTextToTextPipeline
from .image_to_image import ImageToImagePipeline
from .image_to_text import ImageToTextPipeline
from .object_detection import ObjectDetectionPipeline
from .question_answering import QuestionAnsweringArgumentHandler, QuestionAnsweringPipeline
from .table_question_answering import TableQuestionAnsweringPipeline
from .text2text_generation import Text2TextGenerationPipeline
from .text_classification import TextClassificationPipeline
>>>>>>> 53ad854d
from .text_generation import TextGenerationPipeline
from .visual_question_answering import VisualQuestionAnsweringPipeline
from .zero_shot_classification import ZeroShotClassificationArgumentHandler, ZeroShotClassificationPipeline
from .zero_shot_image_classification import ZeroShotImageClassificationPipeline
from .zero_shot_object_detection import ZeroShotObjectDetectionPipeline

if is_mindspore_available():
    import mindspore as ms

    from ..models.auto.modeling_auto import (
        AutoModel,
        AutoModelForCausalLM,
        AutoModelForDepthEstimation,
        AutoModelForImageClassification,
        AutoModelForImageSegmentation,
        AutoModelForImageTextToText,
        AutoModelForImageToImage,
        AutoModelForObjectDetection,
        AutoModelForQuestionAnswering,
        AutoModelForSemanticSegmentation,
        AutoModelForSeq2SeqLM,
        AutoModelForSequenceClassification,
        AutoModelForTableQuestionAnswering,
        AutoModelForTokenClassification,
        AutoModelForVision2Seq,
        AutoModelForVisualQuestionAnswering,
        AutoModelForZeroShotImageClassification,
        AutoModelForZeroShotObjectDetection,
    )


if TYPE_CHECKING:
    from transformers.tokenization_utils_fast import PreTrainedTokenizerFast

    from ..modeling_utils import MSPreTrainedModel


logger = logging.get_logger(__name__)


# Register all the supported tasks here
TASK_ALIASES = {
    "sentiment-analysis": "text-classification",
    "ner": "token-classification",
    "vqa": "visual-question-answering",
    "text-to-speech": "text-to-audio",
}
SUPPORTED_TASKS = {
    "feature-extraction": {
        "impl": FeatureExtractionPipeline,
        "ms": (AutoModel,) if is_mindspore_available() else (),
        "default": {"model": {"ms": ("distilbert/distilbert-base-cased", "6ea8117")}},
        "type": "multimodal",
    },
    "visual-question-answering": {
        "impl": VisualQuestionAnsweringPipeline,
        "ms": (AutoModelForVisualQuestionAnswering,) if is_mindspore_available() else (),
        "default": {"model": {"ms": ("dandelin/vilt-b32-finetuned-vqa", "d0a1f6a")}},
        "type": "multimodal",
    },
    "text-classification": {
        "impl": TextClassificationPipeline,
        "ms": (AutoModelForSequenceClassification,) if is_mindspore_available() else (),
        "default": {"model": {"ms": ("distilbert/distilbert-base-uncased-finetuned-sst-2-english", "714eb0f")}},
        "type": "text",
    },
    "question-answering": {
        "impl": QuestionAnsweringPipeline,
        "ms": (AutoModelForQuestionAnswering,) if is_mindspore_available() else (),
        "default": {"model": {"ms": ("distilbert/distilbert-base-cased-distilled-squad", "564e9b5")}},
        "type": "text",
    },
    "table-question-answering": {
        "impl": TableQuestionAnsweringPipeline,
        "ms": (AutoModelForTableQuestionAnswering,) if is_mindspore_available() else (),
        "default": {
            "model": {
                "ms": ("google/tapas-base-finetuned-wtq", "e3dde19"),
            },
        },
        "type": "text",
    },
    "text2text-generation": {
        "impl": Text2TextGenerationPipeline,
        "ms": (AutoModelForSeq2SeqLM,) if is_mindspore_available() else (),
        "default": {"model": {"ms": ("google-t5/t5-base", "a9723ea")}},
        "type": "text",
    },
    "text-generation": {
        "impl": TextGenerationPipeline,
        "ms": (AutoModelForCausalLM,) if is_mindspore_available() else (),
        "default": {"model": {"ms": ("openai-community/gpt2", "607a30d")}},
        "type": "text",
    },
    "zero-shot-classification": {
        "impl": ZeroShotClassificationPipeline,
        "ms": (AutoModelForSequenceClassification,) if is_mindspore_available() else (),
        "default": {
            "model": {"ms": ("facebook/bart-large-mnli", "d7645e1")},
            "config": {"ms": ("facebook/bart-large-mnli", "d7645e1")},
        },
        "type": "text",
    },
<<<<<<< HEAD
    "fill-mask": {
        "impl": FillMaskPipeline,
        "ms": (AutoModelForMaskedLM,) if is_mindspore_available() else (),
        "default": {
            "model": {
                "ms": ("distilbert/distilroberta-base", "fb53ab8"),
            }
        },
        "type": "text",
=======
    "zero-shot-image-classification": {
        "impl": ZeroShotImageClassificationPipeline,
        "ms": (AutoModelForZeroShotImageClassification,) if is_mindspore_available() else (),
        "default": {"model": {"ms": ("openai/clip-vit-base-patch32", "3d74acf")}},
        "type": "multimodal",
    },
    "image-classification": {
        "impl": ImageClassificationPipeline,
        "ms": (AutoModelForImageClassification,) if is_mindspore_available() else (),
        "default": {"model": {"ms": ("google/vit-base-patch16-224", "3f49326")}},
        "type": "image",
    },
    "image-feature-extraction": {
        "impl": ImageFeatureExtractionPipeline,
        "ms": (AutoModel,) if is_mindspore_available() else (),
        "default": {"model": {"ms": ("google/vit-base-patch16-224", "3f49326")}},
        "type": "image",
    },
    "image-segmentation": {
        "impl": ImageSegmentationPipeline,
        "ms": (AutoModelForImageSegmentation, AutoModelForSemanticSegmentation) if is_mindspore_available() else (),
        "default": {"model": {"ms": ("facebook/detr-resnet-50-panoptic", "d53b52a")}},
        "type": "multimodal",
    },
    "image-to-text": {
        "impl": ImageToTextPipeline,
        "ms": (AutoModelForVision2Seq,) if is_mindspore_available() else (),
        "default": {"model": {"ms": ("ydshieh/vit-gpt2-coco-en", "5bebf1e")}},
        "type": "multimodal",
    },
    "image-text-to-text": {
        "impl": ImageTextToTextPipeline,
        "ms": (AutoModelForImageTextToText,) if is_mindspore_available() else (),
        "default": {"model": {"ms": ("llava-hf/llava-onevision-qwen2-0.5b-ov-hf", "2c9ba3b")}},
        "type": "multimodal",
    },
    "object-detection": {
        "impl": ObjectDetectionPipeline,
        "ms": (AutoModelForObjectDetection,) if is_mindspore_available() else (),
        "default": {"model": {"ms": ("facebook/detr-resnet-50", "1d5f47b")}},
        "type": "multimodal",
    },
    "zero-shot-object-detection": {
        "impl": ZeroShotObjectDetectionPipeline,
        "ms": (AutoModelForZeroShotObjectDetection,) if is_mindspore_available() else (),
        "default": {"model": {"ms": ("google/owlvit-base-patch32", "cbc355f")}},
        "type": "multimodal",
    },
    "depth-estimation": {
        "impl": DepthEstimationPipeline,
        "ms": (AutoModelForDepthEstimation,) if is_mindspore_available() else (),
        "default": {"model": {"ms": ("Intel/dpt-large", "bc15f29")}},
        "type": "image",
    },
    "image-to-image": {
        "impl": ImageToImagePipeline,
        "ms": (AutoModelForImageToImage,) if is_mindspore_available() else (),
        "default": {"model": {"ms": ("caidas/swin2SR-classical-sr-x2-64", "cee1c92")}},
        "type": "image",
>>>>>>> 53ad854d
    },
}

NO_FEATURE_EXTRACTOR_TASKS = set()
NO_IMAGE_PROCESSOR_TASKS = set()
NO_TOKENIZER_TASKS = set()

# Those model configs are special, they are generic over their task, meaning
# any tokenizer/feature_extractor might be use for a given model so we cannot
# use the statically defined TOKENIZER_MAPPING and FEATURE_EXTRACTOR_MAPPING to
# see if the model defines such objects or not.
MULTI_MODEL_AUDIO_CONFIGS = {"SpeechEncoderDecoderConfig"}
MULTI_MODEL_VISION_CONFIGS = {"VisionEncoderDecoderConfig", "VisionTextDualEncoderConfig"}
for task, values in SUPPORTED_TASKS.items():
    if values["type"] == "text":
        NO_FEATURE_EXTRACTOR_TASKS.add(task)
        NO_IMAGE_PROCESSOR_TASKS.add(task)
    elif values["type"] in {"image", "video"}:
        NO_TOKENIZER_TASKS.add(task)
    elif values["type"] in {"audio"}:
        NO_TOKENIZER_TASKS.add(task)
        NO_IMAGE_PROCESSOR_TASKS.add(task)
    elif values["type"] != "multimodal":
        raise ValueError(f"SUPPORTED_TASK {task} contains invalid type {values['type']}")

PIPELINE_REGISTRY = PipelineRegistry(supported_tasks=SUPPORTED_TASKS, task_aliases=TASK_ALIASES)


def get_supported_tasks() -> List[str]:
    """
    Returns a list of supported task strings.
    """
    return PIPELINE_REGISTRY.get_supported_tasks()


def get_task(model: str, token: Optional[str] = None, **deprecated_kwargs) -> str:
    use_auth_token = deprecated_kwargs.pop("use_auth_token", None)
    if use_auth_token is not None:
        warnings.warn(
            "The `use_auth_token` argument is deprecated and will be removed in v5 of Transformers. Please use `token` instead.",
            FutureWarning,
        )
        if token is not None:
            raise ValueError("`token` and `use_auth_token` are both specified. Please set only the argument `token`.")
        token = use_auth_token

    if is_offline_mode():
        raise RuntimeError("You cannot infer task automatically within `pipeline` when using offline mode")
    try:
        info = model_info(model, token=token)
    except Exception as e:
        raise RuntimeError(f"Instantiating a pipeline without a task set raised an error: {e}")
    if not info.pipeline_tag:
        raise RuntimeError(
            f"The model {model} does not seem to have a correct `pipeline_tag` set to infer the task automatically"
        )
    if getattr(info, "library_name", "transformers") != "transformers":
        raise RuntimeError(f"This model is meant to be used with {info.library_name} not with transformers")
    task = info.pipeline_tag
    return task


def check_task(task: str) -> Tuple[str, Dict, Any]:
    """
    Checks an incoming task string, to validate it's correct and return the default Pipeline and Model classes, and
    default models if they exist.

    Args:
        task (`str`):
            The task defining which pipeline will be returned. Currently accepted tasks are:

            - `"audio-classification"`
            - `"automatic-speech-recognition"`
            - `"conversational"`
            - `"depth-estimation"`
            - `"document-question-answering"`
            - `"feature-extraction"`
            - `"fill-mask"`
            - `"image-classification"`
            - `"image-feature-extraction"`
            - `"image-segmentation"`
            - `"image-to-text"`
            - `"image-to-image"`
            - `"object-detection"`
            - `"question-answering"`
            - `"summarization"`
            - `"table-question-answering"`
            - `"text2text-generation"`
            - `"text-classification"` (alias `"sentiment-analysis"` available)
            - `"text-generation"`
            - `"text-to-audio"` (alias `"text-to-speech"` available)
            - `"token-classification"` (alias `"ner"` available)
            - `"translation"`
            - `"translation_xx_to_yy"`
            - `"video-classification"`
            - `"visual-question-answering"` (alias `"vqa"` available)
            - `"zero-shot-classification"`
            - `"zero-shot-image-classification"`
            - `"zero-shot-object-detection"`

    Returns:
        (normalized_task: `str`, task_defaults: `dict`, task_options: (`tuple`, None)) The normalized task name
        (removed alias and options). The actual dictionary required to initialize the pipeline and some extra task
        options for parametrized tasks like "translation_XX_to_YY"


    """
    return PIPELINE_REGISTRY.check_task(task)


def clean_custom_task(task_info):
    import transformers

    if "impl" not in task_info:
        raise RuntimeError("This model introduces a custom pipeline without specifying its implementation.")
    pt_class_names = task_info.get("ms", ())
    if isinstance(pt_class_names, str):
        pt_class_names = [pt_class_names]
    task_info["ms"] = tuple(getattr(transformers, c) for c in pt_class_names)
    tf_class_names = task_info.get("tf", ())
    if isinstance(tf_class_names, str):
        tf_class_names = [tf_class_names]
    task_info["tf"] = tuple(getattr(transformers, c) for c in tf_class_names)
    return task_info, None


def pipeline(
    task: str = None,
    model: Optional[Union[str, "MSPreTrainedModel"]] = None,
    config: Optional[Union[str, PretrainedConfig]] = None,
    tokenizer: Optional[Union[str, PreTrainedTokenizer, "PreTrainedTokenizerFast"]] = None,
    feature_extractor: Optional[Union[str, PreTrainedFeatureExtractor]] = None,
    image_processor: Optional[Union[str, BaseImageProcessor]] = None,
    processor: Optional[Union[str, ProcessorMixin]] = None,
    framework: Optional[str] = None,
    revision: Optional[str] = None,
    use_fast: bool = True,
    token: Optional[Union[str, bool]] = None,
    device: Optional[Union[int, str]] = None,
    device_map=None,
    mindspore_dtype=None,
    trust_remote_code: Optional[bool] = None,
    model_kwargs: Dict[str, Any] = None,
    pipeline_class: Optional[Any] = None,
    **kwargs,
) -> Pipeline:
    """
    Utility factory method to build a [`Pipeline`].

    A pipeline consists of:

        - One or more components for pre-processing model inputs, such as a [tokenizer](tokenizer),
        [image_processor](image_processor), [feature_extractor](feature_extractor), or [processor](processors).
        - A [model](model) that generates predictions from the inputs.
        - Optional post-processing steps to refine the model's output, which can also be handled by processors.

    <Tip>
    While there are such optional arguments as `tokenizer`, `feature_extractor`, `image_processor`, and `processor`,
    they shouldn't be specified all at once. If these components are not provided, `pipeline` will try to load
    required ones automatically. In case you want to provide these components explicitly, please refer to a
    specific pipeline in order to get more details regarding what components are required.
    </Tip>

    Args:
        task (`str`):
            The task defining which pipeline will be returned. Currently accepted tasks are:

            - `"audio-classification"`: will return a [`AudioClassificationPipeline`].
            - `"automatic-speech-recognition"`: will return a [`AutomaticSpeechRecognitionPipeline`].
            - `"depth-estimation"`: will return a [`DepthEstimationPipeline`].
            - `"document-question-answering"`: will return a [`DocumentQuestionAnsweringPipeline`].
            - `"feature-extraction"`: will return a [`FeatureExtractionPipeline`].
            - `"fill-mask"`: will return a [`FillMaskPipeline`]:.
            - `"image-classification"`: will return a [`ImageClassificationPipeline`].
            - `"image-feature-extraction"`: will return an [`ImageFeatureExtractionPipeline`].
            - `"image-segmentation"`: will return a [`ImageSegmentationPipeline`].
            - `"image-to-image"`: will return a [`ImageToImagePipeline`].
            - `"image-to-text"`: will return a [`ImageToTextPipeline`].
            - `"mask-generation"`: will return a [`MaskGenerationPipeline`].
            - `"object-detection"`: will return a [`ObjectDetectionPipeline`].
            - `"question-answering"`: will return a [`QuestionAnsweringPipeline`].
            - `"summarization"`: will return a [`SummarizationPipeline`].
            - `"table-question-answering"`: will return a [`TableQuestionAnsweringPipeline`].
            - `"text2text-generation"`: will return a [`Text2TextGenerationPipeline`].
            - `"text-classification"` (alias `"sentiment-analysis"` available): will return a
              [`TextClassificationPipeline`].
            - `"text-generation"`: will return a [`TextGenerationPipeline`]:.
            - `"text-to-audio"` (alias `"text-to-speech"` available): will return a [`TextToAudioPipeline`]:.
            - `"token-classification"` (alias `"ner"` available): will return a [`TokenClassificationPipeline`].
            - `"translation"`: will return a [`TranslationPipeline`].
            - `"translation_xx_to_yy"`: will return a [`TranslationPipeline`].
            - `"video-classification"`: will return a [`VideoClassificationPipeline`].
            - `"visual-question-answering"`: will return a [`VisualQuestionAnsweringPipeline`].
            - `"zero-shot-classification"`: will return a [`ZeroShotClassificationPipeline`].
            - `"zero-shot-image-classification"`: will return a [`ZeroShotImageClassificationPipeline`].
            - `"zero-shot-audio-classification"`: will return a [`ZeroShotAudioClassificationPipeline`].
            - `"zero-shot-object-detection"`: will return a [`ZeroShotObjectDetectionPipeline`].

        model (`str` or [`PreTrainedModel`], *optional*):
            The model that will be used by the pipeline to make predictions. This can be a model identifier or an
            actual instance of a pretrained model inheriting from [`PreTrainedModel`] (for MindSpore)

            If not provided, the default for the `task` will be loaded.
        config (`str` or [`PretrainedConfig`], *optional*):
            The configuration that will be used by the pipeline to instantiate the model. This can be a model
            identifier or an actual pretrained model configuration inheriting from [`PretrainedConfig`].

            If not provided, the default configuration file for the requested model will be used. That means that if
            `model` is given, its default configuration will be used. However, if `model` is not supplied, this
            `task`'s default model's config is used instead.
        tokenizer (`str` or [`PreTrainedTokenizer`], *optional*):
            The tokenizer that will be used by the pipeline to encode data for the model. This can be a model
            identifier or an actual pretrained tokenizer inheriting from [`PreTrainedTokenizer`].

            If not provided, the default tokenizer for the given `model` will be loaded (if it is a string). If `model`
            is not specified or not a string, then the default tokenizer for `config` is loaded (if it is a string).
            However, if `config` is also not given or not a string, then the default tokenizer for the given `task`
            will be loaded.
        feature_extractor (`str` or [`PreTrainedFeatureExtractor`], *optional*):
            The feature extractor that will be used by the pipeline to encode data for the model. This can be a model
            identifier or an actual pretrained feature extractor inheriting from [`PreTrainedFeatureExtractor`].

            Feature extractors are used for non-NLP models, such as Speech or Vision models as well as multi-modal
            models. Multi-modal models will also require a tokenizer to be passed.

            If not provided, the default feature extractor for the given `model` will be loaded (if it is a string). If
            `model` is not specified or not a string, then the default feature extractor for `config` is loaded (if it
            is a string). However, if `config` is also not given or not a string, then the default feature extractor
            for the given `task` will be loaded.
        image_processor (`str` or [`BaseImageProcessor`], *optional*):
            The image processor that will be used by the pipeline to preprocess images for the model. This can be a
            model identifier or an actual image processor inheriting from [`BaseImageProcessor`].

            Image processors are used for Vision models and multi-modal models that require image inputs. Multi-modal
            models will also require a tokenizer to be passed.

            If not provided, the default image processor for the given `model` will be loaded (if it is a string). If
            `model` is not specified or not a string, then the default image processor for `config` is loaded (if it is
            a string).
        processor (`str` or [`ProcessorMixin`], *optional*):
            The processor that will be used by the pipeline to preprocess data for the model. This can be a model
            identifier or an actual processor inheriting from [`ProcessorMixin`].

            Processors are used for multi-modal models that require multi-modal inputs, for example, a model that
            requires both text and image inputs.

            If not provided, the default processor for the given `model` will be loaded (if it is a string). If `model`
            is not specified or not a string, then the default processor for `config` is loaded (if it is a string).
        framework (`str`, *optional*):
            The framework to use, either `"ms"` for MindSpore or `"tf"` for TensorFlow. The specified framework must be
            installed.

            If no framework is specified, will default to the one currently installed. If no framework is specified and
            both frameworks are installed, will default to the framework of the `model`, or to MindSpore if no model is
            provided.
        revision (`str`, *optional*, defaults to `"main"`):
            When passing a task name or a string model identifier: The specific model version to use. It can be a
            branch name, a tag name, or a commit id, since we use a git-based system for storing models and other
            artifacts on huggingface.co, so `revision` can be any identifier allowed by git.
        use_fast (`bool`, *optional*, defaults to `True`):
            Whether or not to use a Fast tokenizer if possible (a [`PreTrainedTokenizerFast`]).
        use_auth_token (`str` or *bool*, *optional*):
            The token to use as HTTP bearer authorization for remote files. If `True`, will use the token generated
            when running `huggingface-cli login` (stored in `~/.huggingface`).

        mindspore_dtype (`str` or `mindspore.Type`, *optional*):
            Sent directly as `model_kwargs` (just a simpler shortcut) to use the available precision for this model
            (`mindspore.float16`, `mindspore.bfloat16`, ... or `"auto"`).
        trust_remote_code (`bool`, *optional*, defaults to `False`):
            Whether or not to allow for custom code defined on the Hub in their own modeling, configuration,
            tokenization or even pipeline files. This option should only be set to `True` for repositories you trust
            and in which you have read the code, as it will execute code present on the Hub on your local machine.
        model_kwargs (`Dict[str, Any]`, *optional*):
            Additional dictionary of keyword arguments passed along to the model's `from_pretrained(...,
            **model_kwargs)` function.
        kwargs (`Dict[str, Any]`, *optional*):
            Additional keyword arguments passed along to the specific pipeline init (see the documentation for the
            corresponding pipeline class for possible values).

    Returns:
        [`Pipeline`]: A suitable pipeline for the task.

    Examples:

    ```python
    >>> from transformers import pipeline, AutoModelForTokenClassification, AutoTokenizer

    >>> # Sentiment analysis pipeline
    >>> analyzer = pipeline("sentiment-analysis")

    >>> # Question answering pipeline, specifying the checkpoint identifier
    >>> oracle = pipeline(
    ...     "question-answering", model="distilbert/distilbert-base-cased-distilled-squad", tokenizer="google-bert/bert-base-cased"
    ... )

    >>> # Named entity recognition pipeline, passing in a specific model and tokenizer
    >>> model = AutoModelForTokenClassification.from_pretrained("dbmdz/bert-large-cased-finetuned-conll03-english")
    >>> tokenizer = AutoTokenizer.from_pretrained("google-bert/bert-base-cased")
    >>> recognizer = pipeline("ner", model=model, tokenizer=tokenizer)
    ```"""
    if model_kwargs is None:
        model_kwargs = {}
    # Make sure we only pass use_auth_token once as a kwarg (it used to be possible to pass it in model_kwargs,
    # this is to keep BC).
    use_auth_token = model_kwargs.pop("use_auth_token", None)
    if use_auth_token is not None:
        warnings.warn(
            "The `use_auth_token` argument is deprecated and will be removed in v5 of Transformers. Please use `token` instead.",
            FutureWarning,
        )
        if token is not None:
            raise ValueError("`token` and `use_auth_token` are both specified. Please set only the argument `token`.")
        token = use_auth_token

    code_revision = kwargs.pop("code_revision", None)
    commit_hash = kwargs.pop("_commit_hash", None)

    hub_kwargs = {
        "revision": revision,
        "token": token,
        "trust_remote_code": trust_remote_code,
        "_commit_hash": commit_hash,
    }

    if task is None and model is None:
        raise RuntimeError(
            "Impossible to instantiate a pipeline without either a task or a model "
            "being specified. "
            "Please provide a task class or a model"
        )

    if model is None and tokenizer is not None:
        raise RuntimeError(
            "Impossible to instantiate a pipeline with tokenizer specified but not the model as the provided tokenizer"
            " may not be compatible with the default model. Please provide a PreTrainedModel class or a"
            " path/identifier to a pretrained model when providing tokenizer."
        )
    if model is None and feature_extractor is not None:
        raise RuntimeError(
            "Impossible to instantiate a pipeline with feature_extractor specified but not the model as the provided"
            " feature_extractor may not be compatible with the default model. Please provide a PreTrainedModel class"
            " or a path/identifier to a pretrained model when providing feature_extractor."
        )
    if isinstance(model, Path):
        model = str(model)

    if commit_hash is None:
        pretrained_model_name_or_path = None
        if isinstance(config, str):
            pretrained_model_name_or_path = config
        elif config is None and isinstance(model, str):
            pretrained_model_name_or_path = model

        if not isinstance(config, PretrainedConfig) and pretrained_model_name_or_path is not None:
            # We make a call to the config file first (which may be absent) to get the commit hash as soon as possible
            resolved_config_file = cached_file(
                pretrained_model_name_or_path,
                CONFIG_NAME,
                _raise_exceptions_for_gated_repo=False,
                _raise_exceptions_for_missing_entries=False,
                _raise_exceptions_for_connection_errors=False,
                cache_dir=model_kwargs.get("cache_dir"),
                **hub_kwargs,
            )
            hub_kwargs["_commit_hash"] = extract_commit_hash(resolved_config_file, commit_hash)
        else:
            hub_kwargs["_commit_hash"] = getattr(config, "_commit_hash", None)

    # Config is the primordial information item.
    # Instantiate config if needed
    if isinstance(config, str):
        config = AutoConfig.from_pretrained(
            config, _from_pipeline=task, code_revision=code_revision, **hub_kwargs, **model_kwargs
        )
        hub_kwargs["_commit_hash"] = config._commit_hash
    elif config is None and isinstance(model, str):
        # Check for an adapter file in the model path if PEFT is available

        config = AutoConfig.from_pretrained(
            model, _from_pipeline=task, code_revision=code_revision, **hub_kwargs, **model_kwargs
        )
        hub_kwargs["_commit_hash"] = config._commit_hash

    custom_tasks = {}
    if config is not None and len(getattr(config, "custom_pipelines", {})) > 0:
        custom_tasks = config.custom_pipelines
        if task is None and trust_remote_code is not False:
            if len(custom_tasks) == 1:
                task = list(custom_tasks.keys())[0]
            else:
                raise RuntimeError(
                    "We can't infer the task automatically for this model as there are multiple tasks available. Pick "
                    f"one in {', '.join(custom_tasks.keys())}"
                )

    if task is None and model is not None:
        if not isinstance(model, str):
            raise RuntimeError(
                "Inferring the task automatically requires to check the hub with a model_id defined as a `str`. "
                f"{model} is not a valid model_id."
            )
        task = get_task(model, token)

    # Retrieve the task
    if task in custom_tasks:
        normalized_task = task
        targeted_task, task_options = clean_custom_task(custom_tasks[task])
        if pipeline_class is None:
            if not trust_remote_code:
                raise ValueError(
                    "Loading this pipeline requires you to execute the code in the pipeline file in that"
                    " repo on your local machine. Make sure you have read the code there to avoid malicious use, then"
                    " set the option `trust_remote_code=True` to remove this error."
                )
            class_ref = targeted_task["impl"]
            pipeline_class = get_class_from_dynamic_module(
                class_ref,
                model,
                code_revision=code_revision,
                **hub_kwargs,
            )
    else:
        normalized_task, targeted_task, task_options = check_task(task)
        if pipeline_class is None:
            pipeline_class = targeted_task["impl"]

    # Use default model/config/tokenizer for the task if no model is provided
    if model is None:
        # At that point framework might still be undetermined
        model, default_revision = get_default_model_and_revision(targeted_task, framework, task_options)
        revision = revision if revision is not None else default_revision
        logger.warning(
            f"No model was supplied, defaulted to {model} and revision"
            f" {revision} ({HUGGINGFACE_CO_RESOLVE_ENDPOINT}/{model}).\n"
            "Using a pipeline without specifying a model name and revision in production is not recommended."
        )
        hub_kwargs["revision"] = revision
        if config is None and isinstance(model, str):
            config = AutoConfig.from_pretrained(model, _from_pipeline=task, **hub_kwargs, **model_kwargs)
            hub_kwargs["_commit_hash"] = config._commit_hash

    if device_map is not None:
        if "device_map" in model_kwargs:
            raise ValueError(
                'You cannot use both `pipeline(... device_map=..., model_kwargs={"device_map":...})` as those'
                " arguments might conflict, use only one.)"
            )
        if device is not None:
            logger.warning(
                "Both `device` and `device_map` are specified. `device` will override `device_map`. You"
                " will most likely encounter unexpected behavior. Please remove `device` and keep `device_map`."
            )
        model_kwargs["device_map"] = device_map
    if mindspore_dtype is not None:
        if "mindspore_dtype" in model_kwargs:
            raise ValueError(
                'You cannot use both `pipeline(... mindspore_dtype=..., model_kwargs={"mindspore_dtype":...})` as those'
                " arguments might conflict, use only one.)"
            )
        if isinstance(mindspore_dtype, str) and hasattr(ms, mindspore_dtype):
            mindspore_dtype = getattr(ms, mindspore_dtype)
        model_kwargs["mindspore_dtype"] = mindspore_dtype

    model_name = model if isinstance(model, str) else None

    # Load the correct model if possible
    # Infer the framework from the model if not already defined
    if isinstance(model, str) or framework is None:
        model_classes = {"ms": targeted_task["ms"]}
        framework, model = infer_framework_load_model(
            model,
            model_classes=model_classes,
            config=config,
            framework=framework,
            task=task,
            **hub_kwargs,
            **model_kwargs,
        )

    model_config = model.config
    hub_kwargs["_commit_hash"] = model.config._commit_hash

    load_tokenizer = type(model_config) in TOKENIZER_MAPPING or model_config.tokenizer_class is not None
    load_feature_extractor = type(model_config) in FEATURE_EXTRACTOR_MAPPING or feature_extractor is not None
    load_image_processor = type(model_config) in IMAGE_PROCESSOR_MAPPING or image_processor is not None
    load_processor = type(model_config) in PROCESSOR_MAPPING or processor is not None

    # Check that pipeline class required loading
    load_tokenizer = load_tokenizer and pipeline_class._load_tokenizer
    load_feature_extractor = load_feature_extractor and pipeline_class._load_feature_extractor
    load_image_processor = load_image_processor and pipeline_class._load_image_processor
    load_processor = load_processor and pipeline_class._load_processor

    # If `model` (instance of `PretrainedModel` instead of `str`) is passed (and/or same for config), while
    # `image_processor` or `feature_extractor` is `None`, the loading will fail. This happens particularly for some
    # vision tasks when calling `pipeline()` with `model` and only one of the `image_processor` and `feature_extractor`.
    # TODO: we need to make `NO_IMAGE_PROCESSOR_TASKS` and `NO_FEATURE_EXTRACTOR_TASKS` more robust to avoid such issue.
    # This block is only temporarily to make CI green.
    if load_image_processor and load_feature_extractor:
        load_feature_extractor = False

    if (
        tokenizer is None
        and not load_tokenizer
        and normalized_task not in NO_TOKENIZER_TASKS
        # Using class name to avoid importing the real class.
        and (
            model_config.__class__.__name__ in MULTI_MODEL_AUDIO_CONFIGS
            or model_config.__class__.__name__ in MULTI_MODEL_VISION_CONFIGS
        )
    ):
        # This is a special category of models, that are fusions of multiple models
        # so the model_config might not define a tokenizer, but it seems to be
        # necessary for the task, so we're force-trying to load it.
        load_tokenizer = True
    if (
        image_processor is None
        and not load_image_processor
        and normalized_task not in NO_IMAGE_PROCESSOR_TASKS
        # Using class name to avoid importing the real class.
        and model_config.__class__.__name__ in MULTI_MODEL_VISION_CONFIGS
    ):
        # This is a special category of models, that are fusions of multiple models
        # so the model_config might not define a tokenizer, but it seems to be
        # necessary for the task, so we're force-trying to load it.
        load_image_processor = True
    if (
        feature_extractor is None
        and not load_feature_extractor
        and normalized_task not in NO_FEATURE_EXTRACTOR_TASKS
        # Using class name to avoid importing the real class.
        and model_config.__class__.__name__ in MULTI_MODEL_AUDIO_CONFIGS
    ):
        # This is a special category of models, that are fusions of multiple models
        # so the model_config might not define a tokenizer, but it seems to be
        # necessary for the task, so we're force-trying to load it.
        load_feature_extractor = True

    if task in NO_TOKENIZER_TASKS:
        # These will never require a tokenizer.
        # the model on the other hand might have a tokenizer, but
        # the files could be missing from the hub, instead of failing
        # on such repos, we just force to not load it.
        load_tokenizer = False

    if task in NO_FEATURE_EXTRACTOR_TASKS:
        load_feature_extractor = False
    if task in NO_IMAGE_PROCESSOR_TASKS:
        load_image_processor = False

    if load_tokenizer:
        # Try to infer tokenizer from model or config name (if provided as str)
        if tokenizer is None:
            if isinstance(model_name, str):
                tokenizer = model_name
            elif isinstance(config, str):
                tokenizer = config
            else:
                # Impossible to guess what is the right tokenizer here
                raise Exception(
                    "Impossible to guess which tokenizer to use. "
                    "Please provide a PreTrainedTokenizer class or a path/identifier to a pretrained tokenizer."
                )

        # Instantiate tokenizer if needed
        if isinstance(tokenizer, (str, tuple)):
            if isinstance(tokenizer, tuple):
                # For tuple we have (tokenizer name, {kwargs})
                use_fast = tokenizer[1].pop("use_fast", use_fast)
                tokenizer_identifier = tokenizer[0]
                tokenizer_kwargs = tokenizer[1]
            else:
                tokenizer_identifier = tokenizer
                tokenizer_kwargs = model_kwargs.copy()
                tokenizer_kwargs.pop("mindspore_dtype", None)

            tokenizer = AutoTokenizer.from_pretrained(
                tokenizer_identifier, use_fast=use_fast, _from_pipeline=task, **hub_kwargs, **tokenizer_kwargs
            )

    if load_image_processor:
        # Try to infer image processor from model or config name (if provided as str)
        if image_processor is None:
            if isinstance(model_name, str):
                image_processor = model_name
            elif isinstance(config, str):
                image_processor = config
            # Backward compatibility, as `feature_extractor` used to be the name
            # for `ImageProcessor`.
            elif feature_extractor is not None and isinstance(feature_extractor, BaseImageProcessor):
                image_processor = feature_extractor
            else:
                # Impossible to guess what is the right image_processor here
                raise Exception(
                    "Impossible to guess which image processor to use. "
                    "Please provide a PreTrainedImageProcessor class or a path/identifier "
                    "to a pretrained image processor."
                )

        # Instantiate image_processor if needed
        if isinstance(image_processor, (str, tuple)):
            image_processor = AutoImageProcessor.from_pretrained(
                image_processor, _from_pipeline=task, **hub_kwargs, **model_kwargs
            )

    if load_feature_extractor:
        # Try to infer feature extractor from model or config name (if provided as str)
        if feature_extractor is None:
            if isinstance(model_name, str):
                feature_extractor = model_name
            elif isinstance(config, str):
                feature_extractor = config
            else:
                # Impossible to guess what is the right feature_extractor here
                raise Exception(
                    "Impossible to guess which feature extractor to use. "
                    "Please provide a PreTrainedFeatureExtractor class or a path/identifier "
                    "to a pretrained feature extractor."
                )

        # Instantiate feature_extractor if needed
        if isinstance(feature_extractor, (str, tuple)):
            feature_extractor = AutoFeatureExtractor.from_pretrained(
                feature_extractor, _from_pipeline=task, **hub_kwargs, **model_kwargs
            )

            if (
                feature_extractor._processor_class
                and feature_extractor._processor_class.endswith("WithLM")
                and isinstance(model_name, str)
            ):
                try:
                    import kenlm  # to trigger `ImportError` if not installed
                    from pyctcdecode import BeamSearchDecoderCTC

                    if os.path.isdir(model_name) or os.path.isfile(model_name):
                        decoder = BeamSearchDecoderCTC.load_from_dir(model_name)
                    else:
                        language_model_glob = os.path.join(
                            BeamSearchDecoderCTC._LANGUAGE_MODEL_SERIALIZED_DIRECTORY, "*"
                        )
                        alphabet_filename = BeamSearchDecoderCTC._ALPHABET_SERIALIZED_FILENAME
                        allow_patterns = [language_model_glob, alphabet_filename]
                        decoder = BeamSearchDecoderCTC.load_from_hf_hub(model_name, allow_patterns=allow_patterns)

                    kwargs["decoder"] = decoder
                except ImportError as e:
                    logger.warning(f"Could not load the `decoder` for {model_name}. Defaulting to raw CTC. Error: {e}")
                    if not is_kenlm_available():
                        logger.warning("Try to install `kenlm`: `pip install kenlm")

    if load_processor:
        # Try to infer processor from model or config name (if provided as str)
        if processor is None:
            if isinstance(model_name, str):
                processor = model_name
            elif isinstance(config, str):
                processor = config
            else:
                # Impossible to guess what is the right processor here
                raise Exception(
                    "Impossible to guess which processor to use. "
                    "Please provide a processor instance or a path/identifier "
                    "to a processor."
                )

        # Instantiate processor if needed
        if isinstance(processor, (str, tuple)):
            processor = AutoProcessor.from_pretrained(processor, _from_pipeline=task, **hub_kwargs, **model_kwargs)
            if not isinstance(processor, ProcessorMixin):
                raise TypeError(
                    "Processor was loaded, but it is not an instance of `ProcessorMixin`. "
                    f"Got type `{type(processor)}` instead. Please check that you specified "
                    "correct pipeline task for the model and model has processor implemented and saved."
                )

    if task == "translation" and model.config.task_specific_params:
        for key in model.config.task_specific_params:
            if key.startswith("translation"):
                task = key
                warnings.warn(
                    f'"translation" task was used, instead of "translation_XX_to_YY", defaulting to "{task}"',
                    UserWarning,
                )
                break

    if tokenizer is not None:
        kwargs["tokenizer"] = tokenizer

    if feature_extractor is not None:
        kwargs["feature_extractor"] = feature_extractor

    if mindspore_dtype is not None:
        kwargs["mindspore_dtype"] = mindspore_dtype

    if image_processor is not None:
        kwargs["image_processor"] = image_processor

    if device is not None:
        kwargs["device"] = device

    if processor is not None:
        kwargs["processor"] = processor

    return pipeline_class(model=model, framework=framework, task=task, **kwargs)<|MERGE_RESOLUTION|>--- conflicted
+++ resolved
@@ -42,7 +42,6 @@
 from ..feature_extraction_utils import PreTrainedFeatureExtractor
 from ..image_processing_utils import BaseImageProcessor
 from ..models.auto.configuration_auto import AutoConfig
-from ..models.auto.modeling_auto import AutoModelForMaskedLM
 from ..processing_utils import ProcessorMixin
 from ..utils import is_mindspore_available
 from .base import (
@@ -57,9 +56,6 @@
     get_default_model_and_revision,
     infer_framework_load_model,
 )
-<<<<<<< HEAD
-from .fill_mask import FillMaskPipeline
-=======
 from .depth_estimation import DepthEstimationPipeline
 from .feature_extraction import FeatureExtractionPipeline
 from .image_classification import ImageClassificationPipeline
@@ -73,7 +69,6 @@
 from .table_question_answering import TableQuestionAnsweringPipeline
 from .text2text_generation import Text2TextGenerationPipeline
 from .text_classification import TextClassificationPipeline
->>>>>>> 53ad854d
 from .text_generation import TextGenerationPipeline
 from .visual_question_answering import VisualQuestionAnsweringPipeline
 from .zero_shot_classification import ZeroShotClassificationArgumentHandler, ZeroShotClassificationPipeline
@@ -177,17 +172,6 @@
         },
         "type": "text",
     },
-<<<<<<< HEAD
-    "fill-mask": {
-        "impl": FillMaskPipeline,
-        "ms": (AutoModelForMaskedLM,) if is_mindspore_available() else (),
-        "default": {
-            "model": {
-                "ms": ("distilbert/distilroberta-base", "fb53ab8"),
-            }
-        },
-        "type": "text",
-=======
     "zero-shot-image-classification": {
         "impl": ZeroShotImageClassificationPipeline,
         "ms": (AutoModelForZeroShotImageClassification,) if is_mindspore_available() else (),
@@ -247,7 +231,6 @@
         "ms": (AutoModelForImageToImage,) if is_mindspore_available() else (),
         "default": {"model": {"ms": ("caidas/swin2SR-classical-sr-x2-64", "cee1c92")}},
         "type": "image",
->>>>>>> 53ad854d
     },
 }
 
