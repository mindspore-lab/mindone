# coding=utf-8
# Copyright 2018 The HuggingFace Inc. team.
#
# This code is adapted from https://github.com/huggingface/transformers
# with modifications to run transformers on mindspore.
#
# Licensed under the Apache License, Version 2.0 (the "License");
# you may not use this file except in compliance with the License.
# You may obtain a copy of the License at
#
#     http://www.apache.org/licenses/LICENSE-2.0
#
# Unless required by applicable law or agreed to in writing, software
# distributed under the License is distributed on an "AS IS" BASIS,
# WITHOUT WARRANTIES OR CONDITIONS OF ANY KIND, either express or implied.
# See the License for the specific language governing permissions and
# limitations under the License.
import os
import warnings
from pathlib import Path
from typing import TYPE_CHECKING, Any, Dict, List, Optional, Tuple, Union

from huggingface_hub import model_info
from transformers.configuration_utils import PretrainedConfig
from transformers.dynamic_module_utils import get_class_from_dynamic_module
from transformers.models.auto.feature_extraction_auto import FEATURE_EXTRACTOR_MAPPING, AutoFeatureExtractor
from transformers.models.auto.image_processing_auto import IMAGE_PROCESSOR_MAPPING, AutoImageProcessor
from transformers.models.auto.tokenization_auto import TOKENIZER_MAPPING, AutoTokenizer
from transformers.tokenization_utils import PreTrainedTokenizer
from transformers.utils import (
    CONFIG_NAME,
    HUGGINGFACE_CO_RESOLVE_ENDPOINT,
    cached_file,
    extract_commit_hash,
    is_kenlm_available,
    is_offline_mode,
    logging,
)

from mindone.transformers.models.auto.processing_auto import PROCESSOR_MAPPING, AutoProcessor

from ..feature_extraction_utils import PreTrainedFeatureExtractor
from ..image_processing_utils import BaseImageProcessor
from ..models.auto.configuration_auto import AutoConfig
from ..processing_utils import ProcessorMixin
from ..utils import is_mindspore_available
from .base import (
    ArgumentHandler,
    CsvPipelineDataFormat,
    JsonPipelineDataFormat,
    PipedPipelineDataFormat,
    Pipeline,
    PipelineDataFormat,
    PipelineException,
    PipelineRegistry,
    get_default_model_and_revision,
    infer_framework_load_model,
)
<<<<<<< HEAD
from .question_answering import QuestionAnsweringArgumentHandler, QuestionAnsweringPipeline
=======
from .image_text_to_text import ImageTextToTextPipeline
>>>>>>> 27b9ce5c
from .text2text_generation import Text2TextGenerationPipeline
from .text_classification import TextClassificationPipeline
from .text_generation import TextGenerationPipeline

if is_mindspore_available():
    import mindspore as ms

    from ..models.auto.modeling_auto import (
        AutoModelForCausalLM,
<<<<<<< HEAD
        AutoModelForQuestionAnswering,
        AutoModelForSeq2SeqLM,
=======
        AutoModelForImageTextToText,
        AutoModelForSeq2SeqLM,
        AutoModelForSequenceClassification,
>>>>>>> 27b9ce5c
        AutoModelForTokenClassification,
    )


if TYPE_CHECKING:
    from transformers.tokenization_utils_fast import PreTrainedTokenizerFast

    from ..modeling_utils import MSPreTrainedModel


logger = logging.get_logger(__name__)


# Register all the supported tasks here
TASK_ALIASES = {
    "sentiment-analysis": "text-classification",
    "ner": "token-classification",
    "vqa": "visual-question-answering",
    "text-to-speech": "text-to-audio",
}
SUPPORTED_TASKS = {
    "image-text-to-text": {
        "impl": ImageTextToTextPipeline,
        "ms": (AutoModelForImageTextToText,) if is_mindspore_available() else (),
        "default": {
            "model": {
                "ms": ("llava-hf/llava-onevision-qwen2-0.5b-ov-hf", "2c9ba3b"),
            }
        },
        "type": "multimodal",
    },
    "text-classification": {
        "impl": TextClassificationPipeline,
        "ms": (AutoModelForSequenceClassification,) if is_mindspore_available() else (),
        "default": {
            "model": {
                "ms": ("distilbert/distilbert-base-uncased-finetuned-sst-2-english", "714eb0f"),
            },
        },
        "type": "text",
    },
    "text-generation": {
        "impl": TextGenerationPipeline,
        "ms": (AutoModelForCausalLM,) if is_mindspore_available() else (),
        "default": {"model": {"ms": ("openai-community/gpt2", "607a30d")}},
        "type": "text",
    },
    "text2text-generation": {
        "impl": Text2TextGenerationPipeline,
        "ms": (AutoModelForSeq2SeqLM,) if is_mindspore_available() else (),
        "default": {"model": {"pt": ("google-t5/t5-base", "a9723ea"), "tf": ("google-t5/t5-base", "a9723ea")}},
        "type": "text",
    },
    "question-answering": {
        "impl": QuestionAnsweringPipeline,
        "ms": (AutoModelForQuestionAnswering,) if is_mindspore_available() else (),
        "default": {
            "model": {
                "ms": ("distilbert/distilbert-base-cased-distilled-squad", "564e9b5"),
            },
        },
        "type": "text",
    },
}

NO_FEATURE_EXTRACTOR_TASKS = set()
NO_IMAGE_PROCESSOR_TASKS = set()
NO_TOKENIZER_TASKS = set()

# Those model configs are special, they are generic over their task, meaning
# any tokenizer/feature_extractor might be use for a given model so we cannot
# use the statically defined TOKENIZER_MAPPING and FEATURE_EXTRACTOR_MAPPING to
# see if the model defines such objects or not.
MULTI_MODEL_AUDIO_CONFIGS = {"SpeechEncoderDecoderConfig"}
MULTI_MODEL_VISION_CONFIGS = {"VisionEncoderDecoderConfig", "VisionTextDualEncoderConfig"}
for task, values in SUPPORTED_TASKS.items():
    if values["type"] == "text":
        NO_FEATURE_EXTRACTOR_TASKS.add(task)
        NO_IMAGE_PROCESSOR_TASKS.add(task)
    elif values["type"] in {"image", "video"}:
        NO_TOKENIZER_TASKS.add(task)
    elif values["type"] in {"audio"}:
        NO_TOKENIZER_TASKS.add(task)
        NO_IMAGE_PROCESSOR_TASKS.add(task)
    elif values["type"] != "multimodal":
        raise ValueError(f"SUPPORTED_TASK {task} contains invalid type {values['type']}")

PIPELINE_REGISTRY = PipelineRegistry(supported_tasks=SUPPORTED_TASKS, task_aliases=TASK_ALIASES)


def get_supported_tasks() -> List[str]:
    """
    Returns a list of supported task strings.
    """
    return PIPELINE_REGISTRY.get_supported_tasks()


def get_task(model: str, token: Optional[str] = None, **deprecated_kwargs) -> str:
    use_auth_token = deprecated_kwargs.pop("use_auth_token", None)
    if use_auth_token is not None:
        warnings.warn(
            "The `use_auth_token` argument is deprecated and will be removed in v5 of Transformers. Please use `token` instead.",
            FutureWarning,
        )
        if token is not None:
            raise ValueError("`token` and `use_auth_token` are both specified. Please set only the argument `token`.")
        token = use_auth_token

    if is_offline_mode():
        raise RuntimeError("You cannot infer task automatically within `pipeline` when using offline mode")
    try:
        info = model_info(model, token=token)
    except Exception as e:
        raise RuntimeError(f"Instantiating a pipeline without a task set raised an error: {e}")
    if not info.pipeline_tag:
        raise RuntimeError(
            f"The model {model} does not seem to have a correct `pipeline_tag` set to infer the task automatically"
        )
    if getattr(info, "library_name", "transformers") != "transformers":
        raise RuntimeError(f"This model is meant to be used with {info.library_name} not with transformers")
    task = info.pipeline_tag
    return task


def check_task(task: str) -> Tuple[str, Dict, Any]:
    """
    Checks an incoming task string, to validate it's correct and return the default Pipeline and Model classes, and
    default models if they exist.

    Args:
        task (`str`):
            The task defining which pipeline will be returned. Currently accepted tasks are:

            - `"audio-classification"`
            - `"automatic-speech-recognition"`
            - `"conversational"`
            - `"depth-estimation"`
            - `"document-question-answering"`
            - `"feature-extraction"`
            - `"fill-mask"`
            - `"image-classification"`
            - `"image-feature-extraction"`
            - `"image-segmentation"`
            - `"image-to-text"`
            - `"image-to-image"`
            - `"object-detection"`
            - `"question-answering"`
            - `"summarization"`
            - `"table-question-answering"`
            - `"text2text-generation"`
            - `"text-classification"` (alias `"sentiment-analysis"` available)
            - `"text-generation"`
            - `"text-to-audio"` (alias `"text-to-speech"` available)
            - `"token-classification"` (alias `"ner"` available)
            - `"translation"`
            - `"translation_xx_to_yy"`
            - `"video-classification"`
            - `"visual-question-answering"` (alias `"vqa"` available)
            - `"zero-shot-classification"`
            - `"zero-shot-image-classification"`
            - `"zero-shot-object-detection"`

    Returns:
        (normalized_task: `str`, task_defaults: `dict`, task_options: (`tuple`, None)) The normalized task name
        (removed alias and options). The actual dictionary required to initialize the pipeline and some extra task
        options for parametrized tasks like "translation_XX_to_YY"


    """
    return PIPELINE_REGISTRY.check_task(task)


def clean_custom_task(task_info):
    import transformers

    if "impl" not in task_info:
        raise RuntimeError("This model introduces a custom pipeline without specifying its implementation.")
    pt_class_names = task_info.get("ms", ())
    if isinstance(pt_class_names, str):
        pt_class_names = [pt_class_names]
    task_info["ms"] = tuple(getattr(transformers, c) for c in pt_class_names)
    tf_class_names = task_info.get("tf", ())
    if isinstance(tf_class_names, str):
        tf_class_names = [tf_class_names]
    task_info["tf"] = tuple(getattr(transformers, c) for c in tf_class_names)
    return task_info, None


def pipeline(
    task: str = None,
    model: Optional[Union[str, "MSPreTrainedModel"]] = None,
    config: Optional[Union[str, PretrainedConfig]] = None,
    tokenizer: Optional[Union[str, PreTrainedTokenizer, "PreTrainedTokenizerFast"]] = None,
    feature_extractor: Optional[Union[str, PreTrainedFeatureExtractor]] = None,
    image_processor: Optional[Union[str, BaseImageProcessor]] = None,
    processor: Optional[Union[str, ProcessorMixin]] = None,
    framework: Optional[str] = None,
    revision: Optional[str] = None,
    use_fast: bool = True,
    token: Optional[Union[str, bool]] = None,
    device: Optional[Union[int, str]] = None,
    device_map=None,
    mindspore_dtype=None,
    trust_remote_code: Optional[bool] = None,
    model_kwargs: Dict[str, Any] = None,
    pipeline_class: Optional[Any] = None,
    **kwargs,
) -> Pipeline:
    """
    Utility factory method to build a [`Pipeline`].

    A pipeline consists of:

        - One or more components for pre-processing model inputs, such as a [tokenizer](tokenizer),
        [image_processor](image_processor), [feature_extractor](feature_extractor), or [processor](processors).
        - A [model](model) that generates predictions from the inputs.
        - Optional post-processing steps to refine the model's output, which can also be handled by processors.

    <Tip>
    While there are such optional arguments as `tokenizer`, `feature_extractor`, `image_processor`, and `processor`,
    they shouldn't be specified all at once. If these components are not provided, `pipeline` will try to load
    required ones automatically. In case you want to provide these components explicitly, please refer to a
    specific pipeline in order to get more details regarding what components are required.
    </Tip>

    Args:
        task (`str`):
            The task defining which pipeline will be returned. Currently accepted tasks are:

            - `"audio-classification"`: will return a [`AudioClassificationPipeline`].
            - `"automatic-speech-recognition"`: will return a [`AutomaticSpeechRecognitionPipeline`].
            - `"depth-estimation"`: will return a [`DepthEstimationPipeline`].
            - `"document-question-answering"`: will return a [`DocumentQuestionAnsweringPipeline`].
            - `"feature-extraction"`: will return a [`FeatureExtractionPipeline`].
            - `"fill-mask"`: will return a [`FillMaskPipeline`]:.
            - `"image-classification"`: will return a [`ImageClassificationPipeline`].
            - `"image-feature-extraction"`: will return an [`ImageFeatureExtractionPipeline`].
            - `"image-segmentation"`: will return a [`ImageSegmentationPipeline`].
            - `"image-to-image"`: will return a [`ImageToImagePipeline`].
            - `"image-to-text"`: will return a [`ImageToTextPipeline`].
            - `"mask-generation"`: will return a [`MaskGenerationPipeline`].
            - `"object-detection"`: will return a [`ObjectDetectionPipeline`].
            - `"question-answering"`: will return a [`QuestionAnsweringPipeline`].
            - `"summarization"`: will return a [`SummarizationPipeline`].
            - `"table-question-answering"`: will return a [`TableQuestionAnsweringPipeline`].
            - `"text2text-generation"`: will return a [`Text2TextGenerationPipeline`].
            - `"text-classification"` (alias `"sentiment-analysis"` available): will return a
              [`TextClassificationPipeline`].
            - `"text-generation"`: will return a [`TextGenerationPipeline`]:.
            - `"text-to-audio"` (alias `"text-to-speech"` available): will return a [`TextToAudioPipeline`]:.
            - `"token-classification"` (alias `"ner"` available): will return a [`TokenClassificationPipeline`].
            - `"translation"`: will return a [`TranslationPipeline`].
            - `"translation_xx_to_yy"`: will return a [`TranslationPipeline`].
            - `"video-classification"`: will return a [`VideoClassificationPipeline`].
            - `"visual-question-answering"`: will return a [`VisualQuestionAnsweringPipeline`].
            - `"zero-shot-classification"`: will return a [`ZeroShotClassificationPipeline`].
            - `"zero-shot-image-classification"`: will return a [`ZeroShotImageClassificationPipeline`].
            - `"zero-shot-audio-classification"`: will return a [`ZeroShotAudioClassificationPipeline`].
            - `"zero-shot-object-detection"`: will return a [`ZeroShotObjectDetectionPipeline`].

        model (`str` or [`PreTrainedModel`], *optional*):
            The model that will be used by the pipeline to make predictions. This can be a model identifier or an
            actual instance of a pretrained model inheriting from [`PreTrainedModel`] (for MindSpore)

            If not provided, the default for the `task` will be loaded.
        config (`str` or [`PretrainedConfig`], *optional*):
            The configuration that will be used by the pipeline to instantiate the model. This can be a model
            identifier or an actual pretrained model configuration inheriting from [`PretrainedConfig`].

            If not provided, the default configuration file for the requested model will be used. That means that if
            `model` is given, its default configuration will be used. However, if `model` is not supplied, this
            `task`'s default model's config is used instead.
        tokenizer (`str` or [`PreTrainedTokenizer`], *optional*):
            The tokenizer that will be used by the pipeline to encode data for the model. This can be a model
            identifier or an actual pretrained tokenizer inheriting from [`PreTrainedTokenizer`].

            If not provided, the default tokenizer for the given `model` will be loaded (if it is a string). If `model`
            is not specified or not a string, then the default tokenizer for `config` is loaded (if it is a string).
            However, if `config` is also not given or not a string, then the default tokenizer for the given `task`
            will be loaded.
        feature_extractor (`str` or [`PreTrainedFeatureExtractor`], *optional*):
            The feature extractor that will be used by the pipeline to encode data for the model. This can be a model
            identifier or an actual pretrained feature extractor inheriting from [`PreTrainedFeatureExtractor`].

            Feature extractors are used for non-NLP models, such as Speech or Vision models as well as multi-modal
            models. Multi-modal models will also require a tokenizer to be passed.

            If not provided, the default feature extractor for the given `model` will be loaded (if it is a string). If
            `model` is not specified or not a string, then the default feature extractor for `config` is loaded (if it
            is a string). However, if `config` is also not given or not a string, then the default feature extractor
            for the given `task` will be loaded.
        image_processor (`str` or [`BaseImageProcessor`], *optional*):
            The image processor that will be used by the pipeline to preprocess images for the model. This can be a
            model identifier or an actual image processor inheriting from [`BaseImageProcessor`].

            Image processors are used for Vision models and multi-modal models that require image inputs. Multi-modal
            models will also require a tokenizer to be passed.

            If not provided, the default image processor for the given `model` will be loaded (if it is a string). If
            `model` is not specified or not a string, then the default image processor for `config` is loaded (if it is
            a string).
        processor (`str` or [`ProcessorMixin`], *optional*):
            The processor that will be used by the pipeline to preprocess data for the model. This can be a model
            identifier or an actual processor inheriting from [`ProcessorMixin`].

            Processors are used for multi-modal models that require multi-modal inputs, for example, a model that
            requires both text and image inputs.

            If not provided, the default processor for the given `model` will be loaded (if it is a string). If `model`
            is not specified or not a string, then the default processor for `config` is loaded (if it is a string).
        framework (`str`, *optional*):
            The framework to use, either `"ms"` for MindSpore or `"tf"` for TensorFlow. The specified framework must be
            installed.

            If no framework is specified, will default to the one currently installed. If no framework is specified and
            both frameworks are installed, will default to the framework of the `model`, or to MindSpore if no model is
            provided.
        revision (`str`, *optional*, defaults to `"main"`):
            When passing a task name or a string model identifier: The specific model version to use. It can be a
            branch name, a tag name, or a commit id, since we use a git-based system for storing models and other
            artifacts on huggingface.co, so `revision` can be any identifier allowed by git.
        use_fast (`bool`, *optional*, defaults to `True`):
            Whether or not to use a Fast tokenizer if possible (a [`PreTrainedTokenizerFast`]).
        use_auth_token (`str` or *bool*, *optional*):
            The token to use as HTTP bearer authorization for remote files. If `True`, will use the token generated
            when running `huggingface-cli login` (stored in `~/.huggingface`).

        mindspore_dtype (`str` or `mindspore.Type`, *optional*):
            Sent directly as `model_kwargs` (just a simpler shortcut) to use the available precision for this model
            (`mindspore.float16`, `mindspore.bfloat16`, ... or `"auto"`).
        trust_remote_code (`bool`, *optional*, defaults to `False`):
            Whether or not to allow for custom code defined on the Hub in their own modeling, configuration,
            tokenization or even pipeline files. This option should only be set to `True` for repositories you trust
            and in which you have read the code, as it will execute code present on the Hub on your local machine.
        model_kwargs (`Dict[str, Any]`, *optional*):
            Additional dictionary of keyword arguments passed along to the model's `from_pretrained(...,
            **model_kwargs)` function.
        kwargs (`Dict[str, Any]`, *optional*):
            Additional keyword arguments passed along to the specific pipeline init (see the documentation for the
            corresponding pipeline class for possible values).

    Returns:
        [`Pipeline`]: A suitable pipeline for the task.

    Examples:

    ```python
    >>> from transformers import pipeline, AutoModelForTokenClassification, AutoTokenizer

    >>> # Sentiment analysis pipeline
    >>> analyzer = pipeline("sentiment-analysis")

    >>> # Question answering pipeline, specifying the checkpoint identifier
    >>> oracle = pipeline(
    ...     "question-answering", model="distilbert/distilbert-base-cased-distilled-squad", tokenizer="google-bert/bert-base-cased"
    ... )

    >>> # Named entity recognition pipeline, passing in a specific model and tokenizer
    >>> model = AutoModelForTokenClassification.from_pretrained("dbmdz/bert-large-cased-finetuned-conll03-english")
    >>> tokenizer = AutoTokenizer.from_pretrained("google-bert/bert-base-cased")
    >>> recognizer = pipeline("ner", model=model, tokenizer=tokenizer)
    ```"""
    if model_kwargs is None:
        model_kwargs = {}
    # Make sure we only pass use_auth_token once as a kwarg (it used to be possible to pass it in model_kwargs,
    # this is to keep BC).
    use_auth_token = model_kwargs.pop("use_auth_token", None)
    if use_auth_token is not None:
        warnings.warn(
            "The `use_auth_token` argument is deprecated and will be removed in v5 of Transformers. Please use `token` instead.",
            FutureWarning,
        )
        if token is not None:
            raise ValueError("`token` and `use_auth_token` are both specified. Please set only the argument `token`.")
        token = use_auth_token

    code_revision = kwargs.pop("code_revision", None)
    commit_hash = kwargs.pop("_commit_hash", None)

    hub_kwargs = {
        "revision": revision,
        "token": token,
        "trust_remote_code": trust_remote_code,
        "_commit_hash": commit_hash,
    }

    if task is None and model is None:
        raise RuntimeError(
            "Impossible to instantiate a pipeline without either a task or a model "
            "being specified. "
            "Please provide a task class or a model"
        )

    if model is None and tokenizer is not None:
        raise RuntimeError(
            "Impossible to instantiate a pipeline with tokenizer specified but not the model as the provided tokenizer"
            " may not be compatible with the default model. Please provide a PreTrainedModel class or a"
            " path/identifier to a pretrained model when providing tokenizer."
        )
    if model is None and feature_extractor is not None:
        raise RuntimeError(
            "Impossible to instantiate a pipeline with feature_extractor specified but not the model as the provided"
            " feature_extractor may not be compatible with the default model. Please provide a PreTrainedModel class"
            " or a path/identifier to a pretrained model when providing feature_extractor."
        )
    if isinstance(model, Path):
        model = str(model)

    if commit_hash is None:
        pretrained_model_name_or_path = None
        if isinstance(config, str):
            pretrained_model_name_or_path = config
        elif config is None and isinstance(model, str):
            pretrained_model_name_or_path = model

        if not isinstance(config, PretrainedConfig) and pretrained_model_name_or_path is not None:
            # We make a call to the config file first (which may be absent) to get the commit hash as soon as possible
            resolved_config_file = cached_file(
                pretrained_model_name_or_path,
                CONFIG_NAME,
                _raise_exceptions_for_gated_repo=False,
                _raise_exceptions_for_missing_entries=False,
                _raise_exceptions_for_connection_errors=False,
                cache_dir=model_kwargs.get("cache_dir"),
                **hub_kwargs,
            )
            hub_kwargs["_commit_hash"] = extract_commit_hash(resolved_config_file, commit_hash)
        else:
            hub_kwargs["_commit_hash"] = getattr(config, "_commit_hash", None)

    # Config is the primordial information item.
    # Instantiate config if needed
    if isinstance(config, str):
        config = AutoConfig.from_pretrained(
            config, _from_pipeline=task, code_revision=code_revision, **hub_kwargs, **model_kwargs
        )
        hub_kwargs["_commit_hash"] = config._commit_hash
    elif config is None and isinstance(model, str):
        # Check for an adapter file in the model path if PEFT is available

        config = AutoConfig.from_pretrained(
            model, _from_pipeline=task, code_revision=code_revision, **hub_kwargs, **model_kwargs
        )
        hub_kwargs["_commit_hash"] = config._commit_hash

    custom_tasks = {}
    if config is not None and len(getattr(config, "custom_pipelines", {})) > 0:
        custom_tasks = config.custom_pipelines
        if task is None and trust_remote_code is not False:
            if len(custom_tasks) == 1:
                task = list(custom_tasks.keys())[0]
            else:
                raise RuntimeError(
                    "We can't infer the task automatically for this model as there are multiple tasks available. Pick "
                    f"one in {', '.join(custom_tasks.keys())}"
                )

    if task is None and model is not None:
        if not isinstance(model, str):
            raise RuntimeError(
                "Inferring the task automatically requires to check the hub with a model_id defined as a `str`. "
                f"{model} is not a valid model_id."
            )
        task = get_task(model, token)

    # Retrieve the task
    if task in custom_tasks:
        normalized_task = task
        targeted_task, task_options = clean_custom_task(custom_tasks[task])
        if pipeline_class is None:
            if not trust_remote_code:
                raise ValueError(
                    "Loading this pipeline requires you to execute the code in the pipeline file in that"
                    " repo on your local machine. Make sure you have read the code there to avoid malicious use, then"
                    " set the option `trust_remote_code=True` to remove this error."
                )
            class_ref = targeted_task["impl"]
            pipeline_class = get_class_from_dynamic_module(
                class_ref,
                model,
                code_revision=code_revision,
                **hub_kwargs,
            )
    else:
        normalized_task, targeted_task, task_options = check_task(task)
        if pipeline_class is None:
            pipeline_class = targeted_task["impl"]

    # Use default model/config/tokenizer for the task if no model is provided
    if model is None:
        # At that point framework might still be undetermined
        model, default_revision = get_default_model_and_revision(targeted_task, framework, task_options)
        revision = revision if revision is not None else default_revision
        logger.warning(
            f"No model was supplied, defaulted to {model} and revision"
            f" {revision} ({HUGGINGFACE_CO_RESOLVE_ENDPOINT}/{model}).\n"
            "Using a pipeline without specifying a model name and revision in production is not recommended."
        )
        hub_kwargs["revision"] = revision
        if config is None and isinstance(model, str):
            config = AutoConfig.from_pretrained(model, _from_pipeline=task, **hub_kwargs, **model_kwargs)
            hub_kwargs["_commit_hash"] = config._commit_hash

    if device_map is not None:
        if "device_map" in model_kwargs:
            raise ValueError(
                'You cannot use both `pipeline(... device_map=..., model_kwargs={"device_map":...})` as those'
                " arguments might conflict, use only one.)"
            )
        if device is not None:
            logger.warning(
                "Both `device` and `device_map` are specified. `device` will override `device_map`. You"
                " will most likely encounter unexpected behavior. Please remove `device` and keep `device_map`."
            )
        model_kwargs["device_map"] = device_map
    if mindspore_dtype is not None:
        if "mindspore_dtype" in model_kwargs:
            raise ValueError(
                'You cannot use both `pipeline(... mindspore_dtype=..., model_kwargs={"mindspore_dtype":...})` as those'
                " arguments might conflict, use only one.)"
            )
        if isinstance(mindspore_dtype, str) and hasattr(ms, mindspore_dtype):
            mindspore_dtype = getattr(ms, mindspore_dtype)
        model_kwargs["mindspore_dtype"] = mindspore_dtype

    model_name = model if isinstance(model, str) else None

    # Load the correct model if possible
    # Infer the framework from the model if not already defined
    if isinstance(model, str) or framework is None:
        model_classes = {"ms": targeted_task["ms"]}
        framework, model = infer_framework_load_model(
            model,
            model_classes=model_classes,
            config=config,
            framework=framework,
            task=task,
            **hub_kwargs,
            **model_kwargs,
        )

    model_config = model.config
    hub_kwargs["_commit_hash"] = model.config._commit_hash

    load_tokenizer = type(model_config) in TOKENIZER_MAPPING or model_config.tokenizer_class is not None
    load_feature_extractor = type(model_config) in FEATURE_EXTRACTOR_MAPPING or feature_extractor is not None
    load_image_processor = type(model_config) in IMAGE_PROCESSOR_MAPPING or image_processor is not None
    load_processor = type(model_config) in PROCESSOR_MAPPING or processor is not None

    # Check that pipeline class required loading
    load_tokenizer = load_tokenizer and pipeline_class._load_tokenizer
    load_feature_extractor = load_feature_extractor and pipeline_class._load_feature_extractor
    load_image_processor = load_image_processor and pipeline_class._load_image_processor
    load_processor = load_processor and pipeline_class._load_processor

    # If `model` (instance of `PretrainedModel` instead of `str`) is passed (and/or same for config), while
    # `image_processor` or `feature_extractor` is `None`, the loading will fail. This happens particularly for some
    # vision tasks when calling `pipeline()` with `model` and only one of the `image_processor` and `feature_extractor`.
    # TODO: we need to make `NO_IMAGE_PROCESSOR_TASKS` and `NO_FEATURE_EXTRACTOR_TASKS` more robust to avoid such issue.
    # This block is only temporarily to make CI green.
    if load_image_processor and load_feature_extractor:
        load_feature_extractor = False

    if (
        tokenizer is None
        and not load_tokenizer
        and normalized_task not in NO_TOKENIZER_TASKS
        # Using class name to avoid importing the real class.
        and (
            model_config.__class__.__name__ in MULTI_MODEL_AUDIO_CONFIGS
            or model_config.__class__.__name__ in MULTI_MODEL_VISION_CONFIGS
        )
    ):
        # This is a special category of models, that are fusions of multiple models
        # so the model_config might not define a tokenizer, but it seems to be
        # necessary for the task, so we're force-trying to load it.
        load_tokenizer = True
    if (
        image_processor is None
        and not load_image_processor
        and normalized_task not in NO_IMAGE_PROCESSOR_TASKS
        # Using class name to avoid importing the real class.
        and model_config.__class__.__name__ in MULTI_MODEL_VISION_CONFIGS
    ):
        # This is a special category of models, that are fusions of multiple models
        # so the model_config might not define a tokenizer, but it seems to be
        # necessary for the task, so we're force-trying to load it.
        load_image_processor = True
    if (
        feature_extractor is None
        and not load_feature_extractor
        and normalized_task not in NO_FEATURE_EXTRACTOR_TASKS
        # Using class name to avoid importing the real class.
        and model_config.__class__.__name__ in MULTI_MODEL_AUDIO_CONFIGS
    ):
        # This is a special category of models, that are fusions of multiple models
        # so the model_config might not define a tokenizer, but it seems to be
        # necessary for the task, so we're force-trying to load it.
        load_feature_extractor = True

    if task in NO_TOKENIZER_TASKS:
        # These will never require a tokenizer.
        # the model on the other hand might have a tokenizer, but
        # the files could be missing from the hub, instead of failing
        # on such repos, we just force to not load it.
        load_tokenizer = False

    if task in NO_FEATURE_EXTRACTOR_TASKS:
        load_feature_extractor = False
    if task in NO_IMAGE_PROCESSOR_TASKS:
        load_image_processor = False

    if load_tokenizer:
        # Try to infer tokenizer from model or config name (if provided as str)
        if tokenizer is None:
            if isinstance(model_name, str):
                tokenizer = model_name
            elif isinstance(config, str):
                tokenizer = config
            else:
                # Impossible to guess what is the right tokenizer here
                raise Exception(
                    "Impossible to guess which tokenizer to use. "
                    "Please provide a PreTrainedTokenizer class or a path/identifier to a pretrained tokenizer."
                )

        # Instantiate tokenizer if needed
        if isinstance(tokenizer, (str, tuple)):
            if isinstance(tokenizer, tuple):
                # For tuple we have (tokenizer name, {kwargs})
                use_fast = tokenizer[1].pop("use_fast", use_fast)
                tokenizer_identifier = tokenizer[0]
                tokenizer_kwargs = tokenizer[1]
            else:
                tokenizer_identifier = tokenizer
                tokenizer_kwargs = model_kwargs.copy()
                tokenizer_kwargs.pop("mindspore_dtype", None)

            tokenizer = AutoTokenizer.from_pretrained(
                tokenizer_identifier, use_fast=use_fast, _from_pipeline=task, **hub_kwargs, **tokenizer_kwargs
            )

    if load_image_processor:
        # Try to infer image processor from model or config name (if provided as str)
        if image_processor is None:
            if isinstance(model_name, str):
                image_processor = model_name
            elif isinstance(config, str):
                image_processor = config
            # Backward compatibility, as `feature_extractor` used to be the name
            # for `ImageProcessor`.
            elif feature_extractor is not None and isinstance(feature_extractor, BaseImageProcessor):
                image_processor = feature_extractor
            else:
                # Impossible to guess what is the right image_processor here
                raise Exception(
                    "Impossible to guess which image processor to use. "
                    "Please provide a PreTrainedImageProcessor class or a path/identifier "
                    "to a pretrained image processor."
                )

        # Instantiate image_processor if needed
        if isinstance(image_processor, (str, tuple)):
            image_processor = AutoImageProcessor.from_pretrained(
                image_processor, _from_pipeline=task, **hub_kwargs, **model_kwargs
            )

    if load_feature_extractor:
        # Try to infer feature extractor from model or config name (if provided as str)
        if feature_extractor is None:
            if isinstance(model_name, str):
                feature_extractor = model_name
            elif isinstance(config, str):
                feature_extractor = config
            else:
                # Impossible to guess what is the right feature_extractor here
                raise Exception(
                    "Impossible to guess which feature extractor to use. "
                    "Please provide a PreTrainedFeatureExtractor class or a path/identifier "
                    "to a pretrained feature extractor."
                )

        # Instantiate feature_extractor if needed
        if isinstance(feature_extractor, (str, tuple)):
            feature_extractor = AutoFeatureExtractor.from_pretrained(
                feature_extractor, _from_pipeline=task, **hub_kwargs, **model_kwargs
            )

            if (
                feature_extractor._processor_class
                and feature_extractor._processor_class.endswith("WithLM")
                and isinstance(model_name, str)
            ):
                try:
                    import kenlm  # to trigger `ImportError` if not installed
                    from pyctcdecode import BeamSearchDecoderCTC

                    if os.path.isdir(model_name) or os.path.isfile(model_name):
                        decoder = BeamSearchDecoderCTC.load_from_dir(model_name)
                    else:
                        language_model_glob = os.path.join(
                            BeamSearchDecoderCTC._LANGUAGE_MODEL_SERIALIZED_DIRECTORY, "*"
                        )
                        alphabet_filename = BeamSearchDecoderCTC._ALPHABET_SERIALIZED_FILENAME
                        allow_patterns = [language_model_glob, alphabet_filename]
                        decoder = BeamSearchDecoderCTC.load_from_hf_hub(model_name, allow_patterns=allow_patterns)

                    kwargs["decoder"] = decoder
                except ImportError as e:
                    logger.warning(f"Could not load the `decoder` for {model_name}. Defaulting to raw CTC. Error: {e}")
                    if not is_kenlm_available():
                        logger.warning("Try to install `kenlm`: `pip install kenlm")

    if load_processor:
        # Try to infer processor from model or config name (if provided as str)
        if processor is None:
            if isinstance(model_name, str):
                processor = model_name
            elif isinstance(config, str):
                processor = config
            else:
                # Impossible to guess what is the right processor here
                raise Exception(
                    "Impossible to guess which processor to use. "
                    "Please provide a processor instance or a path/identifier "
                    "to a processor."
                )

        # Instantiate processor if needed
        if isinstance(processor, (str, tuple)):
            processor = AutoProcessor.from_pretrained(processor, _from_pipeline=task, **hub_kwargs, **model_kwargs)
            if not isinstance(processor, ProcessorMixin):
                raise TypeError(
                    "Processor was loaded, but it is not an instance of `ProcessorMixin`. "
                    f"Got type `{type(processor)}` instead. Please check that you specified "
                    "correct pipeline task for the model and model has processor implemented and saved."
                )

    if task == "translation" and model.config.task_specific_params:
        for key in model.config.task_specific_params:
            if key.startswith("translation"):
                task = key
                warnings.warn(
                    f'"translation" task was used, instead of "translation_XX_to_YY", defaulting to "{task}"',
                    UserWarning,
                )
                break

    if tokenizer is not None:
        kwargs["tokenizer"] = tokenizer

    if feature_extractor is not None:
        kwargs["feature_extractor"] = feature_extractor

    if mindspore_dtype is not None:
        kwargs["mindspore_dtype"] = mindspore_dtype

    if image_processor is not None:
        kwargs["image_processor"] = image_processor

    if device is not None:
        kwargs["device"] = device

    if processor is not None:
        kwargs["processor"] = processor

    return pipeline_class(model=model, framework=framework, task=task, **kwargs)<|MERGE_RESOLUTION|>--- conflicted
+++ resolved
@@ -56,11 +56,7 @@
     get_default_model_and_revision,
     infer_framework_load_model,
 )
-<<<<<<< HEAD
-from .question_answering import QuestionAnsweringArgumentHandler, QuestionAnsweringPipeline
-=======
 from .image_text_to_text import ImageTextToTextPipeline
->>>>>>> 27b9ce5c
 from .text2text_generation import Text2TextGenerationPipeline
 from .text_classification import TextClassificationPipeline
 from .text_generation import TextGenerationPipeline
@@ -70,14 +66,9 @@
 
     from ..models.auto.modeling_auto import (
         AutoModelForCausalLM,
-<<<<<<< HEAD
-        AutoModelForQuestionAnswering,
-        AutoModelForSeq2SeqLM,
-=======
         AutoModelForImageTextToText,
         AutoModelForSeq2SeqLM,
         AutoModelForSequenceClassification,
->>>>>>> 27b9ce5c
         AutoModelForTokenClassification,
     )
 
@@ -128,17 +119,7 @@
     "text2text-generation": {
         "impl": Text2TextGenerationPipeline,
         "ms": (AutoModelForSeq2SeqLM,) if is_mindspore_available() else (),
-        "default": {"model": {"pt": ("google-t5/t5-base", "a9723ea"), "tf": ("google-t5/t5-base", "a9723ea")}},
-        "type": "text",
-    },
-    "question-answering": {
-        "impl": QuestionAnsweringPipeline,
-        "ms": (AutoModelForQuestionAnswering,) if is_mindspore_available() else (),
-        "default": {
-            "model": {
-                "ms": ("distilbert/distilbert-base-cased-distilled-squad", "564e9b5"),
-            },
-        },
+        "default": {"model": {"ms": ("google-t5/t5-base", "a9723ea")}},
         "type": "text",
     },
 }
