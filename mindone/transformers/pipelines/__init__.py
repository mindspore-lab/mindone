--- conflicted
+++ resolved
@@ -56,12 +56,8 @@
     get_default_model_and_revision,
     infer_framework_load_model,
 )
-<<<<<<< HEAD
 from .image_classification import ImageClassificationPipeline
-from .image_segmentation import ImageSegmentationPipeline
-=======
 from .image_text_to_text import ImageTextToTextPipeline
->>>>>>> 32c5c614
 from .text2text_generation import Text2TextGenerationPipeline
 from .text_classification import TextClassificationPipeline
 from .text_generation import TextGenerationPipeline
@@ -71,13 +67,8 @@
 
     from ..models.auto.modeling_auto import (
         AutoModelForCausalLM,
-<<<<<<< HEAD
         AutoModelForImageClassification,
-        AutoModelForImageSegmentation,
-        AutoModelForSemanticSegmentation,
-=======
         AutoModelForImageTextToText,
->>>>>>> 32c5c614
         AutoModelForSeq2SeqLM,
         AutoModelForSequenceClassification,
         AutoModelForTokenClassification,
@@ -101,7 +92,6 @@
     "text-to-speech": "text-to-audio",
 }
 SUPPORTED_TASKS = {
-<<<<<<< HEAD
     "image-classification": {
         "impl": ImageClassificationPipeline,
         "ms": (AutoModelForImageClassification,) if is_mindspore_available() else (),
@@ -112,11 +102,6 @@
         },
         "type": "image",
     },
-    "image-segmentation": {
-        "impl": ImageSegmentationPipeline,
-        "ms": (AutoModelForImageSegmentation, AutoModelForSemanticSegmentation) if is_mindspore_available() else (),
-        "default": {"model": {"ms": ("facebook/detr-resnet-50-panoptic", "d53b52a")}},
-=======
     "image-text-to-text": {
         "impl": ImageTextToTextPipeline,
         "ms": (AutoModelForImageTextToText,) if is_mindspore_available() else (),
@@ -125,7 +110,6 @@
                 "ms": ("llava-hf/llava-onevision-qwen2-0.5b-ov-hf", "2c9ba3b"),
             }
         },
->>>>>>> 32c5c614
         "type": "multimodal",
     },
     "text-classification": {
