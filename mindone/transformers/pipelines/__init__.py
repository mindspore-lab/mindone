--- conflicted
+++ resolved
@@ -56,12 +56,9 @@
     get_default_model_and_revision,
     infer_framework_load_model,
 )
-<<<<<<< HEAD
+from .depth_estimation import DepthEstimationPipeline
 from .document_question_answering import DocumentQuestionAnsweringPipeline
-=======
-from .depth_estimation import DepthEstimationPipeline
 from .feature_extraction import FeatureExtractionPipeline
->>>>>>> 7cb0b4ac
 from .image_classification import ImageClassificationPipeline
 from .image_feature_extraction import ImageFeatureExtractionPipeline
 from .image_segmentation import ImageSegmentationPipeline
@@ -74,13 +71,10 @@
 from .text2text_generation import Text2TextGenerationPipeline
 from .text_classification import TextClassificationPipeline
 from .text_generation import TextGenerationPipeline
-<<<<<<< HEAD
 from .token_classification import TokenClassificationPipeline
 from .video_classification import VideoClassificationPipeline
-=======
 from .visual_question_answering import VisualQuestionAnsweringPipeline
 from .zero_shot_classification import ZeroShotClassificationArgumentHandler, ZeroShotClassificationPipeline
->>>>>>> 7cb0b4ac
 from .zero_shot_image_classification import ZeroShotImageClassificationPipeline
 from .zero_shot_object_detection import ZeroShotObjectDetectionPipeline
 
@@ -90,11 +84,8 @@
     from ..models.auto.modeling_auto import (
         AutoModel,
         AutoModelForCausalLM,
-<<<<<<< HEAD
+        AutoModelForDepthEstimation,
         AutoModelForDocumentQuestionAnswering,
-=======
-        AutoModelForDepthEstimation,
->>>>>>> 7cb0b4ac
         AutoModelForImageClassification,
         AutoModelForImageSegmentation,
         AutoModelForImageTextToText,
@@ -106,12 +97,9 @@
         AutoModelForSequenceClassification,
         AutoModelForTableQuestionAnswering,
         AutoModelForTokenClassification,
-<<<<<<< HEAD
         AutoModelForVideoClassification,
-=======
         AutoModelForVision2Seq,
         AutoModelForVisualQuestionAnswering,
->>>>>>> 7cb0b4ac
         AutoModelForZeroShotImageClassification,
         AutoModelForZeroShotObjectDetection,
     )
