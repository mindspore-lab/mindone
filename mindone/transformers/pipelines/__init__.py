--- conflicted
+++ resolved
@@ -62,23 +62,17 @@
 from .image_feature_extraction import ImageFeatureExtractionPipeline
 from .image_segmentation import ImageSegmentationPipeline
 from .image_text_to_text import ImageTextToTextPipeline
-<<<<<<< HEAD
 from .image_to_image import ImageToImagePipeline
 from .image_to_text import ImageToTextPipeline
-from .text2text_generation import Text2TextGenerationPipeline
-from .text_classification import TextClassificationPipeline
-from .text_generation import TextGenerationPipeline
-from .visual_question_answering import VisualQuestionAnsweringPipeline
-=======
 from .object_detection import ObjectDetectionPipeline
 from .question_answering import QuestionAnsweringArgumentHandler, QuestionAnsweringPipeline
 from .text2text_generation import Text2TextGenerationPipeline
 from .text_classification import TextClassificationPipeline
 from .text_generation import TextGenerationPipeline
+from .visual_question_answering import VisualQuestionAnsweringPipeline
 from .zero_shot_classification import ZeroShotClassificationArgumentHandler, ZeroShotClassificationPipeline
 from .zero_shot_image_classification import ZeroShotImageClassificationPipeline
 from .zero_shot_object_detection import ZeroShotObjectDetectionPipeline
->>>>>>> 28f3b18a
 
 if is_mindspore_available():
     import mindspore as ms
@@ -90,23 +84,17 @@
         AutoModelForImageClassification,
         AutoModelForImageSegmentation,
         AutoModelForImageTextToText,
-<<<<<<< HEAD
         AutoModelForImageToImage,
-        AutoModelForSeq2SeqLM,
-        AutoModelForSequenceClassification,
-        AutoModelForTokenClassification,
-        AutoModelForVision2Seq,
-        AutoModelForVisualQuestionAnswering,
-=======
         AutoModelForObjectDetection,
         AutoModelForQuestionAnswering,
         AutoModelForSemanticSegmentation,
         AutoModelForSeq2SeqLM,
         AutoModelForSequenceClassification,
         AutoModelForTokenClassification,
+        AutoModelForVision2Seq,
+        AutoModelForVisualQuestionAnswering,
         AutoModelForZeroShotImageClassification,
         AutoModelForZeroShotObjectDetection,
->>>>>>> 28f3b18a
     )
 
 
@@ -127,7 +115,12 @@
     "text-to-speech": "text-to-audio",
 }
 SUPPORTED_TASKS = {
-<<<<<<< HEAD
+    "feature-extraction": {
+        "impl": FeatureExtractionPipeline,
+        "ms": (AutoModel,) if is_mindspore_available() else (),
+        "default": {"model": {"ms": ("distilbert/distilbert-base-cased", "6ea8117")}},
+        "type": "multimodal",
+    },
     "image-classification": {
         "impl": ImageClassificationPipeline,
         "ms": (AutoModelForImageClassification,) if is_mindspore_available() else (),
@@ -156,12 +149,6 @@
                 "ms": ("llava-hf/llava-onevision-qwen2-0.5b-ov-hf", "2c9ba3b"),
             }
         },
-=======
-    "feature-extraction": {
-        "impl": FeatureExtractionPipeline,
-        "ms": (AutoModel,) if is_mindspore_available() else (),
-        "default": {"model": {"ms": ("distilbert/distilbert-base-cased", "6ea8117")}},
->>>>>>> 28f3b18a
         "type": "multimodal",
     },
     "visual-question-answering": {
@@ -190,12 +177,6 @@
         "default": {"model": {"ms": ("google-t5/t5-base", "a9723ea")}},
         "type": "text",
     },
-<<<<<<< HEAD
-    "image-to-image": {
-        "impl": ImageToImagePipeline,
-        "ms": (AutoModelForImageToImage,) if is_mindspore_available() else (),
-        "default": {"model": {"ms": ("caidas/swin2SR-classical-sr-x2-64", "cee1c92")}},
-=======
     "text-generation": {
         "impl": TextGenerationPipeline,
         "ms": (AutoModelForCausalLM,) if is_mindspore_available() else (),
@@ -257,7 +238,12 @@
         "impl": DepthEstimationPipeline,
         "ms": (AutoModelForDepthEstimation,) if is_mindspore_available() else (),
         "default": {"model": {"ms": ("Intel/dpt-large", "bc15f29")}},
->>>>>>> 28f3b18a
+        "type": "image",
+    },
+    "image-to-image": {
+        "impl": ImageToImagePipeline,
+        "ms": (AutoModelForImageToImage,) if is_mindspore_available() else (),
+        "default": {"model": {"ms": ("caidas/swin2SR-classical-sr-x2-64", "cee1c92")}},
         "type": "image",
     },
 }
