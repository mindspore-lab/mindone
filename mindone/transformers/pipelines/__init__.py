# coding=utf-8
# Copyright 2018 The HuggingFace Inc. team.
#
# This code is adapted from https://github.com/huggingface/transformers
# with modifications to run transformers on mindspore.
#
# Licensed under the Apache License, Version 2.0 (the "License");
# you may not use this file except in compliance with the License.
# You may obtain a copy of the License at
#
#     http://www.apache.org/licenses/LICENSE-2.0
#
# Unless required by applicable law or agreed to in writing, software
# distributed under the License is distributed on an "AS IS" BASIS,
# WITHOUT WARRANTIES OR CONDITIONS OF ANY KIND, either express or implied.
# See the License for the specific language governing permissions and
# limitations under the License.
import os
import warnings
from pathlib import Path
from typing import TYPE_CHECKING, Any, Dict, List, Optional, Tuple, Union

from huggingface_hub import model_info
from transformers.configuration_utils import PretrainedConfig
from transformers.dynamic_module_utils import get_class_from_dynamic_module
from transformers.models.auto.feature_extraction_auto import FEATURE_EXTRACTOR_MAPPING, AutoFeatureExtractor
from transformers.models.auto.tokenization_auto import TOKENIZER_MAPPING, AutoTokenizer
from transformers.tokenization_utils import PreTrainedTokenizer
from transformers.utils import (
    CONFIG_NAME,
    HUGGINGFACE_CO_RESOLVE_ENDPOINT,
    cached_file,
    extract_commit_hash,
    is_kenlm_available,
    is_offline_mode,
    logging,
)

from mindone.transformers.models.auto.image_processing_auto import IMAGE_PROCESSOR_MAPPING, AutoImageProcessor
from mindone.transformers.models.auto.processing_auto import PROCESSOR_MAPPING, AutoProcessor

from ..feature_extraction_utils import PreTrainedFeatureExtractor
from ..image_processing_utils import BaseImageProcessor
from ..models.auto.configuration_auto import AutoConfig
from ..processing_utils import ProcessorMixin
from ..utils import is_mindspore_available
from .base import (
    ArgumentHandler,
    CsvPipelineDataFormat,
    JsonPipelineDataFormat,
    PipedPipelineDataFormat,
    Pipeline,
    PipelineDataFormat,
    PipelineException,
    PipelineRegistry,
    get_default_model_and_revision,
    infer_framework_load_model,
)
<<<<<<< HEAD
from .image_segmentation import ImageSegmentationPipeline
=======
from .image_classification import ImageClassificationPipeline
>>>>>>> b5436ddf
from .image_text_to_text import ImageTextToTextPipeline
from .text2text_generation import Text2TextGenerationPipeline
from .text_classification import TextClassificationPipeline
from .text_generation import TextGenerationPipeline

if is_mindspore_available():
    import mindspore as ms

    from ..models.auto.modeling_auto import (
        AutoModelForCausalLM,
<<<<<<< HEAD
        AutoModelForImageSegmentation,
=======
        AutoModelForImageClassification,
>>>>>>> b5436ddf
        AutoModelForImageTextToText,
        AutoModelForSemanticSegmentation,
        AutoModelForSeq2SeqLM,
        AutoModelForSequenceClassification,
        AutoModelForTokenClassification,
    )


if TYPE_CHECKING:
    from transformers.tokenization_utils_fast import PreTrainedTokenizerFast

    from ..modeling_utils import MSPreTrainedModel


logger = logging.get_logger(__name__)


# Register all the supported tasks here
TASK_ALIASES = {
    "sentiment-analysis": "text-classification",
    "ner": "token-classification",
    "vqa": "visual-question-answering",
    "text-to-speech": "text-to-audio",
}
SUPPORTED_TASKS = {
<<<<<<< HEAD
    "image-segmentation": {
        "impl": ImageSegmentationPipeline,
        "ms": (AutoModelForImageSegmentation, AutoModelForSemanticSegmentation) if is_mindspore_available() else (),
        "default": {"model": {"ms": ("facebook/detr-resnet-50-panoptic", "d53b52a")}},
        "type": "multimodal",
=======
    "image-classification": {
        "impl": ImageClassificationPipeline,
        "ms": (AutoModelForImageClassification,) if is_mindspore_available() else (),
        "default": {
            "model": {
                "ms": ("google/vit-base-patch16-224", "3f49326"),
            }
        },
        "type": "image",
>>>>>>> b5436ddf
    },
    "image-text-to-text": {
        "impl": ImageTextToTextPipeline,
        "ms": (AutoModelForImageTextToText,) if is_mindspore_available() else (),
        "default": {
            "model": {
                "ms": ("llava-hf/llava-onevision-qwen2-0.5b-ov-hf", "2c9ba3b"),
            }
        },
        "type": "multimodal",
    },
    "text-classification": {
        "impl": TextClassificationPipeline,
        "ms": (AutoModelForSequenceClassification,) if is_mindspore_available() else (),
        "default": {
            "model": {
                "ms": ("distilbert/distilbert-base-uncased-finetuned-sst-2-english", "714eb0f"),
            },
        },
        "type": "text",
    },
    "text-generation": {
        "impl": TextGenerationPipeline,
        "ms": (AutoModelForCausalLM,) if is_mindspore_available() else (),
        "default": {"model": {"ms": ("openai-community/gpt2", "607a30d")}},
        "type": "text",
    },
    "text2text-generation": {
        "impl": Text2TextGenerationPipeline,
        "ms": (AutoModelForSeq2SeqLM,) if is_mindspore_available() else (),
        "default": {"model": {"ms": ("google-t5/t5-base", "a9723ea")}},
        "type": "text",
    },
}

NO_FEATURE_EXTRACTOR_TASKS = set()
NO_IMAGE_PROCESSOR_TASKS = set()
NO_TOKENIZER_TASKS = set()

# Those model configs are special, they are generic over their task, meaning
# any tokenizer/feature_extractor might be use for a given model so we cannot
# use the statically defined TOKENIZER_MAPPING and FEATURE_EXTRACTOR_MAPPING to
# see if the model defines such objects or not.
MULTI_MODEL_AUDIO_CONFIGS = {"SpeechEncoderDecoderConfig"}
MULTI_MODEL_VISION_CONFIGS = {"VisionEncoderDecoderConfig", "VisionTextDualEncoderConfig"}
for task, values in SUPPORTED_TASKS.items():
    if values["type"] == "text":
        NO_FEATURE_EXTRACTOR_TASKS.add(task)
        NO_IMAGE_PROCESSOR_TASKS.add(task)
    elif values["type"] in {"image", "video"}:
        NO_TOKENIZER_TASKS.add(task)
    elif values["type"] in {"audio"}:
        NO_TOKENIZER_TASKS.add(task)
        NO_IMAGE_PROCESSOR_TASKS.add(task)
    elif values["type"] != "multimodal":
        raise ValueError(f"SUPPORTED_TASK {task} contains invalid type {values['type']}")

PIPELINE_REGISTRY = PipelineRegistry(supported_tasks=SUPPORTED_TASKS, task_aliases=TASK_ALIASES)


def get_supported_tasks() -> List[str]:
    """
    Returns a list of supported task strings.
    """
    return PIPELINE_REGISTRY.get_supported_tasks()


def get_task(model: str, token: Optional[str] = None, **deprecated_kwargs) -> str:
    use_auth_token = deprecated_kwargs.pop("use_auth_token", None)
    if use_auth_token is not None:
        warnings.warn(
            "The `use_auth_token` argument is deprecated and will be removed in v5 of Transformers. Please use `token` instead.",
            FutureWarning,
        )
        if token is not None:
            raise ValueError("`token` and `use_auth_token` are both specified. Please set only the argument `token`.")
        token = use_auth_token

    if is_offline_mode():
        raise RuntimeError("You cannot infer task automatically within `pipeline` when using offline mode")
    try:
        info = model_info(model, token=token)
    except Exception as e:
        raise RuntimeError(f"Instantiating a pipeline without a task set raised an error: {e}")
    if not info.pipeline_tag:
        raise RuntimeError(
            f"The model {model} does not seem to have a correct `pipeline_tag` set to infer the task automatically"
        )
    if getattr(info, "library_name", "transformers") != "transformers":
        raise RuntimeError(f"This model is meant to be used with {info.library_name} not with transformers")
    task = info.pipeline_tag
    return task


def check_task(task: str) -> Tuple[str, Dict, Any]:
    """
    Checks an incoming task string, to validate it's correct and return the default Pipeline and Model classes, and
    default models if they exist.

    Args:
        task (`str`):
            The task defining which pipeline will be returned. Currently accepted tasks are:

            - `"audio-classification"`
            - `"automatic-speech-recognition"`
            - `"conversational"`
            - `"depth-estimation"`
            - `"document-question-answering"`
            - `"feature-extraction"`
            - `"fill-mask"`
            - `"image-classification"`
            - `"image-feature-extraction"`
            - `"image-segmentation"`
            - `"image-to-text"`
            - `"image-to-image"`
            - `"object-detection"`
            - `"question-answering"`
            - `"summarization"`
            - `"table-question-answering"`
            - `"text2text-generation"`
            - `"text-classification"` (alias `"sentiment-analysis"` available)
            - `"text-generation"`
            - `"text-to-audio"` (alias `"text-to-speech"` available)
            - `"token-classification"` (alias `"ner"` available)
            - `"translation"`
            - `"translation_xx_to_yy"`
            - `"video-classification"`
            - `"visual-question-answering"` (alias `"vqa"` available)
            - `"zero-shot-classification"`
            - `"zero-shot-image-classification"`
            - `"zero-shot-object-detection"`

    Returns:
        (normalized_task: `str`, task_defaults: `dict`, task_options: (`tuple`, None)) The normalized task name
        (removed alias and options). The actual dictionary required to initialize the pipeline and some extra task
        options for parametrized tasks like "translation_XX_to_YY"


    """
    return PIPELINE_REGISTRY.check_task(task)


def clean_custom_task(task_info):
    import transformers

    if "impl" not in task_info:
        raise RuntimeError("This model introduces a custom pipeline without specifying its implementation.")
    pt_class_names = task_info.get("ms", ())
    if isinstance(pt_class_names, str):
        pt_class_names = [pt_class_names]
    task_info["ms"] = tuple(getattr(transformers, c) for c in pt_class_names)
    tf_class_names = task_info.get("tf", ())
    if isinstance(tf_class_names, str):
        tf_class_names = [tf_class_names]
    task_info["tf"] = tuple(getattr(transformers, c) for c in tf_class_names)
    return task_info, None


def pipeline(
    task: str = None,
    model: Optional[Union[str, "MSPreTrainedModel"]] = None,
    config: Optional[Union[str, PretrainedConfig]] = None,
    tokenizer: Optional[Union[str, PreTrainedTokenizer, "PreTrainedTokenizerFast"]] = None,
    feature_extractor: Optional[Union[str, PreTrainedFeatureExtractor]] = None,
    image_processor: Optional[Union[str, BaseImageProcessor]] = None,
    processor: Optional[Union[str, ProcessorMixin]] = None,
    framework: Optional[str] = None,
    revision: Optional[str] = None,
    use_fast: bool = True,
    token: Optional[Union[str, bool]] = None,
    device: Optional[Union[int, str]] = None,
    device_map=None,
    mindspore_dtype=None,
    trust_remote_code: Optional[bool] = None,
    model_kwargs: Dict[str, Any] = None,
    pipeline_class: Optional[Any] = None,
    **kwargs,
) -> Pipeline:
    """
    Utility factory method to build a [`Pipeline`].

    A pipeline consists of:

        - One or more components for pre-processing model inputs, such as a [tokenizer](tokenizer),
        [image_processor](image_processor), [feature_extractor](feature_extractor), or [processor](processors).
        - A [model](model) that generates predictions from the inputs.
        - Optional post-processing steps to refine the model's output, which can also be handled by processors.

    <Tip>
    While there are such optional arguments as `tokenizer`, `feature_extractor`, `image_processor`, and `processor`,
    they shouldn't be specified all at once. If these components are not provided, `pipeline` will try to load
    required ones automatically. In case you want to provide these components explicitly, please refer to a
    specific pipeline in order to get more details regarding what components are required.
    </Tip>

    Args:
        task (`str`):
            The task defining which pipeline will be returned. Currently accepted tasks are:

            - `"audio-classification"`: will return a [`AudioClassificationPipeline`].
            - `"automatic-speech-recognition"`: will return a [`AutomaticSpeechRecognitionPipeline`].
            - `"depth-estimation"`: will return a [`DepthEstimationPipeline`].
            - `"document-question-answering"`: will return a [`DocumentQuestionAnsweringPipeline`].
            - `"feature-extraction"`: will return a [`FeatureExtractionPipeline`].
            - `"fill-mask"`: will return a [`FillMaskPipeline`]:.
            - `"image-classification"`: will return a [`ImageClassificationPipeline`].
            - `"image-feature-extraction"`: will return an [`ImageFeatureExtractionPipeline`].
            - `"image-segmentation"`: will return a [`ImageSegmentationPipeline`].
            - `"image-to-image"`: will return a [`ImageToImagePipeline`].
            - `"image-to-text"`: will return a [`ImageToTextPipeline`].
            - `"mask-generation"`: will return a [`MaskGenerationPipeline`].
            - `"object-detection"`: will return a [`ObjectDetectionPipeline`].
            - `"question-answering"`: will return a [`QuestionAnsweringPipeline`].
            - `"summarization"`: will return a [`SummarizationPipeline`].
            - `"table-question-answering"`: will return a [`TableQuestionAnsweringPipeline`].
            - `"text2text-generation"`: will return a [`Text2TextGenerationPipeline`].
            - `"text-classification"` (alias `"sentiment-analysis"` available): will return a
              [`TextClassificationPipeline`].
            - `"text-generation"`: will return a [`TextGenerationPipeline`]:.
            - `"text-to-audio"` (alias `"text-to-speech"` available): will return a [`TextToAudioPipeline`]:.
            - `"token-classification"` (alias `"ner"` available): will return a [`TokenClassificationPipeline`].
            - `"translation"`: will return a [`TranslationPipeline`].
            - `"translation_xx_to_yy"`: will return a [`TranslationPipeline`].
            - `"video-classification"`: will return a [`VideoClassificationPipeline`].
            - `"visual-question-answering"`: will return a [`VisualQuestionAnsweringPipeline`].
            - `"zero-shot-classification"`: will return a [`ZeroShotClassificationPipeline`].
            - `"zero-shot-image-classification"`: will return a [`ZeroShotImageClassificationPipeline`].
            - `"zero-shot-audio-classification"`: will return a [`ZeroShotAudioClassificationPipeline`].
            - `"zero-shot-object-detection"`: will return a [`ZeroShotObjectDetectionPipeline`].

        model (`str` or [`PreTrainedModel`], *optional*):
            The model that will be used by the pipeline to make predictions. This can be a model identifier or an
            actual instance of a pretrained model inheriting from [`PreTrainedModel`] (for MindSpore)

            If not provided, the default for the `task` will be loaded.
        config (`str` or [`PretrainedConfig`], *optional*):
            The configuration that will be used by the pipeline to instantiate the model. This can be a model
            identifier or an actual pretrained model configuration inheriting from [`PretrainedConfig`].

            If not provided, the default configuration file for the requested model will be used. That means that if
            `model` is given, its default configuration will be used. However, if `model` is not supplied, this
            `task`'s default model's config is used instead.
        tokenizer (`str` or [`PreTrainedTokenizer`], *optional*):
            The tokenizer that will be used by the pipeline to encode data for the model. This can be a model
            identifier or an actual pretrained tokenizer inheriting from [`PreTrainedTokenizer`].

            If not provided, the default tokenizer for the given `model` will be loaded (if it is a string). If `model`
            is not specified or not a string, then the default tokenizer for `config` is loaded (if it is a string).
            However, if `config` is also not given or not a string, then the default tokenizer for the given `task`
            will be loaded.
        feature_extractor (`str` or [`PreTrainedFeatureExtractor`], *optional*):
            The feature extractor that will be used by the pipeline to encode data for the model. This can be a model
            identifier or an actual pretrained feature extractor inheriting from [`PreTrainedFeatureExtractor`].

            Feature extractors are used for non-NLP models, such as Speech or Vision models as well as multi-modal
            models. Multi-modal models will also require a tokenizer to be passed.

            If not provided, the default feature extractor for the given `model` will be loaded (if it is a string). If
            `model` is not specified or not a string, then the default feature extractor for `config` is loaded (if it
            is a string). However, if `config` is also not given or not a string, then the default feature extractor
            for the given `task` will be loaded.
        image_processor (`str` or [`BaseImageProcessor`], *optional*):
            The image processor that will be used by the pipeline to preprocess images for the model. This can be a
            model identifier or an actual image processor inheriting from [`BaseImageProcessor`].

            Image processors are used for Vision models and multi-modal models that require image inputs. Multi-modal
            models will also require a tokenizer to be passed.

            If not provided, the default image processor for the given `model` will be loaded (if it is a string). If
            `model` is not specified or not a string, then the default image processor for `config` is loaded (if it is
            a string).
        processor (`str` or [`ProcessorMixin`], *optional*):
            The processor that will be used by the pipeline to preprocess data for the model. This can be a model
            identifier or an actual processor inheriting from [`ProcessorMixin`].

            Processors are used for multi-modal models that require multi-modal inputs, for example, a model that
            requires both text and image inputs.

            If not provided, the default processor for the given `model` will be loaded (if it is a string). If `model`
            is not specified or not a string, then the default processor for `config` is loaded (if it is a string).
        framework (`str`, *optional*):
            The framework to use, either `"ms"` for MindSpore or `"tf"` for TensorFlow. The specified framework must be
            installed.

            If no framework is specified, will default to the one currently installed. If no framework is specified and
            both frameworks are installed, will default to the framework of the `model`, or to MindSpore if no model is
            provided.
        revision (`str`, *optional*, defaults to `"main"`):
            When passing a task name or a string model identifier: The specific model version to use. It can be a
            branch name, a tag name, or a commit id, since we use a git-based system for storing models and other
            artifacts on huggingface.co, so `revision` can be any identifier allowed by git.
        use_fast (`bool`, *optional*, defaults to `True`):
            Whether or not to use a Fast tokenizer if possible (a [`PreTrainedTokenizerFast`]).
        use_auth_token (`str` or *bool*, *optional*):
            The token to use as HTTP bearer authorization for remote files. If `True`, will use the token generated
            when running `huggingface-cli login` (stored in `~/.huggingface`).

        mindspore_dtype (`str` or `mindspore.Type`, *optional*):
            Sent directly as `model_kwargs` (just a simpler shortcut) to use the available precision for this model
            (`mindspore.float16`, `mindspore.bfloat16`, ... or `"auto"`).
        trust_remote_code (`bool`, *optional*, defaults to `False`):
            Whether or not to allow for custom code defined on the Hub in their own modeling, configuration,
            tokenization or even pipeline files. This option should only be set to `True` for repositories you trust
            and in which you have read the code, as it will execute code present on the Hub on your local machine.
        model_kwargs (`Dict[str, Any]`, *optional*):
            Additional dictionary of keyword arguments passed along to the model's `from_pretrained(...,
            **model_kwargs)` function.
        kwargs (`Dict[str, Any]`, *optional*):
            Additional keyword arguments passed along to the specific pipeline init (see the documentation for the
            corresponding pipeline class for possible values).

    Returns:
        [`Pipeline`]: A suitable pipeline for the task.

    Examples:

    ```python
    >>> from transformers import pipeline, AutoModelForTokenClassification, AutoTokenizer

    >>> # Sentiment analysis pipeline
    >>> analyzer = pipeline("sentiment-analysis")

    >>> # Question answering pipeline, specifying the checkpoint identifier
    >>> oracle = pipeline(
    ...     "question-answering", model="distilbert/distilbert-base-cased-distilled-squad", tokenizer="google-bert/bert-base-cased"
    ... )

    >>> # Named entity recognition pipeline, passing in a specific model and tokenizer
    >>> model = AutoModelForTokenClassification.from_pretrained("dbmdz/bert-large-cased-finetuned-conll03-english")
    >>> tokenizer = AutoTokenizer.from_pretrained("google-bert/bert-base-cased")
    >>> recognizer = pipeline("ner", model=model, tokenizer=tokenizer)
    ```"""
    if model_kwargs is None:
        model_kwargs = {}
    # Make sure we only pass use_auth_token once as a kwarg (it used to be possible to pass it in model_kwargs,
    # this is to keep BC).
    use_auth_token = model_kwargs.pop("use_auth_token", None)
    if use_auth_token is not None:
        warnings.warn(
            "The `use_auth_token` argument is deprecated and will be removed in v5 of Transformers. Please use `token` instead.",
            FutureWarning,
        )
        if token is not None:
            raise ValueError("`token` and `use_auth_token` are both specified. Please set only the argument `token`.")
        token = use_auth_token

    code_revision = kwargs.pop("code_revision", None)
    commit_hash = kwargs.pop("_commit_hash", None)

    hub_kwargs = {
        "revision": revision,
        "token": token,
        "trust_remote_code": trust_remote_code,
        "_commit_hash": commit_hash,
    }

    if task is None and model is None:
        raise RuntimeError(
            "Impossible to instantiate a pipeline without either a task or a model "
            "being specified. "
            "Please provide a task class or a model"
        )

    if model is None and tokenizer is not None:
        raise RuntimeError(
            "Impossible to instantiate a pipeline with tokenizer specified but not the model as the provided tokenizer"
            " may not be compatible with the default model. Please provide a PreTrainedModel class or a"
            " path/identifier to a pretrained model when providing tokenizer."
        )
    if model is None and feature_extractor is not None:
        raise RuntimeError(
            "Impossible to instantiate a pipeline with feature_extractor specified but not the model as the provided"
            " feature_extractor may not be compatible with the default model. Please provide a PreTrainedModel class"
            " or a path/identifier to a pretrained model when providing feature_extractor."
        )
    if isinstance(model, Path):
        model = str(model)

    if commit_hash is None:
        pretrained_model_name_or_path = None
        if isinstance(config, str):
            pretrained_model_name_or_path = config
        elif config is None and isinstance(model, str):
            pretrained_model_name_or_path = model

        if not isinstance(config, PretrainedConfig) and pretrained_model_name_or_path is not None:
            # We make a call to the config file first (which may be absent) to get the commit hash as soon as possible
            resolved_config_file = cached_file(
                pretrained_model_name_or_path,
                CONFIG_NAME,
                _raise_exceptions_for_gated_repo=False,
                _raise_exceptions_for_missing_entries=False,
                _raise_exceptions_for_connection_errors=False,
                cache_dir=model_kwargs.get("cache_dir"),
                **hub_kwargs,
            )
            hub_kwargs["_commit_hash"] = extract_commit_hash(resolved_config_file, commit_hash)
        else:
            hub_kwargs["_commit_hash"] = getattr(config, "_commit_hash", None)

    # Config is the primordial information item.
    # Instantiate config if needed
    if isinstance(config, str):
        config = AutoConfig.from_pretrained(
            config, _from_pipeline=task, code_revision=code_revision, **hub_kwargs, **model_kwargs
        )
        hub_kwargs["_commit_hash"] = config._commit_hash
    elif config is None and isinstance(model, str):
        # Check for an adapter file in the model path if PEFT is available

        config = AutoConfig.from_pretrained(
            model, _from_pipeline=task, code_revision=code_revision, **hub_kwargs, **model_kwargs
        )
        hub_kwargs["_commit_hash"] = config._commit_hash

    custom_tasks = {}
    if config is not None and len(getattr(config, "custom_pipelines", {})) > 0:
        custom_tasks = config.custom_pipelines
        if task is None and trust_remote_code is not False:
            if len(custom_tasks) == 1:
                task = list(custom_tasks.keys())[0]
            else:
                raise RuntimeError(
                    "We can't infer the task automatically for this model as there are multiple tasks available. Pick "
                    f"one in {', '.join(custom_tasks.keys())}"
                )

    if task is None and model is not None:
        if not isinstance(model, str):
            raise RuntimeError(
                "Inferring the task automatically requires to check the hub with a model_id defined as a `str`. "
                f"{model} is not a valid model_id."
            )
        task = get_task(model, token)

    # Retrieve the task
    if task in custom_tasks:
        normalized_task = task
        targeted_task, task_options = clean_custom_task(custom_tasks[task])
        if pipeline_class is None:
            if not trust_remote_code:
                raise ValueError(
                    "Loading this pipeline requires you to execute the code in the pipeline file in that"
                    " repo on your local machine. Make sure you have read the code there to avoid malicious use, then"
                    " set the option `trust_remote_code=True` to remove this error."
                )
            class_ref = targeted_task["impl"]
            pipeline_class = get_class_from_dynamic_module(
                class_ref,
                model,
                code_revision=code_revision,
                **hub_kwargs,
            )
    else:
        normalized_task, targeted_task, task_options = check_task(task)
        if pipeline_class is None:
            pipeline_class = targeted_task["impl"]

    # Use default model/config/tokenizer for the task if no model is provided
    if model is None:
        # At that point framework might still be undetermined
        model, default_revision = get_default_model_and_revision(targeted_task, framework, task_options)
        revision = revision if revision is not None else default_revision
        logger.warning(
            f"No model was supplied, defaulted to {model} and revision"
            f" {revision} ({HUGGINGFACE_CO_RESOLVE_ENDPOINT}/{model}).\n"
            "Using a pipeline without specifying a model name and revision in production is not recommended."
        )
        hub_kwargs["revision"] = revision
        if config is None and isinstance(model, str):
            config = AutoConfig.from_pretrained(model, _from_pipeline=task, **hub_kwargs, **model_kwargs)
            hub_kwargs["_commit_hash"] = config._commit_hash

    if device_map is not None:
        if "device_map" in model_kwargs:
            raise ValueError(
                'You cannot use both `pipeline(... device_map=..., model_kwargs={"device_map":...})` as those'
                " arguments might conflict, use only one.)"
            )
        if device is not None:
            logger.warning(
                "Both `device` and `device_map` are specified. `device` will override `device_map`. You"
                " will most likely encounter unexpected behavior. Please remove `device` and keep `device_map`."
            )
        model_kwargs["device_map"] = device_map
    if mindspore_dtype is not None:
        if "mindspore_dtype" in model_kwargs:
            raise ValueError(
                'You cannot use both `pipeline(... mindspore_dtype=..., model_kwargs={"mindspore_dtype":...})` as those'
                " arguments might conflict, use only one.)"
            )
        if isinstance(mindspore_dtype, str) and hasattr(ms, mindspore_dtype):
            mindspore_dtype = getattr(ms, mindspore_dtype)
        model_kwargs["mindspore_dtype"] = mindspore_dtype

    model_name = model if isinstance(model, str) else None

    # Load the correct model if possible
    # Infer the framework from the model if not already defined
    if isinstance(model, str) or framework is None:
        model_classes = {"ms": targeted_task["ms"]}
        framework, model = infer_framework_load_model(
            model,
            model_classes=model_classes,
            config=config,
            framework=framework,
            task=task,
            **hub_kwargs,
            **model_kwargs,
        )

    model_config = model.config
    hub_kwargs["_commit_hash"] = model.config._commit_hash

    load_tokenizer = type(model_config) in TOKENIZER_MAPPING or model_config.tokenizer_class is not None
    load_feature_extractor = type(model_config) in FEATURE_EXTRACTOR_MAPPING or feature_extractor is not None
    load_image_processor = type(model_config) in IMAGE_PROCESSOR_MAPPING or image_processor is not None
    load_processor = type(model_config) in PROCESSOR_MAPPING or processor is not None

    # Check that pipeline class required loading
    load_tokenizer = load_tokenizer and pipeline_class._load_tokenizer
    load_feature_extractor = load_feature_extractor and pipeline_class._load_feature_extractor
    load_image_processor = load_image_processor and pipeline_class._load_image_processor
    load_processor = load_processor and pipeline_class._load_processor

    # If `model` (instance of `PretrainedModel` instead of `str`) is passed (and/or same for config), while
    # `image_processor` or `feature_extractor` is `None`, the loading will fail. This happens particularly for some
    # vision tasks when calling `pipeline()` with `model` and only one of the `image_processor` and `feature_extractor`.
    # TODO: we need to make `NO_IMAGE_PROCESSOR_TASKS` and `NO_FEATURE_EXTRACTOR_TASKS` more robust to avoid such issue.
    # This block is only temporarily to make CI green.
    if load_image_processor and load_feature_extractor:
        load_feature_extractor = False

    if (
        tokenizer is None
        and not load_tokenizer
        and normalized_task not in NO_TOKENIZER_TASKS
        # Using class name to avoid importing the real class.
        and (
            model_config.__class__.__name__ in MULTI_MODEL_AUDIO_CONFIGS
            or model_config.__class__.__name__ in MULTI_MODEL_VISION_CONFIGS
        )
    ):
        # This is a special category of models, that are fusions of multiple models
        # so the model_config might not define a tokenizer, but it seems to be
        # necessary for the task, so we're force-trying to load it.
        load_tokenizer = True
    if (
        image_processor is None
        and not load_image_processor
        and normalized_task not in NO_IMAGE_PROCESSOR_TASKS
        # Using class name to avoid importing the real class.
        and model_config.__class__.__name__ in MULTI_MODEL_VISION_CONFIGS
    ):
        # This is a special category of models, that are fusions of multiple models
        # so the model_config might not define a tokenizer, but it seems to be
        # necessary for the task, so we're force-trying to load it.
        load_image_processor = True
    if (
        feature_extractor is None
        and not load_feature_extractor
        and normalized_task not in NO_FEATURE_EXTRACTOR_TASKS
        # Using class name to avoid importing the real class.
        and model_config.__class__.__name__ in MULTI_MODEL_AUDIO_CONFIGS
    ):
        # This is a special category of models, that are fusions of multiple models
        # so the model_config might not define a tokenizer, but it seems to be
        # necessary for the task, so we're force-trying to load it.
        load_feature_extractor = True

    if task in NO_TOKENIZER_TASKS:
        # These will never require a tokenizer.
        # the model on the other hand might have a tokenizer, but
        # the files could be missing from the hub, instead of failing
        # on such repos, we just force to not load it.
        load_tokenizer = False

    if task in NO_FEATURE_EXTRACTOR_TASKS:
        load_feature_extractor = False
    if task in NO_IMAGE_PROCESSOR_TASKS:
        load_image_processor = False

    if load_tokenizer:
        # Try to infer tokenizer from model or config name (if provided as str)
        if tokenizer is None:
            if isinstance(model_name, str):
                tokenizer = model_name
            elif isinstance(config, str):
                tokenizer = config
            else:
                # Impossible to guess what is the right tokenizer here
                raise Exception(
                    "Impossible to guess which tokenizer to use. "
                    "Please provide a PreTrainedTokenizer class or a path/identifier to a pretrained tokenizer."
                )

        # Instantiate tokenizer if needed
        if isinstance(tokenizer, (str, tuple)):
            if isinstance(tokenizer, tuple):
                # For tuple we have (tokenizer name, {kwargs})
                use_fast = tokenizer[1].pop("use_fast", use_fast)
                tokenizer_identifier = tokenizer[0]
                tokenizer_kwargs = tokenizer[1]
            else:
                tokenizer_identifier = tokenizer
                tokenizer_kwargs = model_kwargs.copy()
                tokenizer_kwargs.pop("mindspore_dtype", None)

            tokenizer = AutoTokenizer.from_pretrained(
                tokenizer_identifier, use_fast=use_fast, _from_pipeline=task, **hub_kwargs, **tokenizer_kwargs
            )

    if load_image_processor:
        # Try to infer image processor from model or config name (if provided as str)
        if image_processor is None:
            if isinstance(model_name, str):
                image_processor = model_name
            elif isinstance(config, str):
                image_processor = config
            # Backward compatibility, as `feature_extractor` used to be the name
            # for `ImageProcessor`.
            elif feature_extractor is not None and isinstance(feature_extractor, BaseImageProcessor):
                image_processor = feature_extractor
            else:
                # Impossible to guess what is the right image_processor here
                raise Exception(
                    "Impossible to guess which image processor to use. "
                    "Please provide a PreTrainedImageProcessor class or a path/identifier "
                    "to a pretrained image processor."
                )

        # Instantiate image_processor if needed
        if isinstance(image_processor, (str, tuple)):
            image_processor = AutoImageProcessor.from_pretrained(
                image_processor, _from_pipeline=task, **hub_kwargs, **model_kwargs
            )

    if load_feature_extractor:
        # Try to infer feature extractor from model or config name (if provided as str)
        if feature_extractor is None:
            if isinstance(model_name, str):
                feature_extractor = model_name
            elif isinstance(config, str):
                feature_extractor = config
            else:
                # Impossible to guess what is the right feature_extractor here
                raise Exception(
                    "Impossible to guess which feature extractor to use. "
                    "Please provide a PreTrainedFeatureExtractor class or a path/identifier "
                    "to a pretrained feature extractor."
                )

        # Instantiate feature_extractor if needed
        if isinstance(feature_extractor, (str, tuple)):
            feature_extractor = AutoFeatureExtractor.from_pretrained(
                feature_extractor, _from_pipeline=task, **hub_kwargs, **model_kwargs
            )

            if (
                feature_extractor._processor_class
                and feature_extractor._processor_class.endswith("WithLM")
                and isinstance(model_name, str)
            ):
                try:
                    import kenlm  # to trigger `ImportError` if not installed
                    from pyctcdecode import BeamSearchDecoderCTC

                    if os.path.isdir(model_name) or os.path.isfile(model_name):
                        decoder = BeamSearchDecoderCTC.load_from_dir(model_name)
                    else:
                        language_model_glob = os.path.join(
                            BeamSearchDecoderCTC._LANGUAGE_MODEL_SERIALIZED_DIRECTORY, "*"
                        )
                        alphabet_filename = BeamSearchDecoderCTC._ALPHABET_SERIALIZED_FILENAME
                        allow_patterns = [language_model_glob, alphabet_filename]
                        decoder = BeamSearchDecoderCTC.load_from_hf_hub(model_name, allow_patterns=allow_patterns)

                    kwargs["decoder"] = decoder
                except ImportError as e:
                    logger.warning(f"Could not load the `decoder` for {model_name}. Defaulting to raw CTC. Error: {e}")
                    if not is_kenlm_available():
                        logger.warning("Try to install `kenlm`: `pip install kenlm")

    if load_processor:
        # Try to infer processor from model or config name (if provided as str)
        if processor is None:
            if isinstance(model_name, str):
                processor = model_name
            elif isinstance(config, str):
                processor = config
            else:
                # Impossible to guess what is the right processor here
                raise Exception(
                    "Impossible to guess which processor to use. "
                    "Please provide a processor instance or a path/identifier "
                    "to a processor."
                )

        # Instantiate processor if needed
        if isinstance(processor, (str, tuple)):
            processor = AutoProcessor.from_pretrained(processor, _from_pipeline=task, **hub_kwargs, **model_kwargs)
            if not isinstance(processor, ProcessorMixin):
                raise TypeError(
                    "Processor was loaded, but it is not an instance of `ProcessorMixin`. "
                    f"Got type `{type(processor)}` instead. Please check that you specified "
                    "correct pipeline task for the model and model has processor implemented and saved."
                )

    if task == "translation" and model.config.task_specific_params:
        for key in model.config.task_specific_params:
            if key.startswith("translation"):
                task = key
                warnings.warn(
                    f'"translation" task was used, instead of "translation_XX_to_YY", defaulting to "{task}"',
                    UserWarning,
                )
                break

    if tokenizer is not None:
        kwargs["tokenizer"] = tokenizer

    if feature_extractor is not None:
        kwargs["feature_extractor"] = feature_extractor

    if mindspore_dtype is not None:
        kwargs["mindspore_dtype"] = mindspore_dtype

    if image_processor is not None:
        kwargs["image_processor"] = image_processor

    if device is not None:
        kwargs["device"] = device

    if processor is not None:
        kwargs["processor"] = processor

    return pipeline_class(model=model, framework=framework, task=task, **kwargs)<|MERGE_RESOLUTION|>--- conflicted
+++ resolved
@@ -56,11 +56,8 @@
     get_default_model_and_revision,
     infer_framework_load_model,
 )
-<<<<<<< HEAD
+from .image_classification import ImageClassificationPipeline
 from .image_segmentation import ImageSegmentationPipeline
-=======
-from .image_classification import ImageClassificationPipeline
->>>>>>> b5436ddf
 from .image_text_to_text import ImageTextToTextPipeline
 from .text2text_generation import Text2TextGenerationPipeline
 from .text_classification import TextClassificationPipeline
@@ -71,11 +68,8 @@
 
     from ..models.auto.modeling_auto import (
         AutoModelForCausalLM,
-<<<<<<< HEAD
+        AutoModelForImageClassification,
         AutoModelForImageSegmentation,
-=======
-        AutoModelForImageClassification,
->>>>>>> b5436ddf
         AutoModelForImageTextToText,
         AutoModelForSemanticSegmentation,
         AutoModelForSeq2SeqLM,
@@ -101,13 +95,6 @@
     "text-to-speech": "text-to-audio",
 }
 SUPPORTED_TASKS = {
-<<<<<<< HEAD
-    "image-segmentation": {
-        "impl": ImageSegmentationPipeline,
-        "ms": (AutoModelForImageSegmentation, AutoModelForSemanticSegmentation) if is_mindspore_available() else (),
-        "default": {"model": {"ms": ("facebook/detr-resnet-50-panoptic", "d53b52a")}},
-        "type": "multimodal",
-=======
     "image-classification": {
         "impl": ImageClassificationPipeline,
         "ms": (AutoModelForImageClassification,) if is_mindspore_available() else (),
@@ -117,7 +104,12 @@
             }
         },
         "type": "image",
->>>>>>> b5436ddf
+    },
+    "image-segmentation": {
+        "impl": ImageSegmentationPipeline,
+        "ms": (AutoModelForImageSegmentation, AutoModelForSemanticSegmentation) if is_mindspore_available() else (),
+        "default": {"model": {"ms": ("facebook/detr-resnet-50-panoptic", "d53b52a")}},
+        "type": "multimodal",
     },
     "image-text-to-text": {
         "impl": ImageTextToTextPipeline,
