# coding=utf-8
# Copyright 2018 The HuggingFace Inc. team.
#
# This code is adapted from https://github.com/huggingface/transformers
# with modifications to run transformers on mindspore.
#
# Licensed under the Apache License, Version 2.0 (the "License");
# you may not use this file except in compliance with the License.
# You may obtain a copy of the License at
#
#     http://www.apache.org/licenses/LICENSE-2.0
#
# Unless required by applicable law or agreed to in writing, software
# distributed under the License is distributed on an "AS IS" BASIS,
# WITHOUT WARRANTIES OR CONDITIONS OF ANY KIND, either express or implied.
# See the License for the specific language governing permissions and
# limitations under the License.
import os
import warnings
from pathlib import Path
from typing import TYPE_CHECKING, Any, Dict, List, Optional, Tuple, Union

from huggingface_hub import model_info
from transformers.configuration_utils import PretrainedConfig
from transformers.dynamic_module_utils import get_class_from_dynamic_module
<<<<<<< HEAD
from transformers.models.auto.feature_extraction_auto import FEATURE_EXTRACTOR_MAPPING, AutoFeatureExtractor
=======
>>>>>>> 9e1be135
from transformers.models.auto.tokenization_auto import TOKENIZER_MAPPING, AutoTokenizer
from transformers.tokenization_utils import PreTrainedTokenizer
from transformers.utils import (
    CONFIG_NAME,
    HUGGINGFACE_CO_RESOLVE_ENDPOINT,
    cached_file,
    extract_commit_hash,
    is_kenlm_available,
    is_offline_mode,
    logging,
)

<<<<<<< HEAD
=======
from mindone.transformers.models.auto.feature_extraction_auto import FEATURE_EXTRACTOR_MAPPING, AutoFeatureExtractor
>>>>>>> 9e1be135
from mindone.transformers.models.auto.image_processing_auto import IMAGE_PROCESSOR_MAPPING, AutoImageProcessor
from mindone.transformers.models.auto.processing_auto import PROCESSOR_MAPPING, AutoProcessor

from ..feature_extraction_utils import PreTrainedFeatureExtractor
from ..image_processing_utils import BaseImageProcessor
from ..models.auto.configuration_auto import AutoConfig
from ..processing_utils import ProcessorMixin
from ..utils import is_mindspore_available
from .base import (
    ArgumentHandler,
    CsvPipelineDataFormat,
    JsonPipelineDataFormat,
    PipedPipelineDataFormat,
    Pipeline,
    PipelineDataFormat,
    PipelineException,
    PipelineRegistry,
    get_default_model_and_revision,
    infer_framework_load_model,
)
from .depth_estimation import DepthEstimationPipeline
from .feature_extraction import FeatureExtractionPipeline
from .image_classification import ImageClassificationPipeline
<<<<<<< HEAD
from .image_feature_extraction import ImageFeatureExtractionPipeline
=======
from .image_segmentation import ImageSegmentationPipeline
>>>>>>> 9e1be135
from .image_text_to_text import ImageTextToTextPipeline
from .question_answering import QuestionAnsweringArgumentHandler, QuestionAnsweringPipeline
from .text2text_generation import Text2TextGenerationPipeline
from .text_classification import TextClassificationPipeline
from .text_generation import TextGenerationPipeline
from .zero_shot_image_classification import ZeroShotImageClassificationPipeline

if is_mindspore_available():
    import mindspore as ms

    from ..models.auto.modeling_auto import (
        AutoModel,
        AutoModelForCausalLM,
        AutoModelForDepthEstimation,
        AutoModelForImageClassification,
        AutoModelForImageSegmentation,
        AutoModelForImageTextToText,
        AutoModelForQuestionAnswering,
        AutoModelForSemanticSegmentation,
        AutoModelForSeq2SeqLM,
        AutoModelForSequenceClassification,
        AutoModelForTokenClassification,
        AutoModelForZeroShotImageClassification,
    )


if TYPE_CHECKING:
    from transformers.tokenization_utils_fast import PreTrainedTokenizerFast

    from ..modeling_utils import MSPreTrainedModel


logger = logging.get_logger(__name__)


# Register all the supported tasks here
TASK_ALIASES = {
    "sentiment-analysis": "text-classification",
    "ner": "token-classification",
    "vqa": "visual-question-answering",
    "text-to-speech": "text-to-audio",
}
SUPPORTED_TASKS = {
    "image-classification": {
        "impl": ImageClassificationPipeline,
        "ms": (AutoModelForImageClassification,) if is_mindspore_available() else (),
        "default": {
            "model": {
                "ms": ("google/vit-base-patch16-224", "3f49326"),
            }
        },
        "type": "image",
    },
    "image-segmentation": {
        "impl": ImageSegmentationPipeline,
        "ms": (AutoModelForImageSegmentation, AutoModelForSemanticSegmentation) if is_mindspore_available() else (),
        "default": {"model": {"ms": ("facebook/detr-resnet-50-panoptic", "d53b52a")}},
        "type": "multimodal",
    },
    "image-text-to-text": {
        "impl": ImageTextToTextPipeline,
        "ms": (AutoModelForImageTextToText,) if is_mindspore_available() else (),
        "default": {
            "model": {
                "ms": ("llava-hf/llava-onevision-qwen2-0.5b-ov-hf", "2c9ba3b"),
            }
        },
        "type": "multimodal",
    },
    "question-answering": {
        "impl": QuestionAnsweringPipeline,
        "ms": (AutoModelForQuestionAnswering,) if is_mindspore_available() else (),
        "default": {
            "model": {
                "ms": ("distilbert/distilbert-base-cased-distilled-squad", "564e9b5"),
            },
        },
        "type": "text",
    },
    "text-classification": {
        "impl": TextClassificationPipeline,
        "ms": (AutoModelForSequenceClassification,) if is_mindspore_available() else (),
        "default": {
            "model": {
                "ms": ("distilbert/distilbert-base-uncased-finetuned-sst-2-english", "714eb0f"),
            },
        },
        "type": "text",
    },
    "text-generation": {
        "impl": TextGenerationPipeline,
        "ms": (AutoModelForCausalLM,) if is_mindspore_available() else (),
        "default": {"model": {"ms": ("openai-community/gpt2", "607a30d")}},
        "type": "text",
    },
    "text2text-generation": {
        "impl": Text2TextGenerationPipeline,
        "ms": (AutoModelForSeq2SeqLM,) if is_mindspore_available() else (),
        "default": {"model": {"ms": ("google-t5/t5-base", "a9723ea")}},
        "type": "text",
    },
<<<<<<< HEAD
    "depth-estimation": {
        "impl": DepthEstimationPipeline,
        "ms": (AutoModelForDepthEstimation,) if is_mindspore_available() else (),
        "default": {"model": {"ms": ("Intel/dpt-large", "bc15f29")}},
        "type": "image",
    },
    "feature-extraction": {
        "impl": FeatureExtractionPipeline,
        "ms": (AutoModel,) if is_mindspore_available() else (),
        "default": {"model": {"ms": ("distilbert/distilbert-base-cased", "6ea8117")}},
        "type": "multimodal",
    },
    "image-feature-extraction": {
        "impl": ImageFeatureExtractionPipeline,
        "ms": (AutoModel,) if is_mindspore_available() else (),
        "default": {"model": {"ms": ("google/vit-base-patch16-224", "3f49326")}},
        "type": "image",
    },
=======
    "zero-shot-image-classification": {
        "impl": ZeroShotImageClassificationPipeline,
        "ms": (AutoModelForZeroShotImageClassification,) if is_mindspore_available() else (),
        "default": {
            "model": {
                "ms": ("openai/clip-vit-base-patch32", "3d74acf"),
            }
        },
        "type": "multimodal",
    },
>>>>>>> 9e1be135
}

NO_FEATURE_EXTRACTOR_TASKS = set()
NO_IMAGE_PROCESSOR_TASKS = set()
NO_TOKENIZER_TASKS = set()

# Those model configs are special, they are generic over their task, meaning
# any tokenizer/feature_extractor might be use for a given model so we cannot
# use the statically defined TOKENIZER_MAPPING and FEATURE_EXTRACTOR_MAPPING to
# see if the model defines such objects or not.
MULTI_MODEL_AUDIO_CONFIGS = {"SpeechEncoderDecoderConfig"}
MULTI_MODEL_VISION_CONFIGS = {"VisionEncoderDecoderConfig", "VisionTextDualEncoderConfig"}
for task, values in SUPPORTED_TASKS.items():
    if values["type"] == "text":
        NO_FEATURE_EXTRACTOR_TASKS.add(task)
        NO_IMAGE_PROCESSOR_TASKS.add(task)
    elif values["type"] in {"image", "video"}:
        NO_TOKENIZER_TASKS.add(task)
    elif values["type"] in {"audio"}:
        NO_TOKENIZER_TASKS.add(task)
        NO_IMAGE_PROCESSOR_TASKS.add(task)
    elif values["type"] != "multimodal":
        raise ValueError(f"SUPPORTED_TASK {task} contains invalid type {values['type']}")

PIPELINE_REGISTRY = PipelineRegistry(supported_tasks=SUPPORTED_TASKS, task_aliases=TASK_ALIASES)


def get_supported_tasks() -> List[str]:
    """
    Returns a list of supported task strings.
    """
    return PIPELINE_REGISTRY.get_supported_tasks()


def get_task(model: str, token: Optional[str] = None, **deprecated_kwargs) -> str:
    use_auth_token = deprecated_kwargs.pop("use_auth_token", None)
    if use_auth_token is not None:
        warnings.warn(
            "The `use_auth_token` argument is deprecated and will be removed in v5 of Transformers. Please use `token` instead.",
            FutureWarning,
        )
        if token is not None:
            raise ValueError("`token` and `use_auth_token` are both specified. Please set only the argument `token`.")
        token = use_auth_token

    if is_offline_mode():
        raise RuntimeError("You cannot infer task automatically within `pipeline` when using offline mode")
    try:
        info = model_info(model, token=token)
    except Exception as e:
        raise RuntimeError(f"Instantiating a pipeline without a task set raised an error: {e}")
    if not info.pipeline_tag:
        raise RuntimeError(
            f"The model {model} does not seem to have a correct `pipeline_tag` set to infer the task automatically"
        )
    if getattr(info, "library_name", "transformers") != "transformers":
        raise RuntimeError(f"This model is meant to be used with {info.library_name} not with transformers")
    task = info.pipeline_tag
    return task


def check_task(task: str) -> Tuple[str, Dict, Any]:
    """
    Checks an incoming task string, to validate it's correct and return the default Pipeline and Model classes, and
    default models if they exist.

    Args:
        task (`str`):
            The task defining which pipeline will be returned. Currently accepted tasks are:

            - `"audio-classification"`
            - `"automatic-speech-recognition"`
            - `"conversational"`
            - `"depth-estimation"`
            - `"document-question-answering"`
            - `"feature-extraction"`
            - `"fill-mask"`
            - `"image-classification"`
            - `"image-feature-extraction"`
            - `"image-segmentation"`
            - `"image-to-text"`
            - `"image-to-image"`
            - `"object-detection"`
            - `"question-answering"`
            - `"summarization"`
            - `"table-question-answering"`
            - `"text2text-generation"`
            - `"text-classification"` (alias `"sentiment-analysis"` available)
            - `"text-generation"`
            - `"text-to-audio"` (alias `"text-to-speech"` available)
            - `"token-classification"` (alias `"ner"` available)
            - `"translation"`
            - `"translation_xx_to_yy"`
            - `"video-classification"`
            - `"visual-question-answering"` (alias `"vqa"` available)
            - `"zero-shot-classification"`
            - `"zero-shot-image-classification"`
            - `"zero-shot-object-detection"`

    Returns:
        (normalized_task: `str`, task_defaults: `dict`, task_options: (`tuple`, None)) The normalized task name
        (removed alias and options). The actual dictionary required to initialize the pipeline and some extra task
        options for parametrized tasks like "translation_XX_to_YY"


    """
    return PIPELINE_REGISTRY.check_task(task)


def clean_custom_task(task_info):
    import transformers

    if "impl" not in task_info:
        raise RuntimeError("This model introduces a custom pipeline without specifying its implementation.")
    pt_class_names = task_info.get("ms", ())
    if isinstance(pt_class_names, str):
        pt_class_names = [pt_class_names]
    task_info["ms"] = tuple(getattr(transformers, c) for c in pt_class_names)
    tf_class_names = task_info.get("tf", ())
    if isinstance(tf_class_names, str):
        tf_class_names = [tf_class_names]
    task_info["tf"] = tuple(getattr(transformers, c) for c in tf_class_names)
    return task_info, None


def pipeline(
    task: str = None,
    model: Optional[Union[str, "MSPreTrainedModel"]] = None,
    config: Optional[Union[str, PretrainedConfig]] = None,
    tokenizer: Optional[Union[str, PreTrainedTokenizer, "PreTrainedTokenizerFast"]] = None,
    feature_extractor: Optional[Union[str, PreTrainedFeatureExtractor]] = None,
    image_processor: Optional[Union[str, BaseImageProcessor]] = None,
    processor: Optional[Union[str, ProcessorMixin]] = None,
    framework: Optional[str] = None,
    revision: Optional[str] = None,
    use_fast: bool = True,
    token: Optional[Union[str, bool]] = None,
    device: Optional[Union[int, str]] = None,
    device_map=None,
    mindspore_dtype=None,
    trust_remote_code: Optional[bool] = None,
    model_kwargs: Dict[str, Any] = None,
    pipeline_class: Optional[Any] = None,
    **kwargs,
) -> Pipeline:
    """
    Utility factory method to build a [`Pipeline`].

    A pipeline consists of:

        - One or more components for pre-processing model inputs, such as a [tokenizer](tokenizer),
        [image_processor](image_processor), [feature_extractor](feature_extractor), or [processor](processors).
        - A [model](model) that generates predictions from the inputs.
        - Optional post-processing steps to refine the model's output, which can also be handled by processors.

    <Tip>
    While there are such optional arguments as `tokenizer`, `feature_extractor`, `image_processor`, and `processor`,
    they shouldn't be specified all at once. If these components are not provided, `pipeline` will try to load
    required ones automatically. In case you want to provide these components explicitly, please refer to a
    specific pipeline in order to get more details regarding what components are required.
    </Tip>

    Args:
        task (`str`):
            The task defining which pipeline will be returned. Currently accepted tasks are:

            - `"audio-classification"`: will return a [`AudioClassificationPipeline`].
            - `"automatic-speech-recognition"`: will return a [`AutomaticSpeechRecognitionPipeline`].
            - `"depth-estimation"`: will return a [`DepthEstimationPipeline`].
            - `"document-question-answering"`: will return a [`DocumentQuestionAnsweringPipeline`].
            - `"feature-extraction"`: will return a [`FeatureExtractionPipeline`].
            - `"fill-mask"`: will return a [`FillMaskPipeline`]:.
            - `"image-classification"`: will return a [`ImageClassificationPipeline`].
            - `"image-feature-extraction"`: will return an [`ImageFeatureExtractionPipeline`].
            - `"image-segmentation"`: will return a [`ImageSegmentationPipeline`].
            - `"image-to-image"`: will return a [`ImageToImagePipeline`].
            - `"image-to-text"`: will return a [`ImageToTextPipeline`].
            - `"mask-generation"`: will return a [`MaskGenerationPipeline`].
            - `"object-detection"`: will return a [`ObjectDetectionPipeline`].
            - `"question-answering"`: will return a [`QuestionAnsweringPipeline`].
            - `"summarization"`: will return a [`SummarizationPipeline`].
            - `"table-question-answering"`: will return a [`TableQuestionAnsweringPipeline`].
            - `"text2text-generation"`: will return a [`Text2TextGenerationPipeline`].
            - `"text-classification"` (alias `"sentiment-analysis"` available): will return a
              [`TextClassificationPipeline`].
            - `"text-generation"`: will return a [`TextGenerationPipeline`]:.
            - `"text-to-audio"` (alias `"text-to-speech"` available): will return a [`TextToAudioPipeline`]:.
            - `"token-classification"` (alias `"ner"` available): will return a [`TokenClassificationPipeline`].
            - `"translation"`: will return a [`TranslationPipeline`].
            - `"translation_xx_to_yy"`: will return a [`TranslationPipeline`].
            - `"video-classification"`: will return a [`VideoClassificationPipeline`].
            - `"visual-question-answering"`: will return a [`VisualQuestionAnsweringPipeline`].
            - `"zero-shot-classification"`: will return a [`ZeroShotClassificationPipeline`].
            - `"zero-shot-image-classification"`: will return a [`ZeroShotImageClassificationPipeline`].
            - `"zero-shot-audio-classification"`: will return a [`ZeroShotAudioClassificationPipeline`].
            - `"zero-shot-object-detection"`: will return a [`ZeroShotObjectDetectionPipeline`].

        model (`str` or [`PreTrainedModel`], *optional*):
            The model that will be used by the pipeline to make predictions. This can be a model identifier or an
            actual instance of a pretrained model inheriting from [`PreTrainedModel`] (for MindSpore)

            If not provided, the default for the `task` will be loaded.
        config (`str` or [`PretrainedConfig`], *optional*):
            The configuration that will be used by the pipeline to instantiate the model. This can be a model
            identifier or an actual pretrained model configuration inheriting from [`PretrainedConfig`].

            If not provided, the default configuration file for the requested model will be used. That means that if
            `model` is given, its default configuration will be used. However, if `model` is not supplied, this
            `task`'s default model's config is used instead.
        tokenizer (`str` or [`PreTrainedTokenizer`], *optional*):
            The tokenizer that will be used by the pipeline to encode data for the model. This can be a model
            identifier or an actual pretrained tokenizer inheriting from [`PreTrainedTokenizer`].

            If not provided, the default tokenizer for the given `model` will be loaded (if it is a string). If `model`
            is not specified or not a string, then the default tokenizer for `config` is loaded (if it is a string).
            However, if `config` is also not given or not a string, then the default tokenizer for the given `task`
            will be loaded.
        feature_extractor (`str` or [`PreTrainedFeatureExtractor`], *optional*):
            The feature extractor that will be used by the pipeline to encode data for the model. This can be a model
            identifier or an actual pretrained feature extractor inheriting from [`PreTrainedFeatureExtractor`].

            Feature extractors are used for non-NLP models, such as Speech or Vision models as well as multi-modal
            models. Multi-modal models will also require a tokenizer to be passed.

            If not provided, the default feature extractor for the given `model` will be loaded (if it is a string). If
            `model` is not specified or not a string, then the default feature extractor for `config` is loaded (if it
            is a string). However, if `config` is also not given or not a string, then the default feature extractor
            for the given `task` will be loaded.
        image_processor (`str` or [`BaseImageProcessor`], *optional*):
            The image processor that will be used by the pipeline to preprocess images for the model. This can be a
            model identifier or an actual image processor inheriting from [`BaseImageProcessor`].

            Image processors are used for Vision models and multi-modal models that require image inputs. Multi-modal
            models will also require a tokenizer to be passed.

            If not provided, the default image processor for the given `model` will be loaded (if it is a string). If
            `model` is not specified or not a string, then the default image processor for `config` is loaded (if it is
            a string).
        processor (`str` or [`ProcessorMixin`], *optional*):
            The processor that will be used by the pipeline to preprocess data for the model. This can be a model
            identifier or an actual processor inheriting from [`ProcessorMixin`].

            Processors are used for multi-modal models that require multi-modal inputs, for example, a model that
            requires both text and image inputs.

            If not provided, the default processor for the given `model` will be loaded (if it is a string). If `model`
            is not specified or not a string, then the default processor for `config` is loaded (if it is a string).
        framework (`str`, *optional*):
            The framework to use, either `"ms"` for MindSpore or `"tf"` for TensorFlow. The specified framework must be
            installed.

            If no framework is specified, will default to the one currently installed. If no framework is specified and
            both frameworks are installed, will default to the framework of the `model`, or to MindSpore if no model is
            provided.
        revision (`str`, *optional*, defaults to `"main"`):
            When passing a task name or a string model identifier: The specific model version to use. It can be a
            branch name, a tag name, or a commit id, since we use a git-based system for storing models and other
            artifacts on huggingface.co, so `revision` can be any identifier allowed by git.
        use_fast (`bool`, *optional*, defaults to `True`):
            Whether or not to use a Fast tokenizer if possible (a [`PreTrainedTokenizerFast`]).
        use_auth_token (`str` or *bool*, *optional*):
            The token to use as HTTP bearer authorization for remote files. If `True`, will use the token generated
            when running `huggingface-cli login` (stored in `~/.huggingface`).

        mindspore_dtype (`str` or `mindspore.Type`, *optional*):
            Sent directly as `model_kwargs` (just a simpler shortcut) to use the available precision for this model
            (`mindspore.float16`, `mindspore.bfloat16`, ... or `"auto"`).
        trust_remote_code (`bool`, *optional*, defaults to `False`):
            Whether or not to allow for custom code defined on the Hub in their own modeling, configuration,
            tokenization or even pipeline files. This option should only be set to `True` for repositories you trust
            and in which you have read the code, as it will execute code present on the Hub on your local machine.
        model_kwargs (`Dict[str, Any]`, *optional*):
            Additional dictionary of keyword arguments passed along to the model's `from_pretrained(...,
            **model_kwargs)` function.
        kwargs (`Dict[str, Any]`, *optional*):
            Additional keyword arguments passed along to the specific pipeline init (see the documentation for the
            corresponding pipeline class for possible values).

    Returns:
        [`Pipeline`]: A suitable pipeline for the task.

    Examples:

    ```python
    >>> from transformers import pipeline, AutoModelForTokenClassification, AutoTokenizer

    >>> # Sentiment analysis pipeline
    >>> analyzer = pipeline("sentiment-analysis")

    >>> # Question answering pipeline, specifying the checkpoint identifier
    >>> oracle = pipeline(
    ...     "question-answering", model="distilbert/distilbert-base-cased-distilled-squad", tokenizer="google-bert/bert-base-cased"
    ... )

    >>> # Named entity recognition pipeline, passing in a specific model and tokenizer
    >>> model = AutoModelForTokenClassification.from_pretrained("dbmdz/bert-large-cased-finetuned-conll03-english")
    >>> tokenizer = AutoTokenizer.from_pretrained("google-bert/bert-base-cased")
    >>> recognizer = pipeline("ner", model=model, tokenizer=tokenizer)
    ```"""
    if model_kwargs is None:
        model_kwargs = {}
    # Make sure we only pass use_auth_token once as a kwarg (it used to be possible to pass it in model_kwargs,
    # this is to keep BC).
    use_auth_token = model_kwargs.pop("use_auth_token", None)
    if use_auth_token is not None:
        warnings.warn(
            "The `use_auth_token` argument is deprecated and will be removed in v5 of Transformers. Please use `token` instead.",
            FutureWarning,
        )
        if token is not None:
            raise ValueError("`token` and `use_auth_token` are both specified. Please set only the argument `token`.")
        token = use_auth_token

    code_revision = kwargs.pop("code_revision", None)
    commit_hash = kwargs.pop("_commit_hash", None)

    hub_kwargs = {
        "revision": revision,
        "token": token,
        "trust_remote_code": trust_remote_code,
        "_commit_hash": commit_hash,
    }

    if task is None and model is None:
        raise RuntimeError(
            "Impossible to instantiate a pipeline without either a task or a model "
            "being specified. "
            "Please provide a task class or a model"
        )

    if model is None and tokenizer is not None:
        raise RuntimeError(
            "Impossible to instantiate a pipeline with tokenizer specified but not the model as the provided tokenizer"
            " may not be compatible with the default model. Please provide a PreTrainedModel class or a"
            " path/identifier to a pretrained model when providing tokenizer."
        )
    if model is None and feature_extractor is not None:
        raise RuntimeError(
            "Impossible to instantiate a pipeline with feature_extractor specified but not the model as the provided"
            " feature_extractor may not be compatible with the default model. Please provide a PreTrainedModel class"
            " or a path/identifier to a pretrained model when providing feature_extractor."
        )
    if isinstance(model, Path):
        model = str(model)

    if commit_hash is None:
        pretrained_model_name_or_path = None
        if isinstance(config, str):
            pretrained_model_name_or_path = config
        elif config is None and isinstance(model, str):
            pretrained_model_name_or_path = model

        if not isinstance(config, PretrainedConfig) and pretrained_model_name_or_path is not None:
            # We make a call to the config file first (which may be absent) to get the commit hash as soon as possible
            resolved_config_file = cached_file(
                pretrained_model_name_or_path,
                CONFIG_NAME,
                _raise_exceptions_for_gated_repo=False,
                _raise_exceptions_for_missing_entries=False,
                _raise_exceptions_for_connection_errors=False,
                cache_dir=model_kwargs.get("cache_dir"),
                **hub_kwargs,
            )
            hub_kwargs["_commit_hash"] = extract_commit_hash(resolved_config_file, commit_hash)
        else:
            hub_kwargs["_commit_hash"] = getattr(config, "_commit_hash", None)

    # Config is the primordial information item.
    # Instantiate config if needed
    if isinstance(config, str):
        config = AutoConfig.from_pretrained(
            config, _from_pipeline=task, code_revision=code_revision, **hub_kwargs, **model_kwargs
        )
        hub_kwargs["_commit_hash"] = config._commit_hash
    elif config is None and isinstance(model, str):
        # Check for an adapter file in the model path if PEFT is available

        config = AutoConfig.from_pretrained(
            model, _from_pipeline=task, code_revision=code_revision, **hub_kwargs, **model_kwargs
        )
        hub_kwargs["_commit_hash"] = config._commit_hash

    custom_tasks = {}
    if config is not None and len(getattr(config, "custom_pipelines", {})) > 0:
        custom_tasks = config.custom_pipelines
        if task is None and trust_remote_code is not False:
            if len(custom_tasks) == 1:
                task = list(custom_tasks.keys())[0]
            else:
                raise RuntimeError(
                    "We can't infer the task automatically for this model as there are multiple tasks available. Pick "
                    f"one in {', '.join(custom_tasks.keys())}"
                )

    if task is None and model is not None:
        if not isinstance(model, str):
            raise RuntimeError(
                "Inferring the task automatically requires to check the hub with a model_id defined as a `str`. "
                f"{model} is not a valid model_id."
            )
        task = get_task(model, token)

    # Retrieve the task
    if task in custom_tasks:
        normalized_task = task
        targeted_task, task_options = clean_custom_task(custom_tasks[task])
        if pipeline_class is None:
            if not trust_remote_code:
                raise ValueError(
                    "Loading this pipeline requires you to execute the code in the pipeline file in that"
                    " repo on your local machine. Make sure you have read the code there to avoid malicious use, then"
                    " set the option `trust_remote_code=True` to remove this error."
                )
            class_ref = targeted_task["impl"]
            pipeline_class = get_class_from_dynamic_module(
                class_ref,
                model,
                code_revision=code_revision,
                **hub_kwargs,
            )
    else:
        normalized_task, targeted_task, task_options = check_task(task)
        if pipeline_class is None:
            pipeline_class = targeted_task["impl"]

    # Use default model/config/tokenizer for the task if no model is provided
    if model is None:
        # At that point framework might still be undetermined
        model, default_revision = get_default_model_and_revision(targeted_task, framework, task_options)
        revision = revision if revision is not None else default_revision
        logger.warning(
            f"No model was supplied, defaulted to {model} and revision"
            f" {revision} ({HUGGINGFACE_CO_RESOLVE_ENDPOINT}/{model}).\n"
            "Using a pipeline without specifying a model name and revision in production is not recommended."
        )
        hub_kwargs["revision"] = revision
        if config is None and isinstance(model, str):
            config = AutoConfig.from_pretrained(model, _from_pipeline=task, **hub_kwargs, **model_kwargs)
            hub_kwargs["_commit_hash"] = config._commit_hash

    if device_map is not None:
        if "device_map" in model_kwargs:
            raise ValueError(
                'You cannot use both `pipeline(... device_map=..., model_kwargs={"device_map":...})` as those'
                " arguments might conflict, use only one.)"
            )
        if device is not None:
            logger.warning(
                "Both `device` and `device_map` are specified. `device` will override `device_map`. You"
                " will most likely encounter unexpected behavior. Please remove `device` and keep `device_map`."
            )
        model_kwargs["device_map"] = device_map
    if mindspore_dtype is not None:
        if "mindspore_dtype" in model_kwargs:
            raise ValueError(
                'You cannot use both `pipeline(... mindspore_dtype=..., model_kwargs={"mindspore_dtype":...})` as those'
                " arguments might conflict, use only one.)"
            )
        if isinstance(mindspore_dtype, str) and hasattr(ms, mindspore_dtype):
            mindspore_dtype = getattr(ms, mindspore_dtype)
        model_kwargs["mindspore_dtype"] = mindspore_dtype

    model_name = model if isinstance(model, str) else None

    # Load the correct model if possible
    # Infer the framework from the model if not already defined
    if isinstance(model, str) or framework is None:
        model_classes = {"ms": targeted_task["ms"]}
        framework, model = infer_framework_load_model(
            model,
            model_classes=model_classes,
            config=config,
            framework=framework,
            task=task,
            **hub_kwargs,
            **model_kwargs,
        )

    model_config = model.config
    hub_kwargs["_commit_hash"] = model.config._commit_hash

    load_tokenizer = type(model_config) in TOKENIZER_MAPPING or model_config.tokenizer_class is not None
    load_feature_extractor = type(model_config) in FEATURE_EXTRACTOR_MAPPING or feature_extractor is not None
    load_image_processor = type(model_config) in IMAGE_PROCESSOR_MAPPING or image_processor is not None
    load_processor = type(model_config) in PROCESSOR_MAPPING or processor is not None

    # Check that pipeline class required loading
    load_tokenizer = load_tokenizer and pipeline_class._load_tokenizer
    load_feature_extractor = load_feature_extractor and pipeline_class._load_feature_extractor
    load_image_processor = load_image_processor and pipeline_class._load_image_processor
    load_processor = load_processor and pipeline_class._load_processor

    # If `model` (instance of `PretrainedModel` instead of `str`) is passed (and/or same for config), while
    # `image_processor` or `feature_extractor` is `None`, the loading will fail. This happens particularly for some
    # vision tasks when calling `pipeline()` with `model` and only one of the `image_processor` and `feature_extractor`.
    # TODO: we need to make `NO_IMAGE_PROCESSOR_TASKS` and `NO_FEATURE_EXTRACTOR_TASKS` more robust to avoid such issue.
    # This block is only temporarily to make CI green.
    if load_image_processor and load_feature_extractor:
        load_feature_extractor = False

    if (
        tokenizer is None
        and not load_tokenizer
        and normalized_task not in NO_TOKENIZER_TASKS
        # Using class name to avoid importing the real class.
        and (
            model_config.__class__.__name__ in MULTI_MODEL_AUDIO_CONFIGS
            or model_config.__class__.__name__ in MULTI_MODEL_VISION_CONFIGS
        )
    ):
        # This is a special category of models, that are fusions of multiple models
        # so the model_config might not define a tokenizer, but it seems to be
        # necessary for the task, so we're force-trying to load it.
        load_tokenizer = True
    if (
        image_processor is None
        and not load_image_processor
        and normalized_task not in NO_IMAGE_PROCESSOR_TASKS
        # Using class name to avoid importing the real class.
        and model_config.__class__.__name__ in MULTI_MODEL_VISION_CONFIGS
    ):
        # This is a special category of models, that are fusions of multiple models
        # so the model_config might not define a tokenizer, but it seems to be
        # necessary for the task, so we're force-trying to load it.
        load_image_processor = True
    if (
        feature_extractor is None
        and not load_feature_extractor
        and normalized_task not in NO_FEATURE_EXTRACTOR_TASKS
        # Using class name to avoid importing the real class.
        and model_config.__class__.__name__ in MULTI_MODEL_AUDIO_CONFIGS
    ):
        # This is a special category of models, that are fusions of multiple models
        # so the model_config might not define a tokenizer, but it seems to be
        # necessary for the task, so we're force-trying to load it.
        load_feature_extractor = True

    if task in NO_TOKENIZER_TASKS:
        # These will never require a tokenizer.
        # the model on the other hand might have a tokenizer, but
        # the files could be missing from the hub, instead of failing
        # on such repos, we just force to not load it.
        load_tokenizer = False

    if task in NO_FEATURE_EXTRACTOR_TASKS:
        load_feature_extractor = False
    if task in NO_IMAGE_PROCESSOR_TASKS:
        load_image_processor = False

    if load_tokenizer:
        # Try to infer tokenizer from model or config name (if provided as str)
        if tokenizer is None:
            if isinstance(model_name, str):
                tokenizer = model_name
            elif isinstance(config, str):
                tokenizer = config
            else:
                # Impossible to guess what is the right tokenizer here
                raise Exception(
                    "Impossible to guess which tokenizer to use. "
                    "Please provide a PreTrainedTokenizer class or a path/identifier to a pretrained tokenizer."
                )

        # Instantiate tokenizer if needed
        if isinstance(tokenizer, (str, tuple)):
            if isinstance(tokenizer, tuple):
                # For tuple we have (tokenizer name, {kwargs})
                use_fast = tokenizer[1].pop("use_fast", use_fast)
                tokenizer_identifier = tokenizer[0]
                tokenizer_kwargs = tokenizer[1]
            else:
                tokenizer_identifier = tokenizer
                tokenizer_kwargs = model_kwargs.copy()
                tokenizer_kwargs.pop("mindspore_dtype", None)

            tokenizer = AutoTokenizer.from_pretrained(
                tokenizer_identifier, use_fast=use_fast, _from_pipeline=task, **hub_kwargs, **tokenizer_kwargs
            )

    if load_image_processor:
        # Try to infer image processor from model or config name (if provided as str)
        if image_processor is None:
            if isinstance(model_name, str):
                image_processor = model_name
            elif isinstance(config, str):
                image_processor = config
            # Backward compatibility, as `feature_extractor` used to be the name
            # for `ImageProcessor`.
            elif feature_extractor is not None and isinstance(feature_extractor, BaseImageProcessor):
                image_processor = feature_extractor
            else:
                # Impossible to guess what is the right image_processor here
                raise Exception(
                    "Impossible to guess which image processor to use. "
                    "Please provide a PreTrainedImageProcessor class or a path/identifier "
                    "to a pretrained image processor."
                )

        # Instantiate image_processor if needed
        if isinstance(image_processor, (str, tuple)):
            image_processor = AutoImageProcessor.from_pretrained(
                image_processor, _from_pipeline=task, **hub_kwargs, **model_kwargs
            )

    if load_feature_extractor:
        # Try to infer feature extractor from model or config name (if provided as str)
        if feature_extractor is None:
            if isinstance(model_name, str):
                feature_extractor = model_name
            elif isinstance(config, str):
                feature_extractor = config
            else:
                # Impossible to guess what is the right feature_extractor here
                raise Exception(
                    "Impossible to guess which feature extractor to use. "
                    "Please provide a PreTrainedFeatureExtractor class or a path/identifier "
                    "to a pretrained feature extractor."
                )

        # Instantiate feature_extractor if needed
        if isinstance(feature_extractor, (str, tuple)):
            feature_extractor = AutoFeatureExtractor.from_pretrained(
                feature_extractor, _from_pipeline=task, **hub_kwargs, **model_kwargs
            )

            if (
                feature_extractor._processor_class
                and feature_extractor._processor_class.endswith("WithLM")
                and isinstance(model_name, str)
            ):
                try:
                    import kenlm  # to trigger `ImportError` if not installed
                    from pyctcdecode import BeamSearchDecoderCTC

                    if os.path.isdir(model_name) or os.path.isfile(model_name):
                        decoder = BeamSearchDecoderCTC.load_from_dir(model_name)
                    else:
                        language_model_glob = os.path.join(
                            BeamSearchDecoderCTC._LANGUAGE_MODEL_SERIALIZED_DIRECTORY, "*"
                        )
                        alphabet_filename = BeamSearchDecoderCTC._ALPHABET_SERIALIZED_FILENAME
                        allow_patterns = [language_model_glob, alphabet_filename]
                        decoder = BeamSearchDecoderCTC.load_from_hf_hub(model_name, allow_patterns=allow_patterns)

                    kwargs["decoder"] = decoder
                except ImportError as e:
                    logger.warning(f"Could not load the `decoder` for {model_name}. Defaulting to raw CTC. Error: {e}")
                    if not is_kenlm_available():
                        logger.warning("Try to install `kenlm`: `pip install kenlm")

    if load_processor:
        # Try to infer processor from model or config name (if provided as str)
        if processor is None:
            if isinstance(model_name, str):
                processor = model_name
            elif isinstance(config, str):
                processor = config
            else:
                # Impossible to guess what is the right processor here
                raise Exception(
                    "Impossible to guess which processor to use. "
                    "Please provide a processor instance or a path/identifier "
                    "to a processor."
                )

        # Instantiate processor if needed
        if isinstance(processor, (str, tuple)):
            processor = AutoProcessor.from_pretrained(processor, _from_pipeline=task, **hub_kwargs, **model_kwargs)
            if not isinstance(processor, ProcessorMixin):
                raise TypeError(
                    "Processor was loaded, but it is not an instance of `ProcessorMixin`. "
                    f"Got type `{type(processor)}` instead. Please check that you specified "
                    "correct pipeline task for the model and model has processor implemented and saved."
                )

    if task == "translation" and model.config.task_specific_params:
        for key in model.config.task_specific_params:
            if key.startswith("translation"):
                task = key
                warnings.warn(
                    f'"translation" task was used, instead of "translation_XX_to_YY", defaulting to "{task}"',
                    UserWarning,
                )
                break

    if tokenizer is not None:
        kwargs["tokenizer"] = tokenizer

    if feature_extractor is not None:
        kwargs["feature_extractor"] = feature_extractor

    if mindspore_dtype is not None:
        kwargs["mindspore_dtype"] = mindspore_dtype

    if image_processor is not None:
        kwargs["image_processor"] = image_processor

    if device is not None:
        kwargs["device"] = device

    if processor is not None:
        kwargs["processor"] = processor

    return pipeline_class(model=model, framework=framework, task=task, **kwargs)<|MERGE_RESOLUTION|>--- conflicted
+++ resolved
@@ -23,10 +23,6 @@
 from huggingface_hub import model_info
 from transformers.configuration_utils import PretrainedConfig
 from transformers.dynamic_module_utils import get_class_from_dynamic_module
-<<<<<<< HEAD
-from transformers.models.auto.feature_extraction_auto import FEATURE_EXTRACTOR_MAPPING, AutoFeatureExtractor
-=======
->>>>>>> 9e1be135
 from transformers.models.auto.tokenization_auto import TOKENIZER_MAPPING, AutoTokenizer
 from transformers.tokenization_utils import PreTrainedTokenizer
 from transformers.utils import (
@@ -39,10 +35,7 @@
     logging,
 )
 
-<<<<<<< HEAD
-=======
 from mindone.transformers.models.auto.feature_extraction_auto import FEATURE_EXTRACTOR_MAPPING, AutoFeatureExtractor
->>>>>>> 9e1be135
 from mindone.transformers.models.auto.image_processing_auto import IMAGE_PROCESSOR_MAPPING, AutoImageProcessor
 from mindone.transformers.models.auto.processing_auto import PROCESSOR_MAPPING, AutoProcessor
 
@@ -66,11 +59,8 @@
 from .depth_estimation import DepthEstimationPipeline
 from .feature_extraction import FeatureExtractionPipeline
 from .image_classification import ImageClassificationPipeline
-<<<<<<< HEAD
 from .image_feature_extraction import ImageFeatureExtractionPipeline
-=======
 from .image_segmentation import ImageSegmentationPipeline
->>>>>>> 9e1be135
 from .image_text_to_text import ImageTextToTextPipeline
 from .question_answering import QuestionAnsweringArgumentHandler, QuestionAnsweringPipeline
 from .text2text_generation import Text2TextGenerationPipeline
@@ -172,7 +162,6 @@
         "default": {"model": {"ms": ("google-t5/t5-base", "a9723ea")}},
         "type": "text",
     },
-<<<<<<< HEAD
     "depth-estimation": {
         "impl": DepthEstimationPipeline,
         "ms": (AutoModelForDepthEstimation,) if is_mindspore_available() else (),
@@ -191,7 +180,6 @@
         "default": {"model": {"ms": ("google/vit-base-patch16-224", "3f49326")}},
         "type": "image",
     },
-=======
     "zero-shot-image-classification": {
         "impl": ZeroShotImageClassificationPipeline,
         "ms": (AutoModelForZeroShotImageClassification,) if is_mindspore_available() else (),
@@ -202,7 +190,6 @@
         },
         "type": "multimodal",
     },
->>>>>>> 9e1be135
 }
 
 NO_FEATURE_EXTRACTOR_TASKS = set()
