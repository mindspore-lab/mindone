--- conflicted
+++ resolved
@@ -47,11 +47,6 @@
     return inv_freq, attention_factor
 
 
-<<<<<<< HEAD
-def _compute_llama3_parameters(
-    config: PretrainedConfig, seq_len: Optional[int] = None, **rope_kwargs
-) -> tuple[Tensor, float]:
-=======
 def _compute_linear_scaling_rope_parameters(
     config: Optional[PretrainedConfig] = None,
     seq_len: Optional[int] = None,
@@ -279,7 +274,6 @@
 def _compute_llama3_parameters(
     config: PretrainedConfig, seq_len: Optional[int] = None, **rope_kwargs
 ) -> tuple["ms.Tensor", float]:
->>>>>>> e7c0220c
     """
     Computes the inverse frequencies for llama 3.1.
 
@@ -323,13 +317,10 @@
 # parameterizations, as long as the callable has the same signature.
 ROPE_INIT_FUNCTIONS = {
     "default": _compute_default_rope_parameters,
-<<<<<<< HEAD
-=======
     "linear": _compute_linear_scaling_rope_parameters,
     "dynamic": _compute_dynamic_ntk_parameters,
     "yarn": _compute_yarn_parameters,
     "longrope": _compute_longrope_parameters,
->>>>>>> e7c0220c
     "llama3": _compute_llama3_parameters,
 }
 
