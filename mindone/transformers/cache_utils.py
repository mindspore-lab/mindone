<<<<<<< HEAD
# Copyright 2023 Huawei Technologies Co., Ltd
#
# Licensed under the Apache License, Version 2.0 (the "License");
# you may not use this file except in compliance with the License.
# You may obtain a copy of the License at
#
# http://www.apache.org/licenses/LICENSE-2.0
#
# Unless required by applicable law or agreed to in writing, software
# distributed under the License is distributed on an "AS IS" BASIS,
# WITHOUT WARRANTIES OR CONDITIONS OF ANY KIND, either express or implied.
# See the License for the specific language governing permissions and
# limitations under the License.
# ============================================================================
=======
>>>>>>> f73a6001
"""
Cache utils.
"""
import copy
import json
import os
<<<<<<< HEAD
from dataclasses import dataclass
=======
>>>>>>> f73a6001
from typing import Any, Dict, List, Optional, Tuple, Union

import numpy as np
from transformers.configuration_utils import PretrainedConfig

import mindspore as ms
from mindspore import nn, ops
<<<<<<< HEAD

logger = logging.get_logger(__name__)
=======
>>>>>>> f73a6001


def init_static_cache(config: PretrainedConfig, max_batch_size: int, max_cache_len: int, dtype=None):
    max_cache_len = config.max_position_embeddings if max_cache_len is None else max_cache_len
    # Some model define a custom `head_dim` != config.hidden_size // config.num_attention_heads
    head_dim = config.head_dim if hasattr(config, "head_dim") else config.hidden_size // config.num_attention_heads

    dtype = dtype if dtype is not None else ms.float32
    num_key_value_heads = (
        config.num_attention_heads if config.num_key_value_heads is None else config.num_key_value_heads
    )

    key_value_cache: Tuple[Tuple[ms.Tensor, ms.Tensor]] = ()
    cache_shape = (max_batch_size, num_key_value_heads, max_cache_len, head_dim)
    for _layer_index in range(config.num_hidden_layers):
        # Note: `mark_static_address` is used to tag the cache as an fixed data pointer, preventing cuda graph
        # breaks when updating the cache.
        new_layer_key_cache = ms.Tensor(np.zeros(cache_shape), dtype=dtype)
        new_layer_value_cache = ms.Tensor(np.zeros(cache_shape), dtype=dtype)
        key_value_cache += ((new_layer_key_cache, new_layer_value_cache),)

    return key_value_cache


# Notes: Only return the updated value, do not modifying the original `past_key_value` in-place !
def update(
    past_key_value: Tuple[ms.Tensor, ms.Tensor],
    key_states: ms.Tensor,
    value_states: ms.Tensor,
    cache_position: Optional[ms.Tensor] = None,
) -> Tuple[ms.Tensor, ms.Tensor]:
    """
    Notes: Only return the updated value, do not modifying the original `past_key_value` in-place !

    Get the cache with the new `key_states` and `value_states` for cur layer.

    Parameters:
        past_key_value (`Tuple[ms.Tensor, ms.Tensor]`):
            Past key/value states cache.
        key_states (`ms.Tensor`):
            The new key states to cache.
        value_states (`ms.Tensor`):
            The new value states to cache.
        cache_position (`ms.Tensor`, `optional`):
            Additional arguments for the cache subclass, needs the `cache_position` input
            to know how where to write in the cache.

    Return:
        A tuple containing the updated key and value states.
    """
    k_out, v_out = past_key_value[0], past_key_value[1]

    if cache_position.shape[0] == 1:
        k_out[:, :, cache_position] = key_states
        v_out[:, :, cache_position] = value_states
    else:
        # assert cache_position.shape[0] == k_out.shape[2]

        k_out = ops.select(
            (ops.arange(k_out.shape[2]) == cache_position)[None, None, :, None],
            key_states,
            k_out,
        )
        v_out = ops.select(
            (ops.arange(v_out.shape[2]) == cache_position)[None, None, :, None],
            value_states,
            v_out,
        )

    return k_out, v_out


def get_seq_length(past_key_values, layer_idx: Optional[int] = 0) -> int:
    """Returns the sequence length of the cached states that were seen by the model."""
    # Occupied cache == any slot in the 3rd dim (sequence length) holds a non-zero value. To save on compute, let's
    # limit the check to the first batch member and head dimension.
    # TODO: deprecate this function in favor of `cache_position`
    return (past_key_values[layer_idx][0][0, 0].any(axis=-1)).sum()


def get_max_length(past_key_values) -> Optional[int]:
    """Returns the maximum sequence length of the cached states."""
    return past_key_values[0][0].shape[2]


def reset(past_key_values):
    """Resets the cache values while preserving the objects"""
    for layer_idx in range(len(past_key_values)):
        # In-place ops prevent breaking the static address
        past_key_values[layer_idx][0] = ops.zeros_like(past_key_values[layer_idx][0])  # key
        past_key_values[layer_idx][1] = ops.zeros_like(past_key_values[layer_idx][1])  # value

    return past_key_values


class Cache(nn.Cell):
    """
    Base, abstract class for all caches. The actual data structure is specific to each subclass.
    """

    def update(
        self,
        key_states: ms.Tensor,
        value_states: ms.Tensor,
        layer_idx: int,
        cache_kwargs: Optional[Dict[str, Any]] = None,
    ) -> Tuple[ms.Tensor, ms.Tensor]:
        """
        Updates the cache with the new `key_states` and `value_states` for the layer `layer_idx`.

        Parameters:
            key_states (`ms.Tensor`):
                The new key states to cache.
            value_states (`ms.Tensor`):
                The new value states to cache.
            layer_idx (`int`):
                The index of the layer to cache the states for.
            cache_kwargs (`Dict[str, Any]`, `optional`):
                Additional arguments for the cache subclass. These are specific to each subclass and allow new types of
                cache to be created.

        Return:
            A tuple containing the updated key and value states.
        """
        raise NotImplementedError("Make sure to implement `update` in a subclass.")

    def get_seq_length(self, layer_idx: Optional[int] = 0) -> int:
        """Returns the sequence length of the cached states. A layer index can be optionally passed."""
        # TODO: deprecate this function in favor of `cache_position`
        raise NotImplementedError("Make sure to implement `get_seq_length` in a subclass.")

    def get_max_length(self) -> Optional[int]:
        """Returns the maximum sequence length of the cached states, if there is any."""
        raise NotImplementedError("Make sure to implement `get_max_length` in a subclass.")

    def get_usable_length(self, new_seq_length: int, layer_idx: Optional[int] = 0) -> int:
        """Given the sequence length of the new inputs, returns the usable length of the cache."""
        # Cache without size limit -> all cache is usable
        # Cache with size limit -> if the length cache plus the length of the new inputs is larger the maximum cache
        #   length, we will need to evict part of the cache (and thus not all cache is usable)
        max_length = self.get_max_length()
        previous_seq_length = self.get_seq_length(layer_idx)
        if max_length is not None and previous_seq_length + new_seq_length > max_length:
            return max_length - new_seq_length
        return previous_seq_length

    def reorder_cache(self, beam_idx: ms.Tensor):
        """Reorders the cache for beam search, given the selected beam indices."""
        for layer_idx in range(len(self.key_cache)):
            self.key_cache[layer_idx] = self.key_cache[layer_idx].index_select(0, beam_idx)
            self.value_cache[layer_idx] = self.value_cache[layer_idx].index_select(0, beam_idx)

    @property
    def seen_tokens(self):
<<<<<<< HEAD
        logger.warning_once(
            "The `seen_tokens` attribute is deprecated.41. Use the `cache_position` " "model input instead."
        )
=======
>>>>>>> f73a6001
        if hasattr(self, "_seen_tokens"):
            return self._seen_tokens
        else:
            return None


@dataclass
class CacheConfig:
    """
    Base class for cache configs
    """

    cache_implementation: None

    @classmethod
    def from_dict(cls, config_dict, **kwargs):
        """
        Constructs a CacheConfig instance from a dictionary of parameters.
        Args:
            config_dict (Dict[str, Any]): Dictionary containing configuration parameters.
            **kwargs: Additional keyword arguments to override dictionary values.

        Returns:
            CacheConfig: Instance of CacheConfig constructed from the dictionary.
        """
        config = cls(**config_dict)
        to_remove = []
        for key, value in kwargs.items():
            if hasattr(config, key):
                setattr(config, key, value)
                to_remove.append(key)
        for key in to_remove:
            kwargs.pop(key, None)
        return config

    # Copied from transformers.utils.quantization_config.QuantizationConfigMixin.to_json_file
    def to_json_file(self, json_file_path: Union[str, os.PathLike]):
        """
        Save this instance to a JSON file.

        Args:
            json_file_path (`str` or `os.PathLike`):
                Path to the JSON file in which this configuration instance's parameters will be saved.
            use_diff (`bool`, *optional*, defaults to `True`):
                If set to `True`, only the difference between the config instance and the default
                `QuantizationConfig()` is serialized to JSON file.
        """
        with open(json_file_path, "w", encoding="utf-8") as writer:
            config_dict = self.to_dict()
            json_string = json.dumps(config_dict, indent=2, sort_keys=True) + "\n"

            writer.write(json_string)

    # Copied from transformers.utils.quantization_config.QuantizationConfigMixin.to_dict
    def to_dict(self) -> Dict[str, Any]:
        """
        Serializes this instance to a Python dictionary. Returns:
            `Dict[str, Any]`: Dictionary of all the attributes that make up this configuration instance.
        """
        return copy.deepcopy(self.__dict__)

    # Copied from transformers.utils.quantization_config.QuantizationConfigMixin.__iter__
    def __iter__(self):
        """allows `dict(obj)` for situations where obj may be a dict or QuantizationConfigMixin"""
        for attr, value in copy.deepcopy(self.__dict__).items():
            yield attr, value

    # Copied from transformers.utils.quantization_config.QuantizationConfigMixin.__repr__
    def __repr__(self):
        return f"{self.__class__.__name__} {self.to_json_string()}"

    def to_json_string(self):
        """
        Serializes this instance to a JSON formatted string.
        Returns:
            str: JSON formatted string representing the configuration instance.
        """
        return json.dumps(self.__dict__, indent=2) + "\n"

    # Copied from transformers.utils.quantization_config.QuantizationConfigMixin.update
    def update(self, **kwargs):
        """
        Updates attributes of this class instance with attributes from `kwargs` if they match existing attributes,
        returning all the unused kwargs.

        Args:
            kwargs (`Dict[str, Any]`):
                Dictionary of attributes to tentatively update this class.

        Returns:
            `Dict[str, Any]`: Dictionary containing all the key-value pairs that were not used to update the instance.
        """
        to_remove = []
        for key, value in kwargs.items():
            if hasattr(self, key):
                setattr(self, key, value)
                to_remove.append(key)

        # Remove all the attributes that were updated, without modifying the input dict
        unused_kwargs = {key: value for key, value in kwargs.items() if key not in to_remove}
        return unused_kwargs


@dataclass
class QuantizedCacheConfig(CacheConfig):
    """
    Configuration class for quantized cache settings.

    Attributes:
        backend (`str`, *optional*, defaults to `"quanto"`):
            Backend to use when performing quantization, Can be one of [`quanto`, `HQQ`]
        nbits (`Optional[int]`, *optional*, defaults to 4):
            Number of bits, can be 2 or 4 for the `quanto` backend and one of [1, 2, 3, 4, 8] for the `HQQ` backend. Defaults to 2.
        axis_key (`int`, *optional*, defaults to 0):
            Axis over which to perform grouping for the key tensors. Can be [0, -1] for `quanto` backend and [0, 1] for `HQQ` backend.
        axis_value (`int`, *optional*, defaults to 0):
            Axis over which to perform grouping for the value tensors. Can be [0, -1] for `quanto` backend and [0, 1] for `HQQ` backend.
        q_group_size (`Optional[int]`, *optional*, defaults to 64):
            Size of the quantization group, should be a divisor of the model's hidden dimension.
            Defaults to 64.
        residual_length (`Optional[int]`, *optional*, defaults to 128):
            Length of the residual cache which will always be stored in original presicion.
            Defaults to 128.
        compute_dtype (`torch.dtype`, *optional*, defaults to `torch.float16`):
            The defualt dtype used for computations in the model. Keys and Values will be cast to this dtype after dequantization.
    """

    def __init__(
        self,
        backend: str = "quanto",
        nbits: Optional[int] = 4,
        axis_key: Optional[int] = 0,
        axis_value: Optional[int] = 0,
        q_group_size: Optional[int] = 64,
        residual_length: Optional[int] = 128,
        compute_dtype: Optional = ms.float16,
    ):
        super().__init__()
        self.backend = backend
        self.nbits = nbits
        self.axis_key = axis_key
        self.axis_value = axis_value
        self.q_group_size = q_group_size
        self.residual_length = residual_length
        self.compute_dtype = compute_dtype

    def validate(self):
        """Validates if the arguments passed are correct"""

        incorrect_arg_msg = (
            "Some of the keys in `cache_config` are defined incorrectly. `{key}` should be {correct_value}` "
            "but found {found_value}"
        )
        # Check that the values are reasonable in general (nbits, axis)
        # Later in QuantizedCache init we check if they are supported for that particular backend
        if self.nbits not in [1, 2, 3, 4, 8]:
            raise ValueError(
                incorrect_arg_msg.format(
                    key="nbits",
                    correct_value="2 or 4 or 8",
                    found_value=self.nbits,
                ),
            )
        if self.q_group_size <= 0:
            raise ValueError(
                incorrect_arg_msg.format(
                    key="q_group_size",
                    correct_value="a positive integer",
                    found_value=self.q_group_size,
                ),
            )
        if self.residual_length < 0:
            raise ValueError(
                incorrect_arg_msg.format(
                    key="residual_length",
                    correct_value="a positive integer",
                    found_value=self.residual_length,
                ),
            )

        if self.axis_key not in [0, 1, -1]:
            raise ValueError(
                incorrect_arg_msg.format(
                    key="axis_key",
                    correct_value="`1` or `0`, `-1`",
                    found_value=self.axis_key,
                ),
            )

        if self.axis_value not in [0, 1, -1]:
            raise ValueError(
                incorrect_arg_msg.format(
                    key="axis_value",
                    correct_value="`1` or `0` or `-1`",
                    found_value=self.axis_value,
                ),
            )


class DynamicCache(Cache):
    """
    A cache that grows dynamically as more tokens are generated. This is the default for generative models.

    It stores the Key and Value states as a list of tensors, one for each layer. The expected shape for each tensor is
    `[batch_size, num_heads, seq_len, head_dim]`.
    """

    def __init__(self) -> None:
        super().__init__()
        self.key_cache: List[ms.Tensor] = []
        self.value_cache: List[ms.Tensor] = []
        self._seen_tokens = 0  # Used in `generate` to keep tally of how many tokens the cache has seen

    def __getitem__(self, layer_idx: int) -> List[Tuple[ms.Tensor]]:
        """
        Support for backwards-compatible `past_key_value` indexing, e.g. `past_key_value[0][0].shape[2]` to get the
        sequence length.
        """
        if layer_idx < len(self):
            return (self.key_cache[layer_idx], self.value_cache[layer_idx])
        else:
            raise KeyError(f"Cache only has {len(self)} layers, attempted to access layer with index {layer_idx}")

    def __iter__(self):
        """
        Support for backwards-compatible `past_key_value` iteration, e.g. `for x in past_key_value:` to iterate over
        keys and values
        """
        for layer_idx in range(len(self)):
            yield (self.key_cache[layer_idx], self.value_cache[layer_idx])

    def __len__(self):
        """
        Support for backwards-compatible `past_key_value` length, e.g. `len(past_key_value)`. This value corresponds
        to the number of layers in the model.
        """
        return len(self.key_cache)

    def update(
        self,
        key_states: ms.Tensor,
        value_states: ms.Tensor,
        layer_idx: int,
        cache_kwargs: Optional[Dict[str, Any]] = None,
    ) -> Tuple[ms.Tensor, ms.Tensor]:
        """
        Updates the cache with the new `key_states` and `value_states` for the layer `layer_idx`.

        Parameters:
            key_states (`ms.Tensor`):
                The new key states to cache.
            value_states (`ms.Tensor`):
                The new value states to cache.
            layer_idx (`int`):
                The index of the layer to cache the states for.
            cache_kwargs (`Dict[str, Any]`, `optional`):
                Additional arguments for the cache subclass. No additional arguments are used in `DynamicCache`.

        Return:
            A tuple containing the updated key and value states.
        """
        # Update the number of seen tokens
        if layer_idx == 0:
            self._seen_tokens += key_states.shape[-2]

        # Update the cache
        if len(self.key_cache) <= layer_idx:
            self.key_cache.append(key_states)
            self.value_cache.append(value_states)
        else:
            self.key_cache[layer_idx] = ops.cat([self.key_cache[layer_idx], key_states], axis=-2)
            self.value_cache[layer_idx] = ops.cat([self.value_cache[layer_idx], value_states], axis=-2)

        return self.key_cache[layer_idx], self.value_cache[layer_idx]

    def get_seq_length(self, layer_idx: Optional[int] = 0) -> int:
        """Returns the sequence length of the cached states. A layer index can be optionally passed."""
        # TODO: deprecate this function in favor of `cache_position`
        if len(self.key_cache) <= layer_idx:
            return 0
        return self.key_cache[layer_idx].shape[-2]

    def get_max_length(self) -> Optional[int]:
        """Returns the maximum sequence length of the cached states. DynamicCache does not have a maximum length."""
        return None

    def to_legacy_cache(self) -> Tuple[Tuple[ms.Tensor], Tuple[ms.Tensor]]:
        """Converts the `DynamicCache` instance into the its equivalent in the legacy cache format. Used for
        backward compatibility."""
        legacy_cache = ()
        for layer_idx in range(len(self)):
            legacy_cache += ((self.key_cache[layer_idx], self.value_cache[layer_idx]),)
        return legacy_cache

    @classmethod
    def from_legacy_cache(cls, past_key_values: Optional[Tuple[Tuple[ms.Tensor]]] = None) -> "DynamicCache":
        """Converts a cache in the legacy cache format into an equivalent `DynamicCache`. Used for
        backward compatibility."""
        cache = cls()
        if past_key_values is not None:
            for layer_idx in range(len(past_key_values)):
                key_states, value_states = past_key_values[layer_idx]
                cache.update(key_states, value_states, layer_idx)
        return cache

    def crop(self, max_length: int):
        """Crop the past key values up to a new `max_length` in terms of tokens. `max_length` can also be
        negative to remove `max_length` tokens. This is used in assisted decoding and contrastive search."""
        # In case it is negative
        if max_length < 0:
            max_length = self.get_seq_length() - abs(max_length)

        if self.get_seq_length() <= max_length:
            return

        self._seen_tokens = max_length
        for idx in range(len(self.key_cache)):
            self.key_cache[idx] = self.key_cache[idx][..., :max_length, :]
            self.value_cache[idx] = self.value_cache[idx][..., :max_length, :]

    def batch_split(self, full_batch_size: int, split_size: int) -> List["DynamicCache"]:
        """Split the current instance into a list of `DynamicCache` by the batch size. This will be used by
        `_split_model_inputs()` in `generation.utils`"""
        out = []
        for i in range(0, full_batch_size, split_size):
            current_split = DynamicCache()
            current_split._seen_tokens = self._seen_tokens
            current_split.key_cache = [tensor[i : i + split_size] for tensor in self.key_cache]
            current_split.value_cache = [tensor[i : i + split_size] for tensor in self.value_cache]
            out.append(current_split)
        return out

    @classmethod
    def from_batch_splits(cls, splits: List["DynamicCache"]) -> "DynamicCache":
        """This is the opposite of the above `batch_split()` method. This will be used by `stack_model_outputs` in
        `generation.utils`"""
        cache = cls()
        for idx in range(len(splits[0])):
            layer_keys = ops.cat([current.key_cache[idx] for current in splits], axis=0)
            layer_values = ops.cat([current.value_cache[idx] for current in splits], axis=0)
            cache.update(layer_keys, layer_values, idx)
        return cache

    def batch_repeat_interleave(self, repeats: int):
        """Repeat the cache `repeats` times in the batch dimension. Used in contrastive search."""
        for layer_idx in range(len(self)):
            self.key_cache[layer_idx] = ops.repeat_interleave(self.key_cache[layer_idx], repeats, axis=0)
            self.value_cache[layer_idx] = ops.repeat_interleave(self.value_cache[layer_idx], repeats, axis=0)

    def batch_select_indices(self, indices: ms.Tensor):
        """Only keep the `indices` in the batch dimension of the cache. Used in contrastive search."""
        for layer_idx in range(len(self)):
            self.key_cache[layer_idx] = self.key_cache[layer_idx][indices, ...]
            self.value_cache[layer_idx] = self.value_cache[layer_idx][indices, ...]


class QuantizedCache(DynamicCache):
    """
    A quantizer cache similar to what is described
    in the [KIVI: A Tuning-Free Asymmetric 2bit Quantization for KV Cache paper](https://arxiv.org/abs/2402.02750).
    It allows the model to generate longer sequence length without allocating too much memory for Key and Value cache by applying quantization.

    The cache has two types of storage, one for original precision and one for the quantized cache. A `residual length` is set as a maximum capacity for the
    original precision cache. When the length goes beyond maximum capacity, the original precision cache is discarded and moved into the quantized cache. The
    quantization is done per-channel with a set `q_group_size` for both Keys and Values, in contrast to what was described in the paper.

    It stores Keys and Values a list of quantized tensors (tuples in case we need to store metadata), one for each layer. Additionally, it stores the Key and
    Value in original precision states as a list of tensors, one for each layer. The size of each tensor
    is `[batch_size, num_heads, seq_len - residual_length, head_dim]`
    """

    def __init__(self, cache_config: QuantizedCacheConfig) -> None:
        super().__init__()
        self._quantized_key_cache: List[ms.Tensor] = []
        self._quantized_value_cache: List[ms.Tensor] = []

        self.nbits = cache_config.nbits
        self.residual_length = cache_config.residual_length
        self.q_group_size = cache_config.q_group_size
        self.axis_key = cache_config.axis_key
        self.axis_value = cache_config.axis_value
        self.compute_dtype = cache_config.compute_dtype

        super().__init__()

    def update(
        self,
        key_states: ms.Tensor,
        value_states: ms.Tensor,
        layer_idx: int,
        cache_kwargs: Optional[Dict[str, Any]] = None,
    ) -> Tuple[ms.Tensor, ms.Tensor]:
        # Update the number of seen tokens
        if layer_idx == 0:
            self._seen_tokens += key_states.shape[-2]

        if len(self.key_cache) <= layer_idx:
            self._quantized_key_cache.append(self._quantize(key_states, axis=self.axis_key))
            self._quantized_value_cache.append(self._quantize(value_states, axis=self.axis_value))
            self.key_cache.append(ops.zeros(0, dtype=key_states.dtype))
            self.value_cache.append(ops.zeros(0, dtype=key_states.dtype))
            keys_to_return, values_to_return = key_states, value_states
        else:
            dequant_key = self._dequantize(self._quantized_key_cache[layer_idx])
            dequant_value = self._dequantize(self._quantized_value_cache[layer_idx])
            keys_to_return = [dequant_key, self.key_cache[layer_idx], key_states]
            values_to_return = [dequant_value, self.value_cache[layer_idx], value_states]

            keys_to_return = ops.cat(keys_to_return, axis=-2)
            values_to_return = ops.cat(values_to_return, axis=-2)
            if self.key_cache[layer_idx].ndim == 4 and self.key_cache[layer_idx].shape[-2] + 1 >= self.residual_length:
                self._quantized_key_cache[layer_idx] = self._quantize(keys_to_return, axis=self.axis_key)
                self._quantized_value_cache[layer_idx] = self._quantize(values_to_return, axis=self.axis_value)
                self.key_cache[layer_idx] = ops.zeros(0, dtype=key_states.dtype)
                self.value_cache[layer_idx] = ops.zeros(0, dtype=key_states.dtype)
            else:
                self.key_cache[layer_idx] = ops.cat([self.key_cache[layer_idx], key_states], axis=-2)
                self.value_cache[layer_idx] = ops.cat([self.value_cache[layer_idx], value_states], axis=-2)

        return keys_to_return, values_to_return

    def get_seq_length(self, layer_idx: Optional[int] = 0) -> int:
        """Returns the sequence length of the cached states. A layer index can be optionally passed."""
        if len(self.key_cache) <= layer_idx:
            return 0
        # since we cannot get the seq_length of each layer directly and rely on `_seen_tokens` which is
        # updated every "layer_idx" == 0, this is a hack to get the actual seq_length for the given layer_idx
        # this part of code otherwise fails when used to verify attn_weight shape in some models
        return self._seen_tokens if layer_idx == 0 else self._seen_tokens - 1

    def _quantize(self, tensor, axis):
        """Quantizes a key/value using a defined quantization method."""
        raise NotImplementedError("Make sure to implement `_quantize` in a subclass.")

    def _dequantize(self, q_tensor):
        """Dequantizes back the tensor that was quantized by `self._quantize()`"""
        raise NotImplementedError("Make sure to implement `_dequantize` in a subclass.")


class SinkCache(Cache):
    """
    A cache that as described in the [Attention Sinks paper](https://arxiv.org/abs/2309.17453). It allows the model to
    generate beyond the length of its context window, without losing fluency in the conversation. As it discards past
    tokens, the model will lose the ability to generate tokens that depend on the context that was discarded.

    It stores the Key and Value states as a list of tensors, one for each layer. The expected shape for each tensor is
    `[batch_size, num_heads, seq_len, head_dim]`.

    Parameters:
        window_length (`int`):
            The length of the context window.
        num_sink_tokens (`int`):
            The number of sink tokens. See the original paper for more information.
    """

    def __init__(self, window_length: int, num_sink_tokens: int) -> None:
        super().__init__()
        self.key_cache: List[ms.Tensor] = []
        self.value_cache: List[ms.Tensor] = []
        self.window_length = window_length
        self.num_sink_tokens = num_sink_tokens
        self.cos_sin_rerotation_cache = {}
        self._cos_cache = None
        self._sin_cache = None
        self._seen_tokens = 0  # Used in `generate` to keep tally of how many tokens the cache has seen

    @staticmethod
    def _rotate_half(x):
        # x1 = x[..., : x.shape[-1] // 2]
        # x2 = x[..., x.shape[-1] // 2 :]
        x1, x2 = ops.split(x, x.shape[-1] // 2, -1)
        return ops.cat((-x2, x1), axis=-1)

    def _apply_key_rotary_pos_emb(self, key_states: ms.Tensor, cos: ms.Tensor, sin: ms.Tensor) -> ms.Tensor:
        rotated_key_states = (key_states * cos) + (self._rotate_half(key_states) * sin)
        return rotated_key_states

    def _get_rerotation_cos_sin(
        self, key_states: ms.Tensor, cos: ms.Tensor, sin: ms.Tensor
    ) -> Tuple[ms.Tensor, ms.Tensor]:
        if key_states.shape[-2] not in self.cos_sin_rerotation_cache:
            # Upcast to float32 temporarily for better accuracy
            cos = cos.to(ms.float32)
            sin = sin.to(ms.float32)

            # Compute the cos and sin required for back- and forward-rotating to one position earlier in the sequence
            original_cos = cos[self.num_sink_tokens + key_states.shape[-2] :]
            shifted_cos = cos[self.num_sink_tokens : -key_states.shape[-2]]
            original_sin = sin[self.num_sink_tokens + key_states.shape[-2] :]
            shifted_sin = sin[self.num_sink_tokens : -key_states.shape[-2]]
            rerotation_cos = original_cos * shifted_cos + original_sin * shifted_sin
            rerotation_sin = -original_sin * shifted_cos + original_cos * shifted_sin

            self.cos_sin_rerotation_cache[key_states.shape[-2]] = (
                rerotation_cos.to(key_states.dtype).unsqueeze(0),
                rerotation_sin.to(key_states.dtype).unsqueeze(0),
            )
        return self.cos_sin_rerotation_cache[key_states.shape[-2]]

    def get_seq_length(self, layer_idx: Optional[int] = 0) -> int:
        """Returns the sequence length of the cached states. A layer index can be optionally passed."""
        # TODO: deprecate this function in favor of `cache_position`
        # Workaround to make 'key_states.shape[-2] + past_key_value.get_seq_length(self.layer_idx)' <= window_length
        if len(self.key_cache) <= layer_idx:
            return 0
        return self.key_cache[layer_idx].shape[-2]

    def get_max_length(self) -> Optional[int]:
        """Returns the maximum sequence length of the cached states."""
        return self.window_length

    def update(
        self,
        key_states: ms.Tensor,
        value_states: ms.Tensor,
        layer_idx: int,
        cache_kwargs: Optional[Dict[str, Any]] = None,
    ) -> Tuple[ms.Tensor, ms.Tensor]:
        """
        Updates the cache with the new `key_states` and `value_states` for the layer `layer_idx`.

        Parameters:
            key_states (`ms.Tensor`):
                The new key states to cache.
            value_states (`ms.Tensor`):
                The new value states to cache.
            layer_idx (`int`):
                The index of the layer to cache the states for.
            cache_kwargs (`Dict[str, Any]`, `optional`):
                Additional arguments for the cache subclass. The following arguments can be used in `SinkCache`: `sin`,
                `cos` and `partial_rotation_size`. These arguments are used with models using RoPE, to recompute the
                rotation as the tokens are shifted.

        Return:
            A tuple containing the updated key and value states.
        """
        # Optional kwargs for `SinkCache` -- needed on models using RoPE. `partial_rotation_size` is used on models
        # with partially rotated position embeddings, like Phi or Persimmon.
        sin = cache_kwargs.get("sin")
        cos = cache_kwargs.get("cos")
        partial_rotation_size = cache_kwargs.get("partial_rotation_size")
        using_rope = cos is not None and sin is not None

        # Update the number of seen tokens
        if layer_idx == 0:
            self._seen_tokens += key_states.shape[-2]

        # Update the sin/cos cache, which holds sin/cos values for all possible positions
        if using_rope and layer_idx == 0:
            # BC: some models still pass `sin`/`cos` with 2 dims. In those models, they are the full sin/cos. Remove
            # after all RoPE models have a llama-like cache utilization.
            if cos.ndim == 2:
                self._cos_cache = cos
                self._sin_cache = sin
            else:
                if self._cos_cache is None:
                    self._cos_cache = cos[0, ...]
                    self._sin_cache = sin[0, ...]
                elif self._cos_cache.shape[0] < self.window_length:
                    self._cos_cache = ops.cat([self._cos_cache, cos[0, ...]], axis=0)
                    self._sin_cache = ops.cat([self._sin_cache, sin[0, ...]], axis=0)

        # [bsz, num_heads, seq_len, head_dim]
        if len(self.key_cache) <= layer_idx:
            # Empty cache
            self.key_cache.append(key_states)
            self.value_cache.append(value_states)

        elif key_states.shape[-2] + self.get_seq_length(layer_idx) < self.window_length:
            # Growing cache
            self.key_cache[layer_idx] = ops.cat([self.key_cache[layer_idx], key_states], axis=-2)
            self.value_cache[layer_idx] = ops.cat([self.value_cache[layer_idx], value_states], axis=-2)

        else:
            # Shifting cache
            keys_to_keep = self.key_cache[layer_idx][
                :, :, -self.window_length + self.num_sink_tokens + key_states.shape[-2] :
            ]

            # On RoPE models, we need to recompute the Key rotation as the tokens are shifted
            if using_rope:
                rerotation_cos, rerotation_sin = self._get_rerotation_cos_sin(
                    key_states, self._cos_cache[: self.window_length], self._sin_cache[: self.window_length]
                )
                if partial_rotation_size is not None:
                    keys_to_keep, keys_pass = (
                        keys_to_keep[..., :partial_rotation_size],
                        keys_to_keep[..., partial_rotation_size:],
                    )
                keys_to_keep = self._apply_key_rotary_pos_emb(keys_to_keep, rerotation_cos, rerotation_sin)
                if partial_rotation_size is not None:
                    keys_to_keep = ops.cat((keys_to_keep, keys_pass), axis=-1)

            # Concatenate sink tokens, shifted & rotated tokens (if needed), and new tokens
            sink_keys = self.key_cache[layer_idx][:, :, : self.num_sink_tokens]
            self.key_cache[layer_idx] = ops.cat([sink_keys, keys_to_keep, key_states], axis=-2)

            sink_values = self.value_cache[layer_idx][:, :, : self.num_sink_tokens]
            values_to_keep = self.value_cache[layer_idx][
                :, :, -self.window_length + self.num_sink_tokens + value_states.shape[-2] :
            ]
            self.value_cache[layer_idx] = ops.cat([sink_values, values_to_keep, value_states], axis=-2)

        return self.key_cache[layer_idx], self.value_cache[layer_idx]


class StaticCache(Cache):
    """
    Static Cache class to be used with `torch.compile(model)` and `torch.export()`.

    Parameters:
        config (`PretrainedConfig`):
            The configuration file defining the shape-related attributes required to initialize the static cache.
        max_batch_size (`int`):
            The maximum batch size with which the model will be used.
        max_cache_len (`int`):
            The maximum sequence length with which the model will be used.
        dtype (*optional*, defaults to `mindspore.float32`):
            The default `dtype` to use when initializing the layer.
    """

    def __init__(self, config: PretrainedConfig, max_batch_size: int, max_cache_len: int, dtype=None) -> None:
        super().__init__()
        self.max_batch_size = max_batch_size
        self.max_cache_len = config.max_position_embeddings if max_cache_len is None else max_cache_len
        # Some model define a custom `head_dim` != config.hidden_size // config.num_attention_heads
        self.head_dim = (
            config.head_dim if hasattr(config, "head_dim") else config.hidden_size // config.num_attention_heads
        )

        self.dtype = dtype if dtype is not None else ms.float32
        self.num_key_value_heads = (
            config.num_attention_heads if config.num_key_value_heads is None else config.num_key_value_heads
        )

        self.key_cache: List[ms.Tensor] = []
        self.value_cache: List[ms.Tensor] = []
        # Note: There will be significant perf decrease if switching to use 5D tensors instead.
        cache_shape = (max_batch_size, self.num_key_value_heads, self.max_cache_len, self.head_dim)
        for idx in range(config.num_hidden_layers):
            # Note: `torch.export()`` requires mutations to be registered as buffers.
            self.register_buffer(f"key_cache_{idx}", ops.zeros(cache_shape, dtype=dtype))
            self.register_buffer(f"value_cache_{idx}", ops.zeros(cache_shape, dtype=dtype))
            key_cache = getattr(self, f"key_cache_{idx}")
            value_cache = getattr(self, f"value_cache_{idx}")
            # Note: `mark_static_address` is used to tag the cache as an fixed data pointer, preventing cuda graph
            # breaks when updating the cache. It can't be used if the cache code is being compiled (but in that case
            # it is not needed anyway)
            self.key_cache.append(key_cache)
            self.value_cache.append(value_cache)

    def update(
        self,
        key_states: ms.Tensor,
        value_states: ms.Tensor,
        layer_idx: int,
        cache_kwargs: Optional[Dict[str, Any]] = None,
    ) -> Tuple[ms.Tensor, ms.Tensor]:
        """
        Updates the cache with the new `key_states` and `value_states` for the layer `layer_idx`.
        It is VERY important to index using a tensor, otherwise you introduce a copy to the device.

        Parameters:
            key_states (`ms.Tensor`):
                The new key states to cache.
            value_states (`ms.Tensor`):
                The new value states to cache.
            layer_idx (`int`):
                The index of the layer to cache the states for.
            cache_kwargs (`Dict[str, Any]`, `optional`):
                Additional arguments for the cache subclass. The `StaticCache` needs the `cache_position` input
                to know how where to write in the cache.

        Return:
            A tuple containing the updated key and value states.
        """
        cache_position = cache_kwargs.get("cache_position")
        k_out = self.key_cache[layer_idx]
        v_out = self.value_cache[layer_idx]

        if cache_position is None:
            # k_out.copy_(key_states)
            # v_out.copy_(value_states)
            k_out.assign_value(key_states)
            v_out.assign_value(value_states)
        else:
            # Note: here we use `tensor.index_copy_(dim, index, tensor)` that is equivalent to
            # `tensor[:, :, index] = tensor`, but the first one is compile-friendly and it does explicitly an in-place
            # operation, that avoids copies and uses less memory.
            # try:
            #     # If using several devices (e.g.: multiple GPUs), we need to ensure everything is on the same one
            #     # k_out = k_out.index_copy(2, cache_position, key_states)
            #     # v_out = v_out.index_copy(2, cache_position, value_states)
            # except NotImplementedError:
            # # The operator 'aten::index_copy.out' is not currently implemented for the MPS device.
            # k_out[:, :, cache_position] = key_states
            # v_out[:, :, cache_position] = value_states

            # use index_add for mindspore since tensor slice is too slow and no implementation of index_copy
            k_out = ops.index_add(k_out, 2, cache_position.int(), key_states)
            v_out = ops.index_add(v_out, 2, cache_position.int(), value_states)

        return k_out, v_out

    def get_seq_length(self, layer_idx: Optional[int] = 0) -> int:
        """Returns the sequence length of the cached states that were seen by the model."""
        # Occupied cache == any slot in the 3rd dim (sequence length) holds a non-zero value. To save on compute, let's
        # limit the check to the first batch member and head dimension.
        # TODO: deprecate this function in favor of `cache_position`
        return (ops.any(self.key_cache[layer_idx][0, 0], axis=-1)).sum()

    def get_max_length(self) -> Optional[int]:
        """Returns the maximum sequence length of the cached states."""
        return self.max_cache_len

    def reset(self):
        """Resets the cache values while preserving the objects"""
        for layer_idx in range(len(self.key_cache)):
            # In-place ops prevent breaking the static address
<<<<<<< HEAD
            self.key_cache[layer_idx][...] = 0
            self.value_cache[layer_idx][...] = 0


class SlidingWindowCache(StaticCache):
    """
    Sliding Window Cache class to be used with `torch.compile` for models like Mistral that support sliding window attention.
    Every time when we try to update the cache, we compute the `indices` based on `cache_position >= self.config.sliding_window - 1`,
    if true(which means the cache can not hold all the old key value states and new states together because of the sliding window constraint),
    we need to do a cycle shift based on `indices` to replace the oldest states by the new key value states passed in.

    The `to_shift` is only true once we are above sliding_window. Thus with `sliding_window==64`:

    indices = (slicing + to_shift[-1].int()-1) % self.config.sliding_window
    tensor([ 1,  2,  3,  4,  5,  6,  7,  8,  9, 10, 11, 12, 13, 14, 15, 16, 17, 18,
        19, 20, 21, 22, 23, 24, 25, 26, 27, 28, 29, 30, 31, 32, 33, 34, 35, 36,
        37, 38, 39, 40, 41, 42, 43, 44, 45, 46, 47, 48, 49, 50, 51, 52, 53, 54,
        55, 56, 57, 58, 59, 60, 61, 62, 63,  0])

    We overwrite the cache using these, then we always write at cache_position (clamped to `sliding_window`)

    Parameters:
        config (`PretrainedConfig`):
            The configuration file defining the shape-related attributes required to initialize the static cache.
        max_batch_size (`int`):
            The maximum batch size with which the model will be used.
        max_cache_len (`int`):
            The maximum sequence length with which the model will be used.
        dtype (*optional*, defaults to `mindspore.float32`):
            The default `dtype` to use when initializing the layer.
    """

    def __init__(self, config: PretrainedConfig, max_batch_size: int, max_cache_len: int, dtype=None) -> None:
        if not hasattr(config, "sliding_window") or config.sliding_window is None:
            raise ValueError(
                "Setting `cache_implementation` to 'sliding_window' requires the model config supporting "
                "sliding window attention, please check if there is a `sliding_window` field in the model "
                "config and it's not set to None."
            )
        max_cache_len = min(config.sliding_window, max_cache_len)
        super().__init__(config=config, max_batch_size=max_batch_size, max_cache_len=max_cache_len, dtype=dtype)

    def update(
        self,
        key_states: ms.Tensor,
        value_states: ms.Tensor,
        layer_idx: int,
        cache_kwargs: Optional[Dict[str, Any]] = None,
    ) -> Tuple[ms.Tensor]:
        cache_position = cache_kwargs.get("cache_position")
        k_out = self.key_cache[layer_idx]
        v_out = self.value_cache[layer_idx]

        # assume this only happens in prefill phase when prompt length > sliding_window_size (= max_cache_len)
        if cache_position.shape[0] > self.max_cache_len:
            k_out = key_states[:, :, -self.max_cache_len :, :]
            v_out = value_states[:, :, -self.max_cache_len :, :]
            # Assumption: caches are all zeros at this point, `+=` is equivalent to `=` but compile-friendly
            self.key_cache[layer_idx] += k_out
            self.value_cache[layer_idx] += v_out
            # we should return the whole states instead of k_out, v_out to take the whole prompt
            # into consideration when building kv cache instead of just throwing away tokens outside of the window
            return key_states, value_states

        slicing = ops.ones(self.max_cache_len, dtype=ms.int64).cumsum(0)
        cache_position = cache_position.clamp(0, self.max_cache_len - 1)
        to_shift = cache_position >= self.max_cache_len - 1
        indices = (slicing + to_shift[-1].int() - 1) % self.max_cache_len

        k_out = k_out[:, :, indices]
        v_out = v_out[:, :, indices]

        try:
            k_out = k_out.index_copy(2, cache_position, key_states)
            v_out = v_out.index_copy(2, cache_position, value_states)
        except NotImplementedError:
            # The operator 'aten::index_copy.out' is not currently implemented for the MPS device.
            k_out[:, :, cache_position] = key_states
            v_out[:, :, cache_position] = value_states

        # `_.zero()` followed by `+=` is equivalent `=`, but compile-friendly (without graph breaks due to assignment)
        self.key_cache[layer_idx] = 0
        self.value_cache[layer_idx] = 0

        self.key_cache[layer_idx] += k_out
        self.value_cache[layer_idx] += v_out

        return k_out, v_out

    def get_max_length(self) -> Optional[int]:
        # in theory there is no limit because the sliding window size is fixed no matter how long the sentence is
        return None

    def reset(self):
        for layer_idx in range(len(self.key_cache)):
            # In-place ops prevent breaking the static address
            self.key_cache[layer_idx][...] = 0
            self.value_cache[layer_idx][...] = 0


class EncoderDecoderCache(Cache):
    """
    Base, abstract class for all encoder-decoder caches. Can be used to hold combinations of self-attention and
    cross-attention caches.
    """

    def __init__(self, self_attention_cache: Cache, cross_attention_cache: Cache):
        super().__init__()
        self.self_attention_cache = self_attention_cache
        self.cross_attention_cache = cross_attention_cache

        self.is_updated = {}
        for layer_idx in range(len(cross_attention_cache.key_cache)):
            self.is_updated[layer_idx] = bool(cross_attention_cache.get_seq_length(layer_idx) > 0)
=======
            ops.assign(self.key_cache[layer_idx], ms.Tensor(0.0))
            ops.assign(self.value_cache[layer_idx], ms.Tensor(0.0))


class CacheConfig:
    """
    Base class for cache configs
    """

    cache_implementation: None

    @classmethod
    def from_dict(cls, config_dict, **kwargs):
        """
        Constructs a CacheConfig instance from a dictionary of parameters.
        Args:
            config_dict (Dict[str, Any]): Dictionary containing configuration parameters.
            **kwargs: Additional keyword arguments to override dictionary values.

        Returns:
            CacheConfig: Instance of CacheConfig constructed from the dictionary.
        """
        config = cls(**config_dict)
        to_remove = []
        for key, value in kwargs.items():
            if hasattr(config, key):
                setattr(config, key, value)
                to_remove.append(key)
        for key in to_remove:
            kwargs.pop(key, None)
        return config

    # Copied from transformers.utils.quantization_config.QuantizationConfigMixin.to_json_file
    def to_json_file(self, json_file_path: Union[str, os.PathLike]):
        """
        Save this instance to a JSON file.

        Args:
            json_file_path (`str` or `os.PathLike`):
                Path to the JSON file in which this configuration instance's parameters will be saved.
            use_diff (`bool`, *optional*, defaults to `True`):
                If set to `True`, only the difference between the config instance and the default
                `QuantizationConfig()` is serialized to JSON file.
        """
        with open(json_file_path, "w", encoding="utf-8") as writer:
            config_dict = self.to_dict()
            json_string = json.dumps(config_dict, indent=2, sort_keys=True) + "\n"

            writer.write(json_string)

    # Copied from transformers.utils.quantization_config.QuantizationConfigMixin.to_dict
    def to_dict(self) -> Dict[str, Any]:
        """
        Serializes this instance to a Python dictionary. Returns:
            `Dict[str, Any]`: Dictionary of all the attributes that make up this configuration instance.
        """
        return copy.deepcopy(self.__dict__)

    # Copied from transformers.utils.quantization_config.QuantizationConfigMixin.__iter__
    def __iter__(self):
        """allows `dict(obj)` for situations where obj may be a dict or QuantizationConfigMixin"""
        for attr, value in copy.deepcopy(self.__dict__).items():
            yield attr, value

    # Copied from transformers.utils.quantization_config.QuantizationConfigMixin.__repr__
    def __repr__(self):
        return f"{self.__class__.__name__} {self.to_json_string()}"

    def to_json_string(self):
        """
        Serializes this instance to a JSON formatted string.
        Returns:
            str: JSON formatted string representing the configuration instance.
        """
        return json.dumps(self.__dict__, indent=2) + "\n"

    # Copied from transformers.utils.quantization_config.QuantizationConfigMixin.update
    def update(self, **kwargs):
        """
        Updates attributes of this class instance with attributes from `kwargs` if they match existing attributes,
        returning all the unused kwargs.

        Args:
            kwargs (`Dict[str, Any]`):
                Dictionary of attributes to tentatively update this class.

        Returns:
            `Dict[str, Any]`: Dictionary containing all the key-value pairs that were not used to update the instance.
        """
        to_remove = []
        for key, value in kwargs.items():
            if hasattr(self, key):
                setattr(self, key, value)
                to_remove.append(key)

        # Remove all the attributes that were updated, without modifying the input dict
        unused_kwargs = {key: value for key, value in kwargs.items() if key not in to_remove}
        return unused_kwargs


class DynamicCache(Cache):
    """
    A cache that grows dynamically as more tokens are generated. This is the default for generative models.

    It stores the Key and Value states as a list of tensors, one for each layer. The expected shape for each tensor is
    `[batch_size, num_heads, seq_len, head_dim]`.
    """

    def __init__(self, num_hidden_layers: Optional[int] = None) -> None:
        super().__init__()
        if num_hidden_layers is None:
            self.key_cache: List[ms.Tensor] = []
            self.value_cache: List[ms.Tensor] = []
        else:
            self.key_cache: List[ms.Tensor] = [[] for _ in range(num_hidden_layers)]
            self.value_cache: List[ms.Tensor] = [[] for _ in range(num_hidden_layers)]
        self._seen_tokens = 0  # Used in `generate` to keep tally of how many tokens the cache has seen
>>>>>>> f73a6001

    def __getitem__(self, layer_idx: int) -> List[Tuple[ms.Tensor]]:
        """
        Support for backwards-compatible `past_key_value` indexing, e.g. `past_key_value[0][0].shape[2]` to get the
        sequence length.
        """
        if layer_idx < len(self):
<<<<<<< HEAD
            return (
                self.self_attention_cache.key_cache[layer_idx],
                self.self_attention_cache.value_cache[layer_idx],
                self.cross_attention_cache.key_cache[layer_idx],
                self.cross_attention_cache.key_cache[layer_idx],
            )
        else:
            raise KeyError(f"Cache only has {len(self)} layers, attempted to access layer with index {layer_idx}")

=======
            return (self.key_cache[layer_idx], self.value_cache[layer_idx])
        else:
            raise KeyError(f"Cache only has {len(self)} layers, attempted to access layer with index {layer_idx}")

    def __iter__(self):
        """
        Support for backwards-compatible `past_key_value` iteration, e.g. `for x in past_key_value:` to iterate over
        keys and values
        """
        for layer_idx in range(len(self)):
            yield (self.key_cache[layer_idx], self.value_cache[layer_idx])

>>>>>>> f73a6001
    def __len__(self):
        """
        Support for backwards-compatible `past_key_value` length, e.g. `len(past_key_value)`. This value corresponds
        to the number of layers in the model.
        """
<<<<<<< HEAD
        return len(self.self_attention_cache)

    def to_legacy_cache(self) -> Tuple[Tuple[ms.Tensor], Tuple[ms.Tensor]]:
        """Converts the `EncoderDecoderCache` instance into  its equivalent in the legacy cache format."""
        legacy_cache = ()
        if len(self.cross_attention_cache) > 0:
            for self_attn, cross_attn in zip(
                self.self_attention_cache.to_legacy_cache(), self.cross_attention_cache.to_legacy_cache()
            ):
                legacy_cache += (self_attn + cross_attn,)
        else:
            legacy_cache = self.self_attention_cache.to_legacy_cache()
        return legacy_cache

    @classmethod
    def from_legacy_cache(cls, past_key_values: Optional[Tuple[Tuple[ms.Tensor]]] = None) -> "EncoderDecoderCache":
        """Converts a cache in the legacy cache format into an equivalent `EncoderDecoderCache`."""
        cache = cls(self_attention_cache=DynamicCache(), cross_attention_cache=DynamicCache())
        if past_key_values is not None:
            for layer_idx in range(len(past_key_values)):
                key_states, value_states = past_key_values[layer_idx][:2]
                cache.self_attention_cache.update(key_states, value_states, layer_idx)
                if len(past_key_values[layer_idx]) > 2:
                    key_states, value_states = past_key_values[layer_idx][2:]
                    cache.cross_attention_cache.update(key_states, value_states, layer_idx)
                    cache.is_updated[layer_idx] = True
        return cache

    def get_seq_length(self, layer_idx: Optional[int] = 0) -> int:
        """Returns the sequence length of the cached states. A layer index can be optionally passed."""
        if len(self.self_attention_cache.key_cache) <= layer_idx:
            return 0
        return (ops.any(self.self_attention_cache.key_cache[layer_idx][0, 0], axis=-1)).sum().item()

    def reset(self):
        if hasattr(self.self_attention_cache, "reset"):
            self.self_attention_cache.reset()
        if hasattr(self.cross_attention_cache, "reset"):
            self.cross_attention_cache.reset()
        elif not hasattr(self.self_attention_cache, "reset") and not hasattr(self.cross_attention_cache, "reset"):
            raise ValueError(
                "Neither self nor cross-attention cache have valid `.reset()` methods. `.reset()` should "
                "only be called on compatible cache classes, such as `StaticCache` or `SlidingWindowCache`. "
                f"Got {self.self_attention_cache.__str__()} for the self attention cache and "
                f"{self.cross_attention_cache.__str__()} for the cross attention cache."
            )
        for layer_idx in self.is_updated:
            self.is_updated[layer_idx] = False

    def reorder_cache(self, beam_idx: ms.Tensor):
        """Reorders the cache for beam search, given the selected beam indices."""
        self.self_attention_cache.reorder_cache(beam_idx)
        self.cross_attention_cache.reorder_cache(beam_idx)

    def check_dynamic_cache(self, method: str):
        if not (
            isinstance(self.self_attention_cache, DynamicCache) and isinstance(self.cross_attention_cache, DynamicCache)
        ):
            raise ValueError(
                f"`{method}` is only defined for dynamic cache, got {self.self_attention_cache.__str__()} for the self "
                f"attention cache and {self.cross_attention_cache.__str__()} for the cross attention cache."
            )

    # TODO(gante, sanchit-gandhi): move following functionality into `.generate`
    def crop(self, maximum_length: int):
        """Crop the past key values up to a new `maximum_length` in terms of tokens. `maximum_length` can also be
        negative to remove `maximum_length` tokens. This is used in assisted decoding and contrastive search."""
        self.check_dynamic_cache(self.crop.__name__)
        self.self_attention_cache.crop(maximum_length)

    def batch_split(self, full_batch_size: int, split_size: int) -> "List[EncoderDecoderCache]":
        """Split the current instance into a list of `DynamicCache` by the batch size. This will be used by
        `_split_model_inputs()` in `generation.utils`"""
        self.check_dynamic_cache(self.batch_split.__name__)
        self_attention_cache = self.self_attention_cache.batch_split(full_batch_size, split_size)
        cross_attention_cache = self.cross_attention_cache.batch_split(full_batch_size, split_size)

        out = []
        for self_attn, cross_attn in zip(self_attention_cache, cross_attention_cache):
            out.append(EncoderDecoderCache(self_attn, cross_attn))
        return out

    @classmethod
    def from_batch_splits(cls, splits: List["EncoderDecoderCache"]) -> "EncoderDecoderCache":
        """This is the opposite of the above `batch_split()` method. This will be used by `stack_model_outputs` in
        `generation.utils`"""
        self_attention_cache = DynamicCache()
        cross_attention_cache = DynamicCache()
        for idx in range(len(splits[0])):
            layer_keys = ops.cat([current.self_attention_cache.key_cache[idx] for current in splits], axis=0)
            layer_values = ops.cat([current.self_attention_cache.value_cache[idx] for current in splits], axis=0)
            self_attention_cache.update(layer_keys, layer_values, idx)

            layer_keys = ops.cat([current.cross_attention_cache.key_cache[idx] for current in splits], axis=0)
            layer_values = ops.cat([current.cross_attention_cache.value_cache[idx] for current in splits], axis=0)
            cross_attention_cache.update(layer_keys, layer_values, idx)
        return cls(self_attention_cache, cross_attention_cache)

    def batch_repeat_interleave(self, repeats: int):
        """Repeat the cache `repeats` times in the batch dimension. Used in contrastive search."""
        self.check_dynamic_cache(self.batch_repeat_interleave.__name__)
        self.self_attention_cache.batch_repeat_interleave(repeats)
        self.cross_attention_cache.batch_repeat_interleave(repeats)

    def batch_select_indices(self, indices: ms.Tensor):
        """Only keep the `indices` in the batch dimension of the cache. Used in contrastive search."""
        self.check_dynamic_cache(self.batch_select_indices.__name__)
        self.self_attention_cache.batch_select_indices(indices)
        self.cross_attention_cache.batch_select_indices(indices)


class HybridCache(Cache):
    def __init__(self, config: PretrainedConfig, max_batch_size, max_cache_len, dtype=None) -> None:
        super().__init__()
        if not hasattr(config, "sliding_window") or config.sliding_window is None:
            raise ValueError(
                "Setting `cache_implementation` to 'sliding_window' requires the model config supporting "
                "sliding window attention, please check if there is a `sliding_window` field in the model "
                "config and it's not set to None."
            )
        self.max_cache_len = max_cache_len
        self.max_batch_size = max_batch_size
        # Some model define a custom `head_dim` != config.hidden_size // config.num_attention_heads
        self.head_dim = (
            config.head_dim if hasattr(config, "head_dim") else config.hidden_size // config.num_attention_heads
        )

        self.dtype = dtype if dtype is not None else ms.float32
        self.num_key_value_heads = (
            config.num_attention_heads if config.num_key_value_heads is None else config.num_key_value_heads
        )
        self.is_sliding = ms.Tensor([not bool(i % 2) for i in range(config.num_hidden_layers)], dtype=ms.bool_)
        self.key_cache: List[ms.Tensor] = []
        self.value_cache: List[ms.Tensor] = []
        global_cache_shape = (max_batch_size, self.num_key_value_heads, max_cache_len, self.head_dim)
        sliding_cache_shape = (
            max_batch_size,
            self.num_key_value_heads,
            min(config.sliding_window, max_cache_len),
            self.head_dim,
        )
        for i in range(config.num_hidden_layers):
            # Note: `mark_static_address` is used to tag the cache as an fixed data pointer, preventing cuda graph
            # breaks when updating the cache.
            cache_shape = global_cache_shape if not self.is_sliding[i] else sliding_cache_shape
            new_layer_key_cache = ops.zeros(cache_shape, dtype=self.dtype)
            new_layer_value_cache = ops.zeros(cache_shape, dtype=self.dtype)
            # torch._dynamo.mark_static_address(new_layer_key_cache)
            # torch._dynamo.mark_static_address(new_layer_value_cache)
            self.key_cache.append(new_layer_key_cache)
            self.value_cache.append(new_layer_value_cache)

    def _sliding_update(self, cache_position, layer_idx, key_states, value_states, k_out, v_out, max_cache_len):
        if cache_position.shape[0] > max_cache_len:
            k_out = key_states[:, :, -max_cache_len:, :]
            v_out = value_states[:, :, -max_cache_len:, :]
            # Assumption: caches are all zeros at this point, `+=` is equivalent to `=` but compile-friendly
            self.key_cache[layer_idx] += k_out
            self.value_cache[layer_idx] += v_out
            # we should return the whole states instead of k_out, v_out to take the whole prompt
            # into consideration when building kv cache instead of just throwing away tokens outside of the window
            return key_states, value_states

        slicing = ops.ones(max_cache_len, dtype=ms.int64).cumsum(0)
        cache_position = cache_position.clamp(0, max_cache_len - 1)
        to_shift = cache_position >= max_cache_len - 1
        indices = (slicing + to_shift[-1].int() - 1) % max_cache_len
        k_out = k_out[:, :, indices]
        v_out = v_out[:, :, indices]

        k_out[:, :, cache_position] = key_states
        v_out[:, :, cache_position] = value_states
        # `_.zero()` followed by `+=` is equivalent `=`, but compile-friendly (without graph breaks due to assignment)
        self.key_cache[layer_idx][:] = 0
        self.value_cache[layer_idx][:] = 0

        self.key_cache[layer_idx] += k_out
        self.value_cache[layer_idx] += v_out
        return k_out, v_out

    def _static_update(self, cache_position, layer_idx, key_states, value_states, k_out, v_out, max_cache_len):
        k_out[:, :, cache_position] = key_states
        v_out[:, :, cache_position] = value_states

        self.key_cache[layer_idx] = k_out
        self.value_cache[layer_idx] = v_out
        return k_out, v_out

    def update(
        self,
        key_states: ms.Tensor,
        value_states: ms.Tensor,
        layer_idx: int,
        cache_kwargs: Optional[Dict[str, Any]] = None,
    ) -> Tuple[ms.Tensor]:
        cache_position = cache_kwargs.get("cache_position")
        sliding_window = cache_kwargs.get("sliding_window")
        self.key_cache[layer_idx] = self.key_cache[layer_idx]
        self.value_cache[layer_idx] = self.value_cache[layer_idx]
        k_out = self.key_cache[layer_idx]
        v_out = self.value_cache[layer_idx]
        if sliding_window:
            update_fn = self._sliding_update
        else:
            update_fn = self._static_update

        return update_fn(
            cache_position,
            layer_idx,
            key_states,
            value_states,
            k_out,
            v_out,
            k_out.shape[2],
        )

    def get_max_length(self) -> Optional[int]:
        # in theory there is no limit because the sliding window size is fixed
        # no matter how long the sentence is
        return self.max_cache_len

    def get_seq_length(self, layer_idx: Optional[int] = 0):
        return None

    def reset(self):
        """Resets the cache values while preserving the objects"""
        for layer_idx in range(len(self.key_cache)):
            # In-place ops prevent breaking the static address
            self.key_cache[layer_idx][...] = 0
            self.value_cache[layer_idx][...] = 0


class MambaCache:
    """
    Cache for mamba model which does not have attention mechanism and key value states.

    Arguments:
        config: MambaConfig
        max_batch_size: int
        dtype: torch.dtype

    Attributes:
        dtype: torch.dtype
        intermediate_size: int
        ssm_state_size: int
        conv_kernel_size: int
        conv_states: ms.Tensor [layer_idx, batch_size, intermediate_size, conv_kernel_size]
        ssm_states: ms.Tensor [layer_idx, batch_size, intermediate_size, ssm_state_size]
    """

    def __init__(
        self,
        config: PretrainedConfig,
        max_batch_size: int,
        dtype=ms.float16,
        **kwargs,
    ):
        self.dtype = dtype
        self.max_batch_size = max_batch_size
        self.intermediate_size = config.intermediate_size
        self.ssm_state_size = config.state_size
        self.conv_kernel_size = config.conv_kernel

        self.conv_states: ms.Tensor = ops.zeros(
            config.num_hidden_layers,
            self.max_batch_size,
            self.intermediate_size,
            self.conv_kernel_size,
            dtype=dtype,
        )
        self.ssm_states: ms.Tensor = ops.zeros(
            config.num_hidden_layers,
            self.max_batch_size,
            self.intermediate_size,
            self.ssm_state_size,
            dtype=dtype,
        )

        # torch._dynamo.mark_static_address(self.conv_states)
        # torch._dynamo.mark_static_address(self.ssm_states)

    def update_conv_state(self, layer_idx: int, new_conv_state: ms.Tensor, cache_position: ms.Tensor) -> ms.Tensor:
        conv_state = self.conv_states[layer_idx]
        cache_position = cache_position.clamp(0, self.conv_kernel_size - 1)

        conv_state = conv_state.roll(shifts=-1, dims=-1)
        conv_state[:, :, cache_position] = new_conv_state
        self.conv_states[layer_idx][:] = 0
        self.conv_states[layer_idx] += conv_state
        return self.conv_states[layer_idx]

    def update_ssm_state(self, layer_idx: int, new_ssm_state: ms.Tensor):
        self.ssm_states[layer_idx] = new_ssm_state
        return self.ssm_states[layer_idx]

    def reset(self):
        self.conv_states[:] = 0
        self.ssm_states[:] = 0
=======
        return len(self.key_cache)

    def update(
        self,
        key_states: ms.Tensor,
        value_states: ms.Tensor,
        layer_idx: int,
        cache_kwargs: Optional[Dict[str, Any]] = None,
    ) -> Tuple[ms.Tensor, ms.Tensor]:
        """
        Updates the cache with the new `key_states` and `value_states` for the layer `layer_idx`.

        Parameters:
            key_states (`ms.Tensor`):
                The new key states to cache.
            value_states (`ms.Tensor`):
                The new value states to cache.
            layer_idx (`int`):
                The index of the layer to cache the states for.
            cache_kwargs (`Dict[str, Any]`, `optional`):
                Additional arguments for the cache subclass. No additional arguments are used in `DynamicCache`.

        Return:
            A tuple containing the updated key and value states.
        """
        # Update the number of seen tokens
        if layer_idx == 0:
            self._seen_tokens += key_states.shape[-2]

        # Update the cache
        if len(self.key_cache) <= layer_idx:
            self.key_cache.append(key_states)
            self.value_cache.append(value_states)
        # content on layer cache can be a tensor and checking not tensor causes errors
        # so we explicitly check for the empty list
        elif self.key_cache[layer_idx] == []:
            self.key_cache[layer_idx] = key_states
            self.value_cache[layer_idx] = value_states
        else:
            self.key_cache[layer_idx] = ops.cat([self.key_cache[layer_idx], key_states], axis=-2)
            self.value_cache[layer_idx] = ops.cat([self.value_cache[layer_idx], value_states], axis=-2)

        return self.key_cache[layer_idx], self.value_cache[layer_idx]

    def get_seq_length(self, layer_idx: Optional[int] = 0) -> int:
        """Returns the sequence length of the cached states. A layer index can be optionally passed."""
        # TODO: deprecate this function in favor of `cache_position`
        if len(self.key_cache) <= layer_idx or (len(self.key_cache) > layer_idx and self.key_cache[layer_idx] == []):
            return 0
        return self.key_cache[layer_idx].shape[-2]

    def get_max_length(self) -> Optional[int]:
        """Returns the maximum sequence length of the cached states. DynamicCache does not have a maximum length."""
        return None

    def to_legacy_cache(self) -> Tuple[Tuple[ms.Tensor], Tuple[ms.Tensor]]:
        """Converts the `DynamicCache` instance into the its equivalent in the legacy cache format. Used for
        backward compatibility."""
        legacy_cache = ()
        for layer_idx in range(len(self)):
            legacy_cache += ((self.key_cache[layer_idx], self.value_cache[layer_idx]),)
        return legacy_cache

    @classmethod
    def from_legacy_cache(cls, past_key_values: Optional[Tuple[Tuple[ms.Tensor]]] = None) -> "DynamicCache":
        """Converts a cache in the legacy cache format into an equivalent `DynamicCache`. Used for
        backward compatibility."""
        cache = cls()
        if past_key_values is not None:
            for layer_idx in range(len(past_key_values)):
                key_states, value_states = past_key_values[layer_idx]
                cache.update(key_states, value_states, layer_idx)
        return cache

    def crop(self, max_length: int):
        """Crop the past key values up to a new `max_length` in terms of tokens. `max_length` can also be
        negative to remove `max_length` tokens. This is used in assisted decoding and contrastive search."""
        # In case it is negative
        if max_length < 0:
            max_length = self.get_seq_length() - abs(max_length)

        if self.get_seq_length() <= max_length:
            return

        self._seen_tokens = max_length
        for idx in range(len(self.key_cache)):
            self.key_cache[idx] = self.key_cache[idx][..., :max_length, :]
            self.value_cache[idx] = self.value_cache[idx][..., :max_length, :]

    def batch_split(self, full_batch_size: int, split_size: int) -> List["DynamicCache"]:
        """Split the current instance into a list of `DynamicCache` by the batch size. This will be used by
        `_split_model_inputs()` in `generation.utils`"""
        out = []
        for i in range(0, full_batch_size, split_size):
            current_split = DynamicCache()
            current_split._seen_tokens = self._seen_tokens
            current_split.key_cache = [tensor[i : i + split_size] for tensor in self.key_cache]
            current_split.value_cache = [tensor[i : i + split_size] for tensor in self.value_cache]
            out.append(current_split)
        return out

    @classmethod
    def from_batch_splits(cls, splits: List["DynamicCache"]) -> "DynamicCache":
        """This is the opposite of the above `batch_split()` method. This will be used by `stack_model_outputs` in
        `generation.utils`"""
        cache = cls()
        for idx in range(len(splits[0])):
            layer_keys = ops.cat([current.key_cache[idx] for current in splits], dim=0)
            layer_values = ops.cat([current.value_cache[idx] for current in splits], dim=0)
            cache.update(layer_keys, layer_values, idx)
        return cache

    def batch_repeat_interleave(self, repeats: int):
        """Repeat the cache `repeats` times in the batch dimension. Used in contrastive search."""
        for layer_idx in range(len(self)):
            self.key_cache[layer_idx] = ops.repeat_interleave(self.key_cache[layer_idx], repeats, dim=0)
            self.value_cache[layer_idx] = ops.repeat_interleave(self.value_cache[layer_idx], repeats, dim=0)

    def batch_select_indices(self, indices: ms.Tensor):
        """Only keep the `indices` in the batch dimension of the cache. Used in contrastive search."""
        for layer_idx in range(len(self)):
            self.key_cache[layer_idx] = self.key_cache[layer_idx][indices, ...]
            self.value_cache[layer_idx] = self.value_cache[layer_idx][indices, ...]
>>>>>>> f73a6001
<|MERGE_RESOLUTION|>--- conflicted
+++ resolved
@@ -1,30 +1,9 @@
-<<<<<<< HEAD
-# Copyright 2023 Huawei Technologies Co., Ltd
-#
-# Licensed under the Apache License, Version 2.0 (the "License");
-# you may not use this file except in compliance with the License.
-# You may obtain a copy of the License at
-#
-# http://www.apache.org/licenses/LICENSE-2.0
-#
-# Unless required by applicable law or agreed to in writing, software
-# distributed under the License is distributed on an "AS IS" BASIS,
-# WITHOUT WARRANTIES OR CONDITIONS OF ANY KIND, either express or implied.
-# See the License for the specific language governing permissions and
-# limitations under the License.
-# ============================================================================
-=======
->>>>>>> f73a6001
 """
 Cache utils.
 """
 import copy
 import json
 import os
-<<<<<<< HEAD
-from dataclasses import dataclass
-=======
->>>>>>> f73a6001
 from typing import Any, Dict, List, Optional, Tuple, Union
 
 import numpy as np
@@ -32,11 +11,6 @@
 
 import mindspore as ms
 from mindspore import nn, ops
-<<<<<<< HEAD
-
-logger = logging.get_logger(__name__)
-=======
->>>>>>> f73a6001
 
 
 def init_static_cache(config: PretrainedConfig, max_batch_size: int, max_cache_len: int, dtype=None):
@@ -191,630 +165,24 @@
 
     @property
     def seen_tokens(self):
-<<<<<<< HEAD
-        logger.warning_once(
-            "The `seen_tokens` attribute is deprecated.41. Use the `cache_position` " "model input instead."
-        )
-=======
->>>>>>> f73a6001
         if hasattr(self, "_seen_tokens"):
             return self._seen_tokens
         else:
             return None
 
 
-@dataclass
-class CacheConfig:
-    """
-    Base class for cache configs
-    """
-
-    cache_implementation: None
-
-    @classmethod
-    def from_dict(cls, config_dict, **kwargs):
-        """
-        Constructs a CacheConfig instance from a dictionary of parameters.
-        Args:
-            config_dict (Dict[str, Any]): Dictionary containing configuration parameters.
-            **kwargs: Additional keyword arguments to override dictionary values.
-
-        Returns:
-            CacheConfig: Instance of CacheConfig constructed from the dictionary.
-        """
-        config = cls(**config_dict)
-        to_remove = []
-        for key, value in kwargs.items():
-            if hasattr(config, key):
-                setattr(config, key, value)
-                to_remove.append(key)
-        for key in to_remove:
-            kwargs.pop(key, None)
-        return config
-
-    # Copied from transformers.utils.quantization_config.QuantizationConfigMixin.to_json_file
-    def to_json_file(self, json_file_path: Union[str, os.PathLike]):
-        """
-        Save this instance to a JSON file.
-
-        Args:
-            json_file_path (`str` or `os.PathLike`):
-                Path to the JSON file in which this configuration instance's parameters will be saved.
-            use_diff (`bool`, *optional*, defaults to `True`):
-                If set to `True`, only the difference between the config instance and the default
-                `QuantizationConfig()` is serialized to JSON file.
-        """
-        with open(json_file_path, "w", encoding="utf-8") as writer:
-            config_dict = self.to_dict()
-            json_string = json.dumps(config_dict, indent=2, sort_keys=True) + "\n"
-
-            writer.write(json_string)
-
-    # Copied from transformers.utils.quantization_config.QuantizationConfigMixin.to_dict
-    def to_dict(self) -> Dict[str, Any]:
-        """
-        Serializes this instance to a Python dictionary. Returns:
-            `Dict[str, Any]`: Dictionary of all the attributes that make up this configuration instance.
-        """
-        return copy.deepcopy(self.__dict__)
-
-    # Copied from transformers.utils.quantization_config.QuantizationConfigMixin.__iter__
-    def __iter__(self):
-        """allows `dict(obj)` for situations where obj may be a dict or QuantizationConfigMixin"""
-        for attr, value in copy.deepcopy(self.__dict__).items():
-            yield attr, value
-
-    # Copied from transformers.utils.quantization_config.QuantizationConfigMixin.__repr__
-    def __repr__(self):
-        return f"{self.__class__.__name__} {self.to_json_string()}"
-
-    def to_json_string(self):
-        """
-        Serializes this instance to a JSON formatted string.
-        Returns:
-            str: JSON formatted string representing the configuration instance.
-        """
-        return json.dumps(self.__dict__, indent=2) + "\n"
-
-    # Copied from transformers.utils.quantization_config.QuantizationConfigMixin.update
-    def update(self, **kwargs):
-        """
-        Updates attributes of this class instance with attributes from `kwargs` if they match existing attributes,
-        returning all the unused kwargs.
-
-        Args:
-            kwargs (`Dict[str, Any]`):
-                Dictionary of attributes to tentatively update this class.
-
-        Returns:
-            `Dict[str, Any]`: Dictionary containing all the key-value pairs that were not used to update the instance.
-        """
-        to_remove = []
-        for key, value in kwargs.items():
-            if hasattr(self, key):
-                setattr(self, key, value)
-                to_remove.append(key)
-
-        # Remove all the attributes that were updated, without modifying the input dict
-        unused_kwargs = {key: value for key, value in kwargs.items() if key not in to_remove}
-        return unused_kwargs
-
-
-@dataclass
-class QuantizedCacheConfig(CacheConfig):
-    """
-    Configuration class for quantized cache settings.
-
-    Attributes:
-        backend (`str`, *optional*, defaults to `"quanto"`):
-            Backend to use when performing quantization, Can be one of [`quanto`, `HQQ`]
-        nbits (`Optional[int]`, *optional*, defaults to 4):
-            Number of bits, can be 2 or 4 for the `quanto` backend and one of [1, 2, 3, 4, 8] for the `HQQ` backend. Defaults to 2.
-        axis_key (`int`, *optional*, defaults to 0):
-            Axis over which to perform grouping for the key tensors. Can be [0, -1] for `quanto` backend and [0, 1] for `HQQ` backend.
-        axis_value (`int`, *optional*, defaults to 0):
-            Axis over which to perform grouping for the value tensors. Can be [0, -1] for `quanto` backend and [0, 1] for `HQQ` backend.
-        q_group_size (`Optional[int]`, *optional*, defaults to 64):
-            Size of the quantization group, should be a divisor of the model's hidden dimension.
-            Defaults to 64.
-        residual_length (`Optional[int]`, *optional*, defaults to 128):
-            Length of the residual cache which will always be stored in original presicion.
-            Defaults to 128.
-        compute_dtype (`torch.dtype`, *optional*, defaults to `torch.float16`):
-            The defualt dtype used for computations in the model. Keys and Values will be cast to this dtype after dequantization.
-    """
-
-    def __init__(
-        self,
-        backend: str = "quanto",
-        nbits: Optional[int] = 4,
-        axis_key: Optional[int] = 0,
-        axis_value: Optional[int] = 0,
-        q_group_size: Optional[int] = 64,
-        residual_length: Optional[int] = 128,
-        compute_dtype: Optional = ms.float16,
-    ):
-        super().__init__()
-        self.backend = backend
-        self.nbits = nbits
-        self.axis_key = axis_key
-        self.axis_value = axis_value
-        self.q_group_size = q_group_size
-        self.residual_length = residual_length
-        self.compute_dtype = compute_dtype
-
-    def validate(self):
-        """Validates if the arguments passed are correct"""
-
-        incorrect_arg_msg = (
-            "Some of the keys in `cache_config` are defined incorrectly. `{key}` should be {correct_value}` "
-            "but found {found_value}"
-        )
-        # Check that the values are reasonable in general (nbits, axis)
-        # Later in QuantizedCache init we check if they are supported for that particular backend
-        if self.nbits not in [1, 2, 3, 4, 8]:
-            raise ValueError(
-                incorrect_arg_msg.format(
-                    key="nbits",
-                    correct_value="2 or 4 or 8",
-                    found_value=self.nbits,
-                ),
-            )
-        if self.q_group_size <= 0:
-            raise ValueError(
-                incorrect_arg_msg.format(
-                    key="q_group_size",
-                    correct_value="a positive integer",
-                    found_value=self.q_group_size,
-                ),
-            )
-        if self.residual_length < 0:
-            raise ValueError(
-                incorrect_arg_msg.format(
-                    key="residual_length",
-                    correct_value="a positive integer",
-                    found_value=self.residual_length,
-                ),
-            )
-
-        if self.axis_key not in [0, 1, -1]:
-            raise ValueError(
-                incorrect_arg_msg.format(
-                    key="axis_key",
-                    correct_value="`1` or `0`, `-1`",
-                    found_value=self.axis_key,
-                ),
-            )
-
-        if self.axis_value not in [0, 1, -1]:
-            raise ValueError(
-                incorrect_arg_msg.format(
-                    key="axis_value",
-                    correct_value="`1` or `0` or `-1`",
-                    found_value=self.axis_value,
-                ),
-            )
-
-
-class DynamicCache(Cache):
-    """
-    A cache that grows dynamically as more tokens are generated. This is the default for generative models.
-
-    It stores the Key and Value states as a list of tensors, one for each layer. The expected shape for each tensor is
-    `[batch_size, num_heads, seq_len, head_dim]`.
-    """
-
-    def __init__(self) -> None:
-        super().__init__()
-        self.key_cache: List[ms.Tensor] = []
-        self.value_cache: List[ms.Tensor] = []
-        self._seen_tokens = 0  # Used in `generate` to keep tally of how many tokens the cache has seen
-
-    def __getitem__(self, layer_idx: int) -> List[Tuple[ms.Tensor]]:
-        """
-        Support for backwards-compatible `past_key_value` indexing, e.g. `past_key_value[0][0].shape[2]` to get the
-        sequence length.
-        """
-        if layer_idx < len(self):
-            return (self.key_cache[layer_idx], self.value_cache[layer_idx])
-        else:
-            raise KeyError(f"Cache only has {len(self)} layers, attempted to access layer with index {layer_idx}")
-
-    def __iter__(self):
-        """
-        Support for backwards-compatible `past_key_value` iteration, e.g. `for x in past_key_value:` to iterate over
-        keys and values
-        """
-        for layer_idx in range(len(self)):
-            yield (self.key_cache[layer_idx], self.value_cache[layer_idx])
-
-    def __len__(self):
-        """
-        Support for backwards-compatible `past_key_value` length, e.g. `len(past_key_value)`. This value corresponds
-        to the number of layers in the model.
-        """
-        return len(self.key_cache)
-
-    def update(
-        self,
-        key_states: ms.Tensor,
-        value_states: ms.Tensor,
-        layer_idx: int,
-        cache_kwargs: Optional[Dict[str, Any]] = None,
-    ) -> Tuple[ms.Tensor, ms.Tensor]:
-        """
-        Updates the cache with the new `key_states` and `value_states` for the layer `layer_idx`.
-
-        Parameters:
-            key_states (`ms.Tensor`):
-                The new key states to cache.
-            value_states (`ms.Tensor`):
-                The new value states to cache.
-            layer_idx (`int`):
-                The index of the layer to cache the states for.
-            cache_kwargs (`Dict[str, Any]`, `optional`):
-                Additional arguments for the cache subclass. No additional arguments are used in `DynamicCache`.
-
-        Return:
-            A tuple containing the updated key and value states.
-        """
-        # Update the number of seen tokens
-        if layer_idx == 0:
-            self._seen_tokens += key_states.shape[-2]
-
-        # Update the cache
-        if len(self.key_cache) <= layer_idx:
-            self.key_cache.append(key_states)
-            self.value_cache.append(value_states)
-        else:
-            self.key_cache[layer_idx] = ops.cat([self.key_cache[layer_idx], key_states], axis=-2)
-            self.value_cache[layer_idx] = ops.cat([self.value_cache[layer_idx], value_states], axis=-2)
-
-        return self.key_cache[layer_idx], self.value_cache[layer_idx]
-
-    def get_seq_length(self, layer_idx: Optional[int] = 0) -> int:
-        """Returns the sequence length of the cached states. A layer index can be optionally passed."""
-        # TODO: deprecate this function in favor of `cache_position`
-        if len(self.key_cache) <= layer_idx:
-            return 0
-        return self.key_cache[layer_idx].shape[-2]
-
-    def get_max_length(self) -> Optional[int]:
-        """Returns the maximum sequence length of the cached states. DynamicCache does not have a maximum length."""
-        return None
-
-    def to_legacy_cache(self) -> Tuple[Tuple[ms.Tensor], Tuple[ms.Tensor]]:
-        """Converts the `DynamicCache` instance into the its equivalent in the legacy cache format. Used for
-        backward compatibility."""
-        legacy_cache = ()
-        for layer_idx in range(len(self)):
-            legacy_cache += ((self.key_cache[layer_idx], self.value_cache[layer_idx]),)
-        return legacy_cache
-
-    @classmethod
-    def from_legacy_cache(cls, past_key_values: Optional[Tuple[Tuple[ms.Tensor]]] = None) -> "DynamicCache":
-        """Converts a cache in the legacy cache format into an equivalent `DynamicCache`. Used for
-        backward compatibility."""
-        cache = cls()
-        if past_key_values is not None:
-            for layer_idx in range(len(past_key_values)):
-                key_states, value_states = past_key_values[layer_idx]
-                cache.update(key_states, value_states, layer_idx)
-        return cache
-
-    def crop(self, max_length: int):
-        """Crop the past key values up to a new `max_length` in terms of tokens. `max_length` can also be
-        negative to remove `max_length` tokens. This is used in assisted decoding and contrastive search."""
-        # In case it is negative
-        if max_length < 0:
-            max_length = self.get_seq_length() - abs(max_length)
-
-        if self.get_seq_length() <= max_length:
-            return
-
-        self._seen_tokens = max_length
-        for idx in range(len(self.key_cache)):
-            self.key_cache[idx] = self.key_cache[idx][..., :max_length, :]
-            self.value_cache[idx] = self.value_cache[idx][..., :max_length, :]
-
-    def batch_split(self, full_batch_size: int, split_size: int) -> List["DynamicCache"]:
-        """Split the current instance into a list of `DynamicCache` by the batch size. This will be used by
-        `_split_model_inputs()` in `generation.utils`"""
-        out = []
-        for i in range(0, full_batch_size, split_size):
-            current_split = DynamicCache()
-            current_split._seen_tokens = self._seen_tokens
-            current_split.key_cache = [tensor[i : i + split_size] for tensor in self.key_cache]
-            current_split.value_cache = [tensor[i : i + split_size] for tensor in self.value_cache]
-            out.append(current_split)
-        return out
-
-    @classmethod
-    def from_batch_splits(cls, splits: List["DynamicCache"]) -> "DynamicCache":
-        """This is the opposite of the above `batch_split()` method. This will be used by `stack_model_outputs` in
-        `generation.utils`"""
-        cache = cls()
-        for idx in range(len(splits[0])):
-            layer_keys = ops.cat([current.key_cache[idx] for current in splits], axis=0)
-            layer_values = ops.cat([current.value_cache[idx] for current in splits], axis=0)
-            cache.update(layer_keys, layer_values, idx)
-        return cache
-
-    def batch_repeat_interleave(self, repeats: int):
-        """Repeat the cache `repeats` times in the batch dimension. Used in contrastive search."""
-        for layer_idx in range(len(self)):
-            self.key_cache[layer_idx] = ops.repeat_interleave(self.key_cache[layer_idx], repeats, axis=0)
-            self.value_cache[layer_idx] = ops.repeat_interleave(self.value_cache[layer_idx], repeats, axis=0)
-
-    def batch_select_indices(self, indices: ms.Tensor):
-        """Only keep the `indices` in the batch dimension of the cache. Used in contrastive search."""
-        for layer_idx in range(len(self)):
-            self.key_cache[layer_idx] = self.key_cache[layer_idx][indices, ...]
-            self.value_cache[layer_idx] = self.value_cache[layer_idx][indices, ...]
-
-
-class QuantizedCache(DynamicCache):
-    """
-    A quantizer cache similar to what is described
-    in the [KIVI: A Tuning-Free Asymmetric 2bit Quantization for KV Cache paper](https://arxiv.org/abs/2402.02750).
-    It allows the model to generate longer sequence length without allocating too much memory for Key and Value cache by applying quantization.
-
-    The cache has two types of storage, one for original precision and one for the quantized cache. A `residual length` is set as a maximum capacity for the
-    original precision cache. When the length goes beyond maximum capacity, the original precision cache is discarded and moved into the quantized cache. The
-    quantization is done per-channel with a set `q_group_size` for both Keys and Values, in contrast to what was described in the paper.
-
-    It stores Keys and Values a list of quantized tensors (tuples in case we need to store metadata), one for each layer. Additionally, it stores the Key and
-    Value in original precision states as a list of tensors, one for each layer. The size of each tensor
-    is `[batch_size, num_heads, seq_len - residual_length, head_dim]`
-    """
-
-    def __init__(self, cache_config: QuantizedCacheConfig) -> None:
-        super().__init__()
-        self._quantized_key_cache: List[ms.Tensor] = []
-        self._quantized_value_cache: List[ms.Tensor] = []
-
-        self.nbits = cache_config.nbits
-        self.residual_length = cache_config.residual_length
-        self.q_group_size = cache_config.q_group_size
-        self.axis_key = cache_config.axis_key
-        self.axis_value = cache_config.axis_value
-        self.compute_dtype = cache_config.compute_dtype
-
-        super().__init__()
-
-    def update(
-        self,
-        key_states: ms.Tensor,
-        value_states: ms.Tensor,
-        layer_idx: int,
-        cache_kwargs: Optional[Dict[str, Any]] = None,
-    ) -> Tuple[ms.Tensor, ms.Tensor]:
-        # Update the number of seen tokens
-        if layer_idx == 0:
-            self._seen_tokens += key_states.shape[-2]
-
-        if len(self.key_cache) <= layer_idx:
-            self._quantized_key_cache.append(self._quantize(key_states, axis=self.axis_key))
-            self._quantized_value_cache.append(self._quantize(value_states, axis=self.axis_value))
-            self.key_cache.append(ops.zeros(0, dtype=key_states.dtype))
-            self.value_cache.append(ops.zeros(0, dtype=key_states.dtype))
-            keys_to_return, values_to_return = key_states, value_states
-        else:
-            dequant_key = self._dequantize(self._quantized_key_cache[layer_idx])
-            dequant_value = self._dequantize(self._quantized_value_cache[layer_idx])
-            keys_to_return = [dequant_key, self.key_cache[layer_idx], key_states]
-            values_to_return = [dequant_value, self.value_cache[layer_idx], value_states]
-
-            keys_to_return = ops.cat(keys_to_return, axis=-2)
-            values_to_return = ops.cat(values_to_return, axis=-2)
-            if self.key_cache[layer_idx].ndim == 4 and self.key_cache[layer_idx].shape[-2] + 1 >= self.residual_length:
-                self._quantized_key_cache[layer_idx] = self._quantize(keys_to_return, axis=self.axis_key)
-                self._quantized_value_cache[layer_idx] = self._quantize(values_to_return, axis=self.axis_value)
-                self.key_cache[layer_idx] = ops.zeros(0, dtype=key_states.dtype)
-                self.value_cache[layer_idx] = ops.zeros(0, dtype=key_states.dtype)
-            else:
-                self.key_cache[layer_idx] = ops.cat([self.key_cache[layer_idx], key_states], axis=-2)
-                self.value_cache[layer_idx] = ops.cat([self.value_cache[layer_idx], value_states], axis=-2)
-
-        return keys_to_return, values_to_return
-
-    def get_seq_length(self, layer_idx: Optional[int] = 0) -> int:
-        """Returns the sequence length of the cached states. A layer index can be optionally passed."""
-        if len(self.key_cache) <= layer_idx:
-            return 0
-        # since we cannot get the seq_length of each layer directly and rely on `_seen_tokens` which is
-        # updated every "layer_idx" == 0, this is a hack to get the actual seq_length for the given layer_idx
-        # this part of code otherwise fails when used to verify attn_weight shape in some models
-        return self._seen_tokens if layer_idx == 0 else self._seen_tokens - 1
-
-    def _quantize(self, tensor, axis):
-        """Quantizes a key/value using a defined quantization method."""
-        raise NotImplementedError("Make sure to implement `_quantize` in a subclass.")
-
-    def _dequantize(self, q_tensor):
-        """Dequantizes back the tensor that was quantized by `self._quantize()`"""
-        raise NotImplementedError("Make sure to implement `_dequantize` in a subclass.")
-
-
-class SinkCache(Cache):
-    """
-    A cache that as described in the [Attention Sinks paper](https://arxiv.org/abs/2309.17453). It allows the model to
-    generate beyond the length of its context window, without losing fluency in the conversation. As it discards past
-    tokens, the model will lose the ability to generate tokens that depend on the context that was discarded.
-
-    It stores the Key and Value states as a list of tensors, one for each layer. The expected shape for each tensor is
-    `[batch_size, num_heads, seq_len, head_dim]`.
+class StaticCache(Cache):
+    """
+    Static Cache class to be used with `static shape`.
 
     Parameters:
-        window_length (`int`):
-            The length of the context window.
-        num_sink_tokens (`int`):
-            The number of sink tokens. See the original paper for more information.
-    """
-
-    def __init__(self, window_length: int, num_sink_tokens: int) -> None:
-        super().__init__()
-        self.key_cache: List[ms.Tensor] = []
-        self.value_cache: List[ms.Tensor] = []
-        self.window_length = window_length
-        self.num_sink_tokens = num_sink_tokens
-        self.cos_sin_rerotation_cache = {}
-        self._cos_cache = None
-        self._sin_cache = None
-        self._seen_tokens = 0  # Used in `generate` to keep tally of how many tokens the cache has seen
-
-    @staticmethod
-    def _rotate_half(x):
-        # x1 = x[..., : x.shape[-1] // 2]
-        # x2 = x[..., x.shape[-1] // 2 :]
-        x1, x2 = ops.split(x, x.shape[-1] // 2, -1)
-        return ops.cat((-x2, x1), axis=-1)
-
-    def _apply_key_rotary_pos_emb(self, key_states: ms.Tensor, cos: ms.Tensor, sin: ms.Tensor) -> ms.Tensor:
-        rotated_key_states = (key_states * cos) + (self._rotate_half(key_states) * sin)
-        return rotated_key_states
-
-    def _get_rerotation_cos_sin(
-        self, key_states: ms.Tensor, cos: ms.Tensor, sin: ms.Tensor
-    ) -> Tuple[ms.Tensor, ms.Tensor]:
-        if key_states.shape[-2] not in self.cos_sin_rerotation_cache:
-            # Upcast to float32 temporarily for better accuracy
-            cos = cos.to(ms.float32)
-            sin = sin.to(ms.float32)
-
-            # Compute the cos and sin required for back- and forward-rotating to one position earlier in the sequence
-            original_cos = cos[self.num_sink_tokens + key_states.shape[-2] :]
-            shifted_cos = cos[self.num_sink_tokens : -key_states.shape[-2]]
-            original_sin = sin[self.num_sink_tokens + key_states.shape[-2] :]
-            shifted_sin = sin[self.num_sink_tokens : -key_states.shape[-2]]
-            rerotation_cos = original_cos * shifted_cos + original_sin * shifted_sin
-            rerotation_sin = -original_sin * shifted_cos + original_cos * shifted_sin
-
-            self.cos_sin_rerotation_cache[key_states.shape[-2]] = (
-                rerotation_cos.to(key_states.dtype).unsqueeze(0),
-                rerotation_sin.to(key_states.dtype).unsqueeze(0),
-            )
-        return self.cos_sin_rerotation_cache[key_states.shape[-2]]
-
-    def get_seq_length(self, layer_idx: Optional[int] = 0) -> int:
-        """Returns the sequence length of the cached states. A layer index can be optionally passed."""
-        # TODO: deprecate this function in favor of `cache_position`
-        # Workaround to make 'key_states.shape[-2] + past_key_value.get_seq_length(self.layer_idx)' <= window_length
-        if len(self.key_cache) <= layer_idx:
-            return 0
-        return self.key_cache[layer_idx].shape[-2]
-
-    def get_max_length(self) -> Optional[int]:
-        """Returns the maximum sequence length of the cached states."""
-        return self.window_length
-
-    def update(
-        self,
-        key_states: ms.Tensor,
-        value_states: ms.Tensor,
-        layer_idx: int,
-        cache_kwargs: Optional[Dict[str, Any]] = None,
-    ) -> Tuple[ms.Tensor, ms.Tensor]:
-        """
-        Updates the cache with the new `key_states` and `value_states` for the layer `layer_idx`.
-
-        Parameters:
-            key_states (`ms.Tensor`):
-                The new key states to cache.
-            value_states (`ms.Tensor`):
-                The new value states to cache.
-            layer_idx (`int`):
-                The index of the layer to cache the states for.
-            cache_kwargs (`Dict[str, Any]`, `optional`):
-                Additional arguments for the cache subclass. The following arguments can be used in `SinkCache`: `sin`,
-                `cos` and `partial_rotation_size`. These arguments are used with models using RoPE, to recompute the
-                rotation as the tokens are shifted.
-
-        Return:
-            A tuple containing the updated key and value states.
-        """
-        # Optional kwargs for `SinkCache` -- needed on models using RoPE. `partial_rotation_size` is used on models
-        # with partially rotated position embeddings, like Phi or Persimmon.
-        sin = cache_kwargs.get("sin")
-        cos = cache_kwargs.get("cos")
-        partial_rotation_size = cache_kwargs.get("partial_rotation_size")
-        using_rope = cos is not None and sin is not None
-
-        # Update the number of seen tokens
-        if layer_idx == 0:
-            self._seen_tokens += key_states.shape[-2]
-
-        # Update the sin/cos cache, which holds sin/cos values for all possible positions
-        if using_rope and layer_idx == 0:
-            # BC: some models still pass `sin`/`cos` with 2 dims. In those models, they are the full sin/cos. Remove
-            # after all RoPE models have a llama-like cache utilization.
-            if cos.ndim == 2:
-                self._cos_cache = cos
-                self._sin_cache = sin
-            else:
-                if self._cos_cache is None:
-                    self._cos_cache = cos[0, ...]
-                    self._sin_cache = sin[0, ...]
-                elif self._cos_cache.shape[0] < self.window_length:
-                    self._cos_cache = ops.cat([self._cos_cache, cos[0, ...]], axis=0)
-                    self._sin_cache = ops.cat([self._sin_cache, sin[0, ...]], axis=0)
-
-        # [bsz, num_heads, seq_len, head_dim]
-        if len(self.key_cache) <= layer_idx:
-            # Empty cache
-            self.key_cache.append(key_states)
-            self.value_cache.append(value_states)
-
-        elif key_states.shape[-2] + self.get_seq_length(layer_idx) < self.window_length:
-            # Growing cache
-            self.key_cache[layer_idx] = ops.cat([self.key_cache[layer_idx], key_states], axis=-2)
-            self.value_cache[layer_idx] = ops.cat([self.value_cache[layer_idx], value_states], axis=-2)
-
-        else:
-            # Shifting cache
-            keys_to_keep = self.key_cache[layer_idx][
-                :, :, -self.window_length + self.num_sink_tokens + key_states.shape[-2] :
-            ]
-
-            # On RoPE models, we need to recompute the Key rotation as the tokens are shifted
-            if using_rope:
-                rerotation_cos, rerotation_sin = self._get_rerotation_cos_sin(
-                    key_states, self._cos_cache[: self.window_length], self._sin_cache[: self.window_length]
-                )
-                if partial_rotation_size is not None:
-                    keys_to_keep, keys_pass = (
-                        keys_to_keep[..., :partial_rotation_size],
-                        keys_to_keep[..., partial_rotation_size:],
-                    )
-                keys_to_keep = self._apply_key_rotary_pos_emb(keys_to_keep, rerotation_cos, rerotation_sin)
-                if partial_rotation_size is not None:
-                    keys_to_keep = ops.cat((keys_to_keep, keys_pass), axis=-1)
-
-            # Concatenate sink tokens, shifted & rotated tokens (if needed), and new tokens
-            sink_keys = self.key_cache[layer_idx][:, :, : self.num_sink_tokens]
-            self.key_cache[layer_idx] = ops.cat([sink_keys, keys_to_keep, key_states], axis=-2)
-
-            sink_values = self.value_cache[layer_idx][:, :, : self.num_sink_tokens]
-            values_to_keep = self.value_cache[layer_idx][
-                :, :, -self.window_length + self.num_sink_tokens + value_states.shape[-2] :
-            ]
-            self.value_cache[layer_idx] = ops.cat([sink_values, values_to_keep, value_states], axis=-2)
-
-        return self.key_cache[layer_idx], self.value_cache[layer_idx]
-
-
-class StaticCache(Cache):
-    """
-    Static Cache class to be used with `torch.compile(model)` and `torch.export()`.
-
-    Parameters:
-        config (`PretrainedConfig`):
+        config (`PretrainedConfig):
             The configuration file defining the shape-related attributes required to initialize the static cache.
         max_batch_size (`int`):
             The maximum batch size with which the model will be used.
         max_cache_len (`int`):
             The maximum sequence length with which the model will be used.
-        dtype (*optional*, defaults to `mindspore.float32`):
+        dtype (*optional*, defaults to `ms.float32`):
             The default `dtype` to use when initializing the layer.
     """
 
@@ -832,21 +200,27 @@
             config.num_attention_heads if config.num_key_value_heads is None else config.num_key_value_heads
         )
 
-        self.key_cache: List[ms.Tensor] = []
-        self.value_cache: List[ms.Tensor] = []
-        # Note: There will be significant perf decrease if switching to use 5D tensors instead.
+        key_cache: List[ms.Parameter] = []
+        value_cache: List[ms.Parameter] = []
         cache_shape = (max_batch_size, self.num_key_value_heads, self.max_cache_len, self.head_dim)
-        for idx in range(config.num_hidden_layers):
-            # Note: `torch.export()`` requires mutations to be registered as buffers.
-            self.register_buffer(f"key_cache_{idx}", ops.zeros(cache_shape, dtype=dtype))
-            self.register_buffer(f"value_cache_{idx}", ops.zeros(cache_shape, dtype=dtype))
-            key_cache = getattr(self, f"key_cache_{idx}")
-            value_cache = getattr(self, f"value_cache_{idx}")
+        for _layer_index in range(config.num_hidden_layers):
             # Note: `mark_static_address` is used to tag the cache as an fixed data pointer, preventing cuda graph
-            # breaks when updating the cache. It can't be used if the cache code is being compiled (but in that case
-            # it is not needed anyway)
-            self.key_cache.append(key_cache)
-            self.value_cache.append(value_cache)
+            # breaks when updating the cache.
+            new_layer_key_cache = ms.Parameter(
+                ms.Tensor(np.zeros(cache_shape), dtype=self.dtype),
+                name=f"key_cache_{_layer_index}",
+                requires_grad=False,
+            )
+            new_layer_value_cache = ms.Parameter(
+                ms.Tensor(np.zeros(cache_shape), dtype=self.dtype),
+                name=f"value_cache_{_layer_index}",
+                requires_grad=False,
+            )
+            key_cache.append(new_layer_key_cache)
+            value_cache.append(new_layer_value_cache)
+
+        self.key_cache = ms.ParameterTuple(key_cache)
+        self.value_cache = ms.ParameterTuple(value_cache)
 
     def update(
         self,
@@ -857,7 +231,6 @@
     ) -> Tuple[ms.Tensor, ms.Tensor]:
         """
         Updates the cache with the new `key_states` and `value_states` for the layer `layer_idx`.
-        It is VERY important to index using a tensor, otherwise you introduce a copy to the device.
 
         Parameters:
             key_states (`ms.Tensor`):
@@ -877,27 +250,12 @@
         k_out = self.key_cache[layer_idx]
         v_out = self.value_cache[layer_idx]
 
-        if cache_position is None:
-            # k_out.copy_(key_states)
-            # v_out.copy_(value_states)
-            k_out.assign_value(key_states)
-            v_out.assign_value(value_states)
-        else:
-            # Note: here we use `tensor.index_copy_(dim, index, tensor)` that is equivalent to
-            # `tensor[:, :, index] = tensor`, but the first one is compile-friendly and it does explicitly an in-place
-            # operation, that avoids copies and uses less memory.
-            # try:
-            #     # If using several devices (e.g.: multiple GPUs), we need to ensure everything is on the same one
-            #     # k_out = k_out.index_copy(2, cache_position, key_states)
-            #     # v_out = v_out.index_copy(2, cache_position, value_states)
-            # except NotImplementedError:
-            # # The operator 'aten::index_copy.out' is not currently implemented for the MPS device.
-            # k_out[:, :, cache_position] = key_states
-            # v_out[:, :, cache_position] = value_states
-
-            # use index_add for mindspore since tensor slice is too slow and no implementation of index_copy
-            k_out = ops.index_add(k_out, 2, cache_position.int(), key_states)
-            v_out = ops.index_add(v_out, 2, cache_position.int(), value_states)
+        k_out[:, :, cache_position] = key_states
+        v_out[:, :, cache_position] = value_states
+
+        # update to self.key_cache?
+        self.key_cache[layer_idx] = k_out
+        self.value_cache[layer_idx] = v_out
 
         return k_out, v_out
 
@@ -906,7 +264,7 @@
         # Occupied cache == any slot in the 3rd dim (sequence length) holds a non-zero value. To save on compute, let's
         # limit the check to the first batch member and head dimension.
         # TODO: deprecate this function in favor of `cache_position`
-        return (ops.any(self.key_cache[layer_idx][0, 0], axis=-1)).sum()
+        return (self.key_cache[layer_idx][0, 0].any(axis=-1)).sum()
 
     def get_max_length(self) -> Optional[int]:
         """Returns the maximum sequence length of the cached states."""
@@ -916,122 +274,6 @@
         """Resets the cache values while preserving the objects"""
         for layer_idx in range(len(self.key_cache)):
             # In-place ops prevent breaking the static address
-<<<<<<< HEAD
-            self.key_cache[layer_idx][...] = 0
-            self.value_cache[layer_idx][...] = 0
-
-
-class SlidingWindowCache(StaticCache):
-    """
-    Sliding Window Cache class to be used with `torch.compile` for models like Mistral that support sliding window attention.
-    Every time when we try to update the cache, we compute the `indices` based on `cache_position >= self.config.sliding_window - 1`,
-    if true(which means the cache can not hold all the old key value states and new states together because of the sliding window constraint),
-    we need to do a cycle shift based on `indices` to replace the oldest states by the new key value states passed in.
-
-    The `to_shift` is only true once we are above sliding_window. Thus with `sliding_window==64`:
-
-    indices = (slicing + to_shift[-1].int()-1) % self.config.sliding_window
-    tensor([ 1,  2,  3,  4,  5,  6,  7,  8,  9, 10, 11, 12, 13, 14, 15, 16, 17, 18,
-        19, 20, 21, 22, 23, 24, 25, 26, 27, 28, 29, 30, 31, 32, 33, 34, 35, 36,
-        37, 38, 39, 40, 41, 42, 43, 44, 45, 46, 47, 48, 49, 50, 51, 52, 53, 54,
-        55, 56, 57, 58, 59, 60, 61, 62, 63,  0])
-
-    We overwrite the cache using these, then we always write at cache_position (clamped to `sliding_window`)
-
-    Parameters:
-        config (`PretrainedConfig`):
-            The configuration file defining the shape-related attributes required to initialize the static cache.
-        max_batch_size (`int`):
-            The maximum batch size with which the model will be used.
-        max_cache_len (`int`):
-            The maximum sequence length with which the model will be used.
-        dtype (*optional*, defaults to `mindspore.float32`):
-            The default `dtype` to use when initializing the layer.
-    """
-
-    def __init__(self, config: PretrainedConfig, max_batch_size: int, max_cache_len: int, dtype=None) -> None:
-        if not hasattr(config, "sliding_window") or config.sliding_window is None:
-            raise ValueError(
-                "Setting `cache_implementation` to 'sliding_window' requires the model config supporting "
-                "sliding window attention, please check if there is a `sliding_window` field in the model "
-                "config and it's not set to None."
-            )
-        max_cache_len = min(config.sliding_window, max_cache_len)
-        super().__init__(config=config, max_batch_size=max_batch_size, max_cache_len=max_cache_len, dtype=dtype)
-
-    def update(
-        self,
-        key_states: ms.Tensor,
-        value_states: ms.Tensor,
-        layer_idx: int,
-        cache_kwargs: Optional[Dict[str, Any]] = None,
-    ) -> Tuple[ms.Tensor]:
-        cache_position = cache_kwargs.get("cache_position")
-        k_out = self.key_cache[layer_idx]
-        v_out = self.value_cache[layer_idx]
-
-        # assume this only happens in prefill phase when prompt length > sliding_window_size (= max_cache_len)
-        if cache_position.shape[0] > self.max_cache_len:
-            k_out = key_states[:, :, -self.max_cache_len :, :]
-            v_out = value_states[:, :, -self.max_cache_len :, :]
-            # Assumption: caches are all zeros at this point, `+=` is equivalent to `=` but compile-friendly
-            self.key_cache[layer_idx] += k_out
-            self.value_cache[layer_idx] += v_out
-            # we should return the whole states instead of k_out, v_out to take the whole prompt
-            # into consideration when building kv cache instead of just throwing away tokens outside of the window
-            return key_states, value_states
-
-        slicing = ops.ones(self.max_cache_len, dtype=ms.int64).cumsum(0)
-        cache_position = cache_position.clamp(0, self.max_cache_len - 1)
-        to_shift = cache_position >= self.max_cache_len - 1
-        indices = (slicing + to_shift[-1].int() - 1) % self.max_cache_len
-
-        k_out = k_out[:, :, indices]
-        v_out = v_out[:, :, indices]
-
-        try:
-            k_out = k_out.index_copy(2, cache_position, key_states)
-            v_out = v_out.index_copy(2, cache_position, value_states)
-        except NotImplementedError:
-            # The operator 'aten::index_copy.out' is not currently implemented for the MPS device.
-            k_out[:, :, cache_position] = key_states
-            v_out[:, :, cache_position] = value_states
-
-        # `_.zero()` followed by `+=` is equivalent `=`, but compile-friendly (without graph breaks due to assignment)
-        self.key_cache[layer_idx] = 0
-        self.value_cache[layer_idx] = 0
-
-        self.key_cache[layer_idx] += k_out
-        self.value_cache[layer_idx] += v_out
-
-        return k_out, v_out
-
-    def get_max_length(self) -> Optional[int]:
-        # in theory there is no limit because the sliding window size is fixed no matter how long the sentence is
-        return None
-
-    def reset(self):
-        for layer_idx in range(len(self.key_cache)):
-            # In-place ops prevent breaking the static address
-            self.key_cache[layer_idx][...] = 0
-            self.value_cache[layer_idx][...] = 0
-
-
-class EncoderDecoderCache(Cache):
-    """
-    Base, abstract class for all encoder-decoder caches. Can be used to hold combinations of self-attention and
-    cross-attention caches.
-    """
-
-    def __init__(self, self_attention_cache: Cache, cross_attention_cache: Cache):
-        super().__init__()
-        self.self_attention_cache = self_attention_cache
-        self.cross_attention_cache = cross_attention_cache
-
-        self.is_updated = {}
-        for layer_idx in range(len(cross_attention_cache.key_cache)):
-            self.is_updated[layer_idx] = bool(cross_attention_cache.get_seq_length(layer_idx) > 0)
-=======
             ops.assign(self.key_cache[layer_idx], ms.Tensor(0.0))
             ops.assign(self.value_cache[layer_idx], ms.Tensor(0.0))
 
@@ -1149,7 +391,6 @@
             self.key_cache: List[ms.Tensor] = [[] for _ in range(num_hidden_layers)]
             self.value_cache: List[ms.Tensor] = [[] for _ in range(num_hidden_layers)]
         self._seen_tokens = 0  # Used in `generate` to keep tally of how many tokens the cache has seen
->>>>>>> f73a6001
 
     def __getitem__(self, layer_idx: int) -> List[Tuple[ms.Tensor]]:
         """
@@ -1157,17 +398,6 @@
         sequence length.
         """
         if layer_idx < len(self):
-<<<<<<< HEAD
-            return (
-                self.self_attention_cache.key_cache[layer_idx],
-                self.self_attention_cache.value_cache[layer_idx],
-                self.cross_attention_cache.key_cache[layer_idx],
-                self.cross_attention_cache.key_cache[layer_idx],
-            )
-        else:
-            raise KeyError(f"Cache only has {len(self)} layers, attempted to access layer with index {layer_idx}")
-
-=======
             return (self.key_cache[layer_idx], self.value_cache[layer_idx])
         else:
             raise KeyError(f"Cache only has {len(self)} layers, attempted to access layer with index {layer_idx}")
@@ -1180,312 +410,11 @@
         for layer_idx in range(len(self)):
             yield (self.key_cache[layer_idx], self.value_cache[layer_idx])
 
->>>>>>> f73a6001
     def __len__(self):
         """
         Support for backwards-compatible `past_key_value` length, e.g. `len(past_key_value)`. This value corresponds
         to the number of layers in the model.
         """
-<<<<<<< HEAD
-        return len(self.self_attention_cache)
-
-    def to_legacy_cache(self) -> Tuple[Tuple[ms.Tensor], Tuple[ms.Tensor]]:
-        """Converts the `EncoderDecoderCache` instance into  its equivalent in the legacy cache format."""
-        legacy_cache = ()
-        if len(self.cross_attention_cache) > 0:
-            for self_attn, cross_attn in zip(
-                self.self_attention_cache.to_legacy_cache(), self.cross_attention_cache.to_legacy_cache()
-            ):
-                legacy_cache += (self_attn + cross_attn,)
-        else:
-            legacy_cache = self.self_attention_cache.to_legacy_cache()
-        return legacy_cache
-
-    @classmethod
-    def from_legacy_cache(cls, past_key_values: Optional[Tuple[Tuple[ms.Tensor]]] = None) -> "EncoderDecoderCache":
-        """Converts a cache in the legacy cache format into an equivalent `EncoderDecoderCache`."""
-        cache = cls(self_attention_cache=DynamicCache(), cross_attention_cache=DynamicCache())
-        if past_key_values is not None:
-            for layer_idx in range(len(past_key_values)):
-                key_states, value_states = past_key_values[layer_idx][:2]
-                cache.self_attention_cache.update(key_states, value_states, layer_idx)
-                if len(past_key_values[layer_idx]) > 2:
-                    key_states, value_states = past_key_values[layer_idx][2:]
-                    cache.cross_attention_cache.update(key_states, value_states, layer_idx)
-                    cache.is_updated[layer_idx] = True
-        return cache
-
-    def get_seq_length(self, layer_idx: Optional[int] = 0) -> int:
-        """Returns the sequence length of the cached states. A layer index can be optionally passed."""
-        if len(self.self_attention_cache.key_cache) <= layer_idx:
-            return 0
-        return (ops.any(self.self_attention_cache.key_cache[layer_idx][0, 0], axis=-1)).sum().item()
-
-    def reset(self):
-        if hasattr(self.self_attention_cache, "reset"):
-            self.self_attention_cache.reset()
-        if hasattr(self.cross_attention_cache, "reset"):
-            self.cross_attention_cache.reset()
-        elif not hasattr(self.self_attention_cache, "reset") and not hasattr(self.cross_attention_cache, "reset"):
-            raise ValueError(
-                "Neither self nor cross-attention cache have valid `.reset()` methods. `.reset()` should "
-                "only be called on compatible cache classes, such as `StaticCache` or `SlidingWindowCache`. "
-                f"Got {self.self_attention_cache.__str__()} for the self attention cache and "
-                f"{self.cross_attention_cache.__str__()} for the cross attention cache."
-            )
-        for layer_idx in self.is_updated:
-            self.is_updated[layer_idx] = False
-
-    def reorder_cache(self, beam_idx: ms.Tensor):
-        """Reorders the cache for beam search, given the selected beam indices."""
-        self.self_attention_cache.reorder_cache(beam_idx)
-        self.cross_attention_cache.reorder_cache(beam_idx)
-
-    def check_dynamic_cache(self, method: str):
-        if not (
-            isinstance(self.self_attention_cache, DynamicCache) and isinstance(self.cross_attention_cache, DynamicCache)
-        ):
-            raise ValueError(
-                f"`{method}` is only defined for dynamic cache, got {self.self_attention_cache.__str__()} for the self "
-                f"attention cache and {self.cross_attention_cache.__str__()} for the cross attention cache."
-            )
-
-    # TODO(gante, sanchit-gandhi): move following functionality into `.generate`
-    def crop(self, maximum_length: int):
-        """Crop the past key values up to a new `maximum_length` in terms of tokens. `maximum_length` can also be
-        negative to remove `maximum_length` tokens. This is used in assisted decoding and contrastive search."""
-        self.check_dynamic_cache(self.crop.__name__)
-        self.self_attention_cache.crop(maximum_length)
-
-    def batch_split(self, full_batch_size: int, split_size: int) -> "List[EncoderDecoderCache]":
-        """Split the current instance into a list of `DynamicCache` by the batch size. This will be used by
-        `_split_model_inputs()` in `generation.utils`"""
-        self.check_dynamic_cache(self.batch_split.__name__)
-        self_attention_cache = self.self_attention_cache.batch_split(full_batch_size, split_size)
-        cross_attention_cache = self.cross_attention_cache.batch_split(full_batch_size, split_size)
-
-        out = []
-        for self_attn, cross_attn in zip(self_attention_cache, cross_attention_cache):
-            out.append(EncoderDecoderCache(self_attn, cross_attn))
-        return out
-
-    @classmethod
-    def from_batch_splits(cls, splits: List["EncoderDecoderCache"]) -> "EncoderDecoderCache":
-        """This is the opposite of the above `batch_split()` method. This will be used by `stack_model_outputs` in
-        `generation.utils`"""
-        self_attention_cache = DynamicCache()
-        cross_attention_cache = DynamicCache()
-        for idx in range(len(splits[0])):
-            layer_keys = ops.cat([current.self_attention_cache.key_cache[idx] for current in splits], axis=0)
-            layer_values = ops.cat([current.self_attention_cache.value_cache[idx] for current in splits], axis=0)
-            self_attention_cache.update(layer_keys, layer_values, idx)
-
-            layer_keys = ops.cat([current.cross_attention_cache.key_cache[idx] for current in splits], axis=0)
-            layer_values = ops.cat([current.cross_attention_cache.value_cache[idx] for current in splits], axis=0)
-            cross_attention_cache.update(layer_keys, layer_values, idx)
-        return cls(self_attention_cache, cross_attention_cache)
-
-    def batch_repeat_interleave(self, repeats: int):
-        """Repeat the cache `repeats` times in the batch dimension. Used in contrastive search."""
-        self.check_dynamic_cache(self.batch_repeat_interleave.__name__)
-        self.self_attention_cache.batch_repeat_interleave(repeats)
-        self.cross_attention_cache.batch_repeat_interleave(repeats)
-
-    def batch_select_indices(self, indices: ms.Tensor):
-        """Only keep the `indices` in the batch dimension of the cache. Used in contrastive search."""
-        self.check_dynamic_cache(self.batch_select_indices.__name__)
-        self.self_attention_cache.batch_select_indices(indices)
-        self.cross_attention_cache.batch_select_indices(indices)
-
-
-class HybridCache(Cache):
-    def __init__(self, config: PretrainedConfig, max_batch_size, max_cache_len, dtype=None) -> None:
-        super().__init__()
-        if not hasattr(config, "sliding_window") or config.sliding_window is None:
-            raise ValueError(
-                "Setting `cache_implementation` to 'sliding_window' requires the model config supporting "
-                "sliding window attention, please check if there is a `sliding_window` field in the model "
-                "config and it's not set to None."
-            )
-        self.max_cache_len = max_cache_len
-        self.max_batch_size = max_batch_size
-        # Some model define a custom `head_dim` != config.hidden_size // config.num_attention_heads
-        self.head_dim = (
-            config.head_dim if hasattr(config, "head_dim") else config.hidden_size // config.num_attention_heads
-        )
-
-        self.dtype = dtype if dtype is not None else ms.float32
-        self.num_key_value_heads = (
-            config.num_attention_heads if config.num_key_value_heads is None else config.num_key_value_heads
-        )
-        self.is_sliding = ms.Tensor([not bool(i % 2) for i in range(config.num_hidden_layers)], dtype=ms.bool_)
-        self.key_cache: List[ms.Tensor] = []
-        self.value_cache: List[ms.Tensor] = []
-        global_cache_shape = (max_batch_size, self.num_key_value_heads, max_cache_len, self.head_dim)
-        sliding_cache_shape = (
-            max_batch_size,
-            self.num_key_value_heads,
-            min(config.sliding_window, max_cache_len),
-            self.head_dim,
-        )
-        for i in range(config.num_hidden_layers):
-            # Note: `mark_static_address` is used to tag the cache as an fixed data pointer, preventing cuda graph
-            # breaks when updating the cache.
-            cache_shape = global_cache_shape if not self.is_sliding[i] else sliding_cache_shape
-            new_layer_key_cache = ops.zeros(cache_shape, dtype=self.dtype)
-            new_layer_value_cache = ops.zeros(cache_shape, dtype=self.dtype)
-            # torch._dynamo.mark_static_address(new_layer_key_cache)
-            # torch._dynamo.mark_static_address(new_layer_value_cache)
-            self.key_cache.append(new_layer_key_cache)
-            self.value_cache.append(new_layer_value_cache)
-
-    def _sliding_update(self, cache_position, layer_idx, key_states, value_states, k_out, v_out, max_cache_len):
-        if cache_position.shape[0] > max_cache_len:
-            k_out = key_states[:, :, -max_cache_len:, :]
-            v_out = value_states[:, :, -max_cache_len:, :]
-            # Assumption: caches are all zeros at this point, `+=` is equivalent to `=` but compile-friendly
-            self.key_cache[layer_idx] += k_out
-            self.value_cache[layer_idx] += v_out
-            # we should return the whole states instead of k_out, v_out to take the whole prompt
-            # into consideration when building kv cache instead of just throwing away tokens outside of the window
-            return key_states, value_states
-
-        slicing = ops.ones(max_cache_len, dtype=ms.int64).cumsum(0)
-        cache_position = cache_position.clamp(0, max_cache_len - 1)
-        to_shift = cache_position >= max_cache_len - 1
-        indices = (slicing + to_shift[-1].int() - 1) % max_cache_len
-        k_out = k_out[:, :, indices]
-        v_out = v_out[:, :, indices]
-
-        k_out[:, :, cache_position] = key_states
-        v_out[:, :, cache_position] = value_states
-        # `_.zero()` followed by `+=` is equivalent `=`, but compile-friendly (without graph breaks due to assignment)
-        self.key_cache[layer_idx][:] = 0
-        self.value_cache[layer_idx][:] = 0
-
-        self.key_cache[layer_idx] += k_out
-        self.value_cache[layer_idx] += v_out
-        return k_out, v_out
-
-    def _static_update(self, cache_position, layer_idx, key_states, value_states, k_out, v_out, max_cache_len):
-        k_out[:, :, cache_position] = key_states
-        v_out[:, :, cache_position] = value_states
-
-        self.key_cache[layer_idx] = k_out
-        self.value_cache[layer_idx] = v_out
-        return k_out, v_out
-
-    def update(
-        self,
-        key_states: ms.Tensor,
-        value_states: ms.Tensor,
-        layer_idx: int,
-        cache_kwargs: Optional[Dict[str, Any]] = None,
-    ) -> Tuple[ms.Tensor]:
-        cache_position = cache_kwargs.get("cache_position")
-        sliding_window = cache_kwargs.get("sliding_window")
-        self.key_cache[layer_idx] = self.key_cache[layer_idx]
-        self.value_cache[layer_idx] = self.value_cache[layer_idx]
-        k_out = self.key_cache[layer_idx]
-        v_out = self.value_cache[layer_idx]
-        if sliding_window:
-            update_fn = self._sliding_update
-        else:
-            update_fn = self._static_update
-
-        return update_fn(
-            cache_position,
-            layer_idx,
-            key_states,
-            value_states,
-            k_out,
-            v_out,
-            k_out.shape[2],
-        )
-
-    def get_max_length(self) -> Optional[int]:
-        # in theory there is no limit because the sliding window size is fixed
-        # no matter how long the sentence is
-        return self.max_cache_len
-
-    def get_seq_length(self, layer_idx: Optional[int] = 0):
-        return None
-
-    def reset(self):
-        """Resets the cache values while preserving the objects"""
-        for layer_idx in range(len(self.key_cache)):
-            # In-place ops prevent breaking the static address
-            self.key_cache[layer_idx][...] = 0
-            self.value_cache[layer_idx][...] = 0
-
-
-class MambaCache:
-    """
-    Cache for mamba model which does not have attention mechanism and key value states.
-
-    Arguments:
-        config: MambaConfig
-        max_batch_size: int
-        dtype: torch.dtype
-
-    Attributes:
-        dtype: torch.dtype
-        intermediate_size: int
-        ssm_state_size: int
-        conv_kernel_size: int
-        conv_states: ms.Tensor [layer_idx, batch_size, intermediate_size, conv_kernel_size]
-        ssm_states: ms.Tensor [layer_idx, batch_size, intermediate_size, ssm_state_size]
-    """
-
-    def __init__(
-        self,
-        config: PretrainedConfig,
-        max_batch_size: int,
-        dtype=ms.float16,
-        **kwargs,
-    ):
-        self.dtype = dtype
-        self.max_batch_size = max_batch_size
-        self.intermediate_size = config.intermediate_size
-        self.ssm_state_size = config.state_size
-        self.conv_kernel_size = config.conv_kernel
-
-        self.conv_states: ms.Tensor = ops.zeros(
-            config.num_hidden_layers,
-            self.max_batch_size,
-            self.intermediate_size,
-            self.conv_kernel_size,
-            dtype=dtype,
-        )
-        self.ssm_states: ms.Tensor = ops.zeros(
-            config.num_hidden_layers,
-            self.max_batch_size,
-            self.intermediate_size,
-            self.ssm_state_size,
-            dtype=dtype,
-        )
-
-        # torch._dynamo.mark_static_address(self.conv_states)
-        # torch._dynamo.mark_static_address(self.ssm_states)
-
-    def update_conv_state(self, layer_idx: int, new_conv_state: ms.Tensor, cache_position: ms.Tensor) -> ms.Tensor:
-        conv_state = self.conv_states[layer_idx]
-        cache_position = cache_position.clamp(0, self.conv_kernel_size - 1)
-
-        conv_state = conv_state.roll(shifts=-1, dims=-1)
-        conv_state[:, :, cache_position] = new_conv_state
-        self.conv_states[layer_idx][:] = 0
-        self.conv_states[layer_idx] += conv_state
-        return self.conv_states[layer_idx]
-
-    def update_ssm_state(self, layer_idx: int, new_ssm_state: ms.Tensor):
-        self.ssm_states[layer_idx] = new_ssm_state
-        return self.ssm_states[layer_idx]
-
-    def reset(self):
-        self.conv_states[:] = 0
-        self.ssm_states[:] = 0
-=======
         return len(self.key_cache)
 
     def update(
@@ -1608,5 +537,4 @@
         """Only keep the `indices` in the batch dimension of the cache. Used in contrastive search."""
         for layer_idx in range(len(self)):
             self.key_cache[layer_idx] = self.key_cache[layer_idx][indices, ...]
-            self.value_cache[layer_idx] = self.value_cache[layer_idx][indices, ...]
->>>>>>> f73a6001
+            self.value_cache[layer_idx] = self.value_cache[layer_idx][indices, ...]