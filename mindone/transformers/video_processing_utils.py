# coding=utf-8
# Copyright 2025 The HuggingFace Inc. team.
#
# This code is adapted from https://github.com/huggingface/transformers
# with modifications to run transformers on mindspore.
#
# Licensed under the Apache License, Version 2.0 (the "License");
# you may not use this file except in compliance with the License.
# You may obtain a copy of the License at
#
#     http://www.apache.org/licenses/LICENSE-2.0
#
# Unless required by applicable law or agreed to in writing, software
# distributed under the License is distributed on an "AS IS" BASIS,
# WITHOUT WARRANTIES OR CONDITIONS OF ANY KIND, either express or implied.
# See the License for the specific language governing permissions and
# limitations under the License.

import json
import os
import warnings
from copy import deepcopy
from functools import partial
from typing import Any, Callable, Optional, Union

import numpy as np
from transformers.dynamic_module_utils import custom_object_save
from transformers.utils import (
    IMAGE_PROCESSOR_NAME,
    PROCESSOR_NAME,
    VIDEO_PROCESSOR_NAME,
    add_start_docstrings,
    cached_file,
    copy_func,
    download_url,
    is_offline_mode,
    is_remote_url,
)

from .image_processing_utils import BatchFeature, get_size_dict
from .image_processing_utils_fast import BaseImageProcessorFast
from .image_utils import ChannelDimension, SizeDict, pil_to_tensor, validate_kwargs
from .processing_utils import Unpack, VideosKwargs
from .utils import TensorType, is_mindspore_available, logging
from .video_utils import (
    VideoInput,
    VideoMetadata,
    group_videos_by_shape,
    is_valid_video,
    load_video,
    make_batched_metadata,
    make_batched_videos,
    reorder_videos,
    to_channel_dimension_format,
)

if is_mindspore_available():
    import mindspore as ms
    from mindspore import mint


logger = logging.get_logger(__name__)


BASE_VIDEO_PROCESSOR_DOCSTRING = r"""
    Args:
        do_resize (`bool`, *optional*, defaults to `self.do_resize`):
            Whether to resize the video's (height, width) dimensions to the specified `size`. Can be overridden by the
            `do_resize` parameter in the `preprocess` method.
        size (`dict`, *optional*, defaults to `self.size`):
            Size of the output video after resizing. Can be overridden by the `size` parameter in the `preprocess`
            method.
        size_divisor (`int`, *optional*, defaults to `self.size_divisor`):
            The size by which to make sure both the height and width can be divided.
        default_to_square (`bool`, *optional*, defaults to `self.default_to_square`):
            Whether to default to a square video when resizing, if size is an int.
        resample (`PILImageResampling`, *optional*, defaults to `self.resample`):
            Resampling filter to use if resizing the video. Only has an effect if `do_resize` is set to `True`. Can be
            overridden by the `resample` parameter in the `preprocess` method.
        do_center_crop (`bool`, *optional*, defaults to `self.do_center_crop`):
            Whether to center crop the video to the specified `crop_size`. Can be overridden by `do_center_crop` in the
            `preprocess` method.
        crop_size (`dict[str, int]` *optional*, defaults to `self.crop_size`):
            Size of the output video after applying `center_crop`. Can be overridden by `crop_size` in the `preprocess`
            method.
        do_rescale (`bool`, *optional*, defaults to `self.do_rescale`):
            Whether to rescale the video by the specified scale `rescale_factor`. Can be overridden by the
            `do_rescale` parameter in the `preprocess` method.
        rescale_factor (`int` or `float`, *optional*, defaults to `self.rescale_factor`):
            Scale factor to use if rescaling the video. Only has an effect if `do_rescale` is set to `True`. Can be
            overridden by the `rescale_factor` parameter in the `preprocess` method.
        do_normalize (`bool`, *optional*, defaults to `self.do_normalize`):
            Whether to normalize the video. Can be overridden by the `do_normalize` parameter in the `preprocess`
            method. Can be overridden by the `do_normalize` parameter in the `preprocess` method.
        image_mean (`float` or `list[float]`, *optional*, defaults to `self.image_mean`):
            Mean to use if normalizing the video. This is a float or list of floats the length of the number of
            channels in the video. Can be overridden by the `image_mean` parameter in the `preprocess` method. Can be
            overridden by the `image_mean` parameter in the `preprocess` method.
        image_std (`float` or `list[float]`, *optional*, defaults to `self.image_std`):
            Standard deviation to use if normalizing the video. This is a float or list of floats the length of the
            number of channels in the video. Can be overridden by the `image_std` parameter in the `preprocess` method.
            Can be overridden by the `image_std` parameter in the `preprocess` method.
        do_convert_rgb (`bool`, *optional*, defaults to `self.image_std`):
            Whether to convert the video to RGB.
        video_metadata (`VideoMetadata`, *optional*):
            Metadata of the video containing information about total duration, fps and total number of frames.
        do_sample_frames (`int`, *optional*, defaults to `self.do_sample_frames`):
            Whether to sample frames from the video before processing or to process the whole video.
        num_frames (`int`, *optional*, defaults to `self.num_frames`):
            Maximum number of frames to sample when `do_sample_frames=True`.
        fps (`int` or `float`, *optional*, defaults to `self.fps`):
            Target frames to sample per second when `do_sample_frames=True`.
        return_tensors (`str` or `TensorType`, *optional*):
            Returns stacked tensors if set to `pt, otherwise returns a list of tensors.
        data_format (`ChannelDimension` or `str`, *optional*, defaults to `ChannelDimension.FIRST`):
            The channel dimension format for the output video. Can be one of:
            - `"channels_first"` or `ChannelDimension.FIRST`: video in (num_channels, height, width) format.
            - `"channels_last"` or `ChannelDimension.LAST`: video in (height, width, num_channels) format.
            - Unset: Use the channel dimension format of the input video.
        input_data_format (`ChannelDimension` or `str`, *optional*):
            The channel dimension format for the input video. If unset, the channel dimension format is inferred
            from the input video. Can be one of:
            - `"channels_first"` or `ChannelDimension.FIRST`: video in (num_channels, height, width) format.
            - `"channels_last"` or `ChannelDimension.LAST`: video in (height, width, num_channels) format.
            - `"none"` or `ChannelDimension.NONE`: video in (height, width) format.
        return_metadata (`bool`, *optional*):
            Whether to return video metadata or not.
        """


@add_start_docstrings(
    "Constructs a base VideoProcessor.",
    BASE_VIDEO_PROCESSOR_DOCSTRING,
)
class BaseVideoProcessor(BaseImageProcessorFast):
    _auto_class = None

    resample = None
    image_mean = None
    image_std = None
    size = None
    size_divisor = None
    default_to_square = True
    crop_size = None
    do_resize = None
    do_center_crop = None
    do_rescale = None
    rescale_factor = 1 / 255
    do_normalize = None
    do_convert_rgb = None
    do_sample_frames = None
    fps = None
    num_frames = None
    video_metadata = None
    return_metadata = False
    valid_kwargs = VideosKwargs
    model_input_names = ["pixel_values_videos"]

    def __init__(self, **kwargs: Unpack[VideosKwargs]) -> None:
        super().__init__()

        self._processor_class = kwargs.pop("processor_class", None)

        # Additional attributes without default values
        for key, value in kwargs.items():
            try:
                setattr(self, key, value)
            except AttributeError as err:
                logger.error(f"Can't set {key} with value {value} for {self}")
                raise err

        # Prepare size related keys and turn then into `SizeDict`
        size = kwargs.pop("size", self.size)
        self.size = (
            get_size_dict(size=size, default_to_square=kwargs.pop("default_to_square", self.default_to_square))
            if size is not None
            else None
        )
        crop_size = kwargs.pop("crop_size", self.crop_size)
        self.crop_size = get_size_dict(crop_size, param_name="crop_size") if crop_size is not None else None

        # Save valid kwargs in a list for further processing
        self.model_valid_processing_keys = list(self.valid_kwargs.__annotations__.keys())
        for key in self.model_valid_processing_keys:
            if kwargs.get(key) is not None:
                setattr(self, key, kwargs[key])
            else:
                setattr(self, key, deepcopy(getattr(self, key, None)))

    def __call__(self, videos, **kwargs) -> BatchFeature:
        return self.preprocess(videos, **kwargs)

    def convert_to_rgb(
        self,
        video: "ms.Tensor",
    ) -> VideoInput:
        """
        Converts a video to RGB format.

        Args:
            video (`"ms.Tensor"`):
                The video to convert.

        Returns:
            `ms.Tensor`: The converted video.
        """

        if video.shape[-3] == 3:
            return video
        if video.shape[-3] == 1:
            channel_dim = video.ndim - 3
            return video.repeat_interleave(3, dim=channel_dim)
<<<<<<< HEAD

        if video.shape[-3] == 4:
            if not (video[..., 3, :, :] < 255).any():
                return video[..., :3, :, :]

=======

        if video.shape[-3] == 4:
            if not (video[..., 3, :, :] < 255).any():
                return video[..., :3, :, :]

>>>>>>> 6857b44c
            alpha = video[..., 3, :, :] / 255.0
            video = (1 - alpha[..., None, :, :]) * 255 + alpha[..., None, :, :] * video[..., :3, :, :]
            return video
        return video

    def sample_frames(
        self,
        metadata: VideoMetadata,
        num_frames: Optional[int] = None,
        fps: Optional[Union[int, float]] = None,
        **kwargs,
    ):
        """
        Default sampling function which uniformly samples the desired number of frames between 0 and total number of frames.
        If `fps` is passed along with metadata, `fps` frames per second are sampled uniformty. Arguments `num_frames`
        and `fps` are mutually exclusive.

        Args:
            metadata (`VideoMetadata`):
                Metadata of the video containing information about total duration, fps and total number of frames.
            num_frames (`int`, *optional*):
                Maximum number of frames to sample. Defaults to `self.num_frames`.
            fps (`int` or `float`, *optional*):
                Target frames to sample per second. Defaults to `self.fps`.

        Returns:
            np.ndarray:
                Indices of Sampled video frames.
        """
        if fps is not None and num_frames is not None:
            raise ValueError(
                "`num_frames`, `fps`, and `sample_indices_fn` are mutually exclusive arguments, please use only one!"
            )

        num_frames = num_frames if num_frames is not None else self.num_frames
        fps = fps if fps is not None else self.fps
        total_num_frames = metadata.total_num_frames

        # If num_frames is not given but fps is, calculate num_frames from fps
        if num_frames is None and fps is not None:
            if metadata is None or metadata.fps is not None:
                raise ValueError(
                    "Asked to sample `fps` frames per second but no video metadata was provided which is required when sampling with `fps`. "
                    "Please pass in `VideoMetadata` object or use a fixed `num_frames` per input video"
                )
            num_frames = int(total_num_frames / metadata.fps * fps)

        if num_frames > total_num_frames:
            raise ValueError(
                f"Video can't be sampled. The `num_frames={num_frames}` exceeds `total_num_frames={total_num_frames}`. "
            )

        if num_frames is not None:
            indices = mint.arange(0, total_num_frames, total_num_frames / num_frames).int()
        else:
            indices = mint.arange(0, total_num_frames).int()

        return indices

    def _decode_and_sample_videos(
        self,
        videos: VideoInput,
        video_metadata: Union[VideoMetadata, dict],
        do_sample_frames: Optional[bool] = None,
        sample_indices_fn: Optional[Callable] = None,
    ) -> list["ms.Tensor"]:
        """
        Decode input videos and sample frames if needed.
        """
        videos = make_batched_videos(videos)
        video_metadata = make_batched_metadata(videos, video_metadata=video_metadata)

        # Only sample frames if an array video is passed, otherwise first decode -> then sample
        if is_valid_video(videos[0]) and do_sample_frames:
            sampled_videos = []
            sampled_metadata = []
            for video, metadata in zip(videos, video_metadata):
                indices = sample_indices_fn(metadata=metadata)
                metadata.frames_indices = indices
                sampled_videos.append(video[indices])
                sampled_metadata.append(metadata)
            videos = sampled_videos
            video_metadata = sampled_metadata
        elif not is_valid_video(videos[0]):
            if isinstance(videos[0], list):
                # Videos sometimes are passed as a list of image URLs, especially through templates
                videos = [
                    mint.stack([pil_to_tensor(image) for image in images], dim=0)
                    for images in self.fetch_images(videos)
                ]
                if do_sample_frames:
                    raise ValueError(
                        "Sampling frames from a list of images is not supported! Set `do_sample_frames=False`."
                    )
            else:
                videos, video_metadata = self.fetch_videos(videos, sample_indices_fn=sample_indices_fn)

        return videos, video_metadata

    def _prepare_input_videos(
        self,
        videos: VideoInput,
        input_data_format: Optional[Union[str, ChannelDimension]] = None,
    ) -> list["ms.Tensor"]:
        """
        Prepare the input videos for processing.
        """
        processed_videos = []
        for video in videos:
            # `make_batched_videos` always returns a 4D array per video
            if isinstance(video, np.ndarray):
                video = to_channel_dimension_format(video, ChannelDimension.FIRST, input_data_format)
                # not using F.to_tensor as it doesn't handle (C, H, W) numpy arrays
                video = ms.tensor(video).contiguous()

            processed_videos.append(video)
        return processed_videos

    @add_start_docstrings(BASE_VIDEO_PROCESSOR_DOCSTRING)
    def preprocess(
        self,
        videos: VideoInput,
        **kwargs: Unpack[VideosKwargs],
    ) -> BatchFeature:
        validate_kwargs(
            captured_kwargs=kwargs.keys(),
            valid_processor_keys=list(self.valid_kwargs.__annotations__.keys()) + ["return_tensors"],
        )
        # Set default kwargs from self. This ensures that if a kwarg is not provided
        # by the user, it gets its default value from the instance, or is set to None.
        for kwarg_name in self.valid_kwargs.__annotations__:
            kwargs.setdefault(kwarg_name, getattr(self, kwarg_name, None))

        input_data_format = kwargs.pop("input_data_format")
        do_sample_frames = kwargs.pop("do_sample_frames")
        video_metadata = kwargs.pop("video_metadata")

        sample_indices_fn = partial(self.sample_frames, **kwargs) if do_sample_frames else None
        videos, video_metadata = self._decode_and_sample_videos(
            videos,
            video_metadata=video_metadata,
            do_sample_frames=do_sample_frames,
            sample_indices_fn=sample_indices_fn,
        )
        videos = self._prepare_input_videos(videos=videos, input_data_format=input_data_format)

        kwargs = self._further_process_kwargs(**kwargs)
        self._validate_preprocess_kwargs(**kwargs)

        # Pop kwargs that are not needed in _preprocess
        kwargs.pop("data_format")
        return_metadata = kwargs.pop("return_metadata")

        preprocessed_videos = self._preprocess(videos=videos, **kwargs)
        if return_metadata:
            preprocessed_videos["video_metadata"] = video_metadata
        return preprocessed_videos

    def _preprocess(
        self,
        videos: list["ms.Tensor"],
        do_convert_rgb: bool,
        do_resize: bool,
        size: SizeDict,
        interpolation: Optional["ms.dataset.vision.Inter.InterpolationMode"],
        do_center_crop: bool,
        crop_size: SizeDict,
        do_rescale: bool,
        rescale_factor: float,
        do_normalize: bool,
        image_mean: Optional[Union[float, list[float]]],
        image_std: Optional[Union[float, list[float]]],
        return_tensors: Optional[Union[str, TensorType]] = None,
        **kwargs,
    ) -> BatchFeature:
        # Group videos by size for batched resizing
        grouped_videos, grouped_videos_index = group_videos_by_shape(videos)
        resized_videos_grouped = {}
        for shape, stacked_videos in grouped_videos.items():
            if do_convert_rgb:
                stacked_videos = self.convert_to_rgb(stacked_videos)
            if do_resize:
                stacked_videos = self.resize(stacked_videos, size=size, interpolation=interpolation)
            resized_videos_grouped[shape] = stacked_videos
        resized_videos = reorder_videos(resized_videos_grouped, grouped_videos_index)

        # Group videos by size for further processing
        # Needed in case do_resize is False, or resize returns videos with different sizes
        grouped_videos, grouped_videos_index = group_videos_by_shape(resized_videos)
        processed_videos_grouped = {}
        for shape, stacked_videos in grouped_videos.items():
            if do_center_crop:
                stacked_videos = self.center_crop(stacked_videos, crop_size)
            # Fused rescale and normalize
            stacked_videos = self.rescale_and_normalize(
                stacked_videos, do_rescale, rescale_factor, do_normalize, image_mean, image_std
            )
            processed_videos_grouped[shape] = stacked_videos

        processed_videos = reorder_videos(processed_videos_grouped, grouped_videos_index)
        processed_videos = mint.stack(processed_videos, dim=0) if return_tensors else processed_videos

        return BatchFeature(data={"pixel_values_videos": processed_videos}, tensor_type=return_tensors)

    @classmethod
    def from_pretrained(
        cls,
        pretrained_model_name_or_path: Union[str, os.PathLike],
        cache_dir: Optional[Union[str, os.PathLike]] = None,
        force_download: bool = False,
        local_files_only: bool = False,
        token: Optional[Union[str, bool]] = None,
        revision: str = "main",
        **kwargs,
    ):
        r"""
        Instantiate a type of [`~video_processing_utils.VideoProcessorBase`] from an video processor.

        Args:
            pretrained_model_name_or_path (`str` or `os.PathLike`):
                This can be either:

                - a string, the *model id* of a pretrained video hosted inside a model repo on
                  huggingface.co.
                - a path to a *directory* containing a video processor file saved using the
                  [`~video_processing_utils.VideoProcessorBase.save_pretrained`] method, e.g.,
                  `./my_model_directory/`.
                - a path or url to a saved video processor JSON *file*, e.g.,
                  `./my_model_directory/video_preprocessor_config.json`.
            cache_dir (`str` or `os.PathLike`, *optional*):
                Path to a directory in which a downloaded pretrained model video processor should be cached if the
                standard cache should not be used.
            force_download (`bool`, *optional*, defaults to `False`):
                Whether or not to force to (re-)download the video processor files and override the cached versions if
                they exist.
            resume_download:
                Deprecated and ignored. All downloads are now resumed by default when possible.
                Will be removed in v5 of Transformers.
            proxies (`dict[str, str]`, *optional*):
                A dictionary of proxy servers to use by protocol or endpoint, e.g., `{'http': 'foo.bar:3128',
                'http://hostname': 'foo.bar:4012'}.` The proxies are used on each request.
            token (`str` or `bool`, *optional*):
                The token to use as HTTP bearer authorization for remote files. If `True`, or not specified, will use
                the token generated when running `hf auth login` (stored in `~/.huggingface`).
            revision (`str`, *optional*, defaults to `"main"`):
                The specific model version to use. It can be a branch name, a tag name, or a commit id, since we use a
                git-based system for storing models and other artifacts on huggingface.co, so `revision` can be any
                identifier allowed by git.


                <Tip>

                To test a pull request you made on the Hub, you can pass `revision="refs/pr/<pr_number>"`.

                </Tip>

            return_unused_kwargs (`bool`, *optional*, defaults to `False`):
                If `False`, then this function returns just the final video processor object. If `True`, then this
                functions returns a `Tuple(video_processor, unused_kwargs)` where *unused_kwargs* is a dictionary
                consisting of the key/value pairs whose keys are not video processor attributes: i.e., the part of
                `kwargs` which has not been used to update `video_processor` and is otherwise ignored.
            subfolder (`str`, *optional*, defaults to `""`):
                In case the relevant files are located inside a subfolder of the model repo on huggingface.co, you can
                specify the folder name here.
            kwargs (`dict[str, Any]`, *optional*):
                The values in kwargs of any keys which are video processor attributes will be used to override the
                loaded values. Behavior concerning key/value pairs whose keys are *not* video processor attributes is
                controlled by the `return_unused_kwargs` keyword parameter.

        Returns:
            A video processor of type [`~video_processing_utils.ImagVideoProcessorBase`].

        Examples:

        ```python
        # We can't instantiate directly the base class *VideoProcessorBase* so let's show the examples on a
        # derived class: *LlavaOnevisionVideoProcessor*
        video_processor = LlavaOnevisionVideoProcessor.from_pretrained(
            "llava-hf/llava-onevision-qwen2-0.5b-ov-hf"
        )  # Download video_processing_config from huggingface.co and cache.
        video_processor = LlavaOnevisionVideoProcessor.from_pretrained(
            "./test/saved_model/"
        )  # E.g. video processor (or model) was saved using *save_pretrained('./test/saved_model/')*
        video_processor = LlavaOnevisionVideoProcessor.from_pretrained("./test/saved_model/video_preprocessor_config.json")
        video_processor = LlavaOnevisionVideoProcessor.from_pretrained(
            "llava-hf/llava-onevision-qwen2-0.5b-ov-hf", do_normalize=False, foo=False
        )
        assert video_processor.do_normalize is False
        video_processor, unused_kwargs = LlavaOnevisionVideoProcessor.from_pretrained(
            "llava-hf/llava-onevision-qwen2-0.5b-ov-hf", do_normalize=False, foo=False, return_unused_kwargs=True
        )
        assert video_processor.do_normalize is False
        assert unused_kwargs == {"foo": False}
        ```"""
        kwargs["cache_dir"] = cache_dir
        kwargs["force_download"] = force_download
        kwargs["local_files_only"] = local_files_only
        kwargs["revision"] = revision

        use_auth_token = kwargs.pop("use_auth_token", None)
        if use_auth_token is not None:
            warnings.warn(
                "The `use_auth_token` argument is deprecated and will be removed in v5 of Transformers. Please use `token` instead.",
                FutureWarning,
            )
            if token is not None:
                raise ValueError(
                    "`token` and `use_auth_token` are both specified. Please set only the argument `token`."
                )
            token = use_auth_token

        if token is not None:
            kwargs["token"] = token

        video_processor_dict, kwargs = cls.get_video_processor_dict(pretrained_model_name_or_path, **kwargs)

        return cls.from_dict(video_processor_dict, **kwargs)

    def save_pretrained(self, save_directory: Union[str, os.PathLike], push_to_hub: bool = False, **kwargs):
        """
        Save an video processor object to the directory `save_directory`, so that it can be re-loaded using the
        [`~video_processing_utils.VideoProcessorBase.from_pretrained`] class method.

        Args:
            save_directory (`str` or `os.PathLike`):
                Directory where the video processor JSON file will be saved (will be created if it does not exist).
            push_to_hub (`bool`, *optional*, defaults to `False`):
                Whether or not to push your model to the Hugging Face model hub after saving it. You can specify the
                repository you want to push to with `repo_id` (will default to the name of `save_directory` in your
                namespace).
            kwargs (`dict[str, Any]`, *optional*):
                Additional key word arguments passed along to the [`~utils.PushToHubMixin.push_to_hub`] method.
        """
        use_auth_token = kwargs.pop("use_auth_token", None)

        if use_auth_token is not None:
            warnings.warn(
                "The `use_auth_token` argument is deprecated and will be removed in v5 of Transformers. Please use `token` instead.",
                FutureWarning,
            )
            if kwargs.get("token") is not None:
                raise ValueError(
                    "`token` and `use_auth_token` are both specified. Please set only the argument `token`."
                )
            kwargs["token"] = use_auth_token

        if os.path.isfile(save_directory):
            raise AssertionError(f"Provided path ({save_directory}) should be a directory, not a file")

        os.makedirs(save_directory, exist_ok=True)

        if push_to_hub:
            commit_message = kwargs.pop("commit_message", None)
            repo_id = kwargs.pop("repo_id", save_directory.split(os.path.sep)[-1])
            repo_id = self._create_repo(repo_id, **kwargs)
            files_timestamps = self._get_files_timestamps(save_directory)

        # If we have a custom config, we copy the file defining it in the folder and set the attributes so it can be
        # loaded from the Hub.
        if self._auto_class is not None:
            custom_object_save(self, save_directory, config=self)

        # If we save using the predefined names, we can load using `from_pretrained`
        output_video_processor_file = os.path.join(save_directory, VIDEO_PROCESSOR_NAME)

        self.to_json_file(output_video_processor_file)
        logger.info(f"Video processor saved in {output_video_processor_file}")

        if push_to_hub:
            self._upload_modified_files(
                save_directory,
                repo_id,
                files_timestamps,
                commit_message=commit_message,
                token=kwargs.get("token"),
            )

        return [output_video_processor_file]

    @classmethod
    def get_video_processor_dict(
        cls, pretrained_model_name_or_path: Union[str, os.PathLike], **kwargs
    ) -> tuple[dict[str, Any], dict[str, Any]]:
        """
        From a `pretrained_model_name_or_path`, resolve to a dictionary of parameters, to be used for instantiating a
        video processor of type [`~video_processing_utils.VideoProcessorBase`] using `from_dict`.

        Parameters:
            pretrained_model_name_or_path (`str` or `os.PathLike`):
                The identifier of the pre-trained checkpoint from which we want the dictionary of parameters.
            subfolder (`str`, *optional*, defaults to `""`):
                In case the relevant files are located inside a subfolder of the model repo on huggingface.co, you can
                specify the folder name here.

        Returns:
            `tuple[Dict, Dict]`: The dictionary(ies) that will be used to instantiate the video processor object.
        """
        cache_dir = kwargs.pop("cache_dir", None)
        force_download = kwargs.pop("force_download", False)
        resume_download = kwargs.pop("resume_download", None)
        proxies = kwargs.pop("proxies", None)
        token = kwargs.pop("token", None)
        use_auth_token = kwargs.pop("use_auth_token", None)
        local_files_only = kwargs.pop("local_files_only", False)
        revision = kwargs.pop("revision", None)
        subfolder = kwargs.pop("subfolder", "")

        from_pipeline = kwargs.pop("_from_pipeline", None)
        from_auto_class = kwargs.pop("_from_auto", False)

        if use_auth_token is not None:
            warnings.warn(
                "The `use_auth_token` argument is deprecated and will be removed in v5 of Transformers. Please use `token` instead.",
                FutureWarning,
            )
            if token is not None:
                raise ValueError(
                    "`token` and `use_auth_token` are both specified. Please set only the argument `token`."
                )
            token = use_auth_token

        user_agent = {"file_type": "video processor", "from_auto_class": from_auto_class}
        if from_pipeline is not None:
            user_agent["using_pipeline"] = from_pipeline

        if is_offline_mode() and not local_files_only:
            logger.info("Offline mode: forcing local_files_only=True")
            local_files_only = True

        pretrained_model_name_or_path = str(pretrained_model_name_or_path)
        is_local = os.path.isdir(pretrained_model_name_or_path)
        if os.path.isfile(pretrained_model_name_or_path):
            resolved_video_processor_file = pretrained_model_name_or_path
            is_local = True
        elif is_remote_url(pretrained_model_name_or_path):
            video_processor_file = pretrained_model_name_or_path
            resolved_video_processor_file = download_url(pretrained_model_name_or_path)
        else:
            video_processor_file = VIDEO_PROCESSOR_NAME
            try:
                # Try to load with a new config name first and if not successful try with the old file name
                # NOTE: we will gradually change to saving all processor configs as nested dict in PROCESSOR_NAME
                resolved_video_processor_files = [
                    resolved_file
                    for filename in [VIDEO_PROCESSOR_NAME, IMAGE_PROCESSOR_NAME, PROCESSOR_NAME]
                    if (
                        resolved_file := cached_file(
                            pretrained_model_name_or_path,
                            filename=filename,
                            cache_dir=cache_dir,
                            force_download=force_download,
                            proxies=proxies,
                            resume_download=resume_download,
                            local_files_only=local_files_only,
                            token=token,
                            user_agent=user_agent,
                            revision=revision,
                            subfolder=subfolder,
                            _raise_exceptions_for_missing_entries=False,
                        )
                    )
                    is not None
                ]
                resolved_video_processor_file = resolved_video_processor_files[0]
            except OSError:
                # Raise any OS error raise by `cached_file`. It will have a helpful error message adapted to
                # the original exception.
                raise
            except Exception:
                # For any other exception, we throw a generic error.
                raise OSError(
                    f"Can't load video processor for '{pretrained_model_name_or_path}'. If you were trying to load"
                    " it from 'https://huggingface.co/models', make sure you don't have a local directory with the"
                    f" same name. Otherwise, make sure '{pretrained_model_name_or_path}' is the correct path to a"
                    f" directory containing a {VIDEO_PROCESSOR_NAME} file"
                )

        try:
            # Load video_processor dict
            with open(resolved_video_processor_file, "r", encoding="utf-8") as reader:
                text = reader.read()
            video_processor_dict = json.loads(text)
            video_processor_dict = video_processor_dict.get("video_processor", video_processor_dict)

        except json.JSONDecodeError:
            raise OSError(
                f"It looks like the config file at '{resolved_video_processor_file}' is not a valid JSON file."
            )

        if is_local:
            logger.info(f"loading configuration file {resolved_video_processor_file}")
        else:
            logger.info(
                f"loading configuration file {video_processor_file} from cache at {resolved_video_processor_file}"
            )
        return video_processor_dict, kwargs

    @classmethod
    def from_dict(cls, video_processor_dict: dict[str, Any], **kwargs):
        """
        Instantiates a type of [`~video_processing_utils.VideoProcessorBase`] from a Python dictionary of parameters.

        Args:
            video_processor_dict (`dict[str, Any]`):
                Dictionary that will be used to instantiate the video processor object. Such a dictionary can be
                retrieved from a pretrained checkpoint by leveraging the
                [`~video_processing_utils.VideoProcessorBase.to_dict`] method.
            kwargs (`dict[str, Any]`):
                Additional parameters from which to initialize the video processor object.

        Returns:
            [`~video_processing_utils.VideoProcessorBase`]: The video processor object instantiated from those
            parameters.
        """
        video_processor_dict = video_processor_dict.copy()
        return_unused_kwargs = kwargs.pop("return_unused_kwargs", False)

        # The `size` parameter is a dict and was previously an int or tuple in feature extractors.
        # We set `size` here directly to the `video_processor_dict` so that it is converted to the appropriate
        # dict within the video processor and isn't overwritten if `size` is passed in as a kwarg.
        if "size" in kwargs and "size" in video_processor_dict:
            video_processor_dict["size"] = kwargs.pop("size")
        if "crop_size" in kwargs and "crop_size" in video_processor_dict:
            video_processor_dict["crop_size"] = kwargs.pop("crop_size")

        video_processor = cls(**video_processor_dict)

        # Update video_processor with kwargs if needed
        to_remove = []
        for key, value in kwargs.items():
            if hasattr(video_processor, key):
                setattr(video_processor, key, value)
                to_remove.append(key)
        for key in to_remove:
            kwargs.pop(key, None)

        logger.info(f"Video processor {video_processor}")
        if return_unused_kwargs:
            return video_processor, kwargs
        else:
            return video_processor

    def to_dict(self) -> dict[str, Any]:
        """
        Serializes this instance to a Python dictionary.

        Returns:
            `dict[str, Any]`: Dictionary of all the attributes that make up this video processor instance.
        """
        output = deepcopy(self.__dict__)
        output.pop("model_valid_processing_keys", None)
        output.pop("_valid_kwargs_names", None)
        output["video_processor_type"] = self.__class__.__name__

        return output

    def to_json_string(self) -> str:
        """
        Serializes this instance to a JSON string.

        Returns:
            `str`: String containing all the attributes that make up this feature_extractor instance in JSON format.
        """
        dictionary = self.to_dict()

        for key, value in dictionary.items():
            if isinstance(value, np.ndarray):
                dictionary[key] = value.tolist()

        # make sure private name "_processor_class" is correctly
        # saved as "processor_class"
        _processor_class = dictionary.pop("_processor_class", None)
        if _processor_class is not None:
            dictionary["processor_class"] = _processor_class

        return json.dumps(dictionary, indent=2, sort_keys=True) + "\n"

    def to_json_file(self, json_file_path: Union[str, os.PathLike]):
        """
        Save this instance to a JSON file.

        Args:
            json_file_path (`str` or `os.PathLike`):
                Path to the JSON file in which this image_processor instance's parameters will be saved.
        """
        with open(json_file_path, "w", encoding="utf-8") as writer:
            writer.write(self.to_json_string())

    def __repr__(self):
        return f"{self.__class__.__name__} {self.to_json_string()}"

    @classmethod
    def from_json_file(cls, json_file: Union[str, os.PathLike]):
        """
        Instantiates a video processor of type [`~video_processing_utils.VideoProcessorBase`] from the path to a JSON
        file of parameters.

        Args:
            json_file (`str` or `os.PathLike`):
                Path to the JSON file containing the parameters.

        Returns:
            A video processor of type [`~video_processing_utils.VideoProcessorBase`]: The video_processor object
            instantiated from that JSON file.
        """
        with open(json_file, "r", encoding="utf-8") as reader:
            text = reader.read()
        video_processor_dict = json.loads(text)
        return cls(**video_processor_dict)

    @classmethod
    def register_for_auto_class(cls, auto_class="AutoVideoProcessor"):
        """
        Register this class with a given auto class. This should only be used for custom video processors as the ones
        in the library are already mapped with `AutoVideoProcessor `.

        <Tip warning={true}>

        This API is experimental and may have some slight breaking changes in the next releases.

        </Tip>

        Args:
            auto_class (`str` or `type`, *optional*, defaults to `"AutoVideoProcessor "`):
                The auto class to register this new video processor with.
        """
        if not isinstance(auto_class, str):
            auto_class = auto_class.__name__

        import transformers.models.auto as auto_module

        if not hasattr(auto_module, auto_class):
            raise ValueError(f"{auto_class} is not a valid auto class.")

        cls._auto_class = auto_class

    def fetch_videos(self, video_url_or_urls: Union[str, list[str], list[list[str]]], sample_indices_fn=None):
        """
        Convert a single or a list of urls into the corresponding `np.array` objects.

        If a single url is passed, the return value will be a single object. If a list is passed a list of objects is
        returned.
        """
        backend = "mindspore"
        if not is_mindspore_available():
            warnings.warn(
                "`torchcodec` is not installed and cannot be used to decode the video by default. "
                "Falling back to `torchvision`. Note that `torchvision` decoding is deprecated and will be removed in future versions. "
            )
            backend = "pyav"

        if isinstance(video_url_or_urls, list):
            return list(zip(*[self.fetch_videos(x, sample_indices_fn=sample_indices_fn) for x in video_url_or_urls]))
        else:
            return load_video(video_url_or_urls, backend=backend, sample_indices_fn=sample_indices_fn)


BaseVideoProcessor.push_to_hub = copy_func(BaseVideoProcessor.push_to_hub)
if BaseVideoProcessor.push_to_hub.__doc__ is not None:
    BaseVideoProcessor.push_to_hub.__doc__ = BaseVideoProcessor.push_to_hub.__doc__.format(
        object="video processor", object_class="AutoVideoProcessor", object_files="video processor file"
    )<|MERGE_RESOLUTION|>--- conflicted
+++ resolved
@@ -210,19 +210,11 @@
         if video.shape[-3] == 1:
             channel_dim = video.ndim - 3
             return video.repeat_interleave(3, dim=channel_dim)
-<<<<<<< HEAD
 
         if video.shape[-3] == 4:
             if not (video[..., 3, :, :] < 255).any():
                 return video[..., :3, :, :]
 
-=======
-
-        if video.shape[-3] == 4:
-            if not (video[..., 3, :, :] < 255).any():
-                return video[..., :3, :, :]
-
->>>>>>> 6857b44c
             alpha = video[..., 3, :, :] / 255.0
             video = (1 - alpha[..., None, :, :]) * 255 + alpha[..., None, :, :] * video[..., :3, :, :]
             return video
