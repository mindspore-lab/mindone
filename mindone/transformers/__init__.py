--- conflicted
+++ resolved
@@ -335,9 +335,6 @@
     WhisperProcessor,
 )
 from .models.xlm_roberta import XLMRobertaModel, XLMRobertaPreTrainedModel
-<<<<<<< HEAD
-from .models.zamba2 import Zamba2ForCausalLM, Zamba2ForSequenceClassification, Zamba2Model, Zamba2PreTrainedModel
-=======
 from .models.xlm_roberta_xl import (
     XLMRobertaXLForCausalLM,
     XLMRobertaXLForMaskedLM,
@@ -348,6 +345,6 @@
     XLMRobertaXLModel,
     XLMRobertaXLPreTrainedModel,
 )
->>>>>>> 96b37dc2
+from .models.zamba2 import Zamba2ForCausalLM, Zamba2ForSequenceClassification, Zamba2Model, Zamba2PreTrainedModel
 from .pipelines import TextGenerationPipeline, pipeline
 from .processing_utils import ProcessorMixin