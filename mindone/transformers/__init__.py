--- conflicted
+++ resolved
@@ -234,21 +234,18 @@
     BloomModel,
     BloomPreTrainedModel,
 )
-<<<<<<< HEAD
 from .models.bros import (
     BrosForTokenClassification,
     BrosModel,
     BrosPreTrainedModel,
     BrosSpadeEEForTokenClassification,
     BrosSpadeELForTokenClassification,
-=======
 from .models.bridgetower import (
     BridgeTowerForContrastiveLearning,
     BridgeTowerForImageAndTextRetrieval,
     BridgeTowerForMaskedLM,
     BridgeTowerModel,
     BridgeTowerPreTrainedModel,
->>>>>>> 540e0e77
 )
 from .models.camembert import (
     CamembertForCausalLM,
