# Copyright 2020 The HuggingFace Team. All rights reserved.
#
# This code is adapted from https://github.com/huggingface/transformers
# with modifications to run transformers on mindspore.
#
# Licensed under the Apache License, Version 2.0 (the "License");
# you may not use this file except in compliance with the License.
# You may obtain a copy of the License at
#
#     http://www.apache.org/licenses/LICENSE-2.0
#
# Unless required by applicable law or agreed to in writing, software
# distributed under the License is distributed on an "AS IS" BASIS,
# WITHOUT WARRANTIES OR CONDITIONS OF ANY KIND, either express or implied.
# See the License for the specific language governing permissions and
# limitations under the License.

# When adding a new object to this init, remember to add it twice: once inside the `_import_structure` dictionary and
# once inside the `if TYPE_CHECKING` branch. The `TYPE_CHECKING` should have import statements as usual, but they are
# only there for type checking. The `_import_structure` is a dictionary submodule to list of object names, and is used
# to defer the actual importing for when the objects are requested. This way `import transformers` provides the names
# in the namespace without actually importing anything (and especially none of the backends).

__version__ = "4.50.0"
import transformers
from packaging import version

# Feature Extractor
from .feature_extraction_utils import BatchFeature, FeatureExtractionMixin
from .image_processing_base import ImageProcessingMixin
from .image_processing_utils import BaseImageProcessor
from .image_utils import ImageFeatureExtractionMixin
from .modeling_utils import MSPreTrainedModel
from .models.albert import (
    AlbertForMaskedLM,
    AlbertForMultipleChoice,
    AlbertForPreTraining,
    AlbertForQuestionAnswering,
    AlbertForSequenceClassification,
    AlbertForTokenClassification,
    AlbertModel,
    AlbertPreTrainedModel,
)
from .models.align import AlignModel, AlignPreTrainedModel, AlignTextModel, AlignVisionModel
from .models.aria import (
    AriaForConditionalGeneration,
    AriaPreTrainedModel,
    AriaTextForCausalLM,
    AriaTextModel,
    AriaTextPreTrainedModel,
)
from .models.auto import (
    MODEL_FOR_AUDIO_CLASSIFICATION_MAPPING,
    MODEL_FOR_AUDIO_FRAME_CLASSIFICATION_MAPPING,
    MODEL_FOR_AUDIO_XVECTOR_MAPPING,
    MODEL_FOR_BACKBONE_MAPPING,
    MODEL_FOR_CAUSAL_IMAGE_MODELING_MAPPING,
    MODEL_FOR_CAUSAL_LM_MAPPING,
    MODEL_FOR_CTC_MAPPING,
    MODEL_FOR_DEPTH_ESTIMATION_MAPPING,
    MODEL_FOR_DOCUMENT_QUESTION_ANSWERING_MAPPING,
    MODEL_FOR_IMAGE_CLASSIFICATION_MAPPING,
    MODEL_FOR_IMAGE_MAPPING,
    MODEL_FOR_IMAGE_SEGMENTATION_MAPPING,
    MODEL_FOR_IMAGE_TEXT_TO_TEXT_MAPPING,
    MODEL_FOR_IMAGE_TO_IMAGE_MAPPING,
    MODEL_FOR_INSTANCE_SEGMENTATION_MAPPING,
    MODEL_FOR_KEYPOINT_DETECTION_MAPPING,
    MODEL_FOR_MASK_GENERATION_MAPPING,
    MODEL_FOR_MASKED_IMAGE_MODELING_MAPPING,
    MODEL_FOR_MASKED_LM_MAPPING,
    MODEL_FOR_MULTIPLE_CHOICE_MAPPING,
    MODEL_FOR_NEXT_SENTENCE_PREDICTION_MAPPING,
    MODEL_FOR_OBJECT_DETECTION_MAPPING,
    MODEL_FOR_PRETRAINING_MAPPING,
    MODEL_FOR_QUESTION_ANSWERING_MAPPING,
    MODEL_FOR_RETRIEVAL_MAPPING,
    MODEL_FOR_SEMANTIC_SEGMENTATION_MAPPING,
    MODEL_FOR_SEQ_TO_SEQ_CAUSAL_LM_MAPPING,
    MODEL_FOR_SEQUENCE_CLASSIFICATION_MAPPING,
    MODEL_FOR_SPEECH_SEQ_2_SEQ_MAPPING,
    MODEL_FOR_TABLE_QUESTION_ANSWERING_MAPPING,
    MODEL_FOR_TEXT_ENCODING_MAPPING,
    MODEL_FOR_TEXT_TO_SPECTROGRAM_MAPPING,
    MODEL_FOR_TEXT_TO_WAVEFORM_MAPPING,
    MODEL_FOR_TIME_SERIES_CLASSIFICATION_MAPPING,
    MODEL_FOR_TIME_SERIES_REGRESSION_MAPPING,
    MODEL_FOR_TOKEN_CLASSIFICATION_MAPPING,
    MODEL_FOR_UNIVERSAL_SEGMENTATION_MAPPING,
    MODEL_FOR_VIDEO_CLASSIFICATION_MAPPING,
    MODEL_FOR_VISION_2_SEQ_MAPPING,
    MODEL_FOR_VISUAL_QUESTION_ANSWERING_MAPPING,
    MODEL_FOR_ZERO_SHOT_IMAGE_CLASSIFICATION_MAPPING,
    MODEL_FOR_ZERO_SHOT_OBJECT_DETECTION_MAPPING,
    MODEL_MAPPING,
    MODEL_WITH_LM_HEAD_MAPPING,
    AutoBackbone,
    AutoConfig,
    AutoFeatureExtractor,
    AutoImageProcessor,
    AutoModel,
    AutoModelForAudioClassification,
    AutoModelForAudioFrameClassification,
    AutoModelForAudioXVector,
    AutoModelForCausalLM,
    AutoModelForCTC,
    AutoModelForDepthEstimation,
    AutoModelForDocumentQuestionAnswering,
    AutoModelForImageClassification,
    AutoModelForImageSegmentation,
    AutoModelForImageTextToText,
    AutoModelForImageToImage,
    AutoModelForInstanceSegmentation,
    AutoModelForKeypointDetection,
    AutoModelForMaskedImageModeling,
    AutoModelForMaskedLM,
    AutoModelForMaskGeneration,
    AutoModelForMultipleChoice,
    AutoModelForNextSentencePrediction,
    AutoModelForObjectDetection,
    AutoModelForPreTraining,
    AutoModelForQuestionAnswering,
    AutoModelForSemanticSegmentation,
    AutoModelForSeq2SeqLM,
    AutoModelForSequenceClassification,
    AutoModelForSpeechSeq2Seq,
    AutoModelForTableQuestionAnswering,
    AutoModelForTextEncoding,
    AutoModelForTextToSpectrogram,
    AutoModelForTextToWaveform,
    AutoModelForTokenClassification,
    AutoModelForUniversalSegmentation,
    AutoModelForVideoClassification,
    AutoModelForVision2Seq,
    AutoModelForVisualQuestionAnswering,
    AutoModelForZeroShotImageClassification,
    AutoModelForZeroShotObjectDetection,
    AutoModelWithLMHead,
    AutoProcessor,
)
from .models.bamba import BambaForCausalLM, BambaModel, BambaPreTrainedModel
from .models.bart import (
    BartForCausalLM,
    BartForConditionalGeneration,
    BartForQuestionAnswering,
    BartForSequenceClassification,
    BartModel,
    BartPretrainedModel,
    BartPreTrainedModel,
    PretrainedBartModel,
)
from .models.bert import (
    BertForMaskedLM,
    BertForMultipleChoice,
    BertForNextSentencePrediction,
    BertForPreTraining,
    BertForQuestionAnswering,
    BertForSequenceClassification,
    BertForTokenClassification,
    BertLayer,
    BertLMHeadModel,
    BertModel,
    BertPreTrainedModel,
)
from .models.big_bird import (
    BigBirdForCausalLM,
    BigBirdForMaskedLM,
    BigBirdForMultipleChoice,
    BigBirdForPreTraining,
    BigBirdForQuestionAnswering,
    BigBirdForSequenceClassification,
    BigBirdForTokenClassification,
    BigBirdLayer,
    BigBirdModel,
    BigBirdPreTrainedModel,
)
from .models.bigbird_pegasus import (
    BigBirdPegasusForCausalLM,
    BigBirdPegasusForConditionalGeneration,
    BigBirdPegasusForQuestionAnswering,
    BigBirdPegasusForSequenceClassification,
    BigBirdPegasusModel,
    BigBirdPegasusPreTrainedModel,
)
from .models.bit import BitBackbone
from .models.blip import (
    BlipForConditionalGeneration,
    BlipForImageTextRetrieval,
    BlipForQuestionAnswering,
    BlipImageProcessor,
    BlipImageProcessorFast,
    BlipModel,
    BlipPreTrainedModel,
    BlipProcessor,
    BlipTextModel,
    BlipVisionModel,
)
from .models.blip_2 import (
    Blip2ForConditionalGeneration,
    Blip2Model,
    Blip2PreTrainedModel,
    Blip2QFormerModel,
    Blip2VisionModel,
)
from .models.camembert import (
    CamembertForCausalLM,
    CamembertForMaskedLM,
    CamembertForMultipleChoice,
    CamembertForQuestionAnswering,
    CamembertForSequenceClassification,
    CamembertForTokenClassification,
    CamembertModel,
    CamembertPreTrainedModel,
)
from .models.canine import (
    CanineForMultipleChoice,
    CanineForQuestionAnswering,
    CanineForSequenceClassification,
    CanineForTokenClassification,
    CanineLayer,
    CanineModel,
    CaninePreTrainedModel,
)
from .models.chameleon import (
    ChameleonForConditionalGeneration,
    ChameleonImageProcessor,
    ChameleonModel,
    ChameleonPreTrainedModel,
    ChameleonProcessor,
    ChameleonVQVAE,
)
from .models.clap import (
    ClapAudioModel,
    ClapAudioModelWithProjection,
    ClapFeatureExtractor,
    ClapModel,
    ClapPreTrainedModel,
    ClapTextModel,
    ClapTextModelWithProjection,
)
from .models.clip import (
    CLIP_PRETRAINED_MODEL_ARCHIVE_LIST,
    CLIPModel,
    CLIPPreTrainedModel,
    CLIPTextModel,
    CLIPTextModelWithProjection,
    CLIPVisionModel,
    CLIPVisionModelWithProjection,
)
from .models.clipseg import (
    CLIPSegForImageSegmentation,
    CLIPSegModel,
    CLIPSegPreTrainedModel,
    CLIPSegTextModel,
    CLIPSegVisionModel,
)
from .models.cohere2 import Cohere2ForCausalLM, Cohere2Model, Cohere2PreTrainedModel
from .models.convbert import (
    ConvBertForMaskedLM,
    ConvBertForMultipleChoice,
    ConvBertForQuestionAnswering,
    ConvBertForSequenceClassification,
    ConvBertForTokenClassification,
    ConvBertLayer,
    ConvBertModel,
)
from .models.convnext import (
    ConvNextBackbone,
    ConvNextFeatureExtractor,
    ConvNextForImageClassification,
    ConvNextImageProcessor,
    ConvNextModel,
    ConvNextPreTrainedModel,
)
from .models.convnextv2 import (
    ConvNextV2Backbone,
    ConvNextV2ForImageClassification,
    ConvNextV2Model,
    ConvNextV2PreTrainedModel,
)
from .models.deberta import (
    DebertaForMaskedLM,
    DebertaForQuestionAnswering,
    DebertaForSequenceClassification,
    DebertaForTokenClassification,
    DebertaModel,
    DebertaPreTrainedModel,
)
from .models.deberta_v2 import (
    DebertaV2ForMaskedLM,
    DebertaV2ForMultipleChoice,
    DebertaV2ForQuestionAnswering,
    DebertaV2ForSequenceClassification,
    DebertaV2ForTokenClassification,
    DebertaV2Model,
    DebertaV2PreTrainedModel,
)
from .models.depth_anything import DepthAnythingForDepthEstimation, DepthAnythingPreTrainedModel
from .models.dinov2 import Dinov2Backbone, Dinov2ForImageClassification, Dinov2Model, Dinov2PreTrainedModel
from .models.dpt import DPTForDepthEstimation, DPTImageProcessor, DPTModel, DPTPreTrainedModel
from .models.fuyu import FuyuForCausalLM, FuyuPreTrainedModel
from .models.gemma import (
    GemmaForCausalLM,
    GemmaForSequenceClassification,
    GemmaForTokenClassification,
    GemmaModel,
    GemmaPreTrainedModel,
)
from .models.gemma2 import (
    Gemma2ForCausalLM,
    Gemma2ForSequenceClassification,
    Gemma2ForTokenClassification,
    Gemma2Model,
    Gemma2PreTrainedModel,
)
from .models.gemma3 import Gemma3ForCausalLM, Gemma3ForConditionalGeneration, Gemma3PreTrainedModel, Gemma3TextModel
from .models.glm import (
    GlmForCausalLM,
    GlmForSequenceClassification,
    GlmForTokenClassification,
    GlmModel,
    GlmPreTrainedModel,
)
from .models.glpn import (
    GLPNFeatureExtractor,
    GLPNForDepthEstimation,
    GLPNImageProcessor,
    GLPNModel,
    GLPNPreTrainedModel,
)
from .models.gpt2 import (
    GPT2DoubleHeadsModel,
    GPT2ForQuestionAnswering,
    GPT2ForSequenceClassification,
    GPT2ForTokenClassification,
    GPT2LMHeadModel,
    GPT2Model,
    GPT2PreTrainedModel,
)
from .models.granite import GraniteForCausalLM, GraniteModel, GranitePreTrainedModel
from .models.granitemoe import GraniteMoeForCausalLM, GraniteMoeModel, GraniteMoePreTrainedModel
from .models.granitemoeshared import GraniteMoeSharedForCausalLM, GraniteMoeSharedModel, GraniteMoeSharedPreTrainedModel
from .models.grounding_dino import (
    GroundingDinoForObjectDetection,
    GroundingDinoImageProcessor,
    GroundingDinoModel,
    GroundingDinoPreTrainedModel,
    GroundingDinoProcessor,
)
from .models.helium import (
    HeliumForCausalLM,
    HeliumForSequenceClassification,
    HeliumForTokenClassification,
    HeliumModel,
    HeliumPreTrainedModel,
)
from .models.hiera import (
    HieraBackbone,
    HieraForImageClassification,
    HieraForPreTraining,
    HieraModel,
    HieraPreTrainedModel,
)
from .models.hubert import HubertForCTC, HubertForSequenceClassification, HubertModel, HubertPreTrainedModel
from .models.ibert import (
    IBertForMaskedLM,
    IBertForMultipleChoice,
    IBertForQuestionAnswering,
    IBertForSequenceClassification,
    IBertForTokenClassification,
    IBertModel,
    IBertPreTrainedModel,
)
from .models.idefics import (
    IdeficsForVisionText2Text,
    IdeficsImageProcessor,
    IdeficsModel,
    IdeficsPreTrainedModel,
    IdeficsProcessor,
)
from .models.idefics2 import Idefics2ForConditionalGeneration, Idefics2Model, Idefics2PreTrainedModel
from .models.idefics3 import (
    Idefics3ForConditionalGeneration,
    Idefics3Model,
    Idefics3PreTrainedModel,
    Idefics3VisionTransformer,
)
from .models.ijepa import IJepaForImageClassification, IJepaModel, IJepaPreTrainedModel
from .models.imagegpt import (
    ImageGPTFeatureExtractor,
    ImageGPTForCausalImageModeling,
    ImageGPTForImageClassification,
    ImageGPTImageProcessor,
    ImageGPTModel,
    ImageGPTPreTrainedModel,
)
from .models.led import (
    LEDForConditionalGeneration,
    LEDForQuestionAnswering,
    LEDForSequenceClassification,
    LEDModel,
    LEDPreTrainedModel,
)
from .models.levit import (
    LevitFeatureExtractor,
    LevitForImageClassification,
    LevitForImageClassificationWithTeacher,
    LevitModel,
    LevitPreTrainedModel,
)
from .models.llama import LlamaForCausalLM, LlamaForSequenceClassification, LlamaModel, LlamaPreTrainedModel
from .models.llava import LlavaConfig, LlavaForConditionalGeneration
from .models.llava_next import (
    LlavaNextForConditionalGeneration,
    LlavaNextImageProcessor,
    LlavaNextPreTrainedModel,
    LlavaNextProcessor,
)
from .models.llava_next_video import (
    LlavaNextVideoForConditionalGeneration,
    LlavaNextVideoImageProcessor,
    LlavaNextVideoPreTrainedModel,
    LlavaNextVideoProcessor,
)
from .models.llava_onevision import (
    LlavaOnevisionForConditionalGeneration,
    LlavaOnevisionImageProcessor,
    LlavaOnevisionPreTrainedModel,
    LlavaOnevisionProcessor,
    LlavaOnevisionVideoProcessor,
)
from .models.m2m_100 import M2M100ForConditionalGeneration, M2M100Model, M2M100PreTrainedModel
from .models.megatron_bert import (
    MegatronBertForCausalLM,
    MegatronBertForMaskedLM,
    MegatronBertForMultipleChoice,
    MegatronBertForNextSentencePrediction,
    MegatronBertForPreTraining,
    MegatronBertForQuestionAnswering,
    MegatronBertForSequenceClassification,
    MegatronBertForTokenClassification,
    MegatronBertModel,
    MegatronBertPreTrainedModel,
)
from .models.minicpm4 import MiniCPMForCausalLM, MiniCPMForSequenceClassification, MiniCPMModel
from .models.mistral import (
    MistralForCausalLM,
    MistralForQuestionAnswering,
    MistralForSequenceClassification,
    MistralForTokenClassification,
    MistralModel,
    MistralPreTrainedModel,
)
from .models.mixtral import (
    MixtralForCausalLM,
    MixtralForQuestionAnswering,
    MixtralForSequenceClassification,
    MixtralForTokenClassification,
    MixtralModel,
    MixtralPreTrainedModel,
)
from .models.mobilebert import (
    MobileBertForMaskedLM,
    MobileBertForMultipleChoice,
    MobileBertForNextSentencePrediction,
    MobileBertForPreTraining,
    MobileBertForQuestionAnswering,
    MobileBertForSequenceClassification,
    MobileBertForTokenClassification,
    MobileBertLayer,
    MobileBertModel,
    MobileBertPreTrainedModel,
)
from .models.modernbert import (
    ModernBertForMaskedLM,
    ModernBertForSequenceClassification,
    ModernBertForTokenClassification,
    ModernBertModel,
    ModernBertPreTrainedModel,
)
from .models.mpt import (
    MptForCausalLM,
    MptForQuestionAnswering,
    MptForSequenceClassification,
    MptForTokenClassification,
    MptModel,
    MptPreTrainedModel,
)
from .models.mt5 import (
    MT5_PRETRAINED_MODEL_ARCHIVE_LIST,
    MT5EncoderModel,
    MT5ForConditionalGeneration,
    MT5Model,
    MT5PreTrainedModel,
)
from .models.mvp import (
    MvpForCausalLM,
    MvpForConditionalGeneration,
    MvpForQuestionAnswering,
    MvpForSequenceClassification,
    MvpModel,
    MvpPreTrainedModel,
)
from .models.nystromformer import (
    NystromformerEncoder,
    NystromformerForMaskedLM,
    NystromformerForMultipleChoice,
    NystromformerForQuestionAnswering,
    NystromformerForSequenceClassification,
    NystromformerForTokenClassification,
    NystromformerModel,
    NystromformerPreTrainedModel,
)
from .models.opt import (
    OPTForCausalLM,
    OPTForQuestionAnswering,
    OPTForSequenceClassification,
    OPTModel,
    OPTPreTrainedModel,
)
from .models.owlvit import (
    OwlViTForObjectDetection,
    OwlViTImageProcessor,
    OwlViTModel,
    OwlViTPreTrainedModel,
    OwlViTProcessor,
    OwlViTTextModel,
    OwlViTVisionModel,
)
from .models.paligemma import PaliGemmaForConditionalGeneration, PaliGemmaPreTrainedModel
from .models.persimmon import (
    PersimmonForCausalLM,
    PersimmonForSequenceClassification,
    PersimmonForTokenClassification,
    PersimmonModel,
    PersimmonPreTrainedModel,
)
from .models.phi import (
    PhiForCausalLM,
    PhiForSequenceClassification,
    PhiForTokenClassification,
    PhiModel,
    PhiPreTrainedModel,
)
from .models.phi3 import (
    Phi3ForCausalLM,
    Phi3ForSequenceClassification,
    Phi3ForTokenClassification,
    Phi3Model,
    Phi3PreTrainedModel,
)
from .models.qwen2 import Qwen2ForCausalLM, Qwen2ForSequenceClassification, Qwen2ForTokenClassification, Qwen2Model
from .models.qwen2_5_omni import (
    Qwen2_5OmniForConditionalGeneration,
    Qwen2_5OmniPreTrainedModel,
    Qwen2_5OmniPreTrainedModelForConditionalGeneration,
    Qwen2_5OmniTalkerForConditionalGeneration,
    Qwen2_5OmniTalkerModel,
    Qwen2_5OmniThinkerForConditionalGeneration,
    Qwen2_5OmniThinkerTextModel,
    Qwen2_5OmniToken2WavBigVGANModel,
    Qwen2_5OmniToken2WavDiTModel,
    Qwen2_5OmniToken2WavModel,
)
from .models.qwen2_5_vl import (
    Qwen2_5_VLForConditionalGeneration,
    Qwen2_5_VLModel,
    Qwen2_5_VLPreTrainedModel,
    Qwen2_5_VLProcessor,
)
from .models.qwen2_audio import Qwen2AudioEncoder, Qwen2AudioForConditionalGeneration, Qwen2AudioPreTrainedModel
from .models.qwen2_vl import (
    Qwen2VLForConditionalGeneration,
    Qwen2VLImageProcessor,
    Qwen2VLModel,
    Qwen2VLPreTrainedModel,
)
from .models.recurrent_gemma import RecurrentGemmaForCausalLM, RecurrentGemmaModel, RecurrentGemmaPreTrainedModel
from .models.rembert import (
    RemBertForCausalLM,
    RemBertForMaskedLM,
    RemBertForMultipleChoice,
    RemBertForQuestionAnswering,
    RemBertForSequenceClassification,
    RemBertForTokenClassification,
    RemBertLayer,
    RemBertModel,
    RemBertPreTrainedModel,
)
from .models.roberta import (
    RobertaForCausalLM,
    RobertaForMaskedLM,
    RobertaForMultipleChoice,
    RobertaForQuestionAnswering,
    RobertaForSequenceClassification,
    RobertaForTokenClassification,
    RobertaModel,
    RobertaPreTrainedModel,
)
from .models.rwkv import RwkvForCausalLM, RwkvModel, RwkvPreTrainedModel
from .models.segformer import (
    SegformerDecodeHead,
    SegformerForImageClassification,
    SegformerForSemanticSegmentation,
    SegformerImageProcessor,
    SegformerModel,
    SegformerPreTrainedModel,
)
from .models.siglip import (
    SiglipForImageClassification,
    SiglipImageProcessor,
    SiglipImageProcessorFast,
    SiglipModel,
    SiglipPreTrainedModel,
    SiglipProcessor,
    SiglipTextModel,
    SiglipVisionModel,
)
from .models.smolvlm import (
    SmolVLMForConditionalGeneration,
    SmolVLMModel,
    SmolVLMPreTrainedModel,
    SmolVLMVisionTransformer,
)
from .models.speecht5 import (
    SpeechT5ForSpeechToSpeech,
    SpeechT5ForSpeechToText,
    SpeechT5ForTextToSpeech,
    SpeechT5HifiGan,
    SpeechT5Model,
    SpeechT5PreTrainedModel,
)
from .models.starcoder2 import (
    Starcoder2ForCausalLM,
    Starcoder2ForSequenceClassification,
    Starcoder2ForTokenClassification,
    Starcoder2Model,
    Starcoder2PreTrainedModel,
)
from .models.swin import (
    SwinBackbone,
    SwinForImageClassification,
    SwinForMaskedImageModeling,
    SwinModel,
    SwinPreTrainedModel,
)
from .models.swin2sr import Swin2SRForImageSuperResolution, Swin2SRModel, Swin2SRPreTrainedModel
from .models.switch_transformers import (
    SwitchTransformersEncoderModel,
    SwitchTransformersForConditionalGeneration,
    SwitchTransformersModel,
    SwitchTransformersPreTrainedModel,
    SwitchTransformersSparseMLP,
    SwitchTransformersTop1Router,
)
from .models.t5 import (
    T5_PRETRAINED_MODEL_ARCHIVE_LIST,
    T5EncoderModel,
    T5ForConditionalGeneration,
    T5Model,
    T5PreTrainedModel,
)
from .models.umt5 import (
    UMT5EncoderModel,
    UMT5ForQuestionAnswering,
    UMT5ForSequenceClassification,
    UMT5ForTokenClassification,
    UMT5Model,
    UMT5PreTrainedModel,
)
from .models.video_llava import VideoLlavaForConditionalGeneration, VideoLlavaPreTrainedModel
from .models.vilt import (
    ViltForImageAndTextRetrieval,
    ViltForImagesAndTextClassification,
    ViltForMaskedLM,
    ViltForQuestionAnswering,
    ViltForTokenClassification,
    ViltModel,
    ViltPreTrainedModel,
)
from .models.vipllava import VipLlavaForConditionalGeneration, VipLlavaPreTrainedModel
from .models.vision_encoder_decoder import VisionEncoderDecoderModel
from .models.vit import ViTForImageClassification, ViTForMaskedImageModeling, ViTModel, ViTPreTrainedModel
from .models.vits import VitsModel, VitsPreTrainedModel
from .models.wav2vec2 import (
    Wav2Vec2FeatureExtractor,
    Wav2Vec2ForAudioFrameClassification,
    Wav2Vec2ForCTC,
    Wav2Vec2ForMaskedLM,
    Wav2Vec2ForPreTraining,
    Wav2Vec2ForSequenceClassification,
    Wav2Vec2ForXVector,
    Wav2Vec2Model,
    Wav2Vec2PreTrainedModel,
    Wav2Vec2Processor,
)
from .models.whisper import (
    WhisperForAudioClassification,
    WhisperForCausalLM,
    WhisperForConditionalGeneration,
    WhisperModel,
    WhisperPreTrainedModel,
    WhisperProcessor,
)
from .models.xlm_roberta import XLMRobertaModel, XLMRobertaPreTrainedModel
from .models.xlm_roberta_xl import (
    XLMRobertaXLForCausalLM,
    XLMRobertaXLForMaskedLM,
    XLMRobertaXLForMultipleChoice,
    XLMRobertaXLForQuestionAnswering,
    XLMRobertaXLForSequenceClassification,
    XLMRobertaXLForTokenClassification,
    XLMRobertaXLModel,
    XLMRobertaXLPreTrainedModel,
)
<<<<<<< HEAD
from .models.xlnet import (
    XLNetForMultipleChoice,
    XLNetForQuestionAnswering,
    XLNetForQuestionAnsweringSimple,
    XLNetForSequenceClassification,
    XLNetForTokenClassification,
    XLNetLMHeadModel,
    XLNetModel,
    XLNetPreTrainedModel,
)
from .pipelines import TextGenerationPipeline, pipeline
from .processing_utils import ProcessorMixin
=======
from .models.yolos import YolosForObjectDetection, YolosImageProcessor, YolosModel, YolosPreTrainedModel
from .models.zamba import ZambaForCausalLM, ZambaForSequenceClassification, ZambaModel, ZambaPreTrainedModel
from .pipelines import (
    ImageToImagePipeline,
    ImageToTextPipeline,
    TextGenerationPipeline,
    VisualQuestionAnsweringPipeline,
    pipeline,
)
from .processing_utils import ProcessorMixin
from .trainer import Trainer
from .training_args import TrainingArguments
from .utils import logging

if version.parse(transformers.__version__) >= version.parse("4.51.0"):
    from .models.qwen3 import Qwen3ForCausalLM, Qwen3Model, Qwen3PreTrainedModel

if version.parse(transformers.__version__) >= version.parse("4.51.3"):
    from .models.glm4 import (
        Glm4ForCausalLM,
        Glm4ForSequenceClassification,
        Glm4ForTokenClassification,
        Glm4Model,
        Glm4PreTrainedModel,
    )

if version.parse(transformers.__version__) >= version.parse("4.53.0"):
    from .models.glm4v import (
        Glm4vForConditionalGeneration,
        Glm4vModel,
        Glm4vPreTrainedModel,
        Glm4vTextModel,
        Glm4vVisionModel,
    )
    from .models.minimax import (
        MiniMaxForCausalLM,
        MiniMaxForQuestionAnswering,
        MiniMaxForSequenceClassification,
        MiniMaxForTokenClassification,
        MiniMaxModel,
        MiniMaxPreTrainedModel,
    )
    from .models.vjepa2 import VJEPA2ForVideoClassification, VJEPA2Model, VJEPA2PreTrainedModel
>>>>>>> 486215c6
<|MERGE_RESOLUTION|>--- conflicted
+++ resolved
@@ -713,7 +713,6 @@
     XLMRobertaXLModel,
     XLMRobertaXLPreTrainedModel,
 )
-<<<<<<< HEAD
 from .models.xlnet import (
     XLNetForMultipleChoice,
     XLNetForQuestionAnswering,
@@ -724,9 +723,6 @@
     XLNetModel,
     XLNetPreTrainedModel,
 )
-from .pipelines import TextGenerationPipeline, pipeline
-from .processing_utils import ProcessorMixin
-=======
 from .models.yolos import YolosForObjectDetection, YolosImageProcessor, YolosModel, YolosPreTrainedModel
 from .models.zamba import ZambaForCausalLM, ZambaForSequenceClassification, ZambaModel, ZambaPreTrainedModel
 from .pipelines import (
@@ -769,5 +765,4 @@
         MiniMaxModel,
         MiniMaxPreTrainedModel,
     )
-    from .models.vjepa2 import VJEPA2ForVideoClassification, VJEPA2Model, VJEPA2PreTrainedModel
->>>>>>> 486215c6
+    from .models.vjepa2 import VJEPA2ForVideoClassification, VJEPA2Model, VJEPA2PreTrainedModel