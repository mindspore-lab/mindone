# Copyright 2020 The HuggingFace Team. All rights reserved.
#
# This code is adapted from https://github.com/huggingface/transformers
# with modifications to run transformers on mindspore.
#
# Licensed under the Apache License, Version 2.0 (the "License");
# you may not use this file except in compliance with the License.
# You may obtain a copy of the License at
#
#     http://www.apache.org/licenses/LICENSE-2.0
#
# Unless required by applicable law or agreed to in writing, software
# distributed under the License is distributed on an "AS IS" BASIS,
# WITHOUT WARRANTIES OR CONDITIONS OF ANY KIND, either express or implied.
# See the License for the specific language governing permissions and
# limitations under the License.

# When adding a new object to this init, remember to add it twice: once inside the `_import_structure` dictionary and
# once inside the `if TYPE_CHECKING` branch. The `TYPE_CHECKING` should have import statements as usual, but they are
# only there for type checking. The `_import_structure` is a dictionary submodule to list of object names, and is used
# to defer the actual importing for when the objects are requested. This way `import transformers` provides the names
# in the namespace without actually importing anything (and especially none of the backends).

__version__ = "4.50.0"
import transformers
from packaging import version

# Feature Extractor
from .feature_extraction_utils import BatchFeature, FeatureExtractionMixin
from .image_processing_base import ImageProcessingMixin
from .image_processing_utils import BaseImageProcessor
from .image_utils import ImageFeatureExtractionMixin
from .modeling_utils import MSPreTrainedModel
from .models.albert import (
    AlbertForMaskedLM,
    AlbertForMultipleChoice,
    AlbertForPreTraining,
    AlbertForQuestionAnswering,
    AlbertForSequenceClassification,
    AlbertForTokenClassification,
    AlbertModel,
    AlbertPreTrainedModel,
)
from .models.align import AlignModel, AlignPreTrainedModel, AlignTextModel, AlignVisionModel
from .models.aria import (
    AriaForConditionalGeneration,
    AriaPreTrainedModel,
    AriaTextForCausalLM,
    AriaTextModel,
    AriaTextPreTrainedModel,
)
from .models.auto import (
    MODEL_FOR_AUDIO_CLASSIFICATION_MAPPING,
    MODEL_FOR_AUDIO_FRAME_CLASSIFICATION_MAPPING,
    MODEL_FOR_AUDIO_XVECTOR_MAPPING,
    MODEL_FOR_BACKBONE_MAPPING,
    MODEL_FOR_CAUSAL_IMAGE_MODELING_MAPPING,
    MODEL_FOR_CAUSAL_LM_MAPPING,
    MODEL_FOR_CTC_MAPPING,
    MODEL_FOR_DEPTH_ESTIMATION_MAPPING,
    MODEL_FOR_DOCUMENT_QUESTION_ANSWERING_MAPPING,
    MODEL_FOR_IMAGE_CLASSIFICATION_MAPPING,
    MODEL_FOR_IMAGE_MAPPING,
    MODEL_FOR_IMAGE_SEGMENTATION_MAPPING,
    MODEL_FOR_IMAGE_TEXT_TO_TEXT_MAPPING,
    MODEL_FOR_IMAGE_TO_IMAGE_MAPPING,
    MODEL_FOR_INSTANCE_SEGMENTATION_MAPPING,
    MODEL_FOR_KEYPOINT_DETECTION_MAPPING,
    MODEL_FOR_MASK_GENERATION_MAPPING,
    MODEL_FOR_MASKED_IMAGE_MODELING_MAPPING,
    MODEL_FOR_MASKED_LM_MAPPING,
    MODEL_FOR_MULTIPLE_CHOICE_MAPPING,
    MODEL_FOR_NEXT_SENTENCE_PREDICTION_MAPPING,
    MODEL_FOR_OBJECT_DETECTION_MAPPING,
    MODEL_FOR_PRETRAINING_MAPPING,
    MODEL_FOR_QUESTION_ANSWERING_MAPPING,
    MODEL_FOR_RETRIEVAL_MAPPING,
    MODEL_FOR_SEMANTIC_SEGMENTATION_MAPPING,
    MODEL_FOR_SEQ_TO_SEQ_CAUSAL_LM_MAPPING,
    MODEL_FOR_SEQUENCE_CLASSIFICATION_MAPPING,
    MODEL_FOR_SPEECH_SEQ_2_SEQ_MAPPING,
    MODEL_FOR_TABLE_QUESTION_ANSWERING_MAPPING,
    MODEL_FOR_TEXT_ENCODING_MAPPING,
    MODEL_FOR_TEXT_TO_SPECTROGRAM_MAPPING,
    MODEL_FOR_TEXT_TO_WAVEFORM_MAPPING,
    MODEL_FOR_TIME_SERIES_CLASSIFICATION_MAPPING,
    MODEL_FOR_TIME_SERIES_REGRESSION_MAPPING,
    MODEL_FOR_TOKEN_CLASSIFICATION_MAPPING,
    MODEL_FOR_UNIVERSAL_SEGMENTATION_MAPPING,
    MODEL_FOR_VIDEO_CLASSIFICATION_MAPPING,
    MODEL_FOR_VISION_2_SEQ_MAPPING,
    MODEL_FOR_VISUAL_QUESTION_ANSWERING_MAPPING,
    MODEL_FOR_ZERO_SHOT_IMAGE_CLASSIFICATION_MAPPING,
    MODEL_FOR_ZERO_SHOT_OBJECT_DETECTION_MAPPING,
    MODEL_MAPPING,
    MODEL_WITH_LM_HEAD_MAPPING,
    AutoBackbone,
    AutoConfig,
    AutoFeatureExtractor,
    AutoImageProcessor,
    AutoModel,
    AutoModelForAudioClassification,
    AutoModelForAudioFrameClassification,
    AutoModelForAudioXVector,
    AutoModelForCausalLM,
    AutoModelForCTC,
    AutoModelForDepthEstimation,
    AutoModelForDocumentQuestionAnswering,
    AutoModelForImageClassification,
    AutoModelForImageSegmentation,
    AutoModelForImageTextToText,
    AutoModelForImageToImage,
    AutoModelForInstanceSegmentation,
    AutoModelForKeypointDetection,
    AutoModelForMaskedImageModeling,
    AutoModelForMaskedLM,
    AutoModelForMaskGeneration,
    AutoModelForMultipleChoice,
    AutoModelForNextSentencePrediction,
    AutoModelForObjectDetection,
    AutoModelForPreTraining,
    AutoModelForQuestionAnswering,
    AutoModelForSemanticSegmentation,
    AutoModelForSeq2SeqLM,
    AutoModelForSequenceClassification,
    AutoModelForSpeechSeq2Seq,
    AutoModelForTableQuestionAnswering,
    AutoModelForTextEncoding,
    AutoModelForTextToSpectrogram,
    AutoModelForTextToWaveform,
    AutoModelForTokenClassification,
    AutoModelForUniversalSegmentation,
    AutoModelForVideoClassification,
    AutoModelForVision2Seq,
    AutoModelForVisualQuestionAnswering,
    AutoModelForZeroShotImageClassification,
    AutoModelForZeroShotObjectDetection,
    AutoModelWithLMHead,
    AutoProcessor,
)
from .models.bamba import BambaForCausalLM, BambaModel, BambaPreTrainedModel
from .models.bart import (
    BartForCausalLM,
    BartForConditionalGeneration,
    BartForQuestionAnswering,
    BartForSequenceClassification,
    BartModel,
    BartPretrainedModel,
    BartPreTrainedModel,
    PretrainedBartModel,
)
from .models.bert import (
    BertForMaskedLM,
    BertForMultipleChoice,
    BertForNextSentencePrediction,
    BertForPreTraining,
    BertForQuestionAnswering,
    BertForSequenceClassification,
    BertForTokenClassification,
    BertLayer,
    BertLMHeadModel,
    BertModel,
    BertPreTrainedModel,
)
from .models.bert_generation import BertGenerationDecoder, BertGenerationEncoder, BertGenerationPreTrainedModel
from .models.big_bird import (
    BigBirdForCausalLM,
    BigBirdForMaskedLM,
    BigBirdForMultipleChoice,
    BigBirdForPreTraining,
    BigBirdForQuestionAnswering,
    BigBirdForSequenceClassification,
    BigBirdForTokenClassification,
    BigBirdLayer,
    BigBirdModel,
    BigBirdPreTrainedModel,
)
from .models.bigbird_pegasus import (
    BigBirdPegasusForCausalLM,
    BigBirdPegasusForConditionalGeneration,
    BigBirdPegasusForQuestionAnswering,
    BigBirdPegasusForSequenceClassification,
    BigBirdPegasusModel,
    BigBirdPegasusPreTrainedModel,
)
from .models.bit import BitBackbone
from .models.blenderbot import (
    BlenderbotForCausalLM,
    BlenderbotForConditionalGeneration,
    BlenderbotModel,
    BlenderbotPreTrainedModel,
)
from .models.blenderbot_small import (
    BlenderbotSmallForCausalLM,
    BlenderbotSmallForConditionalGeneration,
    BlenderbotSmallModel,
    BlenderbotSmallPreTrainedModel,
)
from .models.blip import (
    BlipForConditionalGeneration,
    BlipForImageTextRetrieval,
    BlipForQuestionAnswering,
    BlipImageProcessor,
    BlipImageProcessorFast,
    BlipModel,
    BlipPreTrainedModel,
    BlipProcessor,
    BlipTextModel,
    BlipVisionModel,
)
from .models.blip_2 import (
    Blip2ForConditionalGeneration,
    Blip2Model,
    Blip2PreTrainedModel,
    Blip2QFormerModel,
    Blip2VisionModel,
)
from .models.bloom import (
    BloomForCausalLM,
    BloomForQuestionAnswering,
    BloomForSequenceClassification,
    BloomForTokenClassification,
    BloomModel,
    BloomPreTrainedModel,
)
from .models.camembert import (
    CamembertForCausalLM,
    CamembertForMaskedLM,
    CamembertForMultipleChoice,
    CamembertForQuestionAnswering,
    CamembertForSequenceClassification,
    CamembertForTokenClassification,
    CamembertModel,
    CamembertPreTrainedModel,
)
from .models.canine import (
    CanineForMultipleChoice,
    CanineForQuestionAnswering,
    CanineForSequenceClassification,
    CanineForTokenClassification,
    CanineLayer,
    CanineModel,
    CaninePreTrainedModel,
)
from .models.chameleon import (
    ChameleonForConditionalGeneration,
    ChameleonImageProcessor,
    ChameleonModel,
    ChameleonPreTrainedModel,
    ChameleonProcessor,
    ChameleonVQVAE,
)
from .models.clap import (
    ClapAudioModel,
    ClapAudioModelWithProjection,
    ClapFeatureExtractor,
    ClapModel,
    ClapPreTrainedModel,
    ClapTextModel,
    ClapTextModelWithProjection,
)
from .models.clip import (
    CLIP_PRETRAINED_MODEL_ARCHIVE_LIST,
    CLIPModel,
    CLIPPreTrainedModel,
    CLIPTextModel,
    CLIPTextModelWithProjection,
    CLIPVisionModel,
    CLIPVisionModelWithProjection,
)
from .models.clipseg import (
    CLIPSegForImageSegmentation,
    CLIPSegModel,
    CLIPSegPreTrainedModel,
    CLIPSegTextModel,
    CLIPSegVisionModel,
)
from .models.clvp import (
    ClvpDecoder,
    ClvpEncoder,
    ClvpForCausalLM,
    ClvpModel,
    ClvpModelForConditionalGeneration,
    ClvpPreTrainedModel,
)
from .models.cohere2 import Cohere2ForCausalLM, Cohere2Model, Cohere2PreTrainedModel
from .models.colpali import ColPaliForRetrieval, ColPaliPreTrainedModel, ColPaliProcessor
from .models.convbert import (
    ConvBertForMaskedLM,
    ConvBertForMultipleChoice,
    ConvBertForQuestionAnswering,
    ConvBertForSequenceClassification,
    ConvBertForTokenClassification,
    ConvBertLayer,
    ConvBertModel,
)
from .models.convnext import (
    ConvNextBackbone,
    ConvNextFeatureExtractor,
    ConvNextForImageClassification,
    ConvNextImageProcessor,
    ConvNextModel,
    ConvNextPreTrainedModel,
)
from .models.convnextv2 import (
    ConvNextV2Backbone,
    ConvNextV2ForImageClassification,
    ConvNextV2Model,
    ConvNextV2PreTrainedModel,
)
from .models.ctrl import CTRLForSequenceClassification, CTRLLMHeadModel, CTRLModel, CTRLPreTrainedModel
from .models.dac import DacModel, DacPreTrainedModel
from .models.data2vec import (
    Data2VecAudioForAudioFrameClassification,
    Data2VecAudioForCTC,
    Data2VecAudioForSequenceClassification,
    Data2VecAudioForXVector,
    Data2VecAudioModel,
    Data2VecAudioPreTrainedModel,
    Data2VecTextForCausalLM,
    Data2VecTextForMaskedLM,
    Data2VecTextForMultipleChoice,
    Data2VecTextForQuestionAnswering,
    Data2VecTextForSequenceClassification,
    Data2VecTextForTokenClassification,
    Data2VecTextModel,
    Data2VecTextPreTrainedModel,
    Data2VecVisionForImageClassification,
    Data2VecVisionForSemanticSegmentation,
    Data2VecVisionModel,
    Data2VecVisionPreTrainedModel,
)
from .models.deberta import (
    DebertaForMaskedLM,
    DebertaForQuestionAnswering,
    DebertaForSequenceClassification,
    DebertaForTokenClassification,
    DebertaModel,
    DebertaPreTrainedModel,
)
from .models.deberta_v2 import (
    DebertaV2ForMaskedLM,
    DebertaV2ForMultipleChoice,
    DebertaV2ForQuestionAnswering,
    DebertaV2ForSequenceClassification,
    DebertaV2ForTokenClassification,
    DebertaV2Model,
    DebertaV2PreTrainedModel,
)
from .models.deit import (
    DeiTForImageClassification,
    DeiTForImageClassificationWithTeacher,
    DeiTForMaskedImageModeling,
    DeiTModel,
    DeiTPreTrainedModel,
)
from .models.depth_anything import DepthAnythingForDepthEstimation, DepthAnythingPreTrainedModel
from .models.dinov2 import Dinov2Backbone, Dinov2ForImageClassification, Dinov2Model, Dinov2PreTrainedModel
from .models.distilbert import (
    DistilBertForMaskedLM,
    DistilBertForMultipleChoice,
    DistilBertForQuestionAnswering,
    DistilBertForSequenceClassification,
    DistilBertForTokenClassification,
    DistilBertModel,
    DistilBertPreTrainedModel,
)
from .models.dpr import (
    DPRContextEncoder,
    DPRPretrainedContextEncoder,
    DPRPreTrainedModel,
    DPRPretrainedQuestionEncoder,
    DPRPretrainedReader,
    DPRQuestionEncoder,
    DPRReader,
)
from .models.dpt import DPTForDepthEstimation, DPTImageProcessor, DPTModel, DPTPreTrainedModel
from .models.encodec import EncodecModel, EncodecPreTrainedModel
from .models.fastspeech2_conformer import (
    FastSpeech2ConformerHifiGan,
    FastSpeech2ConformerModel,
    FastSpeech2ConformerPreTrainedModel,
    FastSpeech2ConformerWithHifiGan,
)
from .models.funnel import (
    FunnelBaseModel,
    FunnelForMaskedLM,
    FunnelForMultipleChoice,
    FunnelForPreTraining,
    FunnelForQuestionAnswering,
    FunnelForSequenceClassification,
    FunnelForTokenClassification,
    FunnelModel,
    FunnelPreTrainedModel,
)
from .models.fuyu import FuyuForCausalLM, FuyuPreTrainedModel
from .models.gemma import (
    GemmaForCausalLM,
    GemmaForSequenceClassification,
    GemmaForTokenClassification,
    GemmaModel,
    GemmaPreTrainedModel,
)
from .models.gemma2 import (
    Gemma2ForCausalLM,
    Gemma2ForSequenceClassification,
    Gemma2ForTokenClassification,
    Gemma2Model,
    Gemma2PreTrainedModel,
)
from .models.gemma3 import Gemma3ForCausalLM, Gemma3ForConditionalGeneration, Gemma3PreTrainedModel, Gemma3TextModel
from .models.glm import (
    GlmForCausalLM,
    GlmForSequenceClassification,
    GlmForTokenClassification,
    GlmModel,
    GlmPreTrainedModel,
)
from .models.glpn import (
    GLPNFeatureExtractor,
    GLPNForDepthEstimation,
    GLPNImageProcessor,
    GLPNModel,
    GLPNPreTrainedModel,
)
from .models.gpt2 import (
    GPT2DoubleHeadsModel,
    GPT2ForQuestionAnswering,
    GPT2ForSequenceClassification,
    GPT2ForTokenClassification,
    GPT2LMHeadModel,
    GPT2Model,
    GPT2PreTrainedModel,
)
from .models.granite import GraniteForCausalLM, GraniteModel, GranitePreTrainedModel
from .models.granitemoe import GraniteMoeForCausalLM, GraniteMoeModel, GraniteMoePreTrainedModel
from .models.granitemoeshared import GraniteMoeSharedForCausalLM, GraniteMoeSharedModel, GraniteMoeSharedPreTrainedModel
from .models.grounding_dino import (
    GroundingDinoForObjectDetection,
    GroundingDinoImageProcessor,
    GroundingDinoModel,
    GroundingDinoPreTrainedModel,
    GroundingDinoProcessor,
)
from .models.helium import (
    HeliumForCausalLM,
    HeliumForSequenceClassification,
    HeliumForTokenClassification,
    HeliumModel,
    HeliumPreTrainedModel,
)
from .models.hiera import (
    HieraBackbone,
    HieraForImageClassification,
    HieraForPreTraining,
    HieraModel,
    HieraPreTrainedModel,
)
from .models.hubert import HubertForCTC, HubertForSequenceClassification, HubertModel, HubertPreTrainedModel
from .models.ibert import (
    IBertForMaskedLM,
    IBertForMultipleChoice,
    IBertForQuestionAnswering,
    IBertForSequenceClassification,
    IBertForTokenClassification,
    IBertModel,
    IBertPreTrainedModel,
)
from .models.idefics import (
    IdeficsForVisionText2Text,
    IdeficsImageProcessor,
    IdeficsModel,
    IdeficsPreTrainedModel,
    IdeficsProcessor,
)
from .models.idefics2 import Idefics2ForConditionalGeneration, Idefics2Model, Idefics2PreTrainedModel
from .models.idefics3 import (
    Idefics3ForConditionalGeneration,
    Idefics3Model,
    Idefics3PreTrainedModel,
    Idefics3VisionTransformer,
)
from .models.ijepa import IJepaForImageClassification, IJepaModel, IJepaPreTrainedModel
from .models.imagegpt import (
    ImageGPTFeatureExtractor,
    ImageGPTForCausalImageModeling,
    ImageGPTForImageClassification,
    ImageGPTImageProcessor,
    ImageGPTModel,
    ImageGPTPreTrainedModel,
)
from .models.led import (
    LEDForConditionalGeneration,
    LEDForQuestionAnswering,
    LEDForSequenceClassification,
    LEDModel,
    LEDPreTrainedModel,
)
from .models.levit import (
    LevitFeatureExtractor,
    LevitForImageClassification,
    LevitForImageClassificationWithTeacher,
    LevitModel,
    LevitPreTrainedModel,
)
from .models.llama import LlamaForCausalLM, LlamaForSequenceClassification, LlamaModel, LlamaPreTrainedModel
from .models.llava import LlavaConfig, LlavaForConditionalGeneration
from .models.llava_next import (
    LlavaNextForConditionalGeneration,
    LlavaNextImageProcessor,
    LlavaNextPreTrainedModel,
    LlavaNextProcessor,
)
from .models.llava_next_video import (
    LlavaNextVideoForConditionalGeneration,
    LlavaNextVideoImageProcessor,
    LlavaNextVideoPreTrainedModel,
    LlavaNextVideoProcessor,
)
from .models.llava_onevision import (
    LlavaOnevisionForConditionalGeneration,
    LlavaOnevisionImageProcessor,
    LlavaOnevisionPreTrainedModel,
    LlavaOnevisionProcessor,
    LlavaOnevisionVideoProcessor,
)
from .models.m2m_100 import M2M100ForConditionalGeneration, M2M100Model, M2M100PreTrainedModel
from .models.mamba import MambaForCausalLM, MambaModel, MambaPreTrainedModel
from .models.mamba2 import Mamba2ForCausalLM, Mamba2Model, Mamba2PreTrainedModel
from .models.megatron_bert import (
    MegatronBertForCausalLM,
    MegatronBertForMaskedLM,
    MegatronBertForMultipleChoice,
    MegatronBertForNextSentencePrediction,
    MegatronBertForPreTraining,
    MegatronBertForQuestionAnswering,
    MegatronBertForSequenceClassification,
    MegatronBertForTokenClassification,
    MegatronBertModel,
    MegatronBertPreTrainedModel,
)
from .models.mimi import MimiModel, MimiPreTrainedModel
from .models.minicpm4 import MiniCPMForCausalLM, MiniCPMForSequenceClassification, MiniCPMModel
from .models.mistral import (
    MistralForCausalLM,
    MistralForQuestionAnswering,
    MistralForSequenceClassification,
    MistralForTokenClassification,
    MistralModel,
    MistralPreTrainedModel,
)
from .models.mistral3 import Mistral3ForConditionalGeneration, Mistral3PreTrainedModel
from .models.mixtral import (
    MixtralForCausalLM,
    MixtralForQuestionAnswering,
    MixtralForSequenceClassification,
    MixtralForTokenClassification,
    MixtralModel,
    MixtralPreTrainedModel,
)
from .models.mllama import (
    MllamaForCausalLM,
    MllamaForConditionalGeneration,
    MllamaPreTrainedModel,
    MllamaTextModel,
    MllamaVisionModel,
)
from .models.mobilebert import (
    MobileBertForMaskedLM,
    MobileBertForMultipleChoice,
    MobileBertForNextSentencePrediction,
    MobileBertForPreTraining,
    MobileBertForQuestionAnswering,
    MobileBertForSequenceClassification,
    MobileBertForTokenClassification,
    MobileBertLayer,
    MobileBertModel,
    MobileBertPreTrainedModel,
)
from .models.modernbert import (
    ModernBertForMaskedLM,
    ModernBertForSequenceClassification,
    ModernBertForTokenClassification,
    ModernBertModel,
    ModernBertPreTrainedModel,
)
from .models.moonshine import MoonshineForConditionalGeneration, MoonshineModel, MoonshinePreTrainedModel
from .models.moshi import MoshiForCausalLM, MoshiForConditionalGeneration, MoshiModel, MoshiPreTrainedModel
from .models.mpt import (
    MptForCausalLM,
    MptForQuestionAnswering,
    MptForSequenceClassification,
    MptForTokenClassification,
    MptModel,
    MptPreTrainedModel,
)
from .models.mt5 import (
    MT5_PRETRAINED_MODEL_ARCHIVE_LIST,
    MT5EncoderModel,
    MT5ForConditionalGeneration,
    MT5Model,
    MT5PreTrainedModel,
)
from .models.mvp import (
    MvpForCausalLM,
    MvpForConditionalGeneration,
    MvpForQuestionAnswering,
    MvpForSequenceClassification,
    MvpModel,
    MvpPreTrainedModel,
)
from .models.nystromformer import (
    NystromformerEncoder,
    NystromformerForMaskedLM,
    NystromformerForMultipleChoice,
    NystromformerForQuestionAnswering,
    NystromformerForSequenceClassification,
    NystromformerForTokenClassification,
    NystromformerModel,
    NystromformerPreTrainedModel,
)
from .models.opt import (
    OPTForCausalLM,
    OPTForQuestionAnswering,
    OPTForSequenceClassification,
    OPTModel,
    OPTPreTrainedModel,
)
from .models.owlvit import (
    OwlViTForObjectDetection,
    OwlViTImageProcessor,
    OwlViTModel,
    OwlViTPreTrainedModel,
    OwlViTProcessor,
    OwlViTTextModel,
    OwlViTVisionModel,
)
from .models.paligemma import PaliGemmaForConditionalGeneration, PaliGemmaPreTrainedModel
from .models.persimmon import (
    PersimmonForCausalLM,
    PersimmonForSequenceClassification,
    PersimmonForTokenClassification,
    PersimmonModel,
    PersimmonPreTrainedModel,
)
from .models.phi import (
    PhiForCausalLM,
    PhiForSequenceClassification,
    PhiForTokenClassification,
    PhiModel,
    PhiPreTrainedModel,
)
from .models.phi3 import (
    Phi3ForCausalLM,
    Phi3ForSequenceClassification,
    Phi3ForTokenClassification,
    Phi3Model,
    Phi3PreTrainedModel,
)
from .models.pixtral import PixtralPreTrainedModel, PixtralVisionModel
from .models.poolformer import PoolFormerForImageClassification, PoolFormerModel, PoolFormerPreTrainedModel
from .models.pop2piano import Pop2PianoForConditionalGeneration, Pop2PianoPreTrainedModel
from .models.qwen2 import Qwen2ForCausalLM, Qwen2ForSequenceClassification, Qwen2ForTokenClassification, Qwen2Model
from .models.qwen2_5_omni import (
    Qwen2_5OmniForConditionalGeneration,
    Qwen2_5OmniPreTrainedModel,
    Qwen2_5OmniPreTrainedModelForConditionalGeneration,
    Qwen2_5OmniTalkerForConditionalGeneration,
    Qwen2_5OmniTalkerModel,
    Qwen2_5OmniThinkerForConditionalGeneration,
    Qwen2_5OmniThinkerTextModel,
    Qwen2_5OmniToken2WavBigVGANModel,
    Qwen2_5OmniToken2WavDiTModel,
    Qwen2_5OmniToken2WavModel,
)
from .models.qwen2_5_vl import (
    Qwen2_5_VLForConditionalGeneration,
    Qwen2_5_VLModel,
    Qwen2_5_VLPreTrainedModel,
    Qwen2_5_VLProcessor,
)
from .models.qwen2_audio import Qwen2AudioEncoder, Qwen2AudioForConditionalGeneration, Qwen2AudioPreTrainedModel
from .models.qwen2_vl import (
    Qwen2VLForConditionalGeneration,
    Qwen2VLImageProcessor,
    Qwen2VLModel,
    Qwen2VLPreTrainedModel,
)
from .models.recurrent_gemma import RecurrentGemmaForCausalLM, RecurrentGemmaModel, RecurrentGemmaPreTrainedModel
from .models.rembert import (
    RemBertForCausalLM,
    RemBertForMaskedLM,
    RemBertForMultipleChoice,
    RemBertForQuestionAnswering,
    RemBertForSequenceClassification,
    RemBertForTokenClassification,
    RemBertLayer,
    RemBertModel,
    RemBertPreTrainedModel,
)
from .models.resnet import ResNetBackbone, ResNetForImageClassification, ResNetModel, ResNetPreTrainedModel
from .models.roberta import (
    RobertaForCausalLM,
    RobertaForMaskedLM,
    RobertaForMultipleChoice,
    RobertaForQuestionAnswering,
    RobertaForSequenceClassification,
    RobertaForTokenClassification,
    RobertaModel,
    RobertaPreTrainedModel,
)
from .models.rwkv import RwkvForCausalLM, RwkvModel, RwkvPreTrainedModel
from .models.sam import SamImageProcessor, SamModel, SamPreTrainedModel, SamProcessor
from .models.seamless_m4t_v2 import (
    SeamlessM4Tv2ForSpeechToSpeech,
    SeamlessM4Tv2ForSpeechToText,
    SeamlessM4Tv2ForTextToSpeech,
    SeamlessM4Tv2ForTextToText,
    SeamlessM4Tv2Model,
    SeamlessM4Tv2PreTrainedModel,
)
from .models.segformer import (
    SegformerDecodeHead,
    SegformerForImageClassification,
    SegformerForSemanticSegmentation,
    SegformerImageProcessor,
    SegformerModel,
    SegformerPreTrainedModel,
)
from .models.sew import SEWForCTC, SEWForSequenceClassification, SEWModel, SEWPreTrainedModel
from .models.sew_d import SEWDForCTC, SEWDForSequenceClassification, SEWDModel, SEWDPreTrainedModel
from .models.siglip import (
    SiglipForImageClassification,
    SiglipImageProcessor,
    SiglipImageProcessorFast,
    SiglipModel,
    SiglipPreTrainedModel,
    SiglipProcessor,
    SiglipTextModel,
    SiglipVisionModel,
)
from .models.smolvlm import (
    SmolVLMForConditionalGeneration,
    SmolVLMModel,
    SmolVLMPreTrainedModel,
    SmolVLMVisionTransformer,
)
from .models.speech_to_text import Speech2TextForConditionalGeneration, Speech2TextModel, Speech2TextPreTrainedModel
from .models.speecht5 import (
    SpeechT5ForSpeechToSpeech,
    SpeechT5ForSpeechToText,
    SpeechT5ForTextToSpeech,
    SpeechT5HifiGan,
    SpeechT5Model,
    SpeechT5PreTrainedModel,
)
from .models.starcoder2 import (
    Starcoder2ForCausalLM,
    Starcoder2ForSequenceClassification,
    Starcoder2ForTokenClassification,
    Starcoder2Model,
    Starcoder2PreTrainedModel,
)
from .models.swin import (
    SwinBackbone,
    SwinForImageClassification,
    SwinForMaskedImageModeling,
    SwinModel,
    SwinPreTrainedModel,
)
from .models.swin2sr import Swin2SRForImageSuperResolution, Swin2SRModel, Swin2SRPreTrainedModel
from .models.switch_transformers import (
    SwitchTransformersEncoderModel,
    SwitchTransformersForConditionalGeneration,
    SwitchTransformersModel,
    SwitchTransformersPreTrainedModel,
    SwitchTransformersSparseMLP,
    SwitchTransformersTop1Router,
)
from .models.t5 import (
    T5_PRETRAINED_MODEL_ARCHIVE_LIST,
    T5EncoderModel,
    T5ForConditionalGeneration,
    T5Model,
    T5PreTrainedModel,
)
from .models.tapas import (
    TapasForMaskedLM,
    TapasForQuestionAnswering,
    TapasForSequenceClassification,
    TapasModel,
    TapasPreTrainedModel,
)
from .models.umt5 import (
    UMT5EncoderModel,
    UMT5ForQuestionAnswering,
    UMT5ForSequenceClassification,
    UMT5ForTokenClassification,
    UMT5Model,
    UMT5PreTrainedModel,
)
<<<<<<< HEAD
from .models.unispeech import (
    UniSpeechForCTC,
    UniSpeechForPreTraining,
    UniSpeechForSequenceClassification,
    UniSpeechModel,
    UniSpeechPreTrainedModel,
)
from .models.unispeech_sat import (
    UniSpeechSatForAudioFrameClassification,
    UniSpeechSatForCTC,
    UniSpeechSatForPreTraining,
    UniSpeechSatForSequenceClassification,
    UniSpeechSatForXVector,
    UniSpeechSatModel,
    UniSpeechSatPreTrainedModel,
)
=======
from .models.univnet import UnivNetModel
>>>>>>> 90478f67
from .models.video_llava import VideoLlavaForConditionalGeneration, VideoLlavaPreTrainedModel
from .models.vilt import (
    ViltForImageAndTextRetrieval,
    ViltForImagesAndTextClassification,
    ViltForMaskedLM,
    ViltForQuestionAnswering,
    ViltForTokenClassification,
    ViltModel,
    ViltPreTrainedModel,
)
from .models.vipllava import VipLlavaForConditionalGeneration, VipLlavaPreTrainedModel
from .models.vision_encoder_decoder import VisionEncoderDecoderModel
from .models.vision_text_dual_encoder import VisionTextDualEncoderModel
from .models.vit import ViTForImageClassification, ViTForMaskedImageModeling, ViTModel, ViTPreTrainedModel
from .models.vits import VitsModel, VitsPreTrainedModel
from .models.wav2vec2 import (
    Wav2Vec2FeatureExtractor,
    Wav2Vec2ForAudioFrameClassification,
    Wav2Vec2ForCTC,
    Wav2Vec2ForMaskedLM,
    Wav2Vec2ForPreTraining,
    Wav2Vec2ForSequenceClassification,
    Wav2Vec2ForXVector,
    Wav2Vec2Model,
    Wav2Vec2PreTrainedModel,
    Wav2Vec2Processor,
)
from .models.whisper import (
    WhisperForAudioClassification,
    WhisperForCausalLM,
    WhisperForConditionalGeneration,
    WhisperModel,
    WhisperPreTrainedModel,
    WhisperProcessor,
)
from .models.xlm_roberta import XLMRobertaModel, XLMRobertaPreTrainedModel
from .models.xlm_roberta_xl import (
    XLMRobertaXLForCausalLM,
    XLMRobertaXLForMaskedLM,
    XLMRobertaXLForMultipleChoice,
    XLMRobertaXLForQuestionAnswering,
    XLMRobertaXLForSequenceClassification,
    XLMRobertaXLForTokenClassification,
    XLMRobertaXLModel,
    XLMRobertaXLPreTrainedModel,
)
from .models.yolos import YolosForObjectDetection, YolosImageProcessor, YolosModel, YolosPreTrainedModel
from .models.zamba import ZambaForCausalLM, ZambaForSequenceClassification, ZambaModel, ZambaPreTrainedModel
from .models.zamba2 import Zamba2ForCausalLM, Zamba2ForSequenceClassification, Zamba2Model, Zamba2PreTrainedModel
from .pipelines import (
    ImageToImagePipeline,
    ImageToTextPipeline,
    TextGenerationPipeline,
    VisualQuestionAnsweringPipeline,
    pipeline,
)
from .processing_utils import ProcessorMixin
from .trainer import Trainer
from .training_args import TrainingArguments
from .utils import logging

if version.parse(transformers.__version__) >= version.parse("4.51.0"):
    from .models.qwen3 import Qwen3ForCausalLM, Qwen3Model, Qwen3PreTrainedModel

if version.parse(transformers.__version__) >= version.parse("4.51.3"):
    from .models.glm4 import (
        Glm4ForCausalLM,
        Glm4ForSequenceClassification,
        Glm4ForTokenClassification,
        Glm4Model,
        Glm4PreTrainedModel,
    )

if version.parse(transformers.__version__) >= version.parse("4.53.0"):
    from .models.glm4v import (
        Glm4vForConditionalGeneration,
        Glm4vModel,
        Glm4vPreTrainedModel,
        Glm4vTextModel,
        Glm4vVisionModel,
    )
    from .models.minimax import (
        MiniMaxForCausalLM,
        MiniMaxForQuestionAnswering,
        MiniMaxForSequenceClassification,
        MiniMaxForTokenClassification,
        MiniMaxModel,
        MiniMaxPreTrainedModel,
    )
    from .models.vjepa2 import VJEPA2ForVideoClassification, VJEPA2Model, VJEPA2PreTrainedModel<|MERGE_RESOLUTION|>--- conflicted
+++ resolved
@@ -799,7 +799,6 @@
     UMT5Model,
     UMT5PreTrainedModel,
 )
-<<<<<<< HEAD
 from .models.unispeech import (
     UniSpeechForCTC,
     UniSpeechForPreTraining,
@@ -816,9 +815,7 @@
     UniSpeechSatModel,
     UniSpeechSatPreTrainedModel,
 )
-=======
 from .models.univnet import UnivNetModel
->>>>>>> 90478f67
 from .models.video_llava import VideoLlavaForConditionalGeneration, VideoLlavaPreTrainedModel
 from .models.vilt import (
     ViltForImageAndTextRetrieval,
