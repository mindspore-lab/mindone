--- conflicted
+++ resolved
@@ -168,9 +168,6 @@
     CLIPVisionModelWithProjection,
 )
 from .models.cohere2 import Cohere2ForCausalLM, Cohere2Model, Cohere2PreTrainedModel
-<<<<<<< HEAD
-from .models.ctrl import CTRLForSequenceClassification, CTRLLMHeadModel, CTRLModel, CTRLPreTrainedModel
-=======
 from .models.convbert import (
     ConvBertForMaskedLM,
     ConvBertForMultipleChoice,
@@ -180,7 +177,7 @@
     ConvBertLayer,
     ConvBertModel,
 )
->>>>>>> fc997b65
+from .models.ctrl import CTRLForSequenceClassification, CTRLLMHeadModel, CTRLModel, CTRLPreTrainedModel
 from .models.deberta import (
     DebertaForMaskedLM,
     DebertaForQuestionAnswering,
