--- conflicted
+++ resolved
@@ -446,7 +446,6 @@
     MobileBertModel,
     MobileBertPreTrainedModel,
 )
-<<<<<<< HEAD
 from .models.mobilenet_v1 import (
     MobileNetV1ForImageClassification,
     MobileNetV1ImageProcessor,
@@ -462,8 +461,6 @@
     MobileNetV2Model,
     MobileNetV2PreTrainedModel,
 )
-=======
->>>>>>> 28f3b18a
 from .models.mpt import (
     MptForCausalLM,
     MptForQuestionAnswering,
