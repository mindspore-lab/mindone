--- conflicted
+++ resolved
@@ -626,7 +626,7 @@
     RobertaPreTrainedModel,
 )
 from .models.rwkv import RwkvForCausalLM, RwkvModel, RwkvPreTrainedModel
-<<<<<<< HEAD
+from .models.sam import SamImageProcessor, SamModel, SamPreTrainedModel, SamProcessor
 from .models.seamless_m4t_v2 import (
     SeamlessM4Tv2ForSpeechToSpeech,
     SeamlessM4Tv2ForSpeechToText,
@@ -635,9 +635,6 @@
     SeamlessM4Tv2Model,
     SeamlessM4Tv2PreTrainedModel,
 )
-=======
-from .models.sam import SamImageProcessor, SamModel, SamPreTrainedModel, SamProcessor
->>>>>>> c20e1877
 from .models.segformer import (
     SegformerDecodeHead,
     SegformerForImageClassification,
