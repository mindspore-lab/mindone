--- conflicted
+++ resolved
@@ -319,7 +319,6 @@
 )
 from .models.depth_anything import DepthAnythingForDepthEstimation, DepthAnythingPreTrainedModel
 from .models.dinov2 import Dinov2Backbone, Dinov2ForImageClassification, Dinov2Model, Dinov2PreTrainedModel
-<<<<<<< HEAD
 from .models.distilbert import (
     DistilBertForMaskedLM,
     DistilBertForMultipleChoice,
@@ -328,7 +327,7 @@
     DistilBertForTokenClassification,
     DistilBertModel,
     DistilBertPreTrainedModel,
-=======
+)
 from .models.dpr import (
     DPRContextEncoder,
     DPRPretrainedContextEncoder,
@@ -337,7 +336,6 @@
     DPRPretrainedReader,
     DPRQuestionEncoder,
     DPRReader,
->>>>>>> 69dac5dd
 )
 from .models.dpt import DPTForDepthEstimation, DPTImageProcessor, DPTModel, DPTPreTrainedModel
 from .models.funnel import (
