__version__ = "4.46.3"
# Feature Extractor
from .feature_extraction_utils import BatchFeature, FeatureExtractionMixin
from .image_processing_base import ImageProcessingMixin
from .image_processing_utils import BaseImageProcessor
from .image_utils import ImageFeatureExtractionMixin
from .modeling_utils import MSPreTrainedModel
from .models.albert import (
    AlbertForMaskedLM,
    AlbertForMultipleChoice,
    AlbertForPreTraining,
    AlbertForQuestionAnswering,
    AlbertForSequenceClassification,
    AlbertForTokenClassification,
    AlbertModel,
    AlbertPreTrainedModel,
)
from .models.auto import AutoConfig, AutoImageProcessor, AutoModel, AutoModelForCausalLM, AutoModelForMaskedLM
from .models.bart import (
    BartForCausalLM,
    BartForConditionalGeneration,
    BartForQuestionAnswering,
    BartForSequenceClassification,
    BartModel,
    BartPretrainedModel,
    BartPreTrainedModel,
    PretrainedBartModel,
)
from .models.bert import (
    BertForMaskedLM,
    BertForMultipleChoice,
    BertForNextSentencePrediction,
    BertForPreTraining,
    BertForQuestionAnswering,
    BertForSequenceClassification,
    BertForTokenClassification,
    BertLayer,
    BertLMHeadModel,
    BertModel,
    BertPreTrainedModel,
)
from .models.big_bird import (
    BigBirdForCausalLM,
    BigBirdForMaskedLM,
    BigBirdForMultipleChoice,
    BigBirdForPreTraining,
    BigBirdForQuestionAnswering,
    BigBirdForSequenceClassification,
    BigBirdForTokenClassification,
    BigBirdLayer,
    BigBirdModel,
    BigBirdPreTrainedModel,
)
from .models.bigbird_pegasus import (
    BigBirdPegasusForCausalLM,
    BigBirdPegasusForConditionalGeneration,
    BigBirdPegasusForQuestionAnswering,
    BigBirdPegasusForSequenceClassification,
    BigBirdPegasusModel,
    BigBirdPegasusPreTrainedModel,
)
from .models.bit import BitBackbone
from .models.blip_2 import (
    Blip2ForConditionalGeneration,
    Blip2Model,
    Blip2PreTrainedModel,
    Blip2QFormerModel,
    Blip2VisionModel,
)
from .models.chameleon import (
    ChameleonForConditionalGeneration,
    ChameleonModel,
    ChameleonPreTrainedModel,
    ChameleonVQVAE,
)
from .models.clap import (
    ClapAudioModel,
    ClapAudioModelWithProjection,
    ClapFeatureExtractor,
    ClapModel,
    ClapPreTrainedModel,
    ClapTextModel,
    ClapTextModelWithProjection,
)
from .models.clip import (
    CLIP_PRETRAINED_MODEL_ARCHIVE_LIST,
    CLIPModel,
    CLIPPreTrainedModel,
    CLIPTextModel,
    CLIPTextModelWithProjection,
    CLIPVisionModel,
    CLIPVisionModelWithProjection,
)
from .models.deberta_v2 import (
    DebertaV2ForMaskedLM,
    DebertaV2ForMultipleChoice,
    DebertaV2ForQuestionAnswering,
    DebertaV2ForSequenceClassification,
    DebertaV2ForTokenClassification,
    DebertaV2Model,
    DebertaV2PreTrainedModel,
)
from .models.dpt import DPTForDepthEstimation
from .models.gemma import (
    GemmaForCausalLM,
    GemmaForSequenceClassification,
    GemmaForTokenClassification,
    GemmaModel,
    GemmaPreTrainedModel,
)
from .models.gemma2 import Gemma2Model, Gemma2PreTrainedModel
from .models.gemma3 import Gemma3ForCausalLM, Gemma3ForConditionalGeneration, Gemma3PreTrainedModel, Gemma3TextModel
from .models.glm import (
    GlmForCausalLM,
    GlmForSequenceClassification,
    GlmForTokenClassification,
    GlmModel,
    GlmPreTrainedModel,
)
from .models.glpn import (
    GLPNFeatureExtractor,
    GLPNForDepthEstimation,
    GLPNImageProcessor,
    GLPNModel,
    GLPNPreTrainedModel,
)
from .models.gpt2 import (
    GPT2DoubleHeadsModel,
    GPT2ForQuestionAnswering,
    GPT2ForSequenceClassification,
    GPT2ForTokenClassification,
    GPT2LMHeadModel,
    GPT2Model,
    GPT2PreTrainedModel,
)
from .models.hiera import (
    HieraBackbone,
    HieraForImageClassification,
    HieraForPreTraining,
    HieraModel,
    HieraPreTrainedModel,
)
from .models.ijepa import IJepaForImageClassification, IJepaModel, IJepaPreTrainedModel
from .models.imagegpt import (
    ImageGPTFeatureExtractor,
    ImageGPTForCausalImageModeling,
    ImageGPTForImageClassification,
    ImageGPTImageProcessor,
    ImageGPTModel,
    ImageGPTPreTrainedModel,
)
from .models.levit import (
    LevitFeatureExtractor,
    LevitForImageClassification,
    LevitForImageClassificationWithTeacher,
    LevitModel,
    LevitPreTrainedModel,
)
from .models.llama import LlamaForCausalLM, LlamaForSequenceClassification, LlamaModel, LlamaPreTrainedModel
from .models.llava import LlavaConfig, LlavaForConditionalGeneration
from .models.minicpm4 import MiniCPMForCausalLM, MiniCPMForSequenceClassification, MiniCPMModel
from .models.mixtral import (
    MixtralForCausalLM,
    MixtralForQuestionAnswering,
    MixtralForSequenceClassification,
    MixtralForTokenClassification,
    MixtralModel,
    MixtralPreTrainedModel,
)
from .models.mobilebert import (
    MobileBertForMaskedLM,
    MobileBertForMultipleChoice,
    MobileBertForNextSentencePrediction,
    MobileBertForPreTraining,
    MobileBertForQuestionAnswering,
    MobileBertForSequenceClassification,
    MobileBertForTokenClassification,
    MobileBertLayer,
    MobileBertModel,
    MobileBertPreTrainedModel,
)
from .models.mt5 import (
    MT5_PRETRAINED_MODEL_ARCHIVE_LIST,
    MT5EncoderModel,
    MT5ForConditionalGeneration,
    MT5Model,
    MT5PreTrainedModel,
)
from .models.phi3 import (
    Phi3ForCausalLM,
    Phi3ForSequenceClassification,
    Phi3ForTokenClassification,
    Phi3Model,
    Phi3PreTrainedModel,
)
from .models.qwen2 import Qwen2ForCausalLM, Qwen2ForSequenceClassification, Qwen2ForTokenClassification, Qwen2Model
from .models.qwen2_5_omni import (
    Qwen2_5OmniForConditionalGeneration,
    Qwen2_5OmniPreTrainedModel,
    Qwen2_5OmniPreTrainedModelForConditionalGeneration,
    Qwen2_5OmniTalkerForConditionalGeneration,
    Qwen2_5OmniTalkerModel,
    Qwen2_5OmniThinkerForConditionalGeneration,
    Qwen2_5OmniThinkerTextModel,
    Qwen2_5OmniToken2WavBigVGANModel,
    Qwen2_5OmniToken2WavDiTModel,
    Qwen2_5OmniToken2WavModel,
)
from .models.qwen2_5_vl import Qwen2_5_VLForConditionalGeneration, Qwen2_5_VLModel, Qwen2_5_VLPreTrainedModel
from .models.qwen2_audio import Qwen2AudioEncoder, Qwen2AudioForConditionalGeneration, Qwen2AudioPreTrainedModel
from .models.qwen2_vl import Qwen2VLForConditionalGeneration, Qwen2VLModel, Qwen2VLPreTrainedModel

# from .models.qwen3 import Qwen3ForCausalLM, Qwen3Model, Qwen3PreTrainedModel
<<<<<<< HEAD
from .models.recurrent_gemma import RecurrentGemmaForCausalLM, RecurrentGemmaModel, RecurrentGemmaPreTrainedModel
=======
from .models.rembert import (
    RemBertForCausalLM,
    RemBertForMaskedLM,
    RemBertForMultipleChoice,
    RemBertForQuestionAnswering,
    RemBertForSequenceClassification,
    RemBertForTokenClassification,
    RemBertLayer,
    RemBertModel,
    RemBertPreTrainedModel,
)
>>>>>>> 82b43bef
from .models.siglip import SiglipModel, SiglipPreTrainedModel, SiglipTextModel, SiglipVisionModel
from .models.speecht5 import (
    SpeechT5ForSpeechToSpeech,
    SpeechT5ForSpeechToText,
    SpeechT5ForTextToSpeech,
    SpeechT5HifiGan,
    SpeechT5Model,
    SpeechT5PreTrainedModel,
)
from .models.switch_transformers import (
    SwitchTransformersEncoderModel,
    SwitchTransformersForConditionalGeneration,
    SwitchTransformersModel,
    SwitchTransformersPreTrainedModel,
    SwitchTransformersSparseMLP,
    SwitchTransformersTop1Router,
)
from .models.t5 import (
    T5_PRETRAINED_MODEL_ARCHIVE_LIST,
    T5EncoderModel,
    T5ForConditionalGeneration,
    T5Model,
    T5PreTrainedModel,
)
from .models.umt5 import (
    UMT5EncoderModel,
    UMT5ForQuestionAnswering,
    UMT5ForSequenceClassification,
    UMT5ForTokenClassification,
    UMT5Model,
    UMT5PreTrainedModel,
)
from .models.vits import VitsModel, VitsPreTrainedModel
from .models.wav2vec2 import (
    Wav2Vec2FeatureExtractor,
    Wav2Vec2ForAudioFrameClassification,
    Wav2Vec2ForCTC,
    Wav2Vec2ForMaskedLM,
    Wav2Vec2ForPreTraining,
    Wav2Vec2ForSequenceClassification,
    Wav2Vec2ForXVector,
    Wav2Vec2Model,
    Wav2Vec2PreTrainedModel,
    Wav2Vec2Processor,
)
from .models.whisper import (
    WhisperForAudioClassification,
    WhisperForCausalLM,
    WhisperForConditionalGeneration,
    WhisperModel,
    WhisperPreTrainedModel,
    WhisperProcessor,
)
from .models.xlm_roberta import XLMRobertaModel, XLMRobertaPreTrainedModel
from .models.xlm_roberta_xl import (
    XLMRobertaXLForCausalLM,
    XLMRobertaXLForMaskedLM,
    XLMRobertaXLForMultipleChoice,
    XLMRobertaXLForQuestionAnswering,
    XLMRobertaXLForSequenceClassification,
    XLMRobertaXLForTokenClassification,
    XLMRobertaXLModel,
    XLMRobertaXLPreTrainedModel,
)
from .pipelines import TextGenerationPipeline, pipeline
from .processing_utils import ProcessorMixin<|MERGE_RESOLUTION|>--- conflicted
+++ resolved
@@ -211,9 +211,7 @@
 from .models.qwen2_vl import Qwen2VLForConditionalGeneration, Qwen2VLModel, Qwen2VLPreTrainedModel
 
 # from .models.qwen3 import Qwen3ForCausalLM, Qwen3Model, Qwen3PreTrainedModel
-<<<<<<< HEAD
 from .models.recurrent_gemma import RecurrentGemmaForCausalLM, RecurrentGemmaModel, RecurrentGemmaPreTrainedModel
-=======
 from .models.rembert import (
     RemBertForCausalLM,
     RemBertForMaskedLM,
@@ -225,7 +223,6 @@
     RemBertModel,
     RemBertPreTrainedModel,
 )
->>>>>>> 82b43bef
 from .models.siglip import SiglipModel, SiglipPreTrainedModel, SiglipTextModel, SiglipVisionModel
 from .models.speecht5 import (
     SpeechT5ForSpeechToSpeech,
