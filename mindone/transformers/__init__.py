--- conflicted
+++ resolved
@@ -578,7 +578,6 @@
     UMT5Model,
     UMT5PreTrainedModel,
 )
-<<<<<<< HEAD
 from .models.videomae import (
     VideoMAEForPreTraining,
     VideoMAEForVideoClassification,
@@ -586,9 +585,7 @@
     VideoMAEModel,
     VideoMAEPreTrainedModel,
 )
-=======
 from .models.vit import ViTForImageClassification, ViTForMaskedImageModeling, ViTModel, ViTPreTrainedModel
->>>>>>> 46ff896a
 from .models.vits import VitsModel, VitsPreTrainedModel
 from .models.wav2vec2 import (
     Wav2Vec2FeatureExtractor,
