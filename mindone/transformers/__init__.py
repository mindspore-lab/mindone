# Copyright 2020 The HuggingFace Team. All rights reserved.
#
# This code is adapted from https://github.com/huggingface/transformers
# with modifications to run transformers on mindspore.
#
# Licensed under the Apache License, Version 2.0 (the "License");
# you may not use this file except in compliance with the License.
# You may obtain a copy of the License at
#
#     http://www.apache.org/licenses/LICENSE-2.0
#
# Unless required by applicable law or agreed to in writing, software
# distributed under the License is distributed on an "AS IS" BASIS,
# WITHOUT WARRANTIES OR CONDITIONS OF ANY KIND, either express or implied.
# See the License for the specific language governing permissions and
# limitations under the License.

# When adding a new object to this init, remember to add it twice: once inside the `_import_structure` dictionary and
# once inside the `if TYPE_CHECKING` branch. The `TYPE_CHECKING` should have import statements as usual, but they are
# only there for type checking. The `_import_structure` is a dictionary submodule to list of object names, and is used
# to defer the actual importing for when the objects are requested. This way `import transformers` provides the names
# in the namespace without actually importing anything (and especially none of the backends).

__version__ = "4.50.0"
import transformers
from packaging import version

# Feature Extractor
from .feature_extraction_utils import BatchFeature, FeatureExtractionMixin
from .image_processing_base import ImageProcessingMixin
from .image_processing_utils import BaseImageProcessor
from .image_utils import ImageFeatureExtractionMixin
from .modeling_utils import MSPreTrainedModel
from .models.albert import (
    AlbertForMaskedLM,
    AlbertForMultipleChoice,
    AlbertForPreTraining,
    AlbertForQuestionAnswering,
    AlbertForSequenceClassification,
    AlbertForTokenClassification,
    AlbertModel,
    AlbertPreTrainedModel,
)
from .models.aria import (
    AriaForConditionalGeneration,
    AriaPreTrainedModel,
    AriaTextForCausalLM,
    AriaTextModel,
    AriaTextPreTrainedModel,
)
from .models.auto import (
    MODEL_FOR_AUDIO_CLASSIFICATION_MAPPING,
    MODEL_FOR_AUDIO_FRAME_CLASSIFICATION_MAPPING,
    MODEL_FOR_AUDIO_XVECTOR_MAPPING,
    MODEL_FOR_BACKBONE_MAPPING,
    MODEL_FOR_CAUSAL_IMAGE_MODELING_MAPPING,
    MODEL_FOR_CAUSAL_LM_MAPPING,
    MODEL_FOR_CTC_MAPPING,
    MODEL_FOR_DEPTH_ESTIMATION_MAPPING,
    MODEL_FOR_DOCUMENT_QUESTION_ANSWERING_MAPPING,
    MODEL_FOR_IMAGE_CLASSIFICATION_MAPPING,
    MODEL_FOR_IMAGE_MAPPING,
    MODEL_FOR_IMAGE_SEGMENTATION_MAPPING,
    MODEL_FOR_IMAGE_TEXT_TO_TEXT_MAPPING,
    MODEL_FOR_IMAGE_TO_IMAGE_MAPPING,
    MODEL_FOR_INSTANCE_SEGMENTATION_MAPPING,
    MODEL_FOR_KEYPOINT_DETECTION_MAPPING,
    MODEL_FOR_MASK_GENERATION_MAPPING,
    MODEL_FOR_MASKED_IMAGE_MODELING_MAPPING,
    MODEL_FOR_MASKED_LM_MAPPING,
    MODEL_FOR_MULTIPLE_CHOICE_MAPPING,
    MODEL_FOR_NEXT_SENTENCE_PREDICTION_MAPPING,
    MODEL_FOR_OBJECT_DETECTION_MAPPING,
    MODEL_FOR_PRETRAINING_MAPPING,
    MODEL_FOR_QUESTION_ANSWERING_MAPPING,
    MODEL_FOR_RETRIEVAL_MAPPING,
    MODEL_FOR_SEMANTIC_SEGMENTATION_MAPPING,
    MODEL_FOR_SEQ_TO_SEQ_CAUSAL_LM_MAPPING,
    MODEL_FOR_SEQUENCE_CLASSIFICATION_MAPPING,
    MODEL_FOR_SPEECH_SEQ_2_SEQ_MAPPING,
    MODEL_FOR_TABLE_QUESTION_ANSWERING_MAPPING,
    MODEL_FOR_TEXT_ENCODING_MAPPING,
    MODEL_FOR_TEXT_TO_SPECTROGRAM_MAPPING,
    MODEL_FOR_TEXT_TO_WAVEFORM_MAPPING,
    MODEL_FOR_TIME_SERIES_CLASSIFICATION_MAPPING,
    MODEL_FOR_TIME_SERIES_REGRESSION_MAPPING,
    MODEL_FOR_TOKEN_CLASSIFICATION_MAPPING,
    MODEL_FOR_UNIVERSAL_SEGMENTATION_MAPPING,
    MODEL_FOR_VIDEO_CLASSIFICATION_MAPPING,
    MODEL_FOR_VISION_2_SEQ_MAPPING,
    MODEL_FOR_VISUAL_QUESTION_ANSWERING_MAPPING,
    MODEL_FOR_ZERO_SHOT_IMAGE_CLASSIFICATION_MAPPING,
    MODEL_FOR_ZERO_SHOT_OBJECT_DETECTION_MAPPING,
    MODEL_MAPPING,
    MODEL_WITH_LM_HEAD_MAPPING,
    AutoBackbone,
    AutoConfig,
    AutoFeatureExtractor,
    AutoImageProcessor,
    AutoModel,
    AutoModelForAudioClassification,
    AutoModelForAudioFrameClassification,
    AutoModelForAudioXVector,
    AutoModelForCausalLM,
    AutoModelForCTC,
    AutoModelForDepthEstimation,
    AutoModelForDocumentQuestionAnswering,
    AutoModelForImageClassification,
    AutoModelForImageSegmentation,
    AutoModelForImageTextToText,
    AutoModelForImageToImage,
    AutoModelForInstanceSegmentation,
    AutoModelForKeypointDetection,
    AutoModelForMaskedImageModeling,
    AutoModelForMaskedLM,
    AutoModelForMaskGeneration,
    AutoModelForMultipleChoice,
    AutoModelForNextSentencePrediction,
    AutoModelForObjectDetection,
    AutoModelForPreTraining,
    AutoModelForQuestionAnswering,
    AutoModelForSemanticSegmentation,
    AutoModelForSeq2SeqLM,
    AutoModelForSequenceClassification,
    AutoModelForSpeechSeq2Seq,
    AutoModelForTableQuestionAnswering,
    AutoModelForTextEncoding,
    AutoModelForTextToSpectrogram,
    AutoModelForTextToWaveform,
    AutoModelForTokenClassification,
    AutoModelForUniversalSegmentation,
    AutoModelForVideoClassification,
    AutoModelForVision2Seq,
    AutoModelForVisualQuestionAnswering,
    AutoModelForZeroShotImageClassification,
    AutoModelForZeroShotObjectDetection,
    AutoModelWithLMHead,
    AutoProcessor,
)
from .models.bamba import BambaForCausalLM, BambaModel, BambaPreTrainedModel
from .models.bart import (
    BartForCausalLM,
    BartForConditionalGeneration,
    BartForQuestionAnswering,
    BartForSequenceClassification,
    BartModel,
    BartPretrainedModel,
    BartPreTrainedModel,
    PretrainedBartModel,
)
from .models.bert import (
    BertForMaskedLM,
    BertForMultipleChoice,
    BertForNextSentencePrediction,
    BertForPreTraining,
    BertForQuestionAnswering,
    BertForSequenceClassification,
    BertForTokenClassification,
    BertLayer,
    BertLMHeadModel,
    BertModel,
    BertPreTrainedModel,
)
from .models.big_bird import (
    BigBirdForCausalLM,
    BigBirdForMaskedLM,
    BigBirdForMultipleChoice,
    BigBirdForPreTraining,
    BigBirdForQuestionAnswering,
    BigBirdForSequenceClassification,
    BigBirdForTokenClassification,
    BigBirdLayer,
    BigBirdModel,
    BigBirdPreTrainedModel,
)
from .models.bigbird_pegasus import (
    BigBirdPegasusForCausalLM,
    BigBirdPegasusForConditionalGeneration,
    BigBirdPegasusForQuestionAnswering,
    BigBirdPegasusForSequenceClassification,
    BigBirdPegasusModel,
    BigBirdPegasusPreTrainedModel,
)
from .models.bit import BitBackbone
from .models.blip import (
    BlipForConditionalGeneration,
    BlipForImageTextRetrieval,
    BlipForQuestionAnswering,
    BlipImageProcessor,
    BlipImageProcessorFast,
    BlipModel,
    BlipPreTrainedModel,
    BlipProcessor,
    BlipTextModel,
    BlipVisionModel,
)
from .models.blip_2 import (
    Blip2ForConditionalGeneration,
    Blip2Model,
    Blip2PreTrainedModel,
    Blip2QFormerModel,
    Blip2VisionModel,
)
from .models.camembert import (
    CamembertForCausalLM,
    CamembertForMaskedLM,
    CamembertForMultipleChoice,
    CamembertForQuestionAnswering,
    CamembertForSequenceClassification,
    CamembertForTokenClassification,
    CamembertModel,
    CamembertPreTrainedModel,
)
from .models.canine import (
    CanineForMultipleChoice,
    CanineForQuestionAnswering,
    CanineForSequenceClassification,
    CanineForTokenClassification,
    CanineLayer,
    CanineModel,
    CaninePreTrainedModel,
)
from .models.chameleon import (
    ChameleonForConditionalGeneration,
    ChameleonImageProcessor,
    ChameleonModel,
    ChameleonPreTrainedModel,
    ChameleonProcessor,
    ChameleonVQVAE,
)
from .models.clap import (
    ClapAudioModel,
    ClapAudioModelWithProjection,
    ClapFeatureExtractor,
    ClapModel,
    ClapPreTrainedModel,
    ClapTextModel,
    ClapTextModelWithProjection,
)
from .models.clip import (
    CLIP_PRETRAINED_MODEL_ARCHIVE_LIST,
    CLIPModel,
    CLIPPreTrainedModel,
    CLIPTextModel,
    CLIPTextModelWithProjection,
    CLIPVisionModel,
    CLIPVisionModelWithProjection,
)
from .models.clipseg import (
    CLIPSegForImageSegmentation,
    CLIPSegModel,
    CLIPSegPreTrainedModel,
    CLIPSegTextModel,
    CLIPSegVisionModel,
)
from .models.cohere2 import Cohere2ForCausalLM, Cohere2Model, Cohere2PreTrainedModel
from .models.convbert import (
    ConvBertForMaskedLM,
    ConvBertForMultipleChoice,
    ConvBertForQuestionAnswering,
    ConvBertForSequenceClassification,
    ConvBertForTokenClassification,
    ConvBertLayer,
    ConvBertModel,
)
from .models.convnext import (
    ConvNextBackbone,
    ConvNextFeatureExtractor,
    ConvNextForImageClassification,
    ConvNextImageProcessor,
    ConvNextModel,
    ConvNextPreTrainedModel,
)
from .models.convnextv2 import (
    ConvNextV2Backbone,
    ConvNextV2ForImageClassification,
    ConvNextV2Model,
    ConvNextV2PreTrainedModel,
)
from .models.deberta import (
    DebertaForMaskedLM,
    DebertaForQuestionAnswering,
    DebertaForSequenceClassification,
    DebertaForTokenClassification,
    DebertaModel,
    DebertaPreTrainedModel,
)
from .models.deberta_v2 import (
    DebertaV2ForMaskedLM,
    DebertaV2ForMultipleChoice,
    DebertaV2ForQuestionAnswering,
    DebertaV2ForSequenceClassification,
    DebertaV2ForTokenClassification,
    DebertaV2Model,
    DebertaV2PreTrainedModel,
)
from .models.depth_anything import DepthAnythingForDepthEstimation, DepthAnythingPreTrainedModel
from .models.dinov2 import Dinov2Backbone, Dinov2ForImageClassification, Dinov2Model, Dinov2PreTrainedModel
from .models.dpt import DPTForDepthEstimation, DPTImageProcessor, DPTModel, DPTPreTrainedModel
from .models.fuyu import FuyuForCausalLM, FuyuPreTrainedModel
from .models.gemma import (
    GemmaForCausalLM,
    GemmaForSequenceClassification,
    GemmaForTokenClassification,
    GemmaModel,
    GemmaPreTrainedModel,
)
from .models.gemma2 import (
    Gemma2ForCausalLM,
    Gemma2ForSequenceClassification,
    Gemma2ForTokenClassification,
    Gemma2Model,
    Gemma2PreTrainedModel,
)
from .models.gemma3 import Gemma3ForCausalLM, Gemma3ForConditionalGeneration, Gemma3PreTrainedModel, Gemma3TextModel
from .models.glm import (
    GlmForCausalLM,
    GlmForSequenceClassification,
    GlmForTokenClassification,
    GlmModel,
    GlmPreTrainedModel,
)
from .models.glpn import (
    GLPNFeatureExtractor,
    GLPNForDepthEstimation,
    GLPNImageProcessor,
    GLPNModel,
    GLPNPreTrainedModel,
)
from .models.gpt2 import (
    GPT2DoubleHeadsModel,
    GPT2ForQuestionAnswering,
    GPT2ForSequenceClassification,
    GPT2ForTokenClassification,
    GPT2LMHeadModel,
    GPT2Model,
    GPT2PreTrainedModel,
)
from .models.granite import GraniteForCausalLM, GraniteModel, GranitePreTrainedModel
from .models.granitemoe import GraniteMoeForCausalLM, GraniteMoeModel, GraniteMoePreTrainedModel
from .models.granitemoeshared import GraniteMoeSharedForCausalLM, GraniteMoeSharedModel, GraniteMoeSharedPreTrainedModel
from .models.grounding_dino import (
    GroundingDinoForObjectDetection,
    GroundingDinoImageProcessor,
    GroundingDinoModel,
    GroundingDinoPreTrainedModel,
    GroundingDinoProcessor,
)
from .models.helium import (
    HeliumForCausalLM,
    HeliumForSequenceClassification,
    HeliumForTokenClassification,
    HeliumModel,
    HeliumPreTrainedModel,
)
from .models.hiera import (
    HieraBackbone,
    HieraForImageClassification,
    HieraForPreTraining,
    HieraModel,
    HieraPreTrainedModel,
)
from .models.hubert import HubertForCTC, HubertForSequenceClassification, HubertModel, HubertPreTrainedModel
from .models.idefics import (
    IdeficsForVisionText2Text,
    IdeficsImageProcessor,
    IdeficsModel,
    IdeficsPreTrainedModel,
    IdeficsProcessor,
)
from .models.idefics2 import Idefics2ForConditionalGeneration, Idefics2Model, Idefics2PreTrainedModel
from .models.idefics3 import (
    Idefics3ForConditionalGeneration,
    Idefics3Model,
    Idefics3PreTrainedModel,
    Idefics3VisionTransformer,
)
from .models.ijepa import IJepaForImageClassification, IJepaModel, IJepaPreTrainedModel
from .models.imagegpt import (
    ImageGPTFeatureExtractor,
    ImageGPTForCausalImageModeling,
    ImageGPTForImageClassification,
    ImageGPTImageProcessor,
    ImageGPTModel,
    ImageGPTPreTrainedModel,
)
from .models.led import (
    LEDForConditionalGeneration,
    LEDForQuestionAnswering,
    LEDForSequenceClassification,
    LEDModel,
    LEDPreTrainedModel,
)
from .models.levit import (
    LevitFeatureExtractor,
    LevitForImageClassification,
    LevitForImageClassificationWithTeacher,
    LevitModel,
    LevitPreTrainedModel,
)
from .models.llama import LlamaForCausalLM, LlamaForSequenceClassification, LlamaModel, LlamaPreTrainedModel
from .models.llava import LlavaConfig, LlavaForConditionalGeneration
from .models.llava_next import (
    LlavaNextForConditionalGeneration,
    LlavaNextImageProcessor,
    LlavaNextPreTrainedModel,
    LlavaNextProcessor,
)
from .models.llava_next_video import (
    LlavaNextVideoForConditionalGeneration,
    LlavaNextVideoImageProcessor,
    LlavaNextVideoPreTrainedModel,
    LlavaNextVideoProcessor,
)
from .models.llava_onevision import (
    LlavaOnevisionForConditionalGeneration,
    LlavaOnevisionImageProcessor,
    LlavaOnevisionPreTrainedModel,
    LlavaOnevisionProcessor,
    LlavaOnevisionVideoProcessor,
)
from .models.m2m_100 import M2M100ForConditionalGeneration, M2M100Model, M2M100PreTrainedModel
from .models.megatron_bert import (
    MegatronBertForCausalLM,
    MegatronBertForMaskedLM,
    MegatronBertForMultipleChoice,
    MegatronBertForNextSentencePrediction,
    MegatronBertForPreTraining,
    MegatronBertForQuestionAnswering,
    MegatronBertForSequenceClassification,
    MegatronBertForTokenClassification,
    MegatronBertModel,
    MegatronBertPreTrainedModel,
)
from .models.minicpm4 import MiniCPMForCausalLM, MiniCPMForSequenceClassification, MiniCPMModel
from .models.mistral import (
    MistralForCausalLM,
    MistralForQuestionAnswering,
    MistralForSequenceClassification,
    MistralForTokenClassification,
    MistralModel,
    MistralPreTrainedModel,
)
from .models.mixtral import (
    MixtralForCausalLM,
    MixtralForQuestionAnswering,
    MixtralForSequenceClassification,
    MixtralForTokenClassification,
    MixtralModel,
    MixtralPreTrainedModel,
)
from .models.mobilebert import (
    MobileBertForMaskedLM,
    MobileBertForMultipleChoice,
    MobileBertForNextSentencePrediction,
    MobileBertForPreTraining,
    MobileBertForQuestionAnswering,
    MobileBertForSequenceClassification,
    MobileBertForTokenClassification,
    MobileBertLayer,
    MobileBertModel,
    MobileBertPreTrainedModel,
)
from .models.modernbert import (
    ModernBertForMaskedLM,
    ModernBertForSequenceClassification,
    ModernBertForTokenClassification,
    ModernBertModel,
    ModernBertPreTrainedModel,
)
from .models.mpt import (
    MptForCausalLM,
    MptForQuestionAnswering,
    MptForSequenceClassification,
    MptForTokenClassification,
    MptModel,
    MptPreTrainedModel,
)
from .models.mt5 import (
    MT5_PRETRAINED_MODEL_ARCHIVE_LIST,
    MT5EncoderModel,
    MT5ForConditionalGeneration,
    MT5Model,
    MT5PreTrainedModel,
)
from .models.mvp import (
    MvpForCausalLM,
    MvpForConditionalGeneration,
    MvpForQuestionAnswering,
    MvpForSequenceClassification,
    MvpModel,
    MvpPreTrainedModel,
)
from .models.nystromformer import (
    NystromformerEncoder,
    NystromformerForMaskedLM,
    NystromformerForMultipleChoice,
    NystromformerForQuestionAnswering,
    NystromformerForSequenceClassification,
    NystromformerForTokenClassification,
    NystromformerModel,
    NystromformerPreTrainedModel,
)
from .models.opt import (
    OPTForCausalLM,
    OPTForQuestionAnswering,
    OPTForSequenceClassification,
    OPTModel,
    OPTPreTrainedModel,
)
from .models.owlvit import (
    OwlViTForObjectDetection,
    OwlViTImageProcessor,
    OwlViTModel,
    OwlViTPreTrainedModel,
    OwlViTProcessor,
    OwlViTTextModel,
    OwlViTVisionModel,
)
from .models.paligemma import PaliGemmaForConditionalGeneration, PaliGemmaPreTrainedModel
from .models.persimmon import (
    PersimmonForCausalLM,
    PersimmonForSequenceClassification,
    PersimmonForTokenClassification,
    PersimmonModel,
    PersimmonPreTrainedModel,
)
from .models.phi import (
    PhiForCausalLM,
    PhiForSequenceClassification,
    PhiForTokenClassification,
    PhiModel,
    PhiPreTrainedModel,
)
from .models.phi3 import (
    Phi3ForCausalLM,
    Phi3ForSequenceClassification,
    Phi3ForTokenClassification,
    Phi3Model,
    Phi3PreTrainedModel,
)
from .models.qwen2 import Qwen2ForCausalLM, Qwen2ForSequenceClassification, Qwen2ForTokenClassification, Qwen2Model
from .models.qwen2_5_omni import (
    Qwen2_5OmniForConditionalGeneration,
    Qwen2_5OmniPreTrainedModel,
    Qwen2_5OmniPreTrainedModelForConditionalGeneration,
    Qwen2_5OmniTalkerForConditionalGeneration,
    Qwen2_5OmniTalkerModel,
    Qwen2_5OmniThinkerForConditionalGeneration,
    Qwen2_5OmniThinkerTextModel,
    Qwen2_5OmniToken2WavBigVGANModel,
    Qwen2_5OmniToken2WavDiTModel,
    Qwen2_5OmniToken2WavModel,
)
from .models.qwen2_5_vl import (
    Qwen2_5_VLForConditionalGeneration,
    Qwen2_5_VLModel,
    Qwen2_5_VLPreTrainedModel,
    Qwen2_5_VLProcessor,
)
from .models.qwen2_audio import Qwen2AudioEncoder, Qwen2AudioForConditionalGeneration, Qwen2AudioPreTrainedModel
from .models.qwen2_vl import (
    Qwen2VLForConditionalGeneration,
    Qwen2VLImageProcessor,
    Qwen2VLModel,
    Qwen2VLPreTrainedModel,
)
from .models.recurrent_gemma import RecurrentGemmaForCausalLM, RecurrentGemmaModel, RecurrentGemmaPreTrainedModel
from .models.rembert import (
    RemBertForCausalLM,
    RemBertForMaskedLM,
    RemBertForMultipleChoice,
    RemBertForQuestionAnswering,
    RemBertForSequenceClassification,
    RemBertForTokenClassification,
    RemBertLayer,
    RemBertModel,
    RemBertPreTrainedModel,
)
from .models.roberta import (
    RobertaForCausalLM,
    RobertaForMaskedLM,
    RobertaForMultipleChoice,
    RobertaForQuestionAnswering,
    RobertaForSequenceClassification,
    RobertaForTokenClassification,
    RobertaModel,
    RobertaPreTrainedModel,
)
<<<<<<< HEAD
from .models.sam import SamImageProcessor, SamModel, SamPreTrainedModel, SamProcessor
=======
from .models.rwkv import RwkvForCausalLM, RwkvModel, RwkvPreTrainedModel
>>>>>>> 9c8a2966
from .models.segformer import (
    SegformerDecodeHead,
    SegformerForImageClassification,
    SegformerForSemanticSegmentation,
    SegformerImageProcessor,
    SegformerModel,
    SegformerPreTrainedModel,
)
from .models.siglip import (
    SiglipForImageClassification,
    SiglipImageProcessor,
    SiglipImageProcessorFast,
    SiglipModel,
    SiglipPreTrainedModel,
    SiglipProcessor,
    SiglipTextModel,
    SiglipVisionModel,
)
from .models.smolvlm import (
    SmolVLMForConditionalGeneration,
    SmolVLMModel,
    SmolVLMPreTrainedModel,
    SmolVLMVisionTransformer,
)
from .models.speecht5 import (
    SpeechT5ForSpeechToSpeech,
    SpeechT5ForSpeechToText,
    SpeechT5ForTextToSpeech,
    SpeechT5HifiGan,
    SpeechT5Model,
    SpeechT5PreTrainedModel,
)
from .models.starcoder2 import (
    Starcoder2ForCausalLM,
    Starcoder2ForSequenceClassification,
    Starcoder2ForTokenClassification,
    Starcoder2Model,
    Starcoder2PreTrainedModel,
)
from .models.swin import (
    SwinBackbone,
    SwinForImageClassification,
    SwinForMaskedImageModeling,
    SwinModel,
    SwinPreTrainedModel,
)
from .models.swin2sr import Swin2SRForImageSuperResolution, Swin2SRModel, Swin2SRPreTrainedModel
from .models.switch_transformers import (
    SwitchTransformersEncoderModel,
    SwitchTransformersForConditionalGeneration,
    SwitchTransformersModel,
    SwitchTransformersPreTrainedModel,
    SwitchTransformersSparseMLP,
    SwitchTransformersTop1Router,
)
from .models.t5 import (
    T5_PRETRAINED_MODEL_ARCHIVE_LIST,
    T5EncoderModel,
    T5ForConditionalGeneration,
    T5Model,
    T5PreTrainedModel,
)
from .models.umt5 import (
    UMT5EncoderModel,
    UMT5ForQuestionAnswering,
    UMT5ForSequenceClassification,
    UMT5ForTokenClassification,
    UMT5Model,
    UMT5PreTrainedModel,
)
from .models.video_llava import VideoLlavaForConditionalGeneration, VideoLlavaPreTrainedModel
from .models.vilt import (
    ViltForImageAndTextRetrieval,
    ViltForImagesAndTextClassification,
    ViltForMaskedLM,
    ViltForQuestionAnswering,
    ViltForTokenClassification,
    ViltModel,
    ViltPreTrainedModel,
)
from .models.vipllava import VipLlavaForConditionalGeneration, VipLlavaPreTrainedModel
from .models.vision_encoder_decoder import VisionEncoderDecoderModel
from .models.vit import ViTForImageClassification, ViTForMaskedImageModeling, ViTModel, ViTPreTrainedModel
from .models.vits import VitsModel, VitsPreTrainedModel
from .models.wav2vec2 import (
    Wav2Vec2FeatureExtractor,
    Wav2Vec2ForAudioFrameClassification,
    Wav2Vec2ForCTC,
    Wav2Vec2ForMaskedLM,
    Wav2Vec2ForPreTraining,
    Wav2Vec2ForSequenceClassification,
    Wav2Vec2ForXVector,
    Wav2Vec2Model,
    Wav2Vec2PreTrainedModel,
    Wav2Vec2Processor,
)
from .models.whisper import (
    WhisperForAudioClassification,
    WhisperForCausalLM,
    WhisperForConditionalGeneration,
    WhisperModel,
    WhisperPreTrainedModel,
    WhisperProcessor,
)
from .models.xlm_roberta import XLMRobertaModel, XLMRobertaPreTrainedModel
from .models.xlm_roberta_xl import (
    XLMRobertaXLForCausalLM,
    XLMRobertaXLForMaskedLM,
    XLMRobertaXLForMultipleChoice,
    XLMRobertaXLForQuestionAnswering,
    XLMRobertaXLForSequenceClassification,
    XLMRobertaXLForTokenClassification,
    XLMRobertaXLModel,
    XLMRobertaXLPreTrainedModel,
)
from .models.yolos import YolosForObjectDetection, YolosImageProcessor, YolosModel, YolosPreTrainedModel
from .models.zamba import ZambaForCausalLM, ZambaForSequenceClassification, ZambaModel, ZambaPreTrainedModel
from .pipelines import (
    ImageToImagePipeline,
    ImageToTextPipeline,
    TextGenerationPipeline,
    VisualQuestionAnsweringPipeline,
    pipeline,
)
from .processing_utils import ProcessorMixin
from .trainer import Trainer
from .training_args import TrainingArguments
from .utils import logging

if version.parse(transformers.__version__) >= version.parse("4.51.0"):
    from .models.qwen3 import Qwen3ForCausalLM, Qwen3Model, Qwen3PreTrainedModel

if version.parse(transformers.__version__) >= version.parse("4.51.3"):
    from .models.glm4 import (
        Glm4ForCausalLM,
        Glm4ForSequenceClassification,
        Glm4ForTokenClassification,
        Glm4Model,
        Glm4PreTrainedModel,
    )

if version.parse(transformers.__version__) >= version.parse("4.53.0"):
    from .models.glm4v import (
        Glm4vForConditionalGeneration,
        Glm4vModel,
        Glm4vPreTrainedModel,
        Glm4vTextModel,
        Glm4vVisionModel,
    )
    from .models.minimax import (
        MiniMaxForCausalLM,
        MiniMaxForQuestionAnswering,
        MiniMaxForSequenceClassification,
        MiniMaxForTokenClassification,
        MiniMaxModel,
        MiniMaxPreTrainedModel,
    )
    from .models.vjepa2 import VJEPA2ForVideoClassification, VJEPA2Model, VJEPA2PreTrainedModel<|MERGE_RESOLUTION|>--- conflicted
+++ resolved
@@ -587,11 +587,8 @@
     RobertaModel,
     RobertaPreTrainedModel,
 )
-<<<<<<< HEAD
+from .models.rwkv import RwkvForCausalLM, RwkvModel, RwkvPreTrainedModel
 from .models.sam import SamImageProcessor, SamModel, SamPreTrainedModel, SamProcessor
-=======
-from .models.rwkv import RwkvForCausalLM, RwkvModel, RwkvPreTrainedModel
->>>>>>> 9c8a2966
 from .models.segformer import (
     SegformerDecodeHead,
     SegformerForImageClassification,
