--- conflicted
+++ resolved
@@ -41,12 +41,9 @@
     GemmaModel,
     GemmaPreTrainedModel,
 )
-<<<<<<< HEAD
 from .models.gpt2 import GPT2LMHeadModel
-=======
 from .models.llama import LlamaForCausalLM, LlamaForSequenceClassification, LlamaModel, LlamaPreTrainedModel
 from .models.gemma2 import Gemma2Model, Gemma2PreTrainedModel
->>>>>>> 8802b975
 from .models.mt5 import (
     MT5_PRETRAINED_MODEL_ARCHIVE_LIST,
     MT5EncoderModel,
