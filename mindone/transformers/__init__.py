--- conflicted
+++ resolved
@@ -930,20 +930,17 @@
     MT5Model,
     MT5PreTrainedModel,
 )
-<<<<<<< HEAD
 from .models.musicgen_melody import (
     MusicgenMelodyFeatureExtractor,
     MusicgenMelodyForCausalLM,
     MusicgenMelodyForConditionalGeneration,
     MusicgenMelodyModel,
     MusicgenMelodyPreTrainedModel,
-=======
 from .models.musicgen import (
     MusicgenForCausalLM,
     MusicgenForConditionalGeneration,
     MusicgenModel,
     MusicgenPreTrainedModel,
->>>>>>> be8826c0
 )
 from .models.mvp import (
     MvpForCausalLM,
