--- conflicted
+++ resolved
@@ -157,7 +157,6 @@
     GPT2Model,
     GPT2PreTrainedModel,
 )
-<<<<<<< HEAD
 from .models.gptj import (
     GPTJForCausalLM,
     GPTJForQuestionAnswering,
@@ -165,8 +164,6 @@
     GPTJModel,
     GPTJPreTrainedModel,
 )
-=======
->>>>>>> 80b7699a
 from .models.granite import GraniteForCausalLM, GraniteModel, GranitePreTrainedModel
 from .models.granitemoe import GraniteMoeForCausalLM, GraniteMoeModel, GraniteMoePreTrainedModel
 from .models.granitemoeshared import GraniteMoeSharedForCausalLM, GraniteMoeSharedModel, GraniteMoeSharedPreTrainedModel
