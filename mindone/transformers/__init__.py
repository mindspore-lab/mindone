__version__ = "4.46.3"
# Feature Extractor
from .feature_extraction_utils import BatchFeature, FeatureExtractionMixin
from .image_processing_base import ImageProcessingMixin
from .image_processing_utils import BaseImageProcessor
from .image_utils import ImageFeatureExtractionMixin
from .modeling_utils import MSPreTrainedModel
from .models.albert import (
    AlbertForMaskedLM,
    AlbertForMultipleChoice,
    AlbertForPreTraining,
    AlbertForQuestionAnswering,
    AlbertForSequenceClassification,
    AlbertForTokenClassification,
    AlbertModel,
    AlbertPreTrainedModel,
)
from .models.auto import (
    AutoConfig,
    AutoFeatureExtractor,
    AutoImageProcessor,
    AutoModel,
    AutoModelForCausalLM,
    AutoModelForMaskedLM,
    AutoProcessor,
)
from .models.bart import (
    BartForCausalLM,
    BartForConditionalGeneration,
    BartForQuestionAnswering,
    BartForSequenceClassification,
    BartModel,
    BartPretrainedModel,
    BartPreTrainedModel,
    PretrainedBartModel,
)
from .models.bert import (
    BertForMaskedLM,
    BertForMultipleChoice,
    BertForNextSentencePrediction,
    BertForPreTraining,
    BertForQuestionAnswering,
    BertForSequenceClassification,
    BertForTokenClassification,
    BertLayer,
    BertLMHeadModel,
    BertModel,
    BertPreTrainedModel,
)
from .models.big_bird import (
    BigBirdForCausalLM,
    BigBirdForMaskedLM,
    BigBirdForMultipleChoice,
    BigBirdForPreTraining,
    BigBirdForQuestionAnswering,
    BigBirdForSequenceClassification,
    BigBirdForTokenClassification,
    BigBirdLayer,
    BigBirdModel,
    BigBirdPreTrainedModel,
)
from .models.bigbird_pegasus import (
    BigBirdPegasusForCausalLM,
    BigBirdPegasusForConditionalGeneration,
    BigBirdPegasusForQuestionAnswering,
    BigBirdPegasusForSequenceClassification,
    BigBirdPegasusModel,
    BigBirdPegasusPreTrainedModel,
)
from .models.bit import BitBackbone
from .models.blip_2 import (
    Blip2ForConditionalGeneration,
    Blip2Model,
    Blip2PreTrainedModel,
    Blip2QFormerModel,
    Blip2VisionModel,
)
from .models.chameleon import (
    ChameleonForConditionalGeneration,
    ChameleonModel,
    ChameleonPreTrainedModel,
    ChameleonVQVAE,
)
from .models.clap import (
    ClapAudioModel,
    ClapAudioModelWithProjection,
    ClapFeatureExtractor,
    ClapModel,
    ClapPreTrainedModel,
    ClapTextModel,
    ClapTextModelWithProjection,
)
from .models.clip import (
    CLIP_PRETRAINED_MODEL_ARCHIVE_LIST,
    CLIPModel,
    CLIPPreTrainedModel,
    CLIPTextModel,
    CLIPTextModelWithProjection,
    CLIPVisionModel,
    CLIPVisionModelWithProjection,
)
from .models.cohere2 import Cohere2ForCausalLM, Cohere2Model, Cohere2PreTrainedModel
from .models.deberta import (
    DebertaForMaskedLM,
    DebertaForQuestionAnswering,
    DebertaForSequenceClassification,
    DebertaForTokenClassification,
    DebertaModel,
    DebertaPreTrainedModel,
)
from .models.deberta_v2 import (
    DebertaV2ForMaskedLM,
    DebertaV2ForMultipleChoice,
    DebertaV2ForQuestionAnswering,
    DebertaV2ForSequenceClassification,
    DebertaV2ForTokenClassification,
    DebertaV2Model,
    DebertaV2PreTrainedModel,
)
from .models.dpt import DPTForDepthEstimation
from .models.fuyu import FuyuForCausalLM, FuyuPreTrainedModel
from .models.gemma import (
    GemmaForCausalLM,
    GemmaForSequenceClassification,
    GemmaForTokenClassification,
    GemmaModel,
    GemmaPreTrainedModel,
)
from .models.gemma2 import Gemma2Model, Gemma2PreTrainedModel
from .models.gemma3 import Gemma3ForCausalLM, Gemma3ForConditionalGeneration, Gemma3PreTrainedModel, Gemma3TextModel
from .models.glm import (
    GlmForCausalLM,
    GlmForSequenceClassification,
    GlmForTokenClassification,
    GlmModel,
    GlmPreTrainedModel,
)
from .models.glpn import (
    GLPNFeatureExtractor,
    GLPNForDepthEstimation,
    GLPNImageProcessor,
    GLPNModel,
    GLPNPreTrainedModel,
)
from .models.gpt2 import (
    GPT2DoubleHeadsModel,
    GPT2ForQuestionAnswering,
    GPT2ForSequenceClassification,
    GPT2ForTokenClassification,
    GPT2LMHeadModel,
    GPT2Model,
    GPT2PreTrainedModel,
)
from .models.granite import GraniteForCausalLM, GraniteModel, GranitePreTrainedModel
from .models.granitemoe import GraniteMoeForCausalLM, GraniteMoeModel, GraniteMoePreTrainedModel
from .models.granitemoeshared import GraniteMoeSharedForCausalLM, GraniteMoeSharedModel, GraniteMoeSharedPreTrainedModel
from .models.hiera import (
    HieraBackbone,
    HieraForImageClassification,
    HieraForPreTraining,
    HieraModel,
    HieraPreTrainedModel,
)
from .models.ijepa import IJepaForImageClassification, IJepaModel, IJepaPreTrainedModel
from .models.imagegpt import (
    ImageGPTFeatureExtractor,
    ImageGPTForCausalImageModeling,
    ImageGPTForImageClassification,
    ImageGPTImageProcessor,
    ImageGPTModel,
    ImageGPTPreTrainedModel,
)
from .models.levit import (
    LevitFeatureExtractor,
    LevitForImageClassification,
    LevitForImageClassificationWithTeacher,
    LevitModel,
    LevitPreTrainedModel,
)
from .models.llama import LlamaForCausalLM, LlamaForSequenceClassification, LlamaModel, LlamaPreTrainedModel
from .models.llava import LlavaConfig, LlavaForConditionalGeneration
from .models.megatron_bert import (
    MegatronBertForCausalLM,
    MegatronBertForMaskedLM,
    MegatronBertForMultipleChoice,
    MegatronBertForNextSentencePrediction,
    MegatronBertForPreTraining,
    MegatronBertForQuestionAnswering,
    MegatronBertForSequenceClassification,
    MegatronBertForTokenClassification,
    MegatronBertModel,
    MegatronBertPreTrainedModel,
)
from .models.minicpm4 import MiniCPMForCausalLM, MiniCPMForSequenceClassification, MiniCPMModel
from .models.mixtral import (
    MixtralForCausalLM,
    MixtralForQuestionAnswering,
    MixtralForSequenceClassification,
    MixtralForTokenClassification,
    MixtralModel,
    MixtralPreTrainedModel,
)
from .models.mobilebert import (
    MobileBertForMaskedLM,
    MobileBertForMultipleChoice,
    MobileBertForNextSentencePrediction,
    MobileBertForPreTraining,
    MobileBertForQuestionAnswering,
    MobileBertForSequenceClassification,
    MobileBertForTokenClassification,
    MobileBertLayer,
    MobileBertModel,
    MobileBertPreTrainedModel,
)
from .models.mt5 import (
    MT5_PRETRAINED_MODEL_ARCHIVE_LIST,
    MT5EncoderModel,
    MT5ForConditionalGeneration,
    MT5Model,
    MT5PreTrainedModel,
)
<<<<<<< HEAD
from .models.nemotron import (
    NemotronForCausalLM,
    NemotronForQuestionAnswering,
    NemotronForSequenceClassification,
    NemotronForTokenClassification,
    NemotronModel,
    NemotronPreTrainedModel,
=======
from .models.persimmon import (
    PersimmonForCausalLM,
    PersimmonForSequenceClassification,
    PersimmonForTokenClassification,
    PersimmonModel,
    PersimmonPreTrainedModel,
)
from .models.phi import (
    PhiForCausalLM,
    PhiForSequenceClassification,
    PhiForTokenClassification,
    PhiModel,
    PhiPreTrainedModel,
>>>>>>> 96b37dc2
)
from .models.phi3 import (
    Phi3ForCausalLM,
    Phi3ForSequenceClassification,
    Phi3ForTokenClassification,
    Phi3Model,
    Phi3PreTrainedModel,
)
from .models.qwen2 import Qwen2ForCausalLM, Qwen2ForSequenceClassification, Qwen2ForTokenClassification, Qwen2Model
from .models.qwen2_5_omni import (
    Qwen2_5OmniForConditionalGeneration,
    Qwen2_5OmniPreTrainedModel,
    Qwen2_5OmniPreTrainedModelForConditionalGeneration,
    Qwen2_5OmniTalkerForConditionalGeneration,
    Qwen2_5OmniTalkerModel,
    Qwen2_5OmniThinkerForConditionalGeneration,
    Qwen2_5OmniThinkerTextModel,
    Qwen2_5OmniToken2WavBigVGANModel,
    Qwen2_5OmniToken2WavDiTModel,
    Qwen2_5OmniToken2WavModel,
)
from .models.qwen2_5_vl import Qwen2_5_VLForConditionalGeneration, Qwen2_5_VLModel, Qwen2_5_VLPreTrainedModel
from .models.qwen2_audio import Qwen2AudioEncoder, Qwen2AudioForConditionalGeneration, Qwen2AudioPreTrainedModel
from .models.qwen2_vl import Qwen2VLForConditionalGeneration, Qwen2VLModel, Qwen2VLPreTrainedModel
from .models.qwen3 import Qwen3ForCausalLM, Qwen3Model, Qwen3PreTrainedModel

# from .models.qwen3 import Qwen3ForCausalLM, Qwen3Model, Qwen3PreTrainedModel
from .models.recurrent_gemma import RecurrentGemmaForCausalLM, RecurrentGemmaModel, RecurrentGemmaPreTrainedModel
from .models.rembert import (
    RemBertForCausalLM,
    RemBertForMaskedLM,
    RemBertForMultipleChoice,
    RemBertForQuestionAnswering,
    RemBertForSequenceClassification,
    RemBertForTokenClassification,
    RemBertLayer,
    RemBertModel,
    RemBertPreTrainedModel,
)
from .models.roberta import (
    RobertaForCausalLM,
    RobertaForMaskedLM,
    RobertaForMultipleChoice,
    RobertaForQuestionAnswering,
    RobertaForSequenceClassification,
    RobertaForTokenClassification,
    RobertaModel,
    RobertaPreTrainedModel,
)
from .models.siglip import SiglipModel, SiglipPreTrainedModel, SiglipTextModel, SiglipVisionModel
from .models.speecht5 import (
    SpeechT5ForSpeechToSpeech,
    SpeechT5ForSpeechToText,
    SpeechT5ForTextToSpeech,
    SpeechT5HifiGan,
    SpeechT5Model,
    SpeechT5PreTrainedModel,
)
from .models.switch_transformers import (
    SwitchTransformersEncoderModel,
    SwitchTransformersForConditionalGeneration,
    SwitchTransformersModel,
    SwitchTransformersPreTrainedModel,
    SwitchTransformersSparseMLP,
    SwitchTransformersTop1Router,
)
from .models.t5 import (
    T5_PRETRAINED_MODEL_ARCHIVE_LIST,
    T5EncoderModel,
    T5ForConditionalGeneration,
    T5Model,
    T5PreTrainedModel,
)
from .models.umt5 import (
    UMT5EncoderModel,
    UMT5ForQuestionAnswering,
    UMT5ForSequenceClassification,
    UMT5ForTokenClassification,
    UMT5Model,
    UMT5PreTrainedModel,
)
from .models.vits import VitsModel, VitsPreTrainedModel
from .models.wav2vec2 import (
    Wav2Vec2FeatureExtractor,
    Wav2Vec2ForAudioFrameClassification,
    Wav2Vec2ForCTC,
    Wav2Vec2ForMaskedLM,
    Wav2Vec2ForPreTraining,
    Wav2Vec2ForSequenceClassification,
    Wav2Vec2ForXVector,
    Wav2Vec2Model,
    Wav2Vec2PreTrainedModel,
    Wav2Vec2Processor,
)
from .models.whisper import (
    WhisperForAudioClassification,
    WhisperForCausalLM,
    WhisperForConditionalGeneration,
    WhisperModel,
    WhisperPreTrainedModel,
    WhisperProcessor,
)
from .models.xlm_roberta import XLMRobertaModel, XLMRobertaPreTrainedModel
from .models.xlm_roberta_xl import (
    XLMRobertaXLForCausalLM,
    XLMRobertaXLForMaskedLM,
    XLMRobertaXLForMultipleChoice,
    XLMRobertaXLForQuestionAnswering,
    XLMRobertaXLForSequenceClassification,
    XLMRobertaXLForTokenClassification,
    XLMRobertaXLModel,
    XLMRobertaXLPreTrainedModel,
)
from .pipelines import TextGenerationPipeline, pipeline
from .processing_utils import ProcessorMixin<|MERGE_RESOLUTION|>--- conflicted
+++ resolved
@@ -219,7 +219,6 @@
     MT5Model,
     MT5PreTrainedModel,
 )
-<<<<<<< HEAD
 from .models.nemotron import (
     NemotronForCausalLM,
     NemotronForQuestionAnswering,
@@ -227,7 +226,7 @@
     NemotronForTokenClassification,
     NemotronModel,
     NemotronPreTrainedModel,
-=======
+)
 from .models.persimmon import (
     PersimmonForCausalLM,
     PersimmonForSequenceClassification,
@@ -241,7 +240,6 @@
     PhiForTokenClassification,
     PhiModel,
     PhiPreTrainedModel,
->>>>>>> 96b37dc2
 )
 from .models.phi3 import (
     Phi3ForCausalLM,
