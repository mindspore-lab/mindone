# Copyright 2020 The HuggingFace Team. All rights reserved.
#
# This code is adapted from https://github.com/huggingface/transformers
# with modifications to run transformers on mindspore.
#
# Licensed under the Apache License, Version 2.0 (the "License");
# you may not use this file except in compliance with the License.
# You may obtain a copy of the License at
#
#     http://www.apache.org/licenses/LICENSE-2.0
#
# Unless required by applicable law or agreed to in writing, software
# distributed under the License is distributed on an "AS IS" BASIS,
# WITHOUT WARRANTIES OR CONDITIONS OF ANY KIND, either express or implied.
# See the License for the specific language governing permissions and
# limitations under the License.

# When adding a new object to this init, remember to add it twice: once inside the `_import_structure` dictionary and
# once inside the `if TYPE_CHECKING` branch. The `TYPE_CHECKING` should have import statements as usual, but they are
# only there for type checking. The `_import_structure` is a dictionary submodule to list of object names, and is used
# to defer the actual importing for when the objects are requested. This way `import transformers` provides the names
# in the namespace without actually importing anything (and especially none of the backends).

__version__ = "4.50.0"
import transformers
from packaging import version

# Feature Extractor
from .feature_extraction_utils import BatchFeature, FeatureExtractionMixin
from .image_processing_base import ImageProcessingMixin
from .image_processing_utils import BaseImageProcessor
from .image_utils import ImageFeatureExtractionMixin
from .modeling_utils import MSPreTrainedModel, PreTrainedModel
from .models.albert import (
    AlbertForMaskedLM,
    AlbertForMultipleChoice,
    AlbertForPreTraining,
    AlbertForQuestionAnswering,
    AlbertForSequenceClassification,
    AlbertForTokenClassification,
    AlbertModel,
    AlbertPreTrainedModel,
)
from .models.align import AlignModel, AlignPreTrainedModel, AlignTextModel, AlignVisionModel
from .models.altclip import AltCLIPModel, AltCLIPPreTrainedModel, AltCLIPTextModel, AltCLIPVisionModel
from .models.aria import (
    AriaForConditionalGeneration,
    AriaPreTrainedModel,
    AriaTextForCausalLM,
    AriaTextModel,
    AriaTextPreTrainedModel,
)
from .models.auto import (
    MODEL_FOR_AUDIO_CLASSIFICATION_MAPPING,
    MODEL_FOR_AUDIO_FRAME_CLASSIFICATION_MAPPING,
    MODEL_FOR_AUDIO_XVECTOR_MAPPING,
    MODEL_FOR_BACKBONE_MAPPING,
    MODEL_FOR_CAUSAL_IMAGE_MODELING_MAPPING,
    MODEL_FOR_CAUSAL_LM_MAPPING,
    MODEL_FOR_CTC_MAPPING,
    MODEL_FOR_DEPTH_ESTIMATION_MAPPING,
    MODEL_FOR_DOCUMENT_QUESTION_ANSWERING_MAPPING,
    MODEL_FOR_IMAGE_CLASSIFICATION_MAPPING,
    MODEL_FOR_IMAGE_MAPPING,
    MODEL_FOR_IMAGE_SEGMENTATION_MAPPING,
    MODEL_FOR_IMAGE_TEXT_TO_TEXT_MAPPING,
    MODEL_FOR_IMAGE_TO_IMAGE_MAPPING,
    MODEL_FOR_INSTANCE_SEGMENTATION_MAPPING,
    MODEL_FOR_KEYPOINT_DETECTION_MAPPING,
    MODEL_FOR_MASK_GENERATION_MAPPING,
    MODEL_FOR_MASKED_IMAGE_MODELING_MAPPING,
    MODEL_FOR_MASKED_LM_MAPPING,
    MODEL_FOR_MULTIPLE_CHOICE_MAPPING,
    MODEL_FOR_NEXT_SENTENCE_PREDICTION_MAPPING,
    MODEL_FOR_OBJECT_DETECTION_MAPPING,
    MODEL_FOR_PRETRAINING_MAPPING,
    MODEL_FOR_QUESTION_ANSWERING_MAPPING,
    MODEL_FOR_RETRIEVAL_MAPPING,
    MODEL_FOR_SEMANTIC_SEGMENTATION_MAPPING,
    MODEL_FOR_SEQ_TO_SEQ_CAUSAL_LM_MAPPING,
    MODEL_FOR_SEQUENCE_CLASSIFICATION_MAPPING,
    MODEL_FOR_SPEECH_SEQ_2_SEQ_MAPPING,
    MODEL_FOR_TABLE_QUESTION_ANSWERING_MAPPING,
    MODEL_FOR_TEXT_ENCODING_MAPPING,
    MODEL_FOR_TEXT_TO_SPECTROGRAM_MAPPING,
    MODEL_FOR_TEXT_TO_WAVEFORM_MAPPING,
    MODEL_FOR_TIME_SERIES_CLASSIFICATION_MAPPING,
    MODEL_FOR_TIME_SERIES_REGRESSION_MAPPING,
    MODEL_FOR_TOKEN_CLASSIFICATION_MAPPING,
    MODEL_FOR_UNIVERSAL_SEGMENTATION_MAPPING,
    MODEL_FOR_VIDEO_CLASSIFICATION_MAPPING,
    MODEL_FOR_VISION_2_SEQ_MAPPING,
    MODEL_FOR_VISUAL_QUESTION_ANSWERING_MAPPING,
    MODEL_FOR_ZERO_SHOT_IMAGE_CLASSIFICATION_MAPPING,
    MODEL_FOR_ZERO_SHOT_OBJECT_DETECTION_MAPPING,
    MODEL_MAPPING,
    MODEL_WITH_LM_HEAD_MAPPING,
    AutoBackbone,
    AutoConfig,
    AutoFeatureExtractor,
    AutoImageProcessor,
    AutoModel,
    AutoModelForAudioClassification,
    AutoModelForAudioFrameClassification,
    AutoModelForAudioXVector,
    AutoModelForCausalLM,
    AutoModelForCTC,
    AutoModelForDepthEstimation,
    AutoModelForDocumentQuestionAnswering,
    AutoModelForImageClassification,
    AutoModelForImageSegmentation,
    AutoModelForImageTextToText,
    AutoModelForImageToImage,
    AutoModelForInstanceSegmentation,
    AutoModelForKeypointDetection,
    AutoModelForMaskedImageModeling,
    AutoModelForMaskedLM,
    AutoModelForMaskGeneration,
    AutoModelForMultipleChoice,
    AutoModelForNextSentencePrediction,
    AutoModelForObjectDetection,
    AutoModelForPreTraining,
    AutoModelForQuestionAnswering,
    AutoModelForSemanticSegmentation,
    AutoModelForSeq2SeqLM,
    AutoModelForSequenceClassification,
    AutoModelForSpeechSeq2Seq,
    AutoModelForTableQuestionAnswering,
    AutoModelForTextEncoding,
    AutoModelForTextToSpectrogram,
    AutoModelForTextToWaveform,
    AutoModelForTokenClassification,
    AutoModelForUniversalSegmentation,
    AutoModelForVideoClassification,
    AutoModelForVision2Seq,
    AutoModelForVisualQuestionAnswering,
    AutoModelForZeroShotImageClassification,
    AutoModelForZeroShotObjectDetection,
    AutoModelWithLMHead,
    AutoProcessor,
)
from .models.aya_vision import AyaVisionForConditionalGeneration, AyaVisionPreTrainedModel
from .models.bamba import BambaForCausalLM, BambaModel, BambaPreTrainedModel
from .models.bark import BarkCausalModel, BarkCoarseModel, BarkFineModel, BarkModel, BarkSemanticModel
from .models.bart import (
    BartForCausalLM,
    BartForConditionalGeneration,
    BartForQuestionAnswering,
    BartForSequenceClassification,
    BartModel,
    BartPretrainedModel,
    BartPreTrainedModel,
    PretrainedBartModel,
)
from .models.beit import (
    BeitBackbone,
    BeitForImageClassification,
    BeitForMaskedImageModeling,
    BeitForSemanticSegmentation,
    BeitModel,
    BeitPreTrainedModel,
)
from .models.bert import (
    BertForMaskedLM,
    BertForMultipleChoice,
    BertForNextSentencePrediction,
    BertForPreTraining,
    BertForQuestionAnswering,
    BertForSequenceClassification,
    BertForTokenClassification,
    BertLayer,
    BertLMHeadModel,
    BertModel,
    BertPreTrainedModel,
)
from .models.bert_generation import BertGenerationDecoder, BertGenerationEncoder, BertGenerationPreTrainedModel
from .models.big_bird import (
    BigBirdForCausalLM,
    BigBirdForMaskedLM,
    BigBirdForMultipleChoice,
    BigBirdForPreTraining,
    BigBirdForQuestionAnswering,
    BigBirdForSequenceClassification,
    BigBirdForTokenClassification,
    BigBirdLayer,
    BigBirdModel,
    BigBirdPreTrainedModel,
)
from .models.bigbird_pegasus import (
    BigBirdPegasusForCausalLM,
    BigBirdPegasusForConditionalGeneration,
    BigBirdPegasusForQuestionAnswering,
    BigBirdPegasusForSequenceClassification,
    BigBirdPegasusModel,
    BigBirdPegasusPreTrainedModel,
)
from .models.bit import BitBackbone
from .models.blenderbot import (
    BlenderbotForCausalLM,
    BlenderbotForConditionalGeneration,
    BlenderbotModel,
    BlenderbotPreTrainedModel,
)
from .models.blenderbot_small import (
    BlenderbotSmallForCausalLM,
    BlenderbotSmallForConditionalGeneration,
    BlenderbotSmallModel,
    BlenderbotSmallPreTrainedModel,
)
from .models.blip import (
    BlipForConditionalGeneration,
    BlipForImageTextRetrieval,
    BlipForQuestionAnswering,
    BlipImageProcessor,
    BlipImageProcessorFast,
    BlipModel,
    BlipPreTrainedModel,
    BlipProcessor,
    BlipTextModel,
    BlipVisionModel,
)
from .models.blip_2 import (
    Blip2ForConditionalGeneration,
    Blip2Model,
    Blip2PreTrainedModel,
    Blip2QFormerModel,
    Blip2VisionModel,
)
from .models.bloom import (
    BloomForCausalLM,
    BloomForQuestionAnswering,
    BloomForSequenceClassification,
    BloomForTokenClassification,
    BloomModel,
    BloomPreTrainedModel,
)
from .models.bridgetower import (
    BridgeTowerForContrastiveLearning,
    BridgeTowerForImageAndTextRetrieval,
    BridgeTowerForMaskedLM,
    BridgeTowerModel,
    BridgeTowerPreTrainedModel,
)
from .models.camembert import (
    CamembertForCausalLM,
    CamembertForMaskedLM,
    CamembertForMultipleChoice,
    CamembertForQuestionAnswering,
    CamembertForSequenceClassification,
    CamembertForTokenClassification,
    CamembertModel,
    CamembertPreTrainedModel,
)
from .models.canine import (
    CanineForMultipleChoice,
    CanineForQuestionAnswering,
    CanineForSequenceClassification,
    CanineForTokenClassification,
    CanineLayer,
    CanineModel,
    CaninePreTrainedModel,
)
from .models.chameleon import (
    ChameleonForConditionalGeneration,
    ChameleonImageProcessor,
    ChameleonModel,
    ChameleonPreTrainedModel,
    ChameleonProcessor,
    ChameleonVQVAE,
)
from .models.chinese_clip import (
    ChineseCLIPFeatureExtractor,
    ChineseCLIPImageProcessor,
    ChineseCLIPModel,
    ChineseCLIPPreTrainedModel,
    ChineseCLIPProcessor,
    ChineseCLIPTextModel,
    ChineseCLIPVisionModel,
)
from .models.clap import (
    ClapAudioModel,
    ClapAudioModelWithProjection,
    ClapFeatureExtractor,
    ClapModel,
    ClapPreTrainedModel,
    ClapTextModel,
    ClapTextModelWithProjection,
)
from .models.clip import (
    CLIP_PRETRAINED_MODEL_ARCHIVE_LIST,
    CLIPModel,
    CLIPPreTrainedModel,
    CLIPTextModel,
    CLIPTextModelWithProjection,
    CLIPVisionModel,
    CLIPVisionModelWithProjection,
)
from .models.clipseg import (
    CLIPSegForImageSegmentation,
    CLIPSegModel,
    CLIPSegPreTrainedModel,
    CLIPSegTextModel,
    CLIPSegVisionModel,
)
from .models.clvp import (
    ClvpDecoder,
    ClvpEncoder,
    ClvpForCausalLM,
    ClvpModel,
    ClvpModelForConditionalGeneration,
    ClvpPreTrainedModel,
)
from .models.codegen import CodeGenForCausalLM, CodeGenModel, CodeGenPreTrainedModel
from .models.cohere2 import Cohere2ForCausalLM, Cohere2Model, Cohere2PreTrainedModel
from .models.colpali import ColPaliForRetrieval, ColPaliPreTrainedModel, ColPaliProcessor
from .models.convbert import (
    ConvBertForMaskedLM,
    ConvBertForMultipleChoice,
    ConvBertForQuestionAnswering,
    ConvBertForSequenceClassification,
    ConvBertForTokenClassification,
    ConvBertLayer,
    ConvBertModel,
)
from .models.convnext import (
    ConvNextBackbone,
    ConvNextFeatureExtractor,
    ConvNextForImageClassification,
    ConvNextImageProcessor,
    ConvNextModel,
    ConvNextPreTrainedModel,
)
from .models.convnextv2 import (
    ConvNextV2Backbone,
    ConvNextV2ForImageClassification,
    ConvNextV2Model,
    ConvNextV2PreTrainedModel,
)
from .models.ctrl import CTRLForSequenceClassification, CTRLLMHeadModel, CTRLModel, CTRLPreTrainedModel
from .models.cvt import CvtForImageClassification, CvtModel, CvtPreTrainedModel
from .models.dac import DacModel, DacPreTrainedModel
from .models.data2vec import (
    Data2VecAudioForAudioFrameClassification,
    Data2VecAudioForCTC,
    Data2VecAudioForSequenceClassification,
    Data2VecAudioForXVector,
    Data2VecAudioModel,
    Data2VecAudioPreTrainedModel,
    Data2VecTextForCausalLM,
    Data2VecTextForMaskedLM,
    Data2VecTextForMultipleChoice,
    Data2VecTextForQuestionAnswering,
    Data2VecTextForSequenceClassification,
    Data2VecTextForTokenClassification,
    Data2VecTextModel,
    Data2VecTextPreTrainedModel,
    Data2VecVisionForImageClassification,
    Data2VecVisionForSemanticSegmentation,
    Data2VecVisionModel,
    Data2VecVisionPreTrainedModel,
)
from .models.dbrx import DbrxForCausalLM, DbrxModel, DbrxPreTrainedModel
from .models.deberta import (
    DebertaForMaskedLM,
    DebertaForQuestionAnswering,
    DebertaForSequenceClassification,
    DebertaForTokenClassification,
    DebertaModel,
    DebertaPreTrainedModel,
)
from .models.deberta_v2 import (
    DebertaV2ForMaskedLM,
    DebertaV2ForMultipleChoice,
    DebertaV2ForQuestionAnswering,
    DebertaV2ForSequenceClassification,
    DebertaV2ForTokenClassification,
    DebertaV2Model,
    DebertaV2PreTrainedModel,
)
from .models.deit import (
    DeiTForImageClassification,
    DeiTForImageClassificationWithTeacher,
    DeiTForMaskedImageModeling,
    DeiTModel,
    DeiTPreTrainedModel,
)
from .models.deprecated.xlm_prophetnet import (
    XLMProphetNetDecoder,
    XLMProphetNetEncoder,
    XLMProphetNetForCausalLM,
    XLMProphetNetForConditionalGeneration,
    XLMProphetNetModel,
    XLMProphetNetPreTrainedModel,
)
from .models.depth_anything import DepthAnythingForDepthEstimation, DepthAnythingPreTrainedModel
from .models.depth_pro import DepthProForDepthEstimation, DepthProImageProcessor, DepthProModel, DepthProPreTrainedModel
from .models.diffllama import (
    DiffLlamaForCausalLM,
    DiffLlamaForQuestionAnswering,
    DiffLlamaForSequenceClassification,
    DiffLlamaForTokenClassification,
    DiffLlamaModel,
    DiffLlamaPreTrainedModel,
)
from .models.dinov2 import Dinov2Backbone, Dinov2ForImageClassification, Dinov2Model, Dinov2PreTrainedModel
from .models.dinov2_with_registers import (
    Dinov2WithRegistersBackbone,
    Dinov2WithRegistersForImageClassification,
    Dinov2WithRegistersModel,
    Dinov2WithRegistersPreTrainedModel,
)
from .models.distilbert import (
    DistilBertForMaskedLM,
    DistilBertForMultipleChoice,
    DistilBertForQuestionAnswering,
    DistilBertForSequenceClassification,
    DistilBertForTokenClassification,
    DistilBertModel,
    DistilBertPreTrainedModel,
)
from .models.dpr import (
    DPRContextEncoder,
    DPRPretrainedContextEncoder,
    DPRPreTrainedModel,
    DPRPretrainedQuestionEncoder,
    DPRPretrainedReader,
    DPRQuestionEncoder,
    DPRReader,
)
from .models.dpt import DPTForDepthEstimation, DPTImageProcessor, DPTModel, DPTPreTrainedModel
from .models.efficientnet import (
    EfficientNetForImageClassification,
    EfficientNetImageProcessor,
    EfficientNetModel,
    EfficientNetPreTrainedModel,
)
from .models.electra import (
    ElectraForCausalLM,
    ElectraForMaskedLM,
    ElectraForMultipleChoice,
    ElectraForPreTraining,
    ElectraForQuestionAnswering,
    ElectraForSequenceClassification,
    ElectraForTokenClassification,
    ElectraModel,
    ElectraPreTrainedModel,
)
from .models.emu3 import Emu3ForCausalLM, Emu3ForConditionalGeneration, Emu3PreTrainedModel, Emu3TextModel, Emu3VQVAE
from .models.encodec import EncodecModel, EncodecPreTrainedModel
from .models.encoder_decoder import EncoderDecoderModel
from .models.ernie import (
    ErnieForCausalLM,
    ErnieForMaskedLM,
    ErnieForMultipleChoice,
    ErnieForNextSentencePrediction,
    ErnieForPreTraining,
    ErnieForQuestionAnswering,
    ErnieForSequenceClassification,
    ErnieForTokenClassification,
    ErnieModel,
    ErniePreTrainedModel,
)
from .models.esm import (
    EsmForMaskedLM,
    EsmForSequenceClassification,
    EsmForTokenClassification,
    EsmModel,
    EsmPreTrainedModel,
)
from .models.falcon import (
    FalconForCausalLM,
    FalconForQuestionAnswering,
    FalconForSequenceClassification,
    FalconForTokenClassification,
    FalconModel,
    FalconPreTrainedModel,
)
from .models.falcon_mamba import FalconMambaForCausalLM, FalconMambaModel, FalconMambaPreTrainedModel
from .models.fastspeech2_conformer import (
    FastSpeech2ConformerHifiGan,
    FastSpeech2ConformerModel,
    FastSpeech2ConformerPreTrainedModel,
    FastSpeech2ConformerWithHifiGan,
)
from .models.flaubert import (
    FlaubertForMultipleChoice,
    FlaubertForQuestionAnswering,
    FlaubertForQuestionAnsweringSimple,
    FlaubertForSequenceClassification,
    FlaubertForTokenClassification,
    FlaubertModel,
    FlaubertPreTrainedModel,
    FlaubertWithLMHeadModel,
)
from .models.fnet import (
    FNetForMaskedLM,
    FNetForMultipleChoice,
    FNetForNextSentencePrediction,
    FNetForPreTraining,
    FNetForQuestionAnswering,
    FNetForSequenceClassification,
    FNetForTokenClassification,
    FNetLayer,
    FNetModel,
    FNetPreTrainedModel,
)
from .models.focalnet import (
    FocalNetBackbone,
    FocalNetForImageClassification,
    FocalNetForMaskedImageModeling,
    FocalNetModel,
    FocalNetPreTrainedModel,
)
from .models.fsmt import FSMTForConditionalGeneration, FSMTModel, PretrainedFSMTModel
from .models.funnel import (
    FunnelBaseModel,
    FunnelForMaskedLM,
    FunnelForMultipleChoice,
    FunnelForPreTraining,
    FunnelForQuestionAnswering,
    FunnelForSequenceClassification,
    FunnelForTokenClassification,
    FunnelModel,
    FunnelPreTrainedModel,
)
from .models.fuyu import FuyuForCausalLM, FuyuPreTrainedModel
from .models.gemma import (
    GemmaForCausalLM,
    GemmaForSequenceClassification,
    GemmaForTokenClassification,
    GemmaModel,
    GemmaPreTrainedModel,
)
from .models.gemma2 import (
    Gemma2ForCausalLM,
    Gemma2ForSequenceClassification,
    Gemma2ForTokenClassification,
    Gemma2Model,
    Gemma2PreTrainedModel,
)
from .models.gemma3 import Gemma3ForCausalLM, Gemma3ForConditionalGeneration, Gemma3PreTrainedModel, Gemma3TextModel
from .models.git import GitForCausalLM, GitModel, GitPreTrainedModel, GitVisionModel
from .models.glm import (
    GlmForCausalLM,
    GlmForSequenceClassification,
    GlmForTokenClassification,
    GlmModel,
    GlmPreTrainedModel,
)
from .models.glpn import (
    GLPNFeatureExtractor,
    GLPNForDepthEstimation,
    GLPNImageProcessor,
    GLPNModel,
    GLPNPreTrainedModel,
)
from .models.got_ocr2 import GotOcr2ForConditionalGeneration, GotOcr2PreTrainedModel
from .models.gpt2 import (
    GPT2DoubleHeadsModel,
    GPT2ForQuestionAnswering,
    GPT2ForSequenceClassification,
    GPT2ForTokenClassification,
    GPT2LMHeadModel,
    GPT2Model,
    GPT2PreTrainedModel,
)
from .models.gpt_bigcode import (
    GPTBigCodeForCausalLM,
    GPTBigCodeForSequenceClassification,
    GPTBigCodeForTokenClassification,
    GPTBigCodeModel,
    GPTBigCodePreTrainedModel,
)
from .models.gpt_neo import (
    GPTNeoForCausalLM,
    GPTNeoForQuestionAnswering,
    GPTNeoForSequenceClassification,
    GPTNeoForTokenClassification,
    GPTNeoModel,
    GPTNeoPreTrainedModel,
)
from .models.gpt_neox import (
    GPTNeoXForCausalLM,
    GPTNeoXForQuestionAnswering,
    GPTNeoXForSequenceClassification,
    GPTNeoXForTokenClassification,
    GPTNeoXLayer,
    GPTNeoXModel,
    GPTNeoXPreTrainedModel,
)
from .models.gpt_neox_japanese import (
    GPTNeoXJapaneseForCausalLM,
    GPTNeoXJapaneseLayer,
    GPTNeoXJapaneseModel,
    GPTNeoXJapanesePreTrainedModel,
)
from .models.gptj import (
    GPTJForCausalLM,
    GPTJForQuestionAnswering,
    GPTJForSequenceClassification,
    GPTJModel,
    GPTJPreTrainedModel,
)
from .models.granite import GraniteForCausalLM, GraniteModel, GranitePreTrainedModel
from .models.granitemoe import GraniteMoeForCausalLM, GraniteMoeModel, GraniteMoePreTrainedModel
from .models.granitemoeshared import GraniteMoeSharedForCausalLM, GraniteMoeSharedModel, GraniteMoeSharedPreTrainedModel
from .models.grounding_dino import (
    GroundingDinoForObjectDetection,
    GroundingDinoImageProcessor,
    GroundingDinoModel,
    GroundingDinoPreTrainedModel,
    GroundingDinoProcessor,
)
from .models.groupvit import GroupViTModel, GroupViTPreTrainedModel, GroupViTTextModel, GroupViTVisionModel
from .models.helium import (
    HeliumForCausalLM,
    HeliumForSequenceClassification,
    HeliumForTokenClassification,
    HeliumModel,
    HeliumPreTrainedModel,
)
from .models.hiera import (
    HieraBackbone,
    HieraForImageClassification,
    HieraForPreTraining,
    HieraModel,
    HieraPreTrainedModel,
)
from .models.hubert import HubertForCTC, HubertForSequenceClassification, HubertModel, HubertPreTrainedModel
from .models.ibert import (
    IBertForMaskedLM,
    IBertForMultipleChoice,
    IBertForQuestionAnswering,
    IBertForSequenceClassification,
    IBertForTokenClassification,
    IBertModel,
    IBertPreTrainedModel,
)
from .models.idefics import (
    IdeficsForVisionText2Text,
    IdeficsImageProcessor,
    IdeficsModel,
    IdeficsPreTrainedModel,
    IdeficsProcessor,
)
from .models.idefics2 import Idefics2ForConditionalGeneration, Idefics2Model, Idefics2PreTrainedModel
from .models.idefics3 import (
    Idefics3ForConditionalGeneration,
    Idefics3Model,
    Idefics3PreTrainedModel,
    Idefics3VisionTransformer,
)
from .models.ijepa import IJepaForImageClassification, IJepaModel, IJepaPreTrainedModel
from .models.imagegpt import (
    ImageGPTFeatureExtractor,
    ImageGPTForCausalImageModeling,
    ImageGPTForImageClassification,
    ImageGPTImageProcessor,
    ImageGPTModel,
    ImageGPTPreTrainedModel,
)
from .models.instructblip import (
    InstructBlipForConditionalGeneration,
    InstructBlipPreTrainedModel,
    InstructBlipProcessor,
    InstructBlipQFormerModel,
    InstructBlipVisionModel,
)
from .models.instructblipvideo import (
    InstructBlipVideoForConditionalGeneration,
    InstructBlipVideoPreTrainedModel,
    InstructBlipVideoQFormerModel,
    InstructBlipVideoVisionModel,
)
from .models.jetmoe import (
    JetMoeConfig,
    JetMoeForCausalLM,
    JetMoeForSequenceClassification,
    JetMoeModel,
    JetMoePreTrainedModel,
)
from .models.kosmos2 import Kosmos2ForConditionalGeneration, Kosmos2Model, Kosmos2PreTrainedModel
from .models.led import (
    LEDForConditionalGeneration,
    LEDForQuestionAnswering,
    LEDForSequenceClassification,
    LEDModel,
    LEDPreTrainedModel,
)
from .models.levit import (
    LevitFeatureExtractor,
    LevitForImageClassification,
    LevitForImageClassificationWithTeacher,
    LevitModel,
    LevitPreTrainedModel,
)
from .models.lilt import (
    LiltForQuestionAnswering,
    LiltForSequenceClassification,
    LiltForTokenClassification,
    LiltModel,
    LiltPreTrainedModel,
)
from .models.llama import LlamaForCausalLM, LlamaForSequenceClassification, LlamaModel, LlamaPreTrainedModel
from .models.llava import LlavaConfig, LlavaForConditionalGeneration
from .models.llava_next import (
    LlavaNextForConditionalGeneration,
    LlavaNextImageProcessor,
    LlavaNextPreTrainedModel,
    LlavaNextProcessor,
)
from .models.llava_next_video import (
    LlavaNextVideoForConditionalGeneration,
    LlavaNextVideoImageProcessor,
    LlavaNextVideoPreTrainedModel,
    LlavaNextVideoProcessor,
)
from .models.llava_onevision import (
    LlavaOnevisionForConditionalGeneration,
    LlavaOnevisionImageProcessor,
    LlavaOnevisionPreTrainedModel,
    LlavaOnevisionProcessor,
    LlavaOnevisionVideoProcessor,
)
from .models.longformer import (
    LongformerForMaskedLM,
    LongformerForMultipleChoice,
    LongformerForQuestionAnswering,
    LongformerForSequenceClassification,
    LongformerForTokenClassification,
    LongformerModel,
    LongformerPreTrainedModel,
)
from .models.longt5 import LongT5EncoderModel, LongT5ForConditionalGeneration, LongT5Model, LongT5PreTrainedModel
from .models.luke import (
    LukeForEntityClassification,
    LukeForEntityPairClassification,
    LukeForEntitySpanClassification,
    LukeForMaskedLM,
    LukeForMultipleChoice,
    LukeForQuestionAnswering,
    LukeForSequenceClassification,
    LukeForTokenClassification,
    LukeModel,
    LukePreTrainedModel,
)
from .models.m2m_100 import M2M100ForConditionalGeneration, M2M100Model, M2M100PreTrainedModel
from .models.mamba import MambaForCausalLM, MambaModel, MambaPreTrainedModel
from .models.mamba2 import Mamba2ForCausalLM, Mamba2Model, Mamba2PreTrainedModel
from .models.marian import MarianForCausalLM, MarianModel, MarianMTModel, MarianPreTrainedModel
from .models.markuplm import (
    MarkupLMForQuestionAnswering,
    MarkupLMForSequenceClassification,
    MarkupLMForTokenClassification,
    MarkupLMModel,
    MarkupLMPreTrainedModel,
)
from .models.mask2former import Mask2FormerForUniversalSegmentation, Mask2FormerModel, Mask2FormerPreTrainedModel
from .models.maskformer import (
    MaskFormerForInstanceSegmentation,
    MaskFormerImageProcessor,
    MaskFormerModel,
    MaskFormerPreTrainedModel,
    MaskFormerSwinBackbone,
)
from .models.mbart import (
    MBartForCausalLM,
    MBartForConditionalGeneration,
    MBartForQuestionAnswering,
    MBartForSequenceClassification,
    MBartModel,
    MBartPreTrainedModel,
)
from .models.megatron_bert import (
    MegatronBertForCausalLM,
    MegatronBertForMaskedLM,
    MegatronBertForMultipleChoice,
    MegatronBertForNextSentencePrediction,
    MegatronBertForPreTraining,
    MegatronBertForQuestionAnswering,
    MegatronBertForSequenceClassification,
    MegatronBertForTokenClassification,
    MegatronBertModel,
    MegatronBertPreTrainedModel,
)
from .models.mgp_str import MgpstrForSceneTextRecognition, MgpstrModel, MgpstrPreTrainedModel, MgpstrProcessor
from .models.mimi import MimiModel, MimiPreTrainedModel
from .models.minicpm4 import MiniCPMForCausalLM, MiniCPMForSequenceClassification, MiniCPMModel
from .models.mistral import (
    MistralForCausalLM,
    MistralForQuestionAnswering,
    MistralForSequenceClassification,
    MistralForTokenClassification,
    MistralModel,
    MistralPreTrainedModel,
)
from .models.mistral3 import Mistral3ForConditionalGeneration, Mistral3PreTrainedModel
from .models.mixtral import (
    MixtralForCausalLM,
    MixtralForQuestionAnswering,
    MixtralForSequenceClassification,
    MixtralForTokenClassification,
    MixtralModel,
    MixtralPreTrainedModel,
)
from .models.mllama import (
    MllamaForCausalLM,
    MllamaForConditionalGeneration,
    MllamaPreTrainedModel,
    MllamaTextModel,
    MllamaVisionModel,
)
from .models.mobilebert import (
    MobileBertForMaskedLM,
    MobileBertForMultipleChoice,
    MobileBertForNextSentencePrediction,
    MobileBertForPreTraining,
    MobileBertForQuestionAnswering,
    MobileBertForSequenceClassification,
    MobileBertForTokenClassification,
    MobileBertLayer,
    MobileBertModel,
    MobileBertPreTrainedModel,
)
from .models.mobilenet_v1 import (
    MobileNetV1ForImageClassification,
    MobileNetV1ImageProcessor,
    MobileNetV1ImageProcessorFast,
    MobileNetV1Model,
    MobileNetV1PreTrainedModel,
)
from .models.mobilenet_v2 import (
    MobileNetV2ForImageClassification,
    MobileNetV2ForSemanticSegmentation,
    MobileNetV2ImageProcessor,
    MobileNetV2ImageProcessorFast,
    MobileNetV2Model,
    MobileNetV2PreTrainedModel,
)
from .models.modernbert import (
    ModernBertForMaskedLM,
    ModernBertForSequenceClassification,
    ModernBertForTokenClassification,
    ModernBertModel,
    ModernBertPreTrainedModel,
)
from .models.moonshine import MoonshineForConditionalGeneration, MoonshineModel, MoonshinePreTrainedModel
from .models.moshi import MoshiForCausalLM, MoshiForConditionalGeneration, MoshiModel, MoshiPreTrainedModel
from .models.mpnet import (
    MPNetForMaskedLM,
    MPNetForMultipleChoice,
    MPNetForQuestionAnswering,
    MPNetForSequenceClassification,
    MPNetForTokenClassification,
    MPNetLayer,
    MPNetModel,
    MPNetPreTrainedModel,
)
from .models.mpt import (
    MptForCausalLM,
    MptForQuestionAnswering,
    MptForSequenceClassification,
    MptForTokenClassification,
    MptModel,
    MptPreTrainedModel,
)
from .models.mt5 import (
    MT5_PRETRAINED_MODEL_ARCHIVE_LIST,
    MT5EncoderModel,
    MT5ForConditionalGeneration,
    MT5Model,
    MT5PreTrainedModel,
)
from .models.mvp import (
    MvpForCausalLM,
    MvpForConditionalGeneration,
    MvpForQuestionAnswering,
    MvpForSequenceClassification,
    MvpModel,
    MvpPreTrainedModel,
)
from .models.nemotron import (
    NemotronForCausalLM,
    NemotronForQuestionAnswering,
    NemotronForSequenceClassification,
    NemotronForTokenClassification,
    NemotronModel,
    NemotronPreTrainedModel,
)
from .models.nllb_moe import (
    NllbMoeForConditionalGeneration,
    NllbMoeModel,
    NllbMoePreTrainedModel,
    NllbMoeSparseMLP,
    NllbMoeTop2Router,
)
from .models.nystromformer import (
    NystromformerEncoder,
    NystromformerForMaskedLM,
    NystromformerForMultipleChoice,
    NystromformerForQuestionAnswering,
    NystromformerForSequenceClassification,
    NystromformerForTokenClassification,
    NystromformerModel,
    NystromformerPreTrainedModel,
)
from .models.olmo import OlmoForCausalLM, OlmoModel, OlmoPreTrainedModel
from .models.olmo2 import Olmo2ForCausalLM, Olmo2Model, Olmo2PreTrainedModel
from .models.olmoe import OlmoeForCausalLM, OlmoeModel, OlmoePreTrainedModel
from .models.opt import (
    OPTForCausalLM,
    OPTForQuestionAnswering,
    OPTForSequenceClassification,
    OPTModel,
    OPTPreTrainedModel,
)
from .models.owlv2 import (
    Owlv2ForObjectDetection,
    Owlv2ImageProcessor,
    Owlv2Model,
    Owlv2PreTrainedModel,
    Owlv2Processor,
    Owlv2TextModel,
    Owlv2VisionModel,
)
from .models.owlvit import (
    OwlViTForObjectDetection,
    OwlViTImageProcessor,
    OwlViTModel,
    OwlViTPreTrainedModel,
    OwlViTProcessor,
    OwlViTTextModel,
    OwlViTVisionModel,
)
from .models.paligemma import PaliGemmaForConditionalGeneration, PaliGemmaPreTrainedModel
from .models.pegasus import PegasusForCausalLM, PegasusForConditionalGeneration, PegasusModel, PegasusPreTrainedModel
from .models.pegasus_x import PegasusXForConditionalGeneration, PegasusXModel, PegasusXPreTrainedModel
from .models.persimmon import (
    PersimmonForCausalLM,
    PersimmonForSequenceClassification,
    PersimmonForTokenClassification,
    PersimmonModel,
    PersimmonPreTrainedModel,
)
from .models.phi import (
    PhiForCausalLM,
    PhiForSequenceClassification,
    PhiForTokenClassification,
    PhiModel,
    PhiPreTrainedModel,
)
from .models.phi3 import (
    Phi3ForCausalLM,
    Phi3ForSequenceClassification,
    Phi3ForTokenClassification,
    Phi3Model,
    Phi3PreTrainedModel,
)
from .models.pix2struct import (
    Pix2StructForConditionalGeneration,
    Pix2StructPreTrainedModel,
    Pix2StructTextModel,
    Pix2StructVisionModel,
)
from .models.pixtral import PixtralPreTrainedModel, PixtralVisionModel
from .models.poolformer import PoolFormerForImageClassification, PoolFormerModel, PoolFormerPreTrainedModel
from .models.pop2piano import Pop2PianoForConditionalGeneration, Pop2PianoPreTrainedModel
from .models.prompt_depth_anything import PromptDepthAnythingForDepthEstimation, PromptDepthAnythingPreTrainedModel
from .models.prophetnet import (
    ProphetNetDecoder,
    ProphetNetEncoder,
    ProphetNetForCausalLM,
    ProphetNetForConditionalGeneration,
    ProphetNetModel,
    ProphetNetPreTrainedModel,
)
from .models.pvt import PvtForImageClassification, PvtModel, PvtPreTrainedModel
from .models.pvt_v2 import PvtV2Backbone, PvtV2ForImageClassification, PvtV2Model, PvtV2PreTrainedModel
from .models.qwen2 import Qwen2ForCausalLM, Qwen2ForSequenceClassification, Qwen2ForTokenClassification, Qwen2Model
from .models.qwen2_5_vl import (
    Qwen2_5_VLForConditionalGeneration,
    Qwen2_5_VLModel,
    Qwen2_5_VLPreTrainedModel,
    Qwen2_5_VLProcessor,
)
from .models.qwen2_audio import Qwen2AudioEncoder, Qwen2AudioForConditionalGeneration, Qwen2AudioPreTrainedModel
from .models.qwen2_moe import (
    Qwen2MoeForCausalLM,
    Qwen2MoeForQuestionAnswering,
    Qwen2MoeForSequenceClassification,
    Qwen2MoeForTokenClassification,
    Qwen2MoeModel,
    Qwen2MoePreTrainedModel,
)
from .models.qwen2_vl import (
    Qwen2VLForConditionalGeneration,
    Qwen2VLImageProcessor,
    Qwen2VLModel,
    Qwen2VLPreTrainedModel,
)
from .models.rag import RagModel, RagPreTrainedModel, RagSequenceForGeneration, RagTokenForGeneration
from .models.recurrent_gemma import RecurrentGemmaForCausalLM, RecurrentGemmaModel, RecurrentGemmaPreTrainedModel
from .models.regnet import RegNetForImageClassification, RegNetModel, RegNetPreTrainedModel
from .models.rembert import (
    RemBertForCausalLM,
    RemBertForMaskedLM,
    RemBertForMultipleChoice,
    RemBertForQuestionAnswering,
    RemBertForSequenceClassification,
    RemBertForTokenClassification,
    RemBertLayer,
    RemBertModel,
    RemBertPreTrainedModel,
)
from .models.resnet import ResNetBackbone, ResNetForImageClassification, ResNetModel, ResNetPreTrainedModel
from .models.roberta import (
    RobertaForCausalLM,
    RobertaForMaskedLM,
    RobertaForMultipleChoice,
    RobertaForQuestionAnswering,
    RobertaForSequenceClassification,
    RobertaForTokenClassification,
    RobertaModel,
    RobertaPreTrainedModel,
)
<<<<<<< HEAD
from .models.rt_detr import RTDetrForObjectDetection, RTDetrModel, RTDetrPreTrainedModel
from .models.rt_detr_v2 import RTDetrV2ForObjectDetection, RTDetrV2Model, RTDetrV2PreTrainedModel
=======
from .models.roberta_prelayernorm import (
    RobertaPreLayerNormForCausalLM,
    RobertaPreLayerNormForMaskedLM,
    RobertaPreLayerNormForMultipleChoice,
    RobertaPreLayerNormForQuestionAnswering,
    RobertaPreLayerNormForSequenceClassification,
    RobertaPreLayerNormForTokenClassification,
    RobertaPreLayerNormModel,
    RobertaPreLayerNormPreTrainedModel,
)
from .models.roc_bert import (
    RoCBertForCausalLM,
    RoCBertForMaskedLM,
    RoCBertForMultipleChoice,
    RoCBertForPreTraining,
    RoCBertForQuestionAnswering,
    RoCBertForSequenceClassification,
    RoCBertForTokenClassification,
    RoCBertModel,
    RoCBertPreTrainedModel,
)
from .models.roformer import (
    RoFormerForCausalLM,
    RoFormerForMaskedLM,
    RoFormerForMultipleChoice,
    RoFormerForQuestionAnswering,
    RoFormerForSequenceClassification,
    RoFormerForTokenClassification,
    RoFormerLayer,
    RoFormerModel,
    RoFormerPreTrainedModel,
)
>>>>>>> a116d965
from .models.rwkv import RwkvForCausalLM, RwkvModel, RwkvPreTrainedModel
from .models.sam import SamImageProcessor, SamModel, SamPreTrainedModel, SamProcessor
from .models.seamless_m4t_v2 import (
    SeamlessM4Tv2ForSpeechToSpeech,
    SeamlessM4Tv2ForSpeechToText,
    SeamlessM4Tv2ForTextToSpeech,
    SeamlessM4Tv2ForTextToText,
    SeamlessM4Tv2Model,
    SeamlessM4Tv2PreTrainedModel,
)
from .models.segformer import (
    SegformerDecodeHead,
    SegformerForImageClassification,
    SegformerForSemanticSegmentation,
    SegformerImageProcessor,
    SegformerModel,
    SegformerPreTrainedModel,
)
from .models.sew import SEWForCTC, SEWForSequenceClassification, SEWModel, SEWPreTrainedModel
from .models.sew_d import SEWDForCTC, SEWDForSequenceClassification, SEWDModel, SEWDPreTrainedModel
from .models.siglip import (
    SiglipForImageClassification,
    SiglipImageProcessor,
    SiglipImageProcessorFast,
    SiglipModel,
    SiglipPreTrainedModel,
    SiglipProcessor,
    SiglipTextModel,
    SiglipVisionModel,
)
from .models.siglip2 import (
    Siglip2ForImageClassification,
    Siglip2Model,
    Siglip2PreTrainedModel,
    Siglip2TextModel,
    Siglip2VisionModel,
)
from .models.smolvlm import (
    SmolVLMForConditionalGeneration,
    SmolVLMModel,
    SmolVLMPreTrainedModel,
    SmolVLMVisionTransformer,
)
from .models.speech_encoder_decoder import SpeechEncoderDecoderModel
from .models.speech_to_text import Speech2TextForConditionalGeneration, Speech2TextModel, Speech2TextPreTrainedModel
from .models.speecht5 import (
    SpeechT5ForSpeechToSpeech,
    SpeechT5ForSpeechToText,
    SpeechT5ForTextToSpeech,
    SpeechT5HifiGan,
    SpeechT5Model,
    SpeechT5PreTrainedModel,
)
from .models.splinter import (
    SplinterForPreTraining,
    SplinterForQuestionAnswering,
    SplinterLayer,
    SplinterModel,
    SplinterPreTrainedModel,
)
from .models.squeezebert import (
    SqueezeBertForMaskedLM,
    SqueezeBertForMultipleChoice,
    SqueezeBertForQuestionAnswering,
    SqueezeBertForSequenceClassification,
    SqueezeBertForTokenClassification,
    SqueezeBertModel,
    SqueezeBertPreTrainedModel,
)
from .models.stablelm import (
    StableLmForCausalLM,
    StableLmForSequenceClassification,
    StableLmForTokenClassification,
    StableLmModel,
    StableLmPreTrainedModel,
)
from .models.starcoder2 import (
    Starcoder2ForCausalLM,
    Starcoder2ForSequenceClassification,
    Starcoder2ForTokenClassification,
    Starcoder2Model,
    Starcoder2PreTrainedModel,
)
from .models.swiftformer import SwiftFormerForImageClassification, SwiftFormerModel, SwiftFormerPreTrainedModel
from .models.swin import (
    SwinBackbone,
    SwinForImageClassification,
    SwinForMaskedImageModeling,
    SwinModel,
    SwinPreTrainedModel,
)
from .models.swin2sr import Swin2SRForImageSuperResolution, Swin2SRModel, Swin2SRPreTrainedModel
from .models.swinv2 import (
    Swinv2Backbone,
    Swinv2ForImageClassification,
    Swinv2ForMaskedImageModeling,
    Swinv2Model,
    Swinv2PreTrainedModel,
)
from .models.switch_transformers import (
    SwitchTransformersEncoderModel,
    SwitchTransformersForConditionalGeneration,
    SwitchTransformersModel,
    SwitchTransformersPreTrainedModel,
    SwitchTransformersSparseMLP,
    SwitchTransformersTop1Router,
)
from .models.t5 import (
    T5_PRETRAINED_MODEL_ARCHIVE_LIST,
    T5EncoderModel,
    T5ForConditionalGeneration,
    T5Model,
    T5PreTrainedModel,
)
from .models.table_transformer import (
    TableTransformerForObjectDetection,
    TableTransformerModel,
    TableTransformerPreTrainedModel,
)
from .models.tapas import (
    TapasForMaskedLM,
    TapasForQuestionAnswering,
    TapasForSequenceClassification,
    TapasModel,
    TapasPreTrainedModel,
)
from .models.textnet import TextNetBackbone, TextNetForImageClassification, TextNetModel, TextNetPreTrainedModel
from .models.timesformer import TimesformerForVideoClassification, TimesformerModel, TimesformerPreTrainedModel
from .models.trocr import TrOCRForCausalLM, TrOCRPreTrainedModel
from .models.tvp import TvpForVideoGrounding, TvpModel, TvpPreTrainedModel
from .models.umt5 import (
    UMT5EncoderModel,
    UMT5ForQuestionAnswering,
    UMT5ForSequenceClassification,
    UMT5ForTokenClassification,
    UMT5Model,
    UMT5PreTrainedModel,
)
from .models.unispeech import (
    UniSpeechForCTC,
    UniSpeechForPreTraining,
    UniSpeechForSequenceClassification,
    UniSpeechModel,
    UniSpeechPreTrainedModel,
)
from .models.unispeech_sat import (
    UniSpeechSatForAudioFrameClassification,
    UniSpeechSatForCTC,
    UniSpeechSatForPreTraining,
    UniSpeechSatForSequenceClassification,
    UniSpeechSatForXVector,
    UniSpeechSatModel,
    UniSpeechSatPreTrainedModel,
)
from .models.univnet import UnivNetModel
from .models.upernet import UperNetForSemanticSegmentation, UperNetPreTrainedModel
from .models.video_llava import VideoLlavaForConditionalGeneration, VideoLlavaPreTrainedModel
from .models.vilt import (
    ViltForImageAndTextRetrieval,
    ViltForImagesAndTextClassification,
    ViltForMaskedLM,
    ViltForQuestionAnswering,
    ViltForTokenClassification,
    ViltModel,
    ViltPreTrainedModel,
)
from .models.vipllava import VipLlavaForConditionalGeneration, VipLlavaPreTrainedModel
from .models.vision_encoder_decoder import VisionEncoderDecoderModel
from .models.vision_text_dual_encoder import VisionTextDualEncoderModel
from .models.visual_bert import (
    VisualBertForMultipleChoice,
    VisualBertForPreTraining,
    VisualBertForQuestionAnswering,
    VisualBertForRegionToPhraseAlignment,
    VisualBertForVisualReasoning,
    VisualBertModel,
    VisualBertPreTrainedModel,
)
from .models.vit import ViTForImageClassification, ViTForMaskedImageModeling, ViTModel, ViTPreTrainedModel
from .models.vit_mae import ViTMAEForPreTraining, ViTMAEModel, ViTMAEPreTrainedModel
from .models.vit_msn import ViTMSNForImageClassification, ViTMSNModel, ViTMSNPreTrainedModel
from .models.vitdet import VitDetBackbone, VitDetModel, VitDetPreTrainedModel
from .models.vitmatte import VitMatteForImageMatting, VitMattePreTrainedModel
from .models.vitpose import VitPoseForPoseEstimation, VitPosePreTrainedModel
from .models.vitpose_backbone import VitPoseBackbone, VitPoseBackbonePreTrainedModel
from .models.vits import VitsModel, VitsPreTrainedModel
from .models.vivit import VivitForVideoClassification, VivitModel, VivitPreTrainedModel
from .models.wav2vec2 import (
    Wav2Vec2FeatureExtractor,
    Wav2Vec2ForAudioFrameClassification,
    Wav2Vec2ForCTC,
    Wav2Vec2ForMaskedLM,
    Wav2Vec2ForPreTraining,
    Wav2Vec2ForSequenceClassification,
    Wav2Vec2ForXVector,
    Wav2Vec2Model,
    Wav2Vec2PreTrainedModel,
    Wav2Vec2Processor,
)
from .models.whisper import (
    WhisperForAudioClassification,
    WhisperForCausalLM,
    WhisperForConditionalGeneration,
    WhisperModel,
    WhisperPreTrainedModel,
    WhisperProcessor,
)
from .models.x_clip import XCLIPModel, XCLIPPreTrainedModel, XCLIPTextModel, XCLIPVisionModel
from .models.xlm import (
    XLMForMultipleChoice,
    XLMForQuestionAnswering,
    XLMForQuestionAnsweringSimple,
    XLMForSequenceClassification,
    XLMForTokenClassification,
    XLMModel,
    XLMPreTrainedModel,
    XLMWithLMHeadModel,
)
from .models.xlm_roberta import XLMRobertaModel, XLMRobertaPreTrainedModel
from .models.xlm_roberta_xl import (
    XLMRobertaXLForCausalLM,
    XLMRobertaXLForMaskedLM,
    XLMRobertaXLForMultipleChoice,
    XLMRobertaXLForQuestionAnswering,
    XLMRobertaXLForSequenceClassification,
    XLMRobertaXLForTokenClassification,
    XLMRobertaXLModel,
    XLMRobertaXLPreTrainedModel,
)
from .models.xlnet import (
    XLNetForMultipleChoice,
    XLNetForQuestionAnswering,
    XLNetForQuestionAnsweringSimple,
    XLNetForSequenceClassification,
    XLNetForTokenClassification,
    XLNetLMHeadModel,
    XLNetModel,
    XLNetPreTrainedModel,
)
from .models.xmod import (
    XmodForCausalLM,
    XmodForMaskedLM,
    XmodForMultipleChoice,
    XmodForQuestionAnswering,
    XmodForSequenceClassification,
    XmodForTokenClassification,
    XmodModel,
    XmodPreTrainedModel,
)
from .models.yolos import YolosForObjectDetection, YolosImageProcessor, YolosModel, YolosPreTrainedModel
from .models.yoso import (
    YosoForMaskedLM,
    YosoForMultipleChoice,
    YosoForQuestionAnswering,
    YosoForSequenceClassification,
    YosoForTokenClassification,
    YosoLayer,
    YosoModel,
    YosoPreTrainedModel,
)
from .models.zamba import ZambaForCausalLM, ZambaForSequenceClassification, ZambaModel, ZambaPreTrainedModel
from .models.zamba2 import Zamba2ForCausalLM, Zamba2ForSequenceClassification, Zamba2Model, Zamba2PreTrainedModel
from .models.zoedepth import ZoeDepthForDepthEstimation, ZoeDepthPreTrainedModel
from .pipelines import (
    ImageToImagePipeline,
    ImageToTextPipeline,
    TextGenerationPipeline,
    VisualQuestionAnsweringPipeline,
    pipeline,
)
from .processing_utils import ProcessorMixin
from .trainer import Trainer
from .training_args import TrainingArguments
from .utils import logging

if version.parse(transformers.__version__) >= version.parse("4.51.0"):
    from .models.qwen3 import Qwen3ForCausalLM, Qwen3Model, Qwen3PreTrainedModel
    from .models.qwen3_moe import (
        Qwen3MoeForCausalLM,
        Qwen3MoeForQuestionAnswering,
        Qwen3MoeForSequenceClassification,
        Qwen3MoeForTokenClassification,
        Qwen3MoeModel,
        Qwen3MoePreTrainedModel,
    )

if version.parse(transformers.__version__) >= version.parse("4.51.3"):
    from .models.glm4 import (
        Glm4ForCausalLM,
        Glm4ForSequenceClassification,
        Glm4ForTokenClassification,
        Glm4Model,
        Glm4PreTrainedModel,
    )

if version.parse(transformers.__version__) >= version.parse("4.53.0"):
    from .models.glm4v import (
        Glm4vForConditionalGeneration,
        Glm4vModel,
        Glm4vPreTrainedModel,
        Glm4vTextModel,
        Glm4vVisionModel,
    )
    from .models.minimax import (
        MiniMaxForCausalLM,
        MiniMaxForQuestionAnswering,
        MiniMaxForSequenceClassification,
        MiniMaxForTokenClassification,
        MiniMaxModel,
        MiniMaxPreTrainedModel,
    )
    from .models.qwen2_5_omni import (
        Qwen2_5OmniForConditionalGeneration,
        Qwen2_5OmniPreTrainedModel,
        Qwen2_5OmniPreTrainedModelForConditionalGeneration,
        Qwen2_5OmniTalkerForConditionalGeneration,
        Qwen2_5OmniTalkerModel,
        Qwen2_5OmniThinkerForConditionalGeneration,
        Qwen2_5OmniThinkerTextModel,
        Qwen2_5OmniToken2WavBigVGANModel,
        Qwen2_5OmniToken2WavDiTModel,
        Qwen2_5OmniToken2WavModel,
    )
    from .models.vjepa2 import VJEPA2ForVideoClassification, VJEPA2Model, VJEPA2PreTrainedModel<|MERGE_RESOLUTION|>--- conflicted
+++ resolved
@@ -1023,10 +1023,8 @@
     RobertaModel,
     RobertaPreTrainedModel,
 )
-<<<<<<< HEAD
 from .models.rt_detr import RTDetrForObjectDetection, RTDetrModel, RTDetrPreTrainedModel
 from .models.rt_detr_v2 import RTDetrV2ForObjectDetection, RTDetrV2Model, RTDetrV2PreTrainedModel
-=======
 from .models.roberta_prelayernorm import (
     RobertaPreLayerNormForCausalLM,
     RobertaPreLayerNormForMaskedLM,
@@ -1059,7 +1057,6 @@
     RoFormerModel,
     RoFormerPreTrainedModel,
 )
->>>>>>> a116d965
 from .models.rwkv import RwkvForCausalLM, RwkvModel, RwkvPreTrainedModel
 from .models.sam import SamImageProcessor, SamModel, SamPreTrainedModel, SamProcessor
 from .models.seamless_m4t_v2 import (
