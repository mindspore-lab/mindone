# Copyright 2020 The HuggingFace Team. All rights reserved.
#
# This code is adapted from https://github.com/huggingface/transformers
# with modifications to run transformers on mindspore.
#
# Licensed under the Apache License, Version 2.0 (the "License");
# you may not use this file except in compliance with the License.
# You may obtain a copy of the License at
#
#     http://www.apache.org/licenses/LICENSE-2.0
#
# Unless required by applicable law or agreed to in writing, software
# distributed under the License is distributed on an "AS IS" BASIS,
# WITHOUT WARRANTIES OR CONDITIONS OF ANY KIND, either express or implied.
# See the License for the specific language governing permissions and
# limitations under the License.

# When adding a new object to this init, remember to add it twice: once inside the `_import_structure` dictionary and
# once inside the `if TYPE_CHECKING` branch. The `TYPE_CHECKING` should have import statements as usual, but they are
# only there for type checking. The `_import_structure` is a dictionary submodule to list of object names, and is used
# to defer the actual importing for when the objects are requested. This way `import transformers` provides the names
# in the namespace without actually importing anything (and especially none of the backends).

__version__ = "4.50.0"
import transformers
from packaging import version

# Feature Extractor
from .feature_extraction_utils import BatchFeature, FeatureExtractionMixin
from .image_processing_base import ImageProcessingMixin
from .image_processing_utils import BaseImageProcessor
from .image_utils import ImageFeatureExtractionMixin
from .modeling_utils import MSPreTrainedModel
from .models.albert import (
    AlbertForMaskedLM,
    AlbertForMultipleChoice,
    AlbertForPreTraining,
    AlbertForQuestionAnswering,
    AlbertForSequenceClassification,
    AlbertForTokenClassification,
    AlbertModel,
    AlbertPreTrainedModel,
)
from .models.align import AlignModel, AlignPreTrainedModel, AlignTextModel, AlignVisionModel
from .models.aria import (
    AriaForConditionalGeneration,
    AriaPreTrainedModel,
    AriaTextForCausalLM,
    AriaTextModel,
    AriaTextPreTrainedModel,
)
from .models.auto import (
    MODEL_FOR_AUDIO_CLASSIFICATION_MAPPING,
    MODEL_FOR_AUDIO_FRAME_CLASSIFICATION_MAPPING,
    MODEL_FOR_AUDIO_XVECTOR_MAPPING,
    MODEL_FOR_BACKBONE_MAPPING,
    MODEL_FOR_CAUSAL_IMAGE_MODELING_MAPPING,
    MODEL_FOR_CAUSAL_LM_MAPPING,
    MODEL_FOR_CTC_MAPPING,
    MODEL_FOR_DEPTH_ESTIMATION_MAPPING,
    MODEL_FOR_DOCUMENT_QUESTION_ANSWERING_MAPPING,
    MODEL_FOR_IMAGE_CLASSIFICATION_MAPPING,
    MODEL_FOR_IMAGE_MAPPING,
    MODEL_FOR_IMAGE_SEGMENTATION_MAPPING,
    MODEL_FOR_IMAGE_TEXT_TO_TEXT_MAPPING,
    MODEL_FOR_IMAGE_TO_IMAGE_MAPPING,
    MODEL_FOR_INSTANCE_SEGMENTATION_MAPPING,
    MODEL_FOR_KEYPOINT_DETECTION_MAPPING,
    MODEL_FOR_MASK_GENERATION_MAPPING,
    MODEL_FOR_MASKED_IMAGE_MODELING_MAPPING,
    MODEL_FOR_MASKED_LM_MAPPING,
    MODEL_FOR_MULTIPLE_CHOICE_MAPPING,
    MODEL_FOR_NEXT_SENTENCE_PREDICTION_MAPPING,
    MODEL_FOR_OBJECT_DETECTION_MAPPING,
    MODEL_FOR_PRETRAINING_MAPPING,
    MODEL_FOR_QUESTION_ANSWERING_MAPPING,
    MODEL_FOR_RETRIEVAL_MAPPING,
    MODEL_FOR_SEMANTIC_SEGMENTATION_MAPPING,
    MODEL_FOR_SEQ_TO_SEQ_CAUSAL_LM_MAPPING,
    MODEL_FOR_SEQUENCE_CLASSIFICATION_MAPPING,
    MODEL_FOR_SPEECH_SEQ_2_SEQ_MAPPING,
    MODEL_FOR_TABLE_QUESTION_ANSWERING_MAPPING,
    MODEL_FOR_TEXT_ENCODING_MAPPING,
    MODEL_FOR_TEXT_TO_SPECTROGRAM_MAPPING,
    MODEL_FOR_TEXT_TO_WAVEFORM_MAPPING,
    MODEL_FOR_TIME_SERIES_CLASSIFICATION_MAPPING,
    MODEL_FOR_TIME_SERIES_REGRESSION_MAPPING,
    MODEL_FOR_TOKEN_CLASSIFICATION_MAPPING,
    MODEL_FOR_UNIVERSAL_SEGMENTATION_MAPPING,
    MODEL_FOR_VIDEO_CLASSIFICATION_MAPPING,
    MODEL_FOR_VISION_2_SEQ_MAPPING,
    MODEL_FOR_VISUAL_QUESTION_ANSWERING_MAPPING,
    MODEL_FOR_ZERO_SHOT_IMAGE_CLASSIFICATION_MAPPING,
    MODEL_FOR_ZERO_SHOT_OBJECT_DETECTION_MAPPING,
    MODEL_MAPPING,
    MODEL_WITH_LM_HEAD_MAPPING,
    AutoBackbone,
    AutoConfig,
    AutoFeatureExtractor,
    AutoImageProcessor,
    AutoModel,
    AutoModelForAudioClassification,
    AutoModelForAudioFrameClassification,
    AutoModelForAudioXVector,
    AutoModelForCausalLM,
    AutoModelForCTC,
    AutoModelForDepthEstimation,
    AutoModelForDocumentQuestionAnswering,
    AutoModelForImageClassification,
    AutoModelForImageSegmentation,
    AutoModelForImageTextToText,
    AutoModelForImageToImage,
    AutoModelForInstanceSegmentation,
    AutoModelForKeypointDetection,
    AutoModelForMaskedImageModeling,
    AutoModelForMaskedLM,
    AutoModelForMaskGeneration,
    AutoModelForMultipleChoice,
    AutoModelForNextSentencePrediction,
    AutoModelForObjectDetection,
    AutoModelForPreTraining,
    AutoModelForQuestionAnswering,
    AutoModelForSemanticSegmentation,
    AutoModelForSeq2SeqLM,
    AutoModelForSequenceClassification,
    AutoModelForSpeechSeq2Seq,
    AutoModelForTableQuestionAnswering,
    AutoModelForTextEncoding,
    AutoModelForTextToSpectrogram,
    AutoModelForTextToWaveform,
    AutoModelForTokenClassification,
    AutoModelForUniversalSegmentation,
    AutoModelForVideoClassification,
    AutoModelForVision2Seq,
    AutoModelForVisualQuestionAnswering,
    AutoModelForZeroShotImageClassification,
    AutoModelForZeroShotObjectDetection,
    AutoModelWithLMHead,
    AutoProcessor,
)
from .models.bamba import BambaForCausalLM, BambaModel, BambaPreTrainedModel
from .models.bart import (
    BartForCausalLM,
    BartForConditionalGeneration,
    BartForQuestionAnswering,
    BartForSequenceClassification,
    BartModel,
    BartPretrainedModel,
    BartPreTrainedModel,
    PretrainedBartModel,
)
from .models.bert import (
    BertForMaskedLM,
    BertForMultipleChoice,
    BertForNextSentencePrediction,
    BertForPreTraining,
    BertForQuestionAnswering,
    BertForSequenceClassification,
    BertForTokenClassification,
    BertLayer,
    BertLMHeadModel,
    BertModel,
    BertPreTrainedModel,
)
from .models.bert_generation import BertGenerationDecoder, BertGenerationEncoder, BertGenerationPreTrainedModel
from .models.big_bird import (
    BigBirdForCausalLM,
    BigBirdForMaskedLM,
    BigBirdForMultipleChoice,
    BigBirdForPreTraining,
    BigBirdForQuestionAnswering,
    BigBirdForSequenceClassification,
    BigBirdForTokenClassification,
    BigBirdLayer,
    BigBirdModel,
    BigBirdPreTrainedModel,
)
from .models.bigbird_pegasus import (
    BigBirdPegasusForCausalLM,
    BigBirdPegasusForConditionalGeneration,
    BigBirdPegasusForQuestionAnswering,
    BigBirdPegasusForSequenceClassification,
    BigBirdPegasusModel,
    BigBirdPegasusPreTrainedModel,
)
from .models.bit import BitBackbone
from .models.blenderbot import (
    BlenderbotForCausalLM,
    BlenderbotForConditionalGeneration,
    BlenderbotModel,
    BlenderbotPreTrainedModel,
)
from .models.blenderbot_small import (
    BlenderbotSmallForCausalLM,
    BlenderbotSmallForConditionalGeneration,
    BlenderbotSmallModel,
    BlenderbotSmallPreTrainedModel,
)
from .models.blip import (
    BlipForConditionalGeneration,
    BlipForImageTextRetrieval,
    BlipForQuestionAnswering,
    BlipImageProcessor,
    BlipImageProcessorFast,
    BlipModel,
    BlipPreTrainedModel,
    BlipProcessor,
    BlipTextModel,
    BlipVisionModel,
)
from .models.blip_2 import (
    Blip2ForConditionalGeneration,
    Blip2Model,
    Blip2PreTrainedModel,
    Blip2QFormerModel,
    Blip2VisionModel,
)
from .models.bloom import (
    BloomForCausalLM,
    BloomForQuestionAnswering,
    BloomForSequenceClassification,
    BloomForTokenClassification,
    BloomModel,
    BloomPreTrainedModel,
)
from .models.camembert import (
    CamembertForCausalLM,
    CamembertForMaskedLM,
    CamembertForMultipleChoice,
    CamembertForQuestionAnswering,
    CamembertForSequenceClassification,
    CamembertForTokenClassification,
    CamembertModel,
    CamembertPreTrainedModel,
)
from .models.canine import (
    CanineForMultipleChoice,
    CanineForQuestionAnswering,
    CanineForSequenceClassification,
    CanineForTokenClassification,
    CanineLayer,
    CanineModel,
    CaninePreTrainedModel,
)
from .models.chameleon import (
    ChameleonForConditionalGeneration,
    ChameleonImageProcessor,
    ChameleonModel,
    ChameleonPreTrainedModel,
    ChameleonProcessor,
    ChameleonVQVAE,
)
from .models.clap import (
    ClapAudioModel,
    ClapAudioModelWithProjection,
    ClapFeatureExtractor,
    ClapModel,
    ClapPreTrainedModel,
    ClapTextModel,
    ClapTextModelWithProjection,
)
from .models.clip import (
    CLIP_PRETRAINED_MODEL_ARCHIVE_LIST,
    CLIPModel,
    CLIPPreTrainedModel,
    CLIPTextModel,
    CLIPTextModelWithProjection,
    CLIPVisionModel,
    CLIPVisionModelWithProjection,
)
from .models.clipseg import (
    CLIPSegForImageSegmentation,
    CLIPSegModel,
    CLIPSegPreTrainedModel,
    CLIPSegTextModel,
    CLIPSegVisionModel,
)
from .models.clvp import (
    ClvpDecoder,
    ClvpEncoder,
    ClvpForCausalLM,
    ClvpModel,
    ClvpModelForConditionalGeneration,
    ClvpPreTrainedModel,
)
from .models.cohere2 import Cohere2ForCausalLM, Cohere2Model, Cohere2PreTrainedModel
from .models.colpali import ColPaliForRetrieval, ColPaliPreTrainedModel, ColPaliProcessor
from .models.convbert import (
    ConvBertForMaskedLM,
    ConvBertForMultipleChoice,
    ConvBertForQuestionAnswering,
    ConvBertForSequenceClassification,
    ConvBertForTokenClassification,
    ConvBertLayer,
    ConvBertModel,
)
from .models.convnext import (
    ConvNextBackbone,
    ConvNextFeatureExtractor,
    ConvNextForImageClassification,
    ConvNextImageProcessor,
    ConvNextModel,
    ConvNextPreTrainedModel,
)
from .models.convnextv2 import (
    ConvNextV2Backbone,
    ConvNextV2ForImageClassification,
    ConvNextV2Model,
    ConvNextV2PreTrainedModel,
)
from .models.ctrl import CTRLForSequenceClassification, CTRLLMHeadModel, CTRLModel, CTRLPreTrainedModel
from .models.dac import DacModel, DacPreTrainedModel
from .models.data2vec import (
    Data2VecAudioForAudioFrameClassification,
    Data2VecAudioForCTC,
    Data2VecAudioForSequenceClassification,
    Data2VecAudioForXVector,
    Data2VecAudioModel,
    Data2VecAudioPreTrainedModel,
    Data2VecTextForCausalLM,
    Data2VecTextForMaskedLM,
    Data2VecTextForMultipleChoice,
    Data2VecTextForQuestionAnswering,
    Data2VecTextForSequenceClassification,
    Data2VecTextForTokenClassification,
    Data2VecTextModel,
    Data2VecTextPreTrainedModel,
    Data2VecVisionForImageClassification,
    Data2VecVisionForSemanticSegmentation,
    Data2VecVisionModel,
    Data2VecVisionPreTrainedModel,
)
from .models.deberta import (
    DebertaForMaskedLM,
    DebertaForQuestionAnswering,
    DebertaForSequenceClassification,
    DebertaForTokenClassification,
    DebertaModel,
    DebertaPreTrainedModel,
)
from .models.deberta_v2 import (
    DebertaV2ForMaskedLM,
    DebertaV2ForMultipleChoice,
    DebertaV2ForQuestionAnswering,
    DebertaV2ForSequenceClassification,
    DebertaV2ForTokenClassification,
    DebertaV2Model,
    DebertaV2PreTrainedModel,
)
from .models.deit import (
    DeiTForImageClassification,
    DeiTForImageClassificationWithTeacher,
    DeiTForMaskedImageModeling,
    DeiTModel,
    DeiTPreTrainedModel,
)
from .models.depth_anything import DepthAnythingForDepthEstimation, DepthAnythingPreTrainedModel
from .models.dinov2 import Dinov2Backbone, Dinov2ForImageClassification, Dinov2Model, Dinov2PreTrainedModel
from .models.distilbert import (
    DistilBertForMaskedLM,
    DistilBertForMultipleChoice,
    DistilBertForQuestionAnswering,
    DistilBertForSequenceClassification,
    DistilBertForTokenClassification,
    DistilBertModel,
    DistilBertPreTrainedModel,
)
from .models.dpr import (
    DPRContextEncoder,
    DPRPretrainedContextEncoder,
    DPRPreTrainedModel,
    DPRPretrainedQuestionEncoder,
    DPRPretrainedReader,
    DPRQuestionEncoder,
    DPRReader,
)
from .models.dpt import DPTForDepthEstimation, DPTImageProcessor, DPTModel, DPTPreTrainedModel
<<<<<<< HEAD
from .models.fnet import (
    FNetForMaskedLM,
    FNetForMultipleChoice,
    FNetForNextSentencePrediction,
    FNetForPreTraining,
    FNetForQuestionAnswering,
    FNetForSequenceClassification,
    FNetForTokenClassification,
    FNetLayer,
    FNetModel,
    FNetPreTrainedModel,
=======
from .models.emu3 import Emu3ForCausalLM, Emu3ForConditionalGeneration, Emu3PreTrainedModel, Emu3TextModel, Emu3VQVAE
from .models.encodec import EncodecModel, EncodecPreTrainedModel
from .models.fastspeech2_conformer import (
    FastSpeech2ConformerHifiGan,
    FastSpeech2ConformerModel,
    FastSpeech2ConformerPreTrainedModel,
    FastSpeech2ConformerWithHifiGan,
)
from .models.funnel import (
    FunnelBaseModel,
    FunnelForMaskedLM,
    FunnelForMultipleChoice,
    FunnelForPreTraining,
    FunnelForQuestionAnswering,
    FunnelForSequenceClassification,
    FunnelForTokenClassification,
    FunnelModel,
    FunnelPreTrainedModel,
>>>>>>> 6b61af9f
)
from .models.fuyu import FuyuForCausalLM, FuyuPreTrainedModel
from .models.gemma import (
    GemmaForCausalLM,
    GemmaForSequenceClassification,
    GemmaForTokenClassification,
    GemmaModel,
    GemmaPreTrainedModel,
)
from .models.gemma2 import (
    Gemma2ForCausalLM,
    Gemma2ForSequenceClassification,
    Gemma2ForTokenClassification,
    Gemma2Model,
    Gemma2PreTrainedModel,
)
from .models.gemma3 import Gemma3ForCausalLM, Gemma3ForConditionalGeneration, Gemma3PreTrainedModel, Gemma3TextModel
from .models.glm import (
    GlmForCausalLM,
    GlmForSequenceClassification,
    GlmForTokenClassification,
    GlmModel,
    GlmPreTrainedModel,
)
from .models.glpn import (
    GLPNFeatureExtractor,
    GLPNForDepthEstimation,
    GLPNImageProcessor,
    GLPNModel,
    GLPNPreTrainedModel,
)
from .models.got_ocr2 import GotOcr2ForConditionalGeneration, GotOcr2PreTrainedModel
from .models.gpt2 import (
    GPT2DoubleHeadsModel,
    GPT2ForQuestionAnswering,
    GPT2ForSequenceClassification,
    GPT2ForTokenClassification,
    GPT2LMHeadModel,
    GPT2Model,
    GPT2PreTrainedModel,
)
from .models.granite import GraniteForCausalLM, GraniteModel, GranitePreTrainedModel
from .models.granitemoe import GraniteMoeForCausalLM, GraniteMoeModel, GraniteMoePreTrainedModel
from .models.granitemoeshared import GraniteMoeSharedForCausalLM, GraniteMoeSharedModel, GraniteMoeSharedPreTrainedModel
from .models.grounding_dino import (
    GroundingDinoForObjectDetection,
    GroundingDinoImageProcessor,
    GroundingDinoModel,
    GroundingDinoPreTrainedModel,
    GroundingDinoProcessor,
)
from .models.helium import (
    HeliumForCausalLM,
    HeliumForSequenceClassification,
    HeliumForTokenClassification,
    HeliumModel,
    HeliumPreTrainedModel,
)
from .models.hiera import (
    HieraBackbone,
    HieraForImageClassification,
    HieraForPreTraining,
    HieraModel,
    HieraPreTrainedModel,
)
from .models.hubert import HubertForCTC, HubertForSequenceClassification, HubertModel, HubertPreTrainedModel
from .models.ibert import (
    IBertForMaskedLM,
    IBertForMultipleChoice,
    IBertForQuestionAnswering,
    IBertForSequenceClassification,
    IBertForTokenClassification,
    IBertModel,
    IBertPreTrainedModel,
)
from .models.idefics import (
    IdeficsForVisionText2Text,
    IdeficsImageProcessor,
    IdeficsModel,
    IdeficsPreTrainedModel,
    IdeficsProcessor,
)
from .models.idefics2 import Idefics2ForConditionalGeneration, Idefics2Model, Idefics2PreTrainedModel
from .models.idefics3 import (
    Idefics3ForConditionalGeneration,
    Idefics3Model,
    Idefics3PreTrainedModel,
    Idefics3VisionTransformer,
)
from .models.ijepa import IJepaForImageClassification, IJepaModel, IJepaPreTrainedModel
from .models.imagegpt import (
    ImageGPTFeatureExtractor,
    ImageGPTForCausalImageModeling,
    ImageGPTForImageClassification,
    ImageGPTImageProcessor,
    ImageGPTModel,
    ImageGPTPreTrainedModel,
)
from .models.led import (
    LEDForConditionalGeneration,
    LEDForQuestionAnswering,
    LEDForSequenceClassification,
    LEDModel,
    LEDPreTrainedModel,
)
from .models.levit import (
    LevitFeatureExtractor,
    LevitForImageClassification,
    LevitForImageClassificationWithTeacher,
    LevitModel,
    LevitPreTrainedModel,
)
from .models.lilt import (
    LiltForQuestionAnswering,
    LiltForSequenceClassification,
    LiltForTokenClassification,
    LiltModel,
    LiltPreTrainedModel,
)
from .models.llama import LlamaForCausalLM, LlamaForSequenceClassification, LlamaModel, LlamaPreTrainedModel
from .models.llava import LlavaConfig, LlavaForConditionalGeneration
from .models.llava_next import (
    LlavaNextForConditionalGeneration,
    LlavaNextImageProcessor,
    LlavaNextPreTrainedModel,
    LlavaNextProcessor,
)
from .models.llava_next_video import (
    LlavaNextVideoForConditionalGeneration,
    LlavaNextVideoImageProcessor,
    LlavaNextVideoPreTrainedModel,
    LlavaNextVideoProcessor,
)
from .models.llava_onevision import (
    LlavaOnevisionForConditionalGeneration,
    LlavaOnevisionImageProcessor,
    LlavaOnevisionPreTrainedModel,
    LlavaOnevisionProcessor,
    LlavaOnevisionVideoProcessor,
)
from .models.m2m_100 import M2M100ForConditionalGeneration, M2M100Model, M2M100PreTrainedModel
from .models.mamba import MambaForCausalLM, MambaModel, MambaPreTrainedModel
from .models.mamba2 import Mamba2ForCausalLM, Mamba2Model, Mamba2PreTrainedModel
from .models.megatron_bert import (
    MegatronBertForCausalLM,
    MegatronBertForMaskedLM,
    MegatronBertForMultipleChoice,
    MegatronBertForNextSentencePrediction,
    MegatronBertForPreTraining,
    MegatronBertForQuestionAnswering,
    MegatronBertForSequenceClassification,
    MegatronBertForTokenClassification,
    MegatronBertModel,
    MegatronBertPreTrainedModel,
)
from .models.mimi import MimiModel, MimiPreTrainedModel
from .models.minicpm4 import MiniCPMForCausalLM, MiniCPMForSequenceClassification, MiniCPMModel
from .models.mistral import (
    MistralForCausalLM,
    MistralForQuestionAnswering,
    MistralForSequenceClassification,
    MistralForTokenClassification,
    MistralModel,
    MistralPreTrainedModel,
)
from .models.mistral3 import Mistral3ForConditionalGeneration, Mistral3PreTrainedModel
from .models.mixtral import (
    MixtralForCausalLM,
    MixtralForQuestionAnswering,
    MixtralForSequenceClassification,
    MixtralForTokenClassification,
    MixtralModel,
    MixtralPreTrainedModel,
)
from .models.mllama import (
    MllamaForCausalLM,
    MllamaForConditionalGeneration,
    MllamaPreTrainedModel,
    MllamaTextModel,
    MllamaVisionModel,
)
from .models.mobilebert import (
    MobileBertForMaskedLM,
    MobileBertForMultipleChoice,
    MobileBertForNextSentencePrediction,
    MobileBertForPreTraining,
    MobileBertForQuestionAnswering,
    MobileBertForSequenceClassification,
    MobileBertForTokenClassification,
    MobileBertLayer,
    MobileBertModel,
    MobileBertPreTrainedModel,
)
from .models.modernbert import (
    ModernBertForMaskedLM,
    ModernBertForSequenceClassification,
    ModernBertForTokenClassification,
    ModernBertModel,
    ModernBertPreTrainedModel,
)
from .models.moonshine import MoonshineForConditionalGeneration, MoonshineModel, MoonshinePreTrainedModel
from .models.moshi import MoshiForCausalLM, MoshiForConditionalGeneration, MoshiModel, MoshiPreTrainedModel
from .models.mpt import (
    MptForCausalLM,
    MptForQuestionAnswering,
    MptForSequenceClassification,
    MptForTokenClassification,
    MptModel,
    MptPreTrainedModel,
)
from .models.mt5 import (
    MT5_PRETRAINED_MODEL_ARCHIVE_LIST,
    MT5EncoderModel,
    MT5ForConditionalGeneration,
    MT5Model,
    MT5PreTrainedModel,
)
from .models.mvp import (
    MvpForCausalLM,
    MvpForConditionalGeneration,
    MvpForQuestionAnswering,
    MvpForSequenceClassification,
    MvpModel,
    MvpPreTrainedModel,
)
from .models.nystromformer import (
    NystromformerEncoder,
    NystromformerForMaskedLM,
    NystromformerForMultipleChoice,
    NystromformerForQuestionAnswering,
    NystromformerForSequenceClassification,
    NystromformerForTokenClassification,
    NystromformerModel,
    NystromformerPreTrainedModel,
)
from .models.opt import (
    OPTForCausalLM,
    OPTForQuestionAnswering,
    OPTForSequenceClassification,
    OPTModel,
    OPTPreTrainedModel,
)
from .models.owlvit import (
    OwlViTForObjectDetection,
    OwlViTImageProcessor,
    OwlViTModel,
    OwlViTPreTrainedModel,
    OwlViTProcessor,
    OwlViTTextModel,
    OwlViTVisionModel,
)
from .models.paligemma import PaliGemmaForConditionalGeneration, PaliGemmaPreTrainedModel
from .models.persimmon import (
    PersimmonForCausalLM,
    PersimmonForSequenceClassification,
    PersimmonForTokenClassification,
    PersimmonModel,
    PersimmonPreTrainedModel,
)
from .models.phi import (
    PhiForCausalLM,
    PhiForSequenceClassification,
    PhiForTokenClassification,
    PhiModel,
    PhiPreTrainedModel,
)
from .models.phi3 import (
    Phi3ForCausalLM,
    Phi3ForSequenceClassification,
    Phi3ForTokenClassification,
    Phi3Model,
    Phi3PreTrainedModel,
)
from .models.pixtral import PixtralPreTrainedModel, PixtralVisionModel
from .models.poolformer import PoolFormerForImageClassification, PoolFormerModel, PoolFormerPreTrainedModel
from .models.pop2piano import Pop2PianoForConditionalGeneration, Pop2PianoPreTrainedModel
from .models.qwen2 import Qwen2ForCausalLM, Qwen2ForSequenceClassification, Qwen2ForTokenClassification, Qwen2Model
from .models.qwen2_5_omni import (
    Qwen2_5OmniForConditionalGeneration,
    Qwen2_5OmniPreTrainedModel,
    Qwen2_5OmniPreTrainedModelForConditionalGeneration,
    Qwen2_5OmniTalkerForConditionalGeneration,
    Qwen2_5OmniTalkerModel,
    Qwen2_5OmniThinkerForConditionalGeneration,
    Qwen2_5OmniThinkerTextModel,
    Qwen2_5OmniToken2WavBigVGANModel,
    Qwen2_5OmniToken2WavDiTModel,
    Qwen2_5OmniToken2WavModel,
)
from .models.qwen2_5_vl import (
    Qwen2_5_VLForConditionalGeneration,
    Qwen2_5_VLModel,
    Qwen2_5_VLPreTrainedModel,
    Qwen2_5_VLProcessor,
)
from .models.qwen2_audio import Qwen2AudioEncoder, Qwen2AudioForConditionalGeneration, Qwen2AudioPreTrainedModel
from .models.qwen2_vl import (
    Qwen2VLForConditionalGeneration,
    Qwen2VLImageProcessor,
    Qwen2VLModel,
    Qwen2VLPreTrainedModel,
)
from .models.recurrent_gemma import RecurrentGemmaForCausalLM, RecurrentGemmaModel, RecurrentGemmaPreTrainedModel
from .models.rembert import (
    RemBertForCausalLM,
    RemBertForMaskedLM,
    RemBertForMultipleChoice,
    RemBertForQuestionAnswering,
    RemBertForSequenceClassification,
    RemBertForTokenClassification,
    RemBertLayer,
    RemBertModel,
    RemBertPreTrainedModel,
)
from .models.resnet import ResNetBackbone, ResNetForImageClassification, ResNetModel, ResNetPreTrainedModel
from .models.roberta import (
    RobertaForCausalLM,
    RobertaForMaskedLM,
    RobertaForMultipleChoice,
    RobertaForQuestionAnswering,
    RobertaForSequenceClassification,
    RobertaForTokenClassification,
    RobertaModel,
    RobertaPreTrainedModel,
)
from .models.rwkv import RwkvForCausalLM, RwkvModel, RwkvPreTrainedModel
from .models.sam import SamImageProcessor, SamModel, SamPreTrainedModel, SamProcessor
from .models.seamless_m4t_v2 import (
    SeamlessM4Tv2ForSpeechToSpeech,
    SeamlessM4Tv2ForSpeechToText,
    SeamlessM4Tv2ForTextToSpeech,
    SeamlessM4Tv2ForTextToText,
    SeamlessM4Tv2Model,
    SeamlessM4Tv2PreTrainedModel,
)
from .models.segformer import (
    SegformerDecodeHead,
    SegformerForImageClassification,
    SegformerForSemanticSegmentation,
    SegformerImageProcessor,
    SegformerModel,
    SegformerPreTrainedModel,
)
from .models.sew import SEWForCTC, SEWForSequenceClassification, SEWModel, SEWPreTrainedModel
from .models.sew_d import SEWDForCTC, SEWDForSequenceClassification, SEWDModel, SEWDPreTrainedModel
from .models.siglip import (
    SiglipForImageClassification,
    SiglipImageProcessor,
    SiglipImageProcessorFast,
    SiglipModel,
    SiglipPreTrainedModel,
    SiglipProcessor,
    SiglipTextModel,
    SiglipVisionModel,
)
from .models.smolvlm import (
    SmolVLMForConditionalGeneration,
    SmolVLMModel,
    SmolVLMPreTrainedModel,
    SmolVLMVisionTransformer,
)
from .models.speech_encoder_decoder import SpeechEncoderDecoderModel
from .models.speech_to_text import Speech2TextForConditionalGeneration, Speech2TextModel, Speech2TextPreTrainedModel
from .models.speecht5 import (
    SpeechT5ForSpeechToSpeech,
    SpeechT5ForSpeechToText,
    SpeechT5ForTextToSpeech,
    SpeechT5HifiGan,
    SpeechT5Model,
    SpeechT5PreTrainedModel,
)
from .models.starcoder2 import (
    Starcoder2ForCausalLM,
    Starcoder2ForSequenceClassification,
    Starcoder2ForTokenClassification,
    Starcoder2Model,
    Starcoder2PreTrainedModel,
)
from .models.swin import (
    SwinBackbone,
    SwinForImageClassification,
    SwinForMaskedImageModeling,
    SwinModel,
    SwinPreTrainedModel,
)
from .models.swin2sr import Swin2SRForImageSuperResolution, Swin2SRModel, Swin2SRPreTrainedModel
from .models.switch_transformers import (
    SwitchTransformersEncoderModel,
    SwitchTransformersForConditionalGeneration,
    SwitchTransformersModel,
    SwitchTransformersPreTrainedModel,
    SwitchTransformersSparseMLP,
    SwitchTransformersTop1Router,
)
from .models.t5 import (
    T5_PRETRAINED_MODEL_ARCHIVE_LIST,
    T5EncoderModel,
    T5ForConditionalGeneration,
    T5Model,
    T5PreTrainedModel,
)
from .models.tapas import (
    TapasForMaskedLM,
    TapasForQuestionAnswering,
    TapasForSequenceClassification,
    TapasModel,
    TapasPreTrainedModel,
)
from .models.umt5 import (
    UMT5EncoderModel,
    UMT5ForQuestionAnswering,
    UMT5ForSequenceClassification,
    UMT5ForTokenClassification,
    UMT5Model,
    UMT5PreTrainedModel,
)
from .models.unispeech import (
    UniSpeechForCTC,
    UniSpeechForPreTraining,
    UniSpeechForSequenceClassification,
    UniSpeechModel,
    UniSpeechPreTrainedModel,
)
from .models.unispeech_sat import (
    UniSpeechSatForAudioFrameClassification,
    UniSpeechSatForCTC,
    UniSpeechSatForPreTraining,
    UniSpeechSatForSequenceClassification,
    UniSpeechSatForXVector,
    UniSpeechSatModel,
    UniSpeechSatPreTrainedModel,
)
from .models.univnet import UnivNetModel
from .models.video_llava import VideoLlavaForConditionalGeneration, VideoLlavaPreTrainedModel
from .models.vilt import (
    ViltForImageAndTextRetrieval,
    ViltForImagesAndTextClassification,
    ViltForMaskedLM,
    ViltForQuestionAnswering,
    ViltForTokenClassification,
    ViltModel,
    ViltPreTrainedModel,
)
from .models.vipllava import VipLlavaForConditionalGeneration, VipLlavaPreTrainedModel
from .models.vision_encoder_decoder import VisionEncoderDecoderModel
from .models.vision_text_dual_encoder import VisionTextDualEncoderModel
from .models.visual_bert import (
    VisualBertForMultipleChoice,
    VisualBertForPreTraining,
    VisualBertForQuestionAnswering,
    VisualBertForRegionToPhraseAlignment,
    VisualBertForVisualReasoning,
    VisualBertModel,
    VisualBertPreTrainedModel,
)
from .models.vit import ViTForImageClassification, ViTForMaskedImageModeling, ViTModel, ViTPreTrainedModel
from .models.vits import VitsModel, VitsPreTrainedModel
from .models.wav2vec2 import (
    Wav2Vec2FeatureExtractor,
    Wav2Vec2ForAudioFrameClassification,
    Wav2Vec2ForCTC,
    Wav2Vec2ForMaskedLM,
    Wav2Vec2ForPreTraining,
    Wav2Vec2ForSequenceClassification,
    Wav2Vec2ForXVector,
    Wav2Vec2Model,
    Wav2Vec2PreTrainedModel,
    Wav2Vec2Processor,
)
from .models.whisper import (
    WhisperForAudioClassification,
    WhisperForCausalLM,
    WhisperForConditionalGeneration,
    WhisperModel,
    WhisperPreTrainedModel,
    WhisperProcessor,
)
from .models.x_clip import XCLIPModel, XCLIPPreTrainedModel, XCLIPTextModel, XCLIPVisionModel
from .models.xlm_roberta import XLMRobertaModel, XLMRobertaPreTrainedModel
from .models.xlm_roberta_xl import (
    XLMRobertaXLForCausalLM,
    XLMRobertaXLForMaskedLM,
    XLMRobertaXLForMultipleChoice,
    XLMRobertaXLForQuestionAnswering,
    XLMRobertaXLForSequenceClassification,
    XLMRobertaXLForTokenClassification,
    XLMRobertaXLModel,
    XLMRobertaXLPreTrainedModel,
)
from .models.yolos import YolosForObjectDetection, YolosImageProcessor, YolosModel, YolosPreTrainedModel
from .models.zamba import ZambaForCausalLM, ZambaForSequenceClassification, ZambaModel, ZambaPreTrainedModel
from .models.zamba2 import Zamba2ForCausalLM, Zamba2ForSequenceClassification, Zamba2Model, Zamba2PreTrainedModel
from .pipelines import (
    ImageToImagePipeline,
    ImageToTextPipeline,
    TextGenerationPipeline,
    VisualQuestionAnsweringPipeline,
    pipeline,
)
from .processing_utils import ProcessorMixin
from .trainer import Trainer
from .training_args import TrainingArguments
from .utils import logging

if version.parse(transformers.__version__) >= version.parse("4.51.0"):
    from .models.qwen3 import Qwen3ForCausalLM, Qwen3Model, Qwen3PreTrainedModel

if version.parse(transformers.__version__) >= version.parse("4.51.3"):
    from .models.glm4 import (
        Glm4ForCausalLM,
        Glm4ForSequenceClassification,
        Glm4ForTokenClassification,
        Glm4Model,
        Glm4PreTrainedModel,
    )

if version.parse(transformers.__version__) >= version.parse("4.53.0"):
    from .models.glm4v import (
        Glm4vForConditionalGeneration,
        Glm4vModel,
        Glm4vPreTrainedModel,
        Glm4vTextModel,
        Glm4vVisionModel,
    )
    from .models.minimax import (
        MiniMaxForCausalLM,
        MiniMaxForQuestionAnswering,
        MiniMaxForSequenceClassification,
        MiniMaxForTokenClassification,
        MiniMaxModel,
        MiniMaxPreTrainedModel,
    )
    from .models.vjepa2 import VJEPA2ForVideoClassification, VJEPA2Model, VJEPA2PreTrainedModel<|MERGE_RESOLUTION|>--- conflicted
+++ resolved
@@ -375,7 +375,14 @@
     DPRReader,
 )
 from .models.dpt import DPTForDepthEstimation, DPTImageProcessor, DPTModel, DPTPreTrainedModel
-<<<<<<< HEAD
+from .models.emu3 import Emu3ForCausalLM, Emu3ForConditionalGeneration, Emu3PreTrainedModel, Emu3TextModel, Emu3VQVAE
+from .models.encodec import EncodecModel, EncodecPreTrainedModel
+from .models.fastspeech2_conformer import (
+    FastSpeech2ConformerHifiGan,
+    FastSpeech2ConformerModel,
+    FastSpeech2ConformerPreTrainedModel,
+    FastSpeech2ConformerWithHifiGan,
+)
 from .models.fnet import (
     FNetForMaskedLM,
     FNetForMultipleChoice,
@@ -387,14 +394,6 @@
     FNetLayer,
     FNetModel,
     FNetPreTrainedModel,
-=======
-from .models.emu3 import Emu3ForCausalLM, Emu3ForConditionalGeneration, Emu3PreTrainedModel, Emu3TextModel, Emu3VQVAE
-from .models.encodec import EncodecModel, EncodecPreTrainedModel
-from .models.fastspeech2_conformer import (
-    FastSpeech2ConformerHifiGan,
-    FastSpeech2ConformerModel,
-    FastSpeech2ConformerPreTrainedModel,
-    FastSpeech2ConformerWithHifiGan,
 )
 from .models.funnel import (
     FunnelBaseModel,
@@ -406,7 +405,6 @@
     FunnelForTokenClassification,
     FunnelModel,
     FunnelPreTrainedModel,
->>>>>>> 6b61af9f
 )
 from .models.fuyu import FuyuForCausalLM, FuyuPreTrainedModel
 from .models.gemma import (
