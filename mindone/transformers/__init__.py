--- conflicted
+++ resolved
@@ -43,12 +43,9 @@
 from .image_processing_utils import BaseImageProcessor
 from .image_processing_utils_fast import BaseImageProcessorFast
 from .image_utils import ImageFeatureExtractionMixin
-<<<<<<< HEAD
+from .modeling_utils import MSPreTrainedModel, PreTrainedModel
 from .masking_utils import AttentionMaskInterface
 from .modeling_utils import MSPreTrainedModel
-=======
-from .modeling_utils import MSPreTrainedModel, PreTrainedModel
->>>>>>> de6c2c46
 from .models.albert import (
     AlbertForMaskedLM,
     AlbertForMultipleChoice,
@@ -1113,8 +1110,12 @@
     Qwen2_5_VLProcessor,
 )
 from .models.qwen2_audio import Qwen2AudioEncoder, Qwen2AudioForConditionalGeneration, Qwen2AudioPreTrainedModel
-<<<<<<< HEAD
-=======
+from .models.qwen2_vl import (
+    Qwen2VLForConditionalGeneration,
+    Qwen2VLImageProcessor,
+    Qwen2VLModel,
+    Qwen2VLPreTrainedModel,
+)
 from .models.qwen2_moe import (
     Qwen2MoeForCausalLM,
     Qwen2MoeForQuestionAnswering,
@@ -1123,17 +1124,13 @@
     Qwen2MoeModel,
     Qwen2MoePreTrainedModel,
 )
->>>>>>> de6c2c46
 from .models.qwen2_vl import (
     Qwen2VLForConditionalGeneration,
     Qwen2VLImageProcessor,
     Qwen2VLModel,
     Qwen2VLPreTrainedModel,
 )
-<<<<<<< HEAD
-=======
 from .models.rag import RagModel, RagPreTrainedModel, RagSequenceForGeneration, RagTokenForGeneration
->>>>>>> de6c2c46
 from .models.recurrent_gemma import RecurrentGemmaForCausalLM, RecurrentGemmaModel, RecurrentGemmaPreTrainedModel
 from .models.reformer import (
     ReformerAttention,
@@ -1570,7 +1567,18 @@
         MiniMaxModel,
         MiniMaxPreTrainedModel,
     )
-<<<<<<< HEAD
+    from .models.qwen2_5_omni import (
+        Qwen2_5OmniForConditionalGeneration,
+        Qwen2_5OmniPreTrainedModel,
+        Qwen2_5OmniPreTrainedModelForConditionalGeneration,
+        Qwen2_5OmniTalkerForConditionalGeneration,
+        Qwen2_5OmniTalkerModel,
+        Qwen2_5OmniThinkerForConditionalGeneration,
+        Qwen2_5OmniThinkerTextModel,
+        Qwen2_5OmniToken2WavBigVGANModel,
+        Qwen2_5OmniToken2WavDiTModel,
+        Qwen2_5OmniToken2WavModel,
+    )
     from .models.vjepa2 import VJEPA2ForVideoClassification, VJEPA2Model, VJEPA2PreTrainedModel
 
 if version.parse(transformers.__version__) > version.parse("4.56.1"):
@@ -1588,19 +1596,4 @@
         Qwen3VLMoePreTrainedModel,
         Qwen3VLMoeTextModel,
         Qwen3VLMoeVisionModel,
-    )
-=======
-    from .models.qwen2_5_omni import (
-        Qwen2_5OmniForConditionalGeneration,
-        Qwen2_5OmniPreTrainedModel,
-        Qwen2_5OmniPreTrainedModelForConditionalGeneration,
-        Qwen2_5OmniTalkerForConditionalGeneration,
-        Qwen2_5OmniTalkerModel,
-        Qwen2_5OmniThinkerForConditionalGeneration,
-        Qwen2_5OmniThinkerTextModel,
-        Qwen2_5OmniToken2WavBigVGANModel,
-        Qwen2_5OmniToken2WavDiTModel,
-        Qwen2_5OmniToken2WavModel,
-    )
-    from .models.vjepa2 import VJEPA2ForVideoClassification, VJEPA2Model, VJEPA2PreTrainedModel
->>>>>>> de6c2c46
+    )