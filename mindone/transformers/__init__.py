--- conflicted
+++ resolved
@@ -367,19 +367,17 @@
     DPRReader,
 )
 from .models.dpt import DPTForDepthEstimation, DPTImageProcessor, DPTModel, DPTPreTrainedModel
-<<<<<<< HEAD
 from .models.efficientnet import (
     EfficientNetForImageClassification,
     EfficientNetImageProcessor,
     EfficientNetModel,
     EfficientNetPreTrainedModel,
-=======
+)
 from .models.fastspeech2_conformer import (
     FastSpeech2ConformerHifiGan,
     FastSpeech2ConformerModel,
     FastSpeech2ConformerPreTrainedModel,
     FastSpeech2ConformerWithHifiGan,
->>>>>>> f2090f22
 )
 from .models.funnel import (
     FunnelBaseModel,
