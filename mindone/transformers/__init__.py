# Copyright 2020 The HuggingFace Team. All rights reserved.
#
# This code is adapted from https://github.com/huggingface/transformers
# with modifications to run transformers on mindspore.
#
# Licensed under the Apache License, Version 2.0 (the "License");
# you may not use this file except in compliance with the License.
# You may obtain a copy of the License at
#
#     http://www.apache.org/licenses/LICENSE-2.0
#
# Unless required by applicable law or agreed to in writing, software
# distributed under the License is distributed on an "AS IS" BASIS,
# WITHOUT WARRANTIES OR CONDITIONS OF ANY KIND, either express or implied.
# See the License for the specific language governing permissions and
# limitations under the License.

# When adding a new object to this init, remember to add it twice: once inside the `_import_structure` dictionary and
# once inside the `if TYPE_CHECKING` branch. The `TYPE_CHECKING` should have import statements as usual, but they are
# only there for type checking. The `_import_structure` is a dictionary submodule to list of object names, and is used
# to defer the actual importing for when the objects are requested. This way `import transformers` provides the names
# in the namespace without actually importing anything (and especially none of the backends).

__version__ = "4.50.0"
import transformers
from packaging import version

# Feature Extractor
from .feature_extraction_utils import BatchFeature, FeatureExtractionMixin
from .image_processing_base import ImageProcessingMixin
from .image_processing_utils import BaseImageProcessor
from .image_utils import ImageFeatureExtractionMixin
from .modeling_utils import MSPreTrainedModel
from .models.albert import (
    AlbertForMaskedLM,
    AlbertForMultipleChoice,
    AlbertForPreTraining,
    AlbertForQuestionAnswering,
    AlbertForSequenceClassification,
    AlbertForTokenClassification,
    AlbertModel,
    AlbertPreTrainedModel,
)
from .models.align import AlignModel, AlignPreTrainedModel, AlignTextModel, AlignVisionModel
from .models.aria import (
    AriaForConditionalGeneration,
    AriaPreTrainedModel,
    AriaTextForCausalLM,
    AriaTextModel,
    AriaTextPreTrainedModel,
)
from .models.auto import (
    MODEL_FOR_AUDIO_CLASSIFICATION_MAPPING,
    MODEL_FOR_AUDIO_FRAME_CLASSIFICATION_MAPPING,
    MODEL_FOR_AUDIO_XVECTOR_MAPPING,
    MODEL_FOR_BACKBONE_MAPPING,
    MODEL_FOR_CAUSAL_IMAGE_MODELING_MAPPING,
    MODEL_FOR_CAUSAL_LM_MAPPING,
    MODEL_FOR_CTC_MAPPING,
    MODEL_FOR_DEPTH_ESTIMATION_MAPPING,
    MODEL_FOR_DOCUMENT_QUESTION_ANSWERING_MAPPING,
    MODEL_FOR_IMAGE_CLASSIFICATION_MAPPING,
    MODEL_FOR_IMAGE_MAPPING,
    MODEL_FOR_IMAGE_SEGMENTATION_MAPPING,
    MODEL_FOR_IMAGE_TEXT_TO_TEXT_MAPPING,
    MODEL_FOR_IMAGE_TO_IMAGE_MAPPING,
    MODEL_FOR_INSTANCE_SEGMENTATION_MAPPING,
    MODEL_FOR_KEYPOINT_DETECTION_MAPPING,
    MODEL_FOR_MASK_GENERATION_MAPPING,
    MODEL_FOR_MASKED_IMAGE_MODELING_MAPPING,
    MODEL_FOR_MASKED_LM_MAPPING,
    MODEL_FOR_MULTIPLE_CHOICE_MAPPING,
    MODEL_FOR_NEXT_SENTENCE_PREDICTION_MAPPING,
    MODEL_FOR_OBJECT_DETECTION_MAPPING,
    MODEL_FOR_PRETRAINING_MAPPING,
    MODEL_FOR_QUESTION_ANSWERING_MAPPING,
    MODEL_FOR_RETRIEVAL_MAPPING,
    MODEL_FOR_SEMANTIC_SEGMENTATION_MAPPING,
    MODEL_FOR_SEQ_TO_SEQ_CAUSAL_LM_MAPPING,
    MODEL_FOR_SEQUENCE_CLASSIFICATION_MAPPING,
    MODEL_FOR_SPEECH_SEQ_2_SEQ_MAPPING,
    MODEL_FOR_TABLE_QUESTION_ANSWERING_MAPPING,
    MODEL_FOR_TEXT_ENCODING_MAPPING,
    MODEL_FOR_TEXT_TO_SPECTROGRAM_MAPPING,
    MODEL_FOR_TEXT_TO_WAVEFORM_MAPPING,
    MODEL_FOR_TIME_SERIES_CLASSIFICATION_MAPPING,
    MODEL_FOR_TIME_SERIES_REGRESSION_MAPPING,
    MODEL_FOR_TOKEN_CLASSIFICATION_MAPPING,
    MODEL_FOR_UNIVERSAL_SEGMENTATION_MAPPING,
    MODEL_FOR_VIDEO_CLASSIFICATION_MAPPING,
    MODEL_FOR_VISION_2_SEQ_MAPPING,
    MODEL_FOR_VISUAL_QUESTION_ANSWERING_MAPPING,
    MODEL_FOR_ZERO_SHOT_IMAGE_CLASSIFICATION_MAPPING,
    MODEL_FOR_ZERO_SHOT_OBJECT_DETECTION_MAPPING,
    MODEL_MAPPING,
    MODEL_WITH_LM_HEAD_MAPPING,
    AutoBackbone,
    AutoConfig,
    AutoFeatureExtractor,
    AutoImageProcessor,
    AutoModel,
    AutoModelForAudioClassification,
    AutoModelForAudioFrameClassification,
    AutoModelForAudioXVector,
    AutoModelForCausalLM,
    AutoModelForCTC,
    AutoModelForDepthEstimation,
    AutoModelForDocumentQuestionAnswering,
    AutoModelForImageClassification,
    AutoModelForImageSegmentation,
    AutoModelForImageTextToText,
    AutoModelForImageToImage,
    AutoModelForInstanceSegmentation,
    AutoModelForKeypointDetection,
    AutoModelForMaskedImageModeling,
    AutoModelForMaskedLM,
    AutoModelForMaskGeneration,
    AutoModelForMultipleChoice,
    AutoModelForNextSentencePrediction,
    AutoModelForObjectDetection,
    AutoModelForPreTraining,
    AutoModelForQuestionAnswering,
    AutoModelForSemanticSegmentation,
    AutoModelForSeq2SeqLM,
    AutoModelForSequenceClassification,
    AutoModelForSpeechSeq2Seq,
    AutoModelForTableQuestionAnswering,
    AutoModelForTextEncoding,
    AutoModelForTextToSpectrogram,
    AutoModelForTextToWaveform,
    AutoModelForTokenClassification,
    AutoModelForUniversalSegmentation,
    AutoModelForVideoClassification,
    AutoModelForVision2Seq,
    AutoModelForVisualQuestionAnswering,
    AutoModelForZeroShotImageClassification,
    AutoModelForZeroShotObjectDetection,
    AutoModelWithLMHead,
    AutoProcessor,
)
from .models.bamba import BambaForCausalLM, BambaModel, BambaPreTrainedModel
from .models.bart import (
    BartForCausalLM,
    BartForConditionalGeneration,
    BartForQuestionAnswering,
    BartForSequenceClassification,
    BartModel,
    BartPretrainedModel,
    BartPreTrainedModel,
    PretrainedBartModel,
)
from .models.bert import (
    BertForMaskedLM,
    BertForMultipleChoice,
    BertForNextSentencePrediction,
    BertForPreTraining,
    BertForQuestionAnswering,
    BertForSequenceClassification,
    BertForTokenClassification,
    BertLayer,
    BertLMHeadModel,
    BertModel,
    BertPreTrainedModel,
)
from .models.big_bird import (
    BigBirdForCausalLM,
    BigBirdForMaskedLM,
    BigBirdForMultipleChoice,
    BigBirdForPreTraining,
    BigBirdForQuestionAnswering,
    BigBirdForSequenceClassification,
    BigBirdForTokenClassification,
    BigBirdLayer,
    BigBirdModel,
    BigBirdPreTrainedModel,
)
from .models.bigbird_pegasus import (
    BigBirdPegasusForCausalLM,
    BigBirdPegasusForConditionalGeneration,
    BigBirdPegasusForQuestionAnswering,
    BigBirdPegasusForSequenceClassification,
    BigBirdPegasusModel,
    BigBirdPegasusPreTrainedModel,
)
from .models.bit import BitBackbone
from .models.blenderbot import (
    BlenderbotForCausalLM,
    BlenderbotForConditionalGeneration,
    BlenderbotModel,
    BlenderbotPreTrainedModel,
)
from .models.blenderbot_small import (
    BlenderbotSmallForCausalLM,
    BlenderbotSmallForConditionalGeneration,
    BlenderbotSmallModel,
    BlenderbotSmallPreTrainedModel,
)
from .models.blip import (
    BlipForConditionalGeneration,
    BlipForImageTextRetrieval,
    BlipForQuestionAnswering,
    BlipImageProcessor,
    BlipImageProcessorFast,
    BlipModel,
    BlipPreTrainedModel,
    BlipProcessor,
    BlipTextModel,
    BlipVisionModel,
)
from .models.blip_2 import (
    Blip2ForConditionalGeneration,
    Blip2Model,
    Blip2PreTrainedModel,
    Blip2QFormerModel,
    Blip2VisionModel,
)
from .models.camembert import (
    CamembertForCausalLM,
    CamembertForMaskedLM,
    CamembertForMultipleChoice,
    CamembertForQuestionAnswering,
    CamembertForSequenceClassification,
    CamembertForTokenClassification,
    CamembertModel,
    CamembertPreTrainedModel,
)
from .models.canine import (
    CanineForMultipleChoice,
    CanineForQuestionAnswering,
    CanineForSequenceClassification,
    CanineForTokenClassification,
    CanineLayer,
    CanineModel,
    CaninePreTrainedModel,
)
from .models.chameleon import (
    ChameleonForConditionalGeneration,
    ChameleonImageProcessor,
    ChameleonModel,
    ChameleonPreTrainedModel,
    ChameleonProcessor,
    ChameleonVQVAE,
)
from .models.clap import (
    ClapAudioModel,
    ClapAudioModelWithProjection,
    ClapFeatureExtractor,
    ClapModel,
    ClapPreTrainedModel,
    ClapTextModel,
    ClapTextModelWithProjection,
)
from .models.clip import (
    CLIP_PRETRAINED_MODEL_ARCHIVE_LIST,
    CLIPModel,
    CLIPPreTrainedModel,
    CLIPTextModel,
    CLIPTextModelWithProjection,
    CLIPVisionModel,
    CLIPVisionModelWithProjection,
)
from .models.clipseg import (
    CLIPSegForImageSegmentation,
    CLIPSegModel,
    CLIPSegPreTrainedModel,
    CLIPSegTextModel,
    CLIPSegVisionModel,
)
from .models.clvp import (
    ClvpDecoder,
    ClvpEncoder,
    ClvpForCausalLM,
    ClvpModel,
    ClvpModelForConditionalGeneration,
    ClvpPreTrainedModel,
)
from .models.cohere2 import Cohere2ForCausalLM, Cohere2Model, Cohere2PreTrainedModel
from .models.colpali import ColPaliForRetrieval, ColPaliPreTrainedModel, ColPaliProcessor
from .models.convbert import (
    ConvBertForMaskedLM,
    ConvBertForMultipleChoice,
    ConvBertForQuestionAnswering,
    ConvBertForSequenceClassification,
    ConvBertForTokenClassification,
    ConvBertLayer,
    ConvBertModel,
)
from .models.convnext import (
    ConvNextBackbone,
    ConvNextFeatureExtractor,
    ConvNextForImageClassification,
    ConvNextImageProcessor,
    ConvNextModel,
    ConvNextPreTrainedModel,
)
from .models.convnextv2 import (
    ConvNextV2Backbone,
    ConvNextV2ForImageClassification,
    ConvNextV2Model,
    ConvNextV2PreTrainedModel,
)
from .models.deberta import (
    DebertaForMaskedLM,
    DebertaForQuestionAnswering,
    DebertaForSequenceClassification,
    DebertaForTokenClassification,
    DebertaModel,
    DebertaPreTrainedModel,
)
from .models.deberta_v2 import (
    DebertaV2ForMaskedLM,
    DebertaV2ForMultipleChoice,
    DebertaV2ForQuestionAnswering,
    DebertaV2ForSequenceClassification,
    DebertaV2ForTokenClassification,
    DebertaV2Model,
    DebertaV2PreTrainedModel,
)
from .models.depth_anything import DepthAnythingForDepthEstimation, DepthAnythingPreTrainedModel
from .models.dinov2 import Dinov2Backbone, Dinov2ForImageClassification, Dinov2Model, Dinov2PreTrainedModel
from .models.dpt import DPTForDepthEstimation, DPTImageProcessor, DPTModel, DPTPreTrainedModel
from .models.fuyu import FuyuForCausalLM, FuyuPreTrainedModel
from .models.gemma import (
    GemmaForCausalLM,
    GemmaForSequenceClassification,
    GemmaForTokenClassification,
    GemmaModel,
    GemmaPreTrainedModel,
)
from .models.gemma2 import (
    Gemma2ForCausalLM,
    Gemma2ForSequenceClassification,
    Gemma2ForTokenClassification,
    Gemma2Model,
    Gemma2PreTrainedModel,
)
from .models.gemma3 import Gemma3ForCausalLM, Gemma3ForConditionalGeneration, Gemma3PreTrainedModel, Gemma3TextModel
from .models.glm import (
    GlmForCausalLM,
    GlmForSequenceClassification,
    GlmForTokenClassification,
    GlmModel,
    GlmPreTrainedModel,
)
from .models.glpn import (
    GLPNFeatureExtractor,
    GLPNForDepthEstimation,
    GLPNImageProcessor,
    GLPNModel,
    GLPNPreTrainedModel,
)
from .models.gpt2 import (
    GPT2DoubleHeadsModel,
    GPT2ForQuestionAnswering,
    GPT2ForSequenceClassification,
    GPT2ForTokenClassification,
    GPT2LMHeadModel,
    GPT2Model,
    GPT2PreTrainedModel,
)
from .models.granite import GraniteForCausalLM, GraniteModel, GranitePreTrainedModel
from .models.granitemoe import GraniteMoeForCausalLM, GraniteMoeModel, GraniteMoePreTrainedModel
from .models.granitemoeshared import GraniteMoeSharedForCausalLM, GraniteMoeSharedModel, GraniteMoeSharedPreTrainedModel
from .models.grounding_dino import (
    GroundingDinoForObjectDetection,
    GroundingDinoImageProcessor,
    GroundingDinoModel,
    GroundingDinoPreTrainedModel,
    GroundingDinoProcessor,
)
from .models.helium import (
    HeliumForCausalLM,
    HeliumForSequenceClassification,
    HeliumForTokenClassification,
    HeliumModel,
    HeliumPreTrainedModel,
)
from .models.hiera import (
    HieraBackbone,
    HieraForImageClassification,
    HieraForPreTraining,
    HieraModel,
    HieraPreTrainedModel,
)
from .models.hubert import HubertForCTC, HubertForSequenceClassification, HubertModel, HubertPreTrainedModel
from .models.ibert import (
    IBertForMaskedLM,
    IBertForMultipleChoice,
    IBertForQuestionAnswering,
    IBertForSequenceClassification,
    IBertForTokenClassification,
    IBertModel,
    IBertPreTrainedModel,
)
from .models.idefics import (
    IdeficsForVisionText2Text,
    IdeficsImageProcessor,
    IdeficsModel,
    IdeficsPreTrainedModel,
    IdeficsProcessor,
)
from .models.idefics2 import Idefics2ForConditionalGeneration, Idefics2Model, Idefics2PreTrainedModel
from .models.idefics3 import (
    Idefics3ForConditionalGeneration,
    Idefics3Model,
    Idefics3PreTrainedModel,
    Idefics3VisionTransformer,
)
from .models.ijepa import IJepaForImageClassification, IJepaModel, IJepaPreTrainedModel
from .models.imagegpt import (
    ImageGPTFeatureExtractor,
    ImageGPTForCausalImageModeling,
    ImageGPTForImageClassification,
    ImageGPTImageProcessor,
    ImageGPTModel,
    ImageGPTPreTrainedModel,
)
from .models.led import (
    LEDForConditionalGeneration,
    LEDForQuestionAnswering,
    LEDForSequenceClassification,
    LEDModel,
    LEDPreTrainedModel,
)
from .models.levit import (
    LevitFeatureExtractor,
    LevitForImageClassification,
    LevitForImageClassificationWithTeacher,
    LevitModel,
    LevitPreTrainedModel,
)
from .models.llama import LlamaForCausalLM, LlamaForSequenceClassification, LlamaModel, LlamaPreTrainedModel
from .models.llava import LlavaConfig, LlavaForConditionalGeneration
from .models.llava_next import (
    LlavaNextForConditionalGeneration,
    LlavaNextImageProcessor,
    LlavaNextPreTrainedModel,
    LlavaNextProcessor,
)
from .models.llava_next_video import (
    LlavaNextVideoForConditionalGeneration,
    LlavaNextVideoImageProcessor,
    LlavaNextVideoPreTrainedModel,
    LlavaNextVideoProcessor,
)
from .models.llava_onevision import (
    LlavaOnevisionForConditionalGeneration,
    LlavaOnevisionImageProcessor,
    LlavaOnevisionPreTrainedModel,
    LlavaOnevisionProcessor,
    LlavaOnevisionVideoProcessor,
)
from .models.m2m_100 import M2M100ForConditionalGeneration, M2M100Model, M2M100PreTrainedModel
from .models.megatron_bert import (
    MegatronBertForCausalLM,
    MegatronBertForMaskedLM,
    MegatronBertForMultipleChoice,
    MegatronBertForNextSentencePrediction,
    MegatronBertForPreTraining,
    MegatronBertForQuestionAnswering,
    MegatronBertForSequenceClassification,
    MegatronBertForTokenClassification,
    MegatronBertModel,
    MegatronBertPreTrainedModel,
)
from .models.minicpm4 import MiniCPMForCausalLM, MiniCPMForSequenceClassification, MiniCPMModel
from .models.mistral import (
    MistralForCausalLM,
    MistralForQuestionAnswering,
    MistralForSequenceClassification,
    MistralForTokenClassification,
    MistralModel,
    MistralPreTrainedModel,
)
from .models.mixtral import (
    MixtralForCausalLM,
    MixtralForQuestionAnswering,
    MixtralForSequenceClassification,
    MixtralForTokenClassification,
    MixtralModel,
    MixtralPreTrainedModel,
)
from .models.mobilebert import (
    MobileBertForMaskedLM,
    MobileBertForMultipleChoice,
    MobileBertForNextSentencePrediction,
    MobileBertForPreTraining,
    MobileBertForQuestionAnswering,
    MobileBertForSequenceClassification,
    MobileBertForTokenClassification,
    MobileBertLayer,
    MobileBertModel,
    MobileBertPreTrainedModel,
)
from .models.modernbert import (
    ModernBertForMaskedLM,
    ModernBertForSequenceClassification,
    ModernBertForTokenClassification,
    ModernBertModel,
    ModernBertPreTrainedModel,
)
from .models.mpt import (
    MptForCausalLM,
    MptForQuestionAnswering,
    MptForSequenceClassification,
    MptForTokenClassification,
    MptModel,
    MptPreTrainedModel,
)
from .models.mt5 import (
    MT5_PRETRAINED_MODEL_ARCHIVE_LIST,
    MT5EncoderModel,
    MT5ForConditionalGeneration,
    MT5Model,
    MT5PreTrainedModel,
)
from .models.mvp import (
    MvpForCausalLM,
    MvpForConditionalGeneration,
    MvpForQuestionAnswering,
    MvpForSequenceClassification,
    MvpModel,
    MvpPreTrainedModel,
)
from .models.nystromformer import (
    NystromformerEncoder,
    NystromformerForMaskedLM,
    NystromformerForMultipleChoice,
    NystromformerForQuestionAnswering,
    NystromformerForSequenceClassification,
    NystromformerForTokenClassification,
    NystromformerModel,
    NystromformerPreTrainedModel,
)
from .models.opt import (
    OPTForCausalLM,
    OPTForQuestionAnswering,
    OPTForSequenceClassification,
    OPTModel,
    OPTPreTrainedModel,
)
from .models.owlvit import (
    OwlViTForObjectDetection,
    OwlViTImageProcessor,
    OwlViTModel,
    OwlViTPreTrainedModel,
    OwlViTProcessor,
    OwlViTTextModel,
    OwlViTVisionModel,
)
from .models.paligemma import PaliGemmaForConditionalGeneration, PaliGemmaPreTrainedModel
from .models.persimmon import (
    PersimmonForCausalLM,
    PersimmonForSequenceClassification,
    PersimmonForTokenClassification,
    PersimmonModel,
    PersimmonPreTrainedModel,
)
from .models.phi import (
    PhiForCausalLM,
    PhiForSequenceClassification,
    PhiForTokenClassification,
    PhiModel,
    PhiPreTrainedModel,
)
from .models.phi3 import (
    Phi3ForCausalLM,
    Phi3ForSequenceClassification,
    Phi3ForTokenClassification,
    Phi3Model,
    Phi3PreTrainedModel,
)
from .models.qwen2 import Qwen2ForCausalLM, Qwen2ForSequenceClassification, Qwen2ForTokenClassification, Qwen2Model
from .models.qwen2_5_omni import (
    Qwen2_5OmniForConditionalGeneration,
    Qwen2_5OmniPreTrainedModel,
    Qwen2_5OmniPreTrainedModelForConditionalGeneration,
    Qwen2_5OmniTalkerForConditionalGeneration,
    Qwen2_5OmniTalkerModel,
    Qwen2_5OmniThinkerForConditionalGeneration,
    Qwen2_5OmniThinkerTextModel,
    Qwen2_5OmniToken2WavBigVGANModel,
    Qwen2_5OmniToken2WavDiTModel,
    Qwen2_5OmniToken2WavModel,
)
from .models.qwen2_5_vl import (
    Qwen2_5_VLForConditionalGeneration,
    Qwen2_5_VLModel,
    Qwen2_5_VLPreTrainedModel,
    Qwen2_5_VLProcessor,
)
from .models.qwen2_audio import Qwen2AudioEncoder, Qwen2AudioForConditionalGeneration, Qwen2AudioPreTrainedModel
from .models.qwen2_vl import (
    Qwen2VLForConditionalGeneration,
    Qwen2VLImageProcessor,
    Qwen2VLModel,
    Qwen2VLPreTrainedModel,
)
from .models.recurrent_gemma import RecurrentGemmaForCausalLM, RecurrentGemmaModel, RecurrentGemmaPreTrainedModel
from .models.rembert import (
    RemBertForCausalLM,
    RemBertForMaskedLM,
    RemBertForMultipleChoice,
    RemBertForQuestionAnswering,
    RemBertForSequenceClassification,
    RemBertForTokenClassification,
    RemBertLayer,
    RemBertModel,
    RemBertPreTrainedModel,
)
from .models.roberta import (
    RobertaForCausalLM,
    RobertaForMaskedLM,
    RobertaForMultipleChoice,
    RobertaForQuestionAnswering,
    RobertaForSequenceClassification,
    RobertaForTokenClassification,
    RobertaModel,
    RobertaPreTrainedModel,
)
<<<<<<< HEAD
from .models.roformer import (
    RoFormerForCausalLM,
    RoFormerForMaskedLM,
    RoFormerForMultipleChoice,
    RoFormerForQuestionAnswering,
    RoFormerForSequenceClassification,
    RoFormerForTokenClassification,
    RoFormerLayer,
    RoFormerModel,
    RoFormerPreTrainedModel,
)
=======
from .models.rwkv import RwkvForCausalLM, RwkvModel, RwkvPreTrainedModel
from .models.sam import SamImageProcessor, SamModel, SamPreTrainedModel, SamProcessor
>>>>>>> c20e1877
from .models.segformer import (
    SegformerDecodeHead,
    SegformerForImageClassification,
    SegformerForSemanticSegmentation,
    SegformerImageProcessor,
    SegformerModel,
    SegformerPreTrainedModel,
)
from .models.siglip import (
    SiglipForImageClassification,
    SiglipImageProcessor,
    SiglipImageProcessorFast,
    SiglipModel,
    SiglipPreTrainedModel,
    SiglipProcessor,
    SiglipTextModel,
    SiglipVisionModel,
)
from .models.smolvlm import (
    SmolVLMForConditionalGeneration,
    SmolVLMModel,
    SmolVLMPreTrainedModel,
    SmolVLMVisionTransformer,
)
from .models.speecht5 import (
    SpeechT5ForSpeechToSpeech,
    SpeechT5ForSpeechToText,
    SpeechT5ForTextToSpeech,
    SpeechT5HifiGan,
    SpeechT5Model,
    SpeechT5PreTrainedModel,
)
from .models.starcoder2 import (
    Starcoder2ForCausalLM,
    Starcoder2ForSequenceClassification,
    Starcoder2ForTokenClassification,
    Starcoder2Model,
    Starcoder2PreTrainedModel,
)
from .models.swin import (
    SwinBackbone,
    SwinForImageClassification,
    SwinForMaskedImageModeling,
    SwinModel,
    SwinPreTrainedModel,
)
from .models.swin2sr import Swin2SRForImageSuperResolution, Swin2SRModel, Swin2SRPreTrainedModel
from .models.switch_transformers import (
    SwitchTransformersEncoderModel,
    SwitchTransformersForConditionalGeneration,
    SwitchTransformersModel,
    SwitchTransformersPreTrainedModel,
    SwitchTransformersSparseMLP,
    SwitchTransformersTop1Router,
)
from .models.t5 import (
    T5_PRETRAINED_MODEL_ARCHIVE_LIST,
    T5EncoderModel,
    T5ForConditionalGeneration,
    T5Model,
    T5PreTrainedModel,
)
from .models.umt5 import (
    UMT5EncoderModel,
    UMT5ForQuestionAnswering,
    UMT5ForSequenceClassification,
    UMT5ForTokenClassification,
    UMT5Model,
    UMT5PreTrainedModel,
)
from .models.video_llava import VideoLlavaForConditionalGeneration, VideoLlavaPreTrainedModel
from .models.vilt import (
    ViltForImageAndTextRetrieval,
    ViltForImagesAndTextClassification,
    ViltForMaskedLM,
    ViltForQuestionAnswering,
    ViltForTokenClassification,
    ViltModel,
    ViltPreTrainedModel,
)
from .models.vipllava import VipLlavaForConditionalGeneration, VipLlavaPreTrainedModel
from .models.vision_encoder_decoder import VisionEncoderDecoderModel
from .models.vision_text_dual_encoder import VisionTextDualEncoderModel
from .models.vit import ViTForImageClassification, ViTForMaskedImageModeling, ViTModel, ViTPreTrainedModel
from .models.vits import VitsModel, VitsPreTrainedModel
from .models.wav2vec2 import (
    Wav2Vec2FeatureExtractor,
    Wav2Vec2ForAudioFrameClassification,
    Wav2Vec2ForCTC,
    Wav2Vec2ForMaskedLM,
    Wav2Vec2ForPreTraining,
    Wav2Vec2ForSequenceClassification,
    Wav2Vec2ForXVector,
    Wav2Vec2Model,
    Wav2Vec2PreTrainedModel,
    Wav2Vec2Processor,
)
from .models.whisper import (
    WhisperForAudioClassification,
    WhisperForCausalLM,
    WhisperForConditionalGeneration,
    WhisperModel,
    WhisperPreTrainedModel,
    WhisperProcessor,
)
from .models.xlm_roberta import XLMRobertaModel, XLMRobertaPreTrainedModel
from .models.xlm_roberta_xl import (
    XLMRobertaXLForCausalLM,
    XLMRobertaXLForMaskedLM,
    XLMRobertaXLForMultipleChoice,
    XLMRobertaXLForQuestionAnswering,
    XLMRobertaXLForSequenceClassification,
    XLMRobertaXLForTokenClassification,
    XLMRobertaXLModel,
    XLMRobertaXLPreTrainedModel,
)
from .models.yolos import YolosForObjectDetection, YolosImageProcessor, YolosModel, YolosPreTrainedModel
from .models.zamba import ZambaForCausalLM, ZambaForSequenceClassification, ZambaModel, ZambaPreTrainedModel
from .models.zamba2 import Zamba2ForCausalLM, Zamba2ForSequenceClassification, Zamba2Model, Zamba2PreTrainedModel
from .pipelines import (
    ImageToImagePipeline,
    ImageToTextPipeline,
    TextGenerationPipeline,
    VisualQuestionAnsweringPipeline,
    pipeline,
)
from .processing_utils import ProcessorMixin
from .trainer import Trainer
from .training_args import TrainingArguments
from .utils import logging

if version.parse(transformers.__version__) >= version.parse("4.51.0"):
    from .models.qwen3 import Qwen3ForCausalLM, Qwen3Model, Qwen3PreTrainedModel

if version.parse(transformers.__version__) >= version.parse("4.51.3"):
    from .models.glm4 import (
        Glm4ForCausalLM,
        Glm4ForSequenceClassification,
        Glm4ForTokenClassification,
        Glm4Model,
        Glm4PreTrainedModel,
    )

if version.parse(transformers.__version__) >= version.parse("4.53.0"):
    from .models.glm4v import (
        Glm4vForConditionalGeneration,
        Glm4vModel,
        Glm4vPreTrainedModel,
        Glm4vTextModel,
        Glm4vVisionModel,
    )
    from .models.minimax import (
        MiniMaxForCausalLM,
        MiniMaxForQuestionAnswering,
        MiniMaxForSequenceClassification,
        MiniMaxForTokenClassification,
        MiniMaxModel,
        MiniMaxPreTrainedModel,
    )
    from .models.vjepa2 import VJEPA2ForVideoClassification, VJEPA2Model, VJEPA2PreTrainedModel<|MERGE_RESOLUTION|>--- conflicted
+++ resolved
@@ -618,7 +618,6 @@
     RobertaModel,
     RobertaPreTrainedModel,
 )
-<<<<<<< HEAD
 from .models.roformer import (
     RoFormerForCausalLM,
     RoFormerForMaskedLM,
@@ -630,10 +629,8 @@
     RoFormerModel,
     RoFormerPreTrainedModel,
 )
-=======
 from .models.rwkv import RwkvForCausalLM, RwkvModel, RwkvPreTrainedModel
 from .models.sam import SamImageProcessor, SamModel, SamPreTrainedModel, SamProcessor
->>>>>>> c20e1877
 from .models.segformer import (
     SegformerDecodeHead,
     SegformerForImageClassification,
