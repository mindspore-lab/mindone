--- conflicted
+++ resolved
@@ -425,14 +425,12 @@
 )
 from .models.emu3 import Emu3ForCausalLM, Emu3ForConditionalGeneration, Emu3PreTrainedModel, Emu3TextModel, Emu3VQVAE
 from .models.encodec import EncodecModel, EncodecPreTrainedModel
-<<<<<<< HEAD
 from .models.esm import (
     EsmForMaskedLM,
     EsmForSequenceClassification,
     EsmForTokenClassification,
     EsmModel,
     EsmPreTrainedModel,
-=======
 from .models.encoder_decoder import EncoderDecoderModel
 from .models.ernie import (
     ErnieForCausalLM,
@@ -453,7 +451,6 @@
     FalconForTokenClassification,
     FalconModel,
     FalconPreTrainedModel,
->>>>>>> c264fea9
 )
 from .models.fastspeech2_conformer import (
     FastSpeech2ConformerHifiGan,
