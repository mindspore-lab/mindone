--- conflicted
+++ resolved
@@ -211,7 +211,6 @@
 from .models.qwen2_vl import Qwen2VLForConditionalGeneration, Qwen2VLModel, Qwen2VLPreTrainedModel
 
 # from .models.qwen3 import Qwen3ForCausalLM, Qwen3Model, Qwen3PreTrainedModel
-<<<<<<< HEAD
 from .models.rembert import (
     RemBertForCausalLM,
     RemBertForMaskedLM,
@@ -223,8 +222,6 @@
     RemBertModel,
     RemBertPreTrainedModel,
 )
-=======
->>>>>>> 1a419582
 from .models.siglip import SiglipModel, SiglipPreTrainedModel, SiglipTextModel, SiglipVisionModel
 from .models.speecht5 import (
     SpeechT5ForSpeechToSpeech,
