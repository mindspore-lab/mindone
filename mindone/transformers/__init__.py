--- conflicted
+++ resolved
@@ -658,7 +658,7 @@
     XLMRobertaXLModel,
     XLMRobertaXLPreTrainedModel,
 )
-<<<<<<< HEAD
+from .models.yolos import YolosForObjectDetection, YolosImageProcessor, YolosModel, YolosPreTrainedModel
 from .pipelines import (
     ImageToImagePipeline,
     ImageToTextPipeline,
@@ -666,10 +666,6 @@
     VisualQuestionAnsweringPipeline,
     pipeline,
 )
-=======
-from .models.yolos import YolosForObjectDetection, YolosImageProcessor, YolosModel, YolosPreTrainedModel
-from .pipelines import TextGenerationPipeline, pipeline
->>>>>>> 28f3b18a
 from .processing_utils import ProcessorMixin
 
 if version.parse(transformers.__version__) >= version.parse("4.51.0"):
