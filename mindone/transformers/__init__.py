# Copyright 2020 The HuggingFace Team. All rights reserved.
#
# This code is adapted from https://github.com/huggingface/transformers
# with modifications to run transformers on mindspore.
#
# Licensed under the Apache License, Version 2.0 (the "License");
# you may not use this file except in compliance with the License.
# You may obtain a copy of the License at
#
#     http://www.apache.org/licenses/LICENSE-2.0
#
# Unless required by applicable law or agreed to in writing, software
# distributed under the License is distributed on an "AS IS" BASIS,
# WITHOUT WARRANTIES OR CONDITIONS OF ANY KIND, either express or implied.
# See the License for the specific language governing permissions and
# limitations under the License.

# When adding a new object to this init, remember to add it twice: once inside the `_import_structure` dictionary and
# once inside the `if TYPE_CHECKING` branch. The `TYPE_CHECKING` should have import statements as usual, but they are
# only there for type checking. The `_import_structure` is a dictionary submodule to list of object names, and is used
# to defer the actual importing for when the objects are requested. This way `import transformers` provides the names
# in the namespace without actually importing anything (and especially none of the backends).

__version__ = "4.50.0"
import transformers
from packaging import version

# Feature Extractor
from .feature_extraction_utils import BatchFeature, FeatureExtractionMixin
from .image_processing_base import ImageProcessingMixin
from .image_processing_utils import BaseImageProcessor
from .image_utils import ImageFeatureExtractionMixin
from .modeling_utils import MSPreTrainedModel
from .models.albert import (
    AlbertForMaskedLM,
    AlbertForMultipleChoice,
    AlbertForPreTraining,
    AlbertForQuestionAnswering,
    AlbertForSequenceClassification,
    AlbertForTokenClassification,
    AlbertModel,
    AlbertPreTrainedModel,
)
from .models.aria import (
    AriaForConditionalGeneration,
    AriaPreTrainedModel,
    AriaTextForCausalLM,
    AriaTextModel,
    AriaTextPreTrainedModel,
)
from .models.auto import (
    MODEL_FOR_AUDIO_CLASSIFICATION_MAPPING,
    MODEL_FOR_AUDIO_FRAME_CLASSIFICATION_MAPPING,
    MODEL_FOR_AUDIO_XVECTOR_MAPPING,
    MODEL_FOR_BACKBONE_MAPPING,
    MODEL_FOR_CAUSAL_IMAGE_MODELING_MAPPING,
    MODEL_FOR_CAUSAL_LM_MAPPING,
    MODEL_FOR_CTC_MAPPING,
    MODEL_FOR_DEPTH_ESTIMATION_MAPPING,
    MODEL_FOR_DOCUMENT_QUESTION_ANSWERING_MAPPING,
    MODEL_FOR_IMAGE_CLASSIFICATION_MAPPING,
    MODEL_FOR_IMAGE_MAPPING,
    MODEL_FOR_IMAGE_SEGMENTATION_MAPPING,
    MODEL_FOR_IMAGE_TEXT_TO_TEXT_MAPPING,
    MODEL_FOR_IMAGE_TO_IMAGE_MAPPING,
    MODEL_FOR_INSTANCE_SEGMENTATION_MAPPING,
    MODEL_FOR_KEYPOINT_DETECTION_MAPPING,
    MODEL_FOR_MASK_GENERATION_MAPPING,
    MODEL_FOR_MASKED_IMAGE_MODELING_MAPPING,
    MODEL_FOR_MASKED_LM_MAPPING,
    MODEL_FOR_MULTIPLE_CHOICE_MAPPING,
    MODEL_FOR_NEXT_SENTENCE_PREDICTION_MAPPING,
    MODEL_FOR_OBJECT_DETECTION_MAPPING,
    MODEL_FOR_PRETRAINING_MAPPING,
    MODEL_FOR_QUESTION_ANSWERING_MAPPING,
    MODEL_FOR_RETRIEVAL_MAPPING,
    MODEL_FOR_SEMANTIC_SEGMENTATION_MAPPING,
    MODEL_FOR_SEQ_TO_SEQ_CAUSAL_LM_MAPPING,
    MODEL_FOR_SEQUENCE_CLASSIFICATION_MAPPING,
    MODEL_FOR_SPEECH_SEQ_2_SEQ_MAPPING,
    MODEL_FOR_TABLE_QUESTION_ANSWERING_MAPPING,
    MODEL_FOR_TEXT_ENCODING_MAPPING,
    MODEL_FOR_TEXT_TO_SPECTROGRAM_MAPPING,
    MODEL_FOR_TEXT_TO_WAVEFORM_MAPPING,
    MODEL_FOR_TIME_SERIES_CLASSIFICATION_MAPPING,
    MODEL_FOR_TIME_SERIES_REGRESSION_MAPPING,
    MODEL_FOR_TOKEN_CLASSIFICATION_MAPPING,
    MODEL_FOR_UNIVERSAL_SEGMENTATION_MAPPING,
    MODEL_FOR_VIDEO_CLASSIFICATION_MAPPING,
    MODEL_FOR_VISION_2_SEQ_MAPPING,
    MODEL_FOR_VISUAL_QUESTION_ANSWERING_MAPPING,
    MODEL_FOR_ZERO_SHOT_IMAGE_CLASSIFICATION_MAPPING,
    MODEL_FOR_ZERO_SHOT_OBJECT_DETECTION_MAPPING,
    MODEL_MAPPING,
    MODEL_WITH_LM_HEAD_MAPPING,
    AutoBackbone,
    AutoConfig,
    AutoFeatureExtractor,
    AutoImageProcessor,
    AutoModel,
    AutoModelForAudioClassification,
    AutoModelForAudioFrameClassification,
    AutoModelForAudioXVector,
    AutoModelForCausalLM,
    AutoModelForCTC,
    AutoModelForDepthEstimation,
    AutoModelForDocumentQuestionAnswering,
    AutoModelForImageClassification,
    AutoModelForImageSegmentation,
    AutoModelForImageTextToText,
    AutoModelForImageToImage,
    AutoModelForInstanceSegmentation,
    AutoModelForKeypointDetection,
    AutoModelForMaskedImageModeling,
    AutoModelForMaskedLM,
    AutoModelForMaskGeneration,
    AutoModelForMultipleChoice,
    AutoModelForNextSentencePrediction,
    AutoModelForObjectDetection,
    AutoModelForPreTraining,
    AutoModelForQuestionAnswering,
    AutoModelForSemanticSegmentation,
    AutoModelForSeq2SeqLM,
    AutoModelForSequenceClassification,
    AutoModelForSpeechSeq2Seq,
    AutoModelForTableQuestionAnswering,
    AutoModelForTextEncoding,
    AutoModelForTextToSpectrogram,
    AutoModelForTextToWaveform,
    AutoModelForTokenClassification,
    AutoModelForUniversalSegmentation,
    AutoModelForVideoClassification,
    AutoModelForVision2Seq,
    AutoModelForVisualQuestionAnswering,
    AutoModelForZeroShotImageClassification,
    AutoModelForZeroShotObjectDetection,
    AutoModelWithLMHead,
    AutoProcessor,
)
from .models.bart import (
    BartForCausalLM,
    BartForConditionalGeneration,
    BartForQuestionAnswering,
    BartForSequenceClassification,
    BartModel,
    BartPretrainedModel,
    BartPreTrainedModel,
    PretrainedBartModel,
)
from .models.bert import (
    BertForMaskedLM,
    BertForMultipleChoice,
    BertForNextSentencePrediction,
    BertForPreTraining,
    BertForQuestionAnswering,
    BertForSequenceClassification,
    BertForTokenClassification,
    BertLayer,
    BertLMHeadModel,
    BertModel,
    BertPreTrainedModel,
)
from .models.big_bird import (
    BigBirdForCausalLM,
    BigBirdForMaskedLM,
    BigBirdForMultipleChoice,
    BigBirdForPreTraining,
    BigBirdForQuestionAnswering,
    BigBirdForSequenceClassification,
    BigBirdForTokenClassification,
    BigBirdLayer,
    BigBirdModel,
    BigBirdPreTrainedModel,
)
from .models.bigbird_pegasus import (
    BigBirdPegasusForCausalLM,
    BigBirdPegasusForConditionalGeneration,
    BigBirdPegasusForQuestionAnswering,
    BigBirdPegasusForSequenceClassification,
    BigBirdPegasusModel,
    BigBirdPegasusPreTrainedModel,
)
from .models.bit import BitBackbone
from .models.blip import (
    BlipForConditionalGeneration,
    BlipForImageTextRetrieval,
    BlipForQuestionAnswering,
    BlipImageProcessor,
    BlipImageProcessorFast,
    BlipModel,
    BlipPreTrainedModel,
    BlipProcessor,
    BlipTextModel,
    BlipVisionModel,
)
from .models.blip_2 import (
    Blip2ForConditionalGeneration,
    Blip2Model,
    Blip2PreTrainedModel,
    Blip2QFormerModel,
    Blip2VisionModel,
)
from .models.camembert import (
    CamembertForCausalLM,
    CamembertForMaskedLM,
    CamembertForMultipleChoice,
    CamembertForQuestionAnswering,
    CamembertForSequenceClassification,
    CamembertForTokenClassification,
    CamembertModel,
    CamembertPreTrainedModel,
)
from .models.canine import (
    CanineForMultipleChoice,
    CanineForQuestionAnswering,
    CanineForSequenceClassification,
    CanineForTokenClassification,
    CanineLayer,
    CanineModel,
    CaninePreTrainedModel,
)
from .models.chameleon import (
    ChameleonForConditionalGeneration,
    ChameleonImageProcessor,
    ChameleonModel,
    ChameleonPreTrainedModel,
    ChameleonProcessor,
    ChameleonVQVAE,
)
from .models.clap import (
    ClapAudioModel,
    ClapAudioModelWithProjection,
    ClapFeatureExtractor,
    ClapModel,
    ClapPreTrainedModel,
    ClapTextModel,
    ClapTextModelWithProjection,
)
from .models.clip import (
    CLIP_PRETRAINED_MODEL_ARCHIVE_LIST,
    CLIPModel,
    CLIPPreTrainedModel,
    CLIPTextModel,
    CLIPTextModelWithProjection,
    CLIPVisionModel,
    CLIPVisionModelWithProjection,
)
from .models.cohere2 import Cohere2ForCausalLM, Cohere2Model, Cohere2PreTrainedModel
from .models.convbert import (
    ConvBertForMaskedLM,
    ConvBertForMultipleChoice,
    ConvBertForQuestionAnswering,
    ConvBertForSequenceClassification,
    ConvBertForTokenClassification,
    ConvBertLayer,
    ConvBertModel,
)
from .models.deberta import (
    DebertaForMaskedLM,
    DebertaForQuestionAnswering,
    DebertaForSequenceClassification,
    DebertaForTokenClassification,
    DebertaModel,
    DebertaPreTrainedModel,
)
from .models.deberta_v2 import (
    DebertaV2ForMaskedLM,
    DebertaV2ForMultipleChoice,
    DebertaV2ForQuestionAnswering,
    DebertaV2ForSequenceClassification,
    DebertaV2ForTokenClassification,
    DebertaV2Model,
    DebertaV2PreTrainedModel,
)
from .models.dpt import DPTForDepthEstimation
from .models.fuyu import FuyuForCausalLM, FuyuPreTrainedModel
from .models.gemma import (
    GemmaForCausalLM,
    GemmaForSequenceClassification,
    GemmaForTokenClassification,
    GemmaModel,
    GemmaPreTrainedModel,
)
from .models.gemma2 import (
    Gemma2ForCausalLM,
    Gemma2ForSequenceClassification,
    Gemma2ForTokenClassification,
    Gemma2Model,
    Gemma2PreTrainedModel,
)
from .models.gemma3 import Gemma3ForCausalLM, Gemma3ForConditionalGeneration, Gemma3PreTrainedModel, Gemma3TextModel
from .models.glm import (
    GlmForCausalLM,
    GlmForSequenceClassification,
    GlmForTokenClassification,
    GlmModel,
    GlmPreTrainedModel,
)
from .models.glpn import (
    GLPNFeatureExtractor,
    GLPNForDepthEstimation,
    GLPNImageProcessor,
    GLPNModel,
    GLPNPreTrainedModel,
)
from .models.gpt2 import (
    GPT2DoubleHeadsModel,
    GPT2ForQuestionAnswering,
    GPT2ForSequenceClassification,
    GPT2ForTokenClassification,
    GPT2LMHeadModel,
    GPT2Model,
    GPT2PreTrainedModel,
)
from .models.granite import GraniteForCausalLM, GraniteModel, GranitePreTrainedModel
from .models.granitemoe import GraniteMoeForCausalLM, GraniteMoeModel, GraniteMoePreTrainedModel
from .models.granitemoeshared import GraniteMoeSharedForCausalLM, GraniteMoeSharedModel, GraniteMoeSharedPreTrainedModel
from .models.helium import (
    HeliumForCausalLM,
    HeliumForSequenceClassification,
    HeliumForTokenClassification,
    HeliumModel,
    HeliumPreTrainedModel,
)
from .models.hiera import (
    HieraBackbone,
    HieraForImageClassification,
    HieraForPreTraining,
    HieraModel,
    HieraPreTrainedModel,
)
from .models.hubert import HubertForCTC, HubertForSequenceClassification, HubertModel, HubertPreTrainedModel
from .models.idefics import (
    IdeficsForVisionText2Text,
    IdeficsImageProcessor,
    IdeficsModel,
    IdeficsPreTrainedModel,
    IdeficsProcessor,
)
from .models.idefics2 import Idefics2ForConditionalGeneration, Idefics2Model, Idefics2PreTrainedModel
from .models.idefics3 import (
    Idefics3ForConditionalGeneration,
    Idefics3Model,
    Idefics3PreTrainedModel,
    Idefics3VisionTransformer,
)
from .models.ijepa import IJepaForImageClassification, IJepaModel, IJepaPreTrainedModel
from .models.imagegpt import (
    ImageGPTFeatureExtractor,
    ImageGPTForCausalImageModeling,
    ImageGPTForImageClassification,
    ImageGPTImageProcessor,
    ImageGPTModel,
    ImageGPTPreTrainedModel,
)
from .models.led import (
    LEDForConditionalGeneration,
    LEDForQuestionAnswering,
    LEDForSequenceClassification,
    LEDModel,
    LEDPreTrainedModel,
)
from .models.levit import (
    LevitFeatureExtractor,
    LevitForImageClassification,
    LevitForImageClassificationWithTeacher,
    LevitModel,
    LevitPreTrainedModel,
)
from .models.llama import LlamaForCausalLM, LlamaForSequenceClassification, LlamaModel, LlamaPreTrainedModel
from .models.llava import LlavaConfig, LlavaForConditionalGeneration
from .models.llava_next import (
    LlavaNextForConditionalGeneration,
    LlavaNextImageProcessor,
    LlavaNextPreTrainedModel,
    LlavaNextProcessor,
)
from .models.llava_next_video import (
    LlavaNextVideoForConditionalGeneration,
    LlavaNextVideoImageProcessor,
    LlavaNextVideoPreTrainedModel,
    LlavaNextVideoProcessor,
)
from .models.llava_onevision import (
    LlavaOnevisionForConditionalGeneration,
    LlavaOnevisionImageProcessor,
    LlavaOnevisionPreTrainedModel,
    LlavaOnevisionProcessor,
    LlavaOnevisionVideoProcessor,
)
from .models.m2m_100 import M2M100ForConditionalGeneration, M2M100Model, M2M100PreTrainedModel
from .models.megatron_bert import (
    MegatronBertForCausalLM,
    MegatronBertForMaskedLM,
    MegatronBertForMultipleChoice,
    MegatronBertForNextSentencePrediction,
    MegatronBertForPreTraining,
    MegatronBertForQuestionAnswering,
    MegatronBertForSequenceClassification,
    MegatronBertForTokenClassification,
    MegatronBertModel,
    MegatronBertPreTrainedModel,
)
from .models.minicpm4 import MiniCPMForCausalLM, MiniCPMForSequenceClassification, MiniCPMModel
from .models.mistral import (
    MistralForCausalLM,
    MistralForQuestionAnswering,
    MistralForSequenceClassification,
    MistralForTokenClassification,
    MistralModel,
    MistralPreTrainedModel,
)
from .models.mixtral import (
    MixtralForCausalLM,
    MixtralForQuestionAnswering,
    MixtralForSequenceClassification,
    MixtralForTokenClassification,
    MixtralModel,
    MixtralPreTrainedModel,
)
from .models.mobilebert import (
    MobileBertForMaskedLM,
    MobileBertForMultipleChoice,
    MobileBertForNextSentencePrediction,
    MobileBertForPreTraining,
    MobileBertForQuestionAnswering,
    MobileBertForSequenceClassification,
    MobileBertForTokenClassification,
    MobileBertLayer,
    MobileBertModel,
    MobileBertPreTrainedModel,
)
from .models.mpt import (
    MptForCausalLM,
    MptForQuestionAnswering,
    MptForSequenceClassification,
    MptForTokenClassification,
    MptModel,
    MptPreTrainedModel,
)
from .models.mt5 import (
    MT5_PRETRAINED_MODEL_ARCHIVE_LIST,
    MT5EncoderModel,
    MT5ForConditionalGeneration,
    MT5Model,
    MT5PreTrainedModel,
)
from .models.mvp import (
    MvpForCausalLM,
    MvpForConditionalGeneration,
    MvpForQuestionAnswering,
    MvpForSequenceClassification,
    MvpModel,
    MvpPreTrainedModel,
)
from .models.opt import (
    OPTForCausalLM,
    OPTForQuestionAnswering,
    OPTForSequenceClassification,
    OPTModel,
    OPTPreTrainedModel,
)
from .models.paligemma import PaliGemmaForConditionalGeneration, PaliGemmaPreTrainedModel
from .models.persimmon import (
    PersimmonForCausalLM,
    PersimmonForSequenceClassification,
    PersimmonForTokenClassification,
    PersimmonModel,
    PersimmonPreTrainedModel,
)
from .models.phi import (
    PhiForCausalLM,
    PhiForSequenceClassification,
    PhiForTokenClassification,
    PhiModel,
    PhiPreTrainedModel,
)
from .models.phi3 import (
    Phi3ForCausalLM,
    Phi3ForSequenceClassification,
    Phi3ForTokenClassification,
    Phi3Model,
    Phi3PreTrainedModel,
)
from .models.qwen2 import Qwen2ForCausalLM, Qwen2ForSequenceClassification, Qwen2ForTokenClassification, Qwen2Model
from .models.qwen2_5_omni import (
    Qwen2_5OmniForConditionalGeneration,
    Qwen2_5OmniPreTrainedModel,
    Qwen2_5OmniPreTrainedModelForConditionalGeneration,
    Qwen2_5OmniTalkerForConditionalGeneration,
    Qwen2_5OmniTalkerModel,
    Qwen2_5OmniThinkerForConditionalGeneration,
    Qwen2_5OmniThinkerTextModel,
    Qwen2_5OmniToken2WavBigVGANModel,
    Qwen2_5OmniToken2WavDiTModel,
    Qwen2_5OmniToken2WavModel,
)
from .models.qwen2_5_vl import Qwen2_5_VLForConditionalGeneration, Qwen2_5_VLModel, Qwen2_5_VLPreTrainedModel
from .models.qwen2_audio import Qwen2AudioEncoder, Qwen2AudioForConditionalGeneration, Qwen2AudioPreTrainedModel
from .models.qwen2_vl import Qwen2VLForConditionalGeneration, Qwen2VLModel, Qwen2VLPreTrainedModel
from .models.recurrent_gemma import RecurrentGemmaForCausalLM, RecurrentGemmaModel, RecurrentGemmaPreTrainedModel
from .models.rembert import (
    RemBertForCausalLM,
    RemBertForMaskedLM,
    RemBertForMultipleChoice,
    RemBertForQuestionAnswering,
    RemBertForSequenceClassification,
    RemBertForTokenClassification,
    RemBertLayer,
    RemBertModel,
    RemBertPreTrainedModel,
)
from .models.roberta import (
    RobertaForCausalLM,
    RobertaForMaskedLM,
    RobertaForMultipleChoice,
    RobertaForQuestionAnswering,
    RobertaForSequenceClassification,
    RobertaForTokenClassification,
    RobertaModel,
    RobertaPreTrainedModel,
)
from .models.siglip import (
    SiglipForImageClassification,
    SiglipModel,
    SiglipPreTrainedModel,
    SiglipTextModel,
    SiglipVisionModel,
)
from .models.smolvlm import (
    SmolVLMForConditionalGeneration,
    SmolVLMModel,
    SmolVLMPreTrainedModel,
    SmolVLMVisionTransformer,
)
from .models.speecht5 import (
    SpeechT5ForSpeechToSpeech,
    SpeechT5ForSpeechToText,
    SpeechT5ForTextToSpeech,
    SpeechT5HifiGan,
    SpeechT5Model,
    SpeechT5PreTrainedModel,
)
from .models.starcoder2 import (
    Starcoder2ForCausalLM,
    Starcoder2ForSequenceClassification,
    Starcoder2ForTokenClassification,
    Starcoder2Model,
    Starcoder2PreTrainedModel,
)
<<<<<<< HEAD
from .models.swin2sr import Swin2SRForImageSuperResolution, Swin2SRModel, Swin2SRPreTrainedModel
=======
from .models.swin import (
    SwinBackbone,
    SwinForImageClassification,
    SwinForMaskedImageModeling,
    SwinModel,
    SwinPreTrainedModel,
)
>>>>>>> 46ff896a
from .models.switch_transformers import (
    SwitchTransformersEncoderModel,
    SwitchTransformersForConditionalGeneration,
    SwitchTransformersModel,
    SwitchTransformersPreTrainedModel,
    SwitchTransformersSparseMLP,
    SwitchTransformersTop1Router,
)
from .models.t5 import (
    T5_PRETRAINED_MODEL_ARCHIVE_LIST,
    T5EncoderModel,
    T5ForConditionalGeneration,
    T5Model,
    T5PreTrainedModel,
)
from .models.umt5 import (
    UMT5EncoderModel,
    UMT5ForQuestionAnswering,
    UMT5ForSequenceClassification,
    UMT5ForTokenClassification,
    UMT5Model,
    UMT5PreTrainedModel,
)
from .models.vilt import (
    ViltForImageAndTextRetrieval,
    ViltForImagesAndTextClassification,
    ViltForMaskedLM,
    ViltForQuestionAnswering,
    ViltForTokenClassification,
    ViltModel,
    ViltPreTrainedModel,
)
from .models.vision_encoder_decoder import VisionEncoderDecoderModel
from .models.vit import ViTForImageClassification, ViTForMaskedImageModeling, ViTModel, ViTPreTrainedModel
from .models.vits import VitsModel, VitsPreTrainedModel
from .models.wav2vec2 import (
    Wav2Vec2FeatureExtractor,
    Wav2Vec2ForAudioFrameClassification,
    Wav2Vec2ForCTC,
    Wav2Vec2ForMaskedLM,
    Wav2Vec2ForPreTraining,
    Wav2Vec2ForSequenceClassification,
    Wav2Vec2ForXVector,
    Wav2Vec2Model,
    Wav2Vec2PreTrainedModel,
    Wav2Vec2Processor,
)
from .models.whisper import (
    WhisperForAudioClassification,
    WhisperForCausalLM,
    WhisperForConditionalGeneration,
    WhisperModel,
    WhisperPreTrainedModel,
    WhisperProcessor,
)
from .models.xlm_roberta import XLMRobertaModel, XLMRobertaPreTrainedModel
from .models.xlm_roberta_xl import (
    XLMRobertaXLForCausalLM,
    XLMRobertaXLForMaskedLM,
    XLMRobertaXLForMultipleChoice,
    XLMRobertaXLForQuestionAnswering,
    XLMRobertaXLForSequenceClassification,
    XLMRobertaXLForTokenClassification,
    XLMRobertaXLModel,
    XLMRobertaXLPreTrainedModel,
)
from .pipelines import (
    ImageToImagePipeline,
    ImageToTextPipeline,
    TextGenerationPipeline,
    VisualQuestionAnsweringPipeline,
    pipeline,
)
from .processing_utils import ProcessorMixin

if version.parse(transformers.__version__) >= version.parse("4.51.0"):
    from .models.qwen3 import Qwen3ForCausalLM, Qwen3Model, Qwen3PreTrainedModel

if version.parse(transformers.__version__) >= version.parse("4.51.3"):
    from .models.glm4 import (
        Glm4ForCausalLM,
        Glm4ForSequenceClassification,
        Glm4ForTokenClassification,
        Glm4Model,
        Glm4PreTrainedModel,
    )

if version.parse(transformers.__version__) >= version.parse("4.53.0"):
    from .models.glm4v import (
        Glm4vForConditionalGeneration,
        Glm4vModel,
        Glm4vPreTrainedModel,
        Glm4vTextModel,
        Glm4vVisionModel,
    )
    from .models.minimax import (
        MiniMaxForCausalLM,
        MiniMaxForQuestionAnswering,
        MiniMaxForSequenceClassification,
        MiniMaxForTokenClassification,
        MiniMaxModel,
        MiniMaxPreTrainedModel,
    )
    from .models.vjepa2 import VJEPA2ForVideoClassification, VJEPA2Model, VJEPA2PreTrainedModel<|MERGE_RESOLUTION|>--- conflicted
+++ resolved
@@ -548,9 +548,6 @@
     Starcoder2Model,
     Starcoder2PreTrainedModel,
 )
-<<<<<<< HEAD
-from .models.swin2sr import Swin2SRForImageSuperResolution, Swin2SRModel, Swin2SRPreTrainedModel
-=======
 from .models.swin import (
     SwinBackbone,
     SwinForImageClassification,
@@ -558,7 +555,7 @@
     SwinModel,
     SwinPreTrainedModel,
 )
->>>>>>> 46ff896a
+from .models.swin2sr import Swin2SRForImageSuperResolution, Swin2SRModel, Swin2SRPreTrainedModel
 from .models.switch_transformers import (
     SwitchTransformersEncoderModel,
     SwitchTransformersForConditionalGeneration,
