--- conflicted
+++ resolved
@@ -733,10 +733,6 @@
     T5Model,
     T5PreTrainedModel,
 )
-<<<<<<< HEAD
-from .models.trocr import TrOCRForCausalLM, TrOCRPreTrainedModel
-from .models.tvp import TvpForVideoGrounding, TvpModel, TvpPreTrainedModel
-=======
 from .models.tapas import (
     TapasForMaskedLM,
     TapasForQuestionAnswering,
@@ -744,7 +740,8 @@
     TapasModel,
     TapasPreTrainedModel,
 )
->>>>>>> d05f99af
+from .models.trocr import TrOCRForCausalLM, TrOCRPreTrainedModel
+from .models.tvp import TvpForVideoGrounding, TvpModel, TvpPreTrainedModel
 from .models.umt5 import (
     UMT5EncoderModel,
     UMT5ForQuestionAnswering,
