--- conflicted
+++ resolved
@@ -245,7 +245,13 @@
     CLIPVisionModel,
     CLIPVisionModelWithProjection,
 )
-<<<<<<< HEAD
+from .models.clipseg import (
+    CLIPSegForImageSegmentation,
+    CLIPSegModel,
+    CLIPSegPreTrainedModel,
+    CLIPSegTextModel,
+    CLIPSegVisionModel,
+)
 from .models.clvp import (
     ClvpDecoder,
     ClvpEncoder,
@@ -253,14 +259,6 @@
     ClvpModel,
     ClvpModelForConditionalGeneration,
     ClvpPreTrainedModel,
-=======
-from .models.clipseg import (
-    CLIPSegForImageSegmentation,
-    CLIPSegModel,
-    CLIPSegPreTrainedModel,
-    CLIPSegTextModel,
-    CLIPSegVisionModel,
->>>>>>> e8f6bfcb
 )
 from .models.cohere2 import Cohere2ForCausalLM, Cohere2Model, Cohere2PreTrainedModel
 from .models.colpali import ColPaliForRetrieval, ColPaliPreTrainedModel, ColPaliProcessor
