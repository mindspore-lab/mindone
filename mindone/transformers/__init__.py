# Copyright 2020 The HuggingFace Team. All rights reserved.
#
# This code is adapted from https://github.com/huggingface/transformers
# with modifications to run transformers on mindspore.
#
# Licensed under the Apache License, Version 2.0 (the "License");
# you may not use this file except in compliance with the License.
# You may obtain a copy of the License at
#
#     http://www.apache.org/licenses/LICENSE-2.0
#
# Unless required by applicable law or agreed to in writing, software
# distributed under the License is distributed on an "AS IS" BASIS,
# WITHOUT WARRANTIES OR CONDITIONS OF ANY KIND, either express or implied.
# See the License for the specific language governing permissions and
# limitations under the License.

# When adding a new object to this init, remember to add it twice: once inside the `_import_structure` dictionary and
# once inside the `if TYPE_CHECKING` branch. The `TYPE_CHECKING` should have import statements as usual, but they are
# only there for type checking. The `_import_structure` is a dictionary submodule to list of object names, and is used
# to defer the actual importing for when the objects are requested. This way `import transformers` provides the names
# in the namespace without actually importing anything (and especially none of the backends).

__version__ = "4.50.0"
import transformers
from packaging import version

# Feature Extractor
from .feature_extraction_utils import BatchFeature, FeatureExtractionMixin
from .image_processing_base import ImageProcessingMixin
from .image_processing_utils import BaseImageProcessor
from .image_utils import ImageFeatureExtractionMixin
from .modeling_utils import MSPreTrainedModel
from .models.albert import (
    AlbertForMaskedLM,
    AlbertForMultipleChoice,
    AlbertForPreTraining,
    AlbertForQuestionAnswering,
    AlbertForSequenceClassification,
    AlbertForTokenClassification,
    AlbertModel,
    AlbertPreTrainedModel,
)
from .models.align import AlignModel, AlignPreTrainedModel, AlignTextModel, AlignVisionModel
from .models.aria import (
    AriaForConditionalGeneration,
    AriaPreTrainedModel,
    AriaTextForCausalLM,
    AriaTextModel,
    AriaTextPreTrainedModel,
)
from .models.auto import (
    MODEL_FOR_AUDIO_CLASSIFICATION_MAPPING,
    MODEL_FOR_AUDIO_FRAME_CLASSIFICATION_MAPPING,
    MODEL_FOR_AUDIO_XVECTOR_MAPPING,
    MODEL_FOR_BACKBONE_MAPPING,
    MODEL_FOR_CAUSAL_IMAGE_MODELING_MAPPING,
    MODEL_FOR_CAUSAL_LM_MAPPING,
    MODEL_FOR_CTC_MAPPING,
    MODEL_FOR_DEPTH_ESTIMATION_MAPPING,
    MODEL_FOR_DOCUMENT_QUESTION_ANSWERING_MAPPING,
    MODEL_FOR_IMAGE_CLASSIFICATION_MAPPING,
    MODEL_FOR_IMAGE_MAPPING,
    MODEL_FOR_IMAGE_SEGMENTATION_MAPPING,
    MODEL_FOR_IMAGE_TEXT_TO_TEXT_MAPPING,
    MODEL_FOR_IMAGE_TO_IMAGE_MAPPING,
    MODEL_FOR_INSTANCE_SEGMENTATION_MAPPING,
    MODEL_FOR_KEYPOINT_DETECTION_MAPPING,
    MODEL_FOR_MASK_GENERATION_MAPPING,
    MODEL_FOR_MASKED_IMAGE_MODELING_MAPPING,
    MODEL_FOR_MASKED_LM_MAPPING,
    MODEL_FOR_MULTIPLE_CHOICE_MAPPING,
    MODEL_FOR_NEXT_SENTENCE_PREDICTION_MAPPING,
    MODEL_FOR_OBJECT_DETECTION_MAPPING,
    MODEL_FOR_PRETRAINING_MAPPING,
    MODEL_FOR_QUESTION_ANSWERING_MAPPING,
    MODEL_FOR_RETRIEVAL_MAPPING,
    MODEL_FOR_SEMANTIC_SEGMENTATION_MAPPING,
    MODEL_FOR_SEQ_TO_SEQ_CAUSAL_LM_MAPPING,
    MODEL_FOR_SEQUENCE_CLASSIFICATION_MAPPING,
    MODEL_FOR_SPEECH_SEQ_2_SEQ_MAPPING,
    MODEL_FOR_TABLE_QUESTION_ANSWERING_MAPPING,
    MODEL_FOR_TEXT_ENCODING_MAPPING,
    MODEL_FOR_TEXT_TO_SPECTROGRAM_MAPPING,
    MODEL_FOR_TEXT_TO_WAVEFORM_MAPPING,
    MODEL_FOR_TIME_SERIES_CLASSIFICATION_MAPPING,
    MODEL_FOR_TIME_SERIES_REGRESSION_MAPPING,
    MODEL_FOR_TOKEN_CLASSIFICATION_MAPPING,
    MODEL_FOR_UNIVERSAL_SEGMENTATION_MAPPING,
    MODEL_FOR_VIDEO_CLASSIFICATION_MAPPING,
    MODEL_FOR_VISION_2_SEQ_MAPPING,
    MODEL_FOR_VISUAL_QUESTION_ANSWERING_MAPPING,
    MODEL_FOR_ZERO_SHOT_IMAGE_CLASSIFICATION_MAPPING,
    MODEL_FOR_ZERO_SHOT_OBJECT_DETECTION_MAPPING,
    MODEL_MAPPING,
    MODEL_WITH_LM_HEAD_MAPPING,
    AutoBackbone,
    AutoConfig,
    AutoFeatureExtractor,
    AutoImageProcessor,
    AutoModel,
    AutoModelForAudioClassification,
    AutoModelForAudioFrameClassification,
    AutoModelForAudioXVector,
    AutoModelForCausalLM,
    AutoModelForCTC,
    AutoModelForDepthEstimation,
    AutoModelForDocumentQuestionAnswering,
    AutoModelForImageClassification,
    AutoModelForImageSegmentation,
    AutoModelForImageTextToText,
    AutoModelForImageToImage,
    AutoModelForInstanceSegmentation,
    AutoModelForKeypointDetection,
    AutoModelForMaskedImageModeling,
    AutoModelForMaskedLM,
    AutoModelForMaskGeneration,
    AutoModelForMultipleChoice,
    AutoModelForNextSentencePrediction,
    AutoModelForObjectDetection,
    AutoModelForPreTraining,
    AutoModelForQuestionAnswering,
    AutoModelForSemanticSegmentation,
    AutoModelForSeq2SeqLM,
    AutoModelForSequenceClassification,
    AutoModelForSpeechSeq2Seq,
    AutoModelForTableQuestionAnswering,
    AutoModelForTextEncoding,
    AutoModelForTextToSpectrogram,
    AutoModelForTextToWaveform,
    AutoModelForTokenClassification,
    AutoModelForUniversalSegmentation,
    AutoModelForVideoClassification,
    AutoModelForVision2Seq,
    AutoModelForVisualQuestionAnswering,
    AutoModelForZeroShotImageClassification,
    AutoModelForZeroShotObjectDetection,
    AutoModelWithLMHead,
    AutoProcessor,
)
from .models.bamba import BambaForCausalLM, BambaModel, BambaPreTrainedModel
from .models.bart import (
    BartForCausalLM,
    BartForConditionalGeneration,
    BartForQuestionAnswering,
    BartForSequenceClassification,
    BartModel,
    BartPretrainedModel,
    BartPreTrainedModel,
    PretrainedBartModel,
)
from .models.bert import (
    BertForMaskedLM,
    BertForMultipleChoice,
    BertForNextSentencePrediction,
    BertForPreTraining,
    BertForQuestionAnswering,
    BertForSequenceClassification,
    BertForTokenClassification,
    BertLayer,
    BertLMHeadModel,
    BertModel,
    BertPreTrainedModel,
)
from .models.bert_generation import BertGenerationDecoder, BertGenerationEncoder, BertGenerationPreTrainedModel
from .models.big_bird import (
    BigBirdForCausalLM,
    BigBirdForMaskedLM,
    BigBirdForMultipleChoice,
    BigBirdForPreTraining,
    BigBirdForQuestionAnswering,
    BigBirdForSequenceClassification,
    BigBirdForTokenClassification,
    BigBirdLayer,
    BigBirdModel,
    BigBirdPreTrainedModel,
)
from .models.bigbird_pegasus import (
    BigBirdPegasusForCausalLM,
    BigBirdPegasusForConditionalGeneration,
    BigBirdPegasusForQuestionAnswering,
    BigBirdPegasusForSequenceClassification,
    BigBirdPegasusModel,
    BigBirdPegasusPreTrainedModel,
)
from .models.bit import BitBackbone
from .models.blenderbot import (
    BlenderbotForCausalLM,
    BlenderbotForConditionalGeneration,
    BlenderbotModel,
    BlenderbotPreTrainedModel,
)
from .models.blenderbot_small import (
    BlenderbotSmallForCausalLM,
    BlenderbotSmallForConditionalGeneration,
    BlenderbotSmallModel,
    BlenderbotSmallPreTrainedModel,
)
from .models.blip import (
    BlipForConditionalGeneration,
    BlipForImageTextRetrieval,
    BlipForQuestionAnswering,
    BlipImageProcessor,
    BlipImageProcessorFast,
    BlipModel,
    BlipPreTrainedModel,
    BlipProcessor,
    BlipTextModel,
    BlipVisionModel,
)
from .models.blip_2 import (
    Blip2ForConditionalGeneration,
    Blip2Model,
    Blip2PreTrainedModel,
    Blip2QFormerModel,
    Blip2VisionModel,
)
from .models.camembert import (
    CamembertForCausalLM,
    CamembertForMaskedLM,
    CamembertForMultipleChoice,
    CamembertForQuestionAnswering,
    CamembertForSequenceClassification,
    CamembertForTokenClassification,
    CamembertModel,
    CamembertPreTrainedModel,
)
from .models.canine import (
    CanineForMultipleChoice,
    CanineForQuestionAnswering,
    CanineForSequenceClassification,
    CanineForTokenClassification,
    CanineLayer,
    CanineModel,
    CaninePreTrainedModel,
)
from .models.chameleon import (
    ChameleonForConditionalGeneration,
    ChameleonImageProcessor,
    ChameleonModel,
    ChameleonPreTrainedModel,
    ChameleonProcessor,
    ChameleonVQVAE,
)
from .models.clap import (
    ClapAudioModel,
    ClapAudioModelWithProjection,
    ClapFeatureExtractor,
    ClapModel,
    ClapPreTrainedModel,
    ClapTextModel,
    ClapTextModelWithProjection,
)
from .models.clip import (
    CLIP_PRETRAINED_MODEL_ARCHIVE_LIST,
    CLIPModel,
    CLIPPreTrainedModel,
    CLIPTextModel,
    CLIPTextModelWithProjection,
    CLIPVisionModel,
    CLIPVisionModelWithProjection,
)
from .models.clipseg import (
    CLIPSegForImageSegmentation,
    CLIPSegModel,
    CLIPSegPreTrainedModel,
    CLIPSegTextModel,
    CLIPSegVisionModel,
)
from .models.clvp import (
    ClvpDecoder,
    ClvpEncoder,
    ClvpForCausalLM,
    ClvpModel,
    ClvpModelForConditionalGeneration,
    ClvpPreTrainedModel,
)
from .models.cohere2 import Cohere2ForCausalLM, Cohere2Model, Cohere2PreTrainedModel
from .models.colpali import ColPaliForRetrieval, ColPaliPreTrainedModel, ColPaliProcessor
from .models.convbert import (
    ConvBertForMaskedLM,
    ConvBertForMultipleChoice,
    ConvBertForQuestionAnswering,
    ConvBertForSequenceClassification,
    ConvBertForTokenClassification,
    ConvBertLayer,
    ConvBertModel,
)
from .models.convnext import (
    ConvNextBackbone,
    ConvNextFeatureExtractor,
    ConvNextForImageClassification,
    ConvNextImageProcessor,
    ConvNextModel,
    ConvNextPreTrainedModel,
)
from .models.convnextv2 import (
    ConvNextV2Backbone,
    ConvNextV2ForImageClassification,
    ConvNextV2Model,
    ConvNextV2PreTrainedModel,
)
from .models.ctrl import CTRLForSequenceClassification, CTRLLMHeadModel, CTRLModel, CTRLPreTrainedModel
from .models.data2vec import (
    Data2VecAudioForAudioFrameClassification,
    Data2VecAudioForCTC,
    Data2VecAudioForSequenceClassification,
    Data2VecAudioForXVector,
    Data2VecAudioModel,
    Data2VecAudioPreTrainedModel,
    Data2VecTextForCausalLM,
    Data2VecTextForMaskedLM,
    Data2VecTextForMultipleChoice,
    Data2VecTextForQuestionAnswering,
    Data2VecTextForSequenceClassification,
    Data2VecTextForTokenClassification,
    Data2VecTextModel,
    Data2VecTextPreTrainedModel,
    Data2VecVisionForImageClassification,
    Data2VecVisionForSemanticSegmentation,
    Data2VecVisionModel,
    Data2VecVisionPreTrainedModel,
)
from .models.deberta import (
    DebertaForMaskedLM,
    DebertaForQuestionAnswering,
    DebertaForSequenceClassification,
    DebertaForTokenClassification,
    DebertaModel,
    DebertaPreTrainedModel,
)
from .models.deberta_v2 import (
    DebertaV2ForMaskedLM,
    DebertaV2ForMultipleChoice,
    DebertaV2ForQuestionAnswering,
    DebertaV2ForSequenceClassification,
    DebertaV2ForTokenClassification,
    DebertaV2Model,
    DebertaV2PreTrainedModel,
)
from .models.deit import (
    DeiTForImageClassification,
    DeiTForImageClassificationWithTeacher,
    DeiTForMaskedImageModeling,
    DeiTModel,
    DeiTPreTrainedModel,
)
from .models.depth_anything import DepthAnythingForDepthEstimation, DepthAnythingPreTrainedModel
from .models.dinov2 import Dinov2Backbone, Dinov2ForImageClassification, Dinov2Model, Dinov2PreTrainedModel
from .models.distilbert import (
    DistilBertForMaskedLM,
    DistilBertForMultipleChoice,
    DistilBertForQuestionAnswering,
    DistilBertForSequenceClassification,
    DistilBertForTokenClassification,
    DistilBertModel,
    DistilBertPreTrainedModel,
)
from .models.dpr import (
    DPRContextEncoder,
    DPRPretrainedContextEncoder,
    DPRPreTrainedModel,
    DPRPretrainedQuestionEncoder,
    DPRPretrainedReader,
    DPRQuestionEncoder,
    DPRReader,
)
from .models.dpt import DPTForDepthEstimation, DPTImageProcessor, DPTModel, DPTPreTrainedModel
<<<<<<< HEAD
from .models.emu3 import Emu3ForCausalLM, Emu3ForConditionalGeneration, Emu3PreTrainedModel, Emu3TextModel, Emu3VQVAE
=======
from .models.fastspeech2_conformer import (
    FastSpeech2ConformerHifiGan,
    FastSpeech2ConformerModel,
    FastSpeech2ConformerPreTrainedModel,
    FastSpeech2ConformerWithHifiGan,
)
>>>>>>> f2090f22
from .models.funnel import (
    FunnelBaseModel,
    FunnelForMaskedLM,
    FunnelForMultipleChoice,
    FunnelForPreTraining,
    FunnelForQuestionAnswering,
    FunnelForSequenceClassification,
    FunnelForTokenClassification,
    FunnelModel,
    FunnelPreTrainedModel,
)
from .models.fuyu import FuyuForCausalLM, FuyuPreTrainedModel
from .models.gemma import (
    GemmaForCausalLM,
    GemmaForSequenceClassification,
    GemmaForTokenClassification,
    GemmaModel,
    GemmaPreTrainedModel,
)
from .models.gemma2 import (
    Gemma2ForCausalLM,
    Gemma2ForSequenceClassification,
    Gemma2ForTokenClassification,
    Gemma2Model,
    Gemma2PreTrainedModel,
)
from .models.gemma3 import Gemma3ForCausalLM, Gemma3ForConditionalGeneration, Gemma3PreTrainedModel, Gemma3TextModel
from .models.glm import (
    GlmForCausalLM,
    GlmForSequenceClassification,
    GlmForTokenClassification,
    GlmModel,
    GlmPreTrainedModel,
)
from .models.glpn import (
    GLPNFeatureExtractor,
    GLPNForDepthEstimation,
    GLPNImageProcessor,
    GLPNModel,
    GLPNPreTrainedModel,
)
from .models.gpt2 import (
    GPT2DoubleHeadsModel,
    GPT2ForQuestionAnswering,
    GPT2ForSequenceClassification,
    GPT2ForTokenClassification,
    GPT2LMHeadModel,
    GPT2Model,
    GPT2PreTrainedModel,
)
from .models.granite import GraniteForCausalLM, GraniteModel, GranitePreTrainedModel
from .models.granitemoe import GraniteMoeForCausalLM, GraniteMoeModel, GraniteMoePreTrainedModel
from .models.granitemoeshared import GraniteMoeSharedForCausalLM, GraniteMoeSharedModel, GraniteMoeSharedPreTrainedModel
from .models.grounding_dino import (
    GroundingDinoForObjectDetection,
    GroundingDinoImageProcessor,
    GroundingDinoModel,
    GroundingDinoPreTrainedModel,
    GroundingDinoProcessor,
)
from .models.helium import (
    HeliumForCausalLM,
    HeliumForSequenceClassification,
    HeliumForTokenClassification,
    HeliumModel,
    HeliumPreTrainedModel,
)
from .models.hiera import (
    HieraBackbone,
    HieraForImageClassification,
    HieraForPreTraining,
    HieraModel,
    HieraPreTrainedModel,
)
from .models.hubert import HubertForCTC, HubertForSequenceClassification, HubertModel, HubertPreTrainedModel
from .models.ibert import (
    IBertForMaskedLM,
    IBertForMultipleChoice,
    IBertForQuestionAnswering,
    IBertForSequenceClassification,
    IBertForTokenClassification,
    IBertModel,
    IBertPreTrainedModel,
)
from .models.idefics import (
    IdeficsForVisionText2Text,
    IdeficsImageProcessor,
    IdeficsModel,
    IdeficsPreTrainedModel,
    IdeficsProcessor,
)
from .models.idefics2 import Idefics2ForConditionalGeneration, Idefics2Model, Idefics2PreTrainedModel
from .models.idefics3 import (
    Idefics3ForConditionalGeneration,
    Idefics3Model,
    Idefics3PreTrainedModel,
    Idefics3VisionTransformer,
)
from .models.ijepa import IJepaForImageClassification, IJepaModel, IJepaPreTrainedModel
from .models.imagegpt import (
    ImageGPTFeatureExtractor,
    ImageGPTForCausalImageModeling,
    ImageGPTForImageClassification,
    ImageGPTImageProcessor,
    ImageGPTModel,
    ImageGPTPreTrainedModel,
)
from .models.led import (
    LEDForConditionalGeneration,
    LEDForQuestionAnswering,
    LEDForSequenceClassification,
    LEDModel,
    LEDPreTrainedModel,
)
from .models.levit import (
    LevitFeatureExtractor,
    LevitForImageClassification,
    LevitForImageClassificationWithTeacher,
    LevitModel,
    LevitPreTrainedModel,
)
from .models.llama import LlamaForCausalLM, LlamaForSequenceClassification, LlamaModel, LlamaPreTrainedModel
from .models.llava import LlavaConfig, LlavaForConditionalGeneration
from .models.llava_next import (
    LlavaNextForConditionalGeneration,
    LlavaNextImageProcessor,
    LlavaNextPreTrainedModel,
    LlavaNextProcessor,
)
from .models.llava_next_video import (
    LlavaNextVideoForConditionalGeneration,
    LlavaNextVideoImageProcessor,
    LlavaNextVideoPreTrainedModel,
    LlavaNextVideoProcessor,
)
from .models.llava_onevision import (
    LlavaOnevisionForConditionalGeneration,
    LlavaOnevisionImageProcessor,
    LlavaOnevisionPreTrainedModel,
    LlavaOnevisionProcessor,
    LlavaOnevisionVideoProcessor,
)
from .models.m2m_100 import M2M100ForConditionalGeneration, M2M100Model, M2M100PreTrainedModel
from .models.mamba import MambaForCausalLM, MambaModel, MambaPreTrainedModel
from .models.mamba2 import Mamba2ForCausalLM, Mamba2Model, Mamba2PreTrainedModel
from .models.megatron_bert import (
    MegatronBertForCausalLM,
    MegatronBertForMaskedLM,
    MegatronBertForMultipleChoice,
    MegatronBertForNextSentencePrediction,
    MegatronBertForPreTraining,
    MegatronBertForQuestionAnswering,
    MegatronBertForSequenceClassification,
    MegatronBertForTokenClassification,
    MegatronBertModel,
    MegatronBertPreTrainedModel,
)
from .models.minicpm4 import MiniCPMForCausalLM, MiniCPMForSequenceClassification, MiniCPMModel
from .models.mistral import (
    MistralForCausalLM,
    MistralForQuestionAnswering,
    MistralForSequenceClassification,
    MistralForTokenClassification,
    MistralModel,
    MistralPreTrainedModel,
)
from .models.mistral3 import Mistral3ForConditionalGeneration, Mistral3PreTrainedModel
from .models.mixtral import (
    MixtralForCausalLM,
    MixtralForQuestionAnswering,
    MixtralForSequenceClassification,
    MixtralForTokenClassification,
    MixtralModel,
    MixtralPreTrainedModel,
)
from .models.mllama import (
    MllamaForCausalLM,
    MllamaForConditionalGeneration,
    MllamaPreTrainedModel,
    MllamaTextModel,
    MllamaVisionModel,
)
from .models.mobilebert import (
    MobileBertForMaskedLM,
    MobileBertForMultipleChoice,
    MobileBertForNextSentencePrediction,
    MobileBertForPreTraining,
    MobileBertForQuestionAnswering,
    MobileBertForSequenceClassification,
    MobileBertForTokenClassification,
    MobileBertLayer,
    MobileBertModel,
    MobileBertPreTrainedModel,
)
from .models.modernbert import (
    ModernBertForMaskedLM,
    ModernBertForSequenceClassification,
    ModernBertForTokenClassification,
    ModernBertModel,
    ModernBertPreTrainedModel,
)
from .models.mpt import (
    MptForCausalLM,
    MptForQuestionAnswering,
    MptForSequenceClassification,
    MptForTokenClassification,
    MptModel,
    MptPreTrainedModel,
)
from .models.mt5 import (
    MT5_PRETRAINED_MODEL_ARCHIVE_LIST,
    MT5EncoderModel,
    MT5ForConditionalGeneration,
    MT5Model,
    MT5PreTrainedModel,
)
from .models.mvp import (
    MvpForCausalLM,
    MvpForConditionalGeneration,
    MvpForQuestionAnswering,
    MvpForSequenceClassification,
    MvpModel,
    MvpPreTrainedModel,
)
from .models.nystromformer import (
    NystromformerEncoder,
    NystromformerForMaskedLM,
    NystromformerForMultipleChoice,
    NystromformerForQuestionAnswering,
    NystromformerForSequenceClassification,
    NystromformerForTokenClassification,
    NystromformerModel,
    NystromformerPreTrainedModel,
)
from .models.opt import (
    OPTForCausalLM,
    OPTForQuestionAnswering,
    OPTForSequenceClassification,
    OPTModel,
    OPTPreTrainedModel,
)
from .models.owlvit import (
    OwlViTForObjectDetection,
    OwlViTImageProcessor,
    OwlViTModel,
    OwlViTPreTrainedModel,
    OwlViTProcessor,
    OwlViTTextModel,
    OwlViTVisionModel,
)
from .models.paligemma import PaliGemmaForConditionalGeneration, PaliGemmaPreTrainedModel
from .models.persimmon import (
    PersimmonForCausalLM,
    PersimmonForSequenceClassification,
    PersimmonForTokenClassification,
    PersimmonModel,
    PersimmonPreTrainedModel,
)
from .models.phi import (
    PhiForCausalLM,
    PhiForSequenceClassification,
    PhiForTokenClassification,
    PhiModel,
    PhiPreTrainedModel,
)
from .models.phi3 import (
    Phi3ForCausalLM,
    Phi3ForSequenceClassification,
    Phi3ForTokenClassification,
    Phi3Model,
    Phi3PreTrainedModel,
)
from .models.pixtral import PixtralPreTrainedModel, PixtralVisionModel
from .models.poolformer import PoolFormerForImageClassification, PoolFormerModel, PoolFormerPreTrainedModel
from .models.pop2piano import Pop2PianoForConditionalGeneration, Pop2PianoPreTrainedModel
from .models.qwen2 import Qwen2ForCausalLM, Qwen2ForSequenceClassification, Qwen2ForTokenClassification, Qwen2Model
from .models.qwen2_5_omni import (
    Qwen2_5OmniForConditionalGeneration,
    Qwen2_5OmniPreTrainedModel,
    Qwen2_5OmniPreTrainedModelForConditionalGeneration,
    Qwen2_5OmniTalkerForConditionalGeneration,
    Qwen2_5OmniTalkerModel,
    Qwen2_5OmniThinkerForConditionalGeneration,
    Qwen2_5OmniThinkerTextModel,
    Qwen2_5OmniToken2WavBigVGANModel,
    Qwen2_5OmniToken2WavDiTModel,
    Qwen2_5OmniToken2WavModel,
)
from .models.qwen2_5_vl import (
    Qwen2_5_VLForConditionalGeneration,
    Qwen2_5_VLModel,
    Qwen2_5_VLPreTrainedModel,
    Qwen2_5_VLProcessor,
)
from .models.qwen2_audio import Qwen2AudioEncoder, Qwen2AudioForConditionalGeneration, Qwen2AudioPreTrainedModel
from .models.qwen2_vl import (
    Qwen2VLForConditionalGeneration,
    Qwen2VLImageProcessor,
    Qwen2VLModel,
    Qwen2VLPreTrainedModel,
)
from .models.recurrent_gemma import RecurrentGemmaForCausalLM, RecurrentGemmaModel, RecurrentGemmaPreTrainedModel
from .models.rembert import (
    RemBertForCausalLM,
    RemBertForMaskedLM,
    RemBertForMultipleChoice,
    RemBertForQuestionAnswering,
    RemBertForSequenceClassification,
    RemBertForTokenClassification,
    RemBertLayer,
    RemBertModel,
    RemBertPreTrainedModel,
)
from .models.resnet import ResNetBackbone, ResNetForImageClassification, ResNetModel, ResNetPreTrainedModel
from .models.roberta import (
    RobertaForCausalLM,
    RobertaForMaskedLM,
    RobertaForMultipleChoice,
    RobertaForQuestionAnswering,
    RobertaForSequenceClassification,
    RobertaForTokenClassification,
    RobertaModel,
    RobertaPreTrainedModel,
)
from .models.rwkv import RwkvForCausalLM, RwkvModel, RwkvPreTrainedModel
from .models.sam import SamImageProcessor, SamModel, SamPreTrainedModel, SamProcessor
from .models.seamless_m4t_v2 import (
    SeamlessM4Tv2ForSpeechToSpeech,
    SeamlessM4Tv2ForSpeechToText,
    SeamlessM4Tv2ForTextToSpeech,
    SeamlessM4Tv2ForTextToText,
    SeamlessM4Tv2Model,
    SeamlessM4Tv2PreTrainedModel,
)
from .models.segformer import (
    SegformerDecodeHead,
    SegformerForImageClassification,
    SegformerForSemanticSegmentation,
    SegformerImageProcessor,
    SegformerModel,
    SegformerPreTrainedModel,
)
from .models.siglip import (
    SiglipForImageClassification,
    SiglipImageProcessor,
    SiglipImageProcessorFast,
    SiglipModel,
    SiglipPreTrainedModel,
    SiglipProcessor,
    SiglipTextModel,
    SiglipVisionModel,
)
from .models.smolvlm import (
    SmolVLMForConditionalGeneration,
    SmolVLMModel,
    SmolVLMPreTrainedModel,
    SmolVLMVisionTransformer,
)
from .models.speecht5 import (
    SpeechT5ForSpeechToSpeech,
    SpeechT5ForSpeechToText,
    SpeechT5ForTextToSpeech,
    SpeechT5HifiGan,
    SpeechT5Model,
    SpeechT5PreTrainedModel,
)
from .models.starcoder2 import (
    Starcoder2ForCausalLM,
    Starcoder2ForSequenceClassification,
    Starcoder2ForTokenClassification,
    Starcoder2Model,
    Starcoder2PreTrainedModel,
)
from .models.swin import (
    SwinBackbone,
    SwinForImageClassification,
    SwinForMaskedImageModeling,
    SwinModel,
    SwinPreTrainedModel,
)
from .models.swin2sr import Swin2SRForImageSuperResolution, Swin2SRModel, Swin2SRPreTrainedModel
from .models.switch_transformers import (
    SwitchTransformersEncoderModel,
    SwitchTransformersForConditionalGeneration,
    SwitchTransformersModel,
    SwitchTransformersPreTrainedModel,
    SwitchTransformersSparseMLP,
    SwitchTransformersTop1Router,
)
from .models.t5 import (
    T5_PRETRAINED_MODEL_ARCHIVE_LIST,
    T5EncoderModel,
    T5ForConditionalGeneration,
    T5Model,
    T5PreTrainedModel,
)
from .models.tapas import (
    TapasForMaskedLM,
    TapasForQuestionAnswering,
    TapasForSequenceClassification,
    TapasModel,
    TapasPreTrainedModel,
)
from .models.umt5 import (
    UMT5EncoderModel,
    UMT5ForQuestionAnswering,
    UMT5ForSequenceClassification,
    UMT5ForTokenClassification,
    UMT5Model,
    UMT5PreTrainedModel,
)
from .models.video_llava import VideoLlavaForConditionalGeneration, VideoLlavaPreTrainedModel
from .models.vilt import (
    ViltForImageAndTextRetrieval,
    ViltForImagesAndTextClassification,
    ViltForMaskedLM,
    ViltForQuestionAnswering,
    ViltForTokenClassification,
    ViltModel,
    ViltPreTrainedModel,
)
from .models.vipllava import VipLlavaForConditionalGeneration, VipLlavaPreTrainedModel
from .models.vision_encoder_decoder import VisionEncoderDecoderModel
from .models.vision_text_dual_encoder import VisionTextDualEncoderModel
from .models.vit import ViTForImageClassification, ViTForMaskedImageModeling, ViTModel, ViTPreTrainedModel
from .models.vits import VitsModel, VitsPreTrainedModel
from .models.wav2vec2 import (
    Wav2Vec2FeatureExtractor,
    Wav2Vec2ForAudioFrameClassification,
    Wav2Vec2ForCTC,
    Wav2Vec2ForMaskedLM,
    Wav2Vec2ForPreTraining,
    Wav2Vec2ForSequenceClassification,
    Wav2Vec2ForXVector,
    Wav2Vec2Model,
    Wav2Vec2PreTrainedModel,
    Wav2Vec2Processor,
)
from .models.whisper import (
    WhisperForAudioClassification,
    WhisperForCausalLM,
    WhisperForConditionalGeneration,
    WhisperModel,
    WhisperPreTrainedModel,
    WhisperProcessor,
)
from .models.xlm_roberta import XLMRobertaModel, XLMRobertaPreTrainedModel
from .models.xlm_roberta_xl import (
    XLMRobertaXLForCausalLM,
    XLMRobertaXLForMaskedLM,
    XLMRobertaXLForMultipleChoice,
    XLMRobertaXLForQuestionAnswering,
    XLMRobertaXLForSequenceClassification,
    XLMRobertaXLForTokenClassification,
    XLMRobertaXLModel,
    XLMRobertaXLPreTrainedModel,
)
from .models.yolos import YolosForObjectDetection, YolosImageProcessor, YolosModel, YolosPreTrainedModel
from .models.zamba import ZambaForCausalLM, ZambaForSequenceClassification, ZambaModel, ZambaPreTrainedModel
from .models.zamba2 import Zamba2ForCausalLM, Zamba2ForSequenceClassification, Zamba2Model, Zamba2PreTrainedModel
from .pipelines import (
    ImageToImagePipeline,
    ImageToTextPipeline,
    TextGenerationPipeline,
    VisualQuestionAnsweringPipeline,
    pipeline,
)
from .processing_utils import ProcessorMixin
from .trainer import Trainer
from .training_args import TrainingArguments
from .utils import logging

if version.parse(transformers.__version__) >= version.parse("4.51.0"):
    from .models.qwen3 import Qwen3ForCausalLM, Qwen3Model, Qwen3PreTrainedModel

if version.parse(transformers.__version__) >= version.parse("4.51.3"):
    from .models.glm4 import (
        Glm4ForCausalLM,
        Glm4ForSequenceClassification,
        Glm4ForTokenClassification,
        Glm4Model,
        Glm4PreTrainedModel,
    )

if version.parse(transformers.__version__) >= version.parse("4.53.0"):
    from .models.glm4v import (
        Glm4vForConditionalGeneration,
        Glm4vModel,
        Glm4vPreTrainedModel,
        Glm4vTextModel,
        Glm4vVisionModel,
    )
    from .models.minimax import (
        MiniMaxForCausalLM,
        MiniMaxForQuestionAnswering,
        MiniMaxForSequenceClassification,
        MiniMaxForTokenClassification,
        MiniMaxModel,
        MiniMaxPreTrainedModel,
    )
    from .models.vjepa2 import VJEPA2ForVideoClassification, VJEPA2Model, VJEPA2PreTrainedModel<|MERGE_RESOLUTION|>--- conflicted
+++ resolved
@@ -366,16 +366,13 @@
     DPRReader,
 )
 from .models.dpt import DPTForDepthEstimation, DPTImageProcessor, DPTModel, DPTPreTrainedModel
-<<<<<<< HEAD
 from .models.emu3 import Emu3ForCausalLM, Emu3ForConditionalGeneration, Emu3PreTrainedModel, Emu3TextModel, Emu3VQVAE
-=======
 from .models.fastspeech2_conformer import (
     FastSpeech2ConformerHifiGan,
     FastSpeech2ConformerModel,
     FastSpeech2ConformerPreTrainedModel,
     FastSpeech2ConformerWithHifiGan,
 )
->>>>>>> f2090f22
 from .models.funnel import (
     FunnelBaseModel,
     FunnelForMaskedLM,
