--- conflicted
+++ resolved
@@ -112,7 +112,6 @@
     UMT5Model,
     UMT5PreTrainedModel,
 )
-<<<<<<< HEAD
 from .models.whisper import (
     WhisperForAudioClassification,
     WhisperForCausalLM,
@@ -120,7 +119,7 @@
     WhisperModel,
     WhisperPreTrainedModel,
     WhisperProcessor,
-=======
+)
 from .models.wav2vec2 import (
     Wav2Vec2FeatureExtractor,
     Wav2Vec2ForAudioFrameClassification,
@@ -132,7 +131,6 @@
     Wav2Vec2Model,
     Wav2Vec2PreTrainedModel,
     Wav2Vec2Processor,
->>>>>>> ab946241
 )
 from .models.xlm_roberta import XLMRobertaModel, XLMRobertaPreTrainedModel
 from .processing_utils import ProcessorMixin