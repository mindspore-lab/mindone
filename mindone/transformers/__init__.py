--- conflicted
+++ resolved
@@ -122,7 +122,6 @@
     Blip2QFormerModel,
     Blip2VisionModel,
 )
-<<<<<<< HEAD
 from .models.bloom import (
     BloomForCausalLM,
     BloomForQuestionAnswering,
@@ -130,7 +129,7 @@
     BloomForTokenClassification,
     BloomModel,
     BloomPreTrainedModel,
-=======
+)
 from .models.camembert import (
     CamembertForCausalLM,
     CamembertForMaskedLM,
@@ -149,7 +148,6 @@
     CanineLayer,
     CanineModel,
     CaninePreTrainedModel,
->>>>>>> fc997b65
 )
 from .models.chameleon import (
     ChameleonForConditionalGeneration,
