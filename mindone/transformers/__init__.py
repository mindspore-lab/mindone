# Copyright 2020 The HuggingFace Team. All rights reserved.
#
# This code is adapted from https://github.com/huggingface/transformers
# with modifications to run transformers on mindspore.
#
# Licensed under the Apache License, Version 2.0 (the "License");
# you may not use this file except in compliance with the License.
# You may obtain a copy of the License at
#
#     http://www.apache.org/licenses/LICENSE-2.0
#
# Unless required by applicable law or agreed to in writing, software
# distributed under the License is distributed on an "AS IS" BASIS,
# WITHOUT WARRANTIES OR CONDITIONS OF ANY KIND, either express or implied.
# See the License for the specific language governing permissions and
# limitations under the License.

# When adding a new object to this init, remember to add it twice: once inside the `_import_structure` dictionary and
# once inside the `if TYPE_CHECKING` branch. The `TYPE_CHECKING` should have import statements as usual, but they are
# only there for type checking. The `_import_structure` is a dictionary submodule to list of object names, and is used
# to defer the actual importing for when the objects are requested. This way `import transformers` provides the names
# in the namespace without actually importing anything (and especially none of the backends).

__version__ = "4.50.0"
import transformers
from packaging import version

# Feature Extractor
from .feature_extraction_utils import BatchFeature, FeatureExtractionMixin
from .image_processing_base import ImageProcessingMixin
from .image_processing_utils import BaseImageProcessor
from .image_utils import ImageFeatureExtractionMixin
from .modeling_utils import MSPreTrainedModel
from .models.albert import (
    AlbertForMaskedLM,
    AlbertForMultipleChoice,
    AlbertForPreTraining,
    AlbertForQuestionAnswering,
    AlbertForSequenceClassification,
    AlbertForTokenClassification,
    AlbertModel,
    AlbertPreTrainedModel,
)
from .models.align import AlignModel, AlignPreTrainedModel, AlignTextModel, AlignVisionModel
from .models.altclip import AltCLIPModel, AltCLIPPreTrainedModel, AltCLIPTextModel, AltCLIPVisionModel
from .models.aria import (
    AriaForConditionalGeneration,
    AriaPreTrainedModel,
    AriaTextForCausalLM,
    AriaTextModel,
    AriaTextPreTrainedModel,
)
from .models.auto import (
    MODEL_FOR_AUDIO_CLASSIFICATION_MAPPING,
    MODEL_FOR_AUDIO_FRAME_CLASSIFICATION_MAPPING,
    MODEL_FOR_AUDIO_XVECTOR_MAPPING,
    MODEL_FOR_BACKBONE_MAPPING,
    MODEL_FOR_CAUSAL_IMAGE_MODELING_MAPPING,
    MODEL_FOR_CAUSAL_LM_MAPPING,
    MODEL_FOR_CTC_MAPPING,
    MODEL_FOR_DEPTH_ESTIMATION_MAPPING,
    MODEL_FOR_DOCUMENT_QUESTION_ANSWERING_MAPPING,
    MODEL_FOR_IMAGE_CLASSIFICATION_MAPPING,
    MODEL_FOR_IMAGE_MAPPING,
    MODEL_FOR_IMAGE_SEGMENTATION_MAPPING,
    MODEL_FOR_IMAGE_TEXT_TO_TEXT_MAPPING,
    MODEL_FOR_IMAGE_TO_IMAGE_MAPPING,
    MODEL_FOR_INSTANCE_SEGMENTATION_MAPPING,
    MODEL_FOR_KEYPOINT_DETECTION_MAPPING,
    MODEL_FOR_MASK_GENERATION_MAPPING,
    MODEL_FOR_MASKED_IMAGE_MODELING_MAPPING,
    MODEL_FOR_MASKED_LM_MAPPING,
    MODEL_FOR_MULTIPLE_CHOICE_MAPPING,
    MODEL_FOR_NEXT_SENTENCE_PREDICTION_MAPPING,
    MODEL_FOR_OBJECT_DETECTION_MAPPING,
    MODEL_FOR_PRETRAINING_MAPPING,
    MODEL_FOR_QUESTION_ANSWERING_MAPPING,
    MODEL_FOR_RETRIEVAL_MAPPING,
    MODEL_FOR_SEMANTIC_SEGMENTATION_MAPPING,
    MODEL_FOR_SEQ_TO_SEQ_CAUSAL_LM_MAPPING,
    MODEL_FOR_SEQUENCE_CLASSIFICATION_MAPPING,
    MODEL_FOR_SPEECH_SEQ_2_SEQ_MAPPING,
    MODEL_FOR_TABLE_QUESTION_ANSWERING_MAPPING,
    MODEL_FOR_TEXT_ENCODING_MAPPING,
    MODEL_FOR_TEXT_TO_SPECTROGRAM_MAPPING,
    MODEL_FOR_TEXT_TO_WAVEFORM_MAPPING,
    MODEL_FOR_TIME_SERIES_CLASSIFICATION_MAPPING,
    MODEL_FOR_TIME_SERIES_REGRESSION_MAPPING,
    MODEL_FOR_TOKEN_CLASSIFICATION_MAPPING,
    MODEL_FOR_UNIVERSAL_SEGMENTATION_MAPPING,
    MODEL_FOR_VIDEO_CLASSIFICATION_MAPPING,
    MODEL_FOR_VISION_2_SEQ_MAPPING,
    MODEL_FOR_VISUAL_QUESTION_ANSWERING_MAPPING,
    MODEL_FOR_ZERO_SHOT_IMAGE_CLASSIFICATION_MAPPING,
    MODEL_FOR_ZERO_SHOT_OBJECT_DETECTION_MAPPING,
    MODEL_MAPPING,
    MODEL_WITH_LM_HEAD_MAPPING,
    AutoBackbone,
    AutoConfig,
    AutoFeatureExtractor,
    AutoImageProcessor,
    AutoModel,
    AutoModelForAudioClassification,
    AutoModelForAudioFrameClassification,
    AutoModelForAudioXVector,
    AutoModelForCausalLM,
    AutoModelForCTC,
    AutoModelForDepthEstimation,
    AutoModelForDocumentQuestionAnswering,
    AutoModelForImageClassification,
    AutoModelForImageSegmentation,
    AutoModelForImageTextToText,
    AutoModelForImageToImage,
    AutoModelForInstanceSegmentation,
    AutoModelForKeypointDetection,
    AutoModelForMaskedImageModeling,
    AutoModelForMaskedLM,
    AutoModelForMaskGeneration,
    AutoModelForMultipleChoice,
    AutoModelForNextSentencePrediction,
    AutoModelForObjectDetection,
    AutoModelForPreTraining,
    AutoModelForQuestionAnswering,
    AutoModelForSemanticSegmentation,
    AutoModelForSeq2SeqLM,
    AutoModelForSequenceClassification,
    AutoModelForSpeechSeq2Seq,
    AutoModelForTableQuestionAnswering,
    AutoModelForTextEncoding,
    AutoModelForTextToSpectrogram,
    AutoModelForTextToWaveform,
    AutoModelForTokenClassification,
    AutoModelForUniversalSegmentation,
    AutoModelForVideoClassification,
    AutoModelForVision2Seq,
    AutoModelForVisualQuestionAnswering,
    AutoModelForZeroShotImageClassification,
    AutoModelForZeroShotObjectDetection,
    AutoModelWithLMHead,
    AutoProcessor,
)
from .models.bamba import BambaForCausalLM, BambaModel, BambaPreTrainedModel
from .models.bark import BarkCausalModel, BarkCoarseModel, BarkFineModel, BarkModel, BarkSemanticModel
from .models.bart import (
    BartForCausalLM,
    BartForConditionalGeneration,
    BartForQuestionAnswering,
    BartForSequenceClassification,
    BartModel,
    BartPretrainedModel,
    BartPreTrainedModel,
    PretrainedBartModel,
)
from .models.bert import (
    BertForMaskedLM,
    BertForMultipleChoice,
    BertForNextSentencePrediction,
    BertForPreTraining,
    BertForQuestionAnswering,
    BertForSequenceClassification,
    BertForTokenClassification,
    BertLayer,
    BertLMHeadModel,
    BertModel,
    BertPreTrainedModel,
)
from .models.bert_generation import BertGenerationDecoder, BertGenerationEncoder, BertGenerationPreTrainedModel
from .models.big_bird import (
    BigBirdForCausalLM,
    BigBirdForMaskedLM,
    BigBirdForMultipleChoice,
    BigBirdForPreTraining,
    BigBirdForQuestionAnswering,
    BigBirdForSequenceClassification,
    BigBirdForTokenClassification,
    BigBirdLayer,
    BigBirdModel,
    BigBirdPreTrainedModel,
)
from .models.bigbird_pegasus import (
    BigBirdPegasusForCausalLM,
    BigBirdPegasusForConditionalGeneration,
    BigBirdPegasusForQuestionAnswering,
    BigBirdPegasusForSequenceClassification,
    BigBirdPegasusModel,
    BigBirdPegasusPreTrainedModel,
)
from .models.bit import BitBackbone
from .models.blenderbot import (
    BlenderbotForCausalLM,
    BlenderbotForConditionalGeneration,
    BlenderbotModel,
    BlenderbotPreTrainedModel,
)
from .models.blenderbot_small import (
    BlenderbotSmallForCausalLM,
    BlenderbotSmallForConditionalGeneration,
    BlenderbotSmallModel,
    BlenderbotSmallPreTrainedModel,
)
from .models.blip import (
    BlipForConditionalGeneration,
    BlipForImageTextRetrieval,
    BlipForQuestionAnswering,
    BlipImageProcessor,
    BlipImageProcessorFast,
    BlipModel,
    BlipPreTrainedModel,
    BlipProcessor,
    BlipTextModel,
    BlipVisionModel,
)
from .models.blip_2 import (
    Blip2ForConditionalGeneration,
    Blip2Model,
    Blip2PreTrainedModel,
    Blip2QFormerModel,
    Blip2VisionModel,
)
from .models.bloom import (
    BloomForCausalLM,
    BloomForQuestionAnswering,
    BloomForSequenceClassification,
    BloomForTokenClassification,
    BloomModel,
    BloomPreTrainedModel,
)
from .models.camembert import (
    CamembertForCausalLM,
    CamembertForMaskedLM,
    CamembertForMultipleChoice,
    CamembertForQuestionAnswering,
    CamembertForSequenceClassification,
    CamembertForTokenClassification,
    CamembertModel,
    CamembertPreTrainedModel,
)
from .models.canine import (
    CanineForMultipleChoice,
    CanineForQuestionAnswering,
    CanineForSequenceClassification,
    CanineForTokenClassification,
    CanineLayer,
    CanineModel,
    CaninePreTrainedModel,
)
from .models.chameleon import (
    ChameleonForConditionalGeneration,
    ChameleonImageProcessor,
    ChameleonModel,
    ChameleonPreTrainedModel,
    ChameleonProcessor,
    ChameleonVQVAE,
)
from .models.chinese_clip import (
    ChineseCLIPFeatureExtractor,
    ChineseCLIPImageProcessor,
    ChineseCLIPModel,
    ChineseCLIPPreTrainedModel,
    ChineseCLIPProcessor,
    ChineseCLIPTextModel,
    ChineseCLIPVisionModel,
)
from .models.clap import (
    ClapAudioModel,
    ClapAudioModelWithProjection,
    ClapFeatureExtractor,
    ClapModel,
    ClapPreTrainedModel,
    ClapTextModel,
    ClapTextModelWithProjection,
)
from .models.clip import (
    CLIP_PRETRAINED_MODEL_ARCHIVE_LIST,
    CLIPModel,
    CLIPPreTrainedModel,
    CLIPTextModel,
    CLIPTextModelWithProjection,
    CLIPVisionModel,
    CLIPVisionModelWithProjection,
)
from .models.clipseg import (
    CLIPSegForImageSegmentation,
    CLIPSegModel,
    CLIPSegPreTrainedModel,
    CLIPSegTextModel,
    CLIPSegVisionModel,
)
from .models.clvp import (
    ClvpDecoder,
    ClvpEncoder,
    ClvpForCausalLM,
    ClvpModel,
    ClvpModelForConditionalGeneration,
    ClvpPreTrainedModel,
)
from .models.codegen import CodeGenForCausalLM, CodeGenModel, CodeGenPreTrainedModel
from .models.cohere2 import Cohere2ForCausalLM, Cohere2Model, Cohere2PreTrainedModel
from .models.colpali import ColPaliForRetrieval, ColPaliPreTrainedModel, ColPaliProcessor
from .models.convbert import (
    ConvBertForMaskedLM,
    ConvBertForMultipleChoice,
    ConvBertForQuestionAnswering,
    ConvBertForSequenceClassification,
    ConvBertForTokenClassification,
    ConvBertLayer,
    ConvBertModel,
)
from .models.convnext import (
    ConvNextBackbone,
    ConvNextFeatureExtractor,
    ConvNextForImageClassification,
    ConvNextImageProcessor,
    ConvNextModel,
    ConvNextPreTrainedModel,
)
from .models.convnextv2 import (
    ConvNextV2Backbone,
    ConvNextV2ForImageClassification,
    ConvNextV2Model,
    ConvNextV2PreTrainedModel,
)
from .models.ctrl import CTRLForSequenceClassification, CTRLLMHeadModel, CTRLModel, CTRLPreTrainedModel
from .models.cvt import CvtForImageClassification, CvtModel, CvtPreTrainedModel
from .models.dac import DacModel, DacPreTrainedModel
from .models.data2vec import (
    Data2VecAudioForAudioFrameClassification,
    Data2VecAudioForCTC,
    Data2VecAudioForSequenceClassification,
    Data2VecAudioForXVector,
    Data2VecAudioModel,
    Data2VecAudioPreTrainedModel,
    Data2VecTextForCausalLM,
    Data2VecTextForMaskedLM,
    Data2VecTextForMultipleChoice,
    Data2VecTextForQuestionAnswering,
    Data2VecTextForSequenceClassification,
    Data2VecTextForTokenClassification,
    Data2VecTextModel,
    Data2VecTextPreTrainedModel,
    Data2VecVisionForImageClassification,
    Data2VecVisionForSemanticSegmentation,
    Data2VecVisionModel,
    Data2VecVisionPreTrainedModel,
)
from .models.dbrx import DbrxForCausalLM, DbrxModel, DbrxPreTrainedModel
from .models.deberta import (
    DebertaForMaskedLM,
    DebertaForQuestionAnswering,
    DebertaForSequenceClassification,
    DebertaForTokenClassification,
    DebertaModel,
    DebertaPreTrainedModel,
)
from .models.deberta_v2 import (
    DebertaV2ForMaskedLM,
    DebertaV2ForMultipleChoice,
    DebertaV2ForQuestionAnswering,
    DebertaV2ForSequenceClassification,
    DebertaV2ForTokenClassification,
    DebertaV2Model,
    DebertaV2PreTrainedModel,
)
from .models.deit import (
    DeiTForImageClassification,
    DeiTForImageClassificationWithTeacher,
    DeiTForMaskedImageModeling,
    DeiTModel,
    DeiTPreTrainedModel,
)
from .models.depth_anything import DepthAnythingForDepthEstimation, DepthAnythingPreTrainedModel
from .models.depth_pro import DepthProForDepthEstimation, DepthProImageProcessor, DepthProModel, DepthProPreTrainedModel
from .models.dinov2 import Dinov2Backbone, Dinov2ForImageClassification, Dinov2Model, Dinov2PreTrainedModel
from .models.distilbert import (
    DistilBertForMaskedLM,
    DistilBertForMultipleChoice,
    DistilBertForQuestionAnswering,
    DistilBertForSequenceClassification,
    DistilBertForTokenClassification,
    DistilBertModel,
    DistilBertPreTrainedModel,
)
from .models.dpr import (
    DPRContextEncoder,
    DPRPretrainedContextEncoder,
    DPRPreTrainedModel,
    DPRPretrainedQuestionEncoder,
    DPRPretrainedReader,
    DPRQuestionEncoder,
    DPRReader,
)
from .models.dpt import DPTForDepthEstimation, DPTImageProcessor, DPTModel, DPTPreTrainedModel
from .models.efficientnet import (
    EfficientNetForImageClassification,
    EfficientNetImageProcessor,
    EfficientNetModel,
    EfficientNetPreTrainedModel,
)
from .models.electra import (
    ElectraForCausalLM,
    ElectraForMaskedLM,
    ElectraForMultipleChoice,
    ElectraForPreTraining,
    ElectraForQuestionAnswering,
    ElectraForSequenceClassification,
    ElectraForTokenClassification,
    ElectraModel,
    ElectraPreTrainedModel,
)
from .models.emu3 import Emu3ForCausalLM, Emu3ForConditionalGeneration, Emu3PreTrainedModel, Emu3TextModel, Emu3VQVAE
from .models.encodec import EncodecModel, EncodecPreTrainedModel
from .models.ernie import (
    ErnieForCausalLM,
    ErnieForMaskedLM,
    ErnieForMultipleChoice,
    ErnieForNextSentencePrediction,
    ErnieForPreTraining,
    ErnieForQuestionAnswering,
    ErnieForSequenceClassification,
    ErnieForTokenClassification,
    ErnieModel,
    ErniePreTrainedModel,
)
from .models.falcon import (
    FalconForCausalLM,
    FalconForQuestionAnswering,
    FalconForSequenceClassification,
    FalconForTokenClassification,
    FalconModel,
    FalconPreTrainedModel,
)
from .models.fastspeech2_conformer import (
    FastSpeech2ConformerHifiGan,
    FastSpeech2ConformerModel,
    FastSpeech2ConformerPreTrainedModel,
    FastSpeech2ConformerWithHifiGan,
)
from .models.flaubert import (
    FlaubertForMultipleChoice,
    FlaubertForQuestionAnswering,
    FlaubertForQuestionAnsweringSimple,
    FlaubertForSequenceClassification,
    FlaubertForTokenClassification,
    FlaubertModel,
    FlaubertPreTrainedModel,
    FlaubertWithLMHeadModel,
)
from .models.fsmt import FSMTForConditionalGeneration, FSMTModel, PretrainedFSMTModel
from .models.funnel import (
    FunnelBaseModel,
    FunnelForMaskedLM,
    FunnelForMultipleChoice,
    FunnelForPreTraining,
    FunnelForQuestionAnswering,
    FunnelForSequenceClassification,
    FunnelForTokenClassification,
    FunnelModel,
    FunnelPreTrainedModel,
)
from .models.fuyu import FuyuForCausalLM, FuyuPreTrainedModel
from .models.gemma import (
    GemmaForCausalLM,
    GemmaForSequenceClassification,
    GemmaForTokenClassification,
    GemmaModel,
    GemmaPreTrainedModel,
)
from .models.gemma2 import (
    Gemma2ForCausalLM,
    Gemma2ForSequenceClassification,
    Gemma2ForTokenClassification,
    Gemma2Model,
    Gemma2PreTrainedModel,
)
from .models.gemma3 import Gemma3ForCausalLM, Gemma3ForConditionalGeneration, Gemma3PreTrainedModel, Gemma3TextModel
from .models.git import GitForCausalLM, GitModel, GitPreTrainedModel, GitVisionModel
from .models.glm import (
    GlmForCausalLM,
    GlmForSequenceClassification,
    GlmForTokenClassification,
    GlmModel,
    GlmPreTrainedModel,
)
from .models.glpn import (
    GLPNFeatureExtractor,
    GLPNForDepthEstimation,
    GLPNImageProcessor,
    GLPNModel,
    GLPNPreTrainedModel,
)
from .models.got_ocr2 import GotOcr2ForConditionalGeneration, GotOcr2PreTrainedModel
from .models.gpt2 import (
    GPT2DoubleHeadsModel,
    GPT2ForQuestionAnswering,
    GPT2ForSequenceClassification,
    GPT2ForTokenClassification,
    GPT2LMHeadModel,
    GPT2Model,
    GPT2PreTrainedModel,
)
from .models.gpt_bigcode import (
    GPTBigCodeForCausalLM,
    GPTBigCodeForSequenceClassification,
    GPTBigCodeForTokenClassification,
    GPTBigCodeModel,
    GPTBigCodePreTrainedModel,
)
from .models.gpt_neox import (
    GPTNeoXForCausalLM,
    GPTNeoXForQuestionAnswering,
    GPTNeoXForSequenceClassification,
    GPTNeoXLayer,
    GPTNeoXModel,
    GPTNeoXPreTrainedModel,
)
from .models.gpt_neox_japanese import (
    GPTNeoXJapaneseForCausalLM,
    GPTNeoXJapaneseLayer,
    GPTNeoXJapaneseModel,
    GPTNeoXJapanesePreTrainedModel,
)
from .models.gptj import (
    GPTJForCausalLM,
    GPTJForQuestionAnswering,
    GPTJForSequenceClassification,
    GPTJModel,
    GPTJPreTrainedModel,
from .models.gpt_neo import (
    GPTNeoForCausalLM,
    GPTNeoForQuestionAnswering,
    GPTNeoForSequenceClassification,
    GPTNeoForTokenClassification,
    GPTNeoModel,
    GPTNeoPreTrainedModel,
)
from .models.granite import GraniteForCausalLM, GraniteModel, GranitePreTrainedModel
from .models.granitemoe import GraniteMoeForCausalLM, GraniteMoeModel, GraniteMoePreTrainedModel
from .models.granitemoeshared import GraniteMoeSharedForCausalLM, GraniteMoeSharedModel, GraniteMoeSharedPreTrainedModel
from .models.grounding_dino import (
    GroundingDinoForObjectDetection,
    GroundingDinoImageProcessor,
    GroundingDinoModel,
    GroundingDinoPreTrainedModel,
    GroundingDinoProcessor,
)
from .models.helium import (
    HeliumForCausalLM,
    HeliumForSequenceClassification,
    HeliumForTokenClassification,
    HeliumModel,
    HeliumPreTrainedModel,
)
from .models.hiera import (
    HieraBackbone,
    HieraForImageClassification,
    HieraForPreTraining,
    HieraModel,
    HieraPreTrainedModel,
)
from .models.hubert import HubertForCTC, HubertForSequenceClassification, HubertModel, HubertPreTrainedModel
from .models.ibert import (
    IBertForMaskedLM,
    IBertForMultipleChoice,
    IBertForQuestionAnswering,
    IBertForSequenceClassification,
    IBertForTokenClassification,
    IBertModel,
    IBertPreTrainedModel,
)
from .models.idefics import (
    IdeficsForVisionText2Text,
    IdeficsImageProcessor,
    IdeficsModel,
    IdeficsPreTrainedModel,
    IdeficsProcessor,
)
from .models.idefics2 import Idefics2ForConditionalGeneration, Idefics2Model, Idefics2PreTrainedModel
from .models.idefics3 import (
    Idefics3ForConditionalGeneration,
    Idefics3Model,
    Idefics3PreTrainedModel,
    Idefics3VisionTransformer,
)
from .models.ijepa import IJepaForImageClassification, IJepaModel, IJepaPreTrainedModel
from .models.imagegpt import (
    ImageGPTFeatureExtractor,
    ImageGPTForCausalImageModeling,
    ImageGPTForImageClassification,
    ImageGPTImageProcessor,
    ImageGPTModel,
    ImageGPTPreTrainedModel,
)
from .models.instructblip import (
    InstructBlipForConditionalGeneration,
    InstructBlipPreTrainedModel,
    InstructBlipProcessor,
    InstructBlipQFormerModel,
    InstructBlipVisionModel,
)
from .models.instructblipvideo import (
    InstructBlipVideoForConditionalGeneration,
    InstructBlipVideoPreTrainedModel,
    InstructBlipVideoQFormerModel,
    InstructBlipVideoVisionModel,
)
from .models.jetmoe import (
    JetMoeConfig,
    JetMoeForCausalLM,
    JetMoeForSequenceClassification,
    JetMoeModel,
    JetMoePreTrainedModel,
)
from .models.kosmos2 import Kosmos2ForConditionalGeneration, Kosmos2Model, Kosmos2PreTrainedModel
from .models.led import (
    LEDForConditionalGeneration,
    LEDForQuestionAnswering,
    LEDForSequenceClassification,
    LEDModel,
    LEDPreTrainedModel,
)
from .models.levit import (
    LevitFeatureExtractor,
    LevitForImageClassification,
    LevitForImageClassificationWithTeacher,
    LevitModel,
    LevitPreTrainedModel,
)
from .models.lilt import (
    LiltForQuestionAnswering,
    LiltForSequenceClassification,
    LiltForTokenClassification,
    LiltModel,
    LiltPreTrainedModel,
)
from .models.llama import LlamaForCausalLM, LlamaForSequenceClassification, LlamaModel, LlamaPreTrainedModel
from .models.llava import LlavaConfig, LlavaForConditionalGeneration
from .models.llava_next import (
    LlavaNextForConditionalGeneration,
    LlavaNextImageProcessor,
    LlavaNextPreTrainedModel,
    LlavaNextProcessor,
)
from .models.llava_next_video import (
    LlavaNextVideoForConditionalGeneration,
    LlavaNextVideoImageProcessor,
    LlavaNextVideoPreTrainedModel,
    LlavaNextVideoProcessor,
)
from .models.llava_onevision import (
    LlavaOnevisionForConditionalGeneration,
    LlavaOnevisionImageProcessor,
    LlavaOnevisionPreTrainedModel,
    LlavaOnevisionProcessor,
    LlavaOnevisionVideoProcessor,
)
from .models.luke import (
    LukeForEntityClassification,
    LukeForEntityPairClassification,
    LukeForEntitySpanClassification,
    LukeForMaskedLM,
    LukeForMultipleChoice,
    LukeForQuestionAnswering,
    LukeForSequenceClassification,
    LukeForTokenClassification,
    LukeModel,
    LukePreTrainedModel,
)
from .models.m2m_100 import M2M100ForConditionalGeneration, M2M100Model, M2M100PreTrainedModel
from .models.mamba import MambaForCausalLM, MambaModel, MambaPreTrainedModel
from .models.mamba2 import Mamba2ForCausalLM, Mamba2Model, Mamba2PreTrainedModel
from .models.megatron_bert import (
    MegatronBertForCausalLM,
    MegatronBertForMaskedLM,
    MegatronBertForMultipleChoice,
    MegatronBertForNextSentencePrediction,
    MegatronBertForPreTraining,
    MegatronBertForQuestionAnswering,
    MegatronBertForSequenceClassification,
    MegatronBertForTokenClassification,
    MegatronBertModel,
    MegatronBertPreTrainedModel,
)
from .models.mgp_str import MgpstrForSceneTextRecognition, MgpstrModel, MgpstrPreTrainedModel, MgpstrProcessor
from .models.mimi import MimiModel, MimiPreTrainedModel
from .models.minicpm4 import MiniCPMForCausalLM, MiniCPMForSequenceClassification, MiniCPMModel
from .models.mistral import (
    MistralForCausalLM,
    MistralForQuestionAnswering,
    MistralForSequenceClassification,
    MistralForTokenClassification,
    MistralModel,
    MistralPreTrainedModel,
)
from .models.mistral3 import Mistral3ForConditionalGeneration, Mistral3PreTrainedModel
from .models.mixtral import (
    MixtralForCausalLM,
    MixtralForQuestionAnswering,
    MixtralForSequenceClassification,
    MixtralForTokenClassification,
    MixtralModel,
    MixtralPreTrainedModel,
)
from .models.mllama import (
    MllamaForCausalLM,
    MllamaForConditionalGeneration,
    MllamaPreTrainedModel,
    MllamaTextModel,
    MllamaVisionModel,
)
from .models.mobilebert import (
    MobileBertForMaskedLM,
    MobileBertForMultipleChoice,
    MobileBertForNextSentencePrediction,
    MobileBertForPreTraining,
    MobileBertForQuestionAnswering,
    MobileBertForSequenceClassification,
    MobileBertForTokenClassification,
    MobileBertLayer,
    MobileBertModel,
    MobileBertPreTrainedModel,
)
from .models.modernbert import (
    ModernBertForMaskedLM,
    ModernBertForSequenceClassification,
    ModernBertForTokenClassification,
    ModernBertModel,
    ModernBertPreTrainedModel,
)
from .models.moonshine import MoonshineForConditionalGeneration, MoonshineModel, MoonshinePreTrainedModel
from .models.moshi import MoshiForCausalLM, MoshiForConditionalGeneration, MoshiModel, MoshiPreTrainedModel
from .models.mpnet import (
    MPNetForMaskedLM,
    MPNetForMultipleChoice,
    MPNetForQuestionAnswering,
    MPNetForSequenceClassification,
    MPNetForTokenClassification,
    MPNetLayer,
    MPNetModel,
    MPNetPreTrainedModel,
)
from .models.mpt import (
    MptForCausalLM,
    MptForQuestionAnswering,
    MptForSequenceClassification,
    MptForTokenClassification,
    MptModel,
    MptPreTrainedModel,
)
from .models.mt5 import (
    MT5_PRETRAINED_MODEL_ARCHIVE_LIST,
    MT5EncoderModel,
    MT5ForConditionalGeneration,
    MT5Model,
    MT5PreTrainedModel,
)
from .models.mvp import (
    MvpForCausalLM,
    MvpForConditionalGeneration,
    MvpForQuestionAnswering,
    MvpForSequenceClassification,
    MvpModel,
    MvpPreTrainedModel,
)
<<<<<<< HEAD
from .models.nllb_moe import (
    NllbMoeForConditionalGeneration,
    NllbMoeModel,
    NllbMoePreTrainedModel,
    NllbMoeSparseMLP,
    NllbMoeTop2Router,
)
=======
from .models.nystromformer import (
    NystromformerEncoder,
    NystromformerForMaskedLM,
    NystromformerForMultipleChoice,
    NystromformerForQuestionAnswering,
    NystromformerForSequenceClassification,
    NystromformerForTokenClassification,
    NystromformerModel,
    NystromformerPreTrainedModel,
)
from .models.olmo import OlmoForCausalLM, OlmoModel, OlmoPreTrainedModel
from .models.olmo2 import Olmo2ForCausalLM, Olmo2Model, Olmo2PreTrainedModel
>>>>>>> 2c9d5a82
from .models.opt import (
    OPTForCausalLM,
    OPTForQuestionAnswering,
    OPTForSequenceClassification,
    OPTModel,
    OPTPreTrainedModel,
)
from .models.owlv2 import (
    Owlv2ForObjectDetection,
    Owlv2ImageProcessor,
    Owlv2Model,
    Owlv2PreTrainedModel,
    Owlv2Processor,
    Owlv2TextModel,
    Owlv2VisionModel,
)
from .models.owlvit import (
    OwlViTForObjectDetection,
    OwlViTImageProcessor,
    OwlViTModel,
    OwlViTPreTrainedModel,
    OwlViTProcessor,
    OwlViTTextModel,
    OwlViTVisionModel,
)
from .models.paligemma import PaliGemmaForConditionalGeneration, PaliGemmaPreTrainedModel
from .models.pegasus import PegasusForCausalLM, PegasusForConditionalGeneration, PegasusModel, PegasusPreTrainedModel
from .models.pegasus_x import PegasusXForConditionalGeneration, PegasusXModel, PegasusXPreTrainedModel
from .models.persimmon import (
    PersimmonForCausalLM,
    PersimmonForSequenceClassification,
    PersimmonForTokenClassification,
    PersimmonModel,
    PersimmonPreTrainedModel,
)
from .models.phi import (
    PhiForCausalLM,
    PhiForSequenceClassification,
    PhiForTokenClassification,
    PhiModel,
    PhiPreTrainedModel,
)
from .models.phi3 import (
    Phi3ForCausalLM,
    Phi3ForSequenceClassification,
    Phi3ForTokenClassification,
    Phi3Model,
    Phi3PreTrainedModel,
)
from .models.pix2struct import (
    Pix2StructForConditionalGeneration,
    Pix2StructPreTrainedModel,
    Pix2StructTextModel,
    Pix2StructVisionModel,
)
from .models.pixtral import PixtralPreTrainedModel, PixtralVisionModel
from .models.poolformer import PoolFormerForImageClassification, PoolFormerModel, PoolFormerPreTrainedModel
from .models.pop2piano import Pop2PianoForConditionalGeneration, Pop2PianoPreTrainedModel
from .models.prophetnet import (
    ProphetNetDecoder,
    ProphetNetEncoder,
    ProphetNetForCausalLM,
    ProphetNetForConditionalGeneration,
    ProphetNetModel,
    ProphetNetPreTrainedModel,
)
from .models.qwen2 import Qwen2ForCausalLM, Qwen2ForSequenceClassification, Qwen2ForTokenClassification, Qwen2Model
from .models.qwen2_5_vl import (
    Qwen2_5_VLForConditionalGeneration,
    Qwen2_5_VLModel,
    Qwen2_5_VLPreTrainedModel,
    Qwen2_5_VLProcessor,
)
from .models.qwen2_audio import Qwen2AudioEncoder, Qwen2AudioForConditionalGeneration, Qwen2AudioPreTrainedModel
from .models.qwen2_vl import (
    Qwen2VLForConditionalGeneration,
    Qwen2VLImageProcessor,
    Qwen2VLModel,
    Qwen2VLPreTrainedModel,
)
from .models.recurrent_gemma import RecurrentGemmaForCausalLM, RecurrentGemmaModel, RecurrentGemmaPreTrainedModel
from .models.rembert import (
    RemBertForCausalLM,
    RemBertForMaskedLM,
    RemBertForMultipleChoice,
    RemBertForQuestionAnswering,
    RemBertForSequenceClassification,
    RemBertForTokenClassification,
    RemBertLayer,
    RemBertModel,
    RemBertPreTrainedModel,
)
from .models.resnet import ResNetBackbone, ResNetForImageClassification, ResNetModel, ResNetPreTrainedModel
from .models.roberta import (
    RobertaForCausalLM,
    RobertaForMaskedLM,
    RobertaForMultipleChoice,
    RobertaForQuestionAnswering,
    RobertaForSequenceClassification,
    RobertaForTokenClassification,
    RobertaModel,
    RobertaPreTrainedModel,
)
from .models.rwkv import RwkvForCausalLM, RwkvModel, RwkvPreTrainedModel
from .models.sam import SamImageProcessor, SamModel, SamPreTrainedModel, SamProcessor
from .models.seamless_m4t_v2 import (
    SeamlessM4Tv2ForSpeechToSpeech,
    SeamlessM4Tv2ForSpeechToText,
    SeamlessM4Tv2ForTextToSpeech,
    SeamlessM4Tv2ForTextToText,
    SeamlessM4Tv2Model,
    SeamlessM4Tv2PreTrainedModel,
)
from .models.segformer import (
    SegformerDecodeHead,
    SegformerForImageClassification,
    SegformerForSemanticSegmentation,
    SegformerImageProcessor,
    SegformerModel,
    SegformerPreTrainedModel,
)
from .models.sew import SEWForCTC, SEWForSequenceClassification, SEWModel, SEWPreTrainedModel
from .models.sew_d import SEWDForCTC, SEWDForSequenceClassification, SEWDModel, SEWDPreTrainedModel
from .models.siglip import (
    SiglipForImageClassification,
    SiglipImageProcessor,
    SiglipImageProcessorFast,
    SiglipModel,
    SiglipPreTrainedModel,
    SiglipProcessor,
    SiglipTextModel,
    SiglipVisionModel,
)
from .models.siglip2 import (
    Siglip2ForImageClassification,
    Siglip2Model,
    Siglip2PreTrainedModel,
    Siglip2TextModel,
    Siglip2VisionModel,
)
from .models.smolvlm import (
    SmolVLMForConditionalGeneration,
    SmolVLMModel,
    SmolVLMPreTrainedModel,
    SmolVLMVisionTransformer,
)
from .models.speech_encoder_decoder import SpeechEncoderDecoderModel
from .models.speech_to_text import Speech2TextForConditionalGeneration, Speech2TextModel, Speech2TextPreTrainedModel
from .models.speecht5 import (
    SpeechT5ForSpeechToSpeech,
    SpeechT5ForSpeechToText,
    SpeechT5ForTextToSpeech,
    SpeechT5HifiGan,
    SpeechT5Model,
    SpeechT5PreTrainedModel,
)
from .models.splinter import (
    SplinterForPreTraining,
    SplinterForQuestionAnswering,
    SplinterLayer,
    SplinterModel,
    SplinterPreTrainedModel,
)
from .models.squeezebert import (
    SqueezeBertForMaskedLM,
    SqueezeBertForMultipleChoice,
    SqueezeBertForQuestionAnswering,
    SqueezeBertForSequenceClassification,
    SqueezeBertForTokenClassification,
    SqueezeBertModel,
    SqueezeBertPreTrainedModel,
)
from .models.stablelm import (
    StableLmForCausalLM,
    StableLmForSequenceClassification,
    StableLmForTokenClassification,
    StableLmModel,
    StableLmPreTrainedModel,
)
from .models.starcoder2 import (
    Starcoder2ForCausalLM,
    Starcoder2ForSequenceClassification,
    Starcoder2ForTokenClassification,
    Starcoder2Model,
    Starcoder2PreTrainedModel,
)
from .models.swin import (
    SwinBackbone,
    SwinForImageClassification,
    SwinForMaskedImageModeling,
    SwinModel,
    SwinPreTrainedModel,
)
from .models.swin2sr import Swin2SRForImageSuperResolution, Swin2SRModel, Swin2SRPreTrainedModel
from .models.switch_transformers import (
    SwitchTransformersEncoderModel,
    SwitchTransformersForConditionalGeneration,
    SwitchTransformersModel,
    SwitchTransformersPreTrainedModel,
    SwitchTransformersSparseMLP,
    SwitchTransformersTop1Router,
)
from .models.t5 import (
    T5_PRETRAINED_MODEL_ARCHIVE_LIST,
    T5EncoderModel,
    T5ForConditionalGeneration,
    T5Model,
    T5PreTrainedModel,
)
from .models.tapas import (
    TapasForMaskedLM,
    TapasForQuestionAnswering,
    TapasForSequenceClassification,
    TapasModel,
    TapasPreTrainedModel,
)
from .models.trocr import TrOCRForCausalLM, TrOCRPreTrainedModel
from .models.tvp import TvpForVideoGrounding, TvpModel, TvpPreTrainedModel
from .models.umt5 import (
    UMT5EncoderModel,
    UMT5ForQuestionAnswering,
    UMT5ForSequenceClassification,
    UMT5ForTokenClassification,
    UMT5Model,
    UMT5PreTrainedModel,
)
from .models.unispeech import (
    UniSpeechForCTC,
    UniSpeechForPreTraining,
    UniSpeechForSequenceClassification,
    UniSpeechModel,
    UniSpeechPreTrainedModel,
)
from .models.unispeech_sat import (
    UniSpeechSatForAudioFrameClassification,
    UniSpeechSatForCTC,
    UniSpeechSatForPreTraining,
    UniSpeechSatForSequenceClassification,
    UniSpeechSatForXVector,
    UniSpeechSatModel,
    UniSpeechSatPreTrainedModel,
)
from .models.univnet import UnivNetModel
from .models.video_llava import VideoLlavaForConditionalGeneration, VideoLlavaPreTrainedModel
from .models.vilt import (
    ViltForImageAndTextRetrieval,
    ViltForImagesAndTextClassification,
    ViltForMaskedLM,
    ViltForQuestionAnswering,
    ViltForTokenClassification,
    ViltModel,
    ViltPreTrainedModel,
)
from .models.vipllava import VipLlavaForConditionalGeneration, VipLlavaPreTrainedModel
from .models.vision_encoder_decoder import VisionEncoderDecoderModel
from .models.vision_text_dual_encoder import VisionTextDualEncoderModel
from .models.visual_bert import (
    VisualBertForMultipleChoice,
    VisualBertForPreTraining,
    VisualBertForQuestionAnswering,
    VisualBertForRegionToPhraseAlignment,
    VisualBertForVisualReasoning,
    VisualBertModel,
    VisualBertPreTrainedModel,
)
from .models.vit import ViTForImageClassification, ViTForMaskedImageModeling, ViTModel, ViTPreTrainedModel
from .models.vit_msn import ViTMSNForImageClassification, ViTMSNModel, ViTMSNPreTrainedModel
from .models.vitdet import VitDetBackbone, VitDetModel, VitDetPreTrainedModel
from .models.vitmatte import VitMatteForImageMatting, VitMattePreTrainedModel
from .models.vitpose import VitPoseForPoseEstimation, VitPosePreTrainedModel
from .models.vitpose_backbone import VitPoseBackbone, VitPoseBackbonePreTrainedModel
from .models.vits import VitsModel, VitsPreTrainedModel
from .models.wav2vec2 import (
    Wav2Vec2FeatureExtractor,
    Wav2Vec2ForAudioFrameClassification,
    Wav2Vec2ForCTC,
    Wav2Vec2ForMaskedLM,
    Wav2Vec2ForPreTraining,
    Wav2Vec2ForSequenceClassification,
    Wav2Vec2ForXVector,
    Wav2Vec2Model,
    Wav2Vec2PreTrainedModel,
    Wav2Vec2Processor,
)
from .models.whisper import (
    WhisperForAudioClassification,
    WhisperForCausalLM,
    WhisperForConditionalGeneration,
    WhisperModel,
    WhisperPreTrainedModel,
    WhisperProcessor,
)
from .models.x_clip import XCLIPModel, XCLIPPreTrainedModel, XCLIPTextModel, XCLIPVisionModel
from .models.xlm_roberta import XLMRobertaModel, XLMRobertaPreTrainedModel
from .models.xlm_roberta_xl import (
    XLMRobertaXLForCausalLM,
    XLMRobertaXLForMaskedLM,
    XLMRobertaXLForMultipleChoice,
    XLMRobertaXLForQuestionAnswering,
    XLMRobertaXLForSequenceClassification,
    XLMRobertaXLForTokenClassification,
    XLMRobertaXLModel,
    XLMRobertaXLPreTrainedModel,
)
from .models.yolos import YolosForObjectDetection, YolosImageProcessor, YolosModel, YolosPreTrainedModel
from .models.zamba import ZambaForCausalLM, ZambaForSequenceClassification, ZambaModel, ZambaPreTrainedModel
from .models.zamba2 import Zamba2ForCausalLM, Zamba2ForSequenceClassification, Zamba2Model, Zamba2PreTrainedModel
from .models.zoedepth import ZoeDepthForDepthEstimation, ZoeDepthPreTrainedModel
from .pipelines import (
    ImageToImagePipeline,
    ImageToTextPipeline,
    TextGenerationPipeline,
    VisualQuestionAnsweringPipeline,
    pipeline,
)
from .processing_utils import ProcessorMixin
from .trainer import Trainer
from .training_args import TrainingArguments
from .utils import logging

if version.parse(transformers.__version__) >= version.parse("4.51.0"):
    from .models.qwen3 import Qwen3ForCausalLM, Qwen3Model, Qwen3PreTrainedModel

if version.parse(transformers.__version__) >= version.parse("4.51.3"):
    from .models.glm4 import (
        Glm4ForCausalLM,
        Glm4ForSequenceClassification,
        Glm4ForTokenClassification,
        Glm4Model,
        Glm4PreTrainedModel,
    )

if version.parse(transformers.__version__) >= version.parse("4.53.0"):
    from .models.glm4v import (
        Glm4vForConditionalGeneration,
        Glm4vModel,
        Glm4vPreTrainedModel,
        Glm4vTextModel,
        Glm4vVisionModel,
    )
    from .models.minimax import (
        MiniMaxForCausalLM,
        MiniMaxForQuestionAnswering,
        MiniMaxForSequenceClassification,
        MiniMaxForTokenClassification,
        MiniMaxModel,
        MiniMaxPreTrainedModel,
    )
    from .models.qwen2_5_omni import (
        Qwen2_5OmniForConditionalGeneration,
        Qwen2_5OmniPreTrainedModel,
        Qwen2_5OmniPreTrainedModelForConditionalGeneration,
        Qwen2_5OmniTalkerForConditionalGeneration,
        Qwen2_5OmniTalkerModel,
        Qwen2_5OmniThinkerForConditionalGeneration,
        Qwen2_5OmniThinkerTextModel,
        Qwen2_5OmniToken2WavBigVGANModel,
        Qwen2_5OmniToken2WavDiTModel,
        Qwen2_5OmniToken2WavModel,
    )
    from .models.vjepa2 import VJEPA2ForVideoClassification, VJEPA2Model, VJEPA2PreTrainedModel<|MERGE_RESOLUTION|>--- conflicted
+++ resolved
@@ -761,7 +761,6 @@
     MvpModel,
     MvpPreTrainedModel,
 )
-<<<<<<< HEAD
 from .models.nllb_moe import (
     NllbMoeForConditionalGeneration,
     NllbMoeModel,
@@ -769,7 +768,6 @@
     NllbMoeSparseMLP,
     NllbMoeTop2Router,
 )
-=======
 from .models.nystromformer import (
     NystromformerEncoder,
     NystromformerForMaskedLM,
@@ -782,7 +780,6 @@
 )
 from .models.olmo import OlmoForCausalLM, OlmoModel, OlmoPreTrainedModel
 from .models.olmo2 import Olmo2ForCausalLM, Olmo2Model, Olmo2PreTrainedModel
->>>>>>> 2c9d5a82
 from .models.opt import (
     OPTForCausalLM,
     OPTForQuestionAnswering,
