--- conflicted
+++ resolved
@@ -721,7 +721,6 @@
     MobileBertModel,
     MobileBertPreTrainedModel,
 )
-<<<<<<< HEAD
 from .models.mobilenet_v1 import (
     MobileNetV1ForImageClassification,
     MobileNetV1ImageProcessor,
@@ -736,7 +735,6 @@
     MobileNetV2ImageProcessorFast,
     MobileNetV2Model,
     MobileNetV2PreTrainedModel,
-=======
 from .models.modernbert import (
     ModernBertForMaskedLM,
     ModernBertForSequenceClassification,
@@ -755,7 +753,6 @@
     MPNetLayer,
     MPNetModel,
     MPNetPreTrainedModel,
->>>>>>> 2f3e4d73
 )
 from .models.mpt import (
     MptForCausalLM,
