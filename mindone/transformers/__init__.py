--- conflicted
+++ resolved
@@ -602,7 +602,6 @@
     ImageGPTModel,
     ImageGPTPreTrainedModel,
 )
-<<<<<<< HEAD
 from .models.layoutlm import (
     LayoutLMForMaskedLM,
     LayoutLMForQuestionAnswering,
@@ -620,7 +619,6 @@
     LayoutLMv3PreTrainedModel,
     LayoutLMv3Processor,
 )
-=======
 from .models.instructblip import (
     InstructBlipForConditionalGeneration,
     InstructBlipPreTrainedModel,
@@ -642,7 +640,6 @@
     JetMoePreTrainedModel,
 )
 from .models.kosmos2 import Kosmos2ForConditionalGeneration, Kosmos2Model, Kosmos2PreTrainedModel
->>>>>>> f39f8192
 from .models.led import (
     LEDForConditionalGeneration,
     LEDForQuestionAnswering,
