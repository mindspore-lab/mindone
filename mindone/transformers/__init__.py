__version__ = "4.46.3"
# Feature Extractor
from .feature_extraction_utils import BatchFeature, FeatureExtractionMixin
from .image_processing_base import ImageProcessingMixin
from .image_processing_utils import BaseImageProcessor
from .image_utils import ImageFeatureExtractionMixin
from .modeling_utils import MSPreTrainedModel
from .models.albert import (
    AlbertForMaskedLM,
    AlbertForMultipleChoice,
    AlbertForPreTraining,
    AlbertForQuestionAnswering,
    AlbertForSequenceClassification,
    AlbertForTokenClassification,
    AlbertModel,
    AlbertPreTrainedModel,
)
from .models.auto import (
    AutoConfig,
    AutoFeatureExtractor,
    AutoImageProcessor,
    AutoModel,
    AutoModelForCausalLM,
    AutoModelForMaskedLM,
    AutoProcessor,
)
from .models.bart import (
    BartForCausalLM,
    BartForConditionalGeneration,
    BartForQuestionAnswering,
    BartForSequenceClassification,
    BartModel,
    BartPretrainedModel,
    BartPreTrainedModel,
    PretrainedBartModel,
)
from .models.bert import (
    BertForMaskedLM,
    BertForMultipleChoice,
    BertForNextSentencePrediction,
    BertForPreTraining,
    BertForQuestionAnswering,
    BertForSequenceClassification,
    BertForTokenClassification,
    BertLayer,
    BertLMHeadModel,
    BertModel,
    BertPreTrainedModel,
)
from .models.big_bird import (
    BigBirdForCausalLM,
    BigBirdForMaskedLM,
    BigBirdForMultipleChoice,
    BigBirdForPreTraining,
    BigBirdForQuestionAnswering,
    BigBirdForSequenceClassification,
    BigBirdForTokenClassification,
    BigBirdLayer,
    BigBirdModel,
    BigBirdPreTrainedModel,
)
from .models.bigbird_pegasus import (
    BigBirdPegasusForCausalLM,
    BigBirdPegasusForConditionalGeneration,
    BigBirdPegasusForQuestionAnswering,
    BigBirdPegasusForSequenceClassification,
    BigBirdPegasusModel,
    BigBirdPegasusPreTrainedModel,
)
from .models.bit import BitBackbone
from .models.blip_2 import (
    Blip2ForConditionalGeneration,
    Blip2Model,
    Blip2PreTrainedModel,
    Blip2QFormerModel,
    Blip2VisionModel,
)
from .models.chameleon import (
    ChameleonForConditionalGeneration,
    ChameleonModel,
    ChameleonPreTrainedModel,
    ChameleonVQVAE,
)
from .models.clap import (
    ClapAudioModel,
    ClapAudioModelWithProjection,
    ClapFeatureExtractor,
    ClapModel,
    ClapPreTrainedModel,
    ClapTextModel,
    ClapTextModelWithProjection,
)
from .models.clip import (
    CLIP_PRETRAINED_MODEL_ARCHIVE_LIST,
    CLIPModel,
    CLIPPreTrainedModel,
    CLIPTextModel,
    CLIPTextModelWithProjection,
    CLIPVisionModel,
    CLIPVisionModelWithProjection,
)
from .models.cohere2 import Cohere2ForCausalLM, Cohere2Model, Cohere2PreTrainedModel
from .models.deberta import (
    DebertaForMaskedLM,
    DebertaForQuestionAnswering,
    DebertaForSequenceClassification,
    DebertaForTokenClassification,
    DebertaModel,
    DebertaPreTrainedModel,
)
from .models.deberta_v2 import (
    DebertaV2ForMaskedLM,
    DebertaV2ForMultipleChoice,
    DebertaV2ForQuestionAnswering,
    DebertaV2ForSequenceClassification,
    DebertaV2ForTokenClassification,
    DebertaV2Model,
    DebertaV2PreTrainedModel,
)
from .models.dpt import DPTForDepthEstimation
from .models.fuyu import FuyuForCausalLM, FuyuPreTrainedModel
from .models.gemma import (
    GemmaForCausalLM,
    GemmaForSequenceClassification,
    GemmaForTokenClassification,
    GemmaModel,
    GemmaPreTrainedModel,
)
from .models.gemma2 import (
    Gemma2ForCausalLM,
    Gemma2ForSequenceClassification,
    Gemma2ForTokenClassification,
    Gemma2Model,
    Gemma2PreTrainedModel,
)
from .models.gemma3 import Gemma3ForCausalLM, Gemma3ForConditionalGeneration, Gemma3PreTrainedModel, Gemma3TextModel
from .models.glm import (
    GlmForCausalLM,
    GlmForSequenceClassification,
    GlmForTokenClassification,
    GlmModel,
    GlmPreTrainedModel,
)
from .models.glm4v import (
    Glm4vForConditionalGeneration,
    Glm4vModel,
    Glm4vPreTrainedModel,
    Glm4vTextModel,
    Glm4vVisionModel,
)
from .models.glpn import (
    GLPNFeatureExtractor,
    GLPNForDepthEstimation,
    GLPNImageProcessor,
    GLPNModel,
    GLPNPreTrainedModel,
)
from .models.gpt2 import (
    GPT2DoubleHeadsModel,
    GPT2ForQuestionAnswering,
    GPT2ForSequenceClassification,
    GPT2ForTokenClassification,
    GPT2LMHeadModel,
    GPT2Model,
    GPT2PreTrainedModel,
)
from .models.granite import GraniteForCausalLM, GraniteModel, GranitePreTrainedModel
from .models.granitemoe import GraniteMoeForCausalLM, GraniteMoeModel, GraniteMoePreTrainedModel
from .models.granitemoeshared import GraniteMoeSharedForCausalLM, GraniteMoeSharedModel, GraniteMoeSharedPreTrainedModel
from .models.hiera import (
    HieraBackbone,
    HieraForImageClassification,
    HieraForPreTraining,
    HieraModel,
    HieraPreTrainedModel,
)
from .models.idefics3 import (
    Idefics3ForConditionalGeneration,
    Idefics3Model,
    Idefics3PreTrainedModel,
    Idefics3VisionTransformer,
)
from .models.ijepa import IJepaForImageClassification, IJepaModel, IJepaPreTrainedModel
from .models.imagegpt import (
    ImageGPTFeatureExtractor,
    ImageGPTForCausalImageModeling,
    ImageGPTForImageClassification,
    ImageGPTImageProcessor,
    ImageGPTModel,
    ImageGPTPreTrainedModel,
)
from .models.levit import (
    LevitFeatureExtractor,
    LevitForImageClassification,
    LevitForImageClassificationWithTeacher,
    LevitModel,
    LevitPreTrainedModel,
)
from .models.llama import LlamaForCausalLM, LlamaForSequenceClassification, LlamaModel, LlamaPreTrainedModel
from .models.llava import LlavaConfig, LlavaForConditionalGeneration
from .models.megatron_bert import (
    MegatronBertForCausalLM,
    MegatronBertForMaskedLM,
    MegatronBertForMultipleChoice,
    MegatronBertForNextSentencePrediction,
    MegatronBertForPreTraining,
    MegatronBertForQuestionAnswering,
    MegatronBertForSequenceClassification,
    MegatronBertForTokenClassification,
    MegatronBertModel,
    MegatronBertPreTrainedModel,
)
from .models.minicpm4 import MiniCPMForCausalLM, MiniCPMForSequenceClassification, MiniCPMModel
from .models.mixtral import (
    MixtralForCausalLM,
    MixtralForQuestionAnswering,
    MixtralForSequenceClassification,
    MixtralForTokenClassification,
    MixtralModel,
    MixtralPreTrainedModel,
)
from .models.mobilebert import (
    MobileBertForMaskedLM,
    MobileBertForMultipleChoice,
    MobileBertForNextSentencePrediction,
    MobileBertForPreTraining,
    MobileBertForQuestionAnswering,
    MobileBertForSequenceClassification,
    MobileBertForTokenClassification,
    MobileBertLayer,
    MobileBertModel,
    MobileBertPreTrainedModel,
)
from .models.mt5 import (
    MT5_PRETRAINED_MODEL_ARCHIVE_LIST,
    MT5EncoderModel,
    MT5ForConditionalGeneration,
    MT5Model,
    MT5PreTrainedModel,
)
from .models.paligemma import PaliGemmaForConditionalGeneration, PaliGemmaPreTrainedModel
from .models.persimmon import (
    PersimmonForCausalLM,
    PersimmonForSequenceClassification,
    PersimmonForTokenClassification,
    PersimmonModel,
    PersimmonPreTrainedModel,
)
from .models.phi import (
    PhiForCausalLM,
    PhiForSequenceClassification,
    PhiForTokenClassification,
    PhiModel,
    PhiPreTrainedModel,
)
from .models.phi3 import (
    Phi3ForCausalLM,
    Phi3ForSequenceClassification,
    Phi3ForTokenClassification,
    Phi3Model,
    Phi3PreTrainedModel,
)
from .models.qwen2 import Qwen2ForCausalLM, Qwen2ForSequenceClassification, Qwen2ForTokenClassification, Qwen2Model
from .models.qwen2_5_omni import (
    Qwen2_5OmniForConditionalGeneration,
    Qwen2_5OmniPreTrainedModel,
    Qwen2_5OmniPreTrainedModelForConditionalGeneration,
    Qwen2_5OmniTalkerForConditionalGeneration,
    Qwen2_5OmniTalkerModel,
    Qwen2_5OmniThinkerForConditionalGeneration,
    Qwen2_5OmniThinkerTextModel,
    Qwen2_5OmniToken2WavBigVGANModel,
    Qwen2_5OmniToken2WavDiTModel,
    Qwen2_5OmniToken2WavModel,
)
from .models.qwen2_5_vl import Qwen2_5_VLForConditionalGeneration, Qwen2_5_VLModel, Qwen2_5_VLPreTrainedModel
from .models.qwen2_audio import Qwen2AudioEncoder, Qwen2AudioForConditionalGeneration, Qwen2AudioPreTrainedModel
from .models.qwen2_vl import Qwen2VLForConditionalGeneration, Qwen2VLModel, Qwen2VLPreTrainedModel
from .models.qwen3 import Qwen3ForCausalLM, Qwen3Model, Qwen3PreTrainedModel
from .models.recurrent_gemma import RecurrentGemmaForCausalLM, RecurrentGemmaModel, RecurrentGemmaPreTrainedModel
from .models.rembert import (
    RemBertForCausalLM,
    RemBertForMaskedLM,
    RemBertForMultipleChoice,
    RemBertForQuestionAnswering,
    RemBertForSequenceClassification,
    RemBertForTokenClassification,
    RemBertLayer,
    RemBertModel,
    RemBertPreTrainedModel,
)
from .models.roberta import (
    RobertaForCausalLM,
    RobertaForMaskedLM,
    RobertaForMultipleChoice,
    RobertaForQuestionAnswering,
    RobertaForSequenceClassification,
    RobertaForTokenClassification,
    RobertaModel,
    RobertaPreTrainedModel,
)
<<<<<<< HEAD

# from .models.qwen3 import Qwen3ForCausalLM, Qwen3Model, Qwen3PreTrainedModel
from .models.roc_bert import (
    RoCBertForCausalLM,
    RoCBertForMaskedLM,
    RoCBertForMultipleChoice,
    RoCBertForPreTraining,
    RoCBertForQuestionAnswering,
    RoCBertForSequenceClassification,
    RoCBertForTokenClassification,
    RoCBertModel,
    RoCBertPreTrainedModel,
)
from .models.siglip import SiglipModel, SiglipPreTrainedModel, SiglipTextModel, SiglipVisionModel
=======
from .models.siglip import (
    SiglipForImageClassification,
    SiglipModel,
    SiglipPreTrainedModel,
    SiglipTextModel,
    SiglipVisionModel,
)
>>>>>>> c3242fc0
from .models.speecht5 import (
    SpeechT5ForSpeechToSpeech,
    SpeechT5ForSpeechToText,
    SpeechT5ForTextToSpeech,
    SpeechT5HifiGan,
    SpeechT5Model,
    SpeechT5PreTrainedModel,
)
from .models.switch_transformers import (
    SwitchTransformersEncoderModel,
    SwitchTransformersForConditionalGeneration,
    SwitchTransformersModel,
    SwitchTransformersPreTrainedModel,
    SwitchTransformersSparseMLP,
    SwitchTransformersTop1Router,
)
from .models.t5 import (
    T5_PRETRAINED_MODEL_ARCHIVE_LIST,
    T5EncoderModel,
    T5ForConditionalGeneration,
    T5Model,
    T5PreTrainedModel,
)
from .models.umt5 import (
    UMT5EncoderModel,
    UMT5ForQuestionAnswering,
    UMT5ForSequenceClassification,
    UMT5ForTokenClassification,
    UMT5Model,
    UMT5PreTrainedModel,
)
from .models.vits import VitsModel, VitsPreTrainedModel
from .models.wav2vec2 import (
    Wav2Vec2FeatureExtractor,
    Wav2Vec2ForAudioFrameClassification,
    Wav2Vec2ForCTC,
    Wav2Vec2ForMaskedLM,
    Wav2Vec2ForPreTraining,
    Wav2Vec2ForSequenceClassification,
    Wav2Vec2ForXVector,
    Wav2Vec2Model,
    Wav2Vec2PreTrainedModel,
    Wav2Vec2Processor,
)
from .models.whisper import (
    WhisperForAudioClassification,
    WhisperForCausalLM,
    WhisperForConditionalGeneration,
    WhisperModel,
    WhisperPreTrainedModel,
    WhisperProcessor,
)
from .models.xlm_roberta import XLMRobertaModel, XLMRobertaPreTrainedModel
from .models.xlm_roberta_xl import (
    XLMRobertaXLForCausalLM,
    XLMRobertaXLForMaskedLM,
    XLMRobertaXLForMultipleChoice,
    XLMRobertaXLForQuestionAnswering,
    XLMRobertaXLForSequenceClassification,
    XLMRobertaXLForTokenClassification,
    XLMRobertaXLModel,
    XLMRobertaXLPreTrainedModel,
)
from .pipelines import TextGenerationPipeline, pipeline
from .processing_utils import ProcessorMixin<|MERGE_RESOLUTION|>--- conflicted
+++ resolved
@@ -299,7 +299,6 @@
     RobertaModel,
     RobertaPreTrainedModel,
 )
-<<<<<<< HEAD
 
 # from .models.qwen3 import Qwen3ForCausalLM, Qwen3Model, Qwen3PreTrainedModel
 from .models.roc_bert import (
@@ -313,8 +312,6 @@
     RoCBertModel,
     RoCBertPreTrainedModel,
 )
-from .models.siglip import SiglipModel, SiglipPreTrainedModel, SiglipTextModel, SiglipVisionModel
-=======
 from .models.siglip import (
     SiglipForImageClassification,
     SiglipModel,
@@ -322,7 +319,6 @@
     SiglipTextModel,
     SiglipVisionModel,
 )
->>>>>>> c3242fc0
 from .models.speecht5 import (
     SpeechT5ForSpeechToSpeech,
     SpeechT5ForSpeechToText,
