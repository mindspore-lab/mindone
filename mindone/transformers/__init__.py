--- conflicted
+++ resolved
@@ -549,7 +549,6 @@
 
 if version.parse(transformers.__version__) >= version.parse("4.51.0"):
     from .models.qwen3 import Qwen3ForCausalLM, Qwen3Model, Qwen3PreTrainedModel
-<<<<<<< HEAD
     from .models.qwen3_moe import (
         Qwen3MoeForCausalLM,
         Qwen3MoeForQuestionAnswering,
@@ -558,7 +557,6 @@
         Qwen3MoeModel,
         Qwen3MoePreTrainedModel,
     )
-=======
 
 if version.parse(transformers.__version__) >= version.parse("4.51.3"):
     from .models.glm4 import (
@@ -569,7 +567,6 @@
         Glm4PreTrainedModel,
     )
 
->>>>>>> fc997b65
 if version.parse(transformers.__version__) >= version.parse("4.53.0"):
     from .models.glm4v import (
         Glm4vForConditionalGeneration,
