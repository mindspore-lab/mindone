--- conflicted
+++ resolved
@@ -367,7 +367,6 @@
     MT5Model,
     MT5PreTrainedModel,
 )
-<<<<<<< HEAD
 from .models.nemotron import (
     NemotronForCausalLM,
     NemotronForQuestionAnswering,
@@ -375,7 +374,7 @@
     NemotronForTokenClassification,
     NemotronModel,
     NemotronPreTrainedModel,
-=======
+)
 from .models.mvp import (
     MvpForCausalLM,
     MvpForConditionalGeneration,
@@ -390,7 +389,6 @@
     OPTForSequenceClassification,
     OPTModel,
     OPTPreTrainedModel,
->>>>>>> fc997b65
 )
 from .models.paligemma import PaliGemmaForConditionalGeneration, PaliGemmaPreTrainedModel
 from .models.persimmon import (
