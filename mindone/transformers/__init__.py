--- conflicted
+++ resolved
@@ -584,11 +584,8 @@
     ModernBertModel,
     ModernBertPreTrainedModel,
 )
-<<<<<<< HEAD
 from .models.moonshine import MoonshineForConditionalGeneration, MoonshineModel, MoonshinePreTrainedModel
-=======
 from .models.moshi import MoshiForCausalLM, MoshiForConditionalGeneration, MoshiModel, MoshiPreTrainedModel
->>>>>>> 0ae7f1f2
 from .models.mpt import (
     MptForCausalLM,
     MptForQuestionAnswering,
