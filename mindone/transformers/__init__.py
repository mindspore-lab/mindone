__version__ = "4.46.3"
# Feature Extractor
from .feature_extraction_utils import BatchFeature, FeatureExtractionMixin
from .image_processing_base import ImageProcessingMixin
from .image_processing_utils import BaseImageProcessor
from .image_utils import ImageFeatureExtractionMixin
from .modeling_utils import MSPreTrainedModel
from .models.albert import (
    AlbertForMaskedLM,
    AlbertForMultipleChoice,
    AlbertForPreTraining,
    AlbertForQuestionAnswering,
    AlbertForSequenceClassification,
    AlbertForTokenClassification,
    AlbertModel,
    AlbertPreTrainedModel,
)
from .models.auto import (
    AutoConfig,
    AutoFeatureExtractor,
    AutoImageProcessor,
    AutoModel,
    AutoModelForCausalLM,
    AutoModelForMaskedLM,
    AutoProcessor,
)
from .models.bart import (
    BartForCausalLM,
    BartForConditionalGeneration,
    BartForQuestionAnswering,
    BartForSequenceClassification,
    BartModel,
    BartPretrainedModel,
    BartPreTrainedModel,
    PretrainedBartModel,
)
from .models.bert import (
    BertForMaskedLM,
    BertForMultipleChoice,
    BertForNextSentencePrediction,
    BertForPreTraining,
    BertForQuestionAnswering,
    BertForSequenceClassification,
    BertForTokenClassification,
    BertLayer,
    BertLMHeadModel,
    BertModel,
    BertPreTrainedModel,
)
from .models.big_bird import (
    BigBirdForCausalLM,
    BigBirdForMaskedLM,
    BigBirdForMultipleChoice,
    BigBirdForPreTraining,
    BigBirdForQuestionAnswering,
    BigBirdForSequenceClassification,
    BigBirdForTokenClassification,
    BigBirdLayer,
    BigBirdModel,
    BigBirdPreTrainedModel,
)
from .models.bigbird_pegasus import (
    BigBirdPegasusForCausalLM,
    BigBirdPegasusForConditionalGeneration,
    BigBirdPegasusForQuestionAnswering,
    BigBirdPegasusForSequenceClassification,
    BigBirdPegasusModel,
    BigBirdPegasusPreTrainedModel,
)
from .models.bit import BitBackbone
from .models.blip_2 import (
    Blip2ForConditionalGeneration,
    Blip2Model,
    Blip2PreTrainedModel,
    Blip2QFormerModel,
    Blip2VisionModel,
)
from .models.chameleon import (
    ChameleonForConditionalGeneration,
    ChameleonModel,
    ChameleonPreTrainedModel,
    ChameleonVQVAE,
)
from .models.clap import (
    ClapAudioModel,
    ClapAudioModelWithProjection,
    ClapFeatureExtractor,
    ClapModel,
    ClapPreTrainedModel,
    ClapTextModel,
    ClapTextModelWithProjection,
)
from .models.clip import (
    CLIP_PRETRAINED_MODEL_ARCHIVE_LIST,
    CLIPModel,
    CLIPPreTrainedModel,
    CLIPTextModel,
    CLIPTextModelWithProjection,
    CLIPVisionModel,
    CLIPVisionModelWithProjection,
)
from .models.cohere2 import Cohere2ForCausalLM, Cohere2Model, Cohere2PreTrainedModel
from .models.deberta import (
    DebertaForMaskedLM,
    DebertaForQuestionAnswering,
    DebertaForSequenceClassification,
    DebertaForTokenClassification,
    DebertaModel,
    DebertaPreTrainedModel,
)
from .models.deberta_v2 import (
    DebertaV2ForMaskedLM,
    DebertaV2ForMultipleChoice,
    DebertaV2ForQuestionAnswering,
    DebertaV2ForSequenceClassification,
    DebertaV2ForTokenClassification,
    DebertaV2Model,
    DebertaV2PreTrainedModel,
)
from .models.dpt import DPTForDepthEstimation
from .models.fuyu import FuyuForCausalLM, FuyuPreTrainedModel
from .models.gemma import (
    GemmaForCausalLM,
    GemmaForSequenceClassification,
    GemmaForTokenClassification,
    GemmaModel,
    GemmaPreTrainedModel,
)
from .models.gemma2 import (
    Gemma2ForCausalLM,
    Gemma2ForSequenceClassification,
    Gemma2ForTokenClassification,
    Gemma2Model,
    Gemma2PreTrainedModel,
)
from .models.gemma3 import Gemma3ForCausalLM, Gemma3ForConditionalGeneration, Gemma3PreTrainedModel, Gemma3TextModel
from .models.glm import (
    GlmForCausalLM,
    GlmForSequenceClassification,
    GlmForTokenClassification,
    GlmModel,
    GlmPreTrainedModel,
)
from .models.glm4v import (
    Glm4vForConditionalGeneration,
    Glm4vModel,
    Glm4vPreTrainedModel,
    Glm4vTextModel,
    Glm4vVisionModel,
)
from .models.glpn import (
    GLPNFeatureExtractor,
    GLPNForDepthEstimation,
    GLPNImageProcessor,
    GLPNModel,
    GLPNPreTrainedModel,
)
from .models.gpt2 import (
    GPT2DoubleHeadsModel,
    GPT2ForQuestionAnswering,
    GPT2ForSequenceClassification,
    GPT2ForTokenClassification,
    GPT2LMHeadModel,
    GPT2Model,
    GPT2PreTrainedModel,
)
from .models.granite import GraniteForCausalLM, GraniteModel, GranitePreTrainedModel
from .models.granitemoe import GraniteMoeForCausalLM, GraniteMoeModel, GraniteMoePreTrainedModel
from .models.granitemoeshared import GraniteMoeSharedForCausalLM, GraniteMoeSharedModel, GraniteMoeSharedPreTrainedModel
from .models.hiera import (
    HieraBackbone,
    HieraForImageClassification,
    HieraForPreTraining,
    HieraModel,
    HieraPreTrainedModel,
)
from .models.idefics3 import (
    Idefics3ForConditionalGeneration,
    Idefics3Model,
    Idefics3PreTrainedModel,
    Idefics3VisionTransformer,
)
from .models.ijepa import IJepaForImageClassification, IJepaModel, IJepaPreTrainedModel
from .models.imagegpt import (
    ImageGPTFeatureExtractor,
    ImageGPTForCausalImageModeling,
    ImageGPTForImageClassification,
    ImageGPTImageProcessor,
    ImageGPTModel,
    ImageGPTPreTrainedModel,
)
from .models.levit import (
    LevitFeatureExtractor,
    LevitForImageClassification,
    LevitForImageClassificationWithTeacher,
    LevitModel,
    LevitPreTrainedModel,
)
from .models.llama import LlamaForCausalLM, LlamaForSequenceClassification, LlamaModel, LlamaPreTrainedModel
from .models.llava import LlavaConfig, LlavaForConditionalGeneration
from .models.megatron_bert import (
    MegatronBertForCausalLM,
    MegatronBertForMaskedLM,
    MegatronBertForMultipleChoice,
    MegatronBertForNextSentencePrediction,
    MegatronBertForPreTraining,
    MegatronBertForQuestionAnswering,
    MegatronBertForSequenceClassification,
    MegatronBertForTokenClassification,
    MegatronBertModel,
    MegatronBertPreTrainedModel,
)
from .models.minicpm4 import MiniCPMForCausalLM, MiniCPMForSequenceClassification, MiniCPMModel
from .models.mixtral import (
    MixtralForCausalLM,
    MixtralForQuestionAnswering,
    MixtralForSequenceClassification,
    MixtralForTokenClassification,
    MixtralModel,
    MixtralPreTrainedModel,
)
from .models.mobilebert import (
    MobileBertForMaskedLM,
    MobileBertForMultipleChoice,
    MobileBertForNextSentencePrediction,
    MobileBertForPreTraining,
    MobileBertForQuestionAnswering,
    MobileBertForSequenceClassification,
    MobileBertForTokenClassification,
    MobileBertLayer,
    MobileBertModel,
    MobileBertPreTrainedModel,
)
from .models.mt5 import (
    MT5_PRETRAINED_MODEL_ARCHIVE_LIST,
    MT5EncoderModel,
    MT5ForConditionalGeneration,
    MT5Model,
    MT5PreTrainedModel,
)
<<<<<<< HEAD
from .models.nemotron import (
    NemotronForCausalLM,
    NemotronForQuestionAnswering,
    NemotronForSequenceClassification,
    NemotronForTokenClassification,
    NemotronModel,
    NemotronPreTrainedModel,
)
=======
from .models.paligemma import PaliGemmaForConditionalGeneration, PaliGemmaPreTrainedModel
>>>>>>> c3242fc0
from .models.persimmon import (
    PersimmonForCausalLM,
    PersimmonForSequenceClassification,
    PersimmonForTokenClassification,
    PersimmonModel,
    PersimmonPreTrainedModel,
)
from .models.phi import (
    PhiForCausalLM,
    PhiForSequenceClassification,
    PhiForTokenClassification,
    PhiModel,
    PhiPreTrainedModel,
)
from .models.phi3 import (
    Phi3ForCausalLM,
    Phi3ForSequenceClassification,
    Phi3ForTokenClassification,
    Phi3Model,
    Phi3PreTrainedModel,
)
from .models.qwen2 import Qwen2ForCausalLM, Qwen2ForSequenceClassification, Qwen2ForTokenClassification, Qwen2Model
from .models.qwen2_5_omni import (
    Qwen2_5OmniForConditionalGeneration,
    Qwen2_5OmniPreTrainedModel,
    Qwen2_5OmniPreTrainedModelForConditionalGeneration,
    Qwen2_5OmniTalkerForConditionalGeneration,
    Qwen2_5OmniTalkerModel,
    Qwen2_5OmniThinkerForConditionalGeneration,
    Qwen2_5OmniThinkerTextModel,
    Qwen2_5OmniToken2WavBigVGANModel,
    Qwen2_5OmniToken2WavDiTModel,
    Qwen2_5OmniToken2WavModel,
)
from .models.qwen2_5_vl import Qwen2_5_VLForConditionalGeneration, Qwen2_5_VLModel, Qwen2_5_VLPreTrainedModel
from .models.qwen2_audio import Qwen2AudioEncoder, Qwen2AudioForConditionalGeneration, Qwen2AudioPreTrainedModel
from .models.qwen2_vl import Qwen2VLForConditionalGeneration, Qwen2VLModel, Qwen2VLPreTrainedModel
from .models.qwen3 import Qwen3ForCausalLM, Qwen3Model, Qwen3PreTrainedModel

# from .models.qwen3 import Qwen3ForCausalLM, Qwen3Model, Qwen3PreTrainedModel
from .models.recurrent_gemma import RecurrentGemmaForCausalLM, RecurrentGemmaModel, RecurrentGemmaPreTrainedModel
from .models.rembert import (
    RemBertForCausalLM,
    RemBertForMaskedLM,
    RemBertForMultipleChoice,
    RemBertForQuestionAnswering,
    RemBertForSequenceClassification,
    RemBertForTokenClassification,
    RemBertLayer,
    RemBertModel,
    RemBertPreTrainedModel,
)
from .models.roberta import (
    RobertaForCausalLM,
    RobertaForMaskedLM,
    RobertaForMultipleChoice,
    RobertaForQuestionAnswering,
    RobertaForSequenceClassification,
    RobertaForTokenClassification,
    RobertaModel,
    RobertaPreTrainedModel,
)
from .models.siglip import (
    SiglipForImageClassification,
    SiglipModel,
    SiglipPreTrainedModel,
    SiglipTextModel,
    SiglipVisionModel,
)
from .models.speecht5 import (
    SpeechT5ForSpeechToSpeech,
    SpeechT5ForSpeechToText,
    SpeechT5ForTextToSpeech,
    SpeechT5HifiGan,
    SpeechT5Model,
    SpeechT5PreTrainedModel,
)
from .models.switch_transformers import (
    SwitchTransformersEncoderModel,
    SwitchTransformersForConditionalGeneration,
    SwitchTransformersModel,
    SwitchTransformersPreTrainedModel,
    SwitchTransformersSparseMLP,
    SwitchTransformersTop1Router,
)
from .models.t5 import (
    T5_PRETRAINED_MODEL_ARCHIVE_LIST,
    T5EncoderModel,
    T5ForConditionalGeneration,
    T5Model,
    T5PreTrainedModel,
)
from .models.umt5 import (
    UMT5EncoderModel,
    UMT5ForQuestionAnswering,
    UMT5ForSequenceClassification,
    UMT5ForTokenClassification,
    UMT5Model,
    UMT5PreTrainedModel,
)
from .models.vits import VitsModel, VitsPreTrainedModel
from .models.wav2vec2 import (
    Wav2Vec2FeatureExtractor,
    Wav2Vec2ForAudioFrameClassification,
    Wav2Vec2ForCTC,
    Wav2Vec2ForMaskedLM,
    Wav2Vec2ForPreTraining,
    Wav2Vec2ForSequenceClassification,
    Wav2Vec2ForXVector,
    Wav2Vec2Model,
    Wav2Vec2PreTrainedModel,
    Wav2Vec2Processor,
)
from .models.whisper import (
    WhisperForAudioClassification,
    WhisperForCausalLM,
    WhisperForConditionalGeneration,
    WhisperModel,
    WhisperPreTrainedModel,
    WhisperProcessor,
)
from .models.xlm_roberta import XLMRobertaModel, XLMRobertaPreTrainedModel
from .models.xlm_roberta_xl import (
    XLMRobertaXLForCausalLM,
    XLMRobertaXLForMaskedLM,
    XLMRobertaXLForMultipleChoice,
    XLMRobertaXLForQuestionAnswering,
    XLMRobertaXLForSequenceClassification,
    XLMRobertaXLForTokenClassification,
    XLMRobertaXLModel,
    XLMRobertaXLPreTrainedModel,
)
from .pipelines import TextGenerationPipeline, pipeline
from .processing_utils import ProcessorMixin<|MERGE_RESOLUTION|>--- conflicted
+++ resolved
@@ -238,7 +238,6 @@
     MT5Model,
     MT5PreTrainedModel,
 )
-<<<<<<< HEAD
 from .models.nemotron import (
     NemotronForCausalLM,
     NemotronForQuestionAnswering,
@@ -247,9 +246,7 @@
     NemotronModel,
     NemotronPreTrainedModel,
 )
-=======
 from .models.paligemma import PaliGemmaForConditionalGeneration, PaliGemmaPreTrainedModel
->>>>>>> c3242fc0
 from .models.persimmon import (
     PersimmonForCausalLM,
     PersimmonForSequenceClassification,
