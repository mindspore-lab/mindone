--- conflicted
+++ resolved
@@ -625,9 +625,6 @@
     UMT5Model,
     UMT5PreTrainedModel,
 )
-<<<<<<< HEAD
-from .models.vision_text_dual_encoder import VisionTextDualEncoderModel
-=======
 from .models.vilt import (
     ViltForImageAndTextRetrieval,
     ViltForImagesAndTextClassification,
@@ -638,7 +635,7 @@
     ViltPreTrainedModel,
 )
 from .models.vision_encoder_decoder import VisionEncoderDecoderModel
->>>>>>> 165b4dfa
+from .models.vision_text_dual_encoder import VisionTextDualEncoderModel
 from .models.vit import ViTForImageClassification, ViTForMaskedImageModeling, ViTModel, ViTPreTrainedModel
 from .models.vits import VitsModel, VitsPreTrainedModel
 from .models.wav2vec2 import (
