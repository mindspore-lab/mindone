--- conflicted
+++ resolved
@@ -906,7 +906,6 @@
 )
 from .models.olmo import OlmoForCausalLM, OlmoModel, OlmoPreTrainedModel
 from .models.olmo2 import Olmo2ForCausalLM, Olmo2Model, Olmo2PreTrainedModel
-<<<<<<< HEAD
 from .models.oneformer import (
     OneFormerForUniversalSegmentation,
     OneFormerImageProcessor,
@@ -914,9 +913,7 @@
     OneFormerPreTrainedModel,
     OneFormerProcessor,
 )
-=======
 from .models.olmoe import OlmoeForCausalLM, OlmoeModel, OlmoePreTrainedModel
->>>>>>> 540e0e77
 from .models.opt import (
     OPTForCausalLM,
     OPTForQuestionAnswering,
