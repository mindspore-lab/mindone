__version__ = "4.42.4"


from .modeling_utils import MSPreTrainedModel
from .models.bert import (
    BertForMaskedLM,
    BertForMultipleChoice,
    BertForNextSentencePrediction,
    BertForPreTraining,
    BertForQuestionAnswering,
    BertForSequenceClassification,
    BertForTokenClassification,
    BertLayer,
    BertLMHeadModel,
    BertModel,
    BertPreTrainedModel,
)
from .models.bit import BitBackbone
from .models.blip_2 import (
    Blip2ForConditionalGeneration,
    Blip2Model,
    Blip2PreTrainedModel,
    Blip2QFormerModel,
    Blip2VisionModel,
)
from .models.clip import (
    CLIP_PRETRAINED_MODEL_ARCHIVE_LIST,
    CLIPModel,
    CLIPPreTrainedModel,
    CLIPTextModel,
    CLIPTextModelWithProjection,
    CLIPVisionModel,
    CLIPVisionModelWithProjection,
)
from .models.dpt import DPTForDepthEstimation
from .models.gemma import (
    GemmaForCausalLM,
    GemmaForSequenceClassification,
    GemmaForTokenClassification,
    GemmaModel,
    GemmaPreTrainedModel,
)
<<<<<<< HEAD
from .models.llama import LlamaForCausalLM, LlamaForSequenceClassification, LlamaModel, LlamaPreTrainedModel
=======
from .models.gemma2 import Gemma2Model, Gemma2PreTrainedModel
>>>>>>> 61b41ec5
from .models.mt5 import (
    MT5_PRETRAINED_MODEL_ARCHIVE_LIST,
    MT5EncoderModel,
    MT5ForConditionalGeneration,
    MT5Model,
    MT5PreTrainedModel,
)
from .models.t5 import (
    T5_PRETRAINED_MODEL_ARCHIVE_LIST,
    T5EncoderModel,
    T5ForConditionalGeneration,
    T5Model,
    T5PreTrainedModel,
)
from .models.umt5 import (
    UMT5EncoderModel,
    UMT5ForQuestionAnswering,
    UMT5ForSequenceClassification,
    UMT5ForTokenClassification,
    UMT5Model,
    UMT5PreTrainedModel,
)
from .models.xlm_roberta import XLMRobertaModel, XLMRobertaPreTrainedModel<|MERGE_RESOLUTION|>--- conflicted
+++ resolved
@@ -40,11 +40,8 @@
     GemmaModel,
     GemmaPreTrainedModel,
 )
-<<<<<<< HEAD
 from .models.llama import LlamaForCausalLM, LlamaForSequenceClassification, LlamaModel, LlamaPreTrainedModel
-=======
 from .models.gemma2 import Gemma2Model, Gemma2PreTrainedModel
->>>>>>> 61b41ec5
 from .models.mt5 import (
     MT5_PRETRAINED_MODEL_ARCHIVE_LIST,
     MT5EncoderModel,
