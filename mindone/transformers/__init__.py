--- conflicted
+++ resolved
@@ -157,7 +157,6 @@
     GPT2Model,
     GPT2PreTrainedModel,
 )
-<<<<<<< HEAD
 from .models.gpt_neox import (
     GPTNeoXForCausalLM,
     GPTNeoXForQuestionAnswering,
@@ -167,11 +166,9 @@
     GPTNeoXModel,
     GPTNeoXPreTrainedModel,
 )
-=======
 from .models.granite import GraniteForCausalLM, GraniteModel, GranitePreTrainedModel
 from .models.granitemoe import GraniteMoeForCausalLM, GraniteMoeModel, GraniteMoePreTrainedModel
 from .models.granitemoeshared import GraniteMoeSharedForCausalLM, GraniteMoeSharedModel, GraniteMoeSharedPreTrainedModel
->>>>>>> 80b7699a
 from .models.hiera import (
     HieraBackbone,
     HieraForImageClassification,
