# Copyright 2020 The HuggingFace Team. All rights reserved.
#
# This code is adapted from https://github.com/huggingface/transformers
# with modifications to run transformers on mindspore.
#
# Licensed under the Apache License, Version 2.0 (the "License");
# you may not use this file except in compliance with the License.
# You may obtain a copy of the License at
#
#     http://www.apache.org/licenses/LICENSE-2.0
#
# Unless required by applicable law or agreed to in writing, software
# distributed under the License is distributed on an "AS IS" BASIS,
# WITHOUT WARRANTIES OR CONDITIONS OF ANY KIND, either express or implied.
# See the License for the specific language governing permissions and
# limitations under the License.

# When adding a new object to this init, remember to add it twice: once inside the `_import_structure` dictionary and
# once inside the `if TYPE_CHECKING` branch. The `TYPE_CHECKING` should have import statements as usual, but they are
# only there for type checking. The `_import_structure` is a dictionary submodule to list of object names, and is used
# to defer the actual importing for when the objects are requested. This way `import transformers` provides the names
# in the namespace without actually importing anything (and especially none of the backends).

__version__ = "4.50.0"
import transformers
from packaging import version

# Feature Extractor
from .feature_extraction_utils import BatchFeature, FeatureExtractionMixin
from .image_processing_base import ImageProcessingMixin
from .image_processing_utils import BaseImageProcessor
from .image_utils import ImageFeatureExtractionMixin
from .modeling_utils import MSPreTrainedModel
from .models.albert import (
    AlbertForMaskedLM,
    AlbertForMultipleChoice,
    AlbertForPreTraining,
    AlbertForQuestionAnswering,
    AlbertForSequenceClassification,
    AlbertForTokenClassification,
    AlbertModel,
    AlbertPreTrainedModel,
)
from .models.align import AlignModel, AlignPreTrainedModel, AlignTextModel, AlignVisionModel
from .models.aria import (
    AriaForConditionalGeneration,
    AriaPreTrainedModel,
    AriaTextForCausalLM,
    AriaTextModel,
    AriaTextPreTrainedModel,
)
from .models.auto import (
    MODEL_FOR_AUDIO_CLASSIFICATION_MAPPING,
    MODEL_FOR_AUDIO_FRAME_CLASSIFICATION_MAPPING,
    MODEL_FOR_AUDIO_XVECTOR_MAPPING,
    MODEL_FOR_BACKBONE_MAPPING,
    MODEL_FOR_CAUSAL_IMAGE_MODELING_MAPPING,
    MODEL_FOR_CAUSAL_LM_MAPPING,
    MODEL_FOR_CTC_MAPPING,
    MODEL_FOR_DEPTH_ESTIMATION_MAPPING,
    MODEL_FOR_DOCUMENT_QUESTION_ANSWERING_MAPPING,
    MODEL_FOR_IMAGE_CLASSIFICATION_MAPPING,
    MODEL_FOR_IMAGE_MAPPING,
    MODEL_FOR_IMAGE_SEGMENTATION_MAPPING,
    MODEL_FOR_IMAGE_TEXT_TO_TEXT_MAPPING,
    MODEL_FOR_IMAGE_TO_IMAGE_MAPPING,
    MODEL_FOR_INSTANCE_SEGMENTATION_MAPPING,
    MODEL_FOR_KEYPOINT_DETECTION_MAPPING,
    MODEL_FOR_MASK_GENERATION_MAPPING,
    MODEL_FOR_MASKED_IMAGE_MODELING_MAPPING,
    MODEL_FOR_MASKED_LM_MAPPING,
    MODEL_FOR_MULTIPLE_CHOICE_MAPPING,
    MODEL_FOR_NEXT_SENTENCE_PREDICTION_MAPPING,
    MODEL_FOR_OBJECT_DETECTION_MAPPING,
    MODEL_FOR_PRETRAINING_MAPPING,
    MODEL_FOR_QUESTION_ANSWERING_MAPPING,
    MODEL_FOR_RETRIEVAL_MAPPING,
    MODEL_FOR_SEMANTIC_SEGMENTATION_MAPPING,
    MODEL_FOR_SEQ_TO_SEQ_CAUSAL_LM_MAPPING,
    MODEL_FOR_SEQUENCE_CLASSIFICATION_MAPPING,
    MODEL_FOR_SPEECH_SEQ_2_SEQ_MAPPING,
    MODEL_FOR_TABLE_QUESTION_ANSWERING_MAPPING,
    MODEL_FOR_TEXT_ENCODING_MAPPING,
    MODEL_FOR_TEXT_TO_SPECTROGRAM_MAPPING,
    MODEL_FOR_TEXT_TO_WAVEFORM_MAPPING,
    MODEL_FOR_TIME_SERIES_CLASSIFICATION_MAPPING,
    MODEL_FOR_TIME_SERIES_REGRESSION_MAPPING,
    MODEL_FOR_TOKEN_CLASSIFICATION_MAPPING,
    MODEL_FOR_UNIVERSAL_SEGMENTATION_MAPPING,
    MODEL_FOR_VIDEO_CLASSIFICATION_MAPPING,
    MODEL_FOR_VISION_2_SEQ_MAPPING,
    MODEL_FOR_VISUAL_QUESTION_ANSWERING_MAPPING,
    MODEL_FOR_ZERO_SHOT_IMAGE_CLASSIFICATION_MAPPING,
    MODEL_FOR_ZERO_SHOT_OBJECT_DETECTION_MAPPING,
    MODEL_MAPPING,
    MODEL_WITH_LM_HEAD_MAPPING,
    AutoBackbone,
    AutoConfig,
    AutoFeatureExtractor,
    AutoImageProcessor,
    AutoModel,
    AutoModelForAudioClassification,
    AutoModelForAudioFrameClassification,
    AutoModelForAudioXVector,
    AutoModelForCausalLM,
    AutoModelForCTC,
    AutoModelForDepthEstimation,
    AutoModelForDocumentQuestionAnswering,
    AutoModelForImageClassification,
    AutoModelForImageSegmentation,
    AutoModelForImageTextToText,
    AutoModelForImageToImage,
    AutoModelForInstanceSegmentation,
    AutoModelForKeypointDetection,
    AutoModelForMaskedImageModeling,
    AutoModelForMaskedLM,
    AutoModelForMaskGeneration,
    AutoModelForMultipleChoice,
    AutoModelForNextSentencePrediction,
    AutoModelForObjectDetection,
    AutoModelForPreTraining,
    AutoModelForQuestionAnswering,
    AutoModelForSemanticSegmentation,
    AutoModelForSeq2SeqLM,
    AutoModelForSequenceClassification,
    AutoModelForSpeechSeq2Seq,
    AutoModelForTableQuestionAnswering,
    AutoModelForTextEncoding,
    AutoModelForTextToSpectrogram,
    AutoModelForTextToWaveform,
    AutoModelForTokenClassification,
    AutoModelForUniversalSegmentation,
    AutoModelForVideoClassification,
    AutoModelForVision2Seq,
    AutoModelForVisualQuestionAnswering,
    AutoModelForZeroShotImageClassification,
    AutoModelForZeroShotObjectDetection,
    AutoModelWithLMHead,
    AutoProcessor,
)
from .models.bamba import BambaForCausalLM, BambaModel, BambaPreTrainedModel
from .models.bart import (
    BartForCausalLM,
    BartForConditionalGeneration,
    BartForQuestionAnswering,
    BartForSequenceClassification,
    BartModel,
    BartPretrainedModel,
    BartPreTrainedModel,
    PretrainedBartModel,
)
from .models.bert import (
    BertForMaskedLM,
    BertForMultipleChoice,
    BertForNextSentencePrediction,
    BertForPreTraining,
    BertForQuestionAnswering,
    BertForSequenceClassification,
    BertForTokenClassification,
    BertLayer,
    BertLMHeadModel,
    BertModel,
    BertPreTrainedModel,
)
from .models.bert_generation import BertGenerationDecoder, BertGenerationEncoder, BertGenerationPreTrainedModel
from .models.big_bird import (
    BigBirdForCausalLM,
    BigBirdForMaskedLM,
    BigBirdForMultipleChoice,
    BigBirdForPreTraining,
    BigBirdForQuestionAnswering,
    BigBirdForSequenceClassification,
    BigBirdForTokenClassification,
    BigBirdLayer,
    BigBirdModel,
    BigBirdPreTrainedModel,
)
from .models.bigbird_pegasus import (
    BigBirdPegasusForCausalLM,
    BigBirdPegasusForConditionalGeneration,
    BigBirdPegasusForQuestionAnswering,
    BigBirdPegasusForSequenceClassification,
    BigBirdPegasusModel,
    BigBirdPegasusPreTrainedModel,
)
from .models.bit import BitBackbone
from .models.blenderbot import (
    BlenderbotForCausalLM,
    BlenderbotForConditionalGeneration,
    BlenderbotModel,
    BlenderbotPreTrainedModel,
)
from .models.blenderbot_small import (
    BlenderbotSmallForCausalLM,
    BlenderbotSmallForConditionalGeneration,
    BlenderbotSmallModel,
    BlenderbotSmallPreTrainedModel,
)
from .models.blip import (
    BlipForConditionalGeneration,
    BlipForImageTextRetrieval,
    BlipForQuestionAnswering,
    BlipImageProcessor,
    BlipImageProcessorFast,
    BlipModel,
    BlipPreTrainedModel,
    BlipProcessor,
    BlipTextModel,
    BlipVisionModel,
)
from .models.blip_2 import (
    Blip2ForConditionalGeneration,
    Blip2Model,
    Blip2PreTrainedModel,
    Blip2QFormerModel,
    Blip2VisionModel,
)
from .models.bloom import (
    BloomForCausalLM,
    BloomForQuestionAnswering,
    BloomForSequenceClassification,
    BloomForTokenClassification,
    BloomModel,
    BloomPreTrainedModel,
)
from .models.camembert import (
    CamembertForCausalLM,
    CamembertForMaskedLM,
    CamembertForMultipleChoice,
    CamembertForQuestionAnswering,
    CamembertForSequenceClassification,
    CamembertForTokenClassification,
    CamembertModel,
    CamembertPreTrainedModel,
)
from .models.canine import (
    CanineForMultipleChoice,
    CanineForQuestionAnswering,
    CanineForSequenceClassification,
    CanineForTokenClassification,
    CanineLayer,
    CanineModel,
    CaninePreTrainedModel,
)
from .models.chameleon import (
    ChameleonForConditionalGeneration,
    ChameleonImageProcessor,
    ChameleonModel,
    ChameleonPreTrainedModel,
    ChameleonProcessor,
    ChameleonVQVAE,
)
from .models.clap import (
    ClapAudioModel,
    ClapAudioModelWithProjection,
    ClapFeatureExtractor,
    ClapModel,
    ClapPreTrainedModel,
    ClapTextModel,
    ClapTextModelWithProjection,
)
from .models.clip import (
    CLIP_PRETRAINED_MODEL_ARCHIVE_LIST,
    CLIPModel,
    CLIPPreTrainedModel,
    CLIPTextModel,
    CLIPTextModelWithProjection,
    CLIPVisionModel,
    CLIPVisionModelWithProjection,
)
from .models.clipseg import (
    CLIPSegForImageSegmentation,
    CLIPSegModel,
    CLIPSegPreTrainedModel,
    CLIPSegTextModel,
    CLIPSegVisionModel,
)
from .models.clvp import (
    ClvpDecoder,
    ClvpEncoder,
    ClvpForCausalLM,
    ClvpModel,
    ClvpModelForConditionalGeneration,
    ClvpPreTrainedModel,
)
from .models.cohere2 import Cohere2ForCausalLM, Cohere2Model, Cohere2PreTrainedModel
from .models.colpali import ColPaliForRetrieval, ColPaliPreTrainedModel, ColPaliProcessor
from .models.convbert import (
    ConvBertForMaskedLM,
    ConvBertForMultipleChoice,
    ConvBertForQuestionAnswering,
    ConvBertForSequenceClassification,
    ConvBertForTokenClassification,
    ConvBertLayer,
    ConvBertModel,
)
from .models.convnext import (
    ConvNextBackbone,
    ConvNextFeatureExtractor,
    ConvNextForImageClassification,
    ConvNextImageProcessor,
    ConvNextModel,
    ConvNextPreTrainedModel,
)
from .models.convnextv2 import (
    ConvNextV2Backbone,
    ConvNextV2ForImageClassification,
    ConvNextV2Model,
    ConvNextV2PreTrainedModel,
)
from .models.ctrl import CTRLForSequenceClassification, CTRLLMHeadModel, CTRLModel, CTRLPreTrainedModel
from .models.dac import DacModel, DacPreTrainedModel
from .models.data2vec import (
    Data2VecAudioForAudioFrameClassification,
    Data2VecAudioForCTC,
    Data2VecAudioForSequenceClassification,
    Data2VecAudioForXVector,
    Data2VecAudioModel,
    Data2VecAudioPreTrainedModel,
    Data2VecTextForCausalLM,
    Data2VecTextForMaskedLM,
    Data2VecTextForMultipleChoice,
    Data2VecTextForQuestionAnswering,
    Data2VecTextForSequenceClassification,
    Data2VecTextForTokenClassification,
    Data2VecTextModel,
    Data2VecTextPreTrainedModel,
    Data2VecVisionForImageClassification,
    Data2VecVisionForSemanticSegmentation,
    Data2VecVisionModel,
    Data2VecVisionPreTrainedModel,
)
from .models.deberta import (
    DebertaForMaskedLM,
    DebertaForQuestionAnswering,
    DebertaForSequenceClassification,
    DebertaForTokenClassification,
    DebertaModel,
    DebertaPreTrainedModel,
)
from .models.deberta_v2 import (
    DebertaV2ForMaskedLM,
    DebertaV2ForMultipleChoice,
    DebertaV2ForQuestionAnswering,
    DebertaV2ForSequenceClassification,
    DebertaV2ForTokenClassification,
    DebertaV2Model,
    DebertaV2PreTrainedModel,
)
from .models.deit import (
    DeiTForImageClassification,
    DeiTForImageClassificationWithTeacher,
    DeiTForMaskedImageModeling,
    DeiTModel,
    DeiTPreTrainedModel,
)
from .models.depth_anything import DepthAnythingForDepthEstimation, DepthAnythingPreTrainedModel
from .models.dinov2 import Dinov2Backbone, Dinov2ForImageClassification, Dinov2Model, Dinov2PreTrainedModel
from .models.distilbert import (
    DistilBertForMaskedLM,
    DistilBertForMultipleChoice,
    DistilBertForQuestionAnswering,
    DistilBertForSequenceClassification,
    DistilBertForTokenClassification,
    DistilBertModel,
    DistilBertPreTrainedModel,
)
from .models.dpr import (
    DPRContextEncoder,
    DPRPretrainedContextEncoder,
    DPRPreTrainedModel,
    DPRPretrainedQuestionEncoder,
    DPRPretrainedReader,
    DPRQuestionEncoder,
    DPRReader,
)
from .models.dpt import DPTForDepthEstimation, DPTImageProcessor, DPTModel, DPTPreTrainedModel
from .models.emu3 import Emu3ForCausalLM, Emu3ForConditionalGeneration, Emu3PreTrainedModel, Emu3TextModel, Emu3VQVAE
from .models.encodec import EncodecModel, EncodecPreTrainedModel
from .models.fastspeech2_conformer import (
    FastSpeech2ConformerHifiGan,
    FastSpeech2ConformerModel,
    FastSpeech2ConformerPreTrainedModel,
    FastSpeech2ConformerWithHifiGan,
)
from .models.funnel import (
    FunnelBaseModel,
    FunnelForMaskedLM,
    FunnelForMultipleChoice,
    FunnelForPreTraining,
    FunnelForQuestionAnswering,
    FunnelForSequenceClassification,
    FunnelForTokenClassification,
    FunnelModel,
    FunnelPreTrainedModel,
)
from .models.fuyu import FuyuForCausalLM, FuyuPreTrainedModel
from .models.gemma import (
    GemmaForCausalLM,
    GemmaForSequenceClassification,
    GemmaForTokenClassification,
    GemmaModel,
    GemmaPreTrainedModel,
)
from .models.gemma2 import (
    Gemma2ForCausalLM,
    Gemma2ForSequenceClassification,
    Gemma2ForTokenClassification,
    Gemma2Model,
    Gemma2PreTrainedModel,
)
from .models.gemma3 import Gemma3ForCausalLM, Gemma3ForConditionalGeneration, Gemma3PreTrainedModel, Gemma3TextModel
from .models.glm import (
    GlmForCausalLM,
    GlmForSequenceClassification,
    GlmForTokenClassification,
    GlmModel,
    GlmPreTrainedModel,
)
from .models.glpn import (
    GLPNFeatureExtractor,
    GLPNForDepthEstimation,
    GLPNImageProcessor,
    GLPNModel,
    GLPNPreTrainedModel,
)
from .models.got_ocr2 import GotOcr2ForConditionalGeneration, GotOcr2PreTrainedModel
from .models.gpt2 import (
    GPT2DoubleHeadsModel,
    GPT2ForQuestionAnswering,
    GPT2ForSequenceClassification,
    GPT2ForTokenClassification,
    GPT2LMHeadModel,
    GPT2Model,
    GPT2PreTrainedModel,
)
from .models.granite import GraniteForCausalLM, GraniteModel, GranitePreTrainedModel
from .models.granitemoe import GraniteMoeForCausalLM, GraniteMoeModel, GraniteMoePreTrainedModel
from .models.granitemoeshared import GraniteMoeSharedForCausalLM, GraniteMoeSharedModel, GraniteMoeSharedPreTrainedModel
from .models.grounding_dino import (
    GroundingDinoForObjectDetection,
    GroundingDinoImageProcessor,
    GroundingDinoModel,
    GroundingDinoPreTrainedModel,
    GroundingDinoProcessor,
)
from .models.helium import (
    HeliumForCausalLM,
    HeliumForSequenceClassification,
    HeliumForTokenClassification,
    HeliumModel,
    HeliumPreTrainedModel,
)
from .models.hiera import (
    HieraBackbone,
    HieraForImageClassification,
    HieraForPreTraining,
    HieraModel,
    HieraPreTrainedModel,
)
from .models.hubert import HubertForCTC, HubertForSequenceClassification, HubertModel, HubertPreTrainedModel
from .models.ibert import (
    IBertForMaskedLM,
    IBertForMultipleChoice,
    IBertForQuestionAnswering,
    IBertForSequenceClassification,
    IBertForTokenClassification,
    IBertModel,
    IBertPreTrainedModel,
)
from .models.idefics import (
    IdeficsForVisionText2Text,
    IdeficsImageProcessor,
    IdeficsModel,
    IdeficsPreTrainedModel,
    IdeficsProcessor,
)
from .models.idefics2 import Idefics2ForConditionalGeneration, Idefics2Model, Idefics2PreTrainedModel
from .models.idefics3 import (
    Idefics3ForConditionalGeneration,
    Idefics3Model,
    Idefics3PreTrainedModel,
    Idefics3VisionTransformer,
)
from .models.ijepa import IJepaForImageClassification, IJepaModel, IJepaPreTrainedModel
from .models.imagegpt import (
    ImageGPTFeatureExtractor,
    ImageGPTForCausalImageModeling,
    ImageGPTForImageClassification,
    ImageGPTImageProcessor,
    ImageGPTModel,
    ImageGPTPreTrainedModel,
)
from .models.led import (
    LEDForConditionalGeneration,
    LEDForQuestionAnswering,
    LEDForSequenceClassification,
    LEDModel,
    LEDPreTrainedModel,
)
from .models.levit import (
    LevitFeatureExtractor,
    LevitForImageClassification,
    LevitForImageClassificationWithTeacher,
    LevitModel,
    LevitPreTrainedModel,
)
from .models.lilt import (
    LiltForQuestionAnswering,
    LiltForSequenceClassification,
    LiltForTokenClassification,
    LiltModel,
    LiltPreTrainedModel,
)
from .models.llama import LlamaForCausalLM, LlamaForSequenceClassification, LlamaModel, LlamaPreTrainedModel
from .models.llava import LlavaConfig, LlavaForConditionalGeneration
from .models.llava_next import (
    LlavaNextForConditionalGeneration,
    LlavaNextImageProcessor,
    LlavaNextPreTrainedModel,
    LlavaNextProcessor,
)
from .models.llava_next_video import (
    LlavaNextVideoForConditionalGeneration,
    LlavaNextVideoImageProcessor,
    LlavaNextVideoPreTrainedModel,
    LlavaNextVideoProcessor,
)
from .models.llava_onevision import (
    LlavaOnevisionForConditionalGeneration,
    LlavaOnevisionImageProcessor,
    LlavaOnevisionPreTrainedModel,
    LlavaOnevisionProcessor,
    LlavaOnevisionVideoProcessor,
)
from .models.m2m_100 import M2M100ForConditionalGeneration, M2M100Model, M2M100PreTrainedModel
<<<<<<< HEAD
from .models.markuplm import (
    MarkupLMForQuestionAnswering,
    MarkupLMForSequenceClassification,
    MarkupLMForTokenClassification,
    MarkupLMModel,
    MarkupLMPreTrainedModel,
)
=======
from .models.mamba import MambaForCausalLM, MambaModel, MambaPreTrainedModel
from .models.mamba2 import Mamba2ForCausalLM, Mamba2Model, Mamba2PreTrainedModel
>>>>>>> 6b61af9f
from .models.megatron_bert import (
    MegatronBertForCausalLM,
    MegatronBertForMaskedLM,
    MegatronBertForMultipleChoice,
    MegatronBertForNextSentencePrediction,
    MegatronBertForPreTraining,
    MegatronBertForQuestionAnswering,
    MegatronBertForSequenceClassification,
    MegatronBertForTokenClassification,
    MegatronBertModel,
    MegatronBertPreTrainedModel,
)
from .models.mimi import MimiModel, MimiPreTrainedModel
from .models.minicpm4 import MiniCPMForCausalLM, MiniCPMForSequenceClassification, MiniCPMModel
from .models.mistral import (
    MistralForCausalLM,
    MistralForQuestionAnswering,
    MistralForSequenceClassification,
    MistralForTokenClassification,
    MistralModel,
    MistralPreTrainedModel,
)
from .models.mistral3 import Mistral3ForConditionalGeneration, Mistral3PreTrainedModel
from .models.mixtral import (
    MixtralForCausalLM,
    MixtralForQuestionAnswering,
    MixtralForSequenceClassification,
    MixtralForTokenClassification,
    MixtralModel,
    MixtralPreTrainedModel,
)
from .models.mllama import (
    MllamaForCausalLM,
    MllamaForConditionalGeneration,
    MllamaPreTrainedModel,
    MllamaTextModel,
    MllamaVisionModel,
)
from .models.mobilebert import (
    MobileBertForMaskedLM,
    MobileBertForMultipleChoice,
    MobileBertForNextSentencePrediction,
    MobileBertForPreTraining,
    MobileBertForQuestionAnswering,
    MobileBertForSequenceClassification,
    MobileBertForTokenClassification,
    MobileBertLayer,
    MobileBertModel,
    MobileBertPreTrainedModel,
)
from .models.modernbert import (
    ModernBertForMaskedLM,
    ModernBertForSequenceClassification,
    ModernBertForTokenClassification,
    ModernBertModel,
    ModernBertPreTrainedModel,
)
from .models.moonshine import MoonshineForConditionalGeneration, MoonshineModel, MoonshinePreTrainedModel
from .models.moshi import MoshiForCausalLM, MoshiForConditionalGeneration, MoshiModel, MoshiPreTrainedModel
from .models.mpt import (
    MptForCausalLM,
    MptForQuestionAnswering,
    MptForSequenceClassification,
    MptForTokenClassification,
    MptModel,
    MptPreTrainedModel,
)
from .models.mt5 import (
    MT5_PRETRAINED_MODEL_ARCHIVE_LIST,
    MT5EncoderModel,
    MT5ForConditionalGeneration,
    MT5Model,
    MT5PreTrainedModel,
)
from .models.mvp import (
    MvpForCausalLM,
    MvpForConditionalGeneration,
    MvpForQuestionAnswering,
    MvpForSequenceClassification,
    MvpModel,
    MvpPreTrainedModel,
)
from .models.nystromformer import (
    NystromformerEncoder,
    NystromformerForMaskedLM,
    NystromformerForMultipleChoice,
    NystromformerForQuestionAnswering,
    NystromformerForSequenceClassification,
    NystromformerForTokenClassification,
    NystromformerModel,
    NystromformerPreTrainedModel,
)
from .models.opt import (
    OPTForCausalLM,
    OPTForQuestionAnswering,
    OPTForSequenceClassification,
    OPTModel,
    OPTPreTrainedModel,
)
from .models.owlvit import (
    OwlViTForObjectDetection,
    OwlViTImageProcessor,
    OwlViTModel,
    OwlViTPreTrainedModel,
    OwlViTProcessor,
    OwlViTTextModel,
    OwlViTVisionModel,
)
from .models.paligemma import PaliGemmaForConditionalGeneration, PaliGemmaPreTrainedModel
from .models.persimmon import (
    PersimmonForCausalLM,
    PersimmonForSequenceClassification,
    PersimmonForTokenClassification,
    PersimmonModel,
    PersimmonPreTrainedModel,
)
from .models.phi import (
    PhiForCausalLM,
    PhiForSequenceClassification,
    PhiForTokenClassification,
    PhiModel,
    PhiPreTrainedModel,
)
from .models.phi3 import (
    Phi3ForCausalLM,
    Phi3ForSequenceClassification,
    Phi3ForTokenClassification,
    Phi3Model,
    Phi3PreTrainedModel,
)
from .models.pixtral import PixtralPreTrainedModel, PixtralVisionModel
from .models.poolformer import PoolFormerForImageClassification, PoolFormerModel, PoolFormerPreTrainedModel
from .models.pop2piano import Pop2PianoForConditionalGeneration, Pop2PianoPreTrainedModel
from .models.qwen2 import Qwen2ForCausalLM, Qwen2ForSequenceClassification, Qwen2ForTokenClassification, Qwen2Model
from .models.qwen2_5_omni import (
    Qwen2_5OmniForConditionalGeneration,
    Qwen2_5OmniPreTrainedModel,
    Qwen2_5OmniPreTrainedModelForConditionalGeneration,
    Qwen2_5OmniTalkerForConditionalGeneration,
    Qwen2_5OmniTalkerModel,
    Qwen2_5OmniThinkerForConditionalGeneration,
    Qwen2_5OmniThinkerTextModel,
    Qwen2_5OmniToken2WavBigVGANModel,
    Qwen2_5OmniToken2WavDiTModel,
    Qwen2_5OmniToken2WavModel,
)
from .models.qwen2_5_vl import (
    Qwen2_5_VLForConditionalGeneration,
    Qwen2_5_VLModel,
    Qwen2_5_VLPreTrainedModel,
    Qwen2_5_VLProcessor,
)
from .models.qwen2_audio import Qwen2AudioEncoder, Qwen2AudioForConditionalGeneration, Qwen2AudioPreTrainedModel
from .models.qwen2_vl import (
    Qwen2VLForConditionalGeneration,
    Qwen2VLImageProcessor,
    Qwen2VLModel,
    Qwen2VLPreTrainedModel,
)
from .models.recurrent_gemma import RecurrentGemmaForCausalLM, RecurrentGemmaModel, RecurrentGemmaPreTrainedModel
from .models.rembert import (
    RemBertForCausalLM,
    RemBertForMaskedLM,
    RemBertForMultipleChoice,
    RemBertForQuestionAnswering,
    RemBertForSequenceClassification,
    RemBertForTokenClassification,
    RemBertLayer,
    RemBertModel,
    RemBertPreTrainedModel,
)
from .models.resnet import ResNetBackbone, ResNetForImageClassification, ResNetModel, ResNetPreTrainedModel
from .models.roberta import (
    RobertaForCausalLM,
    RobertaForMaskedLM,
    RobertaForMultipleChoice,
    RobertaForQuestionAnswering,
    RobertaForSequenceClassification,
    RobertaForTokenClassification,
    RobertaModel,
    RobertaPreTrainedModel,
)
from .models.rwkv import RwkvForCausalLM, RwkvModel, RwkvPreTrainedModel
from .models.sam import SamImageProcessor, SamModel, SamPreTrainedModel, SamProcessor
from .models.seamless_m4t_v2 import (
    SeamlessM4Tv2ForSpeechToSpeech,
    SeamlessM4Tv2ForSpeechToText,
    SeamlessM4Tv2ForTextToSpeech,
    SeamlessM4Tv2ForTextToText,
    SeamlessM4Tv2Model,
    SeamlessM4Tv2PreTrainedModel,
)
from .models.segformer import (
    SegformerDecodeHead,
    SegformerForImageClassification,
    SegformerForSemanticSegmentation,
    SegformerImageProcessor,
    SegformerModel,
    SegformerPreTrainedModel,
)
from .models.sew import SEWForCTC, SEWForSequenceClassification, SEWModel, SEWPreTrainedModel
from .models.sew_d import SEWDForCTC, SEWDForSequenceClassification, SEWDModel, SEWDPreTrainedModel
from .models.siglip import (
    SiglipForImageClassification,
    SiglipImageProcessor,
    SiglipImageProcessorFast,
    SiglipModel,
    SiglipPreTrainedModel,
    SiglipProcessor,
    SiglipTextModel,
    SiglipVisionModel,
)
from .models.smolvlm import (
    SmolVLMForConditionalGeneration,
    SmolVLMModel,
    SmolVLMPreTrainedModel,
    SmolVLMVisionTransformer,
)
from .models.speech_encoder_decoder import SpeechEncoderDecoderModel
from .models.speech_to_text import Speech2TextForConditionalGeneration, Speech2TextModel, Speech2TextPreTrainedModel
from .models.speecht5 import (
    SpeechT5ForSpeechToSpeech,
    SpeechT5ForSpeechToText,
    SpeechT5ForTextToSpeech,
    SpeechT5HifiGan,
    SpeechT5Model,
    SpeechT5PreTrainedModel,
)
from .models.starcoder2 import (
    Starcoder2ForCausalLM,
    Starcoder2ForSequenceClassification,
    Starcoder2ForTokenClassification,
    Starcoder2Model,
    Starcoder2PreTrainedModel,
)
from .models.swin import (
    SwinBackbone,
    SwinForImageClassification,
    SwinForMaskedImageModeling,
    SwinModel,
    SwinPreTrainedModel,
)
from .models.swin2sr import Swin2SRForImageSuperResolution, Swin2SRModel, Swin2SRPreTrainedModel
from .models.switch_transformers import (
    SwitchTransformersEncoderModel,
    SwitchTransformersForConditionalGeneration,
    SwitchTransformersModel,
    SwitchTransformersPreTrainedModel,
    SwitchTransformersSparseMLP,
    SwitchTransformersTop1Router,
)
from .models.t5 import (
    T5_PRETRAINED_MODEL_ARCHIVE_LIST,
    T5EncoderModel,
    T5ForConditionalGeneration,
    T5Model,
    T5PreTrainedModel,
)
from .models.tapas import (
    TapasForMaskedLM,
    TapasForQuestionAnswering,
    TapasForSequenceClassification,
    TapasModel,
    TapasPreTrainedModel,
)
from .models.umt5 import (
    UMT5EncoderModel,
    UMT5ForQuestionAnswering,
    UMT5ForSequenceClassification,
    UMT5ForTokenClassification,
    UMT5Model,
    UMT5PreTrainedModel,
)
from .models.unispeech import (
    UniSpeechForCTC,
    UniSpeechForPreTraining,
    UniSpeechForSequenceClassification,
    UniSpeechModel,
    UniSpeechPreTrainedModel,
)
from .models.unispeech_sat import (
    UniSpeechSatForAudioFrameClassification,
    UniSpeechSatForCTC,
    UniSpeechSatForPreTraining,
    UniSpeechSatForSequenceClassification,
    UniSpeechSatForXVector,
    UniSpeechSatModel,
    UniSpeechSatPreTrainedModel,
)
from .models.univnet import UnivNetModel
from .models.video_llava import VideoLlavaForConditionalGeneration, VideoLlavaPreTrainedModel
from .models.vilt import (
    ViltForImageAndTextRetrieval,
    ViltForImagesAndTextClassification,
    ViltForMaskedLM,
    ViltForQuestionAnswering,
    ViltForTokenClassification,
    ViltModel,
    ViltPreTrainedModel,
)
from .models.vipllava import VipLlavaForConditionalGeneration, VipLlavaPreTrainedModel
from .models.vision_encoder_decoder import VisionEncoderDecoderModel
from .models.vision_text_dual_encoder import VisionTextDualEncoderModel
from .models.visual_bert import (
    VisualBertForMultipleChoice,
    VisualBertForPreTraining,
    VisualBertForQuestionAnswering,
    VisualBertForRegionToPhraseAlignment,
    VisualBertForVisualReasoning,
    VisualBertModel,
    VisualBertPreTrainedModel,
)
from .models.vit import ViTForImageClassification, ViTForMaskedImageModeling, ViTModel, ViTPreTrainedModel
from .models.vits import VitsModel, VitsPreTrainedModel
from .models.wav2vec2 import (
    Wav2Vec2FeatureExtractor,
    Wav2Vec2ForAudioFrameClassification,
    Wav2Vec2ForCTC,
    Wav2Vec2ForMaskedLM,
    Wav2Vec2ForPreTraining,
    Wav2Vec2ForSequenceClassification,
    Wav2Vec2ForXVector,
    Wav2Vec2Model,
    Wav2Vec2PreTrainedModel,
    Wav2Vec2Processor,
)
from .models.whisper import (
    WhisperForAudioClassification,
    WhisperForCausalLM,
    WhisperForConditionalGeneration,
    WhisperModel,
    WhisperPreTrainedModel,
    WhisperProcessor,
)
from .models.x_clip import XCLIPModel, XCLIPPreTrainedModel, XCLIPTextModel, XCLIPVisionModel
from .models.xlm_roberta import XLMRobertaModel, XLMRobertaPreTrainedModel
from .models.xlm_roberta_xl import (
    XLMRobertaXLForCausalLM,
    XLMRobertaXLForMaskedLM,
    XLMRobertaXLForMultipleChoice,
    XLMRobertaXLForQuestionAnswering,
    XLMRobertaXLForSequenceClassification,
    XLMRobertaXLForTokenClassification,
    XLMRobertaXLModel,
    XLMRobertaXLPreTrainedModel,
)
from .models.yolos import YolosForObjectDetection, YolosImageProcessor, YolosModel, YolosPreTrainedModel
from .models.zamba import ZambaForCausalLM, ZambaForSequenceClassification, ZambaModel, ZambaPreTrainedModel
from .models.zamba2 import Zamba2ForCausalLM, Zamba2ForSequenceClassification, Zamba2Model, Zamba2PreTrainedModel
from .pipelines import (
    ImageToImagePipeline,
    ImageToTextPipeline,
    TextGenerationPipeline,
    VisualQuestionAnsweringPipeline,
    pipeline,
)
from .processing_utils import ProcessorMixin
from .trainer import Trainer
from .training_args import TrainingArguments
from .utils import logging

if version.parse(transformers.__version__) >= version.parse("4.51.0"):
    from .models.qwen3 import Qwen3ForCausalLM, Qwen3Model, Qwen3PreTrainedModel

if version.parse(transformers.__version__) >= version.parse("4.51.3"):
    from .models.glm4 import (
        Glm4ForCausalLM,
        Glm4ForSequenceClassification,
        Glm4ForTokenClassification,
        Glm4Model,
        Glm4PreTrainedModel,
    )

if version.parse(transformers.__version__) >= version.parse("4.53.0"):
    from .models.glm4v import (
        Glm4vForConditionalGeneration,
        Glm4vModel,
        Glm4vPreTrainedModel,
        Glm4vTextModel,
        Glm4vVisionModel,
    )
    from .models.minimax import (
        MiniMaxForCausalLM,
        MiniMaxForQuestionAnswering,
        MiniMaxForSequenceClassification,
        MiniMaxForTokenClassification,
        MiniMaxModel,
        MiniMaxPreTrainedModel,
    )
    from .models.vjepa2 import VJEPA2ForVideoClassification, VJEPA2Model, VJEPA2PreTrainedModel<|MERGE_RESOLUTION|>--- conflicted
+++ resolved
@@ -534,7 +534,8 @@
     LlavaOnevisionVideoProcessor,
 )
 from .models.m2m_100 import M2M100ForConditionalGeneration, M2M100Model, M2M100PreTrainedModel
-<<<<<<< HEAD
+from .models.mamba import MambaForCausalLM, MambaModel, MambaPreTrainedModel
+from .models.mamba2 import Mamba2ForCausalLM, Mamba2Model, Mamba2PreTrainedModel
 from .models.markuplm import (
     MarkupLMForQuestionAnswering,
     MarkupLMForSequenceClassification,
@@ -542,10 +543,6 @@
     MarkupLMModel,
     MarkupLMPreTrainedModel,
 )
-=======
-from .models.mamba import MambaForCausalLM, MambaModel, MambaPreTrainedModel
-from .models.mamba2 import Mamba2ForCausalLM, Mamba2Model, Mamba2PreTrainedModel
->>>>>>> 6b61af9f
 from .models.megatron_bert import (
     MegatronBertForCausalLM,
     MegatronBertForMaskedLM,
