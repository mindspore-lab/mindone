--- conflicted
+++ resolved
@@ -430,7 +430,6 @@
     MobileBertModel,
     MobileBertPreTrainedModel,
 )
-<<<<<<< HEAD
 from .models.mobilevit import (
     MobileViTForImageClassification,
     MobileViTForSemanticSegmentation,
@@ -442,7 +441,7 @@
     MobileViTV2ForSemanticSegmentation,
     MobileViTV2Model,
     MobileViTV2PreTrainedModel,
-=======
+)
 from .models.mpt import (
     MptForCausalLM,
     MptForQuestionAnswering,
@@ -450,7 +449,6 @@
     MptForTokenClassification,
     MptModel,
     MptPreTrainedModel,
->>>>>>> d0ed4c3f
 )
 from .models.mt5 import (
     MT5_PRETRAINED_MODEL_ARCHIVE_LIST,
@@ -617,16 +615,6 @@
     WhisperPreTrainedModel,
     WhisperProcessor,
 )
-from .models.xlnet import (
-    XLNetModel,
-    XLNetLMHeadModel,
-    XLNetPreTrainedModel,
-    XLNetForMultipleChoice,
-    XLNetForTokenClassification,
-    XLNetForSequenceClassification,
-    XLNetForQuestionAnsweringSimple,
-    XLNetForQuestionAnswering,
-)
 from .models.xlm_roberta import XLMRobertaModel, XLMRobertaPreTrainedModel
 from .models.xlm_roberta_xl import (
     XLMRobertaXLForCausalLM,
@@ -638,10 +626,21 @@
     XLMRobertaXLModel,
     XLMRobertaXLPreTrainedModel,
 )
+from .models.xlnet import (
+    XLNetForMultipleChoice,
+    XLNetForQuestionAnswering,
+    XLNetForQuestionAnsweringSimple,
+    XLNetForSequenceClassification,
+    XLNetForTokenClassification,
+    XLNetLMHeadModel,
+    XLNetModel,
+    XLNetPreTrainedModel,
+)
 from .pipelines import TextGenerationPipeline, pipeline
 from .processing_utils import ProcessorMixin
 
 if version.parse(transformers.__version__) >= version.parse("4.51.0"):
+    from .models.deepseek_v3 import DeepseekV3ForCausalLM, DeepseekV3Model, DeepseekV3PreTrainedModel
     from .models.qwen3 import Qwen3ForCausalLM, Qwen3Model, Qwen3PreTrainedModel
 
 if version.parse(transformers.__version__) >= version.parse("4.51.3"):
