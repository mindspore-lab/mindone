__version__ = "4.42.4"
# Feature Extractor
from .feature_extraction_utils import BatchFeature, FeatureExtractionMixin
from .image_processing_base import ImageProcessingMixin
from .image_processing_utils import BaseImageProcessor
from .image_utils import ImageFeatureExtractionMixin
from .modeling_utils import MSPreTrainedModel
from .models.auto import AutoImageProcessor, AutoModel, AutoModelForCausalLM, AutoModelForMaskedLM
from .models.bert import (
    BertForMaskedLM,
    BertForMultipleChoice,
    BertForNextSentencePrediction,
    BertForPreTraining,
    BertForQuestionAnswering,
    BertForSequenceClassification,
    BertForTokenClassification,
    BertLayer,
    BertLMHeadModel,
    BertModel,
    BertPreTrainedModel,
)
from .models.bit import BitBackbone
from .models.blip_2 import (
    Blip2ForConditionalGeneration,
    Blip2Model,
    Blip2PreTrainedModel,
    Blip2QFormerModel,
    Blip2VisionModel,
)
from .models.clip import (
    CLIP_PRETRAINED_MODEL_ARCHIVE_LIST,
    CLIPModel,
    CLIPPreTrainedModel,
    CLIPTextModel,
    CLIPTextModelWithProjection,
    CLIPVisionModel,
    CLIPVisionModelWithProjection,
)
from .models.dpt import DPTForDepthEstimation
from .models.gemma import (
    GemmaForCausalLM,
    GemmaForSequenceClassification,
    GemmaForTokenClassification,
    GemmaModel,
    GemmaPreTrainedModel,
)
from .models.gemma2 import Gemma2Model, Gemma2PreTrainedModel
<<<<<<< HEAD
=======
from .models.glm import (
    GlmForCausalLM,
    GlmForSequenceClassification,
    GlmForTokenClassification,
    GlmModel,
    GlmPreTrainedModel,
)
>>>>>>> 7ead913a
from .models.llama import LlamaForCausalLM, LlamaForSequenceClassification, LlamaModel, LlamaPreTrainedModel
from .models.mt5 import (
    MT5_PRETRAINED_MODEL_ARCHIVE_LIST,
    MT5EncoderModel,
    MT5ForConditionalGeneration,
    MT5Model,
    MT5PreTrainedModel,
)
from .models.phi3 import (
    Phi3ForCausalLM,
    Phi3ForSequenceClassification,
    Phi3ForTokenClassification,
    Phi3Model,
    Phi3PreTrainedModel,
)
from .models.qwen2 import Qwen2ForCausalLM, Qwen2ForSequenceClassification, Qwen2ForTokenClassification, Qwen2Model
from .models.qwen2_vl import Qwen2VLForConditionalGeneration, Qwen2VLModel, Qwen2VLPreTrainedModel
from .models.t5 import (
    T5_PRETRAINED_MODEL_ARCHIVE_LIST,
    T5EncoderModel,
    T5ForConditionalGeneration,
    T5Model,
    T5PreTrainedModel,
)
from .models.umt5 import (
    UMT5EncoderModel,
    UMT5ForQuestionAnswering,
    UMT5ForSequenceClassification,
    UMT5ForTokenClassification,
    UMT5Model,
    UMT5PreTrainedModel,
)
from .models.xlm_roberta import XLMRobertaModel, XLMRobertaPreTrainedModel
from .processing_utils import ProcessorMixin<|MERGE_RESOLUTION|>--- conflicted
+++ resolved
@@ -45,8 +45,6 @@
     GemmaPreTrainedModel,
 )
 from .models.gemma2 import Gemma2Model, Gemma2PreTrainedModel
-<<<<<<< HEAD
-=======
 from .models.glm import (
     GlmForCausalLM,
     GlmForSequenceClassification,
@@ -54,7 +52,6 @@
     GlmModel,
     GlmPreTrainedModel,
 )
->>>>>>> 7ead913a
 from .models.llama import LlamaForCausalLM, LlamaForSequenceClassification, LlamaModel, LlamaPreTrainedModel
 from .models.mt5 import (
     MT5_PRETRAINED_MODEL_ARCHIVE_LIST,
