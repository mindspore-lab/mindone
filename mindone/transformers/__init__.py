# Copyright 2020 The HuggingFace Team. All rights reserved.
#
# This code is adapted from https://github.com/huggingface/transformers
# with modifications to run transformers on mindspore.
#
# Licensed under the Apache License, Version 2.0 (the "License");
# you may not use this file except in compliance with the License.
# You may obtain a copy of the License at
#
#     http://www.apache.org/licenses/LICENSE-2.0
#
# Unless required by applicable law or agreed to in writing, software
# distributed under the License is distributed on an "AS IS" BASIS,
# WITHOUT WARRANTIES OR CONDITIONS OF ANY KIND, either express or implied.
# See the License for the specific language governing permissions and
# limitations under the License.

# When adding a new object to this init, remember to add it twice: once inside the `_import_structure` dictionary and
# once inside the `if TYPE_CHECKING` branch. The `TYPE_CHECKING` should have import statements as usual, but they are
# only there for type checking. The `_import_structure` is a dictionary submodule to list of object names, and is used
# to defer the actual importing for when the objects are requested. This way `import transformers` provides the names
# in the namespace without actually importing anything (and especially none of the backends).

__version__ = "4.50.0"
import transformers
from packaging import version

# Feature Extractor
from .feature_extraction_utils import BatchFeature, FeatureExtractionMixin
from .image_processing_base import ImageProcessingMixin
from .image_processing_utils import BaseImageProcessor
from .image_utils import ImageFeatureExtractionMixin
from .modeling_utils import MSPreTrainedModel
from .models.albert import (
    AlbertForMaskedLM,
    AlbertForMultipleChoice,
    AlbertForPreTraining,
    AlbertForQuestionAnswering,
    AlbertForSequenceClassification,
    AlbertForTokenClassification,
    AlbertModel,
    AlbertPreTrainedModel,
)
from .models.align import AlignModel, AlignPreTrainedModel, AlignTextModel, AlignVisionModel
from .models.altclip import AltCLIPModel, AltCLIPPreTrainedModel, AltCLIPTextModel, AltCLIPVisionModel
from .models.aria import (
    AriaForConditionalGeneration,
    AriaPreTrainedModel,
    AriaTextForCausalLM,
    AriaTextModel,
    AriaTextPreTrainedModel,
)
from .models.auto import (
    MODEL_FOR_AUDIO_CLASSIFICATION_MAPPING,
    MODEL_FOR_AUDIO_FRAME_CLASSIFICATION_MAPPING,
    MODEL_FOR_AUDIO_XVECTOR_MAPPING,
    MODEL_FOR_BACKBONE_MAPPING,
    MODEL_FOR_CAUSAL_IMAGE_MODELING_MAPPING,
    MODEL_FOR_CAUSAL_LM_MAPPING,
    MODEL_FOR_CTC_MAPPING,
    MODEL_FOR_DEPTH_ESTIMATION_MAPPING,
    MODEL_FOR_DOCUMENT_QUESTION_ANSWERING_MAPPING,
    MODEL_FOR_IMAGE_CLASSIFICATION_MAPPING,
    MODEL_FOR_IMAGE_MAPPING,
    MODEL_FOR_IMAGE_SEGMENTATION_MAPPING,
    MODEL_FOR_IMAGE_TEXT_TO_TEXT_MAPPING,
    MODEL_FOR_IMAGE_TO_IMAGE_MAPPING,
    MODEL_FOR_INSTANCE_SEGMENTATION_MAPPING,
    MODEL_FOR_KEYPOINT_DETECTION_MAPPING,
    MODEL_FOR_MASK_GENERATION_MAPPING,
    MODEL_FOR_MASKED_IMAGE_MODELING_MAPPING,
    MODEL_FOR_MASKED_LM_MAPPING,
    MODEL_FOR_MULTIPLE_CHOICE_MAPPING,
    MODEL_FOR_NEXT_SENTENCE_PREDICTION_MAPPING,
    MODEL_FOR_OBJECT_DETECTION_MAPPING,
    MODEL_FOR_PRETRAINING_MAPPING,
    MODEL_FOR_QUESTION_ANSWERING_MAPPING,
    MODEL_FOR_RETRIEVAL_MAPPING,
    MODEL_FOR_SEMANTIC_SEGMENTATION_MAPPING,
    MODEL_FOR_SEQ_TO_SEQ_CAUSAL_LM_MAPPING,
    MODEL_FOR_SEQUENCE_CLASSIFICATION_MAPPING,
    MODEL_FOR_SPEECH_SEQ_2_SEQ_MAPPING,
    MODEL_FOR_TABLE_QUESTION_ANSWERING_MAPPING,
    MODEL_FOR_TEXT_ENCODING_MAPPING,
    MODEL_FOR_TEXT_TO_SPECTROGRAM_MAPPING,
    MODEL_FOR_TEXT_TO_WAVEFORM_MAPPING,
    MODEL_FOR_TIME_SERIES_CLASSIFICATION_MAPPING,
    MODEL_FOR_TIME_SERIES_REGRESSION_MAPPING,
    MODEL_FOR_TOKEN_CLASSIFICATION_MAPPING,
    MODEL_FOR_UNIVERSAL_SEGMENTATION_MAPPING,
    MODEL_FOR_VIDEO_CLASSIFICATION_MAPPING,
    MODEL_FOR_VISION_2_SEQ_MAPPING,
    MODEL_FOR_VISUAL_QUESTION_ANSWERING_MAPPING,
    MODEL_FOR_ZERO_SHOT_IMAGE_CLASSIFICATION_MAPPING,
    MODEL_FOR_ZERO_SHOT_OBJECT_DETECTION_MAPPING,
    MODEL_MAPPING,
    MODEL_WITH_LM_HEAD_MAPPING,
    AutoBackbone,
    AutoConfig,
    AutoFeatureExtractor,
    AutoImageProcessor,
    AutoModel,
    AutoModelForAudioClassification,
    AutoModelForAudioFrameClassification,
    AutoModelForAudioXVector,
    AutoModelForCausalLM,
    AutoModelForCTC,
    AutoModelForDepthEstimation,
    AutoModelForDocumentQuestionAnswering,
    AutoModelForImageClassification,
    AutoModelForImageSegmentation,
    AutoModelForImageTextToText,
    AutoModelForImageToImage,
    AutoModelForInstanceSegmentation,
    AutoModelForKeypointDetection,
    AutoModelForMaskedImageModeling,
    AutoModelForMaskedLM,
    AutoModelForMaskGeneration,
    AutoModelForMultipleChoice,
    AutoModelForNextSentencePrediction,
    AutoModelForObjectDetection,
    AutoModelForPreTraining,
    AutoModelForQuestionAnswering,
    AutoModelForSemanticSegmentation,
    AutoModelForSeq2SeqLM,
    AutoModelForSequenceClassification,
    AutoModelForSpeechSeq2Seq,
    AutoModelForTableQuestionAnswering,
    AutoModelForTextEncoding,
    AutoModelForTextToSpectrogram,
    AutoModelForTextToWaveform,
    AutoModelForTokenClassification,
    AutoModelForUniversalSegmentation,
    AutoModelForVideoClassification,
    AutoModelForVision2Seq,
    AutoModelForVisualQuestionAnswering,
    AutoModelForZeroShotImageClassification,
    AutoModelForZeroShotObjectDetection,
    AutoModelWithLMHead,
    AutoProcessor,
)
from .models.bamba import BambaForCausalLM, BambaModel, BambaPreTrainedModel
from .models.bark import BarkCausalModel, BarkCoarseModel, BarkFineModel, BarkModel, BarkSemanticModel
from .models.bart import (
    BartForCausalLM,
    BartForConditionalGeneration,
    BartForQuestionAnswering,
    BartForSequenceClassification,
    BartModel,
    BartPretrainedModel,
    BartPreTrainedModel,
    PretrainedBartModel,
)
from .models.bert import (
    BertForMaskedLM,
    BertForMultipleChoice,
    BertForNextSentencePrediction,
    BertForPreTraining,
    BertForQuestionAnswering,
    BertForSequenceClassification,
    BertForTokenClassification,
    BertLayer,
    BertLMHeadModel,
    BertModel,
    BertPreTrainedModel,
)
from .models.bert_generation import BertGenerationDecoder, BertGenerationEncoder, BertGenerationPreTrainedModel
from .models.big_bird import (
    BigBirdForCausalLM,
    BigBirdForMaskedLM,
    BigBirdForMultipleChoice,
    BigBirdForPreTraining,
    BigBirdForQuestionAnswering,
    BigBirdForSequenceClassification,
    BigBirdForTokenClassification,
    BigBirdLayer,
    BigBirdModel,
    BigBirdPreTrainedModel,
)
from .models.bigbird_pegasus import (
    BigBirdPegasusForCausalLM,
    BigBirdPegasusForConditionalGeneration,
    BigBirdPegasusForQuestionAnswering,
    BigBirdPegasusForSequenceClassification,
    BigBirdPegasusModel,
    BigBirdPegasusPreTrainedModel,
)
from .models.bit import BitBackbone
from .models.blenderbot import (
    BlenderbotForCausalLM,
    BlenderbotForConditionalGeneration,
    BlenderbotModel,
    BlenderbotPreTrainedModel,
)
from .models.blenderbot_small import (
    BlenderbotSmallForCausalLM,
    BlenderbotSmallForConditionalGeneration,
    BlenderbotSmallModel,
    BlenderbotSmallPreTrainedModel,
)
from .models.blip import (
    BlipForConditionalGeneration,
    BlipForImageTextRetrieval,
    BlipForQuestionAnswering,
    BlipImageProcessor,
    BlipImageProcessorFast,
    BlipModel,
    BlipPreTrainedModel,
    BlipProcessor,
    BlipTextModel,
    BlipVisionModel,
)
from .models.blip_2 import (
    Blip2ForConditionalGeneration,
    Blip2Model,
    Blip2PreTrainedModel,
    Blip2QFormerModel,
    Blip2VisionModel,
)
from .models.bloom import (
    BloomForCausalLM,
    BloomForQuestionAnswering,
    BloomForSequenceClassification,
    BloomForTokenClassification,
    BloomModel,
    BloomPreTrainedModel,
)
from .models.camembert import (
    CamembertForCausalLM,
    CamembertForMaskedLM,
    CamembertForMultipleChoice,
    CamembertForQuestionAnswering,
    CamembertForSequenceClassification,
    CamembertForTokenClassification,
    CamembertModel,
    CamembertPreTrainedModel,
)
from .models.canine import (
    CanineForMultipleChoice,
    CanineForQuestionAnswering,
    CanineForSequenceClassification,
    CanineForTokenClassification,
    CanineLayer,
    CanineModel,
    CaninePreTrainedModel,
)
from .models.chameleon import (
    ChameleonForConditionalGeneration,
    ChameleonImageProcessor,
    ChameleonModel,
    ChameleonPreTrainedModel,
    ChameleonProcessor,
    ChameleonVQVAE,
)
from .models.chinese_clip import (
    ChineseCLIPFeatureExtractor,
    ChineseCLIPImageProcessor,
    ChineseCLIPModel,
    ChineseCLIPPreTrainedModel,
    ChineseCLIPProcessor,
    ChineseCLIPTextModel,
    ChineseCLIPVisionModel,
)
from .models.clap import (
    ClapAudioModel,
    ClapAudioModelWithProjection,
    ClapFeatureExtractor,
    ClapModel,
    ClapPreTrainedModel,
    ClapTextModel,
    ClapTextModelWithProjection,
)
from .models.clip import (
    CLIP_PRETRAINED_MODEL_ARCHIVE_LIST,
    CLIPModel,
    CLIPPreTrainedModel,
    CLIPTextModel,
    CLIPTextModelWithProjection,
    CLIPVisionModel,
    CLIPVisionModelWithProjection,
)
from .models.clipseg import (
    CLIPSegForImageSegmentation,
    CLIPSegModel,
    CLIPSegPreTrainedModel,
    CLIPSegTextModel,
    CLIPSegVisionModel,
)
from .models.clvp import (
    ClvpDecoder,
    ClvpEncoder,
    ClvpForCausalLM,
    ClvpModel,
    ClvpModelForConditionalGeneration,
    ClvpPreTrainedModel,
)
from .models.codegen import CodeGenForCausalLM, CodeGenModel, CodeGenPreTrainedModel
from .models.cohere2 import Cohere2ForCausalLM, Cohere2Model, Cohere2PreTrainedModel
from .models.colpali import ColPaliForRetrieval, ColPaliPreTrainedModel, ColPaliProcessor
from .models.convbert import (
    ConvBertForMaskedLM,
    ConvBertForMultipleChoice,
    ConvBertForQuestionAnswering,
    ConvBertForSequenceClassification,
    ConvBertForTokenClassification,
    ConvBertLayer,
    ConvBertModel,
)
from .models.convnext import (
    ConvNextBackbone,
    ConvNextFeatureExtractor,
    ConvNextForImageClassification,
    ConvNextImageProcessor,
    ConvNextModel,
    ConvNextPreTrainedModel,
)
from .models.convnextv2 import (
    ConvNextV2Backbone,
    ConvNextV2ForImageClassification,
    ConvNextV2Model,
    ConvNextV2PreTrainedModel,
)
from .models.ctrl import CTRLForSequenceClassification, CTRLLMHeadModel, CTRLModel, CTRLPreTrainedModel
<<<<<<< HEAD
from .models.cvt import CvtForImageClassification, CvtModel, CvtPreTrainedModel
=======
from .models.dac import DacModel, DacPreTrainedModel
>>>>>>> 882ddb16
from .models.data2vec import (
    Data2VecAudioForAudioFrameClassification,
    Data2VecAudioForCTC,
    Data2VecAudioForSequenceClassification,
    Data2VecAudioForXVector,
    Data2VecAudioModel,
    Data2VecAudioPreTrainedModel,
    Data2VecTextForCausalLM,
    Data2VecTextForMaskedLM,
    Data2VecTextForMultipleChoice,
    Data2VecTextForQuestionAnswering,
    Data2VecTextForSequenceClassification,
    Data2VecTextForTokenClassification,
    Data2VecTextModel,
    Data2VecTextPreTrainedModel,
    Data2VecVisionForImageClassification,
    Data2VecVisionForSemanticSegmentation,
    Data2VecVisionModel,
    Data2VecVisionPreTrainedModel,
)
from .models.dbrx import DbrxForCausalLM, DbrxModel, DbrxPreTrainedModel
from .models.deberta import (
    DebertaForMaskedLM,
    DebertaForQuestionAnswering,
    DebertaForSequenceClassification,
    DebertaForTokenClassification,
    DebertaModel,
    DebertaPreTrainedModel,
)
from .models.deberta_v2 import (
    DebertaV2ForMaskedLM,
    DebertaV2ForMultipleChoice,
    DebertaV2ForQuestionAnswering,
    DebertaV2ForSequenceClassification,
    DebertaV2ForTokenClassification,
    DebertaV2Model,
    DebertaV2PreTrainedModel,
)
from .models.deit import (
    DeiTForImageClassification,
    DeiTForImageClassificationWithTeacher,
    DeiTForMaskedImageModeling,
    DeiTModel,
    DeiTPreTrainedModel,
)
from .models.depth_anything import DepthAnythingForDepthEstimation, DepthAnythingPreTrainedModel
from .models.dinov2 import Dinov2Backbone, Dinov2ForImageClassification, Dinov2Model, Dinov2PreTrainedModel
from .models.distilbert import (
    DistilBertForMaskedLM,
    DistilBertForMultipleChoice,
    DistilBertForQuestionAnswering,
    DistilBertForSequenceClassification,
    DistilBertForTokenClassification,
    DistilBertModel,
    DistilBertPreTrainedModel,
)
from .models.dpr import (
    DPRContextEncoder,
    DPRPretrainedContextEncoder,
    DPRPreTrainedModel,
    DPRPretrainedQuestionEncoder,
    DPRPretrainedReader,
    DPRQuestionEncoder,
    DPRReader,
)
from .models.dpt import DPTForDepthEstimation, DPTImageProcessor, DPTModel, DPTPreTrainedModel
from .models.electra import (
    ElectraForCausalLM,
    ElectraForMaskedLM,
    ElectraForMultipleChoice,
    ElectraForPreTraining,
    ElectraForQuestionAnswering,
    ElectraForSequenceClassification,
    ElectraForTokenClassification,
    ElectraModel,
    ElectraPreTrainedModel,
)
from .models.emu3 import Emu3ForCausalLM, Emu3ForConditionalGeneration, Emu3PreTrainedModel, Emu3TextModel, Emu3VQVAE
from .models.encodec import EncodecModel, EncodecPreTrainedModel
from .models.ernie import (
    ErnieForCausalLM,
    ErnieForMaskedLM,
    ErnieForMultipleChoice,
    ErnieForNextSentencePrediction,
    ErnieForPreTraining,
    ErnieForQuestionAnswering,
    ErnieForSequenceClassification,
    ErnieForTokenClassification,
    ErnieModel,
    ErniePreTrainedModel,
)
from .models.falcon import (
    FalconForCausalLM,
    FalconForQuestionAnswering,
    FalconForSequenceClassification,
    FalconForTokenClassification,
    FalconModel,
    FalconPreTrainedModel,
)
from .models.fastspeech2_conformer import (
    FastSpeech2ConformerHifiGan,
    FastSpeech2ConformerModel,
    FastSpeech2ConformerPreTrainedModel,
    FastSpeech2ConformerWithHifiGan,
)
from .models.flaubert import (
    FlaubertForMultipleChoice,
    FlaubertForQuestionAnswering,
    FlaubertForQuestionAnsweringSimple,
    FlaubertForSequenceClassification,
    FlaubertForTokenClassification,
    FlaubertModel,
    FlaubertPreTrainedModel,
    FlaubertWithLMHeadModel,
)
from .models.fsmt import FSMTForConditionalGeneration, FSMTModel, PretrainedFSMTModel
from .models.funnel import (
    FunnelBaseModel,
    FunnelForMaskedLM,
    FunnelForMultipleChoice,
    FunnelForPreTraining,
    FunnelForQuestionAnswering,
    FunnelForSequenceClassification,
    FunnelForTokenClassification,
    FunnelModel,
    FunnelPreTrainedModel,
)
from .models.fuyu import FuyuForCausalLM, FuyuPreTrainedModel
from .models.gemma import (
    GemmaForCausalLM,
    GemmaForSequenceClassification,
    GemmaForTokenClassification,
    GemmaModel,
    GemmaPreTrainedModel,
)
from .models.gemma2 import (
    Gemma2ForCausalLM,
    Gemma2ForSequenceClassification,
    Gemma2ForTokenClassification,
    Gemma2Model,
    Gemma2PreTrainedModel,
)
from .models.gemma3 import Gemma3ForCausalLM, Gemma3ForConditionalGeneration, Gemma3PreTrainedModel, Gemma3TextModel
from .models.git import GitForCausalLM, GitModel, GitPreTrainedModel, GitVisionModel
from .models.glm import (
    GlmForCausalLM,
    GlmForSequenceClassification,
    GlmForTokenClassification,
    GlmModel,
    GlmPreTrainedModel,
)
from .models.glpn import (
    GLPNFeatureExtractor,
    GLPNForDepthEstimation,
    GLPNImageProcessor,
    GLPNModel,
    GLPNPreTrainedModel,
)
from .models.got_ocr2 import GotOcr2ForConditionalGeneration, GotOcr2PreTrainedModel
from .models.gpt2 import (
    GPT2DoubleHeadsModel,
    GPT2ForQuestionAnswering,
    GPT2ForSequenceClassification,
    GPT2ForTokenClassification,
    GPT2LMHeadModel,
    GPT2Model,
    GPT2PreTrainedModel,
)
from .models.gpt_neo import (
    GPTNeoForCausalLM,
    GPTNeoForQuestionAnswering,
    GPTNeoForSequenceClassification,
    GPTNeoForTokenClassification,
    GPTNeoModel,
    GPTNeoPreTrainedModel,
)
from .models.granite import GraniteForCausalLM, GraniteModel, GranitePreTrainedModel
from .models.granitemoe import GraniteMoeForCausalLM, GraniteMoeModel, GraniteMoePreTrainedModel
from .models.granitemoeshared import GraniteMoeSharedForCausalLM, GraniteMoeSharedModel, GraniteMoeSharedPreTrainedModel
from .models.grounding_dino import (
    GroundingDinoForObjectDetection,
    GroundingDinoImageProcessor,
    GroundingDinoModel,
    GroundingDinoPreTrainedModel,
    GroundingDinoProcessor,
)
from .models.helium import (
    HeliumForCausalLM,
    HeliumForSequenceClassification,
    HeliumForTokenClassification,
    HeliumModel,
    HeliumPreTrainedModel,
)
from .models.hiera import (
    HieraBackbone,
    HieraForImageClassification,
    HieraForPreTraining,
    HieraModel,
    HieraPreTrainedModel,
)
from .models.hubert import HubertForCTC, HubertForSequenceClassification, HubertModel, HubertPreTrainedModel
from .models.ibert import (
    IBertForMaskedLM,
    IBertForMultipleChoice,
    IBertForQuestionAnswering,
    IBertForSequenceClassification,
    IBertForTokenClassification,
    IBertModel,
    IBertPreTrainedModel,
)
from .models.idefics import (
    IdeficsForVisionText2Text,
    IdeficsImageProcessor,
    IdeficsModel,
    IdeficsPreTrainedModel,
    IdeficsProcessor,
)
from .models.idefics2 import Idefics2ForConditionalGeneration, Idefics2Model, Idefics2PreTrainedModel
from .models.idefics3 import (
    Idefics3ForConditionalGeneration,
    Idefics3Model,
    Idefics3PreTrainedModel,
    Idefics3VisionTransformer,
)
from .models.ijepa import IJepaForImageClassification, IJepaModel, IJepaPreTrainedModel
from .models.imagegpt import (
    ImageGPTFeatureExtractor,
    ImageGPTForCausalImageModeling,
    ImageGPTForImageClassification,
    ImageGPTImageProcessor,
    ImageGPTModel,
    ImageGPTPreTrainedModel,
)
from .models.instructblip import (
    InstructBlipForConditionalGeneration,
    InstructBlipPreTrainedModel,
    InstructBlipProcessor,
    InstructBlipQFormerModel,
    InstructBlipVisionModel,
)
from .models.instructblipvideo import (
    InstructBlipVideoForConditionalGeneration,
    InstructBlipVideoPreTrainedModel,
    InstructBlipVideoQFormerModel,
    InstructBlipVideoVisionModel,
)
from .models.jetmoe import (
    JetMoeConfig,
    JetMoeForCausalLM,
    JetMoeForSequenceClassification,
    JetMoeModel,
    JetMoePreTrainedModel,
)
from .models.kosmos2 import Kosmos2ForConditionalGeneration, Kosmos2Model, Kosmos2PreTrainedModel
from .models.led import (
    LEDForConditionalGeneration,
    LEDForQuestionAnswering,
    LEDForSequenceClassification,
    LEDModel,
    LEDPreTrainedModel,
)
from .models.levit import (
    LevitFeatureExtractor,
    LevitForImageClassification,
    LevitForImageClassificationWithTeacher,
    LevitModel,
    LevitPreTrainedModel,
)
from .models.lilt import (
    LiltForQuestionAnswering,
    LiltForSequenceClassification,
    LiltForTokenClassification,
    LiltModel,
    LiltPreTrainedModel,
)
from .models.llama import LlamaForCausalLM, LlamaForSequenceClassification, LlamaModel, LlamaPreTrainedModel
from .models.llava import LlavaConfig, LlavaForConditionalGeneration
from .models.llava_next import (
    LlavaNextForConditionalGeneration,
    LlavaNextImageProcessor,
    LlavaNextPreTrainedModel,
    LlavaNextProcessor,
)
from .models.llava_next_video import (
    LlavaNextVideoForConditionalGeneration,
    LlavaNextVideoImageProcessor,
    LlavaNextVideoPreTrainedModel,
    LlavaNextVideoProcessor,
)
from .models.llava_onevision import (
    LlavaOnevisionForConditionalGeneration,
    LlavaOnevisionImageProcessor,
    LlavaOnevisionPreTrainedModel,
    LlavaOnevisionProcessor,
    LlavaOnevisionVideoProcessor,
)
from .models.luke import (
    LukeForEntityClassification,
    LukeForEntityPairClassification,
    LukeForEntitySpanClassification,
    LukeForMaskedLM,
    LukeForMultipleChoice,
    LukeForQuestionAnswering,
    LukeForSequenceClassification,
    LukeForTokenClassification,
    LukeModel,
    LukePreTrainedModel,
)
from .models.m2m_100 import M2M100ForConditionalGeneration, M2M100Model, M2M100PreTrainedModel
from .models.mamba import MambaForCausalLM, MambaModel, MambaPreTrainedModel
from .models.mamba2 import Mamba2ForCausalLM, Mamba2Model, Mamba2PreTrainedModel
from .models.megatron_bert import (
    MegatronBertForCausalLM,
    MegatronBertForMaskedLM,
    MegatronBertForMultipleChoice,
    MegatronBertForNextSentencePrediction,
    MegatronBertForPreTraining,
    MegatronBertForQuestionAnswering,
    MegatronBertForSequenceClassification,
    MegatronBertForTokenClassification,
    MegatronBertModel,
    MegatronBertPreTrainedModel,
)
from .models.mgp_str import MgpstrForSceneTextRecognition, MgpstrModel, MgpstrPreTrainedModel, MgpstrProcessor
from .models.mimi import MimiModel, MimiPreTrainedModel
from .models.minicpm4 import MiniCPMForCausalLM, MiniCPMForSequenceClassification, MiniCPMModel
from .models.mistral import (
    MistralForCausalLM,
    MistralForQuestionAnswering,
    MistralForSequenceClassification,
    MistralForTokenClassification,
    MistralModel,
    MistralPreTrainedModel,
)
from .models.mistral3 import Mistral3ForConditionalGeneration, Mistral3PreTrainedModel
from .models.mixtral import (
    MixtralForCausalLM,
    MixtralForQuestionAnswering,
    MixtralForSequenceClassification,
    MixtralForTokenClassification,
    MixtralModel,
    MixtralPreTrainedModel,
)
from .models.mllama import (
    MllamaForCausalLM,
    MllamaForConditionalGeneration,
    MllamaPreTrainedModel,
    MllamaTextModel,
    MllamaVisionModel,
)
from .models.mobilebert import (
    MobileBertForMaskedLM,
    MobileBertForMultipleChoice,
    MobileBertForNextSentencePrediction,
    MobileBertForPreTraining,
    MobileBertForQuestionAnswering,
    MobileBertForSequenceClassification,
    MobileBertForTokenClassification,
    MobileBertLayer,
    MobileBertModel,
    MobileBertPreTrainedModel,
)
from .models.modernbert import (
    ModernBertForMaskedLM,
    ModernBertForSequenceClassification,
    ModernBertForTokenClassification,
    ModernBertModel,
    ModernBertPreTrainedModel,
)
from .models.moonshine import MoonshineForConditionalGeneration, MoonshineModel, MoonshinePreTrainedModel
from .models.moshi import MoshiForCausalLM, MoshiForConditionalGeneration, MoshiModel, MoshiPreTrainedModel
from .models.mpnet import (
    MPNetForMaskedLM,
    MPNetForMultipleChoice,
    MPNetForQuestionAnswering,
    MPNetForSequenceClassification,
    MPNetForTokenClassification,
    MPNetLayer,
    MPNetModel,
    MPNetPreTrainedModel,
)
from .models.mpt import (
    MptForCausalLM,
    MptForQuestionAnswering,
    MptForSequenceClassification,
    MptForTokenClassification,
    MptModel,
    MptPreTrainedModel,
)
from .models.mt5 import (
    MT5_PRETRAINED_MODEL_ARCHIVE_LIST,
    MT5EncoderModel,
    MT5ForConditionalGeneration,
    MT5Model,
    MT5PreTrainedModel,
)
from .models.mvp import (
    MvpForCausalLM,
    MvpForConditionalGeneration,
    MvpForQuestionAnswering,
    MvpForSequenceClassification,
    MvpModel,
    MvpPreTrainedModel,
)
from .models.nystromformer import (
    NystromformerEncoder,
    NystromformerForMaskedLM,
    NystromformerForMultipleChoice,
    NystromformerForQuestionAnswering,
    NystromformerForSequenceClassification,
    NystromformerForTokenClassification,
    NystromformerModel,
    NystromformerPreTrainedModel,
)
from .models.olmo import OlmoForCausalLM, OlmoModel, OlmoPreTrainedModel
from .models.olmo2 import Olmo2ForCausalLM, Olmo2Model, Olmo2PreTrainedModel
from .models.opt import (
    OPTForCausalLM,
    OPTForQuestionAnswering,
    OPTForSequenceClassification,
    OPTModel,
    OPTPreTrainedModel,
)
from .models.owlv2 import (
    Owlv2ForObjectDetection,
    Owlv2ImageProcessor,
    Owlv2Model,
    Owlv2PreTrainedModel,
    Owlv2Processor,
    Owlv2TextModel,
    Owlv2VisionModel,
)
from .models.owlvit import (
    OwlViTForObjectDetection,
    OwlViTImageProcessor,
    OwlViTModel,
    OwlViTPreTrainedModel,
    OwlViTProcessor,
    OwlViTTextModel,
    OwlViTVisionModel,
)
from .models.paligemma import PaliGemmaForConditionalGeneration, PaliGemmaPreTrainedModel
from .models.pegasus import PegasusForCausalLM, PegasusForConditionalGeneration, PegasusModel, PegasusPreTrainedModel
from .models.pegasus_x import PegasusXForConditionalGeneration, PegasusXModel, PegasusXPreTrainedModel
from .models.persimmon import (
    PersimmonForCausalLM,
    PersimmonForSequenceClassification,
    PersimmonForTokenClassification,
    PersimmonModel,
    PersimmonPreTrainedModel,
)
from .models.phi import (
    PhiForCausalLM,
    PhiForSequenceClassification,
    PhiForTokenClassification,
    PhiModel,
    PhiPreTrainedModel,
)
from .models.phi3 import (
    Phi3ForCausalLM,
    Phi3ForSequenceClassification,
    Phi3ForTokenClassification,
    Phi3Model,
    Phi3PreTrainedModel,
)
from .models.pix2struct import (
    Pix2StructForConditionalGeneration,
    Pix2StructPreTrainedModel,
    Pix2StructTextModel,
    Pix2StructVisionModel,
)
from .models.pixtral import PixtralPreTrainedModel, PixtralVisionModel
from .models.poolformer import PoolFormerForImageClassification, PoolFormerModel, PoolFormerPreTrainedModel
from .models.pop2piano import Pop2PianoForConditionalGeneration, Pop2PianoPreTrainedModel
from .models.prophetnet import (
    ProphetNetDecoder,
    ProphetNetEncoder,
    ProphetNetForCausalLM,
    ProphetNetForConditionalGeneration,
    ProphetNetModel,
    ProphetNetPreTrainedModel,
)
from .models.qwen2 import Qwen2ForCausalLM, Qwen2ForSequenceClassification, Qwen2ForTokenClassification, Qwen2Model
from .models.qwen2_5_vl import (
    Qwen2_5_VLForConditionalGeneration,
    Qwen2_5_VLModel,
    Qwen2_5_VLPreTrainedModel,
    Qwen2_5_VLProcessor,
)
from .models.qwen2_audio import Qwen2AudioEncoder, Qwen2AudioForConditionalGeneration, Qwen2AudioPreTrainedModel
from .models.qwen2_vl import (
    Qwen2VLForConditionalGeneration,
    Qwen2VLImageProcessor,
    Qwen2VLModel,
    Qwen2VLPreTrainedModel,
)
from .models.recurrent_gemma import RecurrentGemmaForCausalLM, RecurrentGemmaModel, RecurrentGemmaPreTrainedModel
from .models.rembert import (
    RemBertForCausalLM,
    RemBertForMaskedLM,
    RemBertForMultipleChoice,
    RemBertForQuestionAnswering,
    RemBertForSequenceClassification,
    RemBertForTokenClassification,
    RemBertLayer,
    RemBertModel,
    RemBertPreTrainedModel,
)
from .models.resnet import ResNetBackbone, ResNetForImageClassification, ResNetModel, ResNetPreTrainedModel
from .models.roberta import (
    RobertaForCausalLM,
    RobertaForMaskedLM,
    RobertaForMultipleChoice,
    RobertaForQuestionAnswering,
    RobertaForSequenceClassification,
    RobertaForTokenClassification,
    RobertaModel,
    RobertaPreTrainedModel,
)
from .models.rwkv import RwkvForCausalLM, RwkvModel, RwkvPreTrainedModel
from .models.sam import SamImageProcessor, SamModel, SamPreTrainedModel, SamProcessor
from .models.seamless_m4t_v2 import (
    SeamlessM4Tv2ForSpeechToSpeech,
    SeamlessM4Tv2ForSpeechToText,
    SeamlessM4Tv2ForTextToSpeech,
    SeamlessM4Tv2ForTextToText,
    SeamlessM4Tv2Model,
    SeamlessM4Tv2PreTrainedModel,
)
from .models.segformer import (
    SegformerDecodeHead,
    SegformerForImageClassification,
    SegformerForSemanticSegmentation,
    SegformerImageProcessor,
    SegformerModel,
    SegformerPreTrainedModel,
)
from .models.sew import SEWForCTC, SEWForSequenceClassification, SEWModel, SEWPreTrainedModel
from .models.sew_d import SEWDForCTC, SEWDForSequenceClassification, SEWDModel, SEWDPreTrainedModel
from .models.siglip import (
    SiglipForImageClassification,
    SiglipImageProcessor,
    SiglipImageProcessorFast,
    SiglipModel,
    SiglipPreTrainedModel,
    SiglipProcessor,
    SiglipTextModel,
    SiglipVisionModel,
)
from .models.siglip2 import (
    Siglip2ForImageClassification,
    Siglip2Model,
    Siglip2PreTrainedModel,
    Siglip2TextModel,
    Siglip2VisionModel,
)
from .models.smolvlm import (
    SmolVLMForConditionalGeneration,
    SmolVLMModel,
    SmolVLMPreTrainedModel,
    SmolVLMVisionTransformer,
)
from .models.speech_encoder_decoder import SpeechEncoderDecoderModel
from .models.speech_to_text import Speech2TextForConditionalGeneration, Speech2TextModel, Speech2TextPreTrainedModel
from .models.speecht5 import (
    SpeechT5ForSpeechToSpeech,
    SpeechT5ForSpeechToText,
    SpeechT5ForTextToSpeech,
    SpeechT5HifiGan,
    SpeechT5Model,
    SpeechT5PreTrainedModel,
)
from .models.splinter import (
    SplinterForPreTraining,
    SplinterForQuestionAnswering,
    SplinterLayer,
    SplinterModel,
    SplinterPreTrainedModel,
)
from .models.squeezebert import (
    SqueezeBertForMaskedLM,
    SqueezeBertForMultipleChoice,
    SqueezeBertForQuestionAnswering,
    SqueezeBertForSequenceClassification,
    SqueezeBertForTokenClassification,
    SqueezeBertModel,
    SqueezeBertPreTrainedModel,
)
from .models.stablelm import (
    StableLmForCausalLM,
    StableLmForSequenceClassification,
    StableLmForTokenClassification,
    StableLmModel,
    StableLmPreTrainedModel,
)
from .models.starcoder2 import (
    Starcoder2ForCausalLM,
    Starcoder2ForSequenceClassification,
    Starcoder2ForTokenClassification,
    Starcoder2Model,
    Starcoder2PreTrainedModel,
)
from .models.swin import (
    SwinBackbone,
    SwinForImageClassification,
    SwinForMaskedImageModeling,
    SwinModel,
    SwinPreTrainedModel,
)
from .models.swin2sr import Swin2SRForImageSuperResolution, Swin2SRModel, Swin2SRPreTrainedModel
from .models.switch_transformers import (
    SwitchTransformersEncoderModel,
    SwitchTransformersForConditionalGeneration,
    SwitchTransformersModel,
    SwitchTransformersPreTrainedModel,
    SwitchTransformersSparseMLP,
    SwitchTransformersTop1Router,
)
from .models.t5 import (
    T5_PRETRAINED_MODEL_ARCHIVE_LIST,
    T5EncoderModel,
    T5ForConditionalGeneration,
    T5Model,
    T5PreTrainedModel,
)
from .models.tapas import (
    TapasForMaskedLM,
    TapasForQuestionAnswering,
    TapasForSequenceClassification,
    TapasModel,
    TapasPreTrainedModel,
)
from .models.trocr import TrOCRForCausalLM, TrOCRPreTrainedModel
from .models.tvp import TvpForVideoGrounding, TvpModel, TvpPreTrainedModel
from .models.umt5 import (
    UMT5EncoderModel,
    UMT5ForQuestionAnswering,
    UMT5ForSequenceClassification,
    UMT5ForTokenClassification,
    UMT5Model,
    UMT5PreTrainedModel,
)
from .models.unispeech import (
    UniSpeechForCTC,
    UniSpeechForPreTraining,
    UniSpeechForSequenceClassification,
    UniSpeechModel,
    UniSpeechPreTrainedModel,
)
from .models.unispeech_sat import (
    UniSpeechSatForAudioFrameClassification,
    UniSpeechSatForCTC,
    UniSpeechSatForPreTraining,
    UniSpeechSatForSequenceClassification,
    UniSpeechSatForXVector,
    UniSpeechSatModel,
    UniSpeechSatPreTrainedModel,
)
from .models.univnet import UnivNetModel
from .models.video_llava import VideoLlavaForConditionalGeneration, VideoLlavaPreTrainedModel
from .models.vilt import (
    ViltForImageAndTextRetrieval,
    ViltForImagesAndTextClassification,
    ViltForMaskedLM,
    ViltForQuestionAnswering,
    ViltForTokenClassification,
    ViltModel,
    ViltPreTrainedModel,
)
from .models.vipllava import VipLlavaForConditionalGeneration, VipLlavaPreTrainedModel
from .models.vision_encoder_decoder import VisionEncoderDecoderModel
from .models.vision_text_dual_encoder import VisionTextDualEncoderModel
from .models.visual_bert import (
    VisualBertForMultipleChoice,
    VisualBertForPreTraining,
    VisualBertForQuestionAnswering,
    VisualBertForRegionToPhraseAlignment,
    VisualBertForVisualReasoning,
    VisualBertModel,
    VisualBertPreTrainedModel,
)
from .models.vit import ViTForImageClassification, ViTForMaskedImageModeling, ViTModel, ViTPreTrainedModel
from .models.vit_msn import ViTMSNForImageClassification, ViTMSNModel, ViTMSNPreTrainedModel
from .models.vitdet import VitDetBackbone, VitDetModel, VitDetPreTrainedModel
from .models.vitmatte import VitMatteForImageMatting, VitMattePreTrainedModel
from .models.vitpose import VitPoseForPoseEstimation, VitPosePreTrainedModel
from .models.vitpose_backbone import VitPoseBackbone, VitPoseBackbonePreTrainedModel
from .models.vits import VitsModel, VitsPreTrainedModel
from .models.wav2vec2 import (
    Wav2Vec2FeatureExtractor,
    Wav2Vec2ForAudioFrameClassification,
    Wav2Vec2ForCTC,
    Wav2Vec2ForMaskedLM,
    Wav2Vec2ForPreTraining,
    Wav2Vec2ForSequenceClassification,
    Wav2Vec2ForXVector,
    Wav2Vec2Model,
    Wav2Vec2PreTrainedModel,
    Wav2Vec2Processor,
)
from .models.whisper import (
    WhisperForAudioClassification,
    WhisperForCausalLM,
    WhisperForConditionalGeneration,
    WhisperModel,
    WhisperPreTrainedModel,
    WhisperProcessor,
)
from .models.x_clip import XCLIPModel, XCLIPPreTrainedModel, XCLIPTextModel, XCLIPVisionModel
from .models.xlm_roberta import XLMRobertaModel, XLMRobertaPreTrainedModel
from .models.xlm_roberta_xl import (
    XLMRobertaXLForCausalLM,
    XLMRobertaXLForMaskedLM,
    XLMRobertaXLForMultipleChoice,
    XLMRobertaXLForQuestionAnswering,
    XLMRobertaXLForSequenceClassification,
    XLMRobertaXLForTokenClassification,
    XLMRobertaXLModel,
    XLMRobertaXLPreTrainedModel,
)
from .models.yolos import YolosForObjectDetection, YolosImageProcessor, YolosModel, YolosPreTrainedModel
from .models.zamba import ZambaForCausalLM, ZambaForSequenceClassification, ZambaModel, ZambaPreTrainedModel
from .models.zamba2 import Zamba2ForCausalLM, Zamba2ForSequenceClassification, Zamba2Model, Zamba2PreTrainedModel
from .models.zoedepth import ZoeDepthForDepthEstimation, ZoeDepthPreTrainedModel
from .pipelines import (
    ImageToImagePipeline,
    ImageToTextPipeline,
    TextGenerationPipeline,
    VisualQuestionAnsweringPipeline,
    pipeline,
)
from .processing_utils import ProcessorMixin
from .trainer import Trainer
from .training_args import TrainingArguments
from .utils import logging

if version.parse(transformers.__version__) >= version.parse("4.51.0"):
    from .models.qwen3 import Qwen3ForCausalLM, Qwen3Model, Qwen3PreTrainedModel

if version.parse(transformers.__version__) >= version.parse("4.51.3"):
    from .models.glm4 import (
        Glm4ForCausalLM,
        Glm4ForSequenceClassification,
        Glm4ForTokenClassification,
        Glm4Model,
        Glm4PreTrainedModel,
    )

if version.parse(transformers.__version__) >= version.parse("4.53.0"):
    from .models.glm4v import (
        Glm4vForConditionalGeneration,
        Glm4vModel,
        Glm4vPreTrainedModel,
        Glm4vTextModel,
        Glm4vVisionModel,
    )
    from .models.minimax import (
        MiniMaxForCausalLM,
        MiniMaxForQuestionAnswering,
        MiniMaxForSequenceClassification,
        MiniMaxForTokenClassification,
        MiniMaxModel,
        MiniMaxPreTrainedModel,
    )
    from .models.qwen2_5_omni import (
        Qwen2_5OmniForConditionalGeneration,
        Qwen2_5OmniPreTrainedModel,
        Qwen2_5OmniPreTrainedModelForConditionalGeneration,
        Qwen2_5OmniTalkerForConditionalGeneration,
        Qwen2_5OmniTalkerModel,
        Qwen2_5OmniThinkerForConditionalGeneration,
        Qwen2_5OmniThinkerTextModel,
        Qwen2_5OmniToken2WavBigVGANModel,
        Qwen2_5OmniToken2WavDiTModel,
        Qwen2_5OmniToken2WavModel,
    )
    from .models.vjepa2 import VJEPA2ForVideoClassification, VJEPA2Model, VJEPA2PreTrainedModel<|MERGE_RESOLUTION|>--- conflicted
+++ resolved
@@ -321,11 +321,8 @@
     ConvNextV2PreTrainedModel,
 )
 from .models.ctrl import CTRLForSequenceClassification, CTRLLMHeadModel, CTRLModel, CTRLPreTrainedModel
-<<<<<<< HEAD
 from .models.cvt import CvtForImageClassification, CvtModel, CvtPreTrainedModel
-=======
 from .models.dac import DacModel, DacPreTrainedModel
->>>>>>> 882ddb16
 from .models.data2vec import (
     Data2VecAudioForAudioFrameClassification,
     Data2VecAudioForCTC,
