--- conflicted
+++ resolved
@@ -285,9 +285,6 @@
     ConvBertLayer,
     ConvBertModel,
 )
-<<<<<<< HEAD
-from .models.ctrl import CTRLForSequenceClassification, CTRLLMHeadModel, CTRLModel, CTRLPreTrainedModel
-=======
 from .models.convnext import (
     ConvNextBackbone,
     ConvNextFeatureExtractor,
@@ -302,7 +299,7 @@
     ConvNextV2Model,
     ConvNextV2PreTrainedModel,
 )
->>>>>>> 7cb0b4ac
+from .models.ctrl import CTRLForSequenceClassification, CTRLLMHeadModel, CTRLModel, CTRLPreTrainedModel
 from .models.deberta import (
     DebertaForMaskedLM,
     DebertaForQuestionAnswering,
