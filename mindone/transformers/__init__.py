# Copyright 2020 The HuggingFace Team. All rights reserved.
#
# This code is adapted from https://github.com/huggingface/transformers
# with modifications to run transformers on mindspore.
#
# Licensed under the Apache License, Version 2.0 (the "License");
# you may not use this file except in compliance with the License.
# You may obtain a copy of the License at
#
#     http://www.apache.org/licenses/LICENSE-2.0
#
# Unless required by applicable law or agreed to in writing, software
# distributed under the License is distributed on an "AS IS" BASIS,
# WITHOUT WARRANTIES OR CONDITIONS OF ANY KIND, either express or implied.
# See the License for the specific language governing permissions and
# limitations under the License.

# When adding a new object to this init, remember to add it twice: once inside the `_import_structure` dictionary and
# once inside the `if TYPE_CHECKING` branch. The `TYPE_CHECKING` should have import statements as usual, but they are
# only there for type checking. The `_import_structure` is a dictionary submodule to list of object names, and is used
# to defer the actual importing for when the objects are requested. This way `import transformers` provides the names
# in the namespace without actually importing anything (and especially none of the backends).

__version__ = "4.50.0"
import transformers
from packaging import version

# Feature Extractor
from .feature_extraction_utils import BatchFeature, FeatureExtractionMixin
from .image_processing_base import ImageProcessingMixin
from .image_processing_utils import BaseImageProcessor
from .image_utils import ImageFeatureExtractionMixin
from .modeling_utils import MSPreTrainedModel
from .models.albert import (
    AlbertForMaskedLM,
    AlbertForMultipleChoice,
    AlbertForPreTraining,
    AlbertForQuestionAnswering,
    AlbertForSequenceClassification,
    AlbertForTokenClassification,
    AlbertModel,
    AlbertPreTrainedModel,
)
from .models.aria import (
    AriaForConditionalGeneration,
    AriaPreTrainedModel,
    AriaTextForCausalLM,
    AriaTextModel,
    AriaTextPreTrainedModel,
)
from .models.auto import (
    MODEL_FOR_AUDIO_CLASSIFICATION_MAPPING,
    MODEL_FOR_AUDIO_FRAME_CLASSIFICATION_MAPPING,
    MODEL_FOR_AUDIO_XVECTOR_MAPPING,
    MODEL_FOR_BACKBONE_MAPPING,
    MODEL_FOR_CAUSAL_IMAGE_MODELING_MAPPING,
    MODEL_FOR_CAUSAL_LM_MAPPING,
    MODEL_FOR_CTC_MAPPING,
    MODEL_FOR_DEPTH_ESTIMATION_MAPPING,
    MODEL_FOR_DOCUMENT_QUESTION_ANSWERING_MAPPING,
    MODEL_FOR_IMAGE_CLASSIFICATION_MAPPING,
    MODEL_FOR_IMAGE_MAPPING,
    MODEL_FOR_IMAGE_SEGMENTATION_MAPPING,
    MODEL_FOR_IMAGE_TEXT_TO_TEXT_MAPPING,
    MODEL_FOR_IMAGE_TO_IMAGE_MAPPING,
    MODEL_FOR_INSTANCE_SEGMENTATION_MAPPING,
    MODEL_FOR_KEYPOINT_DETECTION_MAPPING,
    MODEL_FOR_MASK_GENERATION_MAPPING,
    MODEL_FOR_MASKED_IMAGE_MODELING_MAPPING,
    MODEL_FOR_MASKED_LM_MAPPING,
    MODEL_FOR_MULTIPLE_CHOICE_MAPPING,
    MODEL_FOR_NEXT_SENTENCE_PREDICTION_MAPPING,
    MODEL_FOR_OBJECT_DETECTION_MAPPING,
    MODEL_FOR_PRETRAINING_MAPPING,
    MODEL_FOR_QUESTION_ANSWERING_MAPPING,
    MODEL_FOR_RETRIEVAL_MAPPING,
    MODEL_FOR_SEMANTIC_SEGMENTATION_MAPPING,
    MODEL_FOR_SEQ_TO_SEQ_CAUSAL_LM_MAPPING,
    MODEL_FOR_SEQUENCE_CLASSIFICATION_MAPPING,
    MODEL_FOR_SPEECH_SEQ_2_SEQ_MAPPING,
    MODEL_FOR_TABLE_QUESTION_ANSWERING_MAPPING,
    MODEL_FOR_TEXT_ENCODING_MAPPING,
    MODEL_FOR_TEXT_TO_SPECTROGRAM_MAPPING,
    MODEL_FOR_TEXT_TO_WAVEFORM_MAPPING,
    MODEL_FOR_TIME_SERIES_CLASSIFICATION_MAPPING,
    MODEL_FOR_TIME_SERIES_REGRESSION_MAPPING,
    MODEL_FOR_TOKEN_CLASSIFICATION_MAPPING,
    MODEL_FOR_UNIVERSAL_SEGMENTATION_MAPPING,
    MODEL_FOR_VIDEO_CLASSIFICATION_MAPPING,
    MODEL_FOR_VISION_2_SEQ_MAPPING,
    MODEL_FOR_VISUAL_QUESTION_ANSWERING_MAPPING,
    MODEL_FOR_ZERO_SHOT_IMAGE_CLASSIFICATION_MAPPING,
    MODEL_FOR_ZERO_SHOT_OBJECT_DETECTION_MAPPING,
    MODEL_MAPPING,
    MODEL_WITH_LM_HEAD_MAPPING,
    AutoBackbone,
    AutoConfig,
    AutoFeatureExtractor,
    AutoImageProcessor,
    AutoModel,
    AutoModelForAudioClassification,
    AutoModelForAudioFrameClassification,
    AutoModelForAudioXVector,
    AutoModelForCausalLM,
    AutoModelForCTC,
    AutoModelForDepthEstimation,
    AutoModelForDocumentQuestionAnswering,
    AutoModelForImageClassification,
    AutoModelForImageSegmentation,
    AutoModelForImageTextToText,
    AutoModelForImageToImage,
    AutoModelForInstanceSegmentation,
    AutoModelForKeypointDetection,
    AutoModelForMaskedImageModeling,
    AutoModelForMaskedLM,
    AutoModelForMaskGeneration,
    AutoModelForMultipleChoice,
    AutoModelForNextSentencePrediction,
    AutoModelForObjectDetection,
    AutoModelForPreTraining,
    AutoModelForQuestionAnswering,
    AutoModelForSemanticSegmentation,
    AutoModelForSeq2SeqLM,
    AutoModelForSequenceClassification,
    AutoModelForSpeechSeq2Seq,
    AutoModelForTableQuestionAnswering,
    AutoModelForTextEncoding,
    AutoModelForTextToSpectrogram,
    AutoModelForTextToWaveform,
    AutoModelForTokenClassification,
    AutoModelForUniversalSegmentation,
    AutoModelForVideoClassification,
    AutoModelForVision2Seq,
    AutoModelForVisualQuestionAnswering,
    AutoModelForZeroShotImageClassification,
    AutoModelForZeroShotObjectDetection,
    AutoModelWithLMHead,
    AutoProcessor,
)
from .models.bart import (
    BartForCausalLM,
    BartForConditionalGeneration,
    BartForQuestionAnswering,
    BartForSequenceClassification,
    BartModel,
    BartPretrainedModel,
    BartPreTrainedModel,
    PretrainedBartModel,
)
from .models.bert import (
    BertForMaskedLM,
    BertForMultipleChoice,
    BertForNextSentencePrediction,
    BertForPreTraining,
    BertForQuestionAnswering,
    BertForSequenceClassification,
    BertForTokenClassification,
    BertLayer,
    BertLMHeadModel,
    BertModel,
    BertPreTrainedModel,
)
from .models.big_bird import (
    BigBirdForCausalLM,
    BigBirdForMaskedLM,
    BigBirdForMultipleChoice,
    BigBirdForPreTraining,
    BigBirdForQuestionAnswering,
    BigBirdForSequenceClassification,
    BigBirdForTokenClassification,
    BigBirdLayer,
    BigBirdModel,
    BigBirdPreTrainedModel,
)
from .models.bigbird_pegasus import (
    BigBirdPegasusForCausalLM,
    BigBirdPegasusForConditionalGeneration,
    BigBirdPegasusForQuestionAnswering,
    BigBirdPegasusForSequenceClassification,
    BigBirdPegasusModel,
    BigBirdPegasusPreTrainedModel,
)
from .models.bit import BitBackbone
from .models.blip import (
    BlipForConditionalGeneration,
    BlipForImageTextRetrieval,
    BlipForQuestionAnswering,
    BlipImageProcessor,
    BlipImageProcessorFast,
    BlipModel,
    BlipPreTrainedModel,
    BlipProcessor,
    BlipTextModel,
    BlipVisionModel,
)
from .models.blip_2 import (
    Blip2ForConditionalGeneration,
    Blip2Model,
    Blip2PreTrainedModel,
    Blip2QFormerModel,
    Blip2VisionModel,
)
from .models.camembert import (
    CamembertForCausalLM,
    CamembertForMaskedLM,
    CamembertForMultipleChoice,
    CamembertForQuestionAnswering,
    CamembertForSequenceClassification,
    CamembertForTokenClassification,
    CamembertModel,
    CamembertPreTrainedModel,
)
from .models.canine import (
    CanineForMultipleChoice,
    CanineForQuestionAnswering,
    CanineForSequenceClassification,
    CanineForTokenClassification,
    CanineLayer,
    CanineModel,
    CaninePreTrainedModel,
)
from .models.chameleon import (
    ChameleonForConditionalGeneration,
    ChameleonImageProcessor,
    ChameleonModel,
    ChameleonPreTrainedModel,
    ChameleonProcessor,
    ChameleonVQVAE,
)
from .models.clap import (
    ClapAudioModel,
    ClapAudioModelWithProjection,
    ClapFeatureExtractor,
    ClapModel,
    ClapPreTrainedModel,
    ClapTextModel,
    ClapTextModelWithProjection,
)
from .models.clip import (
    CLIP_PRETRAINED_MODEL_ARCHIVE_LIST,
    CLIPModel,
    CLIPPreTrainedModel,
    CLIPTextModel,
    CLIPTextModelWithProjection,
    CLIPVisionModel,
    CLIPVisionModelWithProjection,
)
from .models.cohere2 import Cohere2ForCausalLM, Cohere2Model, Cohere2PreTrainedModel
from .models.convbert import (
    ConvBertForMaskedLM,
    ConvBertForMultipleChoice,
    ConvBertForQuestionAnswering,
    ConvBertForSequenceClassification,
    ConvBertForTokenClassification,
    ConvBertLayer,
    ConvBertModel,
)
from .models.convnext import (
    ConvNextBackbone,
    ConvNextFeatureExtractor,
    ConvNextForImageClassification,
    ConvNextImageProcessor,
    ConvNextModel,
    ConvNextPreTrainedModel,
)
from .models.convnextv2 import (
    ConvNextV2Backbone,
    ConvNextV2ForImageClassification,
    ConvNextV2Model,
    ConvNextV2PreTrainedModel,
)
from .models.deberta import (
    DebertaForMaskedLM,
    DebertaForQuestionAnswering,
    DebertaForSequenceClassification,
    DebertaForTokenClassification,
    DebertaModel,
    DebertaPreTrainedModel,
)
from .models.deberta_v2 import (
    DebertaV2ForMaskedLM,
    DebertaV2ForMultipleChoice,
    DebertaV2ForQuestionAnswering,
    DebertaV2ForSequenceClassification,
    DebertaV2ForTokenClassification,
    DebertaV2Model,
    DebertaV2PreTrainedModel,
)
from .models.depth_anything import DepthAnythingForDepthEstimation, DepthAnythingPreTrainedModel
from .models.dinov2 import Dinov2Backbone, Dinov2ForImageClassification, Dinov2Model, Dinov2PreTrainedModel
from .models.dpt import DPTForDepthEstimation, DPTImageProcessor, DPTModel, DPTPreTrainedModel
from .models.fuyu import FuyuForCausalLM, FuyuPreTrainedModel
from .models.gemma import (
    GemmaForCausalLM,
    GemmaForSequenceClassification,
    GemmaForTokenClassification,
    GemmaModel,
    GemmaPreTrainedModel,
)
from .models.gemma2 import (
    Gemma2ForCausalLM,
    Gemma2ForSequenceClassification,
    Gemma2ForTokenClassification,
    Gemma2Model,
    Gemma2PreTrainedModel,
)
from .models.gemma3 import Gemma3ForCausalLM, Gemma3ForConditionalGeneration, Gemma3PreTrainedModel, Gemma3TextModel
from .models.glm import (
    GlmForCausalLM,
    GlmForSequenceClassification,
    GlmForTokenClassification,
    GlmModel,
    GlmPreTrainedModel,
)
from .models.glpn import (
    GLPNFeatureExtractor,
    GLPNForDepthEstimation,
    GLPNImageProcessor,
    GLPNModel,
    GLPNPreTrainedModel,
)
from .models.gpt2 import (
    GPT2DoubleHeadsModel,
    GPT2ForQuestionAnswering,
    GPT2ForSequenceClassification,
    GPT2ForTokenClassification,
    GPT2LMHeadModel,
    GPT2Model,
    GPT2PreTrainedModel,
)
from .models.granite import GraniteForCausalLM, GraniteModel, GranitePreTrainedModel
from .models.granitemoe import GraniteMoeForCausalLM, GraniteMoeModel, GraniteMoePreTrainedModel
from .models.granitemoeshared import GraniteMoeSharedForCausalLM, GraniteMoeSharedModel, GraniteMoeSharedPreTrainedModel
from .models.grounding_dino import (
    GroundingDinoForObjectDetection,
    GroundingDinoImageProcessor,
    GroundingDinoModel,
    GroundingDinoPreTrainedModel,
    GroundingDinoProcessor,
)
from .models.helium import (
    HeliumForCausalLM,
    HeliumForSequenceClassification,
    HeliumForTokenClassification,
    HeliumModel,
    HeliumPreTrainedModel,
)
from .models.hiera import (
    HieraBackbone,
    HieraForImageClassification,
    HieraForPreTraining,
    HieraModel,
    HieraPreTrainedModel,
)
from .models.hubert import HubertForCTC, HubertForSequenceClassification, HubertModel, HubertPreTrainedModel
from .models.idefics import (
    IdeficsForVisionText2Text,
    IdeficsImageProcessor,
    IdeficsModel,
    IdeficsPreTrainedModel,
    IdeficsProcessor,
)
from .models.idefics2 import Idefics2ForConditionalGeneration, Idefics2Model, Idefics2PreTrainedModel
from .models.idefics3 import (
    Idefics3ForConditionalGeneration,
    Idefics3Model,
    Idefics3PreTrainedModel,
    Idefics3VisionTransformer,
)
from .models.ijepa import IJepaForImageClassification, IJepaModel, IJepaPreTrainedModel
from .models.imagegpt import (
    ImageGPTFeatureExtractor,
    ImageGPTForCausalImageModeling,
    ImageGPTForImageClassification,
    ImageGPTImageProcessor,
    ImageGPTModel,
    ImageGPTPreTrainedModel,
)
<<<<<<< HEAD
from .models.layoutlm import (
    LayoutLMForMaskedLM,
    LayoutLMForQuestionAnswering,
    LayoutLMForSequenceClassification,
    LayoutLMForTokenClassification,
    LayoutLMModel,
    LayoutLMPreTrainedModel,
)
from .models.layoutlmv3 import (
    LayoutLMv3ForQuestionAnswering,
    LayoutLMv3ForSequenceClassification,
    LayoutLMv3ForTokenClassification,
    LayoutLMv3ImageProcessor,
    LayoutLMv3Model,
    LayoutLMv3PreTrainedModel,
    LayoutLMv3Processor,
=======
from .models.led import (
    LEDForConditionalGeneration,
    LEDForQuestionAnswering,
    LEDForSequenceClassification,
    LEDModel,
    LEDPreTrainedModel,
>>>>>>> 8c764a9c
)
from .models.levit import (
    LevitFeatureExtractor,
    LevitForImageClassification,
    LevitForImageClassificationWithTeacher,
    LevitModel,
    LevitPreTrainedModel,
)
from .models.llama import LlamaForCausalLM, LlamaForSequenceClassification, LlamaModel, LlamaPreTrainedModel
from .models.llava import LlavaConfig, LlavaForConditionalGeneration
from .models.llava_next import (
    LlavaNextForConditionalGeneration,
    LlavaNextImageProcessor,
    LlavaNextPreTrainedModel,
    LlavaNextProcessor,
)
from .models.llava_next_video import (
    LlavaNextVideoForConditionalGeneration,
    LlavaNextVideoImageProcessor,
    LlavaNextVideoPreTrainedModel,
    LlavaNextVideoProcessor,
)
from .models.llava_onevision import (
    LlavaOnevisionForConditionalGeneration,
    LlavaOnevisionImageProcessor,
    LlavaOnevisionPreTrainedModel,
    LlavaOnevisionProcessor,
    LlavaOnevisionVideoProcessor,
)
from .models.m2m_100 import M2M100ForConditionalGeneration, M2M100Model, M2M100PreTrainedModel
from .models.megatron_bert import (
    MegatronBertForCausalLM,
    MegatronBertForMaskedLM,
    MegatronBertForMultipleChoice,
    MegatronBertForNextSentencePrediction,
    MegatronBertForPreTraining,
    MegatronBertForQuestionAnswering,
    MegatronBertForSequenceClassification,
    MegatronBertForTokenClassification,
    MegatronBertModel,
    MegatronBertPreTrainedModel,
)
from .models.minicpm4 import MiniCPMForCausalLM, MiniCPMForSequenceClassification, MiniCPMModel
from .models.mistral import (
    MistralForCausalLM,
    MistralForQuestionAnswering,
    MistralForSequenceClassification,
    MistralForTokenClassification,
    MistralModel,
    MistralPreTrainedModel,
)
from .models.mixtral import (
    MixtralForCausalLM,
    MixtralForQuestionAnswering,
    MixtralForSequenceClassification,
    MixtralForTokenClassification,
    MixtralModel,
    MixtralPreTrainedModel,
)
from .models.mobilebert import (
    MobileBertForMaskedLM,
    MobileBertForMultipleChoice,
    MobileBertForNextSentencePrediction,
    MobileBertForPreTraining,
    MobileBertForQuestionAnswering,
    MobileBertForSequenceClassification,
    MobileBertForTokenClassification,
    MobileBertLayer,
    MobileBertModel,
    MobileBertPreTrainedModel,
)
from .models.mpt import (
    MptForCausalLM,
    MptForQuestionAnswering,
    MptForSequenceClassification,
    MptForTokenClassification,
    MptModel,
    MptPreTrainedModel,
)
from .models.mt5 import (
    MT5_PRETRAINED_MODEL_ARCHIVE_LIST,
    MT5EncoderModel,
    MT5ForConditionalGeneration,
    MT5Model,
    MT5PreTrainedModel,
)
from .models.mvp import (
    MvpForCausalLM,
    MvpForConditionalGeneration,
    MvpForQuestionAnswering,
    MvpForSequenceClassification,
    MvpModel,
    MvpPreTrainedModel,
)
from .models.opt import (
    OPTForCausalLM,
    OPTForQuestionAnswering,
    OPTForSequenceClassification,
    OPTModel,
    OPTPreTrainedModel,
)
from .models.owlvit import (
    OwlViTForObjectDetection,
    OwlViTImageProcessor,
    OwlViTModel,
    OwlViTPreTrainedModel,
    OwlViTProcessor,
    OwlViTTextModel,
    OwlViTVisionModel,
)
from .models.paligemma import PaliGemmaForConditionalGeneration, PaliGemmaPreTrainedModel
from .models.persimmon import (
    PersimmonForCausalLM,
    PersimmonForSequenceClassification,
    PersimmonForTokenClassification,
    PersimmonModel,
    PersimmonPreTrainedModel,
)
from .models.phi import (
    PhiForCausalLM,
    PhiForSequenceClassification,
    PhiForTokenClassification,
    PhiModel,
    PhiPreTrainedModel,
)
from .models.phi3 import (
    Phi3ForCausalLM,
    Phi3ForSequenceClassification,
    Phi3ForTokenClassification,
    Phi3Model,
    Phi3PreTrainedModel,
)
from .models.qwen2 import Qwen2ForCausalLM, Qwen2ForSequenceClassification, Qwen2ForTokenClassification, Qwen2Model
from .models.qwen2_5_omni import (
    Qwen2_5OmniForConditionalGeneration,
    Qwen2_5OmniPreTrainedModel,
    Qwen2_5OmniPreTrainedModelForConditionalGeneration,
    Qwen2_5OmniTalkerForConditionalGeneration,
    Qwen2_5OmniTalkerModel,
    Qwen2_5OmniThinkerForConditionalGeneration,
    Qwen2_5OmniThinkerTextModel,
    Qwen2_5OmniToken2WavBigVGANModel,
    Qwen2_5OmniToken2WavDiTModel,
    Qwen2_5OmniToken2WavModel,
)
from .models.qwen2_5_vl import (
    Qwen2_5_VLForConditionalGeneration,
    Qwen2_5_VLModel,
    Qwen2_5_VLPreTrainedModel,
    Qwen2_5_VLProcessor,
)
from .models.qwen2_audio import Qwen2AudioEncoder, Qwen2AudioForConditionalGeneration, Qwen2AudioPreTrainedModel
from .models.qwen2_vl import (
    Qwen2VLForConditionalGeneration,
    Qwen2VLImageProcessor,
    Qwen2VLModel,
    Qwen2VLPreTrainedModel,
)
from .models.recurrent_gemma import RecurrentGemmaForCausalLM, RecurrentGemmaModel, RecurrentGemmaPreTrainedModel
from .models.rembert import (
    RemBertForCausalLM,
    RemBertForMaskedLM,
    RemBertForMultipleChoice,
    RemBertForQuestionAnswering,
    RemBertForSequenceClassification,
    RemBertForTokenClassification,
    RemBertLayer,
    RemBertModel,
    RemBertPreTrainedModel,
)
from .models.roberta import (
    RobertaForCausalLM,
    RobertaForMaskedLM,
    RobertaForMultipleChoice,
    RobertaForQuestionAnswering,
    RobertaForSequenceClassification,
    RobertaForTokenClassification,
    RobertaModel,
    RobertaPreTrainedModel,
)
from .models.segformer import (
    SegformerDecodeHead,
    SegformerForImageClassification,
    SegformerForSemanticSegmentation,
    SegformerImageProcessor,
    SegformerModel,
    SegformerPreTrainedModel,
)
from .models.siglip import (
    SiglipForImageClassification,
    SiglipImageProcessor,
    SiglipImageProcessorFast,
    SiglipModel,
    SiglipPreTrainedModel,
    SiglipProcessor,
    SiglipTextModel,
    SiglipVisionModel,
)
from .models.smolvlm import (
    SmolVLMForConditionalGeneration,
    SmolVLMModel,
    SmolVLMPreTrainedModel,
    SmolVLMVisionTransformer,
)
from .models.speecht5 import (
    SpeechT5ForSpeechToSpeech,
    SpeechT5ForSpeechToText,
    SpeechT5ForTextToSpeech,
    SpeechT5HifiGan,
    SpeechT5Model,
    SpeechT5PreTrainedModel,
)
from .models.starcoder2 import (
    Starcoder2ForCausalLM,
    Starcoder2ForSequenceClassification,
    Starcoder2ForTokenClassification,
    Starcoder2Model,
    Starcoder2PreTrainedModel,
)
from .models.swin import (
    SwinBackbone,
    SwinForImageClassification,
    SwinForMaskedImageModeling,
    SwinModel,
    SwinPreTrainedModel,
)
from .models.swin2sr import Swin2SRForImageSuperResolution, Swin2SRModel, Swin2SRPreTrainedModel
from .models.switch_transformers import (
    SwitchTransformersEncoderModel,
    SwitchTransformersForConditionalGeneration,
    SwitchTransformersModel,
    SwitchTransformersPreTrainedModel,
    SwitchTransformersSparseMLP,
    SwitchTransformersTop1Router,
)
from .models.t5 import (
    T5_PRETRAINED_MODEL_ARCHIVE_LIST,
    T5EncoderModel,
    T5ForConditionalGeneration,
    T5Model,
    T5PreTrainedModel,
)
from .models.umt5 import (
    UMT5EncoderModel,
    UMT5ForQuestionAnswering,
    UMT5ForSequenceClassification,
    UMT5ForTokenClassification,
    UMT5Model,
    UMT5PreTrainedModel,
)
from .models.vilt import (
    ViltForImageAndTextRetrieval,
    ViltForImagesAndTextClassification,
    ViltForMaskedLM,
    ViltForQuestionAnswering,
    ViltForTokenClassification,
    ViltModel,
    ViltPreTrainedModel,
)
from .models.vision_encoder_decoder import VisionEncoderDecoderModel
from .models.vit import ViTForImageClassification, ViTForMaskedImageModeling, ViTModel, ViTPreTrainedModel
from .models.vits import VitsModel, VitsPreTrainedModel
from .models.wav2vec2 import (
    Wav2Vec2FeatureExtractor,
    Wav2Vec2ForAudioFrameClassification,
    Wav2Vec2ForCTC,
    Wav2Vec2ForMaskedLM,
    Wav2Vec2ForPreTraining,
    Wav2Vec2ForSequenceClassification,
    Wav2Vec2ForXVector,
    Wav2Vec2Model,
    Wav2Vec2PreTrainedModel,
    Wav2Vec2Processor,
)
from .models.whisper import (
    WhisperForAudioClassification,
    WhisperForCausalLM,
    WhisperForConditionalGeneration,
    WhisperModel,
    WhisperPreTrainedModel,
    WhisperProcessor,
)
from .models.xlm_roberta import XLMRobertaModel, XLMRobertaPreTrainedModel
from .models.xlm_roberta_xl import (
    XLMRobertaXLForCausalLM,
    XLMRobertaXLForMaskedLM,
    XLMRobertaXLForMultipleChoice,
    XLMRobertaXLForQuestionAnswering,
    XLMRobertaXLForSequenceClassification,
    XLMRobertaXLForTokenClassification,
    XLMRobertaXLModel,
    XLMRobertaXLPreTrainedModel,
)
from .models.yolos import YolosForObjectDetection, YolosImageProcessor, YolosModel, YolosPreTrainedModel
from .pipelines import (
    ImageToImagePipeline,
    ImageToTextPipeline,
    TextGenerationPipeline,
    VisualQuestionAnsweringPipeline,
    pipeline,
)
from .processing_utils import ProcessorMixin
from .trainer import Trainer
from .training_args import TrainingArguments
from .utils import logging

if version.parse(transformers.__version__) >= version.parse("4.51.0"):
    from .models.qwen3 import Qwen3ForCausalLM, Qwen3Model, Qwen3PreTrainedModel

if version.parse(transformers.__version__) >= version.parse("4.51.3"):
    from .models.glm4 import (
        Glm4ForCausalLM,
        Glm4ForSequenceClassification,
        Glm4ForTokenClassification,
        Glm4Model,
        Glm4PreTrainedModel,
    )

if version.parse(transformers.__version__) >= version.parse("4.53.0"):
    from .models.glm4v import (
        Glm4vForConditionalGeneration,
        Glm4vModel,
        Glm4vPreTrainedModel,
        Glm4vTextModel,
        Glm4vVisionModel,
    )
    from .models.minimax import (
        MiniMaxForCausalLM,
        MiniMaxForQuestionAnswering,
        MiniMaxForSequenceClassification,
        MiniMaxForTokenClassification,
        MiniMaxModel,
        MiniMaxPreTrainedModel,
    )
    from .models.vjepa2 import VJEPA2ForVideoClassification, VJEPA2Model, VJEPA2PreTrainedModel<|MERGE_RESOLUTION|>--- conflicted
+++ resolved
@@ -376,7 +376,6 @@
     ImageGPTModel,
     ImageGPTPreTrainedModel,
 )
-<<<<<<< HEAD
 from .models.layoutlm import (
     LayoutLMForMaskedLM,
     LayoutLMForQuestionAnswering,
@@ -393,14 +392,13 @@
     LayoutLMv3Model,
     LayoutLMv3PreTrainedModel,
     LayoutLMv3Processor,
-=======
+)
 from .models.led import (
     LEDForConditionalGeneration,
     LEDForQuestionAnswering,
     LEDForSequenceClassification,
     LEDModel,
     LEDPreTrainedModel,
->>>>>>> 8c764a9c
 )
 from .models.levit import (
     LevitFeatureExtractor,
