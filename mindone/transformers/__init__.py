# Copyright 2020 The HuggingFace Team. All rights reserved.
#
# This code is adapted from https://github.com/huggingface/transformers
# with modifications to run transformers on mindspore.
#
# Licensed under the Apache License, Version 2.0 (the "License");
# you may not use this file except in compliance with the License.
# You may obtain a copy of the License at
#
#     http://www.apache.org/licenses/LICENSE-2.0
#
# Unless required by applicable law or agreed to in writing, software
# distributed under the License is distributed on an "AS IS" BASIS,
# WITHOUT WARRANTIES OR CONDITIONS OF ANY KIND, either express or implied.
# See the License for the specific language governing permissions and
# limitations under the License.

# When adding a new object to this init, remember to add it twice: once inside the `_import_structure` dictionary and
# once inside the `if TYPE_CHECKING` branch. The `TYPE_CHECKING` should have import statements as usual, but they are
# only there for type checking. The `_import_structure` is a dictionary submodule to list of object names, and is used
# to defer the actual importing for when the objects are requested. This way `import transformers` provides the names
# in the namespace without actually importing anything (and especially none of the backends).

__version__ = "4.50.0"
import transformers
from packaging import version

# Feature Extractor
from .feature_extraction_utils import BatchFeature, FeatureExtractionMixin
from .image_processing_base import ImageProcessingMixin
from .image_processing_utils import BaseImageProcessor
from .image_utils import ImageFeatureExtractionMixin
from .modeling_utils import MSPreTrainedModel, PreTrainedModel
from .models.albert import (
    AlbertForMaskedLM,
    AlbertForMultipleChoice,
    AlbertForPreTraining,
    AlbertForQuestionAnswering,
    AlbertForSequenceClassification,
    AlbertForTokenClassification,
    AlbertModel,
    AlbertPreTrainedModel,
)
from .models.align import AlignModel, AlignPreTrainedModel, AlignTextModel, AlignVisionModel
from .models.altclip import AltCLIPModel, AltCLIPPreTrainedModel, AltCLIPTextModel, AltCLIPVisionModel
from .models.aria import (
    AriaForConditionalGeneration,
    AriaPreTrainedModel,
    AriaTextForCausalLM,
    AriaTextModel,
    AriaTextPreTrainedModel,
)
from .models.audio_spectrogram_transformer import (
    ASTFeatureExtractor,
    ASTForAudioClassification,
    ASTModel,
    ASTPreTrainedModel,
)
from .models.auto import (
    MODEL_FOR_AUDIO_CLASSIFICATION_MAPPING,
    MODEL_FOR_AUDIO_FRAME_CLASSIFICATION_MAPPING,
    MODEL_FOR_AUDIO_XVECTOR_MAPPING,
    MODEL_FOR_BACKBONE_MAPPING,
    MODEL_FOR_CAUSAL_IMAGE_MODELING_MAPPING,
    MODEL_FOR_CAUSAL_LM_MAPPING,
    MODEL_FOR_CTC_MAPPING,
    MODEL_FOR_DEPTH_ESTIMATION_MAPPING,
    MODEL_FOR_DOCUMENT_QUESTION_ANSWERING_MAPPING,
    MODEL_FOR_IMAGE_CLASSIFICATION_MAPPING,
    MODEL_FOR_IMAGE_MAPPING,
    MODEL_FOR_IMAGE_SEGMENTATION_MAPPING,
    MODEL_FOR_IMAGE_TEXT_TO_TEXT_MAPPING,
    MODEL_FOR_IMAGE_TO_IMAGE_MAPPING,
    MODEL_FOR_INSTANCE_SEGMENTATION_MAPPING,
    MODEL_FOR_KEYPOINT_DETECTION_MAPPING,
    MODEL_FOR_MASK_GENERATION_MAPPING,
    MODEL_FOR_MASKED_IMAGE_MODELING_MAPPING,
    MODEL_FOR_MASKED_LM_MAPPING,
    MODEL_FOR_MULTIPLE_CHOICE_MAPPING,
    MODEL_FOR_NEXT_SENTENCE_PREDICTION_MAPPING,
    MODEL_FOR_OBJECT_DETECTION_MAPPING,
    MODEL_FOR_PRETRAINING_MAPPING,
    MODEL_FOR_QUESTION_ANSWERING_MAPPING,
    MODEL_FOR_RETRIEVAL_MAPPING,
    MODEL_FOR_SEMANTIC_SEGMENTATION_MAPPING,
    MODEL_FOR_SEQ_TO_SEQ_CAUSAL_LM_MAPPING,
    MODEL_FOR_SEQUENCE_CLASSIFICATION_MAPPING,
    MODEL_FOR_SPEECH_SEQ_2_SEQ_MAPPING,
    MODEL_FOR_TABLE_QUESTION_ANSWERING_MAPPING,
    MODEL_FOR_TEXT_ENCODING_MAPPING,
    MODEL_FOR_TEXT_TO_SPECTROGRAM_MAPPING,
    MODEL_FOR_TEXT_TO_WAVEFORM_MAPPING,
    MODEL_FOR_TIME_SERIES_CLASSIFICATION_MAPPING,
    MODEL_FOR_TIME_SERIES_REGRESSION_MAPPING,
    MODEL_FOR_TOKEN_CLASSIFICATION_MAPPING,
    MODEL_FOR_UNIVERSAL_SEGMENTATION_MAPPING,
    MODEL_FOR_VIDEO_CLASSIFICATION_MAPPING,
    MODEL_FOR_VISION_2_SEQ_MAPPING,
    MODEL_FOR_VISUAL_QUESTION_ANSWERING_MAPPING,
    MODEL_FOR_ZERO_SHOT_IMAGE_CLASSIFICATION_MAPPING,
    MODEL_FOR_ZERO_SHOT_OBJECT_DETECTION_MAPPING,
    MODEL_MAPPING,
    MODEL_WITH_LM_HEAD_MAPPING,
    AutoBackbone,
    AutoConfig,
    AutoFeatureExtractor,
    AutoImageProcessor,
    AutoModel,
    AutoModelForAudioClassification,
    AutoModelForAudioFrameClassification,
    AutoModelForAudioXVector,
    AutoModelForCausalLM,
    AutoModelForCTC,
    AutoModelForDepthEstimation,
    AutoModelForDocumentQuestionAnswering,
    AutoModelForImageClassification,
    AutoModelForImageSegmentation,
    AutoModelForImageTextToText,
    AutoModelForImageToImage,
    AutoModelForInstanceSegmentation,
    AutoModelForKeypointDetection,
    AutoModelForMaskedImageModeling,
    AutoModelForMaskedLM,
    AutoModelForMaskGeneration,
    AutoModelForMultipleChoice,
    AutoModelForNextSentencePrediction,
    AutoModelForObjectDetection,
    AutoModelForPreTraining,
    AutoModelForQuestionAnswering,
    AutoModelForSemanticSegmentation,
    AutoModelForSeq2SeqLM,
    AutoModelForSequenceClassification,
    AutoModelForSpeechSeq2Seq,
    AutoModelForTableQuestionAnswering,
    AutoModelForTextEncoding,
    AutoModelForTextToSpectrogram,
    AutoModelForTextToWaveform,
    AutoModelForTokenClassification,
    AutoModelForUniversalSegmentation,
    AutoModelForVideoClassification,
    AutoModelForVision2Seq,
    AutoModelForVisualQuestionAnswering,
    AutoModelForZeroShotImageClassification,
    AutoModelForZeroShotObjectDetection,
    AutoModelWithLMHead,
    AutoProcessor,
)
from .models.aya_vision import AyaVisionForConditionalGeneration, AyaVisionPreTrainedModel
from .models.bamba import BambaForCausalLM, BambaModel, BambaPreTrainedModel
from .models.bark import BarkCausalModel, BarkCoarseModel, BarkFineModel, BarkModel, BarkSemanticModel
from .models.bart import (
    BartForCausalLM,
    BartForConditionalGeneration,
    BartForQuestionAnswering,
    BartForSequenceClassification,
    BartModel,
    BartPretrainedModel,
    BartPreTrainedModel,
    PretrainedBartModel,
)
from .models.beit import (
    BeitBackbone,
    BeitForImageClassification,
    BeitForMaskedImageModeling,
    BeitForSemanticSegmentation,
    BeitModel,
    BeitPreTrainedModel,
)
from .models.bert import (
    BertForMaskedLM,
    BertForMultipleChoice,
    BertForNextSentencePrediction,
    BertForPreTraining,
    BertForQuestionAnswering,
    BertForSequenceClassification,
    BertForTokenClassification,
    BertLayer,
    BertLMHeadModel,
    BertModel,
    BertPreTrainedModel,
)
from .models.bert_generation import BertGenerationDecoder, BertGenerationEncoder, BertGenerationPreTrainedModel
from .models.big_bird import (
    BigBirdForCausalLM,
    BigBirdForMaskedLM,
    BigBirdForMultipleChoice,
    BigBirdForPreTraining,
    BigBirdForQuestionAnswering,
    BigBirdForSequenceClassification,
    BigBirdForTokenClassification,
    BigBirdLayer,
    BigBirdModel,
    BigBirdPreTrainedModel,
)
from .models.bigbird_pegasus import (
    BigBirdPegasusForCausalLM,
    BigBirdPegasusForConditionalGeneration,
    BigBirdPegasusForQuestionAnswering,
    BigBirdPegasusForSequenceClassification,
    BigBirdPegasusModel,
    BigBirdPegasusPreTrainedModel,
)
from .models.biogpt import (
    BioGptForCausalLM,
    BioGptForSequenceClassification,
    BioGptForTokenClassification,
    BioGptModel,
    BioGptPreTrainedModel,
)
from .models.bit import BitBackbone
from .models.blenderbot import (
    BlenderbotForCausalLM,
    BlenderbotForConditionalGeneration,
    BlenderbotModel,
    BlenderbotPreTrainedModel,
)
from .models.blenderbot_small import (
    BlenderbotSmallForCausalLM,
    BlenderbotSmallForConditionalGeneration,
    BlenderbotSmallModel,
    BlenderbotSmallPreTrainedModel,
)
from .models.blip import (
    BlipForConditionalGeneration,
    BlipForImageTextRetrieval,
    BlipForQuestionAnswering,
    BlipImageProcessor,
    BlipImageProcessorFast,
    BlipModel,
    BlipPreTrainedModel,
    BlipProcessor,
    BlipTextModel,
    BlipVisionModel,
)
from .models.blip_2 import (
    Blip2ForConditionalGeneration,
    Blip2Model,
    Blip2PreTrainedModel,
    Blip2QFormerModel,
    Blip2VisionModel,
)
from .models.bloom import (
    BloomForCausalLM,
    BloomForQuestionAnswering,
    BloomForSequenceClassification,
    BloomForTokenClassification,
    BloomModel,
    BloomPreTrainedModel,
)
from .models.bridgetower import (
    BridgeTowerForContrastiveLearning,
    BridgeTowerForImageAndTextRetrieval,
    BridgeTowerForMaskedLM,
    BridgeTowerModel,
    BridgeTowerPreTrainedModel,
)
from .models.bros import (
    BrosForTokenClassification,
    BrosModel,
    BrosPreTrainedModel,
    BrosSpadeEEForTokenClassification,
    BrosSpadeELForTokenClassification,
)
from .models.camembert import (
    CamembertForCausalLM,
    CamembertForMaskedLM,
    CamembertForMultipleChoice,
    CamembertForQuestionAnswering,
    CamembertForSequenceClassification,
    CamembertForTokenClassification,
    CamembertModel,
    CamembertPreTrainedModel,
)
from .models.canine import (
    CanineForMultipleChoice,
    CanineForQuestionAnswering,
    CanineForSequenceClassification,
    CanineForTokenClassification,
    CanineLayer,
    CanineModel,
    CaninePreTrainedModel,
)
from .models.chameleon import (
    ChameleonForConditionalGeneration,
    ChameleonImageProcessor,
    ChameleonModel,
    ChameleonPreTrainedModel,
    ChameleonProcessor,
    ChameleonVQVAE,
)
from .models.chinese_clip import (
    ChineseCLIPFeatureExtractor,
    ChineseCLIPImageProcessor,
    ChineseCLIPModel,
    ChineseCLIPPreTrainedModel,
    ChineseCLIPProcessor,
    ChineseCLIPTextModel,
    ChineseCLIPVisionModel,
)
from .models.clap import (
    ClapAudioModel,
    ClapAudioModelWithProjection,
    ClapFeatureExtractor,
    ClapModel,
    ClapPreTrainedModel,
    ClapTextModel,
    ClapTextModelWithProjection,
)
from .models.clip import (
    CLIP_PRETRAINED_MODEL_ARCHIVE_LIST,
    CLIPModel,
    CLIPPreTrainedModel,
    CLIPTextModel,
    CLIPTextModelWithProjection,
    CLIPVisionModel,
    CLIPVisionModelWithProjection,
)
from .models.clipseg import (
    CLIPSegForImageSegmentation,
    CLIPSegModel,
    CLIPSegPreTrainedModel,
    CLIPSegTextModel,
    CLIPSegVisionModel,
)
from .models.clvp import (
    ClvpDecoder,
    ClvpEncoder,
    ClvpForCausalLM,
    ClvpModel,
    ClvpModelForConditionalGeneration,
    ClvpPreTrainedModel,
)
from .models.codegen import CodeGenForCausalLM, CodeGenModel, CodeGenPreTrainedModel
from .models.cohere import CohereForCausalLM, CohereModel, CoherePreTrainedModel
from .models.cohere2 import Cohere2ForCausalLM, Cohere2Model, Cohere2PreTrainedModel
from .models.colpali import ColPaliForRetrieval, ColPaliPreTrainedModel, ColPaliProcessor
from .models.convbert import (
    ConvBertForMaskedLM,
    ConvBertForMultipleChoice,
    ConvBertForQuestionAnswering,
    ConvBertForSequenceClassification,
    ConvBertForTokenClassification,
    ConvBertLayer,
    ConvBertModel,
)
from .models.convnext import (
    ConvNextBackbone,
    ConvNextFeatureExtractor,
    ConvNextForImageClassification,
    ConvNextImageProcessor,
    ConvNextModel,
    ConvNextPreTrainedModel,
)
from .models.convnextv2 import (
    ConvNextV2Backbone,
    ConvNextV2ForImageClassification,
    ConvNextV2Model,
    ConvNextV2PreTrainedModel,
)
from .models.ctrl import CTRLForSequenceClassification, CTRLLMHeadModel, CTRLModel, CTRLPreTrainedModel
from .models.cvt import CvtForImageClassification, CvtModel, CvtPreTrainedModel
from .models.dac import DacModel, DacPreTrainedModel
from .models.data2vec import (
    Data2VecAudioForAudioFrameClassification,
    Data2VecAudioForCTC,
    Data2VecAudioForSequenceClassification,
    Data2VecAudioForXVector,
    Data2VecAudioModel,
    Data2VecAudioPreTrainedModel,
    Data2VecTextForCausalLM,
    Data2VecTextForMaskedLM,
    Data2VecTextForMultipleChoice,
    Data2VecTextForQuestionAnswering,
    Data2VecTextForSequenceClassification,
    Data2VecTextForTokenClassification,
    Data2VecTextModel,
    Data2VecTextPreTrainedModel,
    Data2VecVisionForImageClassification,
    Data2VecVisionForSemanticSegmentation,
    Data2VecVisionModel,
    Data2VecVisionPreTrainedModel,
)
from .models.dbrx import DbrxForCausalLM, DbrxModel, DbrxPreTrainedModel
from .models.deberta import (
    DebertaForMaskedLM,
    DebertaForQuestionAnswering,
    DebertaForSequenceClassification,
    DebertaForTokenClassification,
    DebertaModel,
    DebertaPreTrainedModel,
)
from .models.deberta_v2 import (
    DebertaV2ForMaskedLM,
    DebertaV2ForMultipleChoice,
    DebertaV2ForQuestionAnswering,
    DebertaV2ForSequenceClassification,
    DebertaV2ForTokenClassification,
    DebertaV2Model,
    DebertaV2PreTrainedModel,
)
from .models.deit import (
    DeiTForImageClassification,
    DeiTForImageClassificationWithTeacher,
    DeiTForMaskedImageModeling,
    DeiTModel,
    DeiTPreTrainedModel,
)
from .models.deprecated.xlm_prophetnet import (
    XLMProphetNetDecoder,
    XLMProphetNetEncoder,
    XLMProphetNetForCausalLM,
    XLMProphetNetForConditionalGeneration,
    XLMProphetNetModel,
    XLMProphetNetPreTrainedModel,
)
from .models.depth_anything import DepthAnythingForDepthEstimation, DepthAnythingPreTrainedModel
from .models.depth_pro import DepthProForDepthEstimation, DepthProImageProcessor, DepthProModel, DepthProPreTrainedModel
from .models.diffllama import (
    DiffLlamaForCausalLM,
    DiffLlamaForQuestionAnswering,
    DiffLlamaForSequenceClassification,
    DiffLlamaForTokenClassification,
    DiffLlamaModel,
    DiffLlamaPreTrainedModel,
)
from .models.dinov2 import Dinov2Backbone, Dinov2ForImageClassification, Dinov2Model, Dinov2PreTrainedModel
from .models.dinov2_with_registers import (
    Dinov2WithRegistersBackbone,
    Dinov2WithRegistersForImageClassification,
    Dinov2WithRegistersModel,
    Dinov2WithRegistersPreTrainedModel,
)
from .models.distilbert import (
    DistilBertForMaskedLM,
    DistilBertForMultipleChoice,
    DistilBertForQuestionAnswering,
    DistilBertForSequenceClassification,
    DistilBertForTokenClassification,
    DistilBertModel,
    DistilBertPreTrainedModel,
)
from .models.dpr import (
    DPRContextEncoder,
    DPRPretrainedContextEncoder,
    DPRPreTrainedModel,
    DPRPretrainedQuestionEncoder,
    DPRPretrainedReader,
    DPRQuestionEncoder,
    DPRReader,
)
from .models.dpt import DPTForDepthEstimation, DPTImageProcessor, DPTModel, DPTPreTrainedModel
from .models.efficientnet import (
    EfficientNetForImageClassification,
    EfficientNetImageProcessor,
    EfficientNetModel,
    EfficientNetPreTrainedModel,
)
from .models.electra import (
    ElectraForCausalLM,
    ElectraForMaskedLM,
    ElectraForMultipleChoice,
    ElectraForPreTraining,
    ElectraForQuestionAnswering,
    ElectraForSequenceClassification,
    ElectraForTokenClassification,
    ElectraModel,
    ElectraPreTrainedModel,
)
from .models.emu3 import Emu3ForCausalLM, Emu3ForConditionalGeneration, Emu3PreTrainedModel, Emu3TextModel, Emu3VQVAE
from .models.encodec import EncodecModel, EncodecPreTrainedModel
from .models.encoder_decoder import EncoderDecoderModel
from .models.ernie import (
    ErnieForCausalLM,
    ErnieForMaskedLM,
    ErnieForMultipleChoice,
    ErnieForNextSentencePrediction,
    ErnieForPreTraining,
    ErnieForQuestionAnswering,
    ErnieForSequenceClassification,
    ErnieForTokenClassification,
    ErnieModel,
    ErniePreTrainedModel,
)
from .models.esm import (
    EsmForMaskedLM,
    EsmForSequenceClassification,
    EsmForTokenClassification,
    EsmModel,
    EsmPreTrainedModel,
)
from .models.falcon import (
    FalconForCausalLM,
    FalconForQuestionAnswering,
    FalconForSequenceClassification,
    FalconForTokenClassification,
    FalconModel,
    FalconPreTrainedModel,
)
from .models.falcon_mamba import FalconMambaForCausalLM, FalconMambaModel, FalconMambaPreTrainedModel
from .models.fastspeech2_conformer import (
    FastSpeech2ConformerHifiGan,
    FastSpeech2ConformerModel,
    FastSpeech2ConformerPreTrainedModel,
    FastSpeech2ConformerWithHifiGan,
)
from .models.flaubert import (
    FlaubertForMultipleChoice,
    FlaubertForQuestionAnswering,
    FlaubertForQuestionAnsweringSimple,
    FlaubertForSequenceClassification,
    FlaubertForTokenClassification,
    FlaubertModel,
    FlaubertPreTrainedModel,
    FlaubertWithLMHeadModel,
)
from .models.fnet import (
    FNetForMaskedLM,
    FNetForMultipleChoice,
    FNetForNextSentencePrediction,
    FNetForPreTraining,
    FNetForQuestionAnswering,
    FNetForSequenceClassification,
    FNetForTokenClassification,
    FNetLayer,
    FNetModel,
    FNetPreTrainedModel,
)
from .models.focalnet import (
    FocalNetBackbone,
    FocalNetForImageClassification,
    FocalNetForMaskedImageModeling,
    FocalNetModel,
    FocalNetPreTrainedModel,
)
from .models.fsmt import FSMTForConditionalGeneration, FSMTModel, PretrainedFSMTModel
from .models.funnel import (
    FunnelBaseModel,
    FunnelForMaskedLM,
    FunnelForMultipleChoice,
    FunnelForPreTraining,
    FunnelForQuestionAnswering,
    FunnelForSequenceClassification,
    FunnelForTokenClassification,
    FunnelModel,
    FunnelPreTrainedModel,
)
from .models.fuyu import FuyuForCausalLM, FuyuPreTrainedModel
from .models.gemma import (
    GemmaForCausalLM,
    GemmaForSequenceClassification,
    GemmaForTokenClassification,
    GemmaModel,
    GemmaPreTrainedModel,
)
from .models.gemma2 import (
    Gemma2ForCausalLM,
    Gemma2ForSequenceClassification,
    Gemma2ForTokenClassification,
    Gemma2Model,
    Gemma2PreTrainedModel,
)
from .models.gemma3 import Gemma3ForCausalLM, Gemma3ForConditionalGeneration, Gemma3PreTrainedModel, Gemma3TextModel
from .models.git import GitForCausalLM, GitModel, GitPreTrainedModel, GitVisionModel
from .models.glm import (
    GlmForCausalLM,
    GlmForSequenceClassification,
    GlmForTokenClassification,
    GlmModel,
    GlmPreTrainedModel,
)
from .models.glpn import (
    GLPNFeatureExtractor,
    GLPNForDepthEstimation,
    GLPNImageProcessor,
    GLPNModel,
    GLPNPreTrainedModel,
)
from .models.got_ocr2 import GotOcr2ForConditionalGeneration, GotOcr2PreTrainedModel
from .models.gpt2 import (
    GPT2DoubleHeadsModel,
    GPT2ForQuestionAnswering,
    GPT2ForSequenceClassification,
    GPT2ForTokenClassification,
    GPT2LMHeadModel,
    GPT2Model,
    GPT2PreTrainedModel,
)
from .models.gpt_bigcode import (
    GPTBigCodeForCausalLM,
    GPTBigCodeForSequenceClassification,
    GPTBigCodeForTokenClassification,
    GPTBigCodeModel,
    GPTBigCodePreTrainedModel,
)
from .models.gpt_neo import (
    GPTNeoForCausalLM,
    GPTNeoForQuestionAnswering,
    GPTNeoForSequenceClassification,
    GPTNeoForTokenClassification,
    GPTNeoModel,
    GPTNeoPreTrainedModel,
)
from .models.gpt_neox import (
    GPTNeoXForCausalLM,
    GPTNeoXForQuestionAnswering,
    GPTNeoXForSequenceClassification,
    GPTNeoXForTokenClassification,
    GPTNeoXLayer,
    GPTNeoXModel,
    GPTNeoXPreTrainedModel,
)
from .models.gpt_neox_japanese import (
    GPTNeoXJapaneseForCausalLM,
    GPTNeoXJapaneseLayer,
    GPTNeoXJapaneseModel,
    GPTNeoXJapanesePreTrainedModel,
)
from .models.gptj import (
    GPTJForCausalLM,
    GPTJForQuestionAnswering,
    GPTJForSequenceClassification,
    GPTJModel,
    GPTJPreTrainedModel,
)
from .models.granite import GraniteForCausalLM, GraniteModel, GranitePreTrainedModel
from .models.granitemoe import GraniteMoeForCausalLM, GraniteMoeModel, GraniteMoePreTrainedModel
from .models.granitemoeshared import GraniteMoeSharedForCausalLM, GraniteMoeSharedModel, GraniteMoeSharedPreTrainedModel
from .models.grounding_dino import (
    GroundingDinoForObjectDetection,
    GroundingDinoImageProcessor,
    GroundingDinoModel,
    GroundingDinoPreTrainedModel,
    GroundingDinoProcessor,
)
from .models.groupvit import GroupViTModel, GroupViTPreTrainedModel, GroupViTTextModel, GroupViTVisionModel
from .models.helium import (
    HeliumForCausalLM,
    HeliumForSequenceClassification,
    HeliumForTokenClassification,
    HeliumModel,
    HeliumPreTrainedModel,
)
from .models.hiera import (
    HieraBackbone,
    HieraForImageClassification,
    HieraForPreTraining,
    HieraModel,
    HieraPreTrainedModel,
)
from .models.hubert import HubertForCTC, HubertForSequenceClassification, HubertModel, HubertPreTrainedModel
from .models.ibert import (
    IBertForMaskedLM,
    IBertForMultipleChoice,
    IBertForQuestionAnswering,
    IBertForSequenceClassification,
    IBertForTokenClassification,
    IBertModel,
    IBertPreTrainedModel,
)
from .models.idefics import (
    IdeficsForVisionText2Text,
    IdeficsImageProcessor,
    IdeficsModel,
    IdeficsPreTrainedModel,
    IdeficsProcessor,
)
from .models.idefics2 import Idefics2ForConditionalGeneration, Idefics2Model, Idefics2PreTrainedModel
from .models.idefics3 import (
    Idefics3ForConditionalGeneration,
    Idefics3Model,
    Idefics3PreTrainedModel,
    Idefics3VisionTransformer,
)
from .models.ijepa import IJepaForImageClassification, IJepaModel, IJepaPreTrainedModel
from .models.imagegpt import (
    ImageGPTFeatureExtractor,
    ImageGPTForCausalImageModeling,
    ImageGPTForImageClassification,
    ImageGPTImageProcessor,
    ImageGPTModel,
    ImageGPTPreTrainedModel,
)
from .models.instructblip import (
    InstructBlipForConditionalGeneration,
    InstructBlipPreTrainedModel,
    InstructBlipProcessor,
    InstructBlipQFormerModel,
    InstructBlipVisionModel,
)
from .models.instructblipvideo import (
    InstructBlipVideoForConditionalGeneration,
    InstructBlipVideoPreTrainedModel,
    InstructBlipVideoQFormerModel,
    InstructBlipVideoVisionModel,
)
from .models.jetmoe import (
    JetMoeConfig,
    JetMoeForCausalLM,
    JetMoeForSequenceClassification,
    JetMoeModel,
    JetMoePreTrainedModel,
)
from .models.kosmos2 import Kosmos2ForConditionalGeneration, Kosmos2Model, Kosmos2PreTrainedModel
from .models.layoutlm import (
    LayoutLMForMaskedLM,
    LayoutLMForQuestionAnswering,
    LayoutLMForSequenceClassification,
    LayoutLMForTokenClassification,
    LayoutLMModel,
    LayoutLMPreTrainedModel,
)
from .models.layoutlmv3 import (
    LayoutLMv3ForQuestionAnswering,
    LayoutLMv3ForSequenceClassification,
    LayoutLMv3ForTokenClassification,
    LayoutLMv3ImageProcessor,
    LayoutLMv3Model,
    LayoutLMv3PreTrainedModel,
    LayoutLMv3Processor,
)
from .models.led import (
    LEDForConditionalGeneration,
    LEDForQuestionAnswering,
    LEDForSequenceClassification,
    LEDModel,
    LEDPreTrainedModel,
)
from .models.levit import (
    LevitFeatureExtractor,
    LevitForImageClassification,
    LevitForImageClassificationWithTeacher,
    LevitModel,
    LevitPreTrainedModel,
)
from .models.lilt import (
    LiltForQuestionAnswering,
    LiltForSequenceClassification,
    LiltForTokenClassification,
    LiltModel,
    LiltPreTrainedModel,
)
from .models.llama import LlamaForCausalLM, LlamaForSequenceClassification, LlamaModel, LlamaPreTrainedModel
from .models.llava import LlavaConfig, LlavaForConditionalGeneration
from .models.llava_next import (
    LlavaNextForConditionalGeneration,
    LlavaNextImageProcessor,
    LlavaNextPreTrainedModel,
    LlavaNextProcessor,
)
from .models.llava_next_video import (
    LlavaNextVideoForConditionalGeneration,
    LlavaNextVideoImageProcessor,
    LlavaNextVideoPreTrainedModel,
    LlavaNextVideoProcessor,
)
from .models.llava_onevision import (
    LlavaOnevisionForConditionalGeneration,
    LlavaOnevisionImageProcessor,
    LlavaOnevisionPreTrainedModel,
    LlavaOnevisionProcessor,
    LlavaOnevisionVideoProcessor,
)
from .models.longformer import (
    LongformerForMaskedLM,
    LongformerForMultipleChoice,
    LongformerForQuestionAnswering,
    LongformerForSequenceClassification,
    LongformerForTokenClassification,
    LongformerModel,
    LongformerPreTrainedModel,
)
from .models.longt5 import LongT5EncoderModel, LongT5ForConditionalGeneration, LongT5Model, LongT5PreTrainedModel
from .models.luke import (
    LukeForEntityClassification,
    LukeForEntityPairClassification,
    LukeForEntitySpanClassification,
    LukeForMaskedLM,
    LukeForMultipleChoice,
    LukeForQuestionAnswering,
    LukeForSequenceClassification,
    LukeForTokenClassification,
    LukeModel,
    LukePreTrainedModel,
)
from .models.m2m_100 import M2M100ForConditionalGeneration, M2M100Model, M2M100PreTrainedModel
from .models.mamba import MambaForCausalLM, MambaModel, MambaPreTrainedModel
from .models.mamba2 import Mamba2ForCausalLM, Mamba2Model, Mamba2PreTrainedModel
from .models.marian import MarianForCausalLM, MarianModel, MarianMTModel, MarianPreTrainedModel
from .models.markuplm import (
    MarkupLMForQuestionAnswering,
    MarkupLMForSequenceClassification,
    MarkupLMForTokenClassification,
    MarkupLMModel,
    MarkupLMPreTrainedModel,
)
from .models.mask2former import Mask2FormerForUniversalSegmentation, Mask2FormerModel, Mask2FormerPreTrainedModel
from .models.maskformer import (
    MaskFormerForInstanceSegmentation,
    MaskFormerImageProcessor,
    MaskFormerModel,
    MaskFormerPreTrainedModel,
    MaskFormerSwinBackbone,
)
from .models.mbart import (
    MBartForCausalLM,
    MBartForConditionalGeneration,
    MBartForQuestionAnswering,
    MBartForSequenceClassification,
    MBartModel,
    MBartPreTrainedModel,
)
from .models.megatron_bert import (
    MegatronBertForCausalLM,
    MegatronBertForMaskedLM,
    MegatronBertForMultipleChoice,
    MegatronBertForNextSentencePrediction,
    MegatronBertForPreTraining,
    MegatronBertForQuestionAnswering,
    MegatronBertForSequenceClassification,
    MegatronBertForTokenClassification,
    MegatronBertModel,
    MegatronBertPreTrainedModel,
)
from .models.mgp_str import MgpstrForSceneTextRecognition, MgpstrModel, MgpstrPreTrainedModel, MgpstrProcessor
from .models.mimi import MimiModel, MimiPreTrainedModel
from .models.minicpm4 import MiniCPMForCausalLM, MiniCPMForSequenceClassification, MiniCPMModel
from .models.mistral import (
    MistralForCausalLM,
    MistralForQuestionAnswering,
    MistralForSequenceClassification,
    MistralForTokenClassification,
    MistralModel,
    MistralPreTrainedModel,
)
from .models.mistral3 import Mistral3ForConditionalGeneration, Mistral3PreTrainedModel
from .models.mixtral import (
    MixtralForCausalLM,
    MixtralForQuestionAnswering,
    MixtralForSequenceClassification,
    MixtralForTokenClassification,
    MixtralModel,
    MixtralPreTrainedModel,
)
from .models.mllama import (
    MllamaForCausalLM,
    MllamaForConditionalGeneration,
    MllamaPreTrainedModel,
    MllamaTextModel,
    MllamaVisionModel,
)
from .models.mobilebert import (
    MobileBertForMaskedLM,
    MobileBertForMultipleChoice,
    MobileBertForNextSentencePrediction,
    MobileBertForPreTraining,
    MobileBertForQuestionAnswering,
    MobileBertForSequenceClassification,
    MobileBertForTokenClassification,
    MobileBertLayer,
    MobileBertModel,
    MobileBertPreTrainedModel,
)
<<<<<<< HEAD
from .models.mobilevit import (
    MobileViTForImageClassification,
    MobileViTForSemanticSegmentation,
    MobileViTModel,
    MobileViTPreTrainedModel,
)
from .models.mobilevitv2 import (
    MobileViTV2ForImageClassification,
    MobileViTV2ForSemanticSegmentation,
    MobileViTV2Model,
    MobileViTV2PreTrainedModel,
)    
=======
>>>>>>> 982a88eb
from .models.mobilenet_v1 import (
    MobileNetV1ForImageClassification,
    MobileNetV1ImageProcessor,
    MobileNetV1ImageProcessorFast,
    MobileNetV1Model,
    MobileNetV1PreTrainedModel,
)
from .models.mobilenet_v2 import (
    MobileNetV2ForImageClassification,
    MobileNetV2ForSemanticSegmentation,
    MobileNetV2ImageProcessor,
    MobileNetV2ImageProcessorFast,
    MobileNetV2Model,
    MobileNetV2PreTrainedModel,
)
from .models.mobilevit import (
    MobileViTForImageClassification,
    MobileViTForSemanticSegmentation,
    MobileViTModel,
    MobileViTPreTrainedModel,
)
from .models.mobilevitv2 import (
    MobileViTV2ForImageClassification,
    MobileViTV2ForSemanticSegmentation,
    MobileViTV2Model,
    MobileViTV2PreTrainedModel,
)
from .models.modernbert import (
    ModernBertForMaskedLM,
    ModernBertForSequenceClassification,
    ModernBertForTokenClassification,
    ModernBertModel,
    ModernBertPreTrainedModel,
)
from .models.moonshine import MoonshineForConditionalGeneration, MoonshineModel, MoonshinePreTrainedModel
from .models.moshi import MoshiForCausalLM, MoshiForConditionalGeneration, MoshiModel, MoshiPreTrainedModel
from .models.mpnet import (
    MPNetForMaskedLM,
    MPNetForMultipleChoice,
    MPNetForQuestionAnswering,
    MPNetForSequenceClassification,
    MPNetForTokenClassification,
    MPNetLayer,
    MPNetModel,
    MPNetPreTrainedModel,
)
from .models.mpt import (
    MptForCausalLM,
    MptForQuestionAnswering,
    MptForSequenceClassification,
    MptForTokenClassification,
    MptModel,
    MptPreTrainedModel,
)
from .models.mra import (
    MraForMaskedLM,
    MraForMultipleChoice,
    MraForQuestionAnswering,
    MraForSequenceClassification,
    MraForTokenClassification,
    MraLayer,
    MraModel,
    MraPreTrainedModel,
)
from .models.mt5 import (
    MT5_PRETRAINED_MODEL_ARCHIVE_LIST,
    MT5EncoderModel,
    MT5ForConditionalGeneration,
    MT5Model,
    MT5PreTrainedModel,
)
<<<<<<< HEAD
from .models.musicgen_melody import (
    MusicgenMelodyFeatureExtractor,
    MusicgenMelodyForCausalLM,
    MusicgenMelodyForConditionalGeneration,
    MusicgenMelodyModel,
    MusicgenMelodyPreTrainedModel,
)
=======
>>>>>>> 982a88eb
from .models.musicgen import (
    MusicgenForCausalLM,
    MusicgenForConditionalGeneration,
    MusicgenModel,
    MusicgenPreTrainedModel,
)
from .models.musicgen_melody import (
    MusicgenMelodyForCausalLM,
    MusicgenMelodyForConditionalGeneration,
    MusicgenMelodyModel,
    MusicgenMelodyPreTrainedModel,
)
from .models.mvp import (
    MvpForCausalLM,
    MvpForConditionalGeneration,
    MvpForQuestionAnswering,
    MvpForSequenceClassification,
    MvpModel,
    MvpPreTrainedModel,
)
from .models.nemotron import (
    NemotronForCausalLM,
    NemotronForQuestionAnswering,
    NemotronForSequenceClassification,
    NemotronForTokenClassification,
    NemotronModel,
    NemotronPreTrainedModel,
)
from .models.nllb_moe import (
    NllbMoeForConditionalGeneration,
    NllbMoeModel,
    NllbMoePreTrainedModel,
    NllbMoeSparseMLP,
    NllbMoeTop2Router,
)
from .models.nystromformer import (
    NystromformerEncoder,
    NystromformerForMaskedLM,
    NystromformerForMultipleChoice,
    NystromformerForQuestionAnswering,
    NystromformerForSequenceClassification,
    NystromformerForTokenClassification,
    NystromformerModel,
    NystromformerPreTrainedModel,
)
from .models.olmo import OlmoForCausalLM, OlmoModel, OlmoPreTrainedModel
from .models.olmo2 import Olmo2ForCausalLM, Olmo2Model, Olmo2PreTrainedModel
from .models.olmoe import OlmoeForCausalLM, OlmoeModel, OlmoePreTrainedModel
from .models.oneformer import (
    OneFormerForUniversalSegmentation,
    OneFormerImageProcessor,
    OneFormerModel,
    OneFormerPreTrainedModel,
    OneFormerProcessor,
)
from .models.opt import (
    OPTForCausalLM,
    OPTForQuestionAnswering,
    OPTForSequenceClassification,
    OPTModel,
    OPTPreTrainedModel,
)
from .models.owlv2 import (
    Owlv2ForObjectDetection,
    Owlv2ImageProcessor,
    Owlv2Model,
    Owlv2PreTrainedModel,
    Owlv2Processor,
    Owlv2TextModel,
    Owlv2VisionModel,
)
from .models.owlvit import (
    OwlViTForObjectDetection,
    OwlViTImageProcessor,
    OwlViTModel,
    OwlViTPreTrainedModel,
    OwlViTProcessor,
    OwlViTTextModel,
    OwlViTVisionModel,
)
from .models.paligemma import PaliGemmaForConditionalGeneration, PaliGemmaPreTrainedModel
from .models.pegasus import PegasusForCausalLM, PegasusForConditionalGeneration, PegasusModel, PegasusPreTrainedModel
from .models.pegasus_x import PegasusXForConditionalGeneration, PegasusXModel, PegasusXPreTrainedModel
from .models.perceiver import (
    PerceiverForImageClassificationConvProcessing,
    PerceiverForImageClassificationFourier,
    PerceiverForImageClassificationLearned,
    PerceiverForMaskedLM,
    PerceiverForMultimodalAutoencoding,
    PerceiverForOpticalFlow,
    PerceiverForSequenceClassification,
    PerceiverModel,
    PerceiverPreTrainedModel,
)
from .models.persimmon import (
    PersimmonForCausalLM,
    PersimmonForSequenceClassification,
    PersimmonForTokenClassification,
    PersimmonModel,
    PersimmonPreTrainedModel,
)
from .models.phi import (
    PhiForCausalLM,
    PhiForSequenceClassification,
    PhiForTokenClassification,
    PhiModel,
    PhiPreTrainedModel,
)
from .models.phi3 import (
    Phi3ForCausalLM,
    Phi3ForSequenceClassification,
    Phi3ForTokenClassification,
    Phi3Model,
    Phi3PreTrainedModel,
)
from .models.phimoe import PhimoeForCausalLM, PhimoeForSequenceClassification, PhimoeModel, PhimoePreTrainedModel
from .models.pix2struct import (
    Pix2StructForConditionalGeneration,
    Pix2StructPreTrainedModel,
    Pix2StructTextModel,
    Pix2StructVisionModel,
)
from .models.pixtral import PixtralPreTrainedModel, PixtralVisionModel
from .models.plbart import (
    PLBartForCausalLM,
    PLBartForConditionalGeneration,
    PLBartForSequenceClassification,
    PLBartModel,
    PLBartPreTrainedModel,
)
from .models.poolformer import PoolFormerForImageClassification, PoolFormerModel, PoolFormerPreTrainedModel
from .models.pop2piano import Pop2PianoForConditionalGeneration, Pop2PianoPreTrainedModel
from .models.prompt_depth_anything import PromptDepthAnythingForDepthEstimation, PromptDepthAnythingPreTrainedModel
from .models.prophetnet import (
    ProphetNetDecoder,
    ProphetNetEncoder,
    ProphetNetForCausalLM,
    ProphetNetForConditionalGeneration,
    ProphetNetModel,
    ProphetNetPreTrainedModel,
)
from .models.pvt import PvtForImageClassification, PvtModel, PvtPreTrainedModel
from .models.pvt_v2 import PvtV2Backbone, PvtV2ForImageClassification, PvtV2Model, PvtV2PreTrainedModel
from .models.qwen2 import Qwen2ForCausalLM, Qwen2ForSequenceClassification, Qwen2ForTokenClassification, Qwen2Model
from .models.qwen2_5_vl import (
    Qwen2_5_VLForConditionalGeneration,
    Qwen2_5_VLModel,
    Qwen2_5_VLPreTrainedModel,
    Qwen2_5_VLProcessor,
)
from .models.qwen2_audio import Qwen2AudioEncoder, Qwen2AudioForConditionalGeneration, Qwen2AudioPreTrainedModel
from .models.qwen2_moe import (
    Qwen2MoeForCausalLM,
    Qwen2MoeForQuestionAnswering,
    Qwen2MoeForSequenceClassification,
    Qwen2MoeForTokenClassification,
    Qwen2MoeModel,
    Qwen2MoePreTrainedModel,
)
from .models.qwen2_vl import (
    Qwen2VLForConditionalGeneration,
    Qwen2VLImageProcessor,
    Qwen2VLModel,
    Qwen2VLPreTrainedModel,
)
from .models.rag import RagModel, RagPreTrainedModel, RagSequenceForGeneration, RagTokenForGeneration
from .models.recurrent_gemma import RecurrentGemmaForCausalLM, RecurrentGemmaModel, RecurrentGemmaPreTrainedModel
from .models.reformer import (
    ReformerAttention,
    ReformerForMaskedLM,
    ReformerForQuestionAnswering,
    ReformerForSequenceClassification,
    ReformerLayer,
    ReformerModel,
    ReformerModelWithLMHead,
    ReformerPreTrainedModel,
)
from .models.regnet import RegNetForImageClassification, RegNetModel, RegNetPreTrainedModel
from .models.rembert import (
    RemBertForCausalLM,
    RemBertForMaskedLM,
    RemBertForMultipleChoice,
    RemBertForQuestionAnswering,
    RemBertForSequenceClassification,
    RemBertForTokenClassification,
    RemBertLayer,
    RemBertModel,
    RemBertPreTrainedModel,
)
from .models.resnet import ResNetBackbone, ResNetForImageClassification, ResNetModel, ResNetPreTrainedModel
from .models.roberta import (
    RobertaForCausalLM,
    RobertaForMaskedLM,
    RobertaForMultipleChoice,
    RobertaForQuestionAnswering,
    RobertaForSequenceClassification,
    RobertaForTokenClassification,
    RobertaModel,
    RobertaPreTrainedModel,
)
from .models.roberta_prelayernorm import (
    RobertaPreLayerNormForCausalLM,
    RobertaPreLayerNormForMaskedLM,
    RobertaPreLayerNormForMultipleChoice,
    RobertaPreLayerNormForQuestionAnswering,
    RobertaPreLayerNormForSequenceClassification,
    RobertaPreLayerNormForTokenClassification,
    RobertaPreLayerNormModel,
    RobertaPreLayerNormPreTrainedModel,
)
from .models.roc_bert import (
    RoCBertForCausalLM,
    RoCBertForMaskedLM,
    RoCBertForMultipleChoice,
    RoCBertForPreTraining,
    RoCBertForQuestionAnswering,
    RoCBertForSequenceClassification,
    RoCBertForTokenClassification,
    RoCBertModel,
    RoCBertPreTrainedModel,
)
from .models.roformer import (
    RoFormerForCausalLM,
    RoFormerForMaskedLM,
    RoFormerForMultipleChoice,
    RoFormerForQuestionAnswering,
    RoFormerForSequenceClassification,
    RoFormerForTokenClassification,
    RoFormerLayer,
    RoFormerModel,
    RoFormerPreTrainedModel,
)
from .models.rwkv import RwkvForCausalLM, RwkvModel, RwkvPreTrainedModel
from .models.sam import SamImageProcessor, SamModel, SamPreTrainedModel, SamProcessor
from .models.seamless_m4t import (
    SeamlessM4TConfig,
    SeamlessM4TFeatureExtractor,
    SeamlessM4TForSpeechToSpeech,
    SeamlessM4TForSpeechToText,
    SeamlessM4TForTextToSpeech,
    SeamlessM4TForTextToText,
    SeamlessM4TModel,
    SeamlessM4TProcessor,
)
from .models.seamless_m4t_v2 import (
    SeamlessM4Tv2ForSpeechToSpeech,
    SeamlessM4Tv2ForSpeechToText,
    SeamlessM4Tv2ForTextToSpeech,
    SeamlessM4Tv2ForTextToText,
    SeamlessM4Tv2Model,
    SeamlessM4Tv2PreTrainedModel,
)
from .models.segformer import (
    SegformerDecodeHead,
    SegformerForImageClassification,
    SegformerForSemanticSegmentation,
    SegformerImageProcessor,
    SegformerModel,
    SegformerPreTrainedModel,
)
from .models.seggpt import SegGptForImageSegmentation, SegGptModel, SegGptPreTrainedModel
from .models.sew import SEWForCTC, SEWForSequenceClassification, SEWModel, SEWPreTrainedModel
from .models.sew_d import SEWDForCTC, SEWDForSequenceClassification, SEWDModel, SEWDPreTrainedModel
from .models.shieldgemma2 import ShieldGemma2ForImageClassification
from .models.siglip import (
    SiglipForImageClassification,
    SiglipImageProcessor,
    SiglipImageProcessorFast,
    SiglipModel,
    SiglipPreTrainedModel,
    SiglipProcessor,
    SiglipTextModel,
    SiglipVisionModel,
)
from .models.siglip2 import (
    Siglip2ForImageClassification,
    Siglip2Model,
    Siglip2PreTrainedModel,
    Siglip2TextModel,
    Siglip2VisionModel,
)
from .models.smolvlm import (
    SmolVLMForConditionalGeneration,
    SmolVLMModel,
    SmolVLMPreTrainedModel,
    SmolVLMVisionTransformer,
)
from .models.speech_encoder_decoder import SpeechEncoderDecoderModel
from .models.speech_to_text import Speech2TextForConditionalGeneration, Speech2TextModel, Speech2TextPreTrainedModel
from .models.speecht5 import (
    SpeechT5ForSpeechToSpeech,
    SpeechT5ForSpeechToText,
    SpeechT5ForTextToSpeech,
    SpeechT5HifiGan,
    SpeechT5Model,
    SpeechT5PreTrainedModel,
)
from .models.splinter import (
    SplinterForPreTraining,
    SplinterForQuestionAnswering,
    SplinterLayer,
    SplinterModel,
    SplinterPreTrainedModel,
)
from .models.squeezebert import (
    SqueezeBertForMaskedLM,
    SqueezeBertForMultipleChoice,
    SqueezeBertForQuestionAnswering,
    SqueezeBertForSequenceClassification,
    SqueezeBertForTokenClassification,
    SqueezeBertModel,
    SqueezeBertPreTrainedModel,
)
from .models.stablelm import (
    StableLmForCausalLM,
    StableLmForSequenceClassification,
    StableLmForTokenClassification,
    StableLmModel,
    StableLmPreTrainedModel,
)
from .models.starcoder2 import (
    Starcoder2ForCausalLM,
    Starcoder2ForSequenceClassification,
    Starcoder2ForTokenClassification,
    Starcoder2Model,
    Starcoder2PreTrainedModel,
)
from .models.swiftformer import SwiftFormerForImageClassification, SwiftFormerModel, SwiftFormerPreTrainedModel
from .models.swin import (
    SwinBackbone,
    SwinForImageClassification,
    SwinForMaskedImageModeling,
    SwinModel,
    SwinPreTrainedModel,
)
from .models.swin2sr import Swin2SRForImageSuperResolution, Swin2SRModel, Swin2SRPreTrainedModel
from .models.swinv2 import (
    Swinv2Backbone,
    Swinv2ForImageClassification,
    Swinv2ForMaskedImageModeling,
    Swinv2Model,
    Swinv2PreTrainedModel,
)
from .models.switch_transformers import (
    SwitchTransformersEncoderModel,
    SwitchTransformersForConditionalGeneration,
    SwitchTransformersModel,
    SwitchTransformersPreTrainedModel,
    SwitchTransformersSparseMLP,
    SwitchTransformersTop1Router,
)
from .models.t5 import (
    T5_PRETRAINED_MODEL_ARCHIVE_LIST,
    T5EncoderModel,
    T5ForConditionalGeneration,
    T5Model,
    T5PreTrainedModel,
)
from .models.table_transformer import (
    TableTransformerForObjectDetection,
    TableTransformerModel,
    TableTransformerPreTrainedModel,
)
from .models.tapas import (
    TapasForMaskedLM,
    TapasForQuestionAnswering,
    TapasForSequenceClassification,
    TapasModel,
    TapasPreTrainedModel,
)
from .models.textnet import TextNetBackbone, TextNetForImageClassification, TextNetModel, TextNetPreTrainedModel
from .models.timesformer import TimesformerForVideoClassification, TimesformerModel, TimesformerPreTrainedModel
from .models.trocr import TrOCRForCausalLM, TrOCRPreTrainedModel
from .models.tvp import TvpForVideoGrounding, TvpModel, TvpPreTrainedModel
from .models.udop import UdopEncoderModel, UdopForConditionalGeneration, UdopModel, UdopPreTrainedModel
from .models.umt5 import (
    UMT5EncoderModel,
    UMT5ForQuestionAnswering,
    UMT5ForSequenceClassification,
    UMT5ForTokenClassification,
    UMT5Model,
    UMT5PreTrainedModel,
)
from .models.unispeech import (
    UniSpeechForCTC,
    UniSpeechForPreTraining,
    UniSpeechForSequenceClassification,
    UniSpeechModel,
    UniSpeechPreTrainedModel,
)
from .models.unispeech_sat import (
    UniSpeechSatForAudioFrameClassification,
    UniSpeechSatForCTC,
    UniSpeechSatForPreTraining,
    UniSpeechSatForSequenceClassification,
    UniSpeechSatForXVector,
    UniSpeechSatModel,
    UniSpeechSatPreTrainedModel,
)
from .models.univnet import UnivNetModel
from .models.upernet import UperNetForSemanticSegmentation, UperNetPreTrainedModel
from .models.video_llava import VideoLlavaForConditionalGeneration, VideoLlavaPreTrainedModel
from .models.videomae import (
    VideoMAEForPreTraining,
    VideoMAEForVideoClassification,
    VideoMAEImageProcessor,
    VideoMAEModel,
    VideoMAEPreTrainedModel,
)
from .models.vilt import (
    ViltForImageAndTextRetrieval,
    ViltForImagesAndTextClassification,
    ViltForMaskedLM,
    ViltForQuestionAnswering,
    ViltForTokenClassification,
    ViltModel,
    ViltPreTrainedModel,
)
from .models.vipllava import VipLlavaForConditionalGeneration, VipLlavaPreTrainedModel
from .models.vision_encoder_decoder import VisionEncoderDecoderModel
from .models.vision_text_dual_encoder import VisionTextDualEncoderModel
from .models.visual_bert import (
    VisualBertForMultipleChoice,
    VisualBertForPreTraining,
    VisualBertForQuestionAnswering,
    VisualBertForRegionToPhraseAlignment,
    VisualBertForVisualReasoning,
    VisualBertModel,
    VisualBertPreTrainedModel,
)
from .models.vit import ViTForImageClassification, ViTForMaskedImageModeling, ViTModel, ViTPreTrainedModel
from .models.vit_mae import ViTMAEForPreTraining, ViTMAEModel, ViTMAEPreTrainedModel
from .models.vit_msn import ViTMSNForImageClassification, ViTMSNModel, ViTMSNPreTrainedModel
from .models.vitdet import VitDetBackbone, VitDetModel, VitDetPreTrainedModel
from .models.vitmatte import VitMatteForImageMatting, VitMattePreTrainedModel
from .models.vitpose import VitPoseForPoseEstimation, VitPosePreTrainedModel
from .models.vitpose_backbone import VitPoseBackbone, VitPoseBackbonePreTrainedModel
from .models.vits import VitsModel, VitsPreTrainedModel
from .models.vivit import VivitForVideoClassification, VivitModel, VivitPreTrainedModel
from .models.wav2vec2 import (
    Wav2Vec2FeatureExtractor,
    Wav2Vec2ForAudioFrameClassification,
    Wav2Vec2ForCTC,
    Wav2Vec2ForMaskedLM,
    Wav2Vec2ForPreTraining,
    Wav2Vec2ForSequenceClassification,
    Wav2Vec2ForXVector,
    Wav2Vec2Model,
    Wav2Vec2PreTrainedModel,
    Wav2Vec2Processor,
)
from .models.wav2vec2_bert import (
    Wav2Vec2BertForAudioFrameClassification,
    Wav2Vec2BertForCTC,
    Wav2Vec2BertForSequenceClassification,
    Wav2Vec2BertForXVector,
    Wav2Vec2BertModel,
    Wav2Vec2BertPreTrainedModel,
)
from .models.wav2vec2_conformer import (
    Wav2Vec2ConformerForAudioFrameClassification,
    Wav2Vec2ConformerForCTC,
    Wav2Vec2ConformerForPreTraining,
    Wav2Vec2ConformerForSequenceClassification,
    Wav2Vec2ConformerForXVector,
    Wav2Vec2ConformerModel,
    Wav2Vec2ConformerPreTrainedModel,
)
from .models.wavlm import (
    WavLMForAudioFrameClassification,
    WavLMForCTC,
    WavLMForSequenceClassification,
    WavLMForXVector,
    WavLMModel,
    WavLMPreTrainedModel,
)
from .models.whisper import (
    WhisperForAudioClassification,
    WhisperForCausalLM,
    WhisperForConditionalGeneration,
    WhisperModel,
    WhisperPreTrainedModel,
    WhisperProcessor,
)
from .models.x_clip import XCLIPModel, XCLIPPreTrainedModel, XCLIPTextModel, XCLIPVisionModel
from .models.xglm import XGLMForCausalLM, XGLMModel, XGLMPreTrainedModel
from .models.xlm import (
    XLMForMultipleChoice,
    XLMForQuestionAnswering,
    XLMForQuestionAnsweringSimple,
    XLMForSequenceClassification,
    XLMForTokenClassification,
    XLMModel,
    XLMPreTrainedModel,
    XLMWithLMHeadModel,
)
from .models.xlm_roberta import (
    XLMRobertaForCausalLM,
    XLMRobertaForMaskedLM,
    XLMRobertaForMultipleChoice,
    XLMRobertaForQuestionAnswering,
    XLMRobertaForSequenceClassification,
    XLMRobertaForTokenClassification,
    XLMRobertaModel,
    XLMRobertaPreTrainedModel,
)
from .models.xlm_roberta_xl import (
    XLMRobertaXLForCausalLM,
    XLMRobertaXLForMaskedLM,
    XLMRobertaXLForMultipleChoice,
    XLMRobertaXLForQuestionAnswering,
    XLMRobertaXLForSequenceClassification,
    XLMRobertaXLForTokenClassification,
    XLMRobertaXLModel,
    XLMRobertaXLPreTrainedModel,
)
from .models.xlnet import (
    XLNetForMultipleChoice,
    XLNetForQuestionAnswering,
    XLNetForQuestionAnsweringSimple,
    XLNetForSequenceClassification,
    XLNetForTokenClassification,
    XLNetLMHeadModel,
    XLNetModel,
    XLNetPreTrainedModel,
)
from .models.xmod import (
    XmodForCausalLM,
    XmodForMaskedLM,
    XmodForMultipleChoice,
    XmodForQuestionAnswering,
    XmodForSequenceClassification,
    XmodForTokenClassification,
    XmodModel,
    XmodPreTrainedModel,
)
from .models.yolos import YolosForObjectDetection, YolosImageProcessor, YolosModel, YolosPreTrainedModel
from .models.yoso import (
    YosoForMaskedLM,
    YosoForMultipleChoice,
    YosoForQuestionAnswering,
    YosoForSequenceClassification,
    YosoForTokenClassification,
    YosoLayer,
    YosoModel,
    YosoPreTrainedModel,
)
from .models.zamba import ZambaForCausalLM, ZambaForSequenceClassification, ZambaModel, ZambaPreTrainedModel
from .models.zamba2 import Zamba2ForCausalLM, Zamba2ForSequenceClassification, Zamba2Model, Zamba2PreTrainedModel
from .models.zoedepth import ZoeDepthForDepthEstimation, ZoeDepthPreTrainedModel
from .pipelines import (
    ImageToImagePipeline,
    ImageToTextPipeline,
    TextGenerationPipeline,
    VisualQuestionAnsweringPipeline,
    pipeline,
)
from .processing_utils import ProcessorMixin
from .trainer import Trainer
from .training_args import TrainingArguments
from .utils import logging

if version.parse(transformers.__version__) >= version.parse("4.51.0"):
    from .models.qwen3 import Qwen3ForCausalLM, Qwen3Model, Qwen3PreTrainedModel
    from .models.qwen3_moe import (
        Qwen3MoeForCausalLM,
        Qwen3MoeForQuestionAnswering,
        Qwen3MoeForSequenceClassification,
        Qwen3MoeForTokenClassification,
        Qwen3MoeModel,
        Qwen3MoePreTrainedModel,
    )

if version.parse(transformers.__version__) >= version.parse("4.51.3"):
    from .models.glm4 import (
        Glm4ForCausalLM,
        Glm4ForSequenceClassification,
        Glm4ForTokenClassification,
        Glm4Model,
        Glm4PreTrainedModel,
    )

if version.parse(transformers.__version__) >= version.parse("4.53.0"):
    from .models.glm4v import (
        Glm4vForConditionalGeneration,
        Glm4vModel,
        Glm4vPreTrainedModel,
        Glm4vTextModel,
        Glm4vVisionModel,
    )
    from .models.minimax import (
        MiniMaxForCausalLM,
        MiniMaxForQuestionAnswering,
        MiniMaxForSequenceClassification,
        MiniMaxForTokenClassification,
        MiniMaxModel,
        MiniMaxPreTrainedModel,
    )
    from .models.qwen2_5_omni import (
        Qwen2_5OmniForConditionalGeneration,
        Qwen2_5OmniPreTrainedModel,
        Qwen2_5OmniPreTrainedModelForConditionalGeneration,
        Qwen2_5OmniTalkerForConditionalGeneration,
        Qwen2_5OmniTalkerModel,
        Qwen2_5OmniThinkerForConditionalGeneration,
        Qwen2_5OmniThinkerTextModel,
        Qwen2_5OmniToken2WavBigVGANModel,
        Qwen2_5OmniToken2WavDiTModel,
        Qwen2_5OmniToken2WavModel,
    )
    from .models.vjepa2 import VJEPA2ForVideoClassification, VJEPA2Model, VJEPA2PreTrainedModel<|MERGE_RESOLUTION|>--- conflicted
+++ resolved
@@ -860,21 +860,6 @@
     MobileBertModel,
     MobileBertPreTrainedModel,
 )
-<<<<<<< HEAD
-from .models.mobilevit import (
-    MobileViTForImageClassification,
-    MobileViTForSemanticSegmentation,
-    MobileViTModel,
-    MobileViTPreTrainedModel,
-)
-from .models.mobilevitv2 import (
-    MobileViTV2ForImageClassification,
-    MobileViTV2ForSemanticSegmentation,
-    MobileViTV2Model,
-    MobileViTV2PreTrainedModel,
-)    
-=======
->>>>>>> 982a88eb
 from .models.mobilenet_v1 import (
     MobileNetV1ForImageClassification,
     MobileNetV1ImageProcessor,
@@ -946,16 +931,6 @@
     MT5Model,
     MT5PreTrainedModel,
 )
-<<<<<<< HEAD
-from .models.musicgen_melody import (
-    MusicgenMelodyFeatureExtractor,
-    MusicgenMelodyForCausalLM,
-    MusicgenMelodyForConditionalGeneration,
-    MusicgenMelodyModel,
-    MusicgenMelodyPreTrainedModel,
-)
-=======
->>>>>>> 982a88eb
 from .models.musicgen import (
     MusicgenForCausalLM,
     MusicgenForConditionalGeneration,
