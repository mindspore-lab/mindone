# Copyright 2020 The HuggingFace Team. All rights reserved.
#
# This code is adapted from https://github.com/huggingface/transformers
# with modifications to run transformers on mindspore.
#
# Licensed under the Apache License, Version 2.0 (the "License");
# you may not use this file except in compliance with the License.
# You may obtain a copy of the License at
#
#     http://www.apache.org/licenses/LICENSE-2.0
#
# Unless required by applicable law or agreed to in writing, software
# distributed under the License is distributed on an "AS IS" BASIS,
# WITHOUT WARRANTIES OR CONDITIONS OF ANY KIND, either express or implied.
# See the License for the specific language governing permissions and
# limitations under the License.

# When adding a new object to this init, remember to add it twice: once inside the `_import_structure` dictionary and
# once inside the `if TYPE_CHECKING` branch. The `TYPE_CHECKING` should have import statements as usual, but they are
# only there for type checking. The `_import_structure` is a dictionary submodule to list of object names, and is used
# to defer the actual importing for when the objects are requested. This way `import transformers` provides the names
# in the namespace without actually importing anything (and especially none of the backends).

__version__ = "4.50.0"
import transformers
from packaging import version

# Feature Extractor
from .feature_extraction_utils import BatchFeature, FeatureExtractionMixin
from .image_processing_base import ImageProcessingMixin
from .image_processing_utils import BaseImageProcessor
from .image_utils import ImageFeatureExtractionMixin
from .modeling_utils import MSPreTrainedModel
from .models.albert import (
    AlbertForMaskedLM,
    AlbertForMultipleChoice,
    AlbertForPreTraining,
    AlbertForQuestionAnswering,
    AlbertForSequenceClassification,
    AlbertForTokenClassification,
    AlbertModel,
    AlbertPreTrainedModel,
)
from .models.align import AlignModel, AlignPreTrainedModel, AlignTextModel, AlignVisionModel
from .models.aria import (
    AriaForConditionalGeneration,
    AriaPreTrainedModel,
    AriaTextForCausalLM,
    AriaTextModel,
    AriaTextPreTrainedModel,
)
from .models.auto import (
    MODEL_FOR_AUDIO_CLASSIFICATION_MAPPING,
    MODEL_FOR_AUDIO_FRAME_CLASSIFICATION_MAPPING,
    MODEL_FOR_AUDIO_XVECTOR_MAPPING,
    MODEL_FOR_BACKBONE_MAPPING,
    MODEL_FOR_CAUSAL_IMAGE_MODELING_MAPPING,
    MODEL_FOR_CAUSAL_LM_MAPPING,
    MODEL_FOR_CTC_MAPPING,
    MODEL_FOR_DEPTH_ESTIMATION_MAPPING,
    MODEL_FOR_DOCUMENT_QUESTION_ANSWERING_MAPPING,
    MODEL_FOR_IMAGE_CLASSIFICATION_MAPPING,
    MODEL_FOR_IMAGE_MAPPING,
    MODEL_FOR_IMAGE_SEGMENTATION_MAPPING,
    MODEL_FOR_IMAGE_TEXT_TO_TEXT_MAPPING,
    MODEL_FOR_IMAGE_TO_IMAGE_MAPPING,
    MODEL_FOR_INSTANCE_SEGMENTATION_MAPPING,
    MODEL_FOR_KEYPOINT_DETECTION_MAPPING,
    MODEL_FOR_MASK_GENERATION_MAPPING,
    MODEL_FOR_MASKED_IMAGE_MODELING_MAPPING,
    MODEL_FOR_MASKED_LM_MAPPING,
    MODEL_FOR_MULTIPLE_CHOICE_MAPPING,
    MODEL_FOR_NEXT_SENTENCE_PREDICTION_MAPPING,
    MODEL_FOR_OBJECT_DETECTION_MAPPING,
    MODEL_FOR_PRETRAINING_MAPPING,
    MODEL_FOR_QUESTION_ANSWERING_MAPPING,
    MODEL_FOR_RETRIEVAL_MAPPING,
    MODEL_FOR_SEMANTIC_SEGMENTATION_MAPPING,
    MODEL_FOR_SEQ_TO_SEQ_CAUSAL_LM_MAPPING,
    MODEL_FOR_SEQUENCE_CLASSIFICATION_MAPPING,
    MODEL_FOR_SPEECH_SEQ_2_SEQ_MAPPING,
    MODEL_FOR_TABLE_QUESTION_ANSWERING_MAPPING,
    MODEL_FOR_TEXT_ENCODING_MAPPING,
    MODEL_FOR_TEXT_TO_SPECTROGRAM_MAPPING,
    MODEL_FOR_TEXT_TO_WAVEFORM_MAPPING,
    MODEL_FOR_TIME_SERIES_CLASSIFICATION_MAPPING,
    MODEL_FOR_TIME_SERIES_REGRESSION_MAPPING,
    MODEL_FOR_TOKEN_CLASSIFICATION_MAPPING,
    MODEL_FOR_UNIVERSAL_SEGMENTATION_MAPPING,
    MODEL_FOR_VIDEO_CLASSIFICATION_MAPPING,
    MODEL_FOR_VISION_2_SEQ_MAPPING,
    MODEL_FOR_VISUAL_QUESTION_ANSWERING_MAPPING,
    MODEL_FOR_ZERO_SHOT_IMAGE_CLASSIFICATION_MAPPING,
    MODEL_FOR_ZERO_SHOT_OBJECT_DETECTION_MAPPING,
    MODEL_MAPPING,
    MODEL_WITH_LM_HEAD_MAPPING,
    AutoBackbone,
    AutoConfig,
    AutoFeatureExtractor,
    AutoImageProcessor,
    AutoModel,
    AutoModelForAudioClassification,
    AutoModelForAudioFrameClassification,
    AutoModelForAudioXVector,
    AutoModelForCausalLM,
    AutoModelForCTC,
    AutoModelForDepthEstimation,
    AutoModelForDocumentQuestionAnswering,
    AutoModelForImageClassification,
    AutoModelForImageSegmentation,
    AutoModelForImageTextToText,
    AutoModelForImageToImage,
    AutoModelForInstanceSegmentation,
    AutoModelForKeypointDetection,
    AutoModelForMaskedImageModeling,
    AutoModelForMaskedLM,
    AutoModelForMaskGeneration,
    AutoModelForMultipleChoice,
    AutoModelForNextSentencePrediction,
    AutoModelForObjectDetection,
    AutoModelForPreTraining,
    AutoModelForQuestionAnswering,
    AutoModelForSemanticSegmentation,
    AutoModelForSeq2SeqLM,
    AutoModelForSequenceClassification,
    AutoModelForSpeechSeq2Seq,
    AutoModelForTableQuestionAnswering,
    AutoModelForTextEncoding,
    AutoModelForTextToSpectrogram,
    AutoModelForTextToWaveform,
    AutoModelForTokenClassification,
    AutoModelForUniversalSegmentation,
    AutoModelForVideoClassification,
    AutoModelForVision2Seq,
    AutoModelForVisualQuestionAnswering,
    AutoModelForZeroShotImageClassification,
    AutoModelForZeroShotObjectDetection,
    AutoModelWithLMHead,
    AutoProcessor,
)
from .models.bamba import BambaForCausalLM, BambaModel, BambaPreTrainedModel
from .models.bart import (
    BartForCausalLM,
    BartForConditionalGeneration,
    BartForQuestionAnswering,
    BartForSequenceClassification,
    BartModel,
    BartPretrainedModel,
    BartPreTrainedModel,
    PretrainedBartModel,
)
from .models.bert import (
    BertForMaskedLM,
    BertForMultipleChoice,
    BertForNextSentencePrediction,
    BertForPreTraining,
    BertForQuestionAnswering,
    BertForSequenceClassification,
    BertForTokenClassification,
    BertLayer,
    BertLMHeadModel,
    BertModel,
    BertPreTrainedModel,
)
from .models.big_bird import (
    BigBirdForCausalLM,
    BigBirdForMaskedLM,
    BigBirdForMultipleChoice,
    BigBirdForPreTraining,
    BigBirdForQuestionAnswering,
    BigBirdForSequenceClassification,
    BigBirdForTokenClassification,
    BigBirdLayer,
    BigBirdModel,
    BigBirdPreTrainedModel,
)
from .models.bigbird_pegasus import (
    BigBirdPegasusForCausalLM,
    BigBirdPegasusForConditionalGeneration,
    BigBirdPegasusForQuestionAnswering,
    BigBirdPegasusForSequenceClassification,
    BigBirdPegasusModel,
    BigBirdPegasusPreTrainedModel,
)
from .models.bit import BitBackbone
from .models.blenderbot import (
    BlenderbotForCausalLM,
    BlenderbotForConditionalGeneration,
    BlenderbotModel,
    BlenderbotPreTrainedModel,
)
from .models.blenderbot_small import (
    BlenderbotSmallForCausalLM,
    BlenderbotSmallForConditionalGeneration,
    BlenderbotSmallModel,
    BlenderbotSmallPreTrainedModel,
)
from .models.blip import (
    BlipForConditionalGeneration,
    BlipForImageTextRetrieval,
    BlipForQuestionAnswering,
    BlipImageProcessor,
    BlipImageProcessorFast,
    BlipModel,
    BlipPreTrainedModel,
    BlipProcessor,
    BlipTextModel,
    BlipVisionModel,
)
from .models.blip_2 import (
    Blip2ForConditionalGeneration,
    Blip2Model,
    Blip2PreTrainedModel,
    Blip2QFormerModel,
    Blip2VisionModel,
)
from .models.camembert import (
    CamembertForCausalLM,
    CamembertForMaskedLM,
    CamembertForMultipleChoice,
    CamembertForQuestionAnswering,
    CamembertForSequenceClassification,
    CamembertForTokenClassification,
    CamembertModel,
    CamembertPreTrainedModel,
)
from .models.canine import (
    CanineForMultipleChoice,
    CanineForQuestionAnswering,
    CanineForSequenceClassification,
    CanineForTokenClassification,
    CanineLayer,
    CanineModel,
    CaninePreTrainedModel,
)
from .models.chameleon import (
    ChameleonForConditionalGeneration,
    ChameleonImageProcessor,
    ChameleonModel,
    ChameleonPreTrainedModel,
    ChameleonProcessor,
    ChameleonVQVAE,
)
from .models.clap import (
    ClapAudioModel,
    ClapAudioModelWithProjection,
    ClapFeatureExtractor,
    ClapModel,
    ClapPreTrainedModel,
    ClapTextModel,
    ClapTextModelWithProjection,
)
from .models.clip import (
    CLIP_PRETRAINED_MODEL_ARCHIVE_LIST,
    CLIPModel,
    CLIPPreTrainedModel,
    CLIPTextModel,
    CLIPTextModelWithProjection,
    CLIPVisionModel,
    CLIPVisionModelWithProjection,
)
from .models.clipseg import (
    CLIPSegForImageSegmentation,
    CLIPSegModel,
    CLIPSegPreTrainedModel,
    CLIPSegTextModel,
    CLIPSegVisionModel,
)
from .models.clvp import (
    ClvpDecoder,
    ClvpEncoder,
    ClvpForCausalLM,
    ClvpModel,
    ClvpModelForConditionalGeneration,
    ClvpPreTrainedModel,
)
from .models.cohere2 import Cohere2ForCausalLM, Cohere2Model, Cohere2PreTrainedModel
from .models.colpali import ColPaliForRetrieval, ColPaliPreTrainedModel, ColPaliProcessor
from .models.convbert import (
    ConvBertForMaskedLM,
    ConvBertForMultipleChoice,
    ConvBertForQuestionAnswering,
    ConvBertForSequenceClassification,
    ConvBertForTokenClassification,
    ConvBertLayer,
    ConvBertModel,
)
from .models.convnext import (
    ConvNextBackbone,
    ConvNextFeatureExtractor,
    ConvNextForImageClassification,
    ConvNextImageProcessor,
    ConvNextModel,
    ConvNextPreTrainedModel,
)
from .models.convnextv2 import (
    ConvNextV2Backbone,
    ConvNextV2ForImageClassification,
    ConvNextV2Model,
    ConvNextV2PreTrainedModel,
)
from .models.deberta import (
    DebertaForMaskedLM,
    DebertaForQuestionAnswering,
    DebertaForSequenceClassification,
    DebertaForTokenClassification,
    DebertaModel,
    DebertaPreTrainedModel,
)
from .models.deberta_v2 import (
    DebertaV2ForMaskedLM,
    DebertaV2ForMultipleChoice,
    DebertaV2ForQuestionAnswering,
    DebertaV2ForSequenceClassification,
    DebertaV2ForTokenClassification,
    DebertaV2Model,
    DebertaV2PreTrainedModel,
)
from .models.depth_anything import DepthAnythingForDepthEstimation, DepthAnythingPreTrainedModel
from .models.dinov2 import Dinov2Backbone, Dinov2ForImageClassification, Dinov2Model, Dinov2PreTrainedModel
from .models.dpr import (
    DPRContextEncoder,
    DPRPretrainedContextEncoder,
    DPRPreTrainedModel,
    DPRPretrainedQuestionEncoder,
    DPRPretrainedReader,
    DPRQuestionEncoder,
    DPRReader,
)
from .models.dpt import DPTForDepthEstimation, DPTImageProcessor, DPTModel, DPTPreTrainedModel
from .models.fuyu import FuyuForCausalLM, FuyuPreTrainedModel
from .models.gemma import (
    GemmaForCausalLM,
    GemmaForSequenceClassification,
    GemmaForTokenClassification,
    GemmaModel,
    GemmaPreTrainedModel,
)
from .models.gemma2 import (
    Gemma2ForCausalLM,
    Gemma2ForSequenceClassification,
    Gemma2ForTokenClassification,
    Gemma2Model,
    Gemma2PreTrainedModel,
)
from .models.gemma3 import Gemma3ForCausalLM, Gemma3ForConditionalGeneration, Gemma3PreTrainedModel, Gemma3TextModel
from .models.glm import (
    GlmForCausalLM,
    GlmForSequenceClassification,
    GlmForTokenClassification,
    GlmModel,
    GlmPreTrainedModel,
)
from .models.glpn import (
    GLPNFeatureExtractor,
    GLPNForDepthEstimation,
    GLPNImageProcessor,
    GLPNModel,
    GLPNPreTrainedModel,
)
from .models.gpt2 import (
    GPT2DoubleHeadsModel,
    GPT2ForQuestionAnswering,
    GPT2ForSequenceClassification,
    GPT2ForTokenClassification,
    GPT2LMHeadModel,
    GPT2Model,
    GPT2PreTrainedModel,
)
from .models.granite import GraniteForCausalLM, GraniteModel, GranitePreTrainedModel
from .models.granitemoe import GraniteMoeForCausalLM, GraniteMoeModel, GraniteMoePreTrainedModel
from .models.granitemoeshared import GraniteMoeSharedForCausalLM, GraniteMoeSharedModel, GraniteMoeSharedPreTrainedModel
from .models.grounding_dino import (
    GroundingDinoForObjectDetection,
    GroundingDinoImageProcessor,
    GroundingDinoModel,
    GroundingDinoPreTrainedModel,
    GroundingDinoProcessor,
)
from .models.helium import (
    HeliumForCausalLM,
    HeliumForSequenceClassification,
    HeliumForTokenClassification,
    HeliumModel,
    HeliumPreTrainedModel,
)
from .models.hiera import (
    HieraBackbone,
    HieraForImageClassification,
    HieraForPreTraining,
    HieraModel,
    HieraPreTrainedModel,
)
from .models.hubert import HubertForCTC, HubertForSequenceClassification, HubertModel, HubertPreTrainedModel
from .models.ibert import (
    IBertForMaskedLM,
    IBertForMultipleChoice,
    IBertForQuestionAnswering,
    IBertForSequenceClassification,
    IBertForTokenClassification,
    IBertModel,
    IBertPreTrainedModel,
)
from .models.idefics import (
    IdeficsForVisionText2Text,
    IdeficsImageProcessor,
    IdeficsModel,
    IdeficsPreTrainedModel,
    IdeficsProcessor,
)
from .models.idefics2 import Idefics2ForConditionalGeneration, Idefics2Model, Idefics2PreTrainedModel
from .models.idefics3 import (
    Idefics3ForConditionalGeneration,
    Idefics3Model,
    Idefics3PreTrainedModel,
    Idefics3VisionTransformer,
)
from .models.ijepa import IJepaForImageClassification, IJepaModel, IJepaPreTrainedModel
from .models.imagegpt import (
    ImageGPTFeatureExtractor,
    ImageGPTForCausalImageModeling,
    ImageGPTForImageClassification,
    ImageGPTImageProcessor,
    ImageGPTModel,
    ImageGPTPreTrainedModel,
)
from .models.led import (
    LEDForConditionalGeneration,
    LEDForQuestionAnswering,
    LEDForSequenceClassification,
    LEDModel,
    LEDPreTrainedModel,
)
from .models.levit import (
    LevitFeatureExtractor,
    LevitForImageClassification,
    LevitForImageClassificationWithTeacher,
    LevitModel,
    LevitPreTrainedModel,
)
from .models.llama import LlamaForCausalLM, LlamaForSequenceClassification, LlamaModel, LlamaPreTrainedModel
from .models.llava import LlavaConfig, LlavaForConditionalGeneration
from .models.llava_next import (
    LlavaNextForConditionalGeneration,
    LlavaNextImageProcessor,
    LlavaNextPreTrainedModel,
    LlavaNextProcessor,
)
from .models.llava_next_video import (
    LlavaNextVideoForConditionalGeneration,
    LlavaNextVideoImageProcessor,
    LlavaNextVideoPreTrainedModel,
    LlavaNextVideoProcessor,
)
from .models.llava_onevision import (
    LlavaOnevisionForConditionalGeneration,
    LlavaOnevisionImageProcessor,
    LlavaOnevisionPreTrainedModel,
    LlavaOnevisionProcessor,
    LlavaOnevisionVideoProcessor,
)
from .models.m2m_100 import M2M100ForConditionalGeneration, M2M100Model, M2M100PreTrainedModel
from .models.megatron_bert import (
    MegatronBertForCausalLM,
    MegatronBertForMaskedLM,
    MegatronBertForMultipleChoice,
    MegatronBertForNextSentencePrediction,
    MegatronBertForPreTraining,
    MegatronBertForQuestionAnswering,
    MegatronBertForSequenceClassification,
    MegatronBertForTokenClassification,
    MegatronBertModel,
    MegatronBertPreTrainedModel,
)
from .models.minicpm4 import MiniCPMForCausalLM, MiniCPMForSequenceClassification, MiniCPMModel
from .models.mistral import (
    MistralForCausalLM,
    MistralForQuestionAnswering,
    MistralForSequenceClassification,
    MistralForTokenClassification,
    MistralModel,
    MistralPreTrainedModel,
)
from .models.mixtral import (
    MixtralForCausalLM,
    MixtralForQuestionAnswering,
    MixtralForSequenceClassification,
    MixtralForTokenClassification,
    MixtralModel,
    MixtralPreTrainedModel,
)
from .models.mobilebert import (
    MobileBertForMaskedLM,
    MobileBertForMultipleChoice,
    MobileBertForNextSentencePrediction,
    MobileBertForPreTraining,
    MobileBertForQuestionAnswering,
    MobileBertForSequenceClassification,
    MobileBertForTokenClassification,
    MobileBertLayer,
    MobileBertModel,
    MobileBertPreTrainedModel,
)
from .models.modernbert import (
    ModernBertForMaskedLM,
    ModernBertForSequenceClassification,
    ModernBertForTokenClassification,
    ModernBertModel,
    ModernBertPreTrainedModel,
)
from .models.mpt import (
    MptForCausalLM,
    MptForQuestionAnswering,
    MptForSequenceClassification,
    MptForTokenClassification,
    MptModel,
    MptPreTrainedModel,
)
from .models.mt5 import (
    MT5_PRETRAINED_MODEL_ARCHIVE_LIST,
    MT5EncoderModel,
    MT5ForConditionalGeneration,
    MT5Model,
    MT5PreTrainedModel,
)
from .models.mvp import (
    MvpForCausalLM,
    MvpForConditionalGeneration,
    MvpForQuestionAnswering,
    MvpForSequenceClassification,
    MvpModel,
    MvpPreTrainedModel,
)
from .models.nystromformer import (
    NystromformerEncoder,
    NystromformerForMaskedLM,
    NystromformerForMultipleChoice,
    NystromformerForQuestionAnswering,
    NystromformerForSequenceClassification,
    NystromformerForTokenClassification,
    NystromformerModel,
    NystromformerPreTrainedModel,
)
from .models.opt import (
    OPTForCausalLM,
    OPTForQuestionAnswering,
    OPTForSequenceClassification,
    OPTModel,
    OPTPreTrainedModel,
)
from .models.owlvit import (
    OwlViTForObjectDetection,
    OwlViTImageProcessor,
    OwlViTModel,
    OwlViTPreTrainedModel,
    OwlViTProcessor,
    OwlViTTextModel,
    OwlViTVisionModel,
)
from .models.paligemma import PaliGemmaForConditionalGeneration, PaliGemmaPreTrainedModel
from .models.persimmon import (
    PersimmonForCausalLM,
    PersimmonForSequenceClassification,
    PersimmonForTokenClassification,
    PersimmonModel,
    PersimmonPreTrainedModel,
)
from .models.phi import (
    PhiForCausalLM,
    PhiForSequenceClassification,
    PhiForTokenClassification,
    PhiModel,
    PhiPreTrainedModel,
)
from .models.phi3 import (
    Phi3ForCausalLM,
    Phi3ForSequenceClassification,
    Phi3ForTokenClassification,
    Phi3Model,
    Phi3PreTrainedModel,
)
from .models.qwen2 import Qwen2ForCausalLM, Qwen2ForSequenceClassification, Qwen2ForTokenClassification, Qwen2Model
from .models.qwen2_5_omni import (
    Qwen2_5OmniForConditionalGeneration,
    Qwen2_5OmniPreTrainedModel,
    Qwen2_5OmniPreTrainedModelForConditionalGeneration,
    Qwen2_5OmniTalkerForConditionalGeneration,
    Qwen2_5OmniTalkerModel,
    Qwen2_5OmniThinkerForConditionalGeneration,
    Qwen2_5OmniThinkerTextModel,
    Qwen2_5OmniToken2WavBigVGANModel,
    Qwen2_5OmniToken2WavDiTModel,
    Qwen2_5OmniToken2WavModel,
)
from .models.qwen2_5_vl import (
    Qwen2_5_VLForConditionalGeneration,
    Qwen2_5_VLModel,
    Qwen2_5_VLPreTrainedModel,
    Qwen2_5_VLProcessor,
)
from .models.qwen2_audio import Qwen2AudioEncoder, Qwen2AudioForConditionalGeneration, Qwen2AudioPreTrainedModel
from .models.qwen2_vl import (
    Qwen2VLForConditionalGeneration,
    Qwen2VLImageProcessor,
    Qwen2VLModel,
    Qwen2VLPreTrainedModel,
)
from .models.recurrent_gemma import RecurrentGemmaForCausalLM, RecurrentGemmaModel, RecurrentGemmaPreTrainedModel
from .models.rembert import (
    RemBertForCausalLM,
    RemBertForMaskedLM,
    RemBertForMultipleChoice,
    RemBertForQuestionAnswering,
    RemBertForSequenceClassification,
    RemBertForTokenClassification,
    RemBertLayer,
    RemBertModel,
    RemBertPreTrainedModel,
)
from .models.roberta import (
    RobertaForCausalLM,
    RobertaForMaskedLM,
    RobertaForMultipleChoice,
    RobertaForQuestionAnswering,
    RobertaForSequenceClassification,
    RobertaForTokenClassification,
    RobertaModel,
    RobertaPreTrainedModel,
)
<<<<<<< HEAD
from .models.roc_bert import (
    RoCBertForCausalLM,
    RoCBertForMaskedLM,
    RoCBertForMultipleChoice,
    RoCBertForPreTraining,
    RoCBertForQuestionAnswering,
    RoCBertForSequenceClassification,
    RoCBertForTokenClassification,
    RoCBertModel,
    RoCBertPreTrainedModel,
)
=======
from .models.rwkv import RwkvForCausalLM, RwkvModel, RwkvPreTrainedModel
from .models.sam import SamImageProcessor, SamModel, SamPreTrainedModel, SamProcessor
>>>>>>> 7cb0b4ac
from .models.segformer import (
    SegformerDecodeHead,
    SegformerForImageClassification,
    SegformerForSemanticSegmentation,
    SegformerImageProcessor,
    SegformerModel,
    SegformerPreTrainedModel,
)
from .models.siglip import (
    SiglipForImageClassification,
    SiglipImageProcessor,
    SiglipImageProcessorFast,
    SiglipModel,
    SiglipPreTrainedModel,
    SiglipProcessor,
    SiglipTextModel,
    SiglipVisionModel,
)
from .models.smolvlm import (
    SmolVLMForConditionalGeneration,
    SmolVLMModel,
    SmolVLMPreTrainedModel,
    SmolVLMVisionTransformer,
)
from .models.speecht5 import (
    SpeechT5ForSpeechToSpeech,
    SpeechT5ForSpeechToText,
    SpeechT5ForTextToSpeech,
    SpeechT5HifiGan,
    SpeechT5Model,
    SpeechT5PreTrainedModel,
)
from .models.starcoder2 import (
    Starcoder2ForCausalLM,
    Starcoder2ForSequenceClassification,
    Starcoder2ForTokenClassification,
    Starcoder2Model,
    Starcoder2PreTrainedModel,
)
from .models.swin import (
    SwinBackbone,
    SwinForImageClassification,
    SwinForMaskedImageModeling,
    SwinModel,
    SwinPreTrainedModel,
)
from .models.swin2sr import Swin2SRForImageSuperResolution, Swin2SRModel, Swin2SRPreTrainedModel
from .models.switch_transformers import (
    SwitchTransformersEncoderModel,
    SwitchTransformersForConditionalGeneration,
    SwitchTransformersModel,
    SwitchTransformersPreTrainedModel,
    SwitchTransformersSparseMLP,
    SwitchTransformersTop1Router,
)
from .models.t5 import (
    T5_PRETRAINED_MODEL_ARCHIVE_LIST,
    T5EncoderModel,
    T5ForConditionalGeneration,
    T5Model,
    T5PreTrainedModel,
)
from .models.tapas import (
    TapasForMaskedLM,
    TapasForQuestionAnswering,
    TapasForSequenceClassification,
    TapasModel,
    TapasPreTrainedModel,
)
from .models.umt5 import (
    UMT5EncoderModel,
    UMT5ForQuestionAnswering,
    UMT5ForSequenceClassification,
    UMT5ForTokenClassification,
    UMT5Model,
    UMT5PreTrainedModel,
)
from .models.video_llava import VideoLlavaForConditionalGeneration, VideoLlavaPreTrainedModel
from .models.vilt import (
    ViltForImageAndTextRetrieval,
    ViltForImagesAndTextClassification,
    ViltForMaskedLM,
    ViltForQuestionAnswering,
    ViltForTokenClassification,
    ViltModel,
    ViltPreTrainedModel,
)
from .models.vipllava import VipLlavaForConditionalGeneration, VipLlavaPreTrainedModel
from .models.vision_encoder_decoder import VisionEncoderDecoderModel
from .models.vision_text_dual_encoder import VisionTextDualEncoderModel
from .models.vit import ViTForImageClassification, ViTForMaskedImageModeling, ViTModel, ViTPreTrainedModel
from .models.vits import VitsModel, VitsPreTrainedModel
from .models.wav2vec2 import (
    Wav2Vec2FeatureExtractor,
    Wav2Vec2ForAudioFrameClassification,
    Wav2Vec2ForCTC,
    Wav2Vec2ForMaskedLM,
    Wav2Vec2ForPreTraining,
    Wav2Vec2ForSequenceClassification,
    Wav2Vec2ForXVector,
    Wav2Vec2Model,
    Wav2Vec2PreTrainedModel,
    Wav2Vec2Processor,
)
from .models.whisper import (
    WhisperForAudioClassification,
    WhisperForCausalLM,
    WhisperForConditionalGeneration,
    WhisperModel,
    WhisperPreTrainedModel,
    WhisperProcessor,
)
from .models.xlm_roberta import XLMRobertaModel, XLMRobertaPreTrainedModel
from .models.xlm_roberta_xl import (
    XLMRobertaXLForCausalLM,
    XLMRobertaXLForMaskedLM,
    XLMRobertaXLForMultipleChoice,
    XLMRobertaXLForQuestionAnswering,
    XLMRobertaXLForSequenceClassification,
    XLMRobertaXLForTokenClassification,
    XLMRobertaXLModel,
    XLMRobertaXLPreTrainedModel,
)
from .models.yolos import YolosForObjectDetection, YolosImageProcessor, YolosModel, YolosPreTrainedModel
from .models.zamba import ZambaForCausalLM, ZambaForSequenceClassification, ZambaModel, ZambaPreTrainedModel
from .models.zamba2 import Zamba2ForCausalLM, Zamba2ForSequenceClassification, Zamba2Model, Zamba2PreTrainedModel
from .pipelines import (
    ImageToImagePipeline,
    ImageToTextPipeline,
    TextGenerationPipeline,
    VisualQuestionAnsweringPipeline,
    pipeline,
)
from .processing_utils import ProcessorMixin
from .trainer import Trainer
from .training_args import TrainingArguments
from .utils import logging

if version.parse(transformers.__version__) >= version.parse("4.51.0"):
    from .models.qwen3 import Qwen3ForCausalLM, Qwen3Model, Qwen3PreTrainedModel

if version.parse(transformers.__version__) >= version.parse("4.51.3"):
    from .models.glm4 import (
        Glm4ForCausalLM,
        Glm4ForSequenceClassification,
        Glm4ForTokenClassification,
        Glm4Model,
        Glm4PreTrainedModel,
    )

if version.parse(transformers.__version__) >= version.parse("4.53.0"):
    from .models.glm4v import (
        Glm4vForConditionalGeneration,
        Glm4vModel,
        Glm4vPreTrainedModel,
        Glm4vTextModel,
        Glm4vVisionModel,
    )
    from .models.minimax import (
        MiniMaxForCausalLM,
        MiniMaxForQuestionAnswering,
        MiniMaxForSequenceClassification,
        MiniMaxForTokenClassification,
        MiniMaxModel,
        MiniMaxPreTrainedModel,
    )
    from .models.vjepa2 import VJEPA2ForVideoClassification, VJEPA2Model, VJEPA2PreTrainedModel<|MERGE_RESOLUTION|>--- conflicted
+++ resolved
@@ -627,7 +627,6 @@
     RobertaModel,
     RobertaPreTrainedModel,
 )
-<<<<<<< HEAD
 from .models.roc_bert import (
     RoCBertForCausalLM,
     RoCBertForMaskedLM,
@@ -639,10 +638,8 @@
     RoCBertModel,
     RoCBertPreTrainedModel,
 )
-=======
 from .models.rwkv import RwkvForCausalLM, RwkvModel, RwkvPreTrainedModel
 from .models.sam import SamImageProcessor, SamModel, SamPreTrainedModel, SamProcessor
->>>>>>> 7cb0b4ac
 from .models.segformer import (
     SegformerDecodeHead,
     SegformerForImageClassification,
