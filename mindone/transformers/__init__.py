--- conflicted
+++ resolved
@@ -257,20 +257,6 @@
 from .models.qwen2_audio import Qwen2AudioEncoder, Qwen2AudioForConditionalGeneration, Qwen2AudioPreTrainedModel
 from .models.qwen2_vl import Qwen2VLForConditionalGeneration, Qwen2VLModel, Qwen2VLPreTrainedModel
 from .models.qwen3 import Qwen3ForCausalLM, Qwen3Model, Qwen3PreTrainedModel
-
-# from .models.qwen3 import Qwen3ForCausalLM, Qwen3Model, Qwen3PreTrainedModel
-<<<<<<< HEAD
-from .models.roc_bert import (
-    RoCBertForCausalLM,
-    RoCBertForMaskedLM,
-    RoCBertForMultipleChoice,
-    RoCBertForPreTraining,
-    RoCBertForQuestionAnswering,
-    RoCBertForSequenceClassification,
-    RoCBertForTokenClassification,
-    RoCBertModel,
-    RoCBertPreTrainedModel,
-=======
 from .models.recurrent_gemma import RecurrentGemmaForCausalLM, RecurrentGemmaModel, RecurrentGemmaPreTrainedModel
 from .models.rembert import (
     RemBertForCausalLM,
@@ -292,7 +278,19 @@
     RobertaForTokenClassification,
     RobertaModel,
     RobertaPreTrainedModel,
->>>>>>> 96b37dc2
+)
+
+# from .models.qwen3 import Qwen3ForCausalLM, Qwen3Model, Qwen3PreTrainedModel
+from .models.roc_bert import (
+    RoCBertForCausalLM,
+    RoCBertForMaskedLM,
+    RoCBertForMultipleChoice,
+    RoCBertForPreTraining,
+    RoCBertForQuestionAnswering,
+    RoCBertForSequenceClassification,
+    RoCBertForTokenClassification,
+    RoCBertModel,
+    RoCBertPreTrainedModel,
 )
 from .models.siglip import SiglipModel, SiglipPreTrainedModel, SiglipTextModel, SiglipVisionModel
 from .models.speecht5 import (
