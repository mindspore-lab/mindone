--- conflicted
+++ resolved
@@ -1,13 +1,9 @@
 __version__ = "4.42.4"
-<<<<<<< HEAD
-
-=======
 # Feature Extractor
 from .feature_extraction_utils import BatchFeature, FeatureExtractionMixin
 from .image_processing_base import ImageProcessingMixin
 from .image_processing_utils import BaseImageProcessor
 from .image_utils import ImageFeatureExtractionMixin
->>>>>>> ff57ff1b
 from .modeling_utils import MSPreTrainedModel
 from .models.auto import AutoImageProcessor, AutoModel, AutoModelForCausalLM, AutoModelForMaskedLM
 from .models.bert import (
@@ -81,17 +77,5 @@
     T5Model,
     T5PreTrainedModel,
 )
-<<<<<<< HEAD
 from .models.xlm_roberta import XLMRobertaModel, XLMRobertaPreTrainedModel
-=======
-from .models.umt5 import (
-    UMT5EncoderModel,
-    UMT5ForQuestionAnswering,
-    UMT5ForSequenceClassification,
-    UMT5ForTokenClassification,
-    UMT5Model,
-    UMT5PreTrainedModel,
-)
-from .models.xlm_roberta import XLMRobertaModel, XLMRobertaPreTrainedModel
-from .processing_utils import ProcessorMixin
->>>>>>> ff57ff1b
+from .processing_utils import ProcessorMixin