# Copyright 2024 The HuggingFace Team. All rights reserved.
#
# Licensed under the Apache License, Version 2.0 (the "License");
# you may not use this file except in compliance with the License.
# You may obtain a copy of the License at
#
#     http://www.apache.org/licenses/LICENSE-2.0
#
# Unless required by applicable law or agreed to in writing, software
# distributed under the License is distributed on an "AS IS" BASIS,
# WITHOUT WARRANTIES OR CONDITIONS OF ANY KIND, either express or implied.
# See the License for the specific language governing permissions and
# limitations under the License.

from typing import TYPE_CHECKING

from ..utils import _LazyModule

_import_structure = {
    "adapter": ["MultiAdapter", "T2IAdapter"],
    "autoencoders.autoencoder_asym_kl": ["AsymmetricAutoencoderKL"],
    "autoencoders.autoencoder_dc": ["AutoencoderDC"],
    "autoencoders.autoencoder_kl": ["AutoencoderKL"],
    "autoencoders.autoencoder_kl_allegro": ["AutoencoderKLAllegro"],
    "autoencoders.autoencoder_kl_cogvideox": ["AutoencoderKLCogVideoX"],
    "autoencoders.autoencoder_kl_hunyuan_video": ["AutoencoderKLHunyuanVideo"],
    "autoencoders.autoencoder_kl_ltx": ["AutoencoderKLLTXVideo"],
    "autoencoders.autoencoder_kl_temporal_decoder": ["AutoencoderKLTemporalDecoder"],
    "autoencoders.autoencoder_tiny": ["AutoencoderTiny"],
    "autoencoders.consistency_decoder_vae": ["ConsistencyDecoderVAE"],
    "autoencoders.vq_model": ["VQModel"],
    "autoencoders.autoencoder_kl_mochi": ["AutoencoderKLMochi"],
    "controlnets.controlnet": ["ControlNetModel"],
    "controlnets.controlnet_flux": ["FluxControlNetModel", "FluxMultiControlNetModel"],
    "controlnets.controlnet_hunyuan": [
        "HunyuanDiT2DControlNetModel",
        "HunyuanDiT2DMultiControlNetModel",
    ],
    "controlnets.controlnet_sd3": ["SD3ControlNetModel", "SD3MultiControlNetModel"],
    "controlnets.controlnet_sparsectrl": ["SparseControlNetModel"],
    "controlnets.controlnet_union": ["ControlNetUnionModel"],
    "controlnets.controlnet_xs": ["ControlNetXSAdapter", "UNetControlNetXSModel"],
    "controlnets.multicontrolnet": ["MultiControlNetModel"],
    "dual_transformer_2d": ["DualTransformer2DModel"],
    "embeddings": ["ImageProjection"],
    "modeling_utils": ["ModelMixin"],
    "transformers.auraflow_transformer_2d": ["AuraFlowTransformer2DModel"],
    "transformers.cogvideox_transformer_3d": ["CogVideoXTransformer3DModel"],
    "transformers.dit_transformer_2d": ["DiTTransformer2DModel"],
    "transformers.dual_transformer_2d": ["DualTransformer2DModel"],
    "transformers.hunyuan_transformer_2d": ["HunyuanDiT2DModel"],
    "transformers.latte_transformer_3d": ["LatteTransformer3DModel"],
    "transformers.lumina_nextdit2d": ["LuminaNextDiT2DModel"],
    "transformers.pixart_transformer_2d": ["PixArtTransformer2DModel"],
    "transformers.prior_transformer": ["PriorTransformer"],
    "transformers.sana_transformer": ["SanaTransformer2DModel"],
    "transformers.t5_film_transformer": ["T5FilmDecoder"],
    "transformers.transformer_2d": ["Transformer2DModel"],
    "transformers.transformer_allegro": ["AllegroTransformer3DModel"],
    "transformers.transformer_cogview3plus": ["CogView3PlusTransformer2DModel"],
    "transformers.transformer_flux": ["FluxTransformer2DModel"],
    "transformers.transformer_hunyuan_video": ["HunyuanVideoTransformer3DModel"],
    "transformers.transformer_ltx": ["LTXVideoTransformer3DModel"],
    "transformers.transformer_sd3": ["SD3Transformer2DModel"],
    "transformers.transformer_temporal": ["TransformerTemporalModel"],
    "transformers.transformer_mochi": ["MochiTransformer3DModel"],
    "unets.unet_1d": ["UNet1DModel"],
    "unets.unet_2d": ["UNet2DModel"],
    "unets.unet_2d_condition": ["UNet2DConditionModel"],
    "unets.unet_3d_condition": ["UNet3DConditionModel"],
    "unets.unet_i2vgen_xl": ["I2VGenXLUNet"],
    "unets.unet_kandinsky3": ["Kandinsky3UNet"],
    "unets.unet_motion_model": ["MotionAdapter", "UNetMotionModel"],
    "unets.unet_stable_cascade": ["StableCascadeUNet"],
    "unets.unet_spatio_temporal_condition": ["UNetSpatioTemporalConditionModel"],
    "unets.uvit_2d": ["UVit2DModel"],
}

if TYPE_CHECKING:
    from .adapter import MultiAdapter, T2IAdapter
    from .autoencoders import (
        AsymmetricAutoencoderKL,
        AutoencoderDC,
        AutoencoderKL,
        AutoencoderKLAllegro,
        AutoencoderKLCogVideoX,
<<<<<<< HEAD
        AutoencoderKLMochi,
=======
        AutoencoderKLHunyuanVideo,
        AutoencoderKLLTXVideo,
>>>>>>> 13d435af
        AutoencoderKLTemporalDecoder,
        AutoencoderTiny,
        ConsistencyDecoderVAE,
        VQModel,
    )
    from .controlnets import (
        ControlNetModel,
        ControlNetUnionModel,
        ControlNetXSAdapter,
        FluxControlNetModel,
        FluxMultiControlNetModel,
        HunyuanDiT2DControlNetModel,
        HunyuanDiT2DMultiControlNetModel,
        MultiControlNetModel,
        SD3ControlNetModel,
        SD3MultiControlNetModel,
        SparseControlNetModel,
        UNetControlNetXSModel,
    )
    from .embeddings import ImageProjection
    from .modeling_utils import ModelMixin
    from .transformers import (
        AllegroTransformer3DModel,
        AuraFlowTransformer2DModel,
        CogVideoXTransformer3DModel,
        CogView3PlusTransformer2DModel,
        DiTTransformer2DModel,
        DualTransformer2DModel,
        FluxTransformer2DModel,
        HunyuanDiT2DModel,
        HunyuanVideoTransformer3DModel,
        LatteTransformer3DModel,
        LTXVideoTransformer3DModel,
        LuminaNextDiT2DModel,
        MochiTransformer3DModel,
        PixArtTransformer2DModel,
        PriorTransformer,
        SanaTransformer2DModel,
        SD3Transformer2DModel,
        T5FilmDecoder,
        Transformer2DModel,
        TransformerTemporalModel,
    )
    from .unets import (
        I2VGenXLUNet,
        Kandinsky3UNet,
        MotionAdapter,
        StableCascadeUNet,
        UNet1DModel,
        UNet2DConditionModel,
        UNet2DModel,
        UNet3DConditionModel,
        UNetMotionModel,
        UNetSpatioTemporalConditionModel,
        UVit2DModel,
    )

else:
    import sys

    sys.modules[__name__] = _LazyModule(__name__, globals()["__file__"], _import_structure, module_spec=__spec__)<|MERGE_RESOLUTION|>--- conflicted
+++ resolved
@@ -84,12 +84,9 @@
         AutoencoderKL,
         AutoencoderKLAllegro,
         AutoencoderKLCogVideoX,
-<<<<<<< HEAD
-        AutoencoderKLMochi,
-=======
         AutoencoderKLHunyuanVideo,
         AutoencoderKLLTXVideo,
->>>>>>> 13d435af
+        AutoencoderKLMochi,
         AutoencoderKLTemporalDecoder,
         AutoencoderTiny,
         ConsistencyDecoderVAE,
