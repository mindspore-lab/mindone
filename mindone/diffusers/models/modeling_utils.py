# coding=utf-8
# Copyright 2025 The HuggingFace Inc. team.
# Copyright (c) 2022, NVIDIA CORPORATION.  All rights reserved.
#
# Licensed under the Apache License, Version 2.0 (the "License");
# you may not use this file except in compliance with the License.
# You may obtain a copy of the License at
#
#     http://www.apache.org/licenses/LICENSE-2.0
#
# Unless required by applicable law or agreed to in writing, software
# distributed under the License is distributed on an "AS IS" BASIS,
# WITHOUT WARRANTIES OR CONDITIONS OF ANY KIND, either express or implied.
# See the License for the specific language governing permissions and
# limitations under the License.

import copy
import inspect
import json
import os
import re
from collections import OrderedDict
from contextlib import ExitStack
from pathlib import Path
from typing import Any, Callable, ContextManager, Dict, List, Optional, Tuple, Type, Union

from huggingface_hub import DDUFEntry, create_repo
from huggingface_hub.utils import validate_hf_hub_args
from typing_extensions import Self

import mindspore as ms
from mindspore import mint, nn
<<<<<<< HEAD
from mindspore.nn.utils import no_init_parameters
=======
>>>>>>> 1a419582

from mindone.safetensors.mindspore import save_file as safe_save_file

from .. import __version__
from ..utils import (
    CONFIG_NAME,
    SAFE_WEIGHTS_INDEX_NAME,
    SAFETENSORS_WEIGHTS_NAME,
    WEIGHTS_INDEX_NAME,
    WEIGHTS_NAME,
    _add_variant,
    _get_checkpoint_shard_files,
    _get_model_file,
    deprecate,
    logging,
)
from ..utils.hub_utils import PushToHubMixin, load_or_create_model_card, populate_model_card
from .model_loading_utils import (
    _fetch_index_file,
    _fetch_index_file_legacy,
    _load_state_dict_into_model,
    load_state_dict,
    split_torch_state_dict_into_shards,
)


class ContextManagers:
    """
    Wrapper for `contextlib.ExitStack` which enters a collection of context managers. Adaptation of `ContextManagers`
    in the `fastcore` library.
    """

    def __init__(self, context_managers: List[ContextManager]):
        self.context_managers = context_managers
        self.stack = ExitStack()

    def __enter__(self):
        for context_manager in self.context_managers:
            self.stack.enter_context(context_manager)

    def __exit__(self, *args, **kwargs):
        self.stack.__exit__(*args, **kwargs)


logger = logging.get_logger(__name__)

_REGEX_SHARD = re.compile(r"(.*?)-\d{5}-of-\d{5}")


def _get_pt2ms_mappings(m):
    mappings = {}  # pt_param_name: (ms_param_name, pt_param_to_ms_param_func)
    for name, cell in m.cells_and_names():
        if isinstance(cell, (nn.Conv1d, nn.Conv1dTranspose)):
            mappings[f"{name}.weight"] = f"{name}.weight", lambda x: ms.Parameter(x.unsqueeze(dim=-2), name=x.name)
            if "weight_norm_cell" in name:
                ori_name = name.replace(".weight_norm_cell", "")
                mappings[f"{ori_name}.weight_g"] = f"{ori_name}.weight_g", lambda x: ms.Parameter(
                    x.unsqueeze(dim=-2), name=x.name
                )
                mappings[f"{ori_name}.weight_v"] = f"{ori_name}.weight_v", lambda x: ms.Parameter(
                    x.unsqueeze(dim=-2), name=x.name
                )
                mappings[f"{ori_name}.bias"] = f"{name}.bias", lambda x: x
        elif isinstance(cell, nn.Embedding):
            mappings[f"{name}.weight"] = f"{name}.embedding_table", lambda x: x
        elif isinstance(cell, (nn.BatchNorm1d, nn.BatchNorm2d, nn.LayerNorm, nn.GroupNorm)):
            mappings[f"{name}.weight"] = f"{name}.gamma", lambda x: x
            mappings[f"{name}.bias"] = f"{name}.beta", lambda x: x
            if isinstance(
                cell,
                (
                    nn.BatchNorm1d,
                    nn.BatchNorm2d,
                ),
            ):
                mappings[f"{name}.running_mean"] = f"{name}.moving_mean", lambda x: x
                mappings[f"{name}.running_var"] = f"{name}.moving_variance", lambda x: x
                mappings[f"{name}.num_batches_tracked"] = None, lambda x: x
        elif isinstance(cell, mint.nn.BatchNorm2d):
            mappings[f"{name}.num_batches_tracked"] = None, lambda x: x.to(ms.float32)
    return mappings


def _convert_state_dict(m, state_dict_pt):
    if not state_dict_pt:
        return state_dict_pt
    pt2ms_mappings = _get_pt2ms_mappings(m)
    state_dict_ms = {}
    while state_dict_pt:
        name_pt, data_pt = state_dict_pt.popitem()
        name_ms, data_mapping = pt2ms_mappings.get(name_pt, (name_pt, lambda x: x))
        data_ms = data_mapping(data_pt)
        if name_ms is not None:
            state_dict_ms[name_ms] = data_ms
    return state_dict_ms


def get_parameter_dtype(module: nn.Cell) -> ms.Type:
    """
    Returns the first found floating dtype in parameters if there is one, otherwise returns the last dtype it found.
    """
    last_dtype = None
    for param in module.get_parameters():
        last_dtype = param.dtype
        if param.is_floating_point():
            return param.dtype

    if last_dtype is not None:
        # if no floating dtype was found return whatever the first dtype is
        return last_dtype


class ModelMixin(nn.Cell, PushToHubMixin):
    r"""
    Base class for all models.

    [`ModelMixin`] takes care of storing the model configuration and provides methods for loading, downloading and
    saving models.

        - **config_name** ([`str`]) -- Filename to save a model to when calling [`~models.ModelMixin.save_pretrained`].
    """

    config_name = CONFIG_NAME
    _automatically_saved_args = ["_diffusers_version", "_class_name", "_name_or_path"]
    _supports_gradient_checkpointing = False
    _keys_to_ignore_on_load_unexpected = None
    _no_split_modules = None
    _keep_in_fp32_modules = None
    _skip_layerwise_casting_patterns = None
    _supports_group_offloading = True

    def __init__(self):
        super().__init__()

        self._gradient_checkpointing_func = None

    def __getattr__(self, name: str) -> Any:
        """The only reason we overwrite `getattr` here is to gracefully deprecate accessing
        config attributes directly. See https://github.com/huggingface/diffusers/pull/3129 We need to overwrite
        __getattr__ here in addition so that we don't trigger `nn.Cell`'s __getattr__':
        https://pytorch.org/docs/stable/_modules/torch/nn/modules/module.html#Module
        """

        is_in_config = "_internal_dict" in self.__dict__ and hasattr(self.__dict__["_internal_dict"], name)
        is_attribute = name in self.__dict__

        if is_in_config and not is_attribute:
            deprecation_message = f"Accessing config attribute `{name}` directly via '{type(self).__name__}' object attribute is deprecated. Please access '{name}' over '{type(self).__name__}'s config object instead, e.g. 'unet.config.{name}'."  # noqa: E501
            deprecate("direct config name access", "1.0.0", deprecation_message, standard_warn=False, stacklevel=3)
            return self._internal_dict[name]

        # call PyTorch's https://pytorch.org/docs/stable/_modules/torch/nn/modules/module.html#Module
        return super().__getattr__(name)

    @property
    def is_gradient_checkpointing(self) -> bool:
        """
        Whether gradient checkpointing is activated for this model or not.
        """
        return any(hasattr(m, "gradient_checkpointing") and m.gradient_checkpointing for _, m in self.cells_and_names())

    def enable_gradient_checkpointing(self, gradient_checkpointing_func: Optional[Callable] = None) -> None:
        """
        Activates gradient checkpointing for the current model (may be referred to as *activation checkpointing* or
        *checkpoint activations* in other frameworks).

        Args:
            gradient_checkpointing_func (`Callable`, *optional*):
                The function to use for gradient checkpointing. If `None`, the default MindSpore checkpointing function
                is used (`mindspore.nn.Cell.recompute_`).
        """
        if not self._supports_gradient_checkpointing:
            raise ValueError(
                f"{self.__class__.__name__} does not support gradient checkpointing. Please make sure to set the boolean attribute "
                f"`_supports_gradient_checkpointing` to `True` in the class definition."
            )

        if gradient_checkpointing_func is None:

            def _gradient_checkpointing_func(module, *args):
                module.recompute_(mode=True)
                return module

            gradient_checkpointing_func = _gradient_checkpointing_func

        self._set_gradient_checkpointing(enable=True)

    def disable_gradient_checkpointing(self) -> None:
        """
        Deactivates gradient checkpointing for the current model (may be referred to as *activation checkpointing* or
        *checkpoint activations* in other frameworks).
        """
        if self._supports_gradient_checkpointing:
            self._set_gradient_checkpointing(enable=False)

    def enable_flash_sdp(self, enabled: bool):
        r"""
        .. warning:: This flag is beta and subject to change.

        Enables or disables flash scaled dot product attention.
        """

        # Recursively walk through all the children.
        # Any children which exposes the enable_flash_sdp method
        # gets the message
        def fn_recursive_set_mem_eff(module: nn.Cell):
            if hasattr(module, "enable_flash_sdp"):
                module.enable_flash_sdp(enabled)

            for child in module.cells():
                fn_recursive_set_mem_eff(child)

        for module in self.cells():
            if isinstance(module, nn.Cell):
                fn_recursive_set_mem_eff(module)

    def set_flash_attention_force_cast_dtype(self, force_cast_dtype: Optional[ms.Type]):
        r"""
        Since the flash-attention operator in MindSpore only supports float16 and bfloat16 data types, we need to manually
        set whether to force data type conversion.

        When the attention interface encounters data of an unsupported data type,
        if `force_cast_dtype` is not None, the function will forcibly convert the data to `force_cast_dtype` for computation
        and then restore it to the original data type afterward. If `force_cast_dtype` is None, it will fall back to the
        original attention calculation using mathematical formulas.

        Parameters:
            force_cast_dtype (Optional): The data type to which the input data should be forcibly converted. If None, no forced
            conversion is performed.
        """

        # Recursively walk through all the children.
        # Any children which exposes the set_flash_attention_force_cast_dtype method
        # gets the message
        def fn_recursive_set_mem_eff(module: nn.Cell):
            if hasattr(module, "set_flash_attention_force_cast_dtype"):
                module.set_flash_attention_force_cast_dtype(force_cast_dtype)

            for child in module.cells():
                fn_recursive_set_mem_eff(child)

        for module in self.cells():
            if isinstance(module, nn.Cell):
                fn_recursive_set_mem_eff(module)

    def set_use_memory_efficient_attention_xformers(self, valid: bool, attention_op: Optional[Callable] = None) -> None:
        # Recursively walk through all the children.
        # Any children which exposes the set_use_memory_efficient_attention_xformers method
        # gets the message
        def fn_recursive_set_mem_eff(module: nn.Cell):
            if hasattr(module, "set_use_memory_efficient_attention_xformers"):
                module.set_use_memory_efficient_attention_xformers(valid, attention_op)

            for child in module.cells():
                fn_recursive_set_mem_eff(child)

        for module in self.cells():
            if isinstance(module, nn.Cell):
                fn_recursive_set_mem_eff(module)

    def enable_xformers_memory_efficient_attention(self, attention_op: Optional[Callable] = None) -> None:
        r"""
        Enable memory efficient attention from [xFormers](https://facebookresearch.github.io/xformers/).

        When this option is enabled, you should observe lower GPU memory usage and a potential speed up during
        inference. Speed up during training is not guaranteed.

        <Tip warning={true}>

        ⚠️ When memory efficient attention and sliced attention are both enabled, memory efficient attention takes
        precedent.

        </Tip>

        Parameters:
            attention_op (`Callable`, *optional*):
                Not supported for now.

        Examples:

        ```py
        >>> import mindspore as ms
        >>> from mindone.diffusers import UNet2DConditionModel

        >>> model = UNet2DConditionModel.from_pretrained(
        ...     "stabilityai/stable-diffusion-2-1", subfolder="unet", mindspore_dtype=ms.float16
        ... )
        >>> model.enable_xformers_memory_efficient_attention()
        ```
        """
        self.set_use_memory_efficient_attention_xformers(True, attention_op)

    def disable_xformers_memory_efficient_attention(self) -> None:
        r"""
        Disable memory efficient attention from [xFormers](https://facebookresearch.github.io/xformers/).
        """
        self.set_use_memory_efficient_attention_xformers(False)

    def enable_layerwise_casting(
        self,
        storage_dtype: ms.Type,
        compute_dtype: Optional[ms.Type] = None,
        skip_modules_pattern: Optional[Tuple[str, ...]] = None,
        skip_modules_classes: Optional[Tuple[Type[nn.Cell], ...]] = None,
        non_blocking: bool = False,
    ) -> None:
        r"""
        Activates layerwise casting for the current model.

        Layerwise casting is a technique that casts the model weights to a lower precision dtype for storage but
        upcasts them on-the-fly to a higher precision dtype for computation. This process can significantly reduce the
        memory footprint from model weights, but may lead to some quality degradation in the outputs. Most degradations
        are negligible, mostly stemming from weight casting in normalization and modulation layers.

        By default, most models in diffusers set the `_skip_layerwise_casting_patterns` attribute to ignore patch
        embedding, positional embedding and normalization layers. This is because these layers are most likely
        precision-critical for quality. If you wish to change this behavior, you can set the
        `_skip_layerwise_casting_patterns` attribute to `None`, or call
        [`~hooks.layerwise_casting.apply_layerwise_casting`] with custom arguments.

        Example:
            Using [`~models.ModelMixin.enable_layerwise_casting`]:

            ```python
            >>> from mindone.diffusers import CogVideoXTransformer3DModel

            >>> transformer = CogVideoXTransformer3DModel.from_pretrained(
            ...     "THUDM/CogVideoX-5b", subfolder="transformer", mindspore_dtype=ms.bfloat16
            ... )

            >>> # Enable layerwise casting via the model, which ignores certain modules by default
            >>> transformer.enable_layerwise_casting(storage_dtype=ms.float8_e4m3fn, compute_dtype=ms.bfloat16)
            ```

        Args:
            storage_dtype (`mindspore.Type`):
                The dtype to which the model should be cast for storage.
            compute_dtype (`mindspore.Type`):
                The dtype to which the model weights should be cast during the forward pass.
            skip_modules_pattern (`Tuple[str, ...]`, *optional*):
                A list of patterns to match the names of the modules to skip during the layerwise casting process. If
                set to `None`, default skip patterns are used to ignore certain internal layers of modules and PEFT
                layers.
            skip_modules_classes (`Tuple[Type[nn.Cell], ...]`, *optional*):
                A list of module classes to skip during the layerwise casting process.
            non_blocking (`bool`, *optional*, defaults to `False`):
                If `True`, the weight casting operations are non-blocking.
        """
        raise NotImplementedError("`enable_layerwise_casting` is not yet supported.")

    def enable_group_offload(
        self,
        onload_device: str = "Ascend",
        offload_device: str = "CPU",
        offload_type: str = "block_level",
        num_blocks_per_group: Optional[int] = None,
        non_blocking: bool = False,
        use_stream: bool = False,
        record_stream: bool = False,
        low_cpu_mem_usage=False,
    ) -> None:
        r"""
        Activates group offloading for the current model.

        See [`~hooks.group_offloading.apply_group_offloading`] for more information.

        Example:

            ```python
            >>> from mindone.diffusers import CogVideoXTransformer3DModel

            >>> transformer = CogVideoXTransformer3DModel.from_pretrained(
            ...     "THUDM/CogVideoX-5b", subfolder="transformer", mindspore_dtype=ms.bfloat16
            ... )

            >>> transformer.enable_group_offload(
            ...     onload_device="Ascend",
            ...     offload_device="CPU",
            ...     offload_type="leaf_level",
            ...     use_stream=True,
            ... )
            ```
        """
        raise NotImplementedError("`enable_group_offload` is not yet supported.")

    def save_pretrained(
        self,
        save_directory: Union[str, os.PathLike],
        is_main_process: bool = True,
        save_function: Optional[Callable] = None,
        safe_serialization: bool = True,
        variant: Optional[str] = None,
        max_shard_size: Union[int, str] = "10GB",
        push_to_hub: bool = False,
        **kwargs,
    ):
        """
        Save a model and its configuration file to a directory so that it can be reloaded using the
        [`~models.ModelMixin.from_pretrained`] class method.

        Arguments:
            save_directory (`str` or `os.PathLike`):
                Directory to save a model and its configuration file to. Will be created if it doesn't exist.
            is_main_process (`bool`, *optional*, defaults to `True`):
                Whether the process calling this is the main process or not. Useful during distributed training and you
                need to call this function on all processes. In this case, set `is_main_process=True` only on the main
                process to avoid race conditions.
            save_function (`Callable`):
                The function to use to save the state dictionary. Useful during distributed training when you need to
                replace `mindspore.save_checkpoint` with another method. Can be configured with the environment variable
                `DIFFUSERS_SAVE_MODE`.
            safe_serialization (`bool`, *optional*, defaults to `True`):
                Whether to save the model using `safetensors` or the traditional PyTorch way with `pickle`.
            variant (`str`, *optional*):
                If specified, weights are saved in the format `pytorch_model.<variant>.bin`.
            max_shard_size (`int` or `str`, defaults to `"10GB"`):
                The maximum size for a checkpoint before being sharded. Checkpoints shard will then be each of size
                lower than this size. If expressed as a string, needs to be digits followed by a unit (like `"5GB"`).
                If expressed as an integer, the unit is bytes. Note that this limit will be decreased after a certain
                period of time (starting from Oct 2024) to allow users to upgrade to the latest version of `diffusers`.
                This is to establish a common default size for this argument across different libraries in the Hugging
                Face ecosystem (`transformers`, and `accelerate`, for example).
            push_to_hub (`bool`, *optional*, defaults to `False`):
                Whether or not to push your model to the Hugging Face Hub after saving it. You can specify the
                repository you want to push to with `repo_id` (will default to the name of `save_directory` in your
                namespace).
            kwargs (`Dict[str, Any]`, *optional*):
                Additional keyword arguments passed along to the [`~utils.PushToHubMixin.push_to_hub`] method.
        """
        if os.path.isfile(save_directory):
            logger.error(f"Provided path ({save_directory}) should be a directory, not a file")
            return

        weights_name = SAFETENSORS_WEIGHTS_NAME if safe_serialization else WEIGHTS_NAME
        weights_name = _add_variant(weights_name, variant)
        weights_name_pattern = weights_name.replace(".bin", "{suffix}.bin").replace(
            ".safetensors", "{suffix}.safetensors"
        )

        os.makedirs(save_directory, exist_ok=True)

        if push_to_hub:
            commit_message = kwargs.pop("commit_message", None)
            private = kwargs.pop("private", None)
            create_pr = kwargs.pop("create_pr", False)
            token = kwargs.pop("token", None)
            repo_id = kwargs.pop("repo_id", save_directory.split(os.path.sep)[-1])
            repo_id = create_repo(repo_id, exist_ok=True, private=private, token=token).repo_id

        # Only save the model itself if we are using distributed training
        model_to_save = self

        # Attach architecture to the config
        # Save the config
        if is_main_process:
            model_to_save.save_config(save_directory)

        # Save the model
        state_dict = {k: v for k, v in model_to_save.parameters_and_names()}

        # Save the model
        state_dict_split = split_torch_state_dict_into_shards(
            state_dict, max_shard_size=max_shard_size, filename_pattern=weights_name_pattern
        )

        # Clean the folder from a previous save
        if is_main_process:
            for filename in os.listdir(save_directory):
                if filename in state_dict_split.filename_to_tensors.keys():
                    continue
                full_filename = os.path.join(save_directory, filename)
                if not os.path.isfile(full_filename):
                    continue
                weights_without_ext = weights_name_pattern.replace(".bin", "").replace(".safetensors", "")
                weights_without_ext = weights_without_ext.replace("{suffix}", "")
                filename_without_ext = filename.replace(".bin", "").replace(".safetensors", "")
                # make sure that file to be deleted matches format of sharded file, e.g. pytorch_model-00001-of-00005
                if (
                    filename.startswith(weights_without_ext)
                    and _REGEX_SHARD.fullmatch(filename_without_ext) is not None
                ):
                    os.remove(full_filename)

        for filename, tensors in state_dict_split.filename_to_tensors.items():
            shard = {tensor: state_dict[tensor].contiguous() for tensor in tensors}
            filepath = os.path.join(save_directory, filename)
            if safe_serialization:
                # At some point we will need to deal better with save_function (used for TPU and other distributed
                # joyfulness), but for now this enough.
                safe_save_file(shard, filepath, metadata={"format": "np"})
            else:
                ms.save_checkpoint(shard, filepath)

        if state_dict_split.is_sharded:
            index = {
                "metadata": state_dict_split.metadata,
                "weight_map": state_dict_split.tensor_to_filename,
            }
            save_index_file = SAFE_WEIGHTS_INDEX_NAME if safe_serialization else WEIGHTS_INDEX_NAME
            save_index_file = os.path.join(save_directory, _add_variant(save_index_file, variant))
            # Save the index as well
            with open(save_index_file, "w", encoding="utf-8") as f:
                content = json.dumps(index, indent=2, sort_keys=True) + "\n"
                f.write(content)
            logger.info(
                f"The model is bigger than the maximum size per checkpoint ({max_shard_size}) and is going to be "
                f"split in {len(state_dict_split.filename_to_tensors)} checkpoint shards. You can find where each parameters has been saved in the "
                f"index located at {save_index_file}."
            )
        else:
            path_to_weights = os.path.join(save_directory, weights_name)
            logger.info(f"Model weights saved in {path_to_weights}")

        if push_to_hub:
            # Create a new empty model card and eventually tag it
            model_card = load_or_create_model_card(repo_id, token=token)
            model_card = populate_model_card(model_card)
            model_card.save(Path(save_directory, "README.md").as_posix())

            self._upload_folder(
                save_directory,
                repo_id,
                token=token,
                commit_message=commit_message,
                create_pr=create_pr,
            )

    @classmethod
    @validate_hf_hub_args
    def from_pretrained(cls, pretrained_model_name_or_path: Optional[Union[str, os.PathLike]], **kwargs) -> Self:
        r"""
        Instantiate a pretrained PyTorch model from a pretrained model configuration.

        The model is set in evaluation mode - `model.eval()` - by default, and dropout modules are deactivated. To
        train the model, set it back in training mode with `model.train()`.

        Parameters:
            pretrained_model_name_or_path (`str` or `os.PathLike`, *optional*):
                Can be either:

                    - A string, the *model id* (for example `google/ddpm-celebahq-256`) of a pretrained model hosted on
                      the Hub.
                    - A path to a *directory* (for example `./my_model_directory`) containing the model weights saved
                      with [`~ModelMixin.save_pretrained`].

            cache_dir (`Union[str, os.PathLike]`, *optional*):
                Path to a directory where a downloaded pretrained model configuration is cached if the standard cache
                is not used.
            mindspore_dtype (`str` or `mindspore.Type`, *optional*):
                Override the default `mindspore.Type` and load the model with another dtype. If `"auto"` is passed, the
                dtype is automatically derived from the model's weights.
            force_download (`bool`, *optional*, defaults to `False`):
                Whether or not to force the (re-)download of the model weights and configuration files, overriding the
                cached versions if they exist.
            proxies (`Dict[str, str]`, *optional*):
                A dictionary of proxy servers to use by protocol or endpoint, for example, `{'http': 'foo.bar:3128',
                'http://hostname': 'foo.bar:4012'}`. The proxies are used on each request.
            output_loading_info (`bool`, *optional*, defaults to `False`):
                Whether or not to also return a dictionary containing missing keys, unexpected keys and error messages.
            local_files_only(`bool`, *optional*, defaults to `False`):
                Whether to only load local model weights and configuration files or not. If set to `True`, the model
                won't be downloaded from the Hub.
            token (`str` or *bool*, *optional*):
                The token to use as HTTP bearer authorization for remote files. If `True`, the token generated from
                `diffusers-cli login` (stored in `~/.huggingface`) is used.
            revision (`str`, *optional*, defaults to `"main"`):
                The specific model version to use. It can be a branch name, a tag name, a commit id, or any identifier
                allowed by Git.
            from_flax (`bool`, *optional*, defaults to `False`):
                Load the model weights from a Flax checkpoint save file.
            subfolder (`str`, *optional*, defaults to `""`):
                The subfolder location of a model file within a larger model repository on the Hub or locally.
            mirror (`str`, *optional*):
                Mirror source to resolve accessibility issues if you're downloading a model in China. We do not
                guarantee the timeliness or safety of the source, and you should refer to the mirror site for more
                information.
            variant (`str`, *optional*):
                Load weights from a specified `variant` filename such as `"fp16"` or `"ema"`. This is ignored when
                loading `from_flax`.
            use_safetensors (`bool`, *optional*, defaults to `None`):
                If set to `None`, the `safetensors` weights are downloaded if they're available **and** if the
                `safetensors` library is installed. If set to `True`, the model is forcibly loaded from `safetensors`
                weights. If set to `False`, `safetensors` weights are not loaded.
            disable_mmap ('bool', *optional*, defaults to 'False'):
                Whether to disable mmap when loading a Safetensors model. This option can perform better when the model
                is on a network mount or hard drive, which may not handle the seeky-ness of mmap very well.

        <Tip>

        To use private or [gated models](https://huggingface.co/docs/hub/models-gated#gated-models), log-in with
        `huggingface-cli login`. You can also activate the special
        ["offline-mode"](https://huggingface.co/diffusers/installation.html#offline-mode) to use this method in a
        firewalled environment.

        </Tip>

        Example:

        ```py
        from mindone.diffusers import UNet2DConditionModel

        unet = UNet2DConditionModel.from_pretrained("runwayml/stable-diffusion-v1-5", subfolder="unet")
        ```

        If you get the error message below, you need to finetune the weights for your downstream task:

        ```bash
        Some weights of UNet2DConditionModel were not initialized from the model checkpoint at
        runwayml/stable-diffusion-v1-5 and are newly initialized because the shapes did not match:
        - conv_in.weight: found shape torch.Size([320, 4, 3, 3]) in the checkpoint and torch.Size([320, 9, 3, 3]) in the model instantiated
        You should probably TRAIN this model on a down-stream task to be able to use it for predictions and inference.
        ```
        """
        cache_dir = kwargs.pop("cache_dir", None)
        ignore_mismatched_sizes = kwargs.pop("ignore_mismatched_sizes", False)
        force_download = kwargs.pop("force_download", False)
        from_flax = kwargs.pop("from_flax", False)
        proxies = kwargs.pop("proxies", None)
        output_loading_info = kwargs.pop("output_loading_info", False)
        local_files_only = kwargs.pop("local_files_only", None)
        token = kwargs.pop("token", None)
        revision = kwargs.pop("revision", None)
        mindspore_dtype = kwargs.pop("mindspore_dtype", None)
        subfolder = kwargs.pop("subfolder", None)
        variant = kwargs.pop("variant", None)
        use_safetensors = kwargs.pop("use_safetensors", None)
        dduf_entries: Optional[Dict[str, DDUFEntry]] = kwargs.pop("dduf_entries", None)
        disable_mmap = kwargs.pop("disable_mmap", False)

        if mindspore_dtype is not None and not isinstance(mindspore_dtype, ms.Type):
            mindspore_dtype = ms.float32
            logger.warning(
                f"Passed `mindspore_dtype` {mindspore_dtype} is not a `ms.Type`. Defaulting to `ms.float32`."
            )

        allow_pickle = False
        if use_safetensors is None:
            use_safetensors = True
            allow_pickle = True

        user_agent = {
            "diffusers": __version__,
            "file_type": "model",
            "framework": "pytorch",
        }
        unused_kwargs = {}

        # Load config if we don't provide a configuration
        config_path = pretrained_model_name_or_path

        # load config
        config, unused_kwargs, commit_hash = cls.load_config(
            config_path,
            cache_dir=cache_dir,
            return_unused_kwargs=True,
            return_commit_hash=True,
            force_download=force_download,
            proxies=proxies,
            local_files_only=local_files_only,
            token=token,
            revision=revision,
            subfolder=subfolder,
            user_agent=user_agent,
            dduf_entries=dduf_entries,
            **kwargs,
        )
        # no in-place modification of the original config.
        config = copy.deepcopy(config)

        # Check if `_keep_in_fp32_modules` is not None
        # use_keep_in_fp32_modules = cls._keep_in_fp32_modules is not None and (
        #     hf_quantizer is None or getattr(hf_quantizer, "use_keep_in_fp32_modules", False)
        # )
        use_keep_in_fp32_modules = (cls._keep_in_fp32_modules is not None) and (mindspore_dtype == ms.float16)

        if use_keep_in_fp32_modules:
            keep_in_fp32_modules = cls._keep_in_fp32_modules
            if not isinstance(keep_in_fp32_modules, list):
                keep_in_fp32_modules = [keep_in_fp32_modules]
        else:
            keep_in_fp32_modules = []

        is_sharded = False
        resolved_model_file = None

        # Determine if we're loading from a directory of sharded checkpoints.
        sharded_metadata = None
        index_file = None
        is_local = os.path.isdir(pretrained_model_name_or_path)
        index_file_kwargs = {
            "is_local": is_local,
            "pretrained_model_name_or_path": pretrained_model_name_or_path,
            "subfolder": subfolder or "",
            "use_safetensors": use_safetensors,
            "cache_dir": cache_dir,
            "variant": variant,
            "force_download": force_download,
            "proxies": proxies,
            "local_files_only": local_files_only,
            "token": token,
            "revision": revision,
            "user_agent": user_agent,
            "commit_hash": commit_hash,
            "dduf_entries": dduf_entries,
        }
        index_file = _fetch_index_file(**index_file_kwargs)
        # In case the index file was not found we still have to consider the legacy format.
        # this becomes applicable when the variant is not None.
        if variant is not None and (index_file is None or not os.path.exists(index_file)):
            index_file = _fetch_index_file_legacy(**index_file_kwargs)
        if index_file is not None and (dduf_entries or index_file.is_file()):
            is_sharded = True

        # load model
        if from_flax:
            raise NotImplementedError("loading flax checkpoint in mindspore model is not yet supported.")
        else:
            # in the case it is sharded, we have already the index
            if is_sharded:
                resolved_model_file, sharded_metadata = _get_checkpoint_shard_files(
                    pretrained_model_name_or_path,
                    index_file,
                    cache_dir=cache_dir,
                    proxies=proxies,
                    local_files_only=local_files_only,
                    token=token,
                    user_agent=user_agent,
                    revision=revision,
                    subfolder=subfolder or "",
                    dduf_entries=dduf_entries,
                )
            elif use_safetensors:
                try:
                    resolved_model_file = _get_model_file(
                        pretrained_model_name_or_path,
                        weights_name=_add_variant(SAFETENSORS_WEIGHTS_NAME, variant),
                        cache_dir=cache_dir,
                        force_download=force_download,
                        proxies=proxies,
                        local_files_only=local_files_only,
                        token=token,
                        revision=revision,
                        subfolder=subfolder,
                        user_agent=user_agent,
                        commit_hash=commit_hash,
                        dduf_entries=dduf_entries,
                    )

                except IOError as e:
                    logger.error(f"An error occurred while trying to fetch {pretrained_model_name_or_path}: {e}")
                    if not allow_pickle:
                        raise
                    logger.warning(
                        "Defaulting to unsafe serialization. Pass `allow_pickle=False` to raise an error instead."
                    )

            if resolved_model_file is None and not is_sharded:
                resolved_model_file = _get_model_file(
                    pretrained_model_name_or_path,
                    weights_name=_add_variant(WEIGHTS_NAME, variant),
                    cache_dir=cache_dir,
                    force_download=force_download,
                    proxies=proxies,
                    local_files_only=local_files_only,
                    token=token,
                    revision=revision,
                    subfolder=subfolder,
                    user_agent=user_agent,
                    commit_hash=commit_hash,
                    dduf_entries=dduf_entries,
                )

        if not isinstance(resolved_model_file, list):
            resolved_model_file = [resolved_model_file]

        # set dtype to instantiate the model under:
        # 1. If mindspore_dtype is not None, we use that dtype
        # 2. If mindspore_dtype is float8, we don't use _set_default_mindspore_dtype and we downcast after loading the model
        dtype_orig = None
        if mindspore_dtype is not None:
            if not isinstance(mindspore_dtype, ms.Type):
                raise ValueError(
                    f"{mindspore_dtype} needs to be of type `mindspore.Type`, e.g. `mindspore.float16`, but is {type(mindspore_dtype)}."
                )

        with no_init_parameters():
            model = cls.from_config(config, **unused_kwargs)

        state_dict = None
        if not is_sharded:
            # Time to load the checkpoint
            state_dict = load_state_dict(resolved_model_file[0], disable_mmap=disable_mmap, dduf_entries=dduf_entries)
            # We only fix it for non sharded checkpoints as we don't need it yet for sharded one.
            model._fix_state_dict_keys_on_load(state_dict)

        if is_sharded:
            loaded_keys = sharded_metadata["all_checkpoint_keys"]
        else:
            state_dict = _convert_state_dict(model, state_dict)
            loaded_keys = list(state_dict.keys())

        (
            model,
            missing_keys,
            unexpected_keys,
            mismatched_keys,
            offload_index,
            error_msgs,
        ) = cls._load_pretrained_model(
            model,
            state_dict,
            resolved_model_file,
            pretrained_model_name_or_path,
            loaded_keys,
            ignore_mismatched_sizes=ignore_mismatched_sizes,
            dtype=mindspore_dtype,
            keep_in_fp32_modules=keep_in_fp32_modules,
            dduf_entries=dduf_entries,
        )
        loading_info = {
            "missing_keys": missing_keys,
            "unexpected_keys": unexpected_keys,
            "mismatched_keys": mismatched_keys,
            "error_msgs": error_msgs,
        }

        if mindspore_dtype is not None and not use_keep_in_fp32_modules:
            model = model.to(mindspore_dtype)

        model.register_to_config(_name_or_path=pretrained_model_name_or_path)

        # Set model in evaluation mode to deactivate DropOut modules by default
        model.set_train(False)

        if output_loading_info:
            return model, loading_info

        return model

    def to(self, dtype: Optional[ms.Type] = None):
        for p in self.get_parameters():
            p.set_dtype(dtype)
        return self

    def half(self):
        for p in self.get_parameters():
            p.set_dtype(ms.float16)
        return self

    def float(self):
        for p in self.get_parameters():
            p.set_dtype(ms.float32)
        return self

    @classmethod
    def _load_pretrained_model(
        cls,
        model,
        state_dict: OrderedDict,
        resolved_model_file: List[str],
        pretrained_model_name_or_path: Union[str, os.PathLike],
        loaded_keys: List[str],
        ignore_mismatched_sizes: bool = False,
        dtype: Optional[Union[str, ms.Type]] = None,
        keep_in_fp32_modules: Optional[List[str]] = None,
        dduf_entries: Optional[Dict[str, DDUFEntry]] = None,
    ):
        model_state_dict = {k: v for k, v in model.parameters_and_names()}
        expected_keys = list(model_state_dict.keys())
        missing_keys = list(set(expected_keys) - set(loaded_keys))
        unexpected_keys = list(set(loaded_keys) - set(expected_keys))
        # Some models may have keys that are not in the state by design, removing them before needlessly warning
        # the user.
        if cls._keys_to_ignore_on_load_unexpected is not None:
            for pat in cls._keys_to_ignore_on_load_unexpected:
                unexpected_keys = [k for k in unexpected_keys if re.search(pat, k) is None]

        mismatched_keys = []

        error_msgs = []

        if state_dict is not None:
            # load_state_dict will manage the case where we pass a dict instead of a file
            # if state dict is not None, it means that we don't need to read the files from resolved_model_file also
            resolved_model_file = [state_dict]

        if len(resolved_model_file) > 1:
            resolved_model_file = logging.tqdm(resolved_model_file, desc="Loading checkpoint shards")

        for shard_file in resolved_model_file:
            state_dict = load_state_dict(shard_file, dduf_entries=dduf_entries)

            def _find_mismatched_keys(
                state_dict,
                model_state_dict,
                loaded_keys,
                ignore_mismatched_sizes,
            ):
                mismatched_keys = []
                if ignore_mismatched_sizes:
                    for checkpoint_key in loaded_keys:
                        model_key = checkpoint_key
                        # If the checkpoint is sharded, we may not have the key here.
                        if checkpoint_key not in state_dict:
                            continue

                        if (
                            model_key in model_state_dict
                            and state_dict[checkpoint_key].shape != model_state_dict[model_key].shape
                        ):
                            mismatched_keys.append(
                                (checkpoint_key, state_dict[checkpoint_key].shape, model_state_dict[model_key].shape)
                            )
                            del state_dict[checkpoint_key]
                return mismatched_keys

            mismatched_keys += _find_mismatched_keys(
                state_dict,
                model_state_dict,
                loaded_keys,
                ignore_mismatched_sizes,
            )
            if len(resolved_model_file) > 1:
                error_msgs += _load_state_dict_into_model(model, state_dict, is_sharded=True)
            else:
                error_msgs += _load_state_dict_into_model(model, state_dict, is_sharded=False)

        offload_index = None

        if len(error_msgs) > 0:
            error_msg = "\n\t".join(error_msgs)
            if "size mismatch" in error_msg:
                error_msg += (
                    "\n\tYou may consider adding `ignore_mismatched_sizes=True` in the model `from_pretrained` method."
                )
            raise RuntimeError(f"Error(s) in loading state_dict for {model.__class__.__name__}:\n\t{error_msg}")

        if len(unexpected_keys) > 0:
            logger.warning(
                f"Some weights of the model checkpoint at {pretrained_model_name_or_path} were not used when initializing {cls.__name__}: \n {[', '.join(unexpected_keys)]}"
            )
        else:
            logger.info(f"All model checkpoint weights were used when initializing {model.__class__.__name__}.\n")

        if len(missing_keys) > 0:
            logger.warning(
                f"Some weights of {model.__class__.__name__} were not initialized from the model checkpoint at"
                f" {pretrained_model_name_or_path} and are newly initialized: {missing_keys}\nYou should probably"
                " TRAIN this model on a down-stream task to be able to use it for predictions and inference."
            )
        elif len(mismatched_keys) == 0:
            logger.info(
                f"All the weights of {model.__class__.__name__} were initialized from the model checkpoint at"
                f" {pretrained_model_name_or_path}.\nIf your task is similar to the task the model of the"
                f" checkpoint was trained on, you can already use {model.__class__.__name__} for predictions"
                " without further training."
            )
        if len(mismatched_keys) > 0:
            mismatched_warning = "\n".join(
                [
                    f"- {key}: found shape {shape1} in the checkpoint and {shape2} in the model instantiated"
                    for key, shape1, shape2 in mismatched_keys
                ]
            )
            logger.warning(
                f"Some weights of {model.__class__.__name__} were not initialized from the model checkpoint at"
                f" {pretrained_model_name_or_path} and are newly initialized because the shapes did not"
                f" match:\n{mismatched_warning}\nYou should probably TRAIN this model on a down-stream task to be"
                " able to use it for predictions and inference."
            )

        return model, missing_keys, unexpected_keys, mismatched_keys, offload_index, error_msgs

    @classmethod
    def _get_signature_keys(cls, obj):
        parameters = inspect.signature(obj.__init__).parameters
        required_parameters = {k: v for k, v in parameters.items() if v.default == inspect._empty}
        optional_parameters = set({k for k, v in parameters.items() if v.default != inspect._empty})
        expected_modules = set(required_parameters.keys()) - {"self"}

        return expected_modules, optional_parameters

    # Adapted from `transformers` modeling_utils.py
    def _get_no_split_modules(self, device_map: str):
        """
        Get the modules of the model that should not be split when using device_map. We iterate through the modules to
        get the underlying `_no_split_modules`.

        Args:
            device_map (`str`):
                The device map value. Options are ["auto", "balanced", "balanced_low_0", "sequential"]

        Returns:
            `List[str]`: List of modules that should not be split
        """
        _no_split_modules = set()
        modules_to_check = [self]
        while len(modules_to_check) > 0:
            module = modules_to_check.pop(-1)
            # if the module does not appear in _no_split_modules, we also check the children
            if module.__class__.__name__ not in _no_split_modules:
                if isinstance(module, ModelMixin):
                    if module._no_split_modules is None:
                        raise ValueError(
                            f"{module.__class__.__name__} does not support `device_map='{device_map}'`. To implement support, the model "
                            "class needs to implement the `_no_split_modules` attribute."
                        )
                    else:
                        _no_split_modules = _no_split_modules | set(module._no_split_modules)
                modules_to_check += list(module.cells())
        return list(_no_split_modules)

    @classmethod
    def _set_default_mindspore_dtype(cls, dtype: ms.Type) -> ms.Type:
        """
        Change the default dtype and return the previous one. This is needed when wanting to instantiate the model
        under specific dtype.

        Args:
            dtype (`mindspore.Type`):
                a floating dtype to set to.

        Returns:
            `mindspore.Type`: the original `dtype` that can be used to restore `torch.set_default_dtype(dtype)` if it was
            modified. If it wasn't, returns `None`.

        Note `set_default_dtype` currently only works with floating-point types and asserts if for example,
        `ms.int64` is passed. So if a non-float `dtype` is passed this functions will throw an exception.
        """
        raise NotImplementedError("`_set_default_mindspore_dtype` is not yet supported.")

    @property
    def dtype(self) -> ms.Type:
        """
        `mindspore.Type`: The dtype of the module (assuming that all the module parameters have the same dtype).
        """
        return get_parameter_dtype(self)

    def num_parameters(self, only_trainable: bool = False, exclude_embeddings: bool = False) -> int:
        """
        Get number of (trainable or non-embedding) parameters in the module.

        Args:
            only_trainable (`bool`, *optional*, defaults to `False`):
                Whether or not to return only the number of trainable parameters.
            exclude_embeddings (`bool`, *optional*, defaults to `False`):
                Whether or not to return only the number of non-embedding parameters.

        Returns:
            `int`: The number of parameters.

        Example:

        ```py
        from mindone.diffusers import UNet2DConditionModel

        model_id = "runwayml/stable-diffusion-v1-5"
        unet = UNet2DConditionModel.from_pretrained(model_id, subfolder="unet")
        unet.num_parameters(only_trainable=True)
        859520964
        ```
        """

        if exclude_embeddings:
            embedding_param_names = [
                f"{name}.weight"
                for name, module_type in self.cells_and_names()
                if isinstance(module_type, mint.nn.Embedding)
            ]
            total_parameters = [
                parameter for name, parameter in self.parameters_and_names() if name not in embedding_param_names
            ]
        else:
            total_parameters = list(self.get_parameters())

        total_numel = []

        for param in total_parameters:
            if param.requires_grad or not only_trainable:
                # For 4bit models, we need to multiply the number of parameters by 2 as half of the parameters are
                # used for the 4bit quantization (uint8 tensors are stored)
                total_numel.append(param.numel())

        return sum(total_numel)

    def _set_gradient_checkpointing(self, enable: bool = True) -> None:
        is_gradient_checkpointing_set = False

        for name, module in self.cells_and_names():
            if hasattr(module, "recompute_"):
                logger.debug(f"Setting `gradient_checkpointing={enable}` for '{name}'")
                module.recompute_(enable)
                is_gradient_checkpointing_set = True

        if not is_gradient_checkpointing_set:
            raise ValueError(
                f"The module {self.__class__.__name__} does not support gradient checkpointing. Please make sure to "
                f"use a module that supports gradient checkpointing by creating a boolean attribute `gradient_checkpointing`."
            )

    def _fix_state_dict_keys_on_load(self, state_dict: OrderedDict) -> None:
        """
        This function fix the state dict of the model to take into account some changes that were made in the model
        architecture:
        - deprecated attention blocks (happened before we introduced sharded checkpoint,
        so this is why we apply this method only when loading non sharded checkpoints for now)
        """
        deprecated_attention_block_paths = []

        def recursive_find_attn_block(name, module):
            if hasattr(module, "_from_deprecated_attn_block") and module._from_deprecated_attn_block:
                deprecated_attention_block_paths.append(name)

            for sub_name, sub_module in module.name_cells().items():
                sub_name = sub_name if name == "" else f"{name}.{sub_name}"
                recursive_find_attn_block(sub_name, sub_module)

        recursive_find_attn_block("", self)

        # NOTE: we have to check if the deprecated parameters are in the state dict
        # because it is possible we are loading from a state dict that was already
        # converted

        for path in deprecated_attention_block_paths:
            # group_norm path stays the same

            # query -> to_q
            if f"{path}.query.weight" in state_dict:
                state_dict[f"{path}.to_q.weight"] = state_dict.pop(f"{path}.query.weight")
            if f"{path}.query.bias" in state_dict:
                state_dict[f"{path}.to_q.bias"] = state_dict.pop(f"{path}.query.bias")

            # key -> to_k
            if f"{path}.key.weight" in state_dict:
                state_dict[f"{path}.to_k.weight"] = state_dict.pop(f"{path}.key.weight")
            if f"{path}.key.bias" in state_dict:
                state_dict[f"{path}.to_k.bias"] = state_dict.pop(f"{path}.key.bias")

            # value -> to_v
            if f"{path}.value.weight" in state_dict:
                state_dict[f"{path}.to_v.weight"] = state_dict.pop(f"{path}.value.weight")
            if f"{path}.value.bias" in state_dict:
                state_dict[f"{path}.to_v.bias"] = state_dict.pop(f"{path}.value.bias")

            # proj_attn -> to_out.0
            if f"{path}.proj_attn.weight" in state_dict:
                state_dict[f"{path}.to_out.0.weight"] = state_dict.pop(f"{path}.proj_attn.weight")
            if f"{path}.proj_attn.bias" in state_dict:
                state_dict[f"{path}.to_out.0.bias"] = state_dict.pop(f"{path}.proj_attn.bias")
        return state_dict

    def get_submodule(self, target: str) -> nn.Cell:
        """Return the submodule given by ``target`` if it exists, otherwise throw an error.

        For example, let's say you have an ``nn.Cell`` ``A`` that
        looks like this:

        .. code-block:: text

            A(
                (net_b): Module(
                    (net_c): Module(
                        (conv): Conv2d(16, 33, kernel_size=(3, 3), stride=(2, 2))
                    )
                    (linear): Dense(input_channels=100, output_channels=200, has_bias=True)
                )
            )

        (The diagram shows an ``nn.Cell`` ``A``. ``A`` has a nested
        submodule ``net_b``, which itself has two submodules ``net_c``
        and ``linear``. ``net_c`` then has a submodule ``conv``.)

        To check whether or not we have the ``linear`` submodule, we
        would call ``get_submodule("net_b.linear")``. To check whether
        we have the ``conv`` submodule, we would call
        ``get_submodule("net_b.net_c.conv")``.

        The runtime of ``get_submodule`` is bounded by the degree
        of module nesting in ``target``. A query against
        ``named_modules`` achieves the same result, but it is O(N) in
        the number of transitive modules. So, for a simple check to see
        if some submodule exists, ``get_submodule`` should always be
        used.

        Args:
            target: The fully-qualified string name of the submodule
                to look for. (See above example for how to specify a
                fully-qualified string.)

        Returns:
            nn.Cell: The submodule referenced by ``target``

        Raises:
            AttributeError: If the target string references an invalid
                path or resolves to something that is not an
                ``nn.Cell``
        """
        if target == "":
            return self

        atoms: List[str] = target.split(".")
        mod: nn.Cell = self

        for item in atoms:
            if not hasattr(mod, item):
                raise AttributeError(mod.cls_name + " has no " "attribute `" + item + "`")

            mod = getattr(mod, item)

            if not isinstance(mod, nn.Cell):
                raise AttributeError("`" + item + "` is not " "an nn.Module")

        return mod


class LegacyModelMixin(ModelMixin):
    r"""
    A subclass of `ModelMixin` to resolve class mapping from legacy classes (like `Transformer2DModel`) to more
    pipeline-specific classes (like `DiTTransformer2DModel`).
    """

    @classmethod
    @validate_hf_hub_args
    def from_pretrained(cls, pretrained_model_name_or_path: Optional[Union[str, os.PathLike]], **kwargs):
        # To prevent dependency import problem.
        from .model_loading_utils import _fetch_remapped_cls_from_config

        # Create a copy of the kwargs so that we don't mess with the keyword arguments in the downstream calls.
        kwargs_copy = kwargs.copy()

        cache_dir = kwargs.pop("cache_dir", None)
        force_download = kwargs.pop("force_download", False)
        proxies = kwargs.pop("proxies", None)
        local_files_only = kwargs.pop("local_files_only", None)
        token = kwargs.pop("token", None)
        revision = kwargs.pop("revision", None)
        subfolder = kwargs.pop("subfolder", None)

        # Load config if we don't provide a configuration
        config_path = pretrained_model_name_or_path

        user_agent = {
            "diffusers": __version__,
            "file_type": "model",
            "framework": "pytorch",
        }

        # load config
        config, _, _ = cls.load_config(
            config_path,
            cache_dir=cache_dir,
            return_unused_kwargs=True,
            return_commit_hash=True,
            force_download=force_download,
            proxies=proxies,
            local_files_only=local_files_only,
            token=token,
            revision=revision,
            subfolder=subfolder,
            user_agent=user_agent,
            **kwargs,
        )
        # resolve remapping
        remapped_class = _fetch_remapped_cls_from_config(config, cls)

        return remapped_class.from_pretrained(pretrained_model_name_or_path, **kwargs_copy)<|MERGE_RESOLUTION|>--- conflicted
+++ resolved
@@ -30,10 +30,7 @@
 
 import mindspore as ms
 from mindspore import mint, nn
-<<<<<<< HEAD
 from mindspore.nn.utils import no_init_parameters
-=======
->>>>>>> 1a419582
 
 from mindone.safetensors.mindspore import save_file as safe_save_file
 
@@ -812,7 +809,7 @@
         # set dtype to instantiate the model under:
         # 1. If mindspore_dtype is not None, we use that dtype
         # 2. If mindspore_dtype is float8, we don't use _set_default_mindspore_dtype and we downcast after loading the model
-        dtype_orig = None
+        dtype_orig = None  # noqa
         if mindspore_dtype is not None:
             if not isinstance(mindspore_dtype, ms.Type):
                 raise ValueError(
@@ -973,7 +970,7 @@
 
         if len(unexpected_keys) > 0:
             logger.warning(
-                f"Some weights of the model checkpoint at {pretrained_model_name_or_path} were not used when initializing {cls.__name__}: \n {[', '.join(unexpected_keys)]}"
+                f"Some weights of the model checkpoint at {pretrained_model_name_or_path} were not used when initializing {cls.__name__}: \n {[', '.join(unexpected_keys)]}"  # noqa
             )
         else:
             logger.info(f"All model checkpoint weights were used when initializing {model.__class__.__name__}.\n")
