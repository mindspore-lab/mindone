--- conflicted
+++ resolved
@@ -46,8 +46,10 @@
 def _get_pt2ms_mappings(m):
     mappings = {}  # pt_param_name: (ms_param_name, pt_param_to_ms_param_func)
     for name, cell in m.cells_and_names():
-        if isinstance(cell, nn.Conv1d):
-            mappings[f"{name}.weight"] = f"{name}.weight", lambda x: ops.expand_dims(x, axis=-2)
+        if isinstance(cell, (nn.Conv1d, nn.Conv1dTranspose)):
+            mappings[f"{name}.weight"] = f"{name}.weight", lambda x: ms.Parameter(
+                ops.expand_dims(x, axis=-2), name=x.name
+            )
         elif isinstance(cell, nn.Embedding):
             mappings[f"{name}.weight"] = f"{name}.embedding_table", lambda x: x
         elif isinstance(cell, (nn.BatchNorm2d, nn.LayerNorm, nn.GroupNorm)):
@@ -112,39 +114,6 @@
             )
 
 
-<<<<<<< HEAD
-def _get_pt2ms_mappings(m):
-    mappings = {}  # pt_param_name: (ms_param_name, pt_param_to_ms_param_func)
-    for name, cell in m.cells_and_names():
-        if isinstance(cell, (nn.Conv1d, nn.Conv1dTranspose)):
-            mappings[f"{name}.weight"] = f"{name}.weight", lambda x: ms.Parameter(
-                ops.expand_dims(x, axis=-2), name=x.name
-            )
-        elif isinstance(cell, nn.Embedding):
-            mappings[f"{name}.weight"] = f"{name}.embedding_table", lambda x: x
-        elif isinstance(cell, (nn.BatchNorm2d, nn.LayerNorm, nn.GroupNorm)):
-            mappings[f"{name}.weight"] = f"{name}.gamma", lambda x: x
-            mappings[f"{name}.bias"] = f"{name}.beta", lambda x: x
-            if isinstance(cell, (nn.BatchNorm2d,)):
-                mappings[f"{name}.running_mean"] = f"{name}.moving_mean", lambda x: x
-                mappings[f"{name}.running_var"] = f"{name}.moving_variance", lambda x: x
-                mappings[f"{name}.num_batches_tracked"] = None, lambda x: x
-    return mappings
-
-
-def _convert_state_dict(m, state_dict_pt):
-    mappings = _get_pt2ms_mappings(m)
-    state_dict_ms = {}
-    for name_pt, data_pt in state_dict_pt.items():
-        name_ms, data_mapping = mappings.get(name_pt, (name_pt, lambda x: x))
-        data_ms = data_mapping(data_pt)
-        if name_ms is not None:
-            state_dict_ms[name_ms] = data_ms
-    return state_dict_ms
-
-
-=======
->>>>>>> edc93ba9
 def _load_state_dict_into_model(model_to_load, state_dict: OrderedDict) -> List[str]:
     # TODO: error_msgs is always empty for now. Maybe we need to rewrite MindSpore's `load_param_into_net`.
     #  Error msgs should contain caught exception like size mismatch instead of missing/unexpected keys.
