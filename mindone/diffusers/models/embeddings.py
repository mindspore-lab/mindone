# Copyright 2024 The HuggingFace Team. All rights reserved.
#
# Licensed under the Apache License, Version 2.0 (the "License");
# you may not use this file except in compliance with the License.
# You may obtain a copy of the License at
#
#     http://www.apache.org/licenses/LICENSE-2.0
#
# Unless required by applicable law or agreed to in writing, software
# distributed under the License is distributed on an "AS IS" BASIS,
# WITHOUT WARRANTIES OR CONDITIONS OF ANY KIND, either express or implied.
# See the License for the specific language governing permissions and
# limitations under the License.
import math
from typing import List, Optional, Tuple, Union

import numpy as np

import mindspore as ms
<<<<<<< HEAD
import mindspore.common.initializer as init
=======
>>>>>>> 2ccae204
from mindspore import mint, nn, ops

from ..utils import deprecate
from .activations import FP32SiLU, get_activation
from .attention_processor import Attention
from .layers_compat import pad, unflatten, view_as_complex


def get_timestep_embedding(
    timesteps: ms.Tensor,
    embedding_dim: int,
    flip_sin_to_cos: bool = False,
    downscale_freq_shift: float = 1,
    scale: float = 1,
    max_period: int = 10000,
):
    """
    This matches the implementation in Denoising Diffusion Probabilistic Models: Create sinusoidal timestep embeddings.

    Args
        timesteps (ms.Tensor):
            a 1-D Tensor of N indices, one per batch element. These may be fractional.
        embedding_dim (int):
            the dimension of the output.
        flip_sin_to_cos (bool):
            Whether the embedding order should be `cos, sin` (if True) or `sin, cos` (if False)
        downscale_freq_shift (float):
            Controls the delta between frequencies between dimensions
        scale (float):
            Scaling factor applied to the embeddings.
        max_period (int):
            Controls the maximum frequency of the embeddings
    Returns
        ms.Tensor: an [N x dim] Tensor of positional embeddings.
    """
    assert len(timesteps.shape) == 1, "Timesteps should be a 1d-array"

    half_dim = embedding_dim // 2
    exponent = -mint.log(ms.Tensor(max_period, dtype=ms.float32)) * mint.arange(start=0, end=half_dim, dtype=ms.float32)
    exponent = exponent / (half_dim - downscale_freq_shift)

<<<<<<< HEAD
    emb = mint.exp(exponent)
=======
    emb = ops.exp(exponent)
>>>>>>> 2ccae204
    # emb = timesteps[:, None].float() * emb[None, :]
    emb = timesteps.expand_dims(axis=1).float() * emb.expand_dims(axis=0)

    # scale embeddings
    emb = scale * emb

    # concat sine and cosine embeddings
    emb = mint.cat([mint.sin(emb), mint.cos(emb)], dim=-1)

    # flip sine and cosine embeddings
    if flip_sin_to_cos:
<<<<<<< HEAD
        # emb = mint.cat([emb[:, half_dim:], emb[:, :half_dim]], dim=-1)
        split_emb = mint.split(emb, [half_dim, emb.shape[1] - half_dim], dim=1)
        emb = mint.cat([split_emb[1], split_emb[0]], dim=-1)
=======
        # emb = ops.cat([emb[:, half_dim:], emb[:, :half_dim]], axis=-1)
        split_emb = mint.split(emb, [half_dim, emb.shape[1] - half_dim], dim=1)
        emb = ops.cat([split_emb[1], split_emb[0]], axis=-1)
>>>>>>> 2ccae204

    # zero pad
    if embedding_dim % 2 == 1:
        emb = mint.nn.functional.pad(emb, (0, 1, 0, 0))
    return emb


def get_3d_sincos_pos_embed(
    embed_dim: int,
    spatial_size: Union[int, Tuple[int, int]],
    temporal_size: int,
    spatial_interpolation_scale: float = 1.0,
    temporal_interpolation_scale: float = 1.0,
    output_type: str = "np",
) -> ms.Tensor:
    r"""
    Creates 3D sinusoidal positional embeddings.

    Args:
        embed_dim (`int`):
            The embedding dimension of inputs. It must be divisible by 16.
        spatial_size (`int` or `Tuple[int, int]`):
            The spatial dimension of positional embeddings. If an integer is provided, the same size is applied to both
            spatial dimensions (height and width).
        temporal_size (`int`):
            The temporal dimension of postional embeddings (number of frames).
        spatial_interpolation_scale (`float`, defaults to 1.0):
            Scale factor for spatial grid interpolation.
        temporal_interpolation_scale (`float`, defaults to 1.0):
            Scale factor for temporal grid interpolation.

    Returns:
        `ms.Tensor`:
            The 3D sinusoidal positional embeddings of shape `[temporal_size, spatial_size[0] * spatial_size[1],
            embed_dim]`.
    """
    if output_type == "np":
        return _get_3d_sincos_pos_embed_np(
            embed_dim=embed_dim,
            spatial_size=spatial_size,
            temporal_size=temporal_size,
            spatial_interpolation_scale=spatial_interpolation_scale,
            temporal_interpolation_scale=temporal_interpolation_scale,
        )
    if embed_dim % 4 != 0:
        raise ValueError("`embed_dim` must be divisible by 4")
    if isinstance(spatial_size, int):
        spatial_size = (spatial_size, spatial_size)

    embed_dim_spatial = 3 * embed_dim // 4
    embed_dim_temporal = embed_dim // 4

    # 1. Spatial
    grid_h = mint.arange(spatial_size[1], dtype=ms.float32) / spatial_interpolation_scale
    grid_w = mint.arange(spatial_size[0], dtype=ms.float32) / spatial_interpolation_scale
    grid = mint.meshgrid(grid_w, grid_h, indexing="xy")  # here w goes first
    grid = mint.stack(grid, dim=0)

    grid = grid.reshape([2, 1, spatial_size[1], spatial_size[0]])
    pos_embed_spatial = get_2d_sincos_pos_embed_from_grid(embed_dim_spatial, grid, output_type="ms")

    # 2. Temporal
    grid_t = mint.arange(temporal_size, dtype=ms.float32) / temporal_interpolation_scale
    pos_embed_temporal = get_1d_sincos_pos_embed_from_grid(embed_dim_temporal, grid_t, output_type="ms")

    # 3. Concat
    pos_embed_spatial = pos_embed_spatial[None, :, :]
    if pos_embed_spatial.dtype == ms.float64:
        pos_embed_spatial = (
            pos_embed_spatial.to(ms.float32).repeat_interleave(temporal_size, dim=0).to(ms.float64)
        )  # [T, H*W, D // 4 * 3]
    else:
        pos_embed_spatial = pos_embed_spatial.repeat_interleave(temporal_size, dim=0)  # [T, H*W, D // 4 * 3]

    pos_embed_temporal = pos_embed_temporal[:, None, :]
    if pos_embed_spatial.dtype == ms.float64:
        pos_embed_temporal = (
            pos_embed_temporal.to(ms.float32).repeat_interleave(spatial_size[0] * spatial_size[1], dim=1).to(ms.float64)
        )  # [T, H*W, D // 4]
    else:
        pos_embed_temporal = pos_embed_temporal.repeat_interleave(
            spatial_size[0] * spatial_size[1], dim=1
        )  # [T, H*W, D // 4]

    pos_embed = mint.concat([pos_embed_temporal, pos_embed_spatial], dim=-1)  # [T, H*W, D]
    return pos_embed


def _get_3d_sincos_pos_embed_np(
    embed_dim: int,
    spatial_size: Union[int, Tuple[int, int]],
    temporal_size: int,
    spatial_interpolation_scale: float = 1.0,
    temporal_interpolation_scale: float = 1.0,
) -> np.ndarray:
    r"""
    Creates 3D sinusoidal positional embeddings.

    Args:
        embed_dim (`int`):
            The embedding dimension of inputs. It must be divisible by 16.
        spatial_size (`int` or `Tuple[int, int]`):
            The spatial dimension of positional embeddings. If an integer is provided, the same size is applied to both
            spatial dimensions (height and width).
        temporal_size (`int`):
            The temporal dimension of postional embeddings (number of frames).
        spatial_interpolation_scale (`float`, defaults to 1.0):
            Scale factor for spatial grid interpolation.
        temporal_interpolation_scale (`float`, defaults to 1.0):
            Scale factor for temporal grid interpolation.

    Returns:
        `np.ndarray`:
            The 3D sinusoidal positional embeddings of shape `[temporal_size, spatial_size[0] * spatial_size[1],
            embed_dim]`.
    """
    deprecation_message = (
        "`get_3d_sincos_pos_embed` uses `mindspore`."
        " `from_numpy` is no longer required."
        "  Pass `output_type='ms' to use the new version now."
    )
    deprecate("output_type=='np'", "0.33.0", deprecation_message, standard_warn=False)
    if embed_dim % 4 != 0:
        raise ValueError("`embed_dim` must be divisible by 4")
    if isinstance(spatial_size, int):
        spatial_size = (spatial_size, spatial_size)

    embed_dim_spatial = 3 * embed_dim // 4
    embed_dim_temporal = embed_dim // 4

    # 1. Spatial
    grid_h = np.arange(spatial_size[1], dtype=np.float32) / spatial_interpolation_scale
    grid_w = np.arange(spatial_size[0], dtype=np.float32) / spatial_interpolation_scale
    grid = np.meshgrid(grid_w, grid_h)  # here w goes first
    grid = np.stack(grid, axis=0)

    grid = grid.reshape([2, 1, spatial_size[1], spatial_size[0]])
    pos_embed_spatial = get_2d_sincos_pos_embed_from_grid(embed_dim_spatial, grid)

    # 2. Temporal
    grid_t = np.arange(temporal_size, dtype=np.float32) / temporal_interpolation_scale
    pos_embed_temporal = get_1d_sincos_pos_embed_from_grid(embed_dim_temporal, grid_t)

    # 3. Concat
    pos_embed_spatial = pos_embed_spatial[np.newaxis, :, :]
    pos_embed_spatial = np.repeat(pos_embed_spatial, temporal_size, axis=0)  # [T, H*W, D // 4 * 3]

    pos_embed_temporal = pos_embed_temporal[:, np.newaxis, :]
    pos_embed_temporal = np.repeat(pos_embed_temporal, spatial_size[0] * spatial_size[1], axis=1)  # [T, H*W, D // 4]

    pos_embed = np.concatenate([pos_embed_temporal, pos_embed_spatial], axis=-1)  # [T, H*W, D]
    return pos_embed


def get_2d_sincos_pos_embed(
    embed_dim,
    grid_size,
    cls_token=False,
    extra_tokens=0,
    interpolation_scale=1.0,
    base_size=16,
    output_type: str = "np",
):
    """
    Creates 2D sinusoidal positional embeddings.

    Args:
        embed_dim (`int`):
            The embedding dimension.
        grid_size (`int`):
            The size of the grid height and width.
        cls_token (`bool`, defaults to `False`):
            Whether or not to add a classification token.
        extra_tokens (`int`, defaults to `0`):
            The number of extra tokens to add.
        interpolation_scale (`float`, defaults to `1.0`):
            The scale of the interpolation.

    Returns:
        pos_embed (`ms.Tensor`):
            Shape is either `[grid_size * grid_size, embed_dim]` if not using cls_token, or `[1 + grid_size*grid_size,
            embed_dim]` if using cls_token
    """
    if output_type == "np":
        deprecation_message = (
            "`get_2d_sincos_pos_embed` uses `mindspore`."
            " `from_numpy` is no longer required."
            "  Pass `output_type='ms' to use the new version now."
        )
        deprecate("output_type=='np'", "0.33.0", deprecation_message, standard_warn=False)
        return get_2d_sincos_pos_embed_np(
            embed_dim=embed_dim,
            grid_size=grid_size,
            cls_token=cls_token,
            extra_tokens=extra_tokens,
            interpolation_scale=interpolation_scale,
            base_size=base_size,
        )
    if isinstance(grid_size, int):
        grid_size = (grid_size, grid_size)

    grid_h = mint.arange(grid_size[0], dtype=ms.float32) / (grid_size[0] / base_size) / interpolation_scale
    grid_w = mint.arange(grid_size[1], dtype=ms.float32) / (grid_size[1] / base_size) / interpolation_scale
    grid = mint.meshgrid(grid_w, grid_h, indexing="xy")  # here w goes first
    grid = mint.stack(grid, dim=0)

    grid = grid.reshape([2, 1, grid_size[1], grid_size[0]])
    pos_embed = get_2d_sincos_pos_embed_from_grid(embed_dim, grid, output_type=output_type)
    if cls_token and extra_tokens > 0:
        pos_embed = mint.concat([mint.zeros([extra_tokens, embed_dim]), pos_embed], dim=0)
    return pos_embed


def get_2d_sincos_pos_embed_from_grid(embed_dim, grid, output_type="np"):
    r"""
    This function generates 2D sinusoidal positional embeddings from a grid.

    Args:
        embed_dim (`int`): The embedding dimension.
        grid (`ms.Tensor`): Grid of positions with shape `(H * W,)`.

    Returns:
        `ms.Tensor`: The 2D sinusoidal positional embeddings with shape `(H * W, embed_dim)`
    """
    if output_type == "np":
        deprecation_message = (
            "`get_2d_sincos_pos_embed_from_grid` uses `mindspore`."
            " `from_numpy` is no longer required."
            "  Pass `output_type='ms' to use the new version now."
        )
        deprecate("output_type=='np'", "0.33.0", deprecation_message, standard_warn=False)
        return get_2d_sincos_pos_embed_from_grid_np(
            embed_dim=embed_dim,
            grid=grid,
        )
    if embed_dim % 2 != 0:
        raise ValueError("embed_dim must be divisible by 2")

    # use half of dimensions to encode grid_h
    emb_h = get_1d_sincos_pos_embed_from_grid(embed_dim // 2, grid[0], output_type=output_type)  # (H*W, D/2)
    emb_w = get_1d_sincos_pos_embed_from_grid(embed_dim // 2, grid[1], output_type=output_type)  # (H*W, D/2)

    emb = mint.concat([emb_h, emb_w], dim=1)  # (H*W, D)
    return emb


def get_1d_sincos_pos_embed_from_grid(embed_dim, pos, output_type="np"):
    """
    This function generates 1D positional embeddings from a grid.

    Args:
        embed_dim (`int`): The embedding dimension `D`
        pos (`ms.Tensor`): 1D tensor of positions with shape `(M,)`

    Returns:
        `ms.Tensor`: Sinusoidal positional embeddings of shape `(M, D)`.
    """
    if output_type == "np":
        deprecation_message = (
            "`get_1d_sincos_pos_embed_from_grid` uses `mindspore`."
            " `from_numpy` is no longer required."
            "  Pass `output_type='ms' to use the new version now."
        )
        deprecate("output_type=='np'", "0.33.0", deprecation_message, standard_warn=False)
        return get_1d_sincos_pos_embed_from_grid_np(embed_dim=embed_dim, pos=pos)
    if embed_dim % 2 != 0:
        raise ValueError("embed_dim must be divisible by 2")

    omega = mint.arange(embed_dim // 2, dtype=ms.float64)
    omega /= embed_dim / 2.0
    omega = 1.0 / 10000**omega  # (D/2,)

    pos = mint.reshape(pos, (-1,))  # (M,)
    out = mint.outer(pos, omega)  # (M, D/2), outer product

    emb_sin = mint.sin(out)  # (M, D/2)
    emb_cos = mint.cos(out)  # (M, D/2)

    emb = mint.concat([emb_sin, emb_cos], dim=1)  # (M, D)
    return emb


def get_2d_sincos_pos_embed_np(
    embed_dim, grid_size, cls_token=False, extra_tokens=0, interpolation_scale=1.0, base_size=16
):
    """
    Creates 2D sinusoidal positional embeddings.

    Args:
        embed_dim (`int`):
            The embedding dimension.
        grid_size (`int`):
            The size of the grid height and width.
        cls_token (`bool`, defaults to `False`):
            Whether or not to add a classification token.
        extra_tokens (`int`, defaults to `0`):
            The number of extra tokens to add.
        interpolation_scale (`float`, defaults to `1.0`):
            The scale of the interpolation.

    Returns:
        pos_embed (`np.ndarray`):
            Shape is either `[grid_size * grid_size, embed_dim]` if not using cls_token, or `[1 + grid_size*grid_size,
            embed_dim]` if using cls_token
    """
    if isinstance(grid_size, int):
        grid_size = (grid_size, grid_size)

    grid_h = np.arange(grid_size[0], dtype=np.float32) / (grid_size[0] / base_size) / interpolation_scale
    grid_w = np.arange(grid_size[1], dtype=np.float32) / (grid_size[1] / base_size) / interpolation_scale
    grid = np.meshgrid(grid_w, grid_h)  # here w goes first
    grid = np.stack(grid, axis=0)

    grid = grid.reshape([2, 1, grid_size[1], grid_size[0]])
    pos_embed = get_2d_sincos_pos_embed_from_grid_np(embed_dim, grid)
    if cls_token and extra_tokens > 0:
        pos_embed = np.concatenate([np.zeros([extra_tokens, embed_dim]), pos_embed], axis=0)
    return pos_embed


def get_2d_sincos_pos_embed_from_grid_np(embed_dim, grid):
    r"""
    This function generates 2D sinusoidal positional embeddings from a grid.

    Args:
        embed_dim (`int`): The embedding dimension.
        grid (`np.ndarray`): Grid of positions with shape `(H * W,)`.

    Returns:
        `np.ndarray`: The 2D sinusoidal positional embeddings with shape `(H * W, embed_dim)`
    """
    if embed_dim % 2 != 0:
        raise ValueError("embed_dim must be divisible by 2")

    # use half of dimensions to encode grid_h
    emb_h = get_1d_sincos_pos_embed_from_grid_np(embed_dim // 2, grid[0])  # (H*W, D/2)
    emb_w = get_1d_sincos_pos_embed_from_grid_np(embed_dim // 2, grid[1])  # (H*W, D/2)

    emb = np.concatenate([emb_h, emb_w], axis=1)  # (H*W, D)
    return emb


def get_1d_sincos_pos_embed_from_grid_np(embed_dim, pos):
    """
    This function generates 1D positional embeddings from a grid.

    Args:
        embed_dim (`int`): The embedding dimension `D`
        pos (`numpy.ndarray`): 1D tensor of positions with shape `(M,)`

    Returns:
        `numpy.ndarray`: Sinusoidal positional embeddings of shape `(M, D)`.
    """
    if embed_dim % 2 != 0:
        raise ValueError("embed_dim must be divisible by 2")

    omega = np.arange(embed_dim // 2, dtype=np.float64)
    omega /= embed_dim / 2.0
    omega = 1.0 / 10000**omega  # (D/2,)

    pos = pos.reshape(-1)  # (M,)
    out = np.einsum("m,d->md", pos, omega)  # (M, D/2), outer product

    emb_sin = np.sin(out)  # (M, D/2)
    emb_cos = np.cos(out)  # (M, D/2)

    emb = np.concatenate([emb_sin, emb_cos], axis=1)  # (M, D)
    return emb


class PatchEmbed(nn.Cell):
    """
    2D Image to Patch Embedding with support for SD3 cropping.

    Args:
        height (`int`, defaults to `224`): The height of the image.
        width (`int`, defaults to `224`): The width of the image.
        patch_size (`int`, defaults to `16`): The size of the patches.
        in_channels (`int`, defaults to `3`): The number of input channels.
        embed_dim (`int`, defaults to `768`): The output dimension of the embedding.
        layer_norm (`bool`, defaults to `False`): Whether or not to use layer normalization.
        flatten (`bool`, defaults to `True`): Whether or not to flatten the output.
        bias (`bool`, defaults to `True`): Whether or not to use bias.
        interpolation_scale (`float`, defaults to `1`): The scale of the interpolation.
        pos_embed_type (`str`, defaults to `"sincos"`): The type of positional embedding.
        pos_embed_max_size (`int`, defaults to `None`): The maximum size of the positional embedding.
    """

    def __init__(
        self,
        height=224,
        width=224,
        patch_size=16,
        in_channels=3,
        embed_dim=768,
        layer_norm=False,
        flatten=True,
        bias=True,
        interpolation_scale=1,
        pos_embed_type="sincos",
        pos_embed_max_size=None,  # For SD3 cropping
        zero_module=False,  # For SD3 ControlNet
    ):
        super().__init__()
        from .normalization import LayerNorm

        num_patches = (height // patch_size) * (width // patch_size)
        self.flatten = flatten
        self.layer_norm = layer_norm
        self.pos_embed_max_size = pos_embed_max_size

        # weight_init_kwargs = {"weight_init": "zeros", "bias_init": "zeros"} if zero_module else {}
        self.proj = mint.nn.Conv2d(
            in_channels,
            embed_dim,
            kernel_size=(patch_size, patch_size),
            stride=patch_size,
            bias=bias,
        )
        if zero_module:
            self.proj.weight.set_data(init.initializer("zeros", self.proj.weight.shape, self.proj.weight.dtype))
            self.proj.bias.set_data(init.initializer("zeros", self.proj.bias.shape, self.proj.bias.dtype))

        if layer_norm:
            self.norm = LayerNorm(embed_dim, elementwise_affine=False, eps=1e-6)
        else:
            self.norm = None

        self.patch_size = patch_size
        self.height, self.width = height // patch_size, width // patch_size
        self.base_size = height // patch_size
        self.interpolation_scale = interpolation_scale

        # Calculate positional embeddings based on max size or default
        if pos_embed_max_size:
            grid_size = pos_embed_max_size
        else:
            grid_size = int(num_patches**0.5)

        if pos_embed_type is None:
            self.pos_embed = None
        elif pos_embed_type == "sincos":
            pos_embed = get_2d_sincos_pos_embed(
                embed_dim,
                grid_size,
                base_size=self.base_size,
                interpolation_scale=self.interpolation_scale,
                output_type="ms",
            )
            persistent = True if pos_embed_max_size else False
            if persistent:
                self.pos_embed = ms.Parameter(pos_embed.float().unsqueeze(0), name="pos_embed")
            else:
                self.pos_embed = pos_embed.float().unsqueeze(0)
        else:
            raise ValueError(f"Unsupported pos_embed_type: {pos_embed_type}")

    def cropped_pos_embed(self, height, width):
        """Crops positional embeddings for SD3 compatibility."""
        if self.pos_embed_max_size is None:
            raise ValueError("`pos_embed_max_size` must be set for cropping.")

        height = height // self.patch_size
        width = width // self.patch_size
        if height > self.pos_embed_max_size:
            raise ValueError(
                f"Height ({height}) cannot be greater than `pos_embed_max_size`: {self.pos_embed_max_size}."
            )
        if width > self.pos_embed_max_size:
            raise ValueError(f"Width ({width}) cannot be greater than `pos_embed_max_size`: {self.pos_embed_max_size}.")

        top = (self.pos_embed_max_size - height) // 2
        left = (self.pos_embed_max_size - width) // 2
        spatial_pos_embed = self.pos_embed.reshape(1, self.pos_embed_max_size, self.pos_embed_max_size, -1)
        spatial_pos_embed = spatial_pos_embed[:, top : top + height, left : left + width, :]
        spatial_pos_embed = spatial_pos_embed.reshape(1, -1, spatial_pos_embed.shape[-1])
        return spatial_pos_embed

    def construct(self, latent):
        if self.pos_embed_max_size is not None:
            height, width = latent.shape[-2:]
        else:
            height, width = latent.shape[-2] // self.patch_size, latent.shape[-1] // self.patch_size
        latent = self.proj(latent)
        if self.flatten:
            latent = latent.flatten(start_dim=2).swapaxes(1, 2)  # BCHW -> BNC
        if self.layer_norm:
            latent = self.norm(latent)
        if self.pos_embed is None:
            return latent.to(latent.dtype)
        # Interpolate or crop positional embeddings as needed
        if self.pos_embed_max_size:
            pos_embed = self.cropped_pos_embed(height, width)
        else:
            if self.height != height or self.width != width:
                pos_embed = get_2d_sincos_pos_embed(
                    embed_dim=self.pos_embed.shape[-1],
                    grid_size=(height, width),
                    base_size=self.base_size,
                    interpolation_scale=self.interpolation_scale,
                    output_type="ms",
                )
                pos_embed = pos_embed.float().unsqueeze(0)
            else:
                pos_embed = self.pos_embed

        return (latent + pos_embed).to(latent.dtype)


class LuminaPatchEmbed(nn.Cell):
    """
    2D Image to Patch Embedding with support for Lumina-T2X

    Args:
        patch_size (`int`, defaults to `2`): The size of the patches.
        in_channels (`int`, defaults to `4`): The number of input channels.
        embed_dim (`int`, defaults to `768`): The output dimension of the embedding.
        bias (`bool`, defaults to `True`): Whether or not to use bias.
    """

    def __init__(self, patch_size=2, in_channels=4, embed_dim=768, bias=True):
        super().__init__()
        self.patch_size = patch_size
        self.proj = mint.nn.Linear(patch_size * patch_size * in_channels, embed_dim, bias)

    def construct(self, x, freqs_cis):
        """
        Patchifies and embeds the input tensor(s).
        Args:
            x (List[ms.Tensor] | ms.Tensor): The input tensor(s) to be patchified and embedded.
        Returns:
            Tuple[ms.Tensor, ms.Tensor, List[Tuple[int, int]], ms.Tensor]: A tuple containing the patchified
            and embedded tensor(s), the mask indicating the valid patches, the original image size(s), and the
            frequency tensor(s).
        """
        patch_height = patch_width = self.patch_size
        batch_size, channel, height, width = x.shape
        height_tokens, width_tokens = height // patch_height, width // patch_width

        x = x.view(batch_size, channel, height_tokens, patch_height, width_tokens, patch_width).permute(
            0, 2, 4, 1, 3, 5
        )
        x = x.flatten(start_dim=3)
        x = self.proj(x)
        x = x.flatten(start_dim=1, end_dim=2)

        mask = mint.ones((x.shape[0], x.shape[1]), dtype=ms.int32)

        return (
            x,
            mask,
            [(height, width)] * batch_size,
            freqs_cis[:height_tokens, :width_tokens].flatten(start_dim=0, end_dim=1).unsqueeze(0),
        )


class CogVideoXPatchEmbed(nn.Cell):
    def __init__(
        self,
        patch_size: int = 2,
        patch_size_t: Optional[int] = None,
        in_channels: int = 16,
        embed_dim: int = 1920,
        text_embed_dim: int = 4096,
        bias: bool = True,
        sample_width: int = 90,
        sample_height: int = 60,
        sample_frames: int = 49,
        temporal_compression_ratio: int = 4,
        max_text_seq_length: int = 226,
        spatial_interpolation_scale: float = 1.875,
        temporal_interpolation_scale: float = 1.0,
        use_positional_embeddings: bool = True,
        use_learned_positional_embeddings: bool = True,
    ) -> None:
        super().__init__()

        self.patch_size = patch_size
        self.patch_size_t = patch_size_t
        self.embed_dim = embed_dim
        self.sample_height = sample_height
        self.sample_width = sample_width
        self.sample_frames = sample_frames
        self.temporal_compression_ratio = temporal_compression_ratio
        self.max_text_seq_length = max_text_seq_length
        self.spatial_interpolation_scale = spatial_interpolation_scale
        self.temporal_interpolation_scale = temporal_interpolation_scale
        self.use_positional_embeddings = use_positional_embeddings
        self.use_learned_positional_embeddings = use_learned_positional_embeddings

        if patch_size_t is None:
            # CogVideoX 1.0 checkpoints
            self.proj = mint.nn.Conv2d(
                in_channels,
                embed_dim,
                kernel_size=(patch_size, patch_size),
                stride=patch_size,
                bias=bias,
            )
        else:
            # CogVideoX 1.5 checkpoints
            self.proj = mint.nn.Linear(in_channels * patch_size * patch_size * patch_size_t, embed_dim)

        self.text_proj = mint.nn.Linear(text_embed_dim, embed_dim)

        if use_positional_embeddings or use_learned_positional_embeddings:
            persistent = use_learned_positional_embeddings
            pos_embedding = self._get_positional_embeddings(sample_height, sample_width, sample_frames)
            self.pos_embedding = (
                ms.Parameter(pos_embedding, name="pos_embedding", requires_grad=False) if persistent else pos_embedding
            )

    def _get_positional_embeddings(self, sample_height: int, sample_width: int, sample_frames: int) -> ms.Tensor:
        post_patch_height = sample_height // self.patch_size
        post_patch_width = sample_width // self.patch_size
        post_time_compression_frames = (sample_frames - 1) // self.temporal_compression_ratio + 1
        num_patches = post_patch_height * post_patch_width * post_time_compression_frames

        pos_embedding = get_3d_sincos_pos_embed(
            self.embed_dim,
            (post_patch_width, post_patch_height),
            post_time_compression_frames,
            self.spatial_interpolation_scale,
            self.temporal_interpolation_scale,
            output_type="ms",
        )
        pos_embedding = pos_embedding.flatten(start_dim=0, end_dim=1)
        joint_pos_embedding = mint.zeros(size=(1, self.max_text_seq_length + num_patches, self.embed_dim))
        joint_pos_embedding[:, self.max_text_seq_length :] += pos_embedding

        return joint_pos_embedding

    def construct(self, text_embeds: ms.Tensor, image_embeds: ms.Tensor):
        r"""
        Args:
            text_embeds (`ms.Tensor`):
                Input text embeddings. Expected shape: (batch_size, seq_length, embedding_dim).
            image_embeds (`ms.Tensor`):
                Input image embeddings. Expected shape: (batch_size, num_frames, channels, height, width).
        """
        text_embeds = self.text_proj(text_embeds)

        batch_size, num_frames, channels, height, width = image_embeds.shape

        if self.patch_size_t is None:
            image_embeds = image_embeds.reshape(-1, channels, height, width)
            image_embeds = self.proj(image_embeds)
            image_embeds = image_embeds.view(batch_size, num_frames, *image_embeds.shape[1:])
            image_embeds = image_embeds.flatten(start_dim=3).swapaxes(
                2, 3
            )  # [batch, num_frames, height x width, channels]
            image_embeds = image_embeds.flatten(
                start_dim=1, end_dim=2
            )  # [batch, num_frames x height x width, channels]
        else:
            p = self.patch_size
            p_t = self.patch_size_t

            image_embeds = image_embeds.permute(0, 1, 3, 4, 2)
            image_embeds = image_embeds.reshape(
                batch_size, num_frames // p_t, p_t, height // p, p, width // p, p, channels
            )
            image_embeds = (
                image_embeds.permute(0, 1, 3, 5, 7, 2, 4, 6)
                .flatten(start_dim=4, end_dim=7)
                .flatten(start_dim=1, end_dim=3)
            )
            image_embeds = self.proj(image_embeds)

        embeds = mint.cat(
            [text_embeds, image_embeds], dim=1
        ).contiguous()  # [batch, seq_length + num_frames x height x width, channels]

        if self.use_positional_embeddings or self.use_learned_positional_embeddings:
            if self.use_learned_positional_embeddings and (self.sample_width != width or self.sample_height != height):
                raise ValueError(
                    "It is currently not possible to generate videos at a different resolution that the defaults. This should only be the case with 'THUDM/CogVideoX-5b-I2V'."  # noqa: E501
                    "If you think this is incorrect, please open an issue at https://github.com/huggingface/diffusers/issues."
                )

            pre_time_compression_frames = (num_frames - 1) * self.temporal_compression_ratio + 1

            if (
                self.sample_height != height
                or self.sample_width != width
                or self.sample_frames != pre_time_compression_frames
            ):
                pos_embedding = self._get_positional_embeddings(height, width, pre_time_compression_frames)
            else:
                pos_embedding = self.pos_embedding

            pos_embedding = pos_embedding.to(dtype=embeds.dtype)
            embeds = embeds + pos_embedding

        return embeds


class CogView3PlusPatchEmbed(nn.Cell):
    def __init__(
        self,
        in_channels: int = 16,
        hidden_size: int = 2560,
        patch_size: int = 2,
        text_hidden_size: int = 4096,
        pos_embed_max_size: int = 128,
    ):
        super().__init__()
        self.in_channels = in_channels
        self.hidden_size = hidden_size
        self.patch_size = patch_size
        self.text_hidden_size = text_hidden_size
        self.pos_embed_max_size = pos_embed_max_size
        # Linear projection for image patches
        self.proj = mint.nn.Linear(in_channels * patch_size**2, hidden_size)

        # Linear projection for text embeddings
        self.text_proj = mint.nn.Linear(text_hidden_size, hidden_size)

        pos_embed = get_2d_sincos_pos_embed(
            hidden_size, pos_embed_max_size, base_size=pos_embed_max_size, output_type="ms"
        )
        pos_embed = pos_embed.reshape(pos_embed_max_size, pos_embed_max_size, hidden_size)
        self.pos_embed = pos_embed.float()

    def construct(self, hidden_states: ms.Tensor, encoder_hidden_states: ms.Tensor) -> ms.Tensor:
        batch_size, channel, height, width = hidden_states.shape

        if height % self.patch_size != 0 or width % self.patch_size != 0:
            raise ValueError("Height and width must be divisible by patch size")

        height = height // self.patch_size
        width = width // self.patch_size
        hidden_states = hidden_states.view(batch_size, channel, height, self.patch_size, width, self.patch_size)
        hidden_states = hidden_states.permute(0, 2, 4, 1, 3, 5).contiguous()
        hidden_states = hidden_states.view(batch_size, height * width, channel * self.patch_size * self.patch_size)

        # Project the patches
        hidden_states = self.proj(hidden_states)
        encoder_hidden_states = self.text_proj(encoder_hidden_states)
        hidden_states = mint.cat([encoder_hidden_states, hidden_states], dim=1)

        # Calculate text_length
        text_length = encoder_hidden_states.shape[1]

        image_pos_embed = self.pos_embed[:height, :width].reshape(height * width, -1)
        text_pos_embed = mint.zeros((text_length, self.hidden_size), dtype=image_pos_embed.dtype)
        pos_embed = mint.cat([text_pos_embed, image_pos_embed], dim=0)[None, ...]

        return (hidden_states + pos_embed).to(hidden_states.dtype)


def get_3d_rotary_pos_embed(
    embed_dim,
    crops_coords,
    grid_size,
    temporal_size,
    theta: int = 10000,
    use_real: bool = True,
    grid_type: str = "linspace",
    max_size: Optional[Tuple[int, int]] = None,
) -> Union[ms.Tensor, Tuple[ms.Tensor, ms.Tensor]]:
    """
    RoPE for video tokens with 3D structure.

    Args:
    embed_dim: (`int`):
        The embedding dimension size, corresponding to hidden_size_head.
    crops_coords (`Tuple[int]`):
        The top-left and bottom-right coordinates of the crop.
    grid_size (`Tuple[int]`):
        The grid size of the spatial positional embedding (height, width).
    temporal_size (`int`):
        The size of the temporal dimension.
    theta (`float`):
        Scaling factor for frequency computation.
    grid_type (`str`):
        Whether to use "linspace" or "slice" to compute grids.

    Returns:
        `ms.Tensor`: positional embedding with shape `(temporal_size * grid_size[0] * grid_size[1], embed_dim/2)`.
    """
    if use_real is not True:
        raise ValueError(" `use_real = False` is not currently supported for get_3d_rotary_pos_embed")

    if grid_type == "linspace":
        start, stop = crops_coords
        grid_size_h, grid_size_w = grid_size
        grid_h = mint.linspace(start[0], stop[0] * (grid_size_h - 1) / grid_size_h, grid_size_h).to(ms.float32)
        grid_w = mint.linspace(start[1], stop[1] * (grid_size_w - 1) / grid_size_w, grid_size_w).to(ms.float32)
        grid_t = mint.arange(temporal_size, dtype=ms.float32)
        grid_t = mint.linspace(0, temporal_size * (temporal_size - 1) / temporal_size, temporal_size).to(ms.float32)
    elif grid_type == "slice":
        max_h, max_w = max_size
        grid_size_h, grid_size_w = grid_size
        grid_h = mint.arange(max_h, dtype=ms.float32)
        grid_w = mint.arange(max_w, dtype=ms.float32)
        grid_t = mint.arange(temporal_size, dtype=ms.float32)
    else:
        raise ValueError("Invalid value passed for `grid_type`.")

    # Compute dimensions for each axis
    dim_t = embed_dim // 4
    dim_h = embed_dim // 8 * 3
    dim_w = embed_dim // 8 * 3

    # Temporal frequencies
    freqs_t = get_1d_rotary_pos_embed(dim_t, grid_t, theta=theta, use_real=True)
    # Spatial frequencies for height and width
    freqs_h = get_1d_rotary_pos_embed(dim_h, grid_h, theta=theta, use_real=True)
    freqs_w = get_1d_rotary_pos_embed(dim_w, grid_w, theta=theta, use_real=True)

    # BroadCast and concatenate temporal and spaial frequencie (height and width) into a 3d tensor
    def combine_time_height_width(freqs_t, freqs_h, freqs_w):
        freqs_t = freqs_t[:, None, None, :].broadcast_to(
            (-1, grid_size_h, grid_size_w, -1)
        )  # temporal_size, grid_size_h, grid_size_w, dim_t
        freqs_h = freqs_h[None, :, None, :].broadcast_to(
            (temporal_size, -1, grid_size_w, -1)
        )  # temporal_size, grid_size_h, grid_size_2, dim_h
        freqs_w = freqs_w[None, None, :, :].broadcast_to(
            (temporal_size, grid_size_h, -1, -1)
        )  # temporal_size, grid_size_h, grid_size_2, dim_w

        freqs = mint.cat(
            [freqs_t, freqs_h, freqs_w], dim=-1
        )  # temporal_size, grid_size_h, grid_size_w, (dim_t + dim_h + dim_w)
        freqs = freqs.view(
            temporal_size * grid_size_h * grid_size_w, -1
        )  # (temporal_size * grid_size_h * grid_size_w), (dim_t + dim_h + dim_w)
        return freqs

    t_cos, t_sin = freqs_t  # both t_cos and t_sin has shape: temporal_size, dim_t
    h_cos, h_sin = freqs_h  # both h_cos and h_sin has shape: grid_size_h, dim_h
    w_cos, w_sin = freqs_w  # both w_cos and w_sin has shape: grid_size_w, dim_w

    if grid_type == "slice":
        t_cos, t_sin = t_cos[:temporal_size], t_sin[:temporal_size]
        h_cos, h_sin = h_cos[:grid_size_h], h_sin[:grid_size_h]
        w_cos, w_sin = w_cos[:grid_size_w], w_sin[:grid_size_w]

    cos = combine_time_height_width(t_cos, h_cos, w_cos)
    sin = combine_time_height_width(t_sin, h_sin, w_sin)
    return cos, sin


def get_3d_rotary_pos_embed_allegro(
    embed_dim,
    crops_coords,
    grid_size,
    temporal_size,
    interpolation_scale: Tuple[float, float, float] = (1.0, 1.0, 1.0),
    theta: int = 10000,
) -> Union[ms.Tensor, Tuple[ms.Tensor, ms.Tensor]]:
    # TODO(aryan): docs
    start, stop = crops_coords
    grid_size_h, grid_size_w = grid_size
    interpolation_scale_t, interpolation_scale_h, interpolation_scale_w = interpolation_scale
    grid_t = mint.linspace(0, temporal_size * (temporal_size - 1) / temporal_size, temporal_size).float()
    grid_h = mint.linspace(start[0], stop[0] * (grid_size_h - 1) / grid_size_h, grid_size_h).float()
    grid_w = mint.linspace(start[1], stop[1] * (grid_size_w - 1) / grid_size_w, grid_size_w).float()

    # Compute dimensions for each axis
    dim_t = embed_dim // 3
    dim_h = embed_dim // 3
    dim_w = embed_dim // 3

    # Temporal frequencies
    freqs_t = get_1d_rotary_pos_embed(
        dim_t, grid_t / interpolation_scale_t, theta=theta, use_real=True, repeat_interleave_real=False
    )
    # Spatial frequencies for height and width
    freqs_h = get_1d_rotary_pos_embed(
        dim_h, grid_h / interpolation_scale_h, theta=theta, use_real=True, repeat_interleave_real=False
    )
    freqs_w = get_1d_rotary_pos_embed(
        dim_w, grid_w / interpolation_scale_w, theta=theta, use_real=True, repeat_interleave_real=False
    )

    return freqs_t, freqs_h, freqs_w, grid_t, grid_h, grid_w


def get_2d_rotary_pos_embed(embed_dim, crops_coords, grid_size, use_real=True, output_type: str = "np"):
    """
    RoPE for image tokens with 2d structure.

    Args:
    embed_dim: (`int`):
        The embedding dimension size
    crops_coords (`Tuple[int]`)
        The top-left and bottom-right coordinates of the crop.
    grid_size (`Tuple[int]`):
        The grid size of the positional embedding.
    use_real (`bool`):
        If True, return real part and imaginary part separately. Otherwise, return complex numbers.

    Returns:
        `ms.Tensor`: positional embedding with shape `( grid_size * grid_size, embed_dim/2)`.
    """
    if output_type == "np":
        deprecation_message = (
            "`get_2d_sincos_pos_embed` uses `mindspore`."
            " `from_numpy` is no longer required."
            "  Pass `output_type='pt' to use the new version now."
        )
        deprecate("output_type=='np'", "0.33.0", deprecation_message, standard_warn=False)
        return _get_2d_rotary_pos_embed_np(
            embed_dim=embed_dim,
            crops_coords=crops_coords,
            grid_size=grid_size,
            use_real=use_real,
        )
    start, stop = crops_coords
    # scale end by (steps−1)/steps matches np.linspace(..., endpoint=False)
    grid_h = mint.linspace(start[0], stop[0] * (grid_size[0] - 1) / grid_size[0], grid_size[0]).to(ms.float32)
    grid_w = mint.linspace(start[1], stop[1] * (grid_size[1] - 1) / grid_size[1], grid_size[1]).to(ms.float32)
    grid = mint.meshgrid(grid_w, grid_h, indexing="xy")
    grid = mint.stack(grid, dim=0)  # [2, W, H]

    grid = grid.reshape([2, 1, *grid.shape[1:]])
    pos_embed = get_2d_rotary_pos_embed_from_grid(embed_dim, grid, use_real=use_real)
    return pos_embed


def _get_2d_rotary_pos_embed_np(embed_dim, crops_coords, grid_size, use_real=True):
    """
    RoPE for image tokens with 2d structure.

    Args:
    embed_dim: (`int`):
        The embedding dimension size
    crops_coords (`Tuple[int]`)
        The top-left and bottom-right coordinates of the crop.
    grid_size (`Tuple[int]`):
        The grid size of the positional embedding.
    use_real (`bool`):
        If True, return real part and imaginary part separately. Otherwise, return complex numbers.

    Returns:
        `ms.Tensor`: positional embedding with shape `( grid_size * grid_size, embed_dim/2)`.
    """
    start, stop = crops_coords
    grid_h = np.linspace(start[0], stop[0], grid_size[0], endpoint=False, dtype=np.float32)
    grid_w = np.linspace(start[1], stop[1], grid_size[1], endpoint=False, dtype=np.float32)
    grid = np.meshgrid(grid_w, grid_h)  # here w goes first
    grid = np.stack(grid, axis=0)  # [2, W, H]

    grid = grid.reshape([2, 1, *grid.shape[1:]])
    pos_embed = get_2d_rotary_pos_embed_from_grid(embed_dim, grid, use_real=use_real)
    return pos_embed


def get_2d_rotary_pos_embed_from_grid(embed_dim, grid, use_real=False):
    """
    Get 2D RoPE from grid.

    Args:
    embed_dim: (`int`):
        The embedding dimension size, corresponding to hidden_size_head.
    grid (`np.ndarray`):
        The grid of the positional embedding.
    use_real (`bool`):
        If True, return real part and imaginary part separately. Otherwise, return complex numbers.

    Returns:
        `ms.Tensor`: positional embedding with shape `( grid_size * grid_size, embed_dim/2)`.
    """
    assert embed_dim % 4 == 0

    # use half of dimensions to encode grid_h
    emb_h = get_1d_rotary_pos_embed(
        embed_dim // 2, grid[0].reshape(-1), use_real=use_real
    )  # (H*W, D/2) if use_real else (H*W, D/4)
    emb_w = get_1d_rotary_pos_embed(
        embed_dim // 2, grid[1].reshape(-1), use_real=use_real
    )  # (H*W, D/2) if use_real else (H*W, D/4)

    if use_real:
        cos = mint.cat([emb_h[0], emb_w[0]], dim=1)  # (H*W, D)
        sin = mint.cat([emb_h[1], emb_w[1]], dim=1)  # (H*W, D)
        return cos, sin
    else:
        emb = mint.cat([emb_h, emb_w], dim=1)  # (H*W, D/2)
        return emb


def get_2d_rotary_pos_embed_lumina(embed_dim, len_h, len_w, linear_factor=1.0, ntk_factor=1.0):
    """
    Get 2D RoPE from grid.

    Args:
    embed_dim: (`int`):
        The embedding dimension size, corresponding to hidden_size_head.
    grid (`np.ndarray`):
        The grid of the positional embedding.
    linear_factor (`float`):
        The linear factor of the positional embedding, which is used to scale the positional embedding in the linear
        layer.
    ntk_factor (`float`):
        The ntk factor of the positional embedding, which is used to scale the positional embedding in the ntk layer.

    Returns:
        `ms.Tensor`: positional embedding with shape `( grid_size * grid_size, embed_dim/2)`.
    """
    assert embed_dim % 4 == 0

    emb_h = get_1d_rotary_pos_embed(
        embed_dim // 2, len_h, linear_factor=linear_factor, ntk_factor=ntk_factor
    )  # (H, D/4)
    emb_w = get_1d_rotary_pos_embed(
        embed_dim // 2, len_w, linear_factor=linear_factor, ntk_factor=ntk_factor
    )  # (W, D/4)
    emb_h = emb_h.view(len_h, 1, embed_dim // 4, 1).tile((1, len_w, 1, 1))  # (H, W, D/4, 1)
    emb_w = emb_w.view(1, len_w, embed_dim // 4, 1).tile((len_h, 1, 1, 1))  # (H, W, D/4, 1)

    emb = mint.cat([emb_h, emb_w], dim=-1).flatten(start_dim=2)  # (H, W, D/2)
    return emb


def get_1d_rotary_pos_embed(
    dim: int,
    pos: Union[np.ndarray, int],
    theta: float = 10000.0,
    use_real=False,
    linear_factor=1.0,
    ntk_factor=1.0,
    repeat_interleave_real=True,
    freqs_dtype=ms.float32,  # ms.float32, ms.float64 (flux)
):
    """
    Precompute the frequency tensor for complex exponentials (cis) with given dimensions.

    This function calculates a frequency tensor with complex exponentials using the given dimension 'dim' and the end
    index 'end'. The 'theta' parameter scales the frequencies. The returned tensor contains complex values in complex64
    data type.

    Args:
        dim (`int`): Dimension of the frequency tensor.
        pos (`np.ndarray` or `int`): Position indices for the frequency tensor. [S] or scalar
        theta (`float`, *optional*, defaults to 10000.0):
            Scaling factor for frequency computation. Defaults to 10000.0.
        use_real (`bool`, *optional*):
            If True, return real part and imaginary part separately. Otherwise, return complex numbers.
        linear_factor (`float`, *optional*, defaults to 1.0):
            Scaling factor for the context extrapolation. Defaults to 1.0.
        ntk_factor (`float`, *optional*, defaults to 1.0):
            Scaling factor for the NTK-Aware RoPE. Defaults to 1.0.
        repeat_interleave_real (`bool`, *optional*, defaults to `True`):
            If `True` and `use_real`, real part and imaginary part are each interleaved with themselves to reach `dim`.
            Otherwise, they are concateanted with themselves.
        freqs_dtype (`ms.float32` or `ms.float64`, *optional*, defaults to `ms.float32`):
            the dtype of the frequency tensor.
    Returns:
        `ms.Tensor`: Precomputed frequency tensor with complex exponentials. [S, D/2]
    """
    assert dim % 2 == 0

    if isinstance(pos, int):
        pos = mint.arange(pos)
    if isinstance(pos, np.ndarray):
        pos = ms.Tensor.from_numpy(pos)  # type: ignore  # [S]

    theta = theta * ntk_factor
    freqs = 1.0 / (theta ** (mint.arange(0, dim, 2, dtype=freqs_dtype)[: (dim // 2)] / dim)) / linear_factor  # [D/2]
    freqs = mint.outer(pos, freqs)  # type: ignore   # [S, D/2]
    if use_real and repeat_interleave_real:
        # flux, hunyuan-dit, cogvideox
        # ms.float64 is not support in mint.repeat_interleave
        if freqs_dtype == ms.float64:
            freqs_cos = freqs.cos().to(ms.float32).repeat_interleave(2, dim=1).to(freqs_dtype)  # [S, D]
            freqs_sin = freqs.sin().to(ms.float32).repeat_interleave(2, dim=1).to(freqs_dtype)  # [S, D]
        else:
            freqs_cos = freqs.cos().repeat_interleave(2, dim=1)  # [S, D]
            freqs_sin = freqs.sin().repeat_interleave(2, dim=1)  # [S, D]
        return freqs_cos, freqs_sin
    elif use_real:
        # stable audio, allegro
        freqs_cos = mint.cat([freqs.cos(), freqs.cos()], dim=-1).float()  # [S, D]
        freqs_sin = mint.cat([freqs.sin(), freqs.sin()], dim=-1).float()  # [S, D]
        return freqs_cos, freqs_sin
    else:
        # lumina
        freqs_cis = mint.polar(mint.ones_like(freqs), freqs)  # complex64     # [S, D/2]
        return freqs_cis


def apply_rotary_emb(
    x: ms.Tensor,
    freqs_cis: Union[ms.Tensor, Tuple[ms.Tensor]],
    use_real: bool = True,
    use_real_unbind_dim: int = -1,
) -> Tuple[ms.Tensor, ms.Tensor]:
    """
    Apply rotary embeddings to input tensors using the given frequency tensor. This function applies rotary embeddings
    to the given query or key 'x' tensors using the provided frequency tensor 'freqs_cis'. The input tensors are
    reshaped as complex numbers, and the frequency tensor is reshaped for broadcasting compatibility. The resulting
    tensors contain rotary embeddings and are returned as real tensors.

    Args:
        x (`ms.Tensor`):
            Query or key tensor to apply rotary embeddings. [B, H, S, D] xk (ms.Tensor): Key tensor to apply
        freqs_cis (`Tuple[ms.Tensor]`): Precomputed frequency tensor for complex exponentials. ([S, D], [S, D],)

    Returns:
        Tuple[ms.Tensor, ms.Tensor]: Tuple of modified query tensor and key tensor with rotary embeddings.
    """
    if use_real:
        # Support concatenated `freqs_cis` since MindSpore recompute doesn't support calculate tensors' gradient from tuple.
        # todo: unavailable mint interface
        if ops.is_tensor(freqs_cis):
            cos, sin = freqs_cis.chunk(2)  # [1, S, D]
            # cos = cos[None]
            # sin = sin[None]
            cos = cos.expand_dims(axis=0)
            sin = sin.expand_dims(axis=0)
        else:
            cos, sin = freqs_cis  # [S, D]
            # cos = cos[None, None]
            # sin = sin[None, None]
            cos = cos.expand_dims(axis=0).expand_dims(axis=0)
            sin = sin.expand_dims(axis=0).expand_dims(axis=0)

        if use_real_unbind_dim == -1:
            # Used for flux, cogvideox, hunyuan-dit
            x_real, x_imag = x.reshape(*x.shape[:-1], -1, 2).unbind(-1)  # [B, S, H, D//2]
            x_rotated = mint.stack([-x_imag, x_real], dim=-1).flatten(start_dim=3)
        elif use_real_unbind_dim == -2:
            # Used for Stable Audio, OmniGen and CogView4
            x_real, x_imag = x.reshape(*x.shape[:-1], 2, -1).unbind(-2)  # [B, S, H, D//2]
            x_rotated = mint.cat([-x_imag, x_real], dim=-1)
        else:
            raise ValueError(f"`use_real_unbind_dim={use_real_unbind_dim}` but should be -1 or -2.")

        out = (x.float() * cos + x_rotated.float() * sin).to(x.dtype)

        return out
    else:
        # used for lumina
        x_rotated = view_as_complex(x.float().reshape((*x.shape[:-1], -1, 2)))
        freqs_cis = freqs_cis.unsqueeze(2)
        # todo: unavailable mint interface
        x_out = ops.view_as_real(x_rotated * freqs_cis).flatten(start_dim=3)

        return x_out.type_as(x)


def apply_rotary_emb_allegro(x: ms.Tensor, freqs_cis, positions):
    # TODO(aryan): rewrite
    def apply_1d_rope(tokens, pos, cos, sin):
        # cos = ops.embedding(pos, ms.Parameter(cos))[:, None, :, :]
        # sin = ops.embedding(pos, ms.Parameter(sin))[:, None, :, :]
        # In `ops.embedding`, weight should be a Parameter, but we do not support `parameter` in graph mode.
        cos = cos[pos][:, None, :, :]
        sin = sin[pos][:, None, :, :]
        x1, x2 = tokens[..., : tokens.shape[-1] // 2], tokens[..., tokens.shape[-1] // 2 :]
        tokens_rotated = mint.cat((-x2, x1), dim=-1)
        return (tokens.float() * cos + tokens_rotated.float() * sin).to(tokens.dtype)

    (t_cos, t_sin), (h_cos, h_sin), (w_cos, w_sin) = freqs_cis
    t, h, w = x.chunk(3, dim=-1)
    t = apply_1d_rope(t, positions[0], t_cos, t_sin)
    h = apply_1d_rope(h, positions[1], h_cos, h_sin)
    w = apply_1d_rope(w, positions[2], w_cos, w_sin)
    x = mint.cat([t, h, w], dim=-1)
    return x


class FluxPosEmbed(nn.Cell):
    # modified from https://github.com/black-forest-labs/flux/blob/c00d7c60b085fce8058b9df845e036090873f2ce/src/flux/modules/layers.py#L11
    def __init__(self, theta: int, axes_dim: List[int]):
        super().__init__()
        self.theta = theta
        self.axes_dim = axes_dim

    def construct(self, ids: ms.Tensor) -> ms.Tensor:
        n_axes = ids.shape[-1]
        cos_out = []
        sin_out = []
        pos = ids.float()
        freqs_dtype = ms.float32
        for i in range(n_axes):
            cos, sin = get_1d_rotary_pos_embed(
                self.axes_dim[i],
                mint.split(pos, 1, dim=1)[i].squeeze(axis=1),
                theta=self.theta,
                repeat_interleave_real=True,
                use_real=True,
                freqs_dtype=freqs_dtype,
            )
            cos_out.append(cos)
            sin_out.append(sin)
        freqs_cos = mint.cat(cos_out, dim=-1)
        freqs_sin = mint.cat(sin_out, dim=-1)
        return freqs_cos, freqs_sin


class TimestepEmbedding(nn.Cell):
    def __init__(
        self,
        in_channels: int,
        time_embed_dim: int,
        act_fn: str = "silu",
        out_dim: int = None,
        post_act_fn: Optional[str] = None,
        cond_proj_dim=None,
        sample_proj_bias=True,
    ):
        super().__init__()

        self.linear_1 = mint.nn.Linear(in_channels, time_embed_dim, bias=sample_proj_bias)

        if cond_proj_dim is not None:
            self.cond_proj = mint.nn.Linear(cond_proj_dim, in_channels, bias=False)
        else:
            self.cond_proj = None

        self.act = get_activation(act_fn)()

        if out_dim is not None:
            time_embed_dim_out = out_dim
        else:
            time_embed_dim_out = time_embed_dim
        self.linear_2 = mint.nn.Linear(time_embed_dim, time_embed_dim_out, bias=sample_proj_bias)

        if post_act_fn is None:
            self.post_act = None
        else:
            self.post_act = get_activation(post_act_fn)()

    def construct(self, sample, condition=None):
        if condition is not None:
            sample = sample + self.cond_proj(condition)
        sample = self.linear_1(sample)

        if self.act is not None:
            sample = self.act(sample)

        sample = self.linear_2(sample)

        if self.post_act is not None:
            sample = self.post_act(sample)
        return sample


class Timesteps(nn.Cell):
    def __init__(self, num_channels: int, flip_sin_to_cos: bool, downscale_freq_shift: float, scale: int = 1):
        super().__init__()
        self.num_channels = num_channels
        self.flip_sin_to_cos = flip_sin_to_cos
        self.downscale_freq_shift = downscale_freq_shift
        self.scale = scale

    def construct(self, timesteps):
        t_emb = get_timestep_embedding(
            timesteps,
            self.num_channels,
            flip_sin_to_cos=self.flip_sin_to_cos,
            downscale_freq_shift=self.downscale_freq_shift,
            scale=self.scale,
        )
        return t_emb


class GaussianFourierProjection(nn.Cell):
    """Gaussian Fourier embeddings for noise levels."""

    def __init__(
        self, embedding_size: int = 256, scale: float = 1.0, set_W_to_weight=True, log=True, flip_sin_to_cos=False
    ):
        super().__init__()
        self.weight = ms.Parameter(mint.randn(embedding_size) * scale, requires_grad=False, name="weight")
        self.log = log
        self.flip_sin_to_cos = flip_sin_to_cos

        if set_W_to_weight:
            # to delete later
            # FIXME: what is the logic here ???
            del self.weight
            self.W = ms.Parameter(mint.randn(embedding_size) * scale, requires_grad=False, name="weight")
            self.weight = self.W
            del self.W

    def construct(self, x):
        if self.log:
            x = mint.log(x)

        x_proj = x[:, None] * self.weight[None, :] * 2 * ms.numpy.pi

        if self.flip_sin_to_cos:
            out = mint.cat([mint.cos(x_proj), mint.sin(x_proj)], dim=-1)
        else:
            out = mint.cat([mint.sin(x_proj), mint.cos(x_proj)], dim=-1)
        return out


class SinusoidalPositionalEmbedding(nn.Cell):
    """Apply positional information to a sequence of embeddings.

    Takes in a sequence of embeddings with shape (batch_size, seq_length, embed_dim) and adds positional embeddings to
    them

    Args:
        embed_dim: (int): Dimension of the positional embedding.
        max_seq_length: Maximum sequence length to apply positional embeddings

    """

    def __init__(self, embed_dim: int, max_seq_length: int = 32):
        super().__init__()
        position = np.expand_dims(np.arange(max_seq_length), axis=1)
        div_term = np.exp(np.arange(0, embed_dim, 2) * (-np.log(10000.0) / embed_dim))
        pe = np.zeros(shape=(1, max_seq_length, embed_dim))
        pe[0, :, 0::2] = np.sin(position * div_term)
        pe[0, :, 1::2] = np.cos(position * div_term)
        self.pe = ms.Tensor.from_numpy(pe).float()

    def construct(self, x):
        _, seq_length, _ = x.shape
        x = x + self.pe[:, :seq_length].to(x.dtype)
        return x


class ImagePositionalEmbeddings(nn.Cell):
    """
    Converts latent image classes into vector embeddings. Sums the vector embeddings with positional embeddings for the
    height and width of the latent space.

    For more details, see figure 10 of the dall-e paper: https://arxiv.org/abs/2102.12092

    For VQ-diffusion:

    Output vector embeddings are used as input for the transformer.

    Note that the vector embeddings for the transformer are different than the vector embeddings from the VQVAE.

    Args:
        num_embed (`int`):
            Number of embeddings for the latent pixels embeddings.
        height (`int`):
            Height of the latent image i.e. the number of height embeddings.
        width (`int`):
            Width of the latent image i.e. the number of width embeddings.
        embed_dim (`int`):
            Dimension of the produced vector embeddings. Used for the latent pixel, height, and width embeddings.
    """

    def __init__(
        self,
        num_embed: int,
        height: int,
        width: int,
        embed_dim: int,
    ):
        super().__init__()

        self.height = height
        self.width = width
        self.num_embed = num_embed
        self.embed_dim = embed_dim

        self.emb = mint.nn.Embedding(self.num_embed, embed_dim)
        self.height_emb = mint.nn.Embedding(self.height, embed_dim)
        self.width_emb = mint.nn.Embedding(self.width, embed_dim)

    def construct(self, index):
        emb = self.emb(index)

        height_emb = self.height_emb(mint.arange(self.height).view(1, self.height))

        # 1 x H x D -> 1 x H x 1 x D
        height_emb = height_emb.unsqueeze(2)

        width_emb = self.width_emb(mint.arange(self.width).view(1, self.width))

        # 1 x W x D -> 1 x 1 x W x D
        width_emb = width_emb.unsqueeze(1)

        pos_emb = height_emb + width_emb

        # 1 x H x W x D -> 1 x L xD
        pos_emb = pos_emb.view(1, self.height * self.width, -1)

        emb = emb + pos_emb[:, : emb.shape[1], :]

        return emb


class LabelEmbedding(nn.Cell):
    """
    Embeds class labels into vector representations. Also handles label dropout for classifier-free guidance.

    Args:
        num_classes (`int`): The number of classes.
        hidden_size (`int`): The size of the vector embeddings.
        dropout_prob (`float`): The probability of dropping a label.
    """

    def __init__(self, num_classes, hidden_size, dropout_prob):
        super().__init__()
        use_cfg_embedding = dropout_prob > 0
        self.embedding_table = mint.nn.Embedding(num_classes + use_cfg_embedding, hidden_size)
        self.num_classes = num_classes
        self.dropout_prob = dropout_prob

    def token_drop(self, labels, force_drop_ids=None):
        """
        Drops labels to enable classifier-free guidance.
        """
        if force_drop_ids is None:
            drop_ids = mint.rand(labels.shape[0]) < self.dropout_prob
        else:
            drop_ids = ms.tensor(force_drop_ids == 1)
        labels = mint.where(drop_ids, self.num_classes, labels)
        return labels

    def construct(self, labels: ms.Tensor, force_drop_ids=None):
        use_dropout = self.dropout_prob > 0
        if (self.training and use_dropout) or (force_drop_ids is not None):
            labels = self.token_drop(labels, force_drop_ids)
        embeddings = self.embedding_table(labels)
        return embeddings


class TextImageProjection(nn.Cell):
    def __init__(
        self,
        text_embed_dim: int = 1024,
        image_embed_dim: int = 768,
        cross_attention_dim: int = 768,
        num_image_text_embeds: int = 10,
    ):
        super().__init__()

        self.num_image_text_embeds = num_image_text_embeds
        self.image_embeds = mint.nn.Linear(image_embed_dim, self.num_image_text_embeds * cross_attention_dim)
        self.text_proj = mint.nn.Linear(text_embed_dim, cross_attention_dim)

    def construct(self, text_embeds: ms.Tensor, image_embeds: ms.Tensor):
        batch_size = text_embeds.shape[0]

        # image
        image_text_embeds = self.image_embeds(image_embeds)
        image_text_embeds = image_text_embeds.reshape(batch_size, self.num_image_text_embeds, -1)

        # text
        text_embeds = self.text_proj(text_embeds)

        return mint.cat([image_text_embeds, text_embeds], dim=1)


class ImageProjection(nn.Cell):
    def __init__(
        self,
        image_embed_dim: int = 768,
        cross_attention_dim: int = 768,
        num_image_text_embeds: int = 32,
    ):
        super().__init__()
        from .normalization import LayerNorm

        self.num_image_text_embeds = num_image_text_embeds
        self.image_embeds = mint.nn.Linear(image_embed_dim, self.num_image_text_embeds * cross_attention_dim)
        self.norm = LayerNorm(cross_attention_dim)

    def construct(self, image_embeds: ms.Tensor):
        batch_size = image_embeds.shape[0]

        # image
        image_embeds = self.image_embeds(image_embeds.to(self.image_embeds.weight.dtype))
        image_embeds = image_embeds.reshape(batch_size, self.num_image_text_embeds, -1)
        image_embeds = self.norm(image_embeds)
        return image_embeds


class IPAdapterFullImageProjection(nn.Cell):
    def __init__(self, image_embed_dim=1024, cross_attention_dim=1024):
        super().__init__()
        from .attention import FeedForward
        from .normalization import LayerNorm

        self.ff = FeedForward(image_embed_dim, cross_attention_dim, mult=1, activation_fn="gelu")
        self.norm = LayerNorm(cross_attention_dim)

    def construct(self, image_embeds: ms.Tensor):
        return self.norm(self.ff(image_embeds))


class IPAdapterFaceIDImageProjection(nn.Cell):
    def __init__(self, image_embed_dim=1024, cross_attention_dim=1024, mult=1, num_tokens=1):
        super().__init__()
        from .attention import FeedForward
        from .normalization import LayerNorm

        self.num_tokens = num_tokens
        self.cross_attention_dim = cross_attention_dim
        self.ff = FeedForward(image_embed_dim, cross_attention_dim * num_tokens, mult=mult, activation_fn="gelu")
        self.norm = LayerNorm(cross_attention_dim)

    def construct(self, image_embeds: ms.Tensor):
        x = self.ff(image_embeds)
        x = x.reshape(-1, self.num_tokens, self.cross_attention_dim)
        return self.norm(x)


class CombinedTimestepLabelEmbeddings(nn.Cell):
    def __init__(self, num_classes, embedding_dim, class_dropout_prob=0.1):
        super().__init__()

        self.time_proj = Timesteps(num_channels=256, flip_sin_to_cos=True, downscale_freq_shift=1)
        self.timestep_embedder = TimestepEmbedding(in_channels=256, time_embed_dim=embedding_dim)
        self.class_embedder = LabelEmbedding(num_classes, embedding_dim, class_dropout_prob)

    def construct(self, timestep, class_labels, hidden_dtype=None):
        timesteps_proj = self.time_proj(timestep)
        hidden_dtype = hidden_dtype or timesteps_proj.dtype  # mindspore does't support tensor.to(None)
        timesteps_emb = self.timestep_embedder(timesteps_proj.to(dtype=hidden_dtype))  # (N, D)

        class_labels = self.class_embedder(class_labels)  # (N, D)

        conditioning = timesteps_emb + class_labels  # (N, D)

        return conditioning


class CombinedTimestepTextProjEmbeddings(nn.Cell):
    def __init__(self, embedding_dim, pooled_projection_dim):
        super().__init__()

        self.time_proj = Timesteps(num_channels=256, flip_sin_to_cos=True, downscale_freq_shift=0)
        self.timestep_embedder = TimestepEmbedding(in_channels=256, time_embed_dim=embedding_dim)
        self.text_embedder = PixArtAlphaTextProjection(pooled_projection_dim, embedding_dim, act_fn="silu")

    def construct(self, timestep, pooled_projection):
        timesteps_proj = self.time_proj(timestep)
        timesteps_emb = self.timestep_embedder(timesteps_proj.to(dtype=pooled_projection.dtype))  # (N, D)

        pooled_projections = self.text_embedder(pooled_projection)

        conditioning = timesteps_emb + pooled_projections

        return conditioning


class CombinedTimestepGuidanceTextProjEmbeddings(nn.Cell):
    def __init__(self, embedding_dim, pooled_projection_dim):
        super().__init__()

        self.time_proj = Timesteps(num_channels=256, flip_sin_to_cos=True, downscale_freq_shift=0)
        self.timestep_embedder = TimestepEmbedding(in_channels=256, time_embed_dim=embedding_dim)
        self.guidance_embedder = TimestepEmbedding(in_channels=256, time_embed_dim=embedding_dim)
        self.text_embedder = PixArtAlphaTextProjection(pooled_projection_dim, embedding_dim, act_fn="silu")

    def construct(self, timestep, guidance, pooled_projection):
        timesteps_proj = self.time_proj(timestep)
        timesteps_emb = self.timestep_embedder(timesteps_proj.to(dtype=pooled_projection.dtype))  # (N, D)

        guidance_proj = self.time_proj(guidance)
        guidance_emb = self.guidance_embedder(guidance_proj.to(dtype=pooled_projection.dtype))  # (N, D)

        time_guidance_emb = timesteps_emb + guidance_emb

        pooled_projections = self.text_embedder(pooled_projection)
        conditioning = time_guidance_emb + pooled_projections

        return conditioning


class CogView3CombinedTimestepSizeEmbeddings(nn.Cell):
    def __init__(self, embedding_dim: int, condition_dim: int, pooled_projection_dim: int, timesteps_dim: int = 256):
        super().__init__()

        self.time_proj = Timesteps(num_channels=timesteps_dim, flip_sin_to_cos=True, downscale_freq_shift=0)
        self.condition_proj = Timesteps(num_channels=condition_dim, flip_sin_to_cos=True, downscale_freq_shift=0)
        self.timestep_embedder = TimestepEmbedding(in_channels=timesteps_dim, time_embed_dim=embedding_dim)
        self.condition_embedder = PixArtAlphaTextProjection(pooled_projection_dim, embedding_dim, act_fn="silu")

    def construct(
        self,
        timestep: ms.Tensor,
        original_size: ms.Tensor,
        target_size: ms.Tensor,
        crop_coords: ms.Tensor,
        hidden_dtype: ms.Type,
    ) -> ms.Tensor:
        timesteps_proj = self.time_proj(timestep)

        original_size_proj = self.condition_proj(original_size.flatten()).view(original_size.shape[0], -1)
        crop_coords_proj = self.condition_proj(crop_coords.flatten()).view(crop_coords.shape[0], -1)
        target_size_proj = self.condition_proj(target_size.flatten()).view(target_size.shape[0], -1)

        # (B, 3 * condition_dim)
        condition_proj = mint.cat([original_size_proj, crop_coords_proj, target_size_proj], dim=1)

        timesteps_emb = self.timestep_embedder(timesteps_proj.to(dtype=hidden_dtype))  # (B, embedding_dim)
        condition_emb = self.condition_embedder(condition_proj.to(dtype=hidden_dtype))  # (B, embedding_dim)

        conditioning = timesteps_emb + condition_emb
        return conditioning


class HunyuanDiTAttentionPool(nn.Cell):
    # Copied from https://github.com/Tencent/HunyuanDiT/blob/cb709308d92e6c7e8d59d0dff41b74d35088db6a/hydit/modules/poolers.py#L6

    def __init__(self, spacial_dim: int, embed_dim: int, num_heads: int, output_dim: int = None):
        super().__init__()
        self.positional_embedding = ms.Parameter(
            mint.randn(spacial_dim + 1, embed_dim) / embed_dim**0.5, name="positional_embedding"
        )
        self.k_proj = mint.nn.Linear(embed_dim, embed_dim)
        self.q_proj = mint.nn.Linear(embed_dim, embed_dim)
        self.v_proj = mint.nn.Linear(embed_dim, embed_dim)
        self.c_proj = mint.nn.Linear(embed_dim, output_dim or embed_dim)
        self.num_heads = num_heads

    def construct(self, x: ms.Tensor):
        x = x.permute(1, 0, 2)  # NLC -> LNC
        x = mint.cat([mint.mean(x, dim=0, keepdim=True), x], dim=0)  # (L+1)NC
        x = x + self.positional_embedding[:, None, :].to(x.dtype)  # (L+1)NC
        # todo: unavailable mint interface
        x, _ = ops.function.nn_func.multi_head_attention_forward(
            query=x[:1],
            key=x,
            value=x,
            embed_dim_to_check=x.shape[-1],
            num_heads=self.num_heads,
            q_proj_weight=self.q_proj.weight,
            k_proj_weight=self.k_proj.weight,
            v_proj_weight=self.v_proj.weight,
            in_proj_weight=None,
            in_proj_bias=mint.cat([self.q_proj.bias, self.k_proj.bias, self.v_proj.bias]),
            bias_k=None,
            bias_v=None,
            add_zero_attn=False,
            dropout_p=0.0,
            out_proj_weight=self.c_proj.weight,
            out_proj_bias=self.c_proj.bias,
            use_separate_proj_weight=True,
            training=self.training,
            dtype=x.dtype,  # mindspore must specify argument dtype, otherwise fp32 will be used
        )
        return x.squeeze(0)


class HunyuanCombinedTimestepTextSizeStyleEmbedding(nn.Cell):
    def __init__(
        self,
        embedding_dim,
        pooled_projection_dim=1024,
        seq_len=256,
        cross_attention_dim=2048,
        use_style_cond_and_image_meta_size=True,
    ):
        super().__init__()

        self.time_proj = Timesteps(num_channels=256, flip_sin_to_cos=True, downscale_freq_shift=0)
        self.timestep_embedder = TimestepEmbedding(in_channels=256, time_embed_dim=embedding_dim)

        self.size_proj = Timesteps(num_channels=256, flip_sin_to_cos=True, downscale_freq_shift=0)

        self.pooler = HunyuanDiTAttentionPool(
            seq_len, cross_attention_dim, num_heads=8, output_dim=pooled_projection_dim
        )

        # Here we use a default learned embedder layer for future extension.
        self.use_style_cond_and_image_meta_size = use_style_cond_and_image_meta_size
        if use_style_cond_and_image_meta_size:
            self.style_embedder = mint.nn.Embedding(1, embedding_dim)
            extra_in_dim = 256 * 6 + embedding_dim + pooled_projection_dim
        else:
            extra_in_dim = pooled_projection_dim

        self.extra_embedder = PixArtAlphaTextProjection(
            in_features=extra_in_dim,
            hidden_size=embedding_dim * 4,
            out_features=embedding_dim,
            act_fn="silu_fp32",
        )

    def construct(self, timestep, encoder_hidden_states, image_meta_size, style, hidden_dtype=None):
        hidden_dtype = hidden_dtype or encoder_hidden_states.dtype  # tensor.to(None) is invalid
        timesteps_proj = self.time_proj(timestep)
        timesteps_emb = self.timestep_embedder(timesteps_proj.to(dtype=hidden_dtype))  # (N, 256)

        # extra condition1: text
        pooled_projections = self.pooler(encoder_hidden_states)  # (N, 1024)

        if self.use_style_cond_and_image_meta_size:
            # extra condition2: image meta size embdding
            image_meta_size = self.size_proj(image_meta_size.view(-1))
            image_meta_size = image_meta_size.to(dtype=hidden_dtype)
            image_meta_size = image_meta_size.view(-1, 6 * 256)  # (N, 1536)

            # extra condition3: style embedding
            style_embedding = self.style_embedder(style)  # (N, embedding_dim)

            # Concatenate all extra vectors
            extra_cond = mint.cat([pooled_projections, image_meta_size, style_embedding], dim=1)
        else:
            extra_cond = mint.cat([pooled_projections], dim=1)

        conditioning = timesteps_emb + self.extra_embedder(extra_cond)  # [B, D]

        return conditioning


class LuminaCombinedTimestepCaptionEmbedding(nn.Cell):
    def __init__(self, hidden_size=4096, cross_attention_dim=2048, frequency_embedding_size=256):
        super().__init__()
        from .normalization import LayerNorm

        self.time_proj = Timesteps(
            num_channels=frequency_embedding_size, flip_sin_to_cos=True, downscale_freq_shift=0.0
        )

        self.timestep_embedder = TimestepEmbedding(in_channels=frequency_embedding_size, time_embed_dim=hidden_size)

        self.caption_embedder = nn.SequentialCell(
            LayerNorm(cross_attention_dim),
            mint.nn.Linear(
                cross_attention_dim,
                hidden_size,
                bias=True,
            ),
        )

    def construct(self, timestep, caption_feat, caption_mask):
        # timestep embedding:
        time_freq = self.time_proj(timestep)
        time_embed = self.timestep_embedder(time_freq.to(dtype=self.timestep_embedder.linear_1.weight.dtype))

        # caption condition embedding:
        caption_mask_float = caption_mask.float().unsqueeze(-1)
        caption_feats_pool = (caption_feat * caption_mask_float).sum(dim=1) / caption_mask_float.sum(dim=1)
        caption_feats_pool = caption_feats_pool.to(caption_feat.dtype)
        caption_embed = self.caption_embedder(caption_feats_pool)

        conditioning = time_embed + caption_embed

        return conditioning


class MochiCombinedTimestepCaptionEmbedding(nn.Cell):
    def __init__(
        self,
        embedding_dim: int,
        pooled_projection_dim: int,
        text_embed_dim: int,
        time_embed_dim: int = 256,
        num_attention_heads: int = 8,
    ) -> None:
        super().__init__()

        self.time_proj = Timesteps(num_channels=time_embed_dim, flip_sin_to_cos=True, downscale_freq_shift=0.0)
        self.timestep_embedder = TimestepEmbedding(in_channels=time_embed_dim, time_embed_dim=embedding_dim)
        self.pooler = MochiAttentionPool(
            num_attention_heads=num_attention_heads, embed_dim=text_embed_dim, output_dim=embedding_dim
        )
        self.caption_proj = mint.nn.Linear(text_embed_dim, pooled_projection_dim)

    def construct(
        self,
        timestep: ms.Tensor,
        encoder_hidden_states: ms.Tensor,
        encoder_attention_mask: ms.Tensor,
        hidden_dtype: Optional[ms.Type] = None,
    ):
        time_proj = self.time_proj(timestep)
        time_emb = self.timestep_embedder(time_proj.to(dtype=hidden_dtype))

        pooled_projections = self.pooler(encoder_hidden_states, encoder_attention_mask)
        caption_proj = self.caption_proj(encoder_hidden_states)

        conditioning = time_emb + pooled_projections
        return conditioning, caption_proj


class TextTimeEmbedding(nn.Cell):
    def __init__(self, encoder_dim: int, time_embed_dim: int, num_heads: int = 64):
        super().__init__()
        from .normalization import LayerNorm

        self.norm1 = LayerNorm(encoder_dim)
        self.pool = AttentionPooling(num_heads, encoder_dim)
        self.proj = mint.nn.Linear(encoder_dim, time_embed_dim)
        self.norm2 = LayerNorm(time_embed_dim)

    def construct(self, hidden_states):
        hidden_states = self.norm1(hidden_states)
        hidden_states = self.pool(hidden_states)
        hidden_states = self.proj(hidden_states)
        hidden_states = self.norm2(hidden_states)
        return hidden_states


class TextImageTimeEmbedding(nn.Cell):
    def __init__(self, text_embed_dim: int = 768, image_embed_dim: int = 768, time_embed_dim: int = 1536):
        super().__init__()
        from .normalization import LayerNorm

        self.text_proj = mint.nn.Linear(text_embed_dim, time_embed_dim)
        self.text_norm = LayerNorm(time_embed_dim)
        self.image_proj = mint.nn.Linear(image_embed_dim, time_embed_dim)

    def construct(self, text_embeds: ms.Tensor, image_embeds: ms.Tensor):
        # text
        time_text_embeds = self.text_proj(text_embeds)
        time_text_embeds = self.text_norm(time_text_embeds)

        # image
        time_image_embeds = self.image_proj(image_embeds)

        return time_image_embeds + time_text_embeds


class ImageTimeEmbedding(nn.Cell):
    def __init__(self, image_embed_dim: int = 768, time_embed_dim: int = 1536):
        super().__init__()
        from .normalization import LayerNorm

        self.image_proj = mint.nn.Linear(image_embed_dim, time_embed_dim)
        self.image_norm = LayerNorm(time_embed_dim)

    def construct(self, image_embeds: ms.Tensor):
        # image
        time_image_embeds = self.image_proj(image_embeds)
        time_image_embeds = self.image_norm(time_image_embeds)
        return time_image_embeds


class ImageHintTimeEmbedding(nn.Cell):
    def __init__(self, image_embed_dim: int = 768, time_embed_dim: int = 1536):
        super().__init__()
        from .normalization import LayerNorm

        self.image_proj = mint.nn.Linear(image_embed_dim, time_embed_dim)
        self.image_norm = LayerNorm(time_embed_dim)
        self.input_hint_block = nn.SequentialCell(
            mint.nn.Conv2d(3, 16, 3, padding=1),
            mint.nn.SiLU(),
            mint.nn.Conv2d(16, 16, 3, padding=1),
            mint.nn.SiLU(),
            mint.nn.Conv2d(16, 32, 3, padding=1, stride=2),
            mint.nn.SiLU(),
            mint.nn.Conv2d(32, 32, 3, padding=1),
            mint.nn.SiLU(),
            mint.nn.Conv2d(32, 96, 3, padding=1, stride=2),
            mint.nn.SiLU(),
            mint.nn.Conv2d(96, 96, 3, padding=1),
            mint.nn.SiLU(),
            mint.nn.Conv2d(96, 256, 3, padding=1, stride=2),
            mint.nn.SiLU(),
            mint.nn.Conv2d(256, 4, 3, padding=1),
        )

    def construct(self, image_embeds: ms.Tensor, hint: ms.Tensor):
        # image
        time_image_embeds = self.image_proj(image_embeds)
        time_image_embeds = self.image_norm(time_image_embeds)
        hint = self.input_hint_block(hint)
        return time_image_embeds, hint


class AttentionPooling(nn.Cell):
    # Copied from:
    # https://github.com/deep-floyd/IF/blob/2f91391f27dd3c468bf174be5805b4cc92980c0b/deepfloyd_if/model/nn.py#L54

    def __init__(self, num_heads, embed_dim, dtype=None):
        super().__init__()
        self.dtype = dtype if dtype else ms.float32
        self.positional_embedding = ms.Parameter(
            mint.randn(1, embed_dim) / embed_dim**0.5, name="positional_embedding"
        )
        self.k_proj = mint.nn.Linear(embed_dim, embed_dim, dtype=self.dtype)
        self.q_proj = mint.nn.Linear(embed_dim, embed_dim, dtype=self.dtype)
        self.v_proj = mint.nn.Linear(embed_dim, embed_dim, dtype=self.dtype)
        self.num_heads = num_heads
        self.dim_per_head = embed_dim // self.num_heads

    def construct(self, x: ms.Tensor):
        bs, length, width = x.shape

        def shape(x):
            # (bs, length, width) --> (bs, length, n_heads, dim_per_head)
            x = x.view(bs, -1, self.num_heads, self.dim_per_head)
            # (bs, length, n_heads, dim_per_head) --> (bs, n_heads, length, dim_per_head)
            x = x.swapaxes(1, 2)
            # (bs, n_heads, length, dim_per_head) --> (bs*n_heads, length, dim_per_head)
            x = x.reshape(bs * self.num_heads, -1, self.dim_per_head)
            # (bs*n_heads, length, dim_per_head) --> (bs*n_heads, dim_per_head, length)
            x = x.swapaxes(1, 2)
            return x

        class_token = x.mean(dim=1, keepdim=True) + self.positional_embedding.to(x.dtype)
        x = mint.cat([class_token, x], dim=1)  # (bs, length+1, width)

        # (bs*n_heads, class_token_length, dim_per_head)
        q = shape(self.q_proj(class_token))
        # (bs*n_heads, length+class_token_length, dim_per_head)
        k = shape(self.k_proj(x))
        v = shape(self.v_proj(x))

        # (bs*n_heads, class_token_length, length+class_token_length):
        scale = float(1 / math.sqrt(math.sqrt(self.dim_per_head)))
        weight = mint.bmm(q.swapaxes(-1, -2) * scale, k * scale)  # More stable with f16 than dividing afterwards
        weight = mint.nn.functional.softmax(weight.float(), dim=-1).type(weight.dtype)

        # (bs*n_heads, dim_per_head, class_token_length)
        a = mint.bmm(v, weight.swapaxes(-1, -2))

        # (bs, length+1, width)
        a = a.reshape(bs, -1, 1).swapaxes(1, 2)

        return a[:, 0, :]  # cls_token


class MochiAttentionPool(nn.Cell):
    def __init__(
        self,
        num_attention_heads: int,
        embed_dim: int,
        output_dim: Optional[int] = None,
    ) -> None:
        super().__init__()

        self.output_dim = output_dim or embed_dim
        self.num_attention_heads = num_attention_heads

        self.to_kv = mint.nn.Linear(embed_dim, 2 * embed_dim)
        self.to_q = mint.nn.Linear(embed_dim, embed_dim)
        self.to_out = mint.nn.Linear(embed_dim, self.output_dim)

    @staticmethod
    def pool_tokens(x: ms.Tensor, mask: ms.Tensor, *, keepdim=False) -> ms.Tensor:
        """
        Pool tokens in x using mask.

        NOTE: We assume x does not require gradients.

        Args:
            x: (B, L, D) tensor of tokens.
            mask: (B, L) boolean tensor indicating which tokens are not padding.

        Returns:
            pooled: (B, D) tensor of pooled tokens.
        """
        assert x.shape[1] == mask.shape[1]  # Expected mask to have same length as tokens.
        assert x.shape[0] == mask.shape[0]  # Expected mask to have same batch size as tokens.
        mask = mask[:, :, None].to(dtype=x.dtype)
        mask = mask / mask.sum(dim=1, keepdim=True).clamp(min=1)
        pooled = (x * mask).sum(dim=1, keepdim=keepdim)
        return pooled

    def construct(self, x: ms.Tensor, mask: ms.Tensor) -> ms.Tensor:
        r"""
        Args:
            x (`ms.Tensor`):
                Tensor of shape `(B, S, D)` of input tokens.
            mask (`ms.Tensor`):
                Boolean ensor of shape `(B, S)` indicating which tokens are not padding.

        Returns:
            `ms.Tensor`:
                `(B, D)` tensor of pooled tokens.
        """
        D = x.shape[2]

        # Construct attention mask, shape: (B, 1, num_queries=1, num_keys=1+L).
        attn_mask = mask[:, None, None, :].bool()  # (B, 1, 1, L).
        attn_mask = pad(attn_mask, (1, 0), value=True)  # (B, 1, 1, 1+L).

        # Average non-padding token features. These will be used as the query.
        x_pool = self.pool_tokens(x, mask, keepdim=True)  # (B, 1, D)

        # Concat pooled features to input sequence.
        x = mint.cat([x_pool, x], dim=1)  # (B, L+1, D)

        # Compute queries, keys, values. Only the mean token is used to create a query.
        kv = self.to_kv(x)  # (B, L+1, 2 * D)
        q = self.to_q(x[:, 0])  # (B, D)

        # Extract heads.
        head_dim = D // self.num_attention_heads
        kv = unflatten(kv, 2, (2, self.num_attention_heads, head_dim))  # (B, 1+L, 2, H, head_dim)
        kv = kv.transpose(1, 3)  # (B, H, 2, 1+L, head_dim)
        k, v = kv.unbind(2)  # (B, H, 1+L, head_dim)
        q = unflatten(q, 1, (self.num_attention_heads, head_dim))  # (B, H, head_dim)
        q = q.unsqueeze(2)  # (B, H, 1, head_dim)

        # Compute attention.
        if attn_mask is not None:
            attn_mask = mint.logical_not(attn_mask) if attn_mask.dtype == ms.bool_ else attn_mask.bool()
            attn_mask = mint.broadcast_to(
                attn_mask, (attn_mask.shape[0], attn_mask.shape[1], q.shape[-2], k.shape[-2])
            )[:, :1, :, :]

        scale = head_dim**-0.5
        if q.dtype in (ms.float16, ms.bfloat16):
            x = ops.operations.nn_ops.FlashAttentionScore(
                head_num=self.num_attention_heads, keep_prob=1.0, scale_value=scale, input_layout="BNSD"
            )(q, k, v, None, None, None, attn_mask)[3]

        else:
            x = ops.operations.nn_ops.FlashAttentionScore(
                head_num=self.num_attention_heads, keep_prob=1.0, scale_value=scale, input_layout="BNSD"
            )(q.to(ms.float16), k.to(ms.float16), v.to(ms.float16), None, None, None, attn_mask)[3]
            x = x.to(q.dtype)

        # Concatenate heads and run output.
        x = x.squeeze(2).flatten(start_dim=1, end_dim=2)  # (B, D = H * head_dim)
        x = self.to_out(x)
        return x


def get_fourier_embeds_from_boundingbox(embed_dim, box):
    """
    Args:
        embed_dim: int
        box: a 3-D tensor [B x N x 4] representing the bounding boxes for GLIGEN pipeline
    Returns:
        [B x N x embed_dim] tensor of positional embeddings
    """

    batch_size, num_boxes = box.shape[:2]

    emb = 100 ** (mint.arange(embed_dim).to(dtype=box.dtype) / embed_dim)
    emb = emb[None, None, None].to(dtype=box.dtype)
    emb = emb * box.unsqueeze(-1)

    emb = mint.stack((emb.sin(), emb.cos()), dim=-1)
    emb = emb.permute(0, 1, 3, 4, 2).reshape(batch_size, num_boxes, embed_dim * 2 * 4)

    return emb


class GLIGENTextBoundingboxProjection(nn.Cell):
    def __init__(self, positive_len, out_dim, feature_type="text-only", fourier_freqs=8):
        super().__init__()
        self.positive_len = positive_len
        self.out_dim = out_dim

        self.fourier_embedder_dim = fourier_freqs
        self.position_dim = fourier_freqs * 2 * 4  # 2: sin/cos, 4: xyxy

        if isinstance(out_dim, tuple):
            out_dim = out_dim[0]

        if feature_type == "text-only":
            self.linears = nn.SequentialCell(
                mint.nn.Linear(self.positive_len + self.position_dim, 512),
                mint.nn.SiLU(),
                mint.nn.Linear(512, 512),
                mint.nn.SiLU(),
                mint.nn.Linear(512, out_dim),
            )
            self.null_positive_feature = ms.Parameter(mint.zeros([self.positive_len]), name="null_positive_feature")

        elif feature_type == "text-image":
            self.linears_text = nn.SequentialCell(
                mint.nn.Linear(self.positive_len + self.position_dim, 512),
                mint.nn.SiLU(),
                mint.nn.Linear(512, 512),
                mint.nn.SiLU(),
                mint.nn.Linear(512, out_dim),
            )
            self.linears_image = nn.SequentialCell(
                mint.nn.Linear(self.positive_len + self.position_dim, 512),
                mint.nn.SiLU(),
                mint.nn.Linear(512, 512),
                mint.nn.SiLU(),
                mint.nn.Linear(512, out_dim),
            )
            self.null_text_feature = ms.Parameter(mint.zeros([self.positive_len]), name="null_text_feature")
            self.null_image_feature = ms.Parameter(mint.zeros([self.positive_len]), name="null_image_feature")

        self.null_position_feature = ms.Parameter(mint.zeros([self.position_dim]), name="null_position_feature")

    def construct(
        self,
        boxes,
        masks,
        positive_embeddings=None,
        phrases_masks=None,
        image_masks=None,
        phrases_embeddings=None,
        image_embeddings=None,
    ):
        masks = masks.unsqueeze(-1)

        # embedding position (it may includes padding as placeholder)
        xyxy_embedding = get_fourier_embeds_from_boundingbox(self.fourier_embedder_dim, boxes)  # B*N*4 -> B*N*C

        # learnable null embedding
        xyxy_null = self.null_position_feature.view(1, 1, -1)

        # replace padding with learnable null embedding
        xyxy_embedding = xyxy_embedding * masks + (1 - masks) * xyxy_null

        # positionet with text only information
        if positive_embeddings is not None:
            # learnable null embedding
            positive_null = self.null_positive_feature.view(1, 1, -1)

            # replace padding with learnable null embedding
            positive_embeddings = positive_embeddings * masks + (1 - masks) * positive_null

            objs = self.linears(mint.cat([positive_embeddings, xyxy_embedding], dim=-1))

        # positionet with text and image information
        else:
            phrases_masks = phrases_masks.unsqueeze(-1)
            image_masks = image_masks.unsqueeze(-1)

            # learnable null embedding
            text_null = self.null_text_feature.view(1, 1, -1)
            image_null = self.null_image_feature.view(1, 1, -1)

            # replace padding with learnable null embedding
            phrases_embeddings = phrases_embeddings * phrases_masks + (1 - phrases_masks) * text_null
            image_embeddings = image_embeddings * image_masks + (1 - image_masks) * image_null

            objs_text = self.linears_text(mint.cat([phrases_embeddings, xyxy_embedding], dim=-1))
            objs_image = self.linears_image(mint.cat([image_embeddings, xyxy_embedding], dim=-1))
            objs = mint.cat([objs_text, objs_image], dim=1)

        return objs


class PixArtAlphaCombinedTimestepSizeEmbeddings(nn.Cell):
    """
    For PixArt-Alpha.
    Reference:
    https://github.com/PixArt-alpha/PixArt-alpha/blob/0f55e922376d8b797edd44d25d0e7464b260dcab/diffusion/model/nets/PixArtMS.py#L164C9-L168C29
    """

    def __init__(self, embedding_dim, size_emb_dim, use_additional_conditions: bool = False):
        super().__init__()

        self.outdim = size_emb_dim
        self.time_proj = Timesteps(num_channels=256, flip_sin_to_cos=True, downscale_freq_shift=0)
        self.timestep_embedder = TimestepEmbedding(in_channels=256, time_embed_dim=embedding_dim)

        self.use_additional_conditions = use_additional_conditions
        if use_additional_conditions:
            self.additional_condition_proj = Timesteps(num_channels=256, flip_sin_to_cos=True, downscale_freq_shift=0)
            self.resolution_embedder = TimestepEmbedding(in_channels=256, time_embed_dim=size_emb_dim)
            self.aspect_ratio_embedder = TimestepEmbedding(in_channels=256, time_embed_dim=size_emb_dim)

    def construct(self, timestep, resolution, aspect_ratio, batch_size, hidden_dtype):
        timesteps_proj = self.time_proj(timestep)
        hidden_dtype = hidden_dtype or timesteps_proj.dtype
        timesteps_emb = self.timestep_embedder(timesteps_proj.to(dtype=hidden_dtype))  # (N, D)

        if self.use_additional_conditions:
            resolution_emb = self.additional_condition_proj(resolution.flatten()).to(hidden_dtype)
            resolution_emb = self.resolution_embedder(resolution_emb).reshape(batch_size, -1)
            aspect_ratio_emb = self.additional_condition_proj(aspect_ratio.flatten()).to(hidden_dtype)
            aspect_ratio_emb = self.aspect_ratio_embedder(aspect_ratio_emb).reshape(batch_size, -1)
            conditioning = timesteps_emb + mint.cat([resolution_emb, aspect_ratio_emb], dim=1)
        else:
            conditioning = timesteps_emb

        return conditioning


class PixArtAlphaTextProjection(nn.Cell):
    """
    Projects caption embeddings. Also handles dropout for classifier-free guidance.
    Adapted from https://github.com/PixArt-alpha/PixArt-alpha/blob/master/diffusion/model/nets/PixArt_blocks.py
    """

    def __init__(self, in_features, hidden_size, out_features=None, act_fn="gelu_tanh"):
        super().__init__()
        if out_features is None:
            out_features = hidden_size
        self.linear_1 = mint.nn.Linear(in_features, hidden_size, bias=True)
        if act_fn == "gelu_tanh":
            self.act_1 = _GELU(approximate="tanh")
        elif act_fn == "silu":
            self.act_1 = mint.nn.SiLU()
        elif act_fn == "silu_fp32":
            self.act_1 = FP32SiLU()
        else:
            raise ValueError(f"Unknown activation function: {act_fn}")
        self.linear_2 = mint.nn.Linear(hidden_size, out_features, bias=True)

    def construct(self, caption):
        hidden_states = self.linear_1(caption)
        hidden_states = self.act_1(hidden_states)
        hidden_states = self.linear_2(hidden_states)
        return hidden_states


class IPAdapterPlusImageProjectionBlock(nn.Cell):
    def __init__(
        self,
        embed_dims: int = 768,
        dim_head: int = 64,
        heads: int = 16,
        ffn_ratio: float = 4,
    ) -> None:
        super().__init__()
        from .attention import FeedForward
        from .normalization import LayerNorm

        self.ln0 = LayerNorm(embed_dims)
        self.ln1 = LayerNorm(embed_dims)
        self.attn = Attention(
            query_dim=embed_dims,
            dim_head=dim_head,
            heads=heads,
            out_bias=False,
        )
        self.ff = nn.SequentialCell(
            LayerNorm(embed_dims),
            FeedForward(embed_dims, embed_dims, activation_fn="gelu", mult=ffn_ratio, bias=False),
        )

    def construct(self, x, latents, residual):
        encoder_hidden_states = self.ln0(x)
        latents = self.ln1(latents)
        encoder_hidden_states = mint.cat([encoder_hidden_states, latents], dim=-2)
        latents = self.attn(latents, encoder_hidden_states) + residual
        latents = self.ff(latents) + latents
        return latents


class IPAdapterPlusImageProjection(nn.Cell):
    """Resampler of IP-Adapter Plus.

    Args:
        embed_dims (int): The feature dimension. Defaults to 768. output_dims (int): The number of output channels,
        that is the same
            number of the channels in the `unet.config.cross_attention_dim`. Defaults to 1024.
        hidden_dims (int):
            The number of hidden channels. Defaults to 1280. depth (int): The number of blocks. Defaults
        to 8. dim_head (int): The number of head channels. Defaults to 64. heads (int): Parallel attention heads.
        Defaults to 16. num_queries (int):
            The number of queries. Defaults to 8. ffn_ratio (float): The expansion ratio
        of feedforward network hidden
            layer channels. Defaults to 4.
    """

    def __init__(
        self,
        embed_dims: int = 768,
        output_dims: int = 1024,
        hidden_dims: int = 1280,
        depth: int = 4,
        dim_head: int = 64,
        heads: int = 16,
        num_queries: int = 8,
        ffn_ratio: float = 4,
    ) -> None:
        super().__init__()
        from .normalization import LayerNorm

        self.latents = ms.Parameter(mint.randn(1, num_queries, hidden_dims) / hidden_dims**0.5, name="latents")

        self.proj_in = mint.nn.Linear(embed_dims, hidden_dims)

        self.proj_out = mint.nn.Linear(hidden_dims, output_dims)
        self.norm_out = LayerNorm(output_dims)

        self.layers = nn.CellList(
            [IPAdapterPlusImageProjectionBlock(hidden_dims, dim_head, heads, ffn_ratio) for _ in range(depth)]
        )

    def construct(self, x: ms.Tensor) -> ms.Tensor:
        """Forward pass.

        Args:
            x (ms.Tensor): Input Tensor.
        Returns:
            ms.Tensor: Output Tensor.
        """
        latents = self.latents.tile((x.shape[0], 1, 1))

        x = self.proj_in(x)

        for block in self.layers:
            residual = latents
            latents = block(x, latents, residual)

        latents = self.proj_out(latents)
        return self.norm_out(latents)


class IPAdapterFaceIDPlusImageProjection(nn.Cell):
    """FacePerceiverResampler of IP-Adapter Plus.

    Args:
        embed_dims (int): The feature dimension. Defaults to 768. output_dims (int): The number of output channels,
        that is the same
            number of the channels in the `unet.config.cross_attention_dim`. Defaults to 1024.
        hidden_dims (int):
            The number of hidden channels. Defaults to 1280. depth (int): The number of blocks. Defaults
        to 8. dim_head (int): The number of head channels. Defaults to 64. heads (int): Parallel attention heads.
        Defaults to 16. num_tokens (int): Number of tokens num_queries (int): The number of queries. Defaults to 8.
        ffn_ratio (float): The expansion ratio of feedforward network hidden
            layer channels. Defaults to 4.
        ffproj_ratio (float): The expansion ratio of feedforward network hidden
            layer channels (for ID embeddings). Defaults to 4.
    """

    def __init__(
        self,
        embed_dims: int = 768,
        output_dims: int = 768,
        hidden_dims: int = 1280,
        id_embeddings_dim: int = 512,
        depth: int = 4,
        dim_head: int = 64,
        heads: int = 16,
        num_tokens: int = 4,
        num_queries: int = 8,
        ffn_ratio: float = 4,
        ffproj_ratio: int = 2,
    ) -> None:
        super().__init__()
        from .attention import FeedForward
        from .normalization import LayerNorm

        self.num_tokens = num_tokens
        self.embed_dim = embed_dims
        self.clip_embeds = None
        self.shortcut = False
        self.shortcut_scale = 1.0

        self.proj = FeedForward(id_embeddings_dim, embed_dims * num_tokens, activation_fn="gelu", mult=ffproj_ratio)
        self.norm = LayerNorm(embed_dims)

        self.proj_in = mint.nn.Linear(hidden_dims, embed_dims)

        self.proj_out = mint.nn.Linear(embed_dims, output_dims)
        self.norm_out = LayerNorm(output_dims)

        self.layers = nn.CellList(
            [IPAdapterPlusImageProjectionBlock(embed_dims, dim_head, heads, ffn_ratio) for _ in range(depth)]
        )

    def construct(self, id_embeds: ms.Tensor) -> ms.Tensor:
        """Forward pass.

        Args:
            id_embeds (ms.Tensor): Input Tensor (ID embeds).
        Returns:
            ms.Tensor: Output Tensor.
        """
        id_embeds = id_embeds.to(self.clip_embeds.dtype)
        id_embeds = self.proj(id_embeds)
        id_embeds = id_embeds.reshape(-1, self.num_tokens, self.embed_dim)
        id_embeds = self.norm(id_embeds)
        latents = id_embeds

        clip_embeds = self.proj_in(self.clip_embeds)
        x = clip_embeds.reshape(-1, clip_embeds.shape[2], clip_embeds.shape[3])

        for block in self.layers:
            residual = latents
            latents = block(x, latents, residual)

        latents = self.proj_out(latents)
        out = self.norm_out(latents)
        if self.shortcut:
            out = id_embeds + self.shortcut_scale * out
        return out


class IPAdapterTimeImageProjectionBlock(nn.Cell):
    """Block for IPAdapterTimeImageProjection.

    Args:
        hidden_dim (`int`, defaults to 1280):
            The number of hidden channels.
        dim_head (`int`, defaults to 64):
            The number of head channels.
        heads (`int`, defaults to 20):
            Parallel attention heads.
        ffn_ratio (`int`, defaults to 4):
            The expansion ratio of feedforward network hidden layer channels.
    """

    def __init__(
        self,
        hidden_dim: int = 1280,
        dim_head: int = 64,
        heads: int = 20,
        ffn_ratio: int = 4,
    ) -> None:
        super().__init__()
        from .attention import FeedForward
        from .normalization import LayerNorm

        self.ln0 = LayerNorm(hidden_dim)
        self.ln1 = LayerNorm(hidden_dim)
        self.attn = Attention(
            query_dim=hidden_dim,
            cross_attention_dim=hidden_dim,
            dim_head=dim_head,
            heads=heads,
            bias=False,
            out_bias=False,
        )
        self.ff = FeedForward(hidden_dim, hidden_dim, activation_fn="gelu", mult=ffn_ratio, bias=False)

        # AdaLayerNorm
        self.adaln_silu = mint.nn.SiLU()
        self.adaln_proj = mint.nn.Linear(hidden_dim, 4 * hidden_dim)
        self.adaln_norm = LayerNorm(hidden_dim)

        # Set attention scale and fuse KV
        self.attn.scale = 1 / math.sqrt(math.sqrt(dim_head))
        self.attn.fuse_projections()
        self.attn.to_k = None
        self.attn.to_v = None

    def construct(self, x: ms.Tensor, latents: ms.Tensor, timestep_emb: ms.Tensor) -> ms.Tensor:
        """Forward pass.

        Args:
            x (`ms.Tensor`):
                Image features.
            latents (`ms.Tensor`):
                Latent features.
            timestep_emb (`ms.Tensor`):
                Timestep embedding.

        Returns:
            `ms.Tensor`: Output latent features.
        """

        # Shift and scale for AdaLayerNorm
        emb = self.adaln_proj(self.adaln_silu(timestep_emb))
        shift_msa, scale_msa, shift_mlp, scale_mlp = emb.chunk(4, dim=1)

        # Fused Attention
        residual = latents
        x = self.ln0(x)
        latents = self.ln1(latents) * (1 + scale_msa[:, None]) + shift_msa[:, None]

        batch_size = latents.shape[0]

        query = self.attn.to_q(latents)
        kv_input = mint.cat((x, latents), dim=-2)
        key, value = self.attn.to_kv(kv_input).chunk(2, dim=-1)

        inner_dim = key.shape[-1]
        head_dim = inner_dim // self.attn.heads

        query = query.view(batch_size, -1, self.attn.heads, head_dim).transpose(1, 2)
        key = key.view(batch_size, -1, self.attn.heads, head_dim).transpose(1, 2)
        value = value.view(batch_size, -1, self.attn.heads, head_dim).transpose(1, 2)

        weight = mint.matmul(query * self.attn.scale, key * self.attn.scale).transpose(-2, -1)
        weight = mint.softmax(weight.float(), dim=-1).to(weight.dtype)
        latents = mint.matmul(weight, value)

        latents = latents.transpose(1, 2).reshape(batch_size, -1, self.attn.heads * head_dim)
        latents = self.attn.to_out[0](latents)
        latents = self.attn.to_out[1](latents)
        latents = latents + residual

        # FeedForward
        residual = latents
        latents = self.adaln_norm(latents) * (1 + scale_mlp[:, None]) + shift_mlp[:, None]
        return self.ff(latents) + residual


# Modified from https://github.com/mlfoundations/open_flamingo/blob/main/open_flamingo/src/helpers.py
class IPAdapterTimeImageProjection(nn.Cell):
    """Resampler of SD3 IP-Adapter with timestep embedding.

    Args:
        embed_dim (`int`, defaults to 1152):
            The feature dimension.
        output_dim (`int`, defaults to 2432):
            The number of output channels.
        hidden_dim (`int`, defaults to 1280):
            The number of hidden channels.
        depth (`int`, defaults to 4):
            The number of blocks.
        dim_head (`int`, defaults to 64):
            The number of head channels.
        heads (`int`, defaults to 20):
            Parallel attention heads.
        num_queries (`int`, defaults to 64):
            The number of queries.
        ffn_ratio (`int`, defaults to 4):
            The expansion ratio of feedforward network hidden layer channels.
        timestep_in_dim (`int`, defaults to 320):
            The number of input channels for timestep embedding.
        timestep_flip_sin_to_cos (`bool`, defaults to True):
            Flip the timestep embedding order to `cos, sin` (if True) or `sin, cos` (if False).
        timestep_freq_shift (`int`, defaults to 0):
            Controls the timestep delta between frequencies between dimensions.
    """

    def __init__(
        self,
        embed_dim: int = 1152,
        output_dim: int = 2432,
        hidden_dim: int = 1280,
        depth: int = 4,
        dim_head: int = 64,
        heads: int = 20,
        num_queries: int = 64,
        ffn_ratio: int = 4,
        timestep_in_dim: int = 320,
        timestep_flip_sin_to_cos: bool = True,
        timestep_freq_shift: int = 0,
    ) -> None:
        super().__init__()
        from .normalization import LayerNorm

        self.latents = ms.Parameter(mint.randn(1, num_queries, hidden_dim) / hidden_dim**0.5, name="latents")
        self.proj_in = mint.nn.Linear(embed_dim, hidden_dim)
        self.proj_out = mint.nn.Linear(hidden_dim, output_dim)
        self.norm_out = LayerNorm(output_dim)
        self.layers = nn.CellList(
            [IPAdapterTimeImageProjectionBlock(hidden_dim, dim_head, heads, ffn_ratio) for _ in range(depth)]
        )
        self.time_proj = Timesteps(timestep_in_dim, timestep_flip_sin_to_cos, timestep_freq_shift)
        self.time_embedding = TimestepEmbedding(timestep_in_dim, hidden_dim, act_fn="silu")

    def construct(self, x: ms.Tensor, timestep: ms.Tensor) -> Tuple[ms.Tensor, ms.Tensor]:
        """Forward pass.

        Args:
            x (`ms.Tensor`):
                Image features.
            timestep (`ms.Tensor`):
                Timestep in denoising process.
        Returns:
            `Tuple`[`ms.Tensor`, `ms.Tensor`]: The pair (latents, timestep_emb).
        """
        timestep_emb = self.time_proj(timestep).to(dtype=x.dtype)
        timestep_emb = self.time_embedding(timestep_emb)

        latents = self.latents.tile((x.shape[0], 1, 1))

        x = self.proj_in(x)
        x = x + timestep_emb[:, None]

        for block in self.layers:
            latents = block(x, latents, timestep_emb)

        latents = self.proj_out(latents)
        latents = self.norm_out(latents)

        return latents, timestep_emb


class MultiIPAdapterImageProjection(nn.Cell):
    def __init__(self, IPAdapterImageProjectionLayers: Union[List[nn.Cell], Tuple[nn.Cell]]):
        super().__init__()
        self.image_projection_layers = nn.CellList(IPAdapterImageProjectionLayers)

    def construct(self, image_embeds: List[ms.Tensor]):
        projected_image_embeds = []

        # currently, we accept `image_embeds` as 1. a tensor (deprecated) with shape [batch_size, embed_dim] or [
        # batch_size, sequence_length, embed_dim] 2. list of `n` tensors where `n` is number of ip-adapters,
        # each tensor can hae shape [batch_size, num_images, embed_dim] or [batch_size, num_images, sequence_length,
        # embed_dim]
        if not isinstance(image_embeds, list):
            image_embeds = [image_embeds.unsqueeze(1)]

        assert len(image_embeds) == len(self.image_projection_layers), (
            f"image_embeds must have the same length as "
            f"image_projection_layers, "
            f"got {len(image_embeds)} and "
            f"{len(self.image_projection_layers)}"
        )

        for image_embed, image_projection_layer in zip(image_embeds, self.image_projection_layers):
            batch_size, num_images = image_embed.shape[0], image_embed.shape[1]
            image_embed = image_embed.reshape((batch_size * num_images,) + image_embed.shape[2:])
            image_embed = image_projection_layer(image_embed)
            image_embed = image_embed.reshape((batch_size, num_images) + image_embed.shape[1:])

            projected_image_embeds.append(image_embed)

        return projected_image_embeds


class _GELU(nn.Cell):
    def __init__(self, approximate: str = "none") -> None:
        super().__init__()
        self.approximate = approximate

    def construct(self, input: ms.Tensor) -> ms.Tensor:
        return mint.nn.functional.gelu(input, approximate=self.approximate)<|MERGE_RESOLUTION|>--- conflicted
+++ resolved
@@ -17,10 +17,7 @@
 import numpy as np
 
 import mindspore as ms
-<<<<<<< HEAD
 import mindspore.common.initializer as init
-=======
->>>>>>> 2ccae204
 from mindspore import mint, nn, ops
 
 from ..utils import deprecate
@@ -62,11 +59,7 @@
     exponent = -mint.log(ms.Tensor(max_period, dtype=ms.float32)) * mint.arange(start=0, end=half_dim, dtype=ms.float32)
     exponent = exponent / (half_dim - downscale_freq_shift)
 
-<<<<<<< HEAD
     emb = mint.exp(exponent)
-=======
-    emb = ops.exp(exponent)
->>>>>>> 2ccae204
     # emb = timesteps[:, None].float() * emb[None, :]
     emb = timesteps.expand_dims(axis=1).float() * emb.expand_dims(axis=0)
 
@@ -78,15 +71,9 @@
 
     # flip sine and cosine embeddings
     if flip_sin_to_cos:
-<<<<<<< HEAD
-        # emb = mint.cat([emb[:, half_dim:], emb[:, :half_dim]], dim=-1)
+        # emb = ops.cat([emb[:, half_dim:], emb[:, :half_dim]], axis=-1)
         split_emb = mint.split(emb, [half_dim, emb.shape[1] - half_dim], dim=1)
         emb = mint.cat([split_emb[1], split_emb[0]], dim=-1)
-=======
-        # emb = ops.cat([emb[:, half_dim:], emb[:, :half_dim]], axis=-1)
-        split_emb = mint.split(emb, [half_dim, emb.shape[1] - half_dim], dim=1)
-        emb = ops.cat([split_emb[1], split_emb[0]], axis=-1)
->>>>>>> 2ccae204
 
     # zero pad
     if embedding_dim % 2 == 1:
