# Copyright 2024 The HuggingFace Team. All rights reserved.
#
# Licensed under the Apache License, Version 2.0 (the "License");
# you may not use this file except in compliance with the License.
# You may obtain a copy of the License at
#
#     http://www.apache.org/licenses/LICENSE-2.0
#
# Unless required by applicable law or agreed to in writing, software
# distributed under the License is distributed on an "AS IS" BASIS,
# WITHOUT WARRANTIES OR CONDITIONS OF ANY KIND, either express or implied.
# See the License for the specific language governing permissions and
# limitations under the License.
import math
from typing import List, Optional, Tuple, Union

import numpy as np

import mindspore as ms
import mindspore.common.initializer as init
from mindspore import mint, nn, ops

from ..utils import deprecate
from .activations import FP32SiLU, get_activation
from .attention_processor import Attention
from .layers_compat import pad, unflatten, view_as_complex


def get_timestep_embedding(
    timesteps: ms.Tensor,
    embedding_dim: int,
    flip_sin_to_cos: bool = False,
    downscale_freq_shift: float = 1,
    scale: float = 1,
    max_period: int = 10000,
):
    """
    This matches the implementation in Denoising Diffusion Probabilistic Models: Create sinusoidal timestep embeddings.

    Args
        timesteps (ms.Tensor):
            a 1-D Tensor of N indices, one per batch element. These may be fractional.
        embedding_dim (int):
            the dimension of the output.
        flip_sin_to_cos (bool):
            Whether the embedding order should be `cos, sin` (if True) or `sin, cos` (if False)
        downscale_freq_shift (float):
            Controls the delta between frequencies between dimensions
        scale (float):
            Scaling factor applied to the embeddings.
        max_period (int):
            Controls the maximum frequency of the embeddings
    Returns
        ms.Tensor: an [N x dim] Tensor of positional embeddings.
    """
    assert len(timesteps.shape) == 1, "Timesteps should be a 1d-array"

    half_dim = embedding_dim // 2
    exponent = -mint.log(ms.Tensor(max_period, dtype=ms.float32)) * mint.arange(start=0, end=half_dim, dtype=ms.float32)
    exponent = exponent / (half_dim - downscale_freq_shift)

    emb = mint.exp(exponent)
    # emb = timesteps[:, None].float() * emb[None, :]
    emb = timesteps.expand_dims(axis=1).float() * emb.expand_dims(axis=0)

    # scale embeddings
    emb = scale * emb

    # concat sine and cosine embeddings
    emb = mint.cat([mint.sin(emb), mint.cos(emb)], dim=-1)

    # flip sine and cosine embeddings
    if flip_sin_to_cos:
        # emb = ops.cat([emb[:, half_dim:], emb[:, :half_dim]], axis=-1)
        split_emb = mint.split(emb, [half_dim, emb.shape[1] - half_dim], dim=1)
        emb = mint.cat([split_emb[1], split_emb[0]], dim=-1)

    # zero pad
    if embedding_dim % 2 == 1:
        emb = mint.nn.functional.pad(emb, (0, 1, 0, 0))
    return emb


def get_3d_sincos_pos_embed(
    embed_dim: int,
    spatial_size: Union[int, Tuple[int, int]],
    temporal_size: int,
    spatial_interpolation_scale: float = 1.0,
    temporal_interpolation_scale: float = 1.0,
    output_type: str = "np",
) -> ms.Tensor:
    r"""
    Creates 3D sinusoidal positional embeddings.

    Args:
        embed_dim (`int`):
            The embedding dimension of inputs. It must be divisible by 16.
        spatial_size (`int` or `Tuple[int, int]`):
            The spatial dimension of positional embeddings. If an integer is provided, the same size is applied to both
            spatial dimensions (height and width).
        temporal_size (`int`):
            The temporal dimension of postional embeddings (number of frames).
        spatial_interpolation_scale (`float`, defaults to 1.0):
            Scale factor for spatial grid interpolation.
        temporal_interpolation_scale (`float`, defaults to 1.0):
            Scale factor for temporal grid interpolation.

    Returns:
        `ms.Tensor`:
            The 3D sinusoidal positional embeddings of shape `[temporal_size, spatial_size[0] * spatial_size[1],
            embed_dim]`.
    """
    if output_type == "np":
        return _get_3d_sincos_pos_embed_np(
            embed_dim=embed_dim,
            spatial_size=spatial_size,
            temporal_size=temporal_size,
            spatial_interpolation_scale=spatial_interpolation_scale,
            temporal_interpolation_scale=temporal_interpolation_scale,
        )
    if embed_dim % 4 != 0:
        raise ValueError("`embed_dim` must be divisible by 4")
    if isinstance(spatial_size, int):
        spatial_size = (spatial_size, spatial_size)

    embed_dim_spatial = 3 * embed_dim // 4
    embed_dim_temporal = embed_dim // 4

    # 1. Spatial
    grid_h = mint.arange(spatial_size[1], dtype=ms.float32) / spatial_interpolation_scale
    grid_w = mint.arange(spatial_size[0], dtype=ms.float32) / spatial_interpolation_scale
    grid = mint.meshgrid(grid_w, grid_h, indexing="xy")  # here w goes first
    grid = mint.stack(grid, dim=0)

    grid = grid.reshape([2, 1, spatial_size[1], spatial_size[0]])
    pos_embed_spatial = get_2d_sincos_pos_embed_from_grid(embed_dim_spatial, grid, output_type="ms")

    # 2. Temporal
    grid_t = mint.arange(temporal_size, dtype=ms.float32) / temporal_interpolation_scale
    pos_embed_temporal = get_1d_sincos_pos_embed_from_grid(embed_dim_temporal, grid_t, output_type="ms")

    # 3. Concat
    pos_embed_spatial = pos_embed_spatial[None, :, :]
    if pos_embed_spatial.dtype == ms.float64:
        pos_embed_spatial = (
            pos_embed_spatial.to(ms.float32).repeat_interleave(temporal_size, dim=0).to(ms.float64)
        )  # [T, H*W, D // 4 * 3]
    else:
        pos_embed_spatial = pos_embed_spatial.repeat_interleave(temporal_size, dim=0)  # [T, H*W, D // 4 * 3]

    pos_embed_temporal = pos_embed_temporal[:, None, :]
    if pos_embed_spatial.dtype == ms.float64:
        pos_embed_temporal = (
            pos_embed_temporal.to(ms.float32).repeat_interleave(spatial_size[0] * spatial_size[1], dim=1).to(ms.float64)
        )  # [T, H*W, D // 4]
    else:
        pos_embed_temporal = pos_embed_temporal.repeat_interleave(
            spatial_size[0] * spatial_size[1], dim=1
        )  # [T, H*W, D // 4]

    pos_embed = mint.concat([pos_embed_temporal, pos_embed_spatial], dim=-1)  # [T, H*W, D]
    return pos_embed


def _get_3d_sincos_pos_embed_np(
    embed_dim: int,
    spatial_size: Union[int, Tuple[int, int]],
    temporal_size: int,
    spatial_interpolation_scale: float = 1.0,
    temporal_interpolation_scale: float = 1.0,
) -> np.ndarray:
    r"""
    Creates 3D sinusoidal positional embeddings.

    Args:
        embed_dim (`int`):
            The embedding dimension of inputs. It must be divisible by 16.
        spatial_size (`int` or `Tuple[int, int]`):
            The spatial dimension of positional embeddings. If an integer is provided, the same size is applied to both
            spatial dimensions (height and width).
        temporal_size (`int`):
            The temporal dimension of postional embeddings (number of frames).
        spatial_interpolation_scale (`float`, defaults to 1.0):
            Scale factor for spatial grid interpolation.
        temporal_interpolation_scale (`float`, defaults to 1.0):
            Scale factor for temporal grid interpolation.

    Returns:
        `np.ndarray`:
            The 3D sinusoidal positional embeddings of shape `[temporal_size, spatial_size[0] * spatial_size[1],
            embed_dim]`.
    """
    deprecation_message = (
        "`get_3d_sincos_pos_embed` uses `mindspore`."
        " `from_numpy` is no longer required."
        "  Pass `output_type='ms' to use the new version now."
    )
    deprecate("output_type=='np'", "0.33.0", deprecation_message, standard_warn=False)
    if embed_dim % 4 != 0:
        raise ValueError("`embed_dim` must be divisible by 4")
    if isinstance(spatial_size, int):
        spatial_size = (spatial_size, spatial_size)

    embed_dim_spatial = 3 * embed_dim // 4
    embed_dim_temporal = embed_dim // 4

    # 1. Spatial
    grid_h = np.arange(spatial_size[1], dtype=np.float32) / spatial_interpolation_scale
    grid_w = np.arange(spatial_size[0], dtype=np.float32) / spatial_interpolation_scale
    grid = np.meshgrid(grid_w, grid_h)  # here w goes first
    grid = np.stack(grid, axis=0)

    grid = grid.reshape([2, 1, spatial_size[1], spatial_size[0]])
    pos_embed_spatial = get_2d_sincos_pos_embed_from_grid(embed_dim_spatial, grid)

    # 2. Temporal
    grid_t = np.arange(temporal_size, dtype=np.float32) / temporal_interpolation_scale
    pos_embed_temporal = get_1d_sincos_pos_embed_from_grid(embed_dim_temporal, grid_t)

    # 3. Concat
    pos_embed_spatial = pos_embed_spatial[np.newaxis, :, :]
    pos_embed_spatial = np.repeat(pos_embed_spatial, temporal_size, axis=0)  # [T, H*W, D // 4 * 3]

    pos_embed_temporal = pos_embed_temporal[:, np.newaxis, :]
    pos_embed_temporal = np.repeat(pos_embed_temporal, spatial_size[0] * spatial_size[1], axis=1)  # [T, H*W, D // 4]

    pos_embed = np.concatenate([pos_embed_temporal, pos_embed_spatial], axis=-1)  # [T, H*W, D]
    return pos_embed


def get_2d_sincos_pos_embed(
    embed_dim,
    grid_size,
    cls_token=False,
    extra_tokens=0,
    interpolation_scale=1.0,
    base_size=16,
    output_type: str = "np",
):
    """
    Creates 2D sinusoidal positional embeddings.

    Args:
        embed_dim (`int`):
            The embedding dimension.
        grid_size (`int`):
            The size of the grid height and width.
        cls_token (`bool`, defaults to `False`):
            Whether or not to add a classification token.
        extra_tokens (`int`, defaults to `0`):
            The number of extra tokens to add.
        interpolation_scale (`float`, defaults to `1.0`):
            The scale of the interpolation.

    Returns:
        pos_embed (`ms.Tensor`):
            Shape is either `[grid_size * grid_size, embed_dim]` if not using cls_token, or `[1 + grid_size*grid_size,
            embed_dim]` if using cls_token
    """
    if output_type == "np":
        deprecation_message = (
            "`get_2d_sincos_pos_embed` uses `mindspore`."
            " `from_numpy` is no longer required."
            "  Pass `output_type='ms' to use the new version now."
        )
        deprecate("output_type=='np'", "0.33.0", deprecation_message, standard_warn=False)
        return get_2d_sincos_pos_embed_np(
            embed_dim=embed_dim,
            grid_size=grid_size,
            cls_token=cls_token,
            extra_tokens=extra_tokens,
            interpolation_scale=interpolation_scale,
            base_size=base_size,
        )
    if isinstance(grid_size, int):
        grid_size = (grid_size, grid_size)

    grid_h = mint.arange(grid_size[0], dtype=ms.float32) / (grid_size[0] / base_size) / interpolation_scale
    grid_w = mint.arange(grid_size[1], dtype=ms.float32) / (grid_size[1] / base_size) / interpolation_scale
    grid = mint.meshgrid(grid_w, grid_h, indexing="xy")  # here w goes first
    grid = mint.stack(grid, dim=0)

    grid = grid.reshape([2, 1, grid_size[1], grid_size[0]])
    pos_embed = get_2d_sincos_pos_embed_from_grid(embed_dim, grid, output_type=output_type)
    if cls_token and extra_tokens > 0:
        pos_embed = mint.concat([mint.zeros([extra_tokens, embed_dim]), pos_embed], dim=0)
    return pos_embed


def get_2d_sincos_pos_embed_from_grid(embed_dim, grid, output_type="np"):
    r"""
    This function generates 2D sinusoidal positional embeddings from a grid.

    Args:
        embed_dim (`int`): The embedding dimension.
        grid (`ms.Tensor`): Grid of positions with shape `(H * W,)`.

    Returns:
        `ms.Tensor`: The 2D sinusoidal positional embeddings with shape `(H * W, embed_dim)`
    """
    if output_type == "np":
        deprecation_message = (
            "`get_2d_sincos_pos_embed_from_grid` uses `mindspore`."
            " `from_numpy` is no longer required."
            "  Pass `output_type='ms' to use the new version now."
        )
        deprecate("output_type=='np'", "0.33.0", deprecation_message, standard_warn=False)
        return get_2d_sincos_pos_embed_from_grid_np(
            embed_dim=embed_dim,
            grid=grid,
        )
    if embed_dim % 2 != 0:
        raise ValueError("embed_dim must be divisible by 2")

    # use half of dimensions to encode grid_h
    emb_h = get_1d_sincos_pos_embed_from_grid(embed_dim // 2, grid[0], output_type=output_type)  # (H*W, D/2)
    emb_w = get_1d_sincos_pos_embed_from_grid(embed_dim // 2, grid[1], output_type=output_type)  # (H*W, D/2)

    emb = mint.concat([emb_h, emb_w], dim=1)  # (H*W, D)
    return emb


def get_1d_sincos_pos_embed_from_grid(embed_dim, pos, output_type="np"):
    """
    This function generates 1D positional embeddings from a grid.

    Args:
        embed_dim (`int`): The embedding dimension `D`
        pos (`ms.Tensor`): 1D tensor of positions with shape `(M,)`

    Returns:
        `ms.Tensor`: Sinusoidal positional embeddings of shape `(M, D)`.
    """
    if output_type == "np":
        deprecation_message = (
            "`get_1d_sincos_pos_embed_from_grid` uses `mindspore`."
            " `from_numpy` is no longer required."
            "  Pass `output_type='ms' to use the new version now."
        )
        deprecate("output_type=='np'", "0.33.0", deprecation_message, standard_warn=False)
        return get_1d_sincos_pos_embed_from_grid_np(embed_dim=embed_dim, pos=pos)
    if embed_dim % 2 != 0:
        raise ValueError("embed_dim must be divisible by 2")

    omega = mint.arange(embed_dim // 2, dtype=ms.float64)
    omega /= embed_dim / 2.0
    omega = 1.0 / 10000**omega  # (D/2,)

    pos = mint.reshape(pos, (-1,))  # (M,)
    out = mint.outer(pos, omega)  # (M, D/2), outer product

    emb_sin = mint.sin(out)  # (M, D/2)
    emb_cos = mint.cos(out)  # (M, D/2)

    emb = mint.concat([emb_sin, emb_cos], dim=1)  # (M, D)
    return emb


def get_2d_sincos_pos_embed_np(
    embed_dim, grid_size, cls_token=False, extra_tokens=0, interpolation_scale=1.0, base_size=16
):
    """
    Creates 2D sinusoidal positional embeddings.

    Args:
        embed_dim (`int`):
            The embedding dimension.
        grid_size (`int`):
            The size of the grid height and width.
        cls_token (`bool`, defaults to `False`):
            Whether or not to add a classification token.
        extra_tokens (`int`, defaults to `0`):
            The number of extra tokens to add.
        interpolation_scale (`float`, defaults to `1.0`):
            The scale of the interpolation.

    Returns:
        pos_embed (`np.ndarray`):
            Shape is either `[grid_size * grid_size, embed_dim]` if not using cls_token, or `[1 + grid_size*grid_size,
            embed_dim]` if using cls_token
    """
    if isinstance(grid_size, int):
        grid_size = (grid_size, grid_size)

    grid_h = np.arange(grid_size[0], dtype=np.float32) / (grid_size[0] / base_size) / interpolation_scale
    grid_w = np.arange(grid_size[1], dtype=np.float32) / (grid_size[1] / base_size) / interpolation_scale
    grid = np.meshgrid(grid_w, grid_h)  # here w goes first
    grid = np.stack(grid, axis=0)

    grid = grid.reshape([2, 1, grid_size[1], grid_size[0]])
    pos_embed = get_2d_sincos_pos_embed_from_grid_np(embed_dim, grid)
    if cls_token and extra_tokens > 0:
        pos_embed = np.concatenate([np.zeros([extra_tokens, embed_dim]), pos_embed], axis=0)
    return pos_embed


def get_2d_sincos_pos_embed_from_grid_np(embed_dim, grid):
    r"""
    This function generates 2D sinusoidal positional embeddings from a grid.

    Args:
        embed_dim (`int`): The embedding dimension.
        grid (`np.ndarray`): Grid of positions with shape `(H * W,)`.

    Returns:
        `np.ndarray`: The 2D sinusoidal positional embeddings with shape `(H * W, embed_dim)`
    """
    if embed_dim % 2 != 0:
        raise ValueError("embed_dim must be divisible by 2")

    # use half of dimensions to encode grid_h
    emb_h = get_1d_sincos_pos_embed_from_grid_np(embed_dim // 2, grid[0])  # (H*W, D/2)
    emb_w = get_1d_sincos_pos_embed_from_grid_np(embed_dim // 2, grid[1])  # (H*W, D/2)

    emb = np.concatenate([emb_h, emb_w], axis=1)  # (H*W, D)
    return emb


def get_1d_sincos_pos_embed_from_grid_np(embed_dim, pos):
    """
    This function generates 1D positional embeddings from a grid.

    Args:
        embed_dim (`int`): The embedding dimension `D`
        pos (`numpy.ndarray`): 1D tensor of positions with shape `(M,)`

    Returns:
        `numpy.ndarray`: Sinusoidal positional embeddings of shape `(M, D)`.
    """
    if embed_dim % 2 != 0:
        raise ValueError("embed_dim must be divisible by 2")

    omega = np.arange(embed_dim // 2, dtype=np.float64)
    omega /= embed_dim / 2.0
    omega = 1.0 / 10000**omega  # (D/2,)

    pos = pos.reshape(-1)  # (M,)
    out = np.einsum("m,d->md", pos, omega)  # (M, D/2), outer product

    emb_sin = np.sin(out)  # (M, D/2)
    emb_cos = np.cos(out)  # (M, D/2)

    emb = np.concatenate([emb_sin, emb_cos], axis=1)  # (M, D)
    return emb


class PatchEmbed(nn.Cell):
    """
    2D Image to Patch Embedding with support for SD3 cropping.

    Args:
        height (`int`, defaults to `224`): The height of the image.
        width (`int`, defaults to `224`): The width of the image.
        patch_size (`int`, defaults to `16`): The size of the patches.
        in_channels (`int`, defaults to `3`): The number of input channels.
        embed_dim (`int`, defaults to `768`): The output dimension of the embedding.
        layer_norm (`bool`, defaults to `False`): Whether or not to use layer normalization.
        flatten (`bool`, defaults to `True`): Whether or not to flatten the output.
        bias (`bool`, defaults to `True`): Whether or not to use bias.
        interpolation_scale (`float`, defaults to `1`): The scale of the interpolation.
        pos_embed_type (`str`, defaults to `"sincos"`): The type of positional embedding.
        pos_embed_max_size (`int`, defaults to `None`): The maximum size of the positional embedding.
    """

    def __init__(
        self,
        height=224,
        width=224,
        patch_size=16,
        in_channels=3,
        embed_dim=768,
        layer_norm=False,
        flatten=True,
        bias=True,
        interpolation_scale=1,
        pos_embed_type="sincos",
        pos_embed_max_size=None,  # For SD3 cropping
        zero_module=False,  # For SD3 ControlNet
    ):
        super().__init__()
        from .normalization import LayerNorm

        num_patches = (height // patch_size) * (width // patch_size)
        self.flatten = flatten
        self.layer_norm = layer_norm
        self.pos_embed_max_size = pos_embed_max_size

        # weight_init_kwargs = {"weight_init": "zeros", "bias_init": "zeros"} if zero_module else {}
        self.proj = mint.nn.Conv2d(
            in_channels,
            embed_dim,
            kernel_size=(patch_size, patch_size),
            stride=patch_size,
            bias=bias,
        )
        if zero_module:
            self.proj.weight.set_data(init.initializer("zeros", self.proj.weight.shape, self.proj.weight.dtype))
            self.proj.bias.set_data(init.initializer("zeros", self.proj.bias.shape, self.proj.bias.dtype))

        if layer_norm:
            self.norm = LayerNorm(embed_dim, elementwise_affine=False, eps=1e-6)
        else:
            self.norm = None

        self.patch_size = patch_size
        self.height, self.width = height // patch_size, width // patch_size
        self.base_size = height // patch_size
        self.interpolation_scale = interpolation_scale

        # Calculate positional embeddings based on max size or default
        if pos_embed_max_size:
            grid_size = pos_embed_max_size
        else:
            grid_size = int(num_patches**0.5)

        if pos_embed_type is None:
            self.pos_embed = None
        elif pos_embed_type == "sincos":
            pos_embed = get_2d_sincos_pos_embed(
                embed_dim,
                grid_size,
                base_size=self.base_size,
                interpolation_scale=self.interpolation_scale,
                output_type="ms",
            )
            persistent = True if pos_embed_max_size else False
            if persistent:
                self.pos_embed = ms.Parameter(pos_embed.float().unsqueeze(0), name="pos_embed")
            else:
                self.pos_embed = pos_embed.float().unsqueeze(0)
        else:
            raise ValueError(f"Unsupported pos_embed_type: {pos_embed_type}")

    def cropped_pos_embed(self, height, width):
        """Crops positional embeddings for SD3 compatibility."""
        if self.pos_embed_max_size is None:
            raise ValueError("`pos_embed_max_size` must be set for cropping.")

        height = height // self.patch_size
        width = width // self.patch_size
        if height > self.pos_embed_max_size:
            raise ValueError(
                f"Height ({height}) cannot be greater than `pos_embed_max_size`: {self.pos_embed_max_size}."
            )
        if width > self.pos_embed_max_size:
            raise ValueError(f"Width ({width}) cannot be greater than `pos_embed_max_size`: {self.pos_embed_max_size}.")

        top = (self.pos_embed_max_size - height) // 2
        left = (self.pos_embed_max_size - width) // 2
        spatial_pos_embed = self.pos_embed.reshape(1, self.pos_embed_max_size, self.pos_embed_max_size, -1)
        spatial_pos_embed = spatial_pos_embed[:, top : top + height, left : left + width, :]
        spatial_pos_embed = spatial_pos_embed.reshape(1, -1, spatial_pos_embed.shape[-1])
        return spatial_pos_embed

    def construct(self, latent):
        if self.pos_embed_max_size is not None:
            height, width = latent.shape[-2:]
        else:
            height, width = latent.shape[-2] // self.patch_size, latent.shape[-1] // self.patch_size
        latent = self.proj(latent)
        if self.flatten:
            latent = latent.flatten(start_dim=2).swapaxes(1, 2)  # BCHW -> BNC
        if self.layer_norm:
            latent = self.norm(latent)
        if self.pos_embed is None:
            return latent.to(latent.dtype)
        # Interpolate or crop positional embeddings as needed
        if self.pos_embed_max_size:
            pos_embed = self.cropped_pos_embed(height, width)
        else:
            if self.height != height or self.width != width:
                pos_embed = get_2d_sincos_pos_embed(
                    embed_dim=self.pos_embed.shape[-1],
                    grid_size=(height, width),
                    base_size=self.base_size,
                    interpolation_scale=self.interpolation_scale,
                    output_type="ms",
                )
                pos_embed = pos_embed.float().unsqueeze(0)
            else:
                pos_embed = self.pos_embed

        return (latent + pos_embed).to(latent.dtype)


class LuminaPatchEmbed(nn.Cell):
    """
    2D Image to Patch Embedding with support for Lumina-T2X

    Args:
        patch_size (`int`, defaults to `2`): The size of the patches.
        in_channels (`int`, defaults to `4`): The number of input channels.
        embed_dim (`int`, defaults to `768`): The output dimension of the embedding.
        bias (`bool`, defaults to `True`): Whether or not to use bias.
    """

    def __init__(self, patch_size=2, in_channels=4, embed_dim=768, bias=True):
        super().__init__()
        self.patch_size = patch_size
        self.proj = mint.nn.Linear(patch_size * patch_size * in_channels, embed_dim, bias)

    def construct(self, x, freqs_cis):
        """
        Patchifies and embeds the input tensor(s).
        Args:
            x (List[ms.Tensor] | ms.Tensor): The input tensor(s) to be patchified and embedded.
        Returns:
            Tuple[ms.Tensor, ms.Tensor, List[Tuple[int, int]], ms.Tensor]: A tuple containing the patchified
            and embedded tensor(s), the mask indicating the valid patches, the original image size(s), and the
            frequency tensor(s).
        """
        patch_height = patch_width = self.patch_size
        batch_size, channel, height, width = x.shape
        height_tokens, width_tokens = height // patch_height, width // patch_width

        x = x.view(batch_size, channel, height_tokens, patch_height, width_tokens, patch_width).permute(
            0, 2, 4, 1, 3, 5
        )
        x = x.flatten(start_dim=3)
        x = self.proj(x)
        x = x.flatten(start_dim=1, end_dim=2)

        mask = mint.ones((x.shape[0], x.shape[1]), dtype=ms.int32)

        return (
            x,
            mask,
            [(height, width)] * batch_size,
            freqs_cis[:height_tokens, :width_tokens].flatten(start_dim=0, end_dim=1).unsqueeze(0),
        )


class CogVideoXPatchEmbed(nn.Cell):
    def __init__(
        self,
        patch_size: int = 2,
        patch_size_t: Optional[int] = None,
        in_channels: int = 16,
        embed_dim: int = 1920,
        text_embed_dim: int = 4096,
        bias: bool = True,
        sample_width: int = 90,
        sample_height: int = 60,
        sample_frames: int = 49,
        temporal_compression_ratio: int = 4,
        max_text_seq_length: int = 226,
        spatial_interpolation_scale: float = 1.875,
        temporal_interpolation_scale: float = 1.0,
        use_positional_embeddings: bool = True,
        use_learned_positional_embeddings: bool = True,
    ) -> None:
        super().__init__()

        self.patch_size = patch_size
        self.patch_size_t = patch_size_t
        self.embed_dim = embed_dim
        self.sample_height = sample_height
        self.sample_width = sample_width
        self.sample_frames = sample_frames
        self.temporal_compression_ratio = temporal_compression_ratio
        self.max_text_seq_length = max_text_seq_length
        self.spatial_interpolation_scale = spatial_interpolation_scale
        self.temporal_interpolation_scale = temporal_interpolation_scale
        self.use_positional_embeddings = use_positional_embeddings
        self.use_learned_positional_embeddings = use_learned_positional_embeddings

        if patch_size_t is None:
            # CogVideoX 1.0 checkpoints
            self.proj = mint.nn.Conv2d(
                in_channels,
                embed_dim,
                kernel_size=(patch_size, patch_size),
                stride=patch_size,
                bias=bias,
            )
        else:
            # CogVideoX 1.5 checkpoints
            self.proj = mint.nn.Linear(in_channels * patch_size * patch_size * patch_size_t, embed_dim)

        self.text_proj = mint.nn.Linear(text_embed_dim, embed_dim)

        if use_positional_embeddings or use_learned_positional_embeddings:
            persistent = use_learned_positional_embeddings
            pos_embedding = self._get_positional_embeddings(sample_height, sample_width, sample_frames)
            self.pos_embedding = (
                ms.Parameter(pos_embedding, name="pos_embedding", requires_grad=False) if persistent else pos_embedding
            )

    def _get_positional_embeddings(self, sample_height: int, sample_width: int, sample_frames: int) -> ms.Tensor:
        post_patch_height = sample_height // self.patch_size
        post_patch_width = sample_width // self.patch_size
        post_time_compression_frames = (sample_frames - 1) // self.temporal_compression_ratio + 1
        num_patches = post_patch_height * post_patch_width * post_time_compression_frames

        pos_embedding = get_3d_sincos_pos_embed(
            self.embed_dim,
            (post_patch_width, post_patch_height),
            post_time_compression_frames,
            self.spatial_interpolation_scale,
            self.temporal_interpolation_scale,
            output_type="ms",
        )
        pos_embedding = pos_embedding.flatten(start_dim=0, end_dim=1)
        joint_pos_embedding = mint.zeros(size=(1, self.max_text_seq_length + num_patches, self.embed_dim))
        joint_pos_embedding[:, self.max_text_seq_length :] += pos_embedding

        return joint_pos_embedding

    def construct(self, text_embeds: ms.Tensor, image_embeds: ms.Tensor):
        r"""
        Args:
            text_embeds (`ms.Tensor`):
                Input text embeddings. Expected shape: (batch_size, seq_length, embedding_dim).
            image_embeds (`ms.Tensor`):
                Input image embeddings. Expected shape: (batch_size, num_frames, channels, height, width).
        """
        text_embeds = self.text_proj(text_embeds)

        batch_size, num_frames, channels, height, width = image_embeds.shape

        if self.patch_size_t is None:
            image_embeds = image_embeds.reshape(-1, channels, height, width)
            image_embeds = self.proj(image_embeds)
            image_embeds = image_embeds.view(batch_size, num_frames, *image_embeds.shape[1:])
            image_embeds = image_embeds.flatten(start_dim=3).swapaxes(
                2, 3
            )  # [batch, num_frames, height x width, channels]
            image_embeds = image_embeds.flatten(
                start_dim=1, end_dim=2
            )  # [batch, num_frames x height x width, channels]
        else:
            p = self.patch_size
            p_t = self.patch_size_t

            image_embeds = image_embeds.permute(0, 1, 3, 4, 2)
            image_embeds = image_embeds.reshape(
                batch_size, num_frames // p_t, p_t, height // p, p, width // p, p, channels
            )
            image_embeds = (
                image_embeds.permute(0, 1, 3, 5, 7, 2, 4, 6)
                .flatten(start_dim=4, end_dim=7)
                .flatten(start_dim=1, end_dim=3)
            )
            image_embeds = self.proj(image_embeds)

        embeds = mint.cat(
            [text_embeds, image_embeds], dim=1
        ).contiguous()  # [batch, seq_length + num_frames x height x width, channels]

        if self.use_positional_embeddings or self.use_learned_positional_embeddings:
            if self.use_learned_positional_embeddings and (self.sample_width != width or self.sample_height != height):
                raise ValueError(
                    "It is currently not possible to generate videos at a different resolution that the defaults. This should only be the case with 'THUDM/CogVideoX-5b-I2V'."  # noqa: E501
                    "If you think this is incorrect, please open an issue at https://github.com/huggingface/diffusers/issues."
                )

            pre_time_compression_frames = (num_frames - 1) * self.temporal_compression_ratio + 1

            if (
                self.sample_height != height
                or self.sample_width != width
                or self.sample_frames != pre_time_compression_frames
            ):
                pos_embedding = self._get_positional_embeddings(height, width, pre_time_compression_frames)
            else:
                pos_embedding = self.pos_embedding

            pos_embedding = pos_embedding.to(dtype=embeds.dtype)
            embeds = embeds + pos_embedding

        return embeds


class CogView3PlusPatchEmbed(nn.Cell):
    def __init__(
        self,
        in_channels: int = 16,
        hidden_size: int = 2560,
        patch_size: int = 2,
        text_hidden_size: int = 4096,
        pos_embed_max_size: int = 128,
    ):
        super().__init__()
        self.in_channels = in_channels
        self.hidden_size = hidden_size
        self.patch_size = patch_size
        self.text_hidden_size = text_hidden_size
        self.pos_embed_max_size = pos_embed_max_size
        # Linear projection for image patches
        self.proj = mint.nn.Linear(in_channels * patch_size**2, hidden_size)

        # Linear projection for text embeddings
        self.text_proj = mint.nn.Linear(text_hidden_size, hidden_size)

        pos_embed = get_2d_sincos_pos_embed(
            hidden_size, pos_embed_max_size, base_size=pos_embed_max_size, output_type="ms"
        )
        pos_embed = pos_embed.reshape(pos_embed_max_size, pos_embed_max_size, hidden_size)
        self.pos_embed = pos_embed.float()

    def construct(self, hidden_states: ms.Tensor, encoder_hidden_states: ms.Tensor) -> ms.Tensor:
        batch_size, channel, height, width = hidden_states.shape

        if height % self.patch_size != 0 or width % self.patch_size != 0:
            raise ValueError("Height and width must be divisible by patch size")

        height = height // self.patch_size
        width = width // self.patch_size
        hidden_states = hidden_states.view(batch_size, channel, height, self.patch_size, width, self.patch_size)
        hidden_states = hidden_states.permute(0, 2, 4, 1, 3, 5).contiguous()
        hidden_states = hidden_states.view(batch_size, height * width, channel * self.patch_size * self.patch_size)

        # Project the patches
        hidden_states = self.proj(hidden_states)
        encoder_hidden_states = self.text_proj(encoder_hidden_states)
        hidden_states = mint.cat([encoder_hidden_states, hidden_states], dim=1)

        # Calculate text_length
        text_length = encoder_hidden_states.shape[1]

        image_pos_embed = self.pos_embed[:height, :width].reshape(height * width, -1)
        text_pos_embed = mint.zeros((text_length, self.hidden_size), dtype=image_pos_embed.dtype)
        pos_embed = mint.cat([text_pos_embed, image_pos_embed], dim=0)[None, ...]

        return (hidden_states + pos_embed).to(hidden_states.dtype)


def get_3d_rotary_pos_embed(
    embed_dim,
    crops_coords,
    grid_size,
    temporal_size,
    theta: int = 10000,
    use_real: bool = True,
    grid_type: str = "linspace",
    max_size: Optional[Tuple[int, int]] = None,
) -> Union[ms.Tensor, Tuple[ms.Tensor, ms.Tensor]]:
    """
    RoPE for video tokens with 3D structure.

    Args:
    embed_dim: (`int`):
        The embedding dimension size, corresponding to hidden_size_head.
    crops_coords (`Tuple[int]`):
        The top-left and bottom-right coordinates of the crop.
    grid_size (`Tuple[int]`):
        The grid size of the spatial positional embedding (height, width).
    temporal_size (`int`):
        The size of the temporal dimension.
    theta (`float`):
        Scaling factor for frequency computation.
    grid_type (`str`):
        Whether to use "linspace" or "slice" to compute grids.

    Returns:
        `ms.Tensor`: positional embedding with shape `(temporal_size * grid_size[0] * grid_size[1], embed_dim/2)`.
    """
    if use_real is not True:
        raise ValueError(" `use_real = False` is not currently supported for get_3d_rotary_pos_embed")

    if grid_type == "linspace":
        start, stop = crops_coords
        grid_size_h, grid_size_w = grid_size
        grid_h = mint.linspace(start[0], stop[0] * (grid_size_h - 1) / grid_size_h, grid_size_h).to(ms.float32)
        grid_w = mint.linspace(start[1], stop[1] * (grid_size_w - 1) / grid_size_w, grid_size_w).to(ms.float32)
        grid_t = mint.arange(temporal_size, dtype=ms.float32)
        grid_t = mint.linspace(0, temporal_size * (temporal_size - 1) / temporal_size, temporal_size).to(ms.float32)
    elif grid_type == "slice":
        max_h, max_w = max_size
        grid_size_h, grid_size_w = grid_size
        grid_h = mint.arange(max_h, dtype=ms.float32)
        grid_w = mint.arange(max_w, dtype=ms.float32)
        grid_t = mint.arange(temporal_size, dtype=ms.float32)
    else:
        raise ValueError("Invalid value passed for `grid_type`.")

    # Compute dimensions for each axis
    dim_t = embed_dim // 4
    dim_h = embed_dim // 8 * 3
    dim_w = embed_dim // 8 * 3

    # Temporal frequencies
    freqs_t = get_1d_rotary_pos_embed(dim_t, grid_t, theta=theta, use_real=True)
    # Spatial frequencies for height and width
    freqs_h = get_1d_rotary_pos_embed(dim_h, grid_h, theta=theta, use_real=True)
    freqs_w = get_1d_rotary_pos_embed(dim_w, grid_w, theta=theta, use_real=True)

    # BroadCast and concatenate temporal and spaial frequencie (height and width) into a 3d tensor
    def combine_time_height_width(freqs_t, freqs_h, freqs_w):
        freqs_t = freqs_t[:, None, None, :].broadcast_to(
            (-1, grid_size_h, grid_size_w, -1)
        )  # temporal_size, grid_size_h, grid_size_w, dim_t
        freqs_h = freqs_h[None, :, None, :].broadcast_to(
            (temporal_size, -1, grid_size_w, -1)
        )  # temporal_size, grid_size_h, grid_size_2, dim_h
        freqs_w = freqs_w[None, None, :, :].broadcast_to(
            (temporal_size, grid_size_h, -1, -1)
        )  # temporal_size, grid_size_h, grid_size_2, dim_w

        freqs = mint.cat(
            [freqs_t, freqs_h, freqs_w], dim=-1
        )  # temporal_size, grid_size_h, grid_size_w, (dim_t + dim_h + dim_w)
        freqs = freqs.view(
            temporal_size * grid_size_h * grid_size_w, -1
        )  # (temporal_size * grid_size_h * grid_size_w), (dim_t + dim_h + dim_w)
        return freqs

    t_cos, t_sin = freqs_t  # both t_cos and t_sin has shape: temporal_size, dim_t
    h_cos, h_sin = freqs_h  # both h_cos and h_sin has shape: grid_size_h, dim_h
    w_cos, w_sin = freqs_w  # both w_cos and w_sin has shape: grid_size_w, dim_w

    if grid_type == "slice":
        t_cos, t_sin = t_cos[:temporal_size], t_sin[:temporal_size]
        h_cos, h_sin = h_cos[:grid_size_h], h_sin[:grid_size_h]
        w_cos, w_sin = w_cos[:grid_size_w], w_sin[:grid_size_w]

    cos = combine_time_height_width(t_cos, h_cos, w_cos)
    sin = combine_time_height_width(t_sin, h_sin, w_sin)
    return cos, sin


def get_3d_rotary_pos_embed_allegro(
    embed_dim,
    crops_coords,
    grid_size,
    temporal_size,
    interpolation_scale: Tuple[float, float, float] = (1.0, 1.0, 1.0),
    theta: int = 10000,
) -> Union[ms.Tensor, Tuple[ms.Tensor, ms.Tensor]]:
    # TODO(aryan): docs
    start, stop = crops_coords
    grid_size_h, grid_size_w = grid_size
    interpolation_scale_t, interpolation_scale_h, interpolation_scale_w = interpolation_scale
    grid_t = mint.linspace(0, temporal_size * (temporal_size - 1) / temporal_size, temporal_size).float()
    grid_h = mint.linspace(start[0], stop[0] * (grid_size_h - 1) / grid_size_h, grid_size_h).float()
    grid_w = mint.linspace(start[1], stop[1] * (grid_size_w - 1) / grid_size_w, grid_size_w).float()

    # Compute dimensions for each axis
    dim_t = embed_dim // 3
    dim_h = embed_dim // 3
    dim_w = embed_dim // 3

    # Temporal frequencies
    freqs_t = get_1d_rotary_pos_embed(
        dim_t, grid_t / interpolation_scale_t, theta=theta, use_real=True, repeat_interleave_real=False
    )
    # Spatial frequencies for height and width
    freqs_h = get_1d_rotary_pos_embed(
        dim_h, grid_h / interpolation_scale_h, theta=theta, use_real=True, repeat_interleave_real=False
    )
    freqs_w = get_1d_rotary_pos_embed(
        dim_w, grid_w / interpolation_scale_w, theta=theta, use_real=True, repeat_interleave_real=False
    )

    return freqs_t, freqs_h, freqs_w, grid_t, grid_h, grid_w


def get_2d_rotary_pos_embed(embed_dim, crops_coords, grid_size, use_real=True, output_type: str = "np"):
    """
    RoPE for image tokens with 2d structure.

    Args:
    embed_dim: (`int`):
        The embedding dimension size
    crops_coords (`Tuple[int]`)
        The top-left and bottom-right coordinates of the crop.
    grid_size (`Tuple[int]`):
        The grid size of the positional embedding.
    use_real (`bool`):
        If True, return real part and imaginary part separately. Otherwise, return complex numbers.

    Returns:
        `ms.Tensor`: positional embedding with shape `( grid_size * grid_size, embed_dim/2)`.
    """
    if output_type == "np":
        deprecation_message = (
            "`get_2d_sincos_pos_embed` uses `mindspore`."
            " `from_numpy` is no longer required."
            "  Pass `output_type='pt' to use the new version now."
        )
        deprecate("output_type=='np'", "0.33.0", deprecation_message, standard_warn=False)
        return _get_2d_rotary_pos_embed_np(
            embed_dim=embed_dim,
            crops_coords=crops_coords,
            grid_size=grid_size,
            use_real=use_real,
        )
    start, stop = crops_coords
    # scale end by (steps−1)/steps matches np.linspace(..., endpoint=False)
    grid_h = mint.linspace(start[0], stop[0] * (grid_size[0] - 1) / grid_size[0], grid_size[0]).to(ms.float32)
    grid_w = mint.linspace(start[1], stop[1] * (grid_size[1] - 1) / grid_size[1], grid_size[1]).to(ms.float32)
    grid = mint.meshgrid(grid_w, grid_h, indexing="xy")
    grid = mint.stack(grid, dim=0)  # [2, W, H]

    grid = grid.reshape([2, 1, *grid.shape[1:]])
    pos_embed = get_2d_rotary_pos_embed_from_grid(embed_dim, grid, use_real=use_real)
    return pos_embed


def _get_2d_rotary_pos_embed_np(embed_dim, crops_coords, grid_size, use_real=True):
    """
    RoPE for image tokens with 2d structure.

    Args:
    embed_dim: (`int`):
        The embedding dimension size
    crops_coords (`Tuple[int]`)
        The top-left and bottom-right coordinates of the crop.
    grid_size (`Tuple[int]`):
        The grid size of the positional embedding.
    use_real (`bool`):
        If True, return real part and imaginary part separately. Otherwise, return complex numbers.

    Returns:
        `ms.Tensor`: positional embedding with shape `( grid_size * grid_size, embed_dim/2)`.
    """
    start, stop = crops_coords
    grid_h = np.linspace(start[0], stop[0], grid_size[0], endpoint=False, dtype=np.float32)
    grid_w = np.linspace(start[1], stop[1], grid_size[1], endpoint=False, dtype=np.float32)
    grid = np.meshgrid(grid_w, grid_h)  # here w goes first
    grid = np.stack(grid, axis=0)  # [2, W, H]

    grid = grid.reshape([2, 1, *grid.shape[1:]])
    pos_embed = get_2d_rotary_pos_embed_from_grid(embed_dim, grid, use_real=use_real)
    return pos_embed


def get_2d_rotary_pos_embed_from_grid(embed_dim, grid, use_real=False):
    """
    Get 2D RoPE from grid.

    Args:
    embed_dim: (`int`):
        The embedding dimension size, corresponding to hidden_size_head.
    grid (`np.ndarray`):
        The grid of the positional embedding.
    use_real (`bool`):
        If True, return real part and imaginary part separately. Otherwise, return complex numbers.

    Returns:
        `ms.Tensor`: positional embedding with shape `( grid_size * grid_size, embed_dim/2)`.
    """
    assert embed_dim % 4 == 0

    # use half of dimensions to encode grid_h
    emb_h = get_1d_rotary_pos_embed(
        embed_dim // 2, grid[0].reshape(-1), use_real=use_real
    )  # (H*W, D/2) if use_real else (H*W, D/4)
    emb_w = get_1d_rotary_pos_embed(
        embed_dim // 2, grid[1].reshape(-1), use_real=use_real
    )  # (H*W, D/2) if use_real else (H*W, D/4)

    if use_real:
        cos = mint.cat([emb_h[0], emb_w[0]], dim=1)  # (H*W, D)
        sin = mint.cat([emb_h[1], emb_w[1]], dim=1)  # (H*W, D)
        return cos, sin
    else:
        emb = mint.cat([emb_h, emb_w], dim=1)  # (H*W, D/2)
        return emb


def get_2d_rotary_pos_embed_lumina(embed_dim, len_h, len_w, linear_factor=1.0, ntk_factor=1.0):
    """
    Get 2D RoPE from grid.

    Args:
    embed_dim: (`int`):
        The embedding dimension size, corresponding to hidden_size_head.
    grid (`np.ndarray`):
        The grid of the positional embedding.
    linear_factor (`float`):
        The linear factor of the positional embedding, which is used to scale the positional embedding in the linear
        layer.
    ntk_factor (`float`):
        The ntk factor of the positional embedding, which is used to scale the positional embedding in the ntk layer.

    Returns:
        `ms.Tensor`: positional embedding with shape `( grid_size * grid_size, embed_dim/2)`.
    """
    assert embed_dim % 4 == 0

    emb_h = get_1d_rotary_pos_embed(
        embed_dim // 2, len_h, linear_factor=linear_factor, ntk_factor=ntk_factor
    )  # (H, D/4)
    emb_w = get_1d_rotary_pos_embed(
        embed_dim // 2, len_w, linear_factor=linear_factor, ntk_factor=ntk_factor
    )  # (W, D/4)
    emb_h = emb_h.view(len_h, 1, embed_dim // 4, 1).tile((1, len_w, 1, 1))  # (H, W, D/4, 1)
    emb_w = emb_w.view(1, len_w, embed_dim // 4, 1).tile((len_h, 1, 1, 1))  # (H, W, D/4, 1)

    emb = mint.cat([emb_h, emb_w], dim=-1).flatten(start_dim=2)  # (H, W, D/2)
    return emb


def get_1d_rotary_pos_embed(
    dim: int,
    pos: Union[np.ndarray, int],
    theta: float = 10000.0,
    use_real=False,
    linear_factor=1.0,
    ntk_factor=1.0,
    repeat_interleave_real=True,
    freqs_dtype=ms.float32,  # ms.float32, ms.float64 (flux)
):
    """
    Precompute the frequency tensor for complex exponentials (cis) with given dimensions.

    This function calculates a frequency tensor with complex exponentials using the given dimension 'dim' and the end
    index 'end'. The 'theta' parameter scales the frequencies. The returned tensor contains complex values in complex64
    data type.

    Args:
        dim (`int`): Dimension of the frequency tensor.
        pos (`np.ndarray` or `int`): Position indices for the frequency tensor. [S] or scalar
        theta (`float`, *optional*, defaults to 10000.0):
            Scaling factor for frequency computation. Defaults to 10000.0.
        use_real (`bool`, *optional*):
            If True, return real part and imaginary part separately. Otherwise, return complex numbers.
        linear_factor (`float`, *optional*, defaults to 1.0):
            Scaling factor for the context extrapolation. Defaults to 1.0.
        ntk_factor (`float`, *optional*, defaults to 1.0):
            Scaling factor for the NTK-Aware RoPE. Defaults to 1.0.
        repeat_interleave_real (`bool`, *optional*, defaults to `True`):
            If `True` and `use_real`, real part and imaginary part are each interleaved with themselves to reach `dim`.
            Otherwise, they are concateanted with themselves.
        freqs_dtype (`ms.float32` or `ms.float64`, *optional*, defaults to `ms.float32`):
            the dtype of the frequency tensor.
    Returns:
        `ms.Tensor`: Precomputed frequency tensor with complex exponentials. [S, D/2]
    """
    assert dim % 2 == 0

    if isinstance(pos, int):
        pos = mint.arange(pos)
    if isinstance(pos, np.ndarray):
        pos = ms.Tensor.from_numpy(pos)  # type: ignore  # [S]

    theta = theta * ntk_factor
    freqs = 1.0 / (theta ** (mint.arange(0, dim, 2, dtype=freqs_dtype)[: (dim // 2)] / dim)) / linear_factor  # [D/2]
    freqs = mint.outer(pos, freqs)  # type: ignore   # [S, D/2]
    if use_real and repeat_interleave_real:
        # flux, hunyuan-dit, cogvideox
        # ms.float64 is not support in mint.repeat_interleave
        if freqs_dtype == ms.float64:
            freqs_cos = freqs.cos().to(ms.float32).repeat_interleave(2, dim=1).to(freqs_dtype)  # [S, D]
            freqs_sin = freqs.sin().to(ms.float32).repeat_interleave(2, dim=1).to(freqs_dtype)  # [S, D]
        else:
            freqs_cos = freqs.cos().repeat_interleave(2, dim=1)  # [S, D]
            freqs_sin = freqs.sin().repeat_interleave(2, dim=1)  # [S, D]
        return freqs_cos, freqs_sin
    elif use_real:
        # stable audio, allegro
        freqs_cos = mint.cat([freqs.cos(), freqs.cos()], dim=-1).float()  # [S, D]
        freqs_sin = mint.cat([freqs.sin(), freqs.sin()], dim=-1).float()  # [S, D]
        return freqs_cos, freqs_sin
    else:
        # lumina
<<<<<<< HEAD
        # TODO: the dtype of abs required to be float32
        freqs_cis = ops.polar(ops.ones_like(freqs).float(), freqs.float())  # complex64     # [S, D/2]
=======
        freqs_cis = mint.polar(mint.ones_like(freqs), freqs)  # complex64     # [S, D/2]
>>>>>>> e7c0220c
        return freqs_cis


def apply_rotary_emb(
    x: ms.Tensor,
    freqs_cis: Union[ms.Tensor, Tuple[ms.Tensor]],
    use_real: bool = True,
    use_real_unbind_dim: int = -1,
) -> Tuple[ms.Tensor, ms.Tensor]:
    """
    Apply rotary embeddings to input tensors using the given frequency tensor. This function applies rotary embeddings
    to the given query or key 'x' tensors using the provided frequency tensor 'freqs_cis'. The input tensors are
    reshaped as complex numbers, and the frequency tensor is reshaped for broadcasting compatibility. The resulting
    tensors contain rotary embeddings and are returned as real tensors.

    Args:
        x (`ms.Tensor`):
            Query or key tensor to apply rotary embeddings. [B, H, S, D] xk (ms.Tensor): Key tensor to apply
        freqs_cis (`Tuple[ms.Tensor]`): Precomputed frequency tensor for complex exponentials. ([S, D], [S, D],)

    Returns:
        Tuple[ms.Tensor, ms.Tensor]: Tuple of modified query tensor and key tensor with rotary embeddings.
    """
    if use_real:
        # Support concatenated `freqs_cis` since MindSpore recompute doesn't support calculate tensors' gradient from tuple.
        # todo: unavailable mint interface
        if ops.is_tensor(freqs_cis):
            cos, sin = freqs_cis.chunk(2)  # [1, S, D]
            # cos = cos[None]
            # sin = sin[None]
            cos = cos.expand_dims(axis=0)
            sin = sin.expand_dims(axis=0)
        else:
            cos, sin = freqs_cis  # [S, D]
            # cos = cos[None, None]
            # sin = sin[None, None]
            cos = cos.expand_dims(axis=0).expand_dims(axis=0)
            sin = sin.expand_dims(axis=0).expand_dims(axis=0)

        if use_real_unbind_dim == -1:
            # Used for flux, cogvideox, hunyuan-dit
            x_real, x_imag = x.reshape(*x.shape[:-1], -1, 2).unbind(-1)  # [B, S, H, D//2]
            x_rotated = mint.stack([-x_imag, x_real], dim=-1).flatten(start_dim=3)
        elif use_real_unbind_dim == -2:
            # Used for Stable Audio, OmniGen and CogView4
            x_real, x_imag = x.reshape(*x.shape[:-1], 2, -1).unbind(-2)  # [B, S, H, D//2]
            x_rotated = mint.cat([-x_imag, x_real], dim=-1)
        else:
            raise ValueError(f"`use_real_unbind_dim={use_real_unbind_dim}` but should be -1 or -2.")

        out = (x.float() * cos + x_rotated.float() * sin).to(x.dtype)

        return out
    else:
        # used for lumina
<<<<<<< HEAD
        x_rotated = view_as_complex(x.float().reshape(x.shape[:-1] + (-1, 2)))
=======
        x_rotated = view_as_complex(x.float().reshape((*x.shape[:-1], -1, 2)))
>>>>>>> e7c0220c
        freqs_cis = freqs_cis.unsqueeze(2)
        # todo: unavailable mint interface
        x_out = ops.view_as_real(x_rotated * freqs_cis).flatten(start_dim=3)

        return x_out.type_as(x)


def apply_rotary_emb_allegro(x: ms.Tensor, freqs_cis, positions):
    # TODO(aryan): rewrite
    def apply_1d_rope(tokens, pos, cos, sin):
        # cos = ops.embedding(pos, ms.Parameter(cos))[:, None, :, :]
        # sin = ops.embedding(pos, ms.Parameter(sin))[:, None, :, :]
        # In `ops.embedding`, weight should be a Parameter, but we do not support `parameter` in graph mode.
        cos = cos[pos][:, None, :, :]
        sin = sin[pos][:, None, :, :]
        x1, x2 = tokens[..., : tokens.shape[-1] // 2], tokens[..., tokens.shape[-1] // 2 :]
        tokens_rotated = mint.cat((-x2, x1), dim=-1)
        return (tokens.float() * cos + tokens_rotated.float() * sin).to(tokens.dtype)

    (t_cos, t_sin), (h_cos, h_sin), (w_cos, w_sin) = freqs_cis
    t, h, w = x.chunk(3, dim=-1)
    t = apply_1d_rope(t, positions[0], t_cos, t_sin)
    h = apply_1d_rope(h, positions[1], h_cos, h_sin)
    w = apply_1d_rope(w, positions[2], w_cos, w_sin)
    x = mint.cat([t, h, w], dim=-1)
    return x


class FluxPosEmbed(nn.Cell):
    # modified from https://github.com/black-forest-labs/flux/blob/c00d7c60b085fce8058b9df845e036090873f2ce/src/flux/modules/layers.py#L11
    def __init__(self, theta: int, axes_dim: List[int]):
        super().__init__()
        self.theta = theta
        self.axes_dim = axes_dim

    def construct(self, ids: ms.Tensor) -> ms.Tensor:
        n_axes = ids.shape[-1]
        cos_out = []
        sin_out = []
        pos = ids.float()
        freqs_dtype = ms.float32
        for i in range(n_axes):
            cos, sin = get_1d_rotary_pos_embed(
                self.axes_dim[i],
                mint.split(pos, 1, dim=1)[i].squeeze(axis=1),
                theta=self.theta,
                repeat_interleave_real=True,
                use_real=True,
                freqs_dtype=freqs_dtype,
            )
            cos_out.append(cos)
            sin_out.append(sin)
        freqs_cos = mint.cat(cos_out, dim=-1)
        freqs_sin = mint.cat(sin_out, dim=-1)
        return freqs_cos, freqs_sin


class TimestepEmbedding(nn.Cell):
    def __init__(
        self,
        in_channels: int,
        time_embed_dim: int,
        act_fn: str = "silu",
        out_dim: int = None,
        post_act_fn: Optional[str] = None,
        cond_proj_dim=None,
        sample_proj_bias=True,
    ):
        super().__init__()

        self.linear_1 = mint.nn.Linear(in_channels, time_embed_dim, bias=sample_proj_bias)

        if cond_proj_dim is not None:
            self.cond_proj = mint.nn.Linear(cond_proj_dim, in_channels, bias=False)
        else:
            self.cond_proj = None

        self.act = get_activation(act_fn)()

        if out_dim is not None:
            time_embed_dim_out = out_dim
        else:
            time_embed_dim_out = time_embed_dim
        self.linear_2 = mint.nn.Linear(time_embed_dim, time_embed_dim_out, bias=sample_proj_bias)

        if post_act_fn is None:
            self.post_act = None
        else:
            self.post_act = get_activation(post_act_fn)()

    def construct(self, sample, condition=None):
        if condition is not None:
            sample = sample + self.cond_proj(condition)
        sample = self.linear_1(sample)

        if self.act is not None:
            sample = self.act(sample)

        sample = self.linear_2(sample)

        if self.post_act is not None:
            sample = self.post_act(sample)
        return sample


class Timesteps(nn.Cell):
    def __init__(self, num_channels: int, flip_sin_to_cos: bool, downscale_freq_shift: float, scale: int = 1):
        super().__init__()
        self.num_channels = num_channels
        self.flip_sin_to_cos = flip_sin_to_cos
        self.downscale_freq_shift = downscale_freq_shift
        self.scale = scale

    def construct(self, timesteps):
        t_emb = get_timestep_embedding(
            timesteps,
            self.num_channels,
            flip_sin_to_cos=self.flip_sin_to_cos,
            downscale_freq_shift=self.downscale_freq_shift,
            scale=self.scale,
        )
        return t_emb


class GaussianFourierProjection(nn.Cell):
    """Gaussian Fourier embeddings for noise levels."""

    def __init__(
        self, embedding_size: int = 256, scale: float = 1.0, set_W_to_weight=True, log=True, flip_sin_to_cos=False
    ):
        super().__init__()
        self.weight = ms.Parameter(mint.randn(embedding_size) * scale, requires_grad=False, name="weight")
        self.log = log
        self.flip_sin_to_cos = flip_sin_to_cos

        if set_W_to_weight:
            # to delete later
            # FIXME: what is the logic here ???
            del self.weight
            self.W = ms.Parameter(mint.randn(embedding_size) * scale, requires_grad=False, name="weight")
            self.weight = self.W
            del self.W

    def construct(self, x):
        if self.log:
            x = mint.log(x)

        x_proj = x[:, None] * self.weight[None, :] * 2 * ms.numpy.pi

        if self.flip_sin_to_cos:
            out = mint.cat([mint.cos(x_proj), mint.sin(x_proj)], dim=-1)
        else:
            out = mint.cat([mint.sin(x_proj), mint.cos(x_proj)], dim=-1)
        return out


class SinusoidalPositionalEmbedding(nn.Cell):
    """Apply positional information to a sequence of embeddings.

    Takes in a sequence of embeddings with shape (batch_size, seq_length, embed_dim) and adds positional embeddings to
    them

    Args:
        embed_dim: (int): Dimension of the positional embedding.
        max_seq_length: Maximum sequence length to apply positional embeddings

    """

    def __init__(self, embed_dim: int, max_seq_length: int = 32):
        super().__init__()
        position = np.expand_dims(np.arange(max_seq_length), axis=1)
        div_term = np.exp(np.arange(0, embed_dim, 2) * (-np.log(10000.0) / embed_dim))
        pe = np.zeros(shape=(1, max_seq_length, embed_dim))
        pe[0, :, 0::2] = np.sin(position * div_term)
        pe[0, :, 1::2] = np.cos(position * div_term)
        self.pe = ms.Tensor.from_numpy(pe).float()

    def construct(self, x):
        _, seq_length, _ = x.shape
        x = x + self.pe[:, :seq_length].to(x.dtype)
        return x


class ImagePositionalEmbeddings(nn.Cell):
    """
    Converts latent image classes into vector embeddings. Sums the vector embeddings with positional embeddings for the
    height and width of the latent space.

    For more details, see figure 10 of the dall-e paper: https://arxiv.org/abs/2102.12092

    For VQ-diffusion:

    Output vector embeddings are used as input for the transformer.

    Note that the vector embeddings for the transformer are different than the vector embeddings from the VQVAE.

    Args:
        num_embed (`int`):
            Number of embeddings for the latent pixels embeddings.
        height (`int`):
            Height of the latent image i.e. the number of height embeddings.
        width (`int`):
            Width of the latent image i.e. the number of width embeddings.
        embed_dim (`int`):
            Dimension of the produced vector embeddings. Used for the latent pixel, height, and width embeddings.
    """

    def __init__(
        self,
        num_embed: int,
        height: int,
        width: int,
        embed_dim: int,
    ):
        super().__init__()

        self.height = height
        self.width = width
        self.num_embed = num_embed
        self.embed_dim = embed_dim

        self.emb = mint.nn.Embedding(self.num_embed, embed_dim)
        self.height_emb = mint.nn.Embedding(self.height, embed_dim)
        self.width_emb = mint.nn.Embedding(self.width, embed_dim)

    def construct(self, index):
        emb = self.emb(index)

        height_emb = self.height_emb(mint.arange(self.height).view(1, self.height))

        # 1 x H x D -> 1 x H x 1 x D
        height_emb = height_emb.unsqueeze(2)

        width_emb = self.width_emb(mint.arange(self.width).view(1, self.width))

        # 1 x W x D -> 1 x 1 x W x D
        width_emb = width_emb.unsqueeze(1)

        pos_emb = height_emb + width_emb

        # 1 x H x W x D -> 1 x L xD
        pos_emb = pos_emb.view(1, self.height * self.width, -1)

        emb = emb + pos_emb[:, : emb.shape[1], :]

        return emb


class LabelEmbedding(nn.Cell):
    """
    Embeds class labels into vector representations. Also handles label dropout for classifier-free guidance.

    Args:
        num_classes (`int`): The number of classes.
        hidden_size (`int`): The size of the vector embeddings.
        dropout_prob (`float`): The probability of dropping a label.
    """

    def __init__(self, num_classes, hidden_size, dropout_prob):
        super().__init__()
        use_cfg_embedding = dropout_prob > 0
        self.embedding_table = mint.nn.Embedding(num_classes + use_cfg_embedding, hidden_size)
        self.num_classes = num_classes
        self.dropout_prob = dropout_prob

    def token_drop(self, labels, force_drop_ids=None):
        """
        Drops labels to enable classifier-free guidance.
        """
        if force_drop_ids is None:
            drop_ids = mint.rand(labels.shape[0]) < self.dropout_prob
        else:
            drop_ids = ms.tensor(force_drop_ids == 1)
        labels = mint.where(drop_ids, self.num_classes, labels)
        return labels

    def construct(self, labels: ms.Tensor, force_drop_ids=None):
        use_dropout = self.dropout_prob > 0
        if (self.training and use_dropout) or (force_drop_ids is not None):
            labels = self.token_drop(labels, force_drop_ids)
        embeddings = self.embedding_table(labels)
        return embeddings


class TextImageProjection(nn.Cell):
    def __init__(
        self,
        text_embed_dim: int = 1024,
        image_embed_dim: int = 768,
        cross_attention_dim: int = 768,
        num_image_text_embeds: int = 10,
    ):
        super().__init__()

        self.num_image_text_embeds = num_image_text_embeds
        self.image_embeds = mint.nn.Linear(image_embed_dim, self.num_image_text_embeds * cross_attention_dim)
        self.text_proj = mint.nn.Linear(text_embed_dim, cross_attention_dim)

    def construct(self, text_embeds: ms.Tensor, image_embeds: ms.Tensor):
        batch_size = text_embeds.shape[0]

        # image
        image_text_embeds = self.image_embeds(image_embeds)
        image_text_embeds = image_text_embeds.reshape(batch_size, self.num_image_text_embeds, -1)

        # text
        text_embeds = self.text_proj(text_embeds)

        return mint.cat([image_text_embeds, text_embeds], dim=1)


class ImageProjection(nn.Cell):
    def __init__(
        self,
        image_embed_dim: int = 768,
        cross_attention_dim: int = 768,
        num_image_text_embeds: int = 32,
    ):
        super().__init__()
        from .normalization import LayerNorm

        self.num_image_text_embeds = num_image_text_embeds
        self.image_embeds = mint.nn.Linear(image_embed_dim, self.num_image_text_embeds * cross_attention_dim)
        self.norm = LayerNorm(cross_attention_dim)

    def construct(self, image_embeds: ms.Tensor):
        batch_size = image_embeds.shape[0]

        # image
        image_embeds = self.image_embeds(image_embeds.to(self.image_embeds.weight.dtype))
        image_embeds = image_embeds.reshape(batch_size, self.num_image_text_embeds, -1)
        image_embeds = self.norm(image_embeds)
        return image_embeds


class IPAdapterFullImageProjection(nn.Cell):
    def __init__(self, image_embed_dim=1024, cross_attention_dim=1024):
        super().__init__()
        from .attention import FeedForward
        from .normalization import LayerNorm

        self.ff = FeedForward(image_embed_dim, cross_attention_dim, mult=1, activation_fn="gelu")
        self.norm = LayerNorm(cross_attention_dim)

    def construct(self, image_embeds: ms.Tensor):
        return self.norm(self.ff(image_embeds))


class IPAdapterFaceIDImageProjection(nn.Cell):
    def __init__(self, image_embed_dim=1024, cross_attention_dim=1024, mult=1, num_tokens=1):
        super().__init__()
        from .attention import FeedForward
        from .normalization import LayerNorm

        self.num_tokens = num_tokens
        self.cross_attention_dim = cross_attention_dim
        self.ff = FeedForward(image_embed_dim, cross_attention_dim * num_tokens, mult=mult, activation_fn="gelu")
        self.norm = LayerNorm(cross_attention_dim)

    def construct(self, image_embeds: ms.Tensor):
        x = self.ff(image_embeds)
        x = x.reshape(-1, self.num_tokens, self.cross_attention_dim)
        return self.norm(x)


class CombinedTimestepLabelEmbeddings(nn.Cell):
    def __init__(self, num_classes, embedding_dim, class_dropout_prob=0.1):
        super().__init__()

        self.time_proj = Timesteps(num_channels=256, flip_sin_to_cos=True, downscale_freq_shift=1)
        self.timestep_embedder = TimestepEmbedding(in_channels=256, time_embed_dim=embedding_dim)
        self.class_embedder = LabelEmbedding(num_classes, embedding_dim, class_dropout_prob)

    def construct(self, timestep, class_labels, hidden_dtype=None):
        timesteps_proj = self.time_proj(timestep)
        hidden_dtype = hidden_dtype or timesteps_proj.dtype  # mindspore does't support tensor.to(None)
        timesteps_emb = self.timestep_embedder(timesteps_proj.to(dtype=hidden_dtype))  # (N, D)

        class_labels = self.class_embedder(class_labels)  # (N, D)

        conditioning = timesteps_emb + class_labels  # (N, D)

        return conditioning


class CombinedTimestepTextProjEmbeddings(nn.Cell):
    def __init__(self, embedding_dim, pooled_projection_dim):
        super().__init__()

        self.time_proj = Timesteps(num_channels=256, flip_sin_to_cos=True, downscale_freq_shift=0)
        self.timestep_embedder = TimestepEmbedding(in_channels=256, time_embed_dim=embedding_dim)
        self.text_embedder = PixArtAlphaTextProjection(pooled_projection_dim, embedding_dim, act_fn="silu")

    def construct(self, timestep, pooled_projection):
        timesteps_proj = self.time_proj(timestep)
        timesteps_emb = self.timestep_embedder(timesteps_proj.to(dtype=pooled_projection.dtype))  # (N, D)

        pooled_projections = self.text_embedder(pooled_projection)

        conditioning = timesteps_emb + pooled_projections

        return conditioning


class CombinedTimestepGuidanceTextProjEmbeddings(nn.Cell):
    def __init__(self, embedding_dim, pooled_projection_dim):
        super().__init__()

        self.time_proj = Timesteps(num_channels=256, flip_sin_to_cos=True, downscale_freq_shift=0)
        self.timestep_embedder = TimestepEmbedding(in_channels=256, time_embed_dim=embedding_dim)
        self.guidance_embedder = TimestepEmbedding(in_channels=256, time_embed_dim=embedding_dim)
        self.text_embedder = PixArtAlphaTextProjection(pooled_projection_dim, embedding_dim, act_fn="silu")

    def construct(self, timestep, guidance, pooled_projection):
        timesteps_proj = self.time_proj(timestep)
        timesteps_emb = self.timestep_embedder(timesteps_proj.to(dtype=pooled_projection.dtype))  # (N, D)

        guidance_proj = self.time_proj(guidance)
        guidance_emb = self.guidance_embedder(guidance_proj.to(dtype=pooled_projection.dtype))  # (N, D)

        time_guidance_emb = timesteps_emb + guidance_emb

        pooled_projections = self.text_embedder(pooled_projection)
        conditioning = time_guidance_emb + pooled_projections

        return conditioning


class CogView3CombinedTimestepSizeEmbeddings(nn.Cell):
    def __init__(self, embedding_dim: int, condition_dim: int, pooled_projection_dim: int, timesteps_dim: int = 256):
        super().__init__()

        self.time_proj = Timesteps(num_channels=timesteps_dim, flip_sin_to_cos=True, downscale_freq_shift=0)
        self.condition_proj = Timesteps(num_channels=condition_dim, flip_sin_to_cos=True, downscale_freq_shift=0)
        self.timestep_embedder = TimestepEmbedding(in_channels=timesteps_dim, time_embed_dim=embedding_dim)
        self.condition_embedder = PixArtAlphaTextProjection(pooled_projection_dim, embedding_dim, act_fn="silu")

    def construct(
        self,
        timestep: ms.Tensor,
        original_size: ms.Tensor,
        target_size: ms.Tensor,
        crop_coords: ms.Tensor,
        hidden_dtype: ms.Type,
    ) -> ms.Tensor:
        timesteps_proj = self.time_proj(timestep)

        original_size_proj = self.condition_proj(original_size.flatten()).view(original_size.shape[0], -1)
        crop_coords_proj = self.condition_proj(crop_coords.flatten()).view(crop_coords.shape[0], -1)
        target_size_proj = self.condition_proj(target_size.flatten()).view(target_size.shape[0], -1)

        # (B, 3 * condition_dim)
        condition_proj = mint.cat([original_size_proj, crop_coords_proj, target_size_proj], dim=1)

        timesteps_emb = self.timestep_embedder(timesteps_proj.to(dtype=hidden_dtype))  # (B, embedding_dim)
        condition_emb = self.condition_embedder(condition_proj.to(dtype=hidden_dtype))  # (B, embedding_dim)

        conditioning = timesteps_emb + condition_emb
        return conditioning


class HunyuanDiTAttentionPool(nn.Cell):
    # Copied from https://github.com/Tencent/HunyuanDiT/blob/cb709308d92e6c7e8d59d0dff41b74d35088db6a/hydit/modules/poolers.py#L6

    def __init__(self, spacial_dim: int, embed_dim: int, num_heads: int, output_dim: int = None):
        super().__init__()
        self.positional_embedding = ms.Parameter(
            mint.randn(spacial_dim + 1, embed_dim) / embed_dim**0.5, name="positional_embedding"
        )
        self.k_proj = mint.nn.Linear(embed_dim, embed_dim)
        self.q_proj = mint.nn.Linear(embed_dim, embed_dim)
        self.v_proj = mint.nn.Linear(embed_dim, embed_dim)
        self.c_proj = mint.nn.Linear(embed_dim, output_dim or embed_dim)
        self.num_heads = num_heads

    def construct(self, x: ms.Tensor):
        x = x.permute(1, 0, 2)  # NLC -> LNC
        x = mint.cat([mint.mean(x, dim=0, keepdim=True), x], dim=0)  # (L+1)NC
        x = x + self.positional_embedding[:, None, :].to(x.dtype)  # (L+1)NC
        # todo: unavailable mint interface
        x, _ = ops.function.nn_func.multi_head_attention_forward(
            query=x[:1],
            key=x,
            value=x,
            embed_dim_to_check=x.shape[-1],
            num_heads=self.num_heads,
            q_proj_weight=self.q_proj.weight,
            k_proj_weight=self.k_proj.weight,
            v_proj_weight=self.v_proj.weight,
            in_proj_weight=None,
            in_proj_bias=mint.cat([self.q_proj.bias, self.k_proj.bias, self.v_proj.bias]),
            bias_k=None,
            bias_v=None,
            add_zero_attn=False,
            dropout_p=0.0,
            out_proj_weight=self.c_proj.weight,
            out_proj_bias=self.c_proj.bias,
            use_separate_proj_weight=True,
            training=self.training,
            dtype=x.dtype,  # mindspore must specify argument dtype, otherwise fp32 will be used
        )
        return x.squeeze(0)


class HunyuanCombinedTimestepTextSizeStyleEmbedding(nn.Cell):
    def __init__(
        self,
        embedding_dim,
        pooled_projection_dim=1024,
        seq_len=256,
        cross_attention_dim=2048,
        use_style_cond_and_image_meta_size=True,
    ):
        super().__init__()

        self.time_proj = Timesteps(num_channels=256, flip_sin_to_cos=True, downscale_freq_shift=0)
        self.timestep_embedder = TimestepEmbedding(in_channels=256, time_embed_dim=embedding_dim)

        self.size_proj = Timesteps(num_channels=256, flip_sin_to_cos=True, downscale_freq_shift=0)

        self.pooler = HunyuanDiTAttentionPool(
            seq_len, cross_attention_dim, num_heads=8, output_dim=pooled_projection_dim
        )

        # Here we use a default learned embedder layer for future extension.
        self.use_style_cond_and_image_meta_size = use_style_cond_and_image_meta_size
        if use_style_cond_and_image_meta_size:
            self.style_embedder = mint.nn.Embedding(1, embedding_dim)
            extra_in_dim = 256 * 6 + embedding_dim + pooled_projection_dim
        else:
            extra_in_dim = pooled_projection_dim

        self.extra_embedder = PixArtAlphaTextProjection(
            in_features=extra_in_dim,
            hidden_size=embedding_dim * 4,
            out_features=embedding_dim,
            act_fn="silu_fp32",
        )

    def construct(self, timestep, encoder_hidden_states, image_meta_size, style, hidden_dtype=None):
        hidden_dtype = hidden_dtype or encoder_hidden_states.dtype  # tensor.to(None) is invalid
        timesteps_proj = self.time_proj(timestep)
        timesteps_emb = self.timestep_embedder(timesteps_proj.to(dtype=hidden_dtype))  # (N, 256)

        # extra condition1: text
        pooled_projections = self.pooler(encoder_hidden_states)  # (N, 1024)

        if self.use_style_cond_and_image_meta_size:
            # extra condition2: image meta size embdding
            image_meta_size = self.size_proj(image_meta_size.view(-1))
            image_meta_size = image_meta_size.to(dtype=hidden_dtype)
            image_meta_size = image_meta_size.view(-1, 6 * 256)  # (N, 1536)

            # extra condition3: style embedding
            style_embedding = self.style_embedder(style)  # (N, embedding_dim)

            # Concatenate all extra vectors
            extra_cond = mint.cat([pooled_projections, image_meta_size, style_embedding], dim=1)
        else:
            extra_cond = mint.cat([pooled_projections], dim=1)

        conditioning = timesteps_emb + self.extra_embedder(extra_cond)  # [B, D]

        return conditioning


class LuminaCombinedTimestepCaptionEmbedding(nn.Cell):
    def __init__(self, hidden_size=4096, cross_attention_dim=2048, frequency_embedding_size=256):
        super().__init__()
        from .normalization import LayerNorm

        self.time_proj = Timesteps(
            num_channels=frequency_embedding_size, flip_sin_to_cos=True, downscale_freq_shift=0.0
        )

        self.timestep_embedder = TimestepEmbedding(in_channels=frequency_embedding_size, time_embed_dim=hidden_size)

        self.caption_embedder = nn.SequentialCell(
            LayerNorm(cross_attention_dim),
            mint.nn.Linear(
                cross_attention_dim,
                hidden_size,
                bias=True,
            ),
        )

    def construct(self, timestep, caption_feat, caption_mask):
        # timestep embedding:
        time_freq = self.time_proj(timestep)
        time_embed = self.timestep_embedder(time_freq.to(dtype=self.timestep_embedder.linear_1.weight.dtype))

        # caption condition embedding:
        caption_mask_float = caption_mask.float().unsqueeze(-1)
        caption_feats_pool = (caption_feat * caption_mask_float).sum(dim=1) / caption_mask_float.sum(dim=1)
        caption_feats_pool = caption_feats_pool.to(caption_feat.dtype)
        caption_embed = self.caption_embedder(caption_feats_pool)

        conditioning = time_embed + caption_embed

        return conditioning


class MochiCombinedTimestepCaptionEmbedding(nn.Cell):
    def __init__(
        self,
        embedding_dim: int,
        pooled_projection_dim: int,
        text_embed_dim: int,
        time_embed_dim: int = 256,
        num_attention_heads: int = 8,
    ) -> None:
        super().__init__()

        self.time_proj = Timesteps(num_channels=time_embed_dim, flip_sin_to_cos=True, downscale_freq_shift=0.0)
        self.timestep_embedder = TimestepEmbedding(in_channels=time_embed_dim, time_embed_dim=embedding_dim)
        self.pooler = MochiAttentionPool(
            num_attention_heads=num_attention_heads, embed_dim=text_embed_dim, output_dim=embedding_dim
        )
        self.caption_proj = mint.nn.Linear(text_embed_dim, pooled_projection_dim)

    def construct(
        self,
        timestep: ms.Tensor,
        encoder_hidden_states: ms.Tensor,
        encoder_attention_mask: ms.Tensor,
        hidden_dtype: Optional[ms.Type] = None,
    ):
        time_proj = self.time_proj(timestep)
        time_emb = self.timestep_embedder(time_proj.to(dtype=hidden_dtype))

        pooled_projections = self.pooler(encoder_hidden_states, encoder_attention_mask)
        caption_proj = self.caption_proj(encoder_hidden_states)

        conditioning = time_emb + pooled_projections
        return conditioning, caption_proj


class TextTimeEmbedding(nn.Cell):
    def __init__(self, encoder_dim: int, time_embed_dim: int, num_heads: int = 64):
        super().__init__()
        from .normalization import LayerNorm

        self.norm1 = LayerNorm(encoder_dim)
        self.pool = AttentionPooling(num_heads, encoder_dim)
        self.proj = mint.nn.Linear(encoder_dim, time_embed_dim)
        self.norm2 = LayerNorm(time_embed_dim)

    def construct(self, hidden_states):
        hidden_states = self.norm1(hidden_states)
        hidden_states = self.pool(hidden_states)
        hidden_states = self.proj(hidden_states)
        hidden_states = self.norm2(hidden_states)
        return hidden_states


class TextImageTimeEmbedding(nn.Cell):
    def __init__(self, text_embed_dim: int = 768, image_embed_dim: int = 768, time_embed_dim: int = 1536):
        super().__init__()
        from .normalization import LayerNorm

        self.text_proj = mint.nn.Linear(text_embed_dim, time_embed_dim)
        self.text_norm = LayerNorm(time_embed_dim)
        self.image_proj = mint.nn.Linear(image_embed_dim, time_embed_dim)

    def construct(self, text_embeds: ms.Tensor, image_embeds: ms.Tensor):
        # text
        time_text_embeds = self.text_proj(text_embeds)
        time_text_embeds = self.text_norm(time_text_embeds)

        # image
        time_image_embeds = self.image_proj(image_embeds)

        return time_image_embeds + time_text_embeds


class ImageTimeEmbedding(nn.Cell):
    def __init__(self, image_embed_dim: int = 768, time_embed_dim: int = 1536):
        super().__init__()
        from .normalization import LayerNorm

        self.image_proj = mint.nn.Linear(image_embed_dim, time_embed_dim)
        self.image_norm = LayerNorm(time_embed_dim)

    def construct(self, image_embeds: ms.Tensor):
        # image
        time_image_embeds = self.image_proj(image_embeds)
        time_image_embeds = self.image_norm(time_image_embeds)
        return time_image_embeds


class ImageHintTimeEmbedding(nn.Cell):
    def __init__(self, image_embed_dim: int = 768, time_embed_dim: int = 1536):
        super().__init__()
        from .normalization import LayerNorm

        self.image_proj = mint.nn.Linear(image_embed_dim, time_embed_dim)
        self.image_norm = LayerNorm(time_embed_dim)
        self.input_hint_block = nn.SequentialCell(
            mint.nn.Conv2d(3, 16, 3, padding=1),
            mint.nn.SiLU(),
            mint.nn.Conv2d(16, 16, 3, padding=1),
            mint.nn.SiLU(),
            mint.nn.Conv2d(16, 32, 3, padding=1, stride=2),
            mint.nn.SiLU(),
            mint.nn.Conv2d(32, 32, 3, padding=1),
            mint.nn.SiLU(),
            mint.nn.Conv2d(32, 96, 3, padding=1, stride=2),
            mint.nn.SiLU(),
            mint.nn.Conv2d(96, 96, 3, padding=1),
            mint.nn.SiLU(),
            mint.nn.Conv2d(96, 256, 3, padding=1, stride=2),
            mint.nn.SiLU(),
            mint.nn.Conv2d(256, 4, 3, padding=1),
        )

    def construct(self, image_embeds: ms.Tensor, hint: ms.Tensor):
        # image
        time_image_embeds = self.image_proj(image_embeds)
        time_image_embeds = self.image_norm(time_image_embeds)
        hint = self.input_hint_block(hint)
        return time_image_embeds, hint


class AttentionPooling(nn.Cell):
    # Copied from:
    # https://github.com/deep-floyd/IF/blob/2f91391f27dd3c468bf174be5805b4cc92980c0b/deepfloyd_if/model/nn.py#L54

    def __init__(self, num_heads, embed_dim, dtype=None):
        super().__init__()
        self.dtype = dtype if dtype else ms.float32
        self.positional_embedding = ms.Parameter(
            mint.randn(1, embed_dim) / embed_dim**0.5, name="positional_embedding"
        )
        self.k_proj = mint.nn.Linear(embed_dim, embed_dim, dtype=self.dtype)
        self.q_proj = mint.nn.Linear(embed_dim, embed_dim, dtype=self.dtype)
        self.v_proj = mint.nn.Linear(embed_dim, embed_dim, dtype=self.dtype)
        self.num_heads = num_heads
        self.dim_per_head = embed_dim // self.num_heads

    def construct(self, x: ms.Tensor):
        bs, length, width = x.shape

        def shape(x):
            # (bs, length, width) --> (bs, length, n_heads, dim_per_head)
            x = x.view(bs, -1, self.num_heads, self.dim_per_head)
            # (bs, length, n_heads, dim_per_head) --> (bs, n_heads, length, dim_per_head)
            x = x.swapaxes(1, 2)
            # (bs, n_heads, length, dim_per_head) --> (bs*n_heads, length, dim_per_head)
            x = x.reshape(bs * self.num_heads, -1, self.dim_per_head)
            # (bs*n_heads, length, dim_per_head) --> (bs*n_heads, dim_per_head, length)
            x = x.swapaxes(1, 2)
            return x

        class_token = x.mean(dim=1, keepdim=True) + self.positional_embedding.to(x.dtype)
        x = mint.cat([class_token, x], dim=1)  # (bs, length+1, width)

        # (bs*n_heads, class_token_length, dim_per_head)
        q = shape(self.q_proj(class_token))
        # (bs*n_heads, length+class_token_length, dim_per_head)
        k = shape(self.k_proj(x))
        v = shape(self.v_proj(x))

        # (bs*n_heads, class_token_length, length+class_token_length):
        scale = float(1 / math.sqrt(math.sqrt(self.dim_per_head)))
        weight = mint.bmm(q.swapaxes(-1, -2) * scale, k * scale)  # More stable with f16 than dividing afterwards
        weight = mint.nn.functional.softmax(weight.float(), dim=-1).type(weight.dtype)

        # (bs*n_heads, dim_per_head, class_token_length)
        a = mint.bmm(v, weight.swapaxes(-1, -2))

        # (bs, length+1, width)
        a = a.reshape(bs, -1, 1).swapaxes(1, 2)

        return a[:, 0, :]  # cls_token


class MochiAttentionPool(nn.Cell):
    def __init__(
        self,
        num_attention_heads: int,
        embed_dim: int,
        output_dim: Optional[int] = None,
    ) -> None:
        super().__init__()

        self.output_dim = output_dim or embed_dim
        self.num_attention_heads = num_attention_heads

        self.to_kv = mint.nn.Linear(embed_dim, 2 * embed_dim)
        self.to_q = mint.nn.Linear(embed_dim, embed_dim)
        self.to_out = mint.nn.Linear(embed_dim, self.output_dim)

    @staticmethod
    def pool_tokens(x: ms.Tensor, mask: ms.Tensor, *, keepdim=False) -> ms.Tensor:
        """
        Pool tokens in x using mask.

        NOTE: We assume x does not require gradients.

        Args:
            x: (B, L, D) tensor of tokens.
            mask: (B, L) boolean tensor indicating which tokens are not padding.

        Returns:
            pooled: (B, D) tensor of pooled tokens.
        """
        assert x.shape[1] == mask.shape[1]  # Expected mask to have same length as tokens.
        assert x.shape[0] == mask.shape[0]  # Expected mask to have same batch size as tokens.
        mask = mask[:, :, None].to(dtype=x.dtype)
        mask = mask / mask.sum(dim=1, keepdim=True).clamp(min=1)
        pooled = (x * mask).sum(dim=1, keepdim=keepdim)
        return pooled

    def construct(self, x: ms.Tensor, mask: ms.Tensor) -> ms.Tensor:
        r"""
        Args:
            x (`ms.Tensor`):
                Tensor of shape `(B, S, D)` of input tokens.
            mask (`ms.Tensor`):
                Boolean ensor of shape `(B, S)` indicating which tokens are not padding.

        Returns:
            `ms.Tensor`:
                `(B, D)` tensor of pooled tokens.
        """
        D = x.shape[2]

        # Construct attention mask, shape: (B, 1, num_queries=1, num_keys=1+L).
        attn_mask = mask[:, None, None, :].bool()  # (B, 1, 1, L).
        attn_mask = pad(attn_mask, (1, 0), value=True)  # (B, 1, 1, 1+L).

        # Average non-padding token features. These will be used as the query.
        x_pool = self.pool_tokens(x, mask, keepdim=True)  # (B, 1, D)

        # Concat pooled features to input sequence.
        x = mint.cat([x_pool, x], dim=1)  # (B, L+1, D)

        # Compute queries, keys, values. Only the mean token is used to create a query.
        kv = self.to_kv(x)  # (B, L+1, 2 * D)
        q = self.to_q(x[:, 0])  # (B, D)

        # Extract heads.
        head_dim = D // self.num_attention_heads
        kv = unflatten(kv, 2, (2, self.num_attention_heads, head_dim))  # (B, 1+L, 2, H, head_dim)
        kv = kv.swapaxes(1, 3)  # (B, H, 2, 1+L, head_dim)
        k, v = kv.unbind(2)  # (B, H, 1+L, head_dim)
        q = unflatten(q, 1, (self.num_attention_heads, head_dim))  # (B, H, head_dim)
        q = q.unsqueeze(2)  # (B, H, 1, head_dim)

        # Compute attention.
        if attn_mask is not None:
            attn_mask = mint.logical_not(attn_mask) if attn_mask.dtype == ms.bool_ else attn_mask.bool()
            attn_mask = mint.broadcast_to(
                attn_mask, (attn_mask.shape[0], attn_mask.shape[1], q.shape[-2], k.shape[-2])
            )[:, :1, :, :]

        scale = head_dim**-0.5
        if q.dtype in (ms.float16, ms.bfloat16):
            x = ops.operations.nn_ops.FlashAttentionScore(
                head_num=self.num_attention_heads, keep_prob=1.0, scale_value=scale, input_layout="BNSD"
            )(q, k, v, None, None, None, attn_mask)[3]

        else:
            x = ops.operations.nn_ops.FlashAttentionScore(
                head_num=self.num_attention_heads, keep_prob=1.0, scale_value=scale, input_layout="BNSD"
            )(q.to(ms.float16), k.to(ms.float16), v.to(ms.float16), None, None, None, attn_mask)[3]
            x = x.to(q.dtype)

        # Concatenate heads and run output.
        x = x.squeeze(2).flatten(start_dim=1, end_dim=2)  # (B, D = H * head_dim)
        x = self.to_out(x)
        return x


def get_fourier_embeds_from_boundingbox(embed_dim, box):
    """
    Args:
        embed_dim: int
        box: a 3-D tensor [B x N x 4] representing the bounding boxes for GLIGEN pipeline
    Returns:
        [B x N x embed_dim] tensor of positional embeddings
    """

    batch_size, num_boxes = box.shape[:2]

    emb = 100 ** (mint.arange(embed_dim).to(dtype=box.dtype) / embed_dim)
    emb = emb[None, None, None].to(dtype=box.dtype)
    emb = emb * box.unsqueeze(-1)

    emb = mint.stack((emb.sin(), emb.cos()), dim=-1)
    emb = emb.permute(0, 1, 3, 4, 2).reshape(batch_size, num_boxes, embed_dim * 2 * 4)

    return emb


class GLIGENTextBoundingboxProjection(nn.Cell):
    def __init__(self, positive_len, out_dim, feature_type="text-only", fourier_freqs=8):
        super().__init__()
        self.positive_len = positive_len
        self.out_dim = out_dim

        self.fourier_embedder_dim = fourier_freqs
        self.position_dim = fourier_freqs * 2 * 4  # 2: sin/cos, 4: xyxy

        if isinstance(out_dim, tuple):
            out_dim = out_dim[0]

        if feature_type == "text-only":
            self.linears = nn.SequentialCell(
                mint.nn.Linear(self.positive_len + self.position_dim, 512),
                mint.nn.SiLU(),
                mint.nn.Linear(512, 512),
                mint.nn.SiLU(),
                mint.nn.Linear(512, out_dim),
            )
            self.null_positive_feature = ms.Parameter(mint.zeros([self.positive_len]), name="null_positive_feature")

        elif feature_type == "text-image":
            self.linears_text = nn.SequentialCell(
                mint.nn.Linear(self.positive_len + self.position_dim, 512),
                mint.nn.SiLU(),
                mint.nn.Linear(512, 512),
                mint.nn.SiLU(),
                mint.nn.Linear(512, out_dim),
            )
            self.linears_image = nn.SequentialCell(
                mint.nn.Linear(self.positive_len + self.position_dim, 512),
                mint.nn.SiLU(),
                mint.nn.Linear(512, 512),
                mint.nn.SiLU(),
                mint.nn.Linear(512, out_dim),
            )
            self.null_text_feature = ms.Parameter(mint.zeros([self.positive_len]), name="null_text_feature")
            self.null_image_feature = ms.Parameter(mint.zeros([self.positive_len]), name="null_image_feature")

        self.null_position_feature = ms.Parameter(mint.zeros([self.position_dim]), name="null_position_feature")

    def construct(
        self,
        boxes,
        masks,
        positive_embeddings=None,
        phrases_masks=None,
        image_masks=None,
        phrases_embeddings=None,
        image_embeddings=None,
    ):
        masks = masks.unsqueeze(-1)

        # embedding position (it may includes padding as placeholder)
        xyxy_embedding = get_fourier_embeds_from_boundingbox(self.fourier_embedder_dim, boxes)  # B*N*4 -> B*N*C

        # learnable null embedding
        xyxy_null = self.null_position_feature.view(1, 1, -1)

        # replace padding with learnable null embedding
        xyxy_embedding = xyxy_embedding * masks + (1 - masks) * xyxy_null

        # positionet with text only information
        if positive_embeddings is not None:
            # learnable null embedding
            positive_null = self.null_positive_feature.view(1, 1, -1)

            # replace padding with learnable null embedding
            positive_embeddings = positive_embeddings * masks + (1 - masks) * positive_null

            objs = self.linears(mint.cat([positive_embeddings, xyxy_embedding], dim=-1))

        # positionet with text and image information
        else:
            phrases_masks = phrases_masks.unsqueeze(-1)
            image_masks = image_masks.unsqueeze(-1)

            # learnable null embedding
            text_null = self.null_text_feature.view(1, 1, -1)
            image_null = self.null_image_feature.view(1, 1, -1)

            # replace padding with learnable null embedding
            phrases_embeddings = phrases_embeddings * phrases_masks + (1 - phrases_masks) * text_null
            image_embeddings = image_embeddings * image_masks + (1 - image_masks) * image_null

            objs_text = self.linears_text(mint.cat([phrases_embeddings, xyxy_embedding], dim=-1))
            objs_image = self.linears_image(mint.cat([image_embeddings, xyxy_embedding], dim=-1))
            objs = mint.cat([objs_text, objs_image], dim=1)

        return objs


class PixArtAlphaCombinedTimestepSizeEmbeddings(nn.Cell):
    """
    For PixArt-Alpha.
    Reference:
    https://github.com/PixArt-alpha/PixArt-alpha/blob/0f55e922376d8b797edd44d25d0e7464b260dcab/diffusion/model/nets/PixArtMS.py#L164C9-L168C29
    """

    def __init__(self, embedding_dim, size_emb_dim, use_additional_conditions: bool = False):
        super().__init__()

        self.outdim = size_emb_dim
        self.time_proj = Timesteps(num_channels=256, flip_sin_to_cos=True, downscale_freq_shift=0)
        self.timestep_embedder = TimestepEmbedding(in_channels=256, time_embed_dim=embedding_dim)

        self.use_additional_conditions = use_additional_conditions
        if use_additional_conditions:
            self.additional_condition_proj = Timesteps(num_channels=256, flip_sin_to_cos=True, downscale_freq_shift=0)
            self.resolution_embedder = TimestepEmbedding(in_channels=256, time_embed_dim=size_emb_dim)
            self.aspect_ratio_embedder = TimestepEmbedding(in_channels=256, time_embed_dim=size_emb_dim)

    def construct(self, timestep, resolution, aspect_ratio, batch_size, hidden_dtype):
        timesteps_proj = self.time_proj(timestep)
        hidden_dtype = hidden_dtype or timesteps_proj.dtype
        timesteps_emb = self.timestep_embedder(timesteps_proj.to(dtype=hidden_dtype))  # (N, D)

        if self.use_additional_conditions:
            resolution_emb = self.additional_condition_proj(resolution.flatten()).to(hidden_dtype)
            resolution_emb = self.resolution_embedder(resolution_emb).reshape(batch_size, -1)
            aspect_ratio_emb = self.additional_condition_proj(aspect_ratio.flatten()).to(hidden_dtype)
            aspect_ratio_emb = self.aspect_ratio_embedder(aspect_ratio_emb).reshape(batch_size, -1)
            conditioning = timesteps_emb + mint.cat([resolution_emb, aspect_ratio_emb], dim=1)
        else:
            conditioning = timesteps_emb

        return conditioning


class PixArtAlphaTextProjection(nn.Cell):
    """
    Projects caption embeddings. Also handles dropout for classifier-free guidance.
    Adapted from https://github.com/PixArt-alpha/PixArt-alpha/blob/master/diffusion/model/nets/PixArt_blocks.py
    """

    def __init__(self, in_features, hidden_size, out_features=None, act_fn="gelu_tanh"):
        super().__init__()
        if out_features is None:
            out_features = hidden_size
        self.linear_1 = mint.nn.Linear(in_features, hidden_size, bias=True)
        if act_fn == "gelu_tanh":
            self.act_1 = _GELU(approximate="tanh")
        elif act_fn == "silu":
            self.act_1 = mint.nn.SiLU()
        elif act_fn == "silu_fp32":
            self.act_1 = FP32SiLU()
        else:
            raise ValueError(f"Unknown activation function: {act_fn}")
        self.linear_2 = mint.nn.Linear(hidden_size, out_features, bias=True)

    def construct(self, caption):
        hidden_states = self.linear_1(caption)
        hidden_states = self.act_1(hidden_states)
        hidden_states = self.linear_2(hidden_states)
        return hidden_states


class IPAdapterPlusImageProjectionBlock(nn.Cell):
    def __init__(
        self,
        embed_dims: int = 768,
        dim_head: int = 64,
        heads: int = 16,
        ffn_ratio: float = 4,
    ) -> None:
        super().__init__()
        from .attention import FeedForward
        from .normalization import LayerNorm

        self.ln0 = LayerNorm(embed_dims)
        self.ln1 = LayerNorm(embed_dims)
        self.attn = Attention(
            query_dim=embed_dims,
            dim_head=dim_head,
            heads=heads,
            out_bias=False,
        )
        self.ff = nn.SequentialCell(
            LayerNorm(embed_dims),
            FeedForward(embed_dims, embed_dims, activation_fn="gelu", mult=ffn_ratio, bias=False),
        )

    def construct(self, x, latents, residual):
        encoder_hidden_states = self.ln0(x)
        latents = self.ln1(latents)
        encoder_hidden_states = mint.cat([encoder_hidden_states, latents], dim=-2)
        latents = self.attn(latents, encoder_hidden_states) + residual
        latents = self.ff(latents) + latents
        return latents


class IPAdapterPlusImageProjection(nn.Cell):
    """Resampler of IP-Adapter Plus.

    Args:
        embed_dims (int): The feature dimension. Defaults to 768. output_dims (int): The number of output channels,
        that is the same
            number of the channels in the `unet.config.cross_attention_dim`. Defaults to 1024.
        hidden_dims (int):
            The number of hidden channels. Defaults to 1280. depth (int): The number of blocks. Defaults
        to 8. dim_head (int): The number of head channels. Defaults to 64. heads (int): Parallel attention heads.
        Defaults to 16. num_queries (int):
            The number of queries. Defaults to 8. ffn_ratio (float): The expansion ratio
        of feedforward network hidden
            layer channels. Defaults to 4.
    """

    def __init__(
        self,
        embed_dims: int = 768,
        output_dims: int = 1024,
        hidden_dims: int = 1280,
        depth: int = 4,
        dim_head: int = 64,
        heads: int = 16,
        num_queries: int = 8,
        ffn_ratio: float = 4,
    ) -> None:
        super().__init__()
        from .normalization import LayerNorm

        self.latents = ms.Parameter(mint.randn(1, num_queries, hidden_dims) / hidden_dims**0.5, name="latents")

        self.proj_in = mint.nn.Linear(embed_dims, hidden_dims)

        self.proj_out = mint.nn.Linear(hidden_dims, output_dims)
        self.norm_out = LayerNorm(output_dims)

        self.layers = nn.CellList(
            [IPAdapterPlusImageProjectionBlock(hidden_dims, dim_head, heads, ffn_ratio) for _ in range(depth)]
        )

    def construct(self, x: ms.Tensor) -> ms.Tensor:
        """Forward pass.

        Args:
            x (ms.Tensor): Input Tensor.
        Returns:
            ms.Tensor: Output Tensor.
        """
        latents = self.latents.tile((x.shape[0], 1, 1))

        x = self.proj_in(x)

        for block in self.layers:
            residual = latents
            latents = block(x, latents, residual)

        latents = self.proj_out(latents)
        return self.norm_out(latents)


class IPAdapterFaceIDPlusImageProjection(nn.Cell):
    """FacePerceiverResampler of IP-Adapter Plus.

    Args:
        embed_dims (int): The feature dimension. Defaults to 768. output_dims (int): The number of output channels,
        that is the same
            number of the channels in the `unet.config.cross_attention_dim`. Defaults to 1024.
        hidden_dims (int):
            The number of hidden channels. Defaults to 1280. depth (int): The number of blocks. Defaults
        to 8. dim_head (int): The number of head channels. Defaults to 64. heads (int): Parallel attention heads.
        Defaults to 16. num_tokens (int): Number of tokens num_queries (int): The number of queries. Defaults to 8.
        ffn_ratio (float): The expansion ratio of feedforward network hidden
            layer channels. Defaults to 4.
        ffproj_ratio (float): The expansion ratio of feedforward network hidden
            layer channels (for ID embeddings). Defaults to 4.
    """

    def __init__(
        self,
        embed_dims: int = 768,
        output_dims: int = 768,
        hidden_dims: int = 1280,
        id_embeddings_dim: int = 512,
        depth: int = 4,
        dim_head: int = 64,
        heads: int = 16,
        num_tokens: int = 4,
        num_queries: int = 8,
        ffn_ratio: float = 4,
        ffproj_ratio: int = 2,
    ) -> None:
        super().__init__()
        from .attention import FeedForward
        from .normalization import LayerNorm

        self.num_tokens = num_tokens
        self.embed_dim = embed_dims
        self.clip_embeds = None
        self.shortcut = False
        self.shortcut_scale = 1.0

        self.proj = FeedForward(id_embeddings_dim, embed_dims * num_tokens, activation_fn="gelu", mult=ffproj_ratio)
        self.norm = LayerNorm(embed_dims)

        self.proj_in = mint.nn.Linear(hidden_dims, embed_dims)

        self.proj_out = mint.nn.Linear(embed_dims, output_dims)
        self.norm_out = LayerNorm(output_dims)

        self.layers = nn.CellList(
            [IPAdapterPlusImageProjectionBlock(embed_dims, dim_head, heads, ffn_ratio) for _ in range(depth)]
        )

    def construct(self, id_embeds: ms.Tensor) -> ms.Tensor:
        """Forward pass.

        Args:
            id_embeds (ms.Tensor): Input Tensor (ID embeds).
        Returns:
            ms.Tensor: Output Tensor.
        """
        id_embeds = id_embeds.to(self.clip_embeds.dtype)
        id_embeds = self.proj(id_embeds)
        id_embeds = id_embeds.reshape(-1, self.num_tokens, self.embed_dim)
        id_embeds = self.norm(id_embeds)
        latents = id_embeds

        clip_embeds = self.proj_in(self.clip_embeds)
        x = clip_embeds.reshape(-1, clip_embeds.shape[2], clip_embeds.shape[3])

        for block in self.layers:
            residual = latents
            latents = block(x, latents, residual)

        latents = self.proj_out(latents)
        out = self.norm_out(latents)
        if self.shortcut:
            out = id_embeds + self.shortcut_scale * out
        return out


class IPAdapterTimeImageProjectionBlock(nn.Cell):
    """Block for IPAdapterTimeImageProjection.

    Args:
        hidden_dim (`int`, defaults to 1280):
            The number of hidden channels.
        dim_head (`int`, defaults to 64):
            The number of head channels.
        heads (`int`, defaults to 20):
            Parallel attention heads.
        ffn_ratio (`int`, defaults to 4):
            The expansion ratio of feedforward network hidden layer channels.
    """

    def __init__(
        self,
        hidden_dim: int = 1280,
        dim_head: int = 64,
        heads: int = 20,
        ffn_ratio: int = 4,
    ) -> None:
        super().__init__()
        from .attention import FeedForward
        from .normalization import LayerNorm

        self.ln0 = LayerNorm(hidden_dim)
        self.ln1 = LayerNorm(hidden_dim)
        self.attn = Attention(
            query_dim=hidden_dim,
            cross_attention_dim=hidden_dim,
            dim_head=dim_head,
            heads=heads,
            bias=False,
            out_bias=False,
        )
        self.ff = FeedForward(hidden_dim, hidden_dim, activation_fn="gelu", mult=ffn_ratio, bias=False)

        # AdaLayerNorm
        self.adaln_silu = mint.nn.SiLU()
        self.adaln_proj = mint.nn.Linear(hidden_dim, 4 * hidden_dim)
        self.adaln_norm = LayerNorm(hidden_dim)

        # Set attention scale and fuse KV
        self.attn.scale = 1 / math.sqrt(math.sqrt(dim_head))
        self.attn.fuse_projections()
        self.attn.to_k = None
        self.attn.to_v = None

    def construct(self, x: ms.Tensor, latents: ms.Tensor, timestep_emb: ms.Tensor) -> ms.Tensor:
        """Forward pass.

        Args:
            x (`ms.Tensor`):
                Image features.
            latents (`ms.Tensor`):
                Latent features.
            timestep_emb (`ms.Tensor`):
                Timestep embedding.

        Returns:
            `ms.Tensor`: Output latent features.
        """

        # Shift and scale for AdaLayerNorm
        emb = self.adaln_proj(self.adaln_silu(timestep_emb))
        shift_msa, scale_msa, shift_mlp, scale_mlp = emb.chunk(4, dim=1)

        # Fused Attention
        residual = latents
        x = self.ln0(x)
        latents = self.ln1(latents) * (1 + scale_msa[:, None]) + shift_msa[:, None]

        batch_size = latents.shape[0]

        query = self.attn.to_q(latents)
        kv_input = mint.cat((x, latents), dim=-2)
        key, value = self.attn.to_kv(kv_input).chunk(2, dim=-1)

        inner_dim = key.shape[-1]
        head_dim = inner_dim // self.attn.heads

        query = query.view(batch_size, -1, self.attn.heads, head_dim).transpose(1, 2)
        key = key.view(batch_size, -1, self.attn.heads, head_dim).transpose(1, 2)
        value = value.view(batch_size, -1, self.attn.heads, head_dim).transpose(1, 2)

        weight = mint.matmul(query * self.attn.scale, key * self.attn.scale).transpose(-2, -1)
        weight = mint.softmax(weight.float(), dim=-1).to(weight.dtype)
        latents = mint.matmul(weight, value)

        latents = latents.transpose(1, 2).reshape(batch_size, -1, self.attn.heads * head_dim)
        latents = self.attn.to_out[0](latents)
        latents = self.attn.to_out[1](latents)
        latents = latents + residual

        # FeedForward
        residual = latents
        latents = self.adaln_norm(latents) * (1 + scale_mlp[:, None]) + shift_mlp[:, None]
        return self.ff(latents) + residual


# Modified from https://github.com/mlfoundations/open_flamingo/blob/main/open_flamingo/src/helpers.py
class IPAdapterTimeImageProjection(nn.Cell):
    """Resampler of SD3 IP-Adapter with timestep embedding.

    Args:
        embed_dim (`int`, defaults to 1152):
            The feature dimension.
        output_dim (`int`, defaults to 2432):
            The number of output channels.
        hidden_dim (`int`, defaults to 1280):
            The number of hidden channels.
        depth (`int`, defaults to 4):
            The number of blocks.
        dim_head (`int`, defaults to 64):
            The number of head channels.
        heads (`int`, defaults to 20):
            Parallel attention heads.
        num_queries (`int`, defaults to 64):
            The number of queries.
        ffn_ratio (`int`, defaults to 4):
            The expansion ratio of feedforward network hidden layer channels.
        timestep_in_dim (`int`, defaults to 320):
            The number of input channels for timestep embedding.
        timestep_flip_sin_to_cos (`bool`, defaults to True):
            Flip the timestep embedding order to `cos, sin` (if True) or `sin, cos` (if False).
        timestep_freq_shift (`int`, defaults to 0):
            Controls the timestep delta between frequencies between dimensions.
    """

    def __init__(
        self,
        embed_dim: int = 1152,
        output_dim: int = 2432,
        hidden_dim: int = 1280,
        depth: int = 4,
        dim_head: int = 64,
        heads: int = 20,
        num_queries: int = 64,
        ffn_ratio: int = 4,
        timestep_in_dim: int = 320,
        timestep_flip_sin_to_cos: bool = True,
        timestep_freq_shift: int = 0,
    ) -> None:
        super().__init__()
        from .normalization import LayerNorm

        self.latents = ms.Parameter(mint.randn(1, num_queries, hidden_dim) / hidden_dim**0.5, name="latents")
        self.proj_in = mint.nn.Linear(embed_dim, hidden_dim)
        self.proj_out = mint.nn.Linear(hidden_dim, output_dim)
        self.norm_out = LayerNorm(output_dim)
        self.layers = nn.CellList(
            [IPAdapterTimeImageProjectionBlock(hidden_dim, dim_head, heads, ffn_ratio) for _ in range(depth)]
        )
        self.time_proj = Timesteps(timestep_in_dim, timestep_flip_sin_to_cos, timestep_freq_shift)
        self.time_embedding = TimestepEmbedding(timestep_in_dim, hidden_dim, act_fn="silu")

    def construct(self, x: ms.Tensor, timestep: ms.Tensor) -> Tuple[ms.Tensor, ms.Tensor]:
        """Forward pass.

        Args:
            x (`ms.Tensor`):
                Image features.
            timestep (`ms.Tensor`):
                Timestep in denoising process.
        Returns:
            `Tuple`[`ms.Tensor`, `ms.Tensor`]: The pair (latents, timestep_emb).
        """
        timestep_emb = self.time_proj(timestep).to(dtype=x.dtype)
        timestep_emb = self.time_embedding(timestep_emb)

        latents = self.latents.tile((x.shape[0], 1, 1))

        x = self.proj_in(x)
        x = x + timestep_emb[:, None]

        for block in self.layers:
            latents = block(x, latents, timestep_emb)

        latents = self.proj_out(latents)
        latents = self.norm_out(latents)

        return latents, timestep_emb


class MultiIPAdapterImageProjection(nn.Cell):
    def __init__(self, IPAdapterImageProjectionLayers: Union[List[nn.Cell], Tuple[nn.Cell]]):
        super().__init__()
        self.image_projection_layers = nn.CellList(IPAdapterImageProjectionLayers)

    def construct(self, image_embeds: List[ms.Tensor]):
        projected_image_embeds = []

        # currently, we accept `image_embeds` as 1. a tensor (deprecated) with shape [batch_size, embed_dim] or [
        # batch_size, sequence_length, embed_dim] 2. list of `n` tensors where `n` is number of ip-adapters,
        # each tensor can hae shape [batch_size, num_images, embed_dim] or [batch_size, num_images, sequence_length,
        # embed_dim]
        if not isinstance(image_embeds, list):
            image_embeds = [image_embeds.unsqueeze(1)]

        assert len(image_embeds) == len(self.image_projection_layers), (
            f"image_embeds must have the same length as "
            f"image_projection_layers, "
            f"got {len(image_embeds)} and "
            f"{len(self.image_projection_layers)}"
        )

        for image_embed, image_projection_layer in zip(image_embeds, self.image_projection_layers):
            batch_size, num_images = image_embed.shape[0], image_embed.shape[1]
            image_embed = image_embed.reshape((batch_size * num_images,) + image_embed.shape[2:])
            image_embed = image_projection_layer(image_embed)
            image_embed = image_embed.reshape((batch_size, num_images) + image_embed.shape[1:])

            projected_image_embeds.append(image_embed)

        return projected_image_embeds


class _GELU(nn.Cell):
    def __init__(self, approximate: str = "none") -> None:
        super().__init__()
        self.approximate = approximate

    def construct(self, input: ms.Tensor) -> ms.Tensor:
        return mint.nn.functional.gelu(input, approximate=self.approximate)<|MERGE_RESOLUTION|>--- conflicted
+++ resolved
@@ -1155,12 +1155,8 @@
         return freqs_cos, freqs_sin
     else:
         # lumina
-<<<<<<< HEAD
         # TODO: the dtype of abs required to be float32
-        freqs_cis = ops.polar(ops.ones_like(freqs).float(), freqs.float())  # complex64     # [S, D/2]
-=======
-        freqs_cis = mint.polar(mint.ones_like(freqs), freqs)  # complex64     # [S, D/2]
->>>>>>> e7c0220c
+        freqs_cis = mint.polar(mint.ones_like(freqs).float(), freqs.float())  # complex64     # [S, D/2]
         return freqs_cis
 
 
@@ -1216,11 +1212,7 @@
         return out
     else:
         # used for lumina
-<<<<<<< HEAD
         x_rotated = view_as_complex(x.float().reshape(x.shape[:-1] + (-1, 2)))
-=======
-        x_rotated = view_as_complex(x.float().reshape((*x.shape[:-1], -1, 2)))
->>>>>>> e7c0220c
         freqs_cis = freqs_cis.unsqueeze(2)
         # todo: unavailable mint interface
         x_out = ops.view_as_real(x_rotated * freqs_cis).flatten(start_dim=3)
