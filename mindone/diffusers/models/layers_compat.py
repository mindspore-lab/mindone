# -*- coding: utf-8 -*-
"""Custom MindSpore Operators Suite

This module encapsulates custom implementations for a curated set of operators that are either unsupported or
introduced post specific MindSpore version. Recognizing the evolving nature of the framework, this suite ensures
compatibility across different MindSpore versions, particularly catering to scenarios where native support is
lacking across all versions, and require manual intervention for versions prior to specific one.

Key Features:
    - **Conditional Implementations**:
        Detects MindSpore's version at runtime to switch between native functions and custom equivalents.
    - **Operator Coverage**:
        [2024/09/04]
        - **view_as_complex**: Always custom due to framework limitations.
        [2024/09/02]
        - **interpolate**: mint interface post 2.3.0; ops.interpolate for earlier versions.
        [2024/07/26]
        - **conv_transpose1d**: Always custom due to framework limitations.
        - **conv_transpose2d**: Native post 2.3.0; custom for earlier versions.
        - **group_norm**: Native post 2.3.0; custom for earlier versions.
        - **multinomial**: Native post 2.4.1; custom for earlier versions.
        - **pad**: Native post 2.3.0; custom for earlier versions.
        [2025/01/14]
        - **unflatten**: Always custom due to framework limitations.
        [2025/10/22]
        - **RMSNorm**: Always custom due to framework limitations.
<<<<<<< HEAD
        [2025/11/27]
        - **cartesian_prod**: Always custom due to framework limitations.
=======
        [2025/11/12]
        - **scaled_dot_product_attention**: Always custom due to framework limitations.
        - **DeviceMesh**: Always custom due to framework limitations.
>>>>>>> b12aa783

Example:
    Import this module and use the operators as you would with native MindSpore functions, with the assurance of cross-version compatibility.

    >>> from mindone.diffusers.models.layers_compat import conv_transpose2d, interpolate
    >>> # Depending on the MindSpore version, the correct implementation will be utilized.

Todo:
    - Monitor MindSpore updates for potential native support inclusion.
    - ...
"""

import math
import numbers
from typing import Optional, Union

from packaging.version import parse

import mindspore as ms
from mindspore import mint, nn, ops
from mindspore._c_expression.amp import AmpLevel, create_amp_strategy
from mindspore.common.api import _function_forbid_reuse
from mindspore.common.initializer import One, initializer
from mindspore.ops.function.nn_func import _interploate_ext_make_tuple, _interpolate_ext_scale_factor_convert_size

from ..utils.mindspore_utils import dtype_to_eps

__all__ = [
    "conv_transpose1d",
    "conv_transpose2d",
    "conv_transpose3d",
    "group_norm",
    "interpolate",
    "unflatten",
    "upsample_nearest3d_free_interpolate",
    "multinomial",
    "pad",
    "view_as_complex",
    "unflatten",
    "RMSNorm",
    "scaled_dot_product_attention",
    "DeviceMesh",
]

MINDSPORE_VERSION = parse(ms.__version__)


# ================================================================================
# conv_transpose1d
# ================================================================================
def _conv_transpose1d(input, weight, bias=None, stride=1, padding=0, output_padding=0, groups=1, dilation=1):
    # Equivalence of torch.nn.functional.conv_transpose1d
    assert output_padding == 0, "Only support output_padding == 0 so far."

    if isinstance(stride, int):
        stride = (1, stride)
    elif isinstance(stride, tuple):
        stride = (1, stride[0])

    if isinstance(dilation, int):
        dilation = (dilation, dilation)
    elif isinstance(dilation, tuple):
        dilation = (dilation[0], dilation[0])

    if isinstance(padding, int):
        padding = (0, 0, padding, padding)
    elif isinstance(padding, tuple):
        padding = (0, 0, padding[0], padding[0])

    # InferShape manually
    # Format adapted from https://pytorch.org/docs/stable/generated/torch.nn.functional.conv_transpose1d.html
    input = input.unsqueeze(2)
    weight = weight.unsqueeze(2)
    batch_size, in_channels, iH, iW = input.shape
    _, out_channels_divide_groups, kH, kW = weight.shape

    out_channels = out_channels_divide_groups * groups
    outH = (iH - 1) * stride[0] - (padding[0] + padding[1]) + dilation[0] * (kH - 1) + 1
    outW = (iW - 1) * stride[1] - (padding[2] + padding[3]) + dilation[1] * (kW - 1) + 1

    # todo: unavailable mint interface
    op_conv_transpose2d = ops.Conv2DTranspose(
        out_channel=out_channels,
        kernel_size=(kH, kW),
        pad_mode="pad",
        pad=padding,
        stride=stride,
        dilation=dilation,
        group=groups,
    )
    outputs = op_conv_transpose2d(input, weight.to(input.dtype), (batch_size, out_channels, outH, outW)).squeeze(2)

    if bias is not None:
        assert isinstance(bias, ms.Tensor) and bias.ndim == 1
        bias = bias.reshape(1, -1, 1)
        outputs += bias

    return outputs


conv_transpose1d = _conv_transpose1d


# ================================================================================
# conv_transpose2d
# ================================================================================
def _conv_transpose2d(input, weight, bias=None, stride=1, padding=0, output_padding=0, groups=1, dilation=1):
    # Equivalence of torch.nn.functional.conv_transpose2d
    assert output_padding == 0, "Only support output_padding == 0 so far."

    if isinstance(stride, int):
        stride = (stride, stride)
    if isinstance(dilation, int):
        dilation = (dilation, dilation)
    if isinstance(padding, int):
        padding = (padding, padding, padding, padding)
    elif len(padding) == 2:
        padding = (
            padding[0],
            padding[0],
            padding[1],
            padding[1],
        )

    # InferShape manually
    # Format adapted from https://pytorch.org/docs/stable/generated/torch.nn.ConvTranspose2d.html#torch.nn.ConvTranspose2d
    batch_size, in_channels, iH, iW = input.shape
    _, out_channels_divide_groups, kH, kW = weight.shape

    out_channels = out_channels_divide_groups * groups
    outH = (iH - 1) * stride[0] - (padding[0] + padding[1]) + dilation[0] * (kH - 1) + 1
    outW = (iW - 1) * stride[1] - (padding[2] + padding[3]) + dilation[1] * (kW - 1) + 1

    op_conv_transpose2d = ops.Conv2DTranspose(
        out_channel=out_channels,
        kernel_size=(kH, kW),
        pad_mode="pad",
        pad=padding,
        stride=stride,
        dilation=dilation,
        group=groups,
    )
    outputs = op_conv_transpose2d(input, weight.to(input.dtype), (batch_size, out_channels, outH, outW))

    if bias is not None:
        assert isinstance(bias, ms.Tensor) and bias.ndim == 1
        bias = bias.reshape(1, -1, 1, 1)
        outputs += bias

    return outputs


if MINDSPORE_VERSION >= parse("2.3.0"):
    conv_transpose2d = ms.mint.nn.functional.conv_transpose2d
else:
    conv_transpose2d = _conv_transpose2d


# ================================================================================
# conv_transpose3d
# ================================================================================
def _conv_transpose3d(input, weight, bias=None, stride=1, padding=0, output_padding=0, groups=1, dilation=1):
    # Equivalence of torch.nn.functional.conv_transpose3d
    # from https://docs.pytorch.org/docs/stable/generated/torch.nn.ConvTranspose3d.html#torch.nn.ConvTranspose3d

    assert output_padding == 0, "only support output_padding == 0 so far."
    assert padding == 0, "do not support padding so far, fixme at mindspore 2.7"  # FIXME

    _, in_channels, _, _, _ = input.shape
    _, out_channels_divide_groups, kD, kH, kW = weight.shape

    assert in_channels % groups == 0, "`in_channels` should be divisible by `groups`"
    out_channels = out_channels_divide_groups * groups  # noqa F841
    in_channels_divide_groups = in_channels // groups

    if bias is not None:
        assert isinstance(bias, ms.Tensor) and bias.ndim == 1

    if isinstance(stride, int):
        stride = (stride, stride, stride)
    if isinstance(dilation, int):
        dilation = (dilation, dilation, dilation)

    # FIXME ops.Conv3DTranspose currently supports group=1 and bias=None on ascend,
    # here we manually implement groupping and bias
    op_conv_transpose3d = ops.Conv3DTranspose(
        in_channel=in_channels_divide_groups,
        out_channel=out_channels_divide_groups,
        kernel_size=(kD, kH, kW),
        stride=stride,
        dilation=dilation,
        group=1,
    )

    input_groups = mint.chunk(input, groups, dim=1)
    weight_groups = mint.chunk(weight, groups, dim=0)
    output_groups = []
    for i in range(groups):
        # only support ms.float16 on ascend
        original_dtype = input.dtype
        output = op_conv_transpose3d(
            input_groups[i].to(ms.float16),
            weight_groups[i].to(ms.float16),
        ).to(original_dtype)

        if bias is not None:
            output += bias[i * out_channels_divide_groups : (i + 1) * out_channels_divide_groups].reshape(
                1, -1, 1, 1, 1
            )

        output_groups.append(output)

    return mint.cat(output_groups, dim=1)


conv_transpose3d = _conv_transpose3d


# ================================================================================
# group_norm
# ================================================================================
def _group_norm(x, num_groups, weight, bias, eps):
    x_shape = x.shape
    x_dtype = x.dtype

    # Calculate var&mean in float32 to avoid overflow
    x = x.reshape(x_shape[0], num_groups, -1).float()
    mean = ops.mean(x, axis=-1, keep_dims=True)
    var = ops.mean(ops.square(x - mean), axis=-1, keep_dims=True)
    x = (x - mean) / ops.sqrt(var + eps)
    x = x.reshape(x_shape).to(x_dtype)

    if weight is not None and bias is not None:
        expanded_shape = (1, -1) + (1,) * len(x_shape[2:])
        x = x * weight.reshape(expanded_shape) + bias.reshape(expanded_shape)

    return x


if MINDSPORE_VERSION >= parse("2.3.0"):
    group_norm = ms.mint.nn.functional.group_norm
else:
    group_norm = _group_norm


# ================================================================================
# nn.GELU
# ================================================================================
class _GELU(nn.Cell):
    """
    Adapted from `torch.nn.GELU`
    (https://github.com/pytorch/pytorch/blob/main/torch/nn/modules/activation.py)
    """

    def __init__(self, approximate: str = "none") -> None:
        super().__init__()
        self.approximate = approximate

    def construct(self, input: ms.Tensor) -> ms.Tensor:
        return mint.nn.functional.gelu(input, approximate=self.approximate)


if MINDSPORE_VERSION >= parse("2.6.0"):
    GELU = mint.nn.GELU
else:
    GELU = _GELU


# ================================================================================
# interpolate
# ================================================================================
if MINDSPORE_VERSION >= parse("2.3.0"):
    interpolate = mint.nn.functional.interpolate
else:
    interpolate = ops.interpolate


# ================================================================================
# upsample_nearest3d_free_interpolate
# ================================================================================
def upsample_nearest3d_free_interpolate(
    input,
    size=None,
    scale_factor=None,
    mode="nearest",
    align_corners=None,
    recompute_scale_factor=None,
):
    r"""
    When input is 5-dimensions tensor and mode is 'nearest', interpolate calls `aclnnUpsampleNearest3d`
    in Ascend, which is slow and doesn't support Bfloat16.

    This is an equivalent impl which doesn't use UpsampleNearest3d, it uses UpsampleNearest1d and UpsampleNearest2d
    to do the same thing.
    """
    if input.ndim != 5 or mode != "nearest":
        return interpolate(input, size, scale_factor, mode, align_corners, recompute_scale_factor)

    # check for size and scale_factor
    if size is not None and scale_factor is not None:
        raise ValueError("For 'interpolate', 'size' and 'scale_factor' cannot be set simultaneously")
    if size is not None:
        size = _interploate_ext_make_tuple(input, size)
    elif scale_factor is not None:
        scale_factor = _interploate_ext_make_tuple(input, scale_factor)
        size = _interpolate_ext_scale_factor_convert_size(input, scale_factor)
        scale_factor = None
    else:
        raise ValueError("For 'interpolate', 'size' and 'scale_factor' cannot be both empty")

    B, C, T, H, W = input.shape
    # interpolate H, W
    x = interpolate(input.reshape(-1, T, H, W), size[1:])
    # interpolate T
    x = x.permute(0, 2, 3, 1).reshape(B * C, -1, T)
    x = interpolate(x, size[0])
    # reshape to (b, c, t', h', w')
    x = x.reshape(B, C, size[-2], size[-1], size[0]).permute(0, 1, 4, 2, 3)
    return x


# ================================================================================
# multinomial
# ================================================================================
@_function_forbid_reuse
def _multinomial(input, num_samples, replacement=True, **kwargs):
    assert isinstance(input, ms.Tensor) and input.ndim in (
        1,
        2,
    ), "argument input should be a MindSpore Tensor with 1 or 2 dim."
    assert (
        replacement or num_samples <= input.shape[-1]
    ), "cannot sample n_sample > prob_dist.size(-1) samples without replacement."

    input = input.float()
    input /= input.sum(-1, keepdims=True)

    if num_samples == 1 or not replacement:
        # The algorithm is from gumbel softmax.
        # s = argmax( logp - log(-log(eps)) ) where eps ~ U(0, 1)
        # Here we can apply exp to the formula which will not affect result of
        # argmax or topk. Then we have
        # s = argmax( p / (-log(eps)) ) where eps ~ U(0, 1).
        # We can also simplify the formula above by
        # s = argmax( p / q ) where q ~ Exp(1)
        # No proper Exp generator op in MindSpore,
        # so we still generate it by -log(eps)
        q = -ops.log(ops.rand_like(input))
        if num_samples == 1:
            result = (input / q).argmax(-1, keepdim=True)
        else:
            _, result = ops.topk(input / q, k=num_samples, dim=-1)
    else:
        # To generate scalar random variable X with cumulative distribution ms.mint.nn.functional(x)
        # just let X = ms.mint.nn.functional^(-1)(U) where U ~ U(0, 1)
        input = input.cumsum(-1).expand_dims(-1)
        rshape = (1, num_samples) if input.ndim == 2 else (input.shape[0], 1, num_samples)
        rand = ops.rand(*rshape, dtype=input.dtype)
        result = ops.ge(rand, input).long().sum(-2)

    return result.long()


if MINDSPORE_VERSION >= parse("2.4.1"):
    multinomial = mint.multinomial
else:
    multinomial = _multinomial


# ================================================================================
# pad
# ================================================================================
def _pad(input, pad, mode="constant", value=0):
    assert mode in ["constant", "replicate", "reflect"], "Unsupported padding mode"

    padding = [0, 0, 0, 0]
    if isinstance(pad, tuple):
        assert len(pad) <= 4, "Only support padding for the lastest 2 dimensions."
        pad = list(pad)
    padding[: len(pad)] = pad

    left, right, top, bottom = padding

    height, width = input.shape[-2:]
    other_dimensions = input.shape[:-2]
    input = input.reshape(-1, height, width)
    batch_size = input.shape[0]

    padded_height = height + top + bottom
    padded_width = width + left + right

    output = ops.full((batch_size, padded_height, padded_width), value, dtype=input.dtype)
    output[:, top : top + height, left : left + width] = input

    if mode == "replicate":
        if top > 0:
            output[:, :top, left : left + width] = input[:, 0:1, :].broadcast_to((batch_size, top, width))
        if bottom > 0:
            output[:, top + height :, left : left + width] = input[:, -1:, :].broadcast_to((batch_size, bottom, width))
        if left > 0:
            output[:, :, :left] = output[:, :, left : left + 1].broadcast_to((batch_size, padded_height, left))
        if right > 0:
            output[:, :, left + width :] = output[:, :, left + width - 1 : left + width].broadcast_to(
                (batch_size, padded_height, right)
            )
    elif mode == "reflect":
        if top > 0:
            output[:, :top, left : left + width] = (
                input[:, 1 : top + 1, :].flip(dims=[1]).broadcast_to((batch_size, top, width))
            )
        if bottom > 0:
            output[:, top + height :, left : left + width] = (
                input[:, -bottom - 1 : -1, :].flip(dims=[1]).broadcast_to((batch_size, bottom, width))
            )
        if left > 0:
            output[:, :, :left] = (
                output[:, :, left + 1 : 2 * left + 1].flip(dims=[2]).broadcast_to((batch_size, padded_height, left))
            )
        if right > 0:
            right_edge = max(0, left + width - right - 2)
            output[:, :, left + width :] = output[:, :, left + width - 2 : right_edge : -1].broadcast_to(
                (batch_size, padded_height, right)
            )

    target_shape = tuple(other_dimensions) + (padded_height, padded_width)
    output = output.reshape(*target_shape)
    return output


if MINDSPORE_VERSION >= parse("2.3.0"):
    pad = ms.mint.nn.functional.pad
else:
    pad = _pad


# ================================================================================
# view_as_complex
# ================================================================================
def _view_as_complex(input: ms.Tensor) -> ms.Tensor:
    r"""
    Equivalence of `torch.view_as_complex`.

    Args:
        input (ms.Tensor): the input tensor.

    Example:

        >>> import mindspore as ms
        >>> x = ms.ops.randn(4, 2)
        >>> x
        [[ 1.6116, -0.5772]
         [-1.4606, -0.9120]
         [ 0.0786, -1.7497]
         [-0.6561, -1.6623]]
        >>> view_as_complex(x)
        [1.6116-0.5772j   -1.4606-0.9120j   0.0786-1.7497j   -0.6561-1.6623j]
    """
    assert input.shape[-1] == 2, "Tensor must have a last dimension of size 2"
    real_part, imag_part = input.chunk(2, dim=-1)
    # todo: unavailable mint interface ops.Complex
    output = ops.Complex()(real_part, imag_part).squeeze(axis=-1)
    return output


view_as_complex = _view_as_complex


# ================================================================================
# unflatten
# ================================================================================
def _unflatten(input, dim, sizes):
    """
    Equivalence of `torch.unflatten`

    Args:
        tensor (ms.Tensor): The input tensor to unflatten.
        dim (int): The dimension to unflatten.
        sizes (tuple[int]): The target shape for the specified dimension.

    Returns:
        Tensor: A tensor with the specified dimension unflattened into the target shape.

    Raises:
        ValueError: If the specified dimension is out of range or if the product
                    of sizes does not match the size of the given dimension.
    """
    shape = input.shape

    dim = dim if dim >= 0 else dim + input.ndim

    # check validation of dim
    if dim < 0 or dim >= len(shape):
        raise ValueError(f"Invalid dimension {dim} for tensor with shape {input.shape}")

    # Calculate the product of sizes, excluding -1
    sizes_prod = 1
    num_unknown = 0
    for size in sizes:
        if size == -1:
            num_unknown += 1
        else:
            sizes_prod *= size

    # If there is one unknown size, calculate it
    if num_unknown == 1:
        sizes = tuple(size if size != -1 else shape[dim] // sizes_prod for size in sizes)

    new_shape = shape[:dim] + sizes + shape[dim + 1 :]

    return input.reshape(new_shape)


unflatten = _unflatten


# ================================================================================
# set_amp_strategy
# ================================================================================
def set_amp_strategy(net, weight_dtype=None, level=AmpLevel.AmpO3, white_list=None, black_list=None):
    """
    Apply AMP (Automatic Mixed Precision) strategy to a MindSpore network.

    Args:
        net (Cell): The neural network to configure.
        weight_dtype (ms.dtype): The target data type for weights (e.g., ms.float16).
        level (AmpLevel): The AMP level to use (e.g., AmpLevel.AmpO3).
        white_list (list): List of layer names or modules to skip casting.
        black_list (list): List of layer names or modules to explicitly cast.
    """
    if white_list is None:
        white_list = []
    if black_list is None:
        black_list = []

    net.amp_strategy = create_amp_strategy(level, weight_dtype, white_list, black_list)


# ================================================================================
# RMSNorm
# ================================================================================
class RMSNorm(nn.Cell):
    """
    Equivalence of `torch.nn.RMSNorm`
    """

    __constants__ = ["normalized_shape", "eps", "elementwise_affine"]
    normalized_shape: tuple[int, ...]
    eps: Optional[float]
    elementwise_affine: bool

    def __init__(
        self,
        normalized_shape: Union[int, list[int], tuple[int, ...]],
        eps: Optional[float] = None,
        elementwise_affine: bool = True,
        dtype=None,
    ) -> None:
        factory_kwargs = {"dtype": dtype}
        super().__init__()
        if isinstance(normalized_shape, numbers.Integral):
            # mypy error: incompatible types in assignment
            normalized_shape = (normalized_shape,)  # type: ignore[assignment]
        self.normalized_shape = tuple(normalized_shape)  # type: ignore[arg-type]
        self.eps = eps
        self.elementwise_affine = elementwise_affine
        if self.elementwise_affine:
            self.weight = ms.Parameter(mint.empty(self.normalized_shape, **factory_kwargs))
        else:
            self.register_parameter("weight", None)
        self.reset_parameters()

    def reset_parameters(self) -> None:
        """
        Resets parameters based on their initialization used in __init__.
        """
        if self.elementwise_affine:
            self.weight.set_data(initializer(One(), self.weight.shape, self.weight.dtype))

    def construct(self, x: ms.Tensor) -> ms.Tensor:
        """
        Runs the construct pass.
        """
        res = x.float() * mint.rsqrt(
            mint.pow(x.float(), 2).mean(-1, keepdim=True)
            + (self.eps if self.eps is not None else dtype_to_eps(x.dtype))
        )
        res = res.to(x.dtype) * self.weight
        return res

    def extra_repr(self) -> str:
        """
        Return the extra representation of the module.
        """
        return "{normalized_shape}, eps={eps}, " "elementwise_affine={elementwise_affine}".format(**self.__dict__)


<<<<<<< HEAD
def cartesian_prod(*tensors):
    """
    Equivalence of `torch.cartesian_prod`
    """
    grids = mint.meshgrid(*tensors, indexing="ij")
    return mint.stack(tuple(grid.reshape(-1) for grid in grids), dim=1)
=======
# ================================================================================
# DeviceMesh
# ================================================================================
class DeviceMesh:
    def __init__(self, device_type, mesh_shape, mesh_dim_names):
        self.device_type = device_type
        self.mesh_shape = mesh_shape
        self.mesh_dim_names = mesh_dim_names

        dim0, dim1 = mesh_shape

        self.mesh = [[r + i * dim1 for r in range(dim1)] for i in range(dim0)]
        self.groups = {}

        current_rank = mint.distributed.get_rank()
        col_groups = [[self.mesh[r][c] for r in range(dim0)] for c in range(dim1)]

        self.groups[mesh_dim_names[0]] = next(
            (mint.distributed.new_group(ranks=r) for r in col_groups if current_rank in r), None
        )
        self.groups[mesh_dim_names[1]] = next(
            (mint.distributed.new_group(ranks=r) for r in self.mesh if current_rank in r), None
        )

    def __getitem__(self, dim_name):
        return self.groups[dim_name]

    def _flatten(self):
        flat_ranks = [rank for row in self.mesh for rank in row]
        return mint.distributed.new_group(ranks=flat_ranks)


# ================================================================================
# scaled_dot_product_attention
# ================================================================================
def scaled_dot_product_attention(
    query: ms.Tensor,
    key: ms.Tensor,
    value: ms.Tensor,
    attn_mask: Optional[ms.Tensor] = None,
    dropout_p: float = 0.0,
    is_causal: bool = False,
    scale: Optional[float] = None,
    enable_gqa: Optional[bool] = False,
    backend: Optional[str] = "flash",
):
    head_dim = query.shape[-1]

    # Note: PyTorch's SDPA and MindSpore's FA handle `attention_mask` slightly differently.
    # In PyTorch, if the mask is not boolean (e.g., float32 with 0/1 values), it is interpreted
    # as an additive bias: `attn_bias = attn_mask + attn_bias`.
    # This implicit branch may lead to issues if the pipeline mistakenly provides
    # a 0/1 float mask instead of a boolean mask.
    # While this behavior is consistent with HF Diffusers for now,
    # it may still be a potential bug source worth validating.
    if (
        (attn_mask is not None and attn_mask.dtype != ms.bool_ and 1.0 in attn_mask)
        or head_dim > 512
        or backend == "math"
        or enable_gqa
    ):
        out = math_attention_op(query, key, value, attn_mask, dropout_p, is_causal, scale, enable_gqa)

    if query.dtype in (ms.float16, ms.bfloat16):
        out = flash_attention_op(query, key, value, attn_mask, keep_prob=1 - dropout_p, scale=scale)
    else:
        out = flash_attention_op(
            query.to(ms.float16),
            key.to(ms.float16),
            value.to(ms.float16),
            attn_mask,
            keep_prob=1 - dropout_p,
            scale=scale,
        ).to(query.dtype)
    return out


def math_attention_op(
    query: ms.Tensor,
    key: ms.Tensor,
    value: ms.Tensor,
    attn_mask: Optional[ms.Tensor] = None,
    dropout_p: float = 0.0,
    is_causal: bool = False,
    scale: Optional[float] = None,
    enable_gqa: bool = False,
):
    L, S = query.shape[-2], key.shape[-2]
    scale_factor = 1 / math.sqrt(query.shape[-1]) if scale is None else scale
    attn_bias = mint.zeros((L, S), dtype=query.dtype)
    if is_causal:
        if attn_mask is not None:
            if attn_mask.dtype == ms.bool_:
                attn_mask = mint.logical_and(attn_mask, mint.ones((L, S), dtype=ms.bool_).tril(diagonal=0))
            else:
                attn_mask = attn_mask + mint.triu(mint.full((L, S), float("-inf"), dtype=attn_mask.dtype), diagonal=1)
        else:
            temp_mask = mint.ones((L, S), dtype=ms.bool_).tril(diagonal=0)
            attn_bias.masked_fill_(temp_mask.logical_not(), float("-inf"))
            attn_bias = attn_bias.to(query.dtype)

    if attn_mask is not None:
        if attn_mask.dtype == ms.bool_:
            attn_bias = attn_bias.masked_fill(attn_mask.logical_not(), float("-inf"))
        else:
            attn_bias = attn_mask + attn_bias

    if enable_gqa:
        key = key.repeat_interleave(query.shape[-3] // key.shape[-3], -3)
        value = value.repeat_interleave(query.shape[-3] // value.shape[-3], -3)

    attn_weight = mint.matmul(query, key.swapaxes(-2, -1)) * scale_factor
    attn_weight += attn_bias
    attn_weight = mint.softmax(attn_weight, dim=-1)
    attn_weight = ops.dropout(attn_weight, dropout_p, training=True)
    return mint.matmul(attn_weight, value)


def flash_attention_op(
    query: ms.Tensor,
    key: ms.Tensor,
    value: ms.Tensor,
    attn_mask: Optional[ms.Tensor] = None,
    keep_prob: float = 1.0,
    scale: Optional[float] = None,
):
    # For most scenarios, qkv has been processed into a BNSD layout before sdp
    input_layout = "BNSD"
    head_num = query.shape[1]
    if scale is None:
        scale = query.shape[-1] ** (-0.5)

    # In case qkv is 3-dim after `head_to_batch_dim`
    if query.ndim == 3:
        input_layout = "BSH"
        head_num = 1

    # process `attn_mask` as logic is different between PyTorch and Mindspore
    # In MindSpore, False indicates retention and True indicates discard, in PyTorch it is the opposite
    if attn_mask is not None:
        attn_mask = mint.logical_not(attn_mask) if attn_mask.dtype == ms.bool_ else attn_mask.bool()
        attn_mask = mint.broadcast_to(
            attn_mask, (attn_mask.shape[0], attn_mask.shape[1], query.shape[-2], key.shape[-2])
        )[:, :1, :, :]

    return ops.operations.nn_ops.FlashAttentionScore(
        head_num=head_num, keep_prob=keep_prob, scale_value=scale, input_layout=input_layout
    )(query, key, value, None, None, None, attn_mask)[3]
>>>>>>> b12aa783
<|MERGE_RESOLUTION|>--- conflicted
+++ resolved
@@ -24,14 +24,11 @@
         - **unflatten**: Always custom due to framework limitations.
         [2025/10/22]
         - **RMSNorm**: Always custom due to framework limitations.
-<<<<<<< HEAD
-        [2025/11/27]
-        - **cartesian_prod**: Always custom due to framework limitations.
-=======
         [2025/11/12]
         - **scaled_dot_product_attention**: Always custom due to framework limitations.
         - **DeviceMesh**: Always custom due to framework limitations.
->>>>>>> b12aa783
+        [2025/11/27]
+        - **cartesian_prod**: Always custom due to framework limitations.
 
 Example:
     Import this module and use the operators as you would with native MindSpore functions, with the assurance of cross-version compatibility.
@@ -628,14 +625,6 @@
         return "{normalized_shape}, eps={eps}, " "elementwise_affine={elementwise_affine}".format(**self.__dict__)
 
 
-<<<<<<< HEAD
-def cartesian_prod(*tensors):
-    """
-    Equivalence of `torch.cartesian_prod`
-    """
-    grids = mint.meshgrid(*tensors, indexing="ij")
-    return mint.stack(tuple(grid.reshape(-1) for grid in grids), dim=1)
-=======
 # ================================================================================
 # DeviceMesh
 # ================================================================================
@@ -784,4 +773,11 @@
     return ops.operations.nn_ops.FlashAttentionScore(
         head_num=head_num, keep_prob=keep_prob, scale_value=scale, input_layout=input_layout
     )(query, key, value, None, None, None, attn_mask)[3]
->>>>>>> b12aa783
+
+
+def cartesian_prod(*tensors):
+    """
+    Equivalence of `torch.cartesian_prod`
+    """
+    grids = mint.meshgrid(*tensors, indexing="ij")
+    return mint.stack(tuple(grid.reshape(-1) for grid in grids), dim=1)