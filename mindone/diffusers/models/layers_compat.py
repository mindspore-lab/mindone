# -*- coding: utf-8 -*-
"""Custom MindSpore Operators Suite

This module encapsulates custom implementations for a curated set of operators that are either unsupported or
introduced post specific MindSpore version. Recognizing the evolving nature of the framework, this suite ensures
compatibility across different MindSpore versions, particularly catering to scenarios where native support is
lacking across all versions, and require manual intervention for versions prior to specific one.

Key Features:
    - **Conditional Implementations**:
        Detects MindSpore's version at runtime to switch between native functions and custom equivalents.
    - **Operator Coverage**:
        [2024/09/04]
        - **view_as_complex**: Always custom due to framework limitations.
        [2024/09/02]
        - **interpolate**: mint interface post 2.3.0; ops.interpolate for earlier versions.
        - **fp32_interpolate**: Always custom (upcast to fp32 during computation and cast back after)
                                due to origin interface doesn't supported bfloat16 data type.
        [2024/07/26]
        - **conv_transpose1d**: Always custom due to framework limitations.
        - **conv_transpose2d**: Native post 2.3.0; custom for earlier versions.
        - **group_norm**: Native post 2.3.0; custom for earlier versions.
        - **multinomial**: Native post 2.3.0; custom for earlier versions.
        - **pad**: Native post 2.3.0; custom for earlier versions.

        [2025/01/14]
        - **unflatten**: Always custom due to framework limitations.

Example:
    Import this module and use the operators as you would with native MindSpore functions, with the assurance of cross-version compatibility.

    >>> from mindone.diffusers.models.layers_compat import conv_transpose2d, interpolate
    >>> # Depending on the MindSpore version, the correct implementation will be utilized.

Todo:
    - Monitor MindSpore updates for potential native support inclusion.
    - ...
"""

import numpy as np
from packaging.version import parse

import numpy as np

import mindspore as ms
from mindspore import ops
from mindspore.common.api import _function_forbid_reuse
from mindspore.ops.function.nn_func import _interploate_ext_make_tuple, _interpolate_ext_scale_factor_convert_size

__all__ = [
    "conv_transpose1d",
    "conv_transpose2d",
    "group_norm",
    "interpolate",
    "fp32_interpolate",
    "unflatten",
    "upsample_nearest3d_free_interpolate",
    "multinomial",
    "pad",
    "view_as_complex",
    "unflatten",
]

MINDSPORE_VERSION = parse(ms.__version__)


# ================================================================================
# conv_transpose1d
# ================================================================================
def _conv_transpose1d(input, weight, bias=None, stride=1, padding=0, output_padding=0, groups=1, dilation=1):
    # Equivalence of torch.nn.functional.conv_transpose1d
    assert output_padding == 0, "Only support output_padding == 0 so far."

    if isinstance(stride, int):
        stride = (1, stride)
    elif isinstance(stride, tuple):
        stride = (1, stride[0])

    if isinstance(dilation, int):
        dilation = (dilation, dilation)
    elif isinstance(dilation, tuple):
        dilation = (dilation[0], dilation[0])

    if isinstance(padding, int):
        padding = (0, 0, padding, padding)
    elif isinstance(padding, tuple):
        padding = (0, 0, padding[0], padding[0])

    # InferShape manually
    # Format adapted from https://pytorch.org/docs/stable/generated/torch.nn.functional.conv_transpose1d.html
    input = input.unsqueeze(2)
    weight = weight.unsqueeze(2)
    batch_size, in_channels, iH, iW = input.shape
    _, out_channels_divide_groups, kH, kW = weight.shape

    out_channels = out_channels_divide_groups * groups
    outH = (iH - 1) * stride[0] - (padding[0] + padding[1]) + dilation[0] * (kH - 1) + 1
    outW = (iW - 1) * stride[1] - (padding[2] + padding[3]) + dilation[1] * (kW - 1) + 1

    op_conv_transpose2d = ops.Conv2DTranspose(
        out_channel=out_channels,
        kernel_size=(kH, kW),
        pad_mode="pad",
        pad=padding,
        stride=stride,
        dilation=dilation,
        group=groups,
    )
    outputs = op_conv_transpose2d(input, weight.to(input.dtype), (batch_size, out_channels, outH, outW)).squeeze(2)

    if bias is not None:
        assert isinstance(bias, ms.Tensor) and bias.ndim == 1
        bias = bias.reshape(1, -1, 1)
        outputs += bias

    return outputs


conv_transpose1d = _conv_transpose1d


# ================================================================================
# conv_transpose2d
# ================================================================================
def _conv_transpose2d(input, weight, bias=None, stride=1, padding=0, output_padding=0, groups=1, dilation=1):
    # Equivalence of torch.nn.functional.conv_transpose2d
    assert output_padding == 0, "Only support output_padding == 0 so far."

    if isinstance(stride, int):
        stride = (stride, stride)
    if isinstance(dilation, int):
        dilation = (dilation, dilation)
    if isinstance(padding, int):
        padding = (padding, padding, padding, padding)
    elif len(padding) == 2:
        padding = (
            padding[0],
            padding[0],
            padding[1],
            padding[1],
        )

    # InferShape manually
    # Format adapted from https://pytorch.org/docs/stable/generated/torch.nn.ConvTranspose2d.html#torch.nn.ConvTranspose2d
    batch_size, in_channels, iH, iW = input.shape
    _, out_channels_divide_groups, kH, kW = weight.shape

    out_channels = out_channels_divide_groups * groups
    outH = (iH - 1) * stride[0] - (padding[0] + padding[1]) + dilation[0] * (kH - 1) + 1
    outW = (iW - 1) * stride[1] - (padding[2] + padding[3]) + dilation[1] * (kW - 1) + 1

    op_conv_transpose2d = ops.Conv2DTranspose(
        out_channel=out_channels,
        kernel_size=(kH, kW),
        pad_mode="pad",
        pad=padding,
        stride=stride,
        dilation=dilation,
        group=groups,
    )
    outputs = op_conv_transpose2d(input, weight.to(input.dtype), (batch_size, out_channels, outH, outW))

    if bias is not None:
        assert isinstance(bias, ms.Tensor) and bias.ndim == 1
        bias = bias.reshape(1, -1, 1, 1)
        outputs += bias

    return outputs


if MINDSPORE_VERSION >= parse("2.3.0"):
    conv_transpose2d = ms.mint.nn.functional.conv_transpose2d
else:
    conv_transpose2d = _conv_transpose2d


# ================================================================================
# group_norm
# ================================================================================
def _group_norm(x, num_groups, weight, bias, eps):
    x_shape = x.shape
    x_dtype = x.dtype

    # Calculate var&mean in float32 to avoid overflow
    x = x.reshape(x_shape[0], num_groups, -1).float()
    mean = ops.mean(x, axis=-1, keep_dims=True)
    var = ops.mean(ops.square(x - mean), axis=-1, keep_dims=True)
    x = (x - mean) / ops.sqrt(var + eps)
    x = x.reshape(x_shape).to(x_dtype)

    if weight is not None and bias is not None:
        expanded_shape = (1, -1) + (1,) * len(x_shape[2:])
        x = x * weight.reshape(expanded_shape) + bias.reshape(expanded_shape)

    return x


if MINDSPORE_VERSION >= parse("2.3.0"):
    group_norm = ms.mint.nn.functional.group_norm
else:
    group_norm = _group_norm


# ================================================================================
# interpolate
# ================================================================================
if MINDSPORE_VERSION >= parse("2.3.0"):
    interpolate = ms.mint.nn.functional.interpolate
else:
    interpolate = ops.interpolate


# ================================================================================
# FP32 interpolate
# ================================================================================
def _fp32_interpolate(input, **kwargs):
    r"""
    Samples the input Tensor to the given size or scale_factor by using one of the interpolate algorithms.
    Upcast to float32 for computation and re-cast back to original data type as BFloat16 is not supported
    for interpolate algorithms.

    .. note::
        - In 'linear' mode, backpropagation does not support scenarios where `scale_factor` is not None
          and `align_corners` is False.

    Args:
        input (Tensor): Tensor to be resized.
            Input tensor must be a 3-D, 4-D, or 5-D tensor with shape
            :math:`(N, C, [optional D], [optional H], W)` , with data type of float.
        size (Union[int, tuple[int], list[int]], optional): The target size.
            If size is a tuple or list, its length should be the same as the number of dimensions in input
            after removing the first two dimensions N, C.
            One and only one of size and scale_factor can be set to None. Default: ``None`` .
        scale_factor (Union[float, tuple[float], list[float]], optional): The scale factor of new size of the tensor.
            If scale_factor is a tuple or list, its length should be the same as the number of dimensions in input
            after removing the first two dimensions N, C.
            One and only one of size and scale_factor can be set to None. Default: ``None`` .
        mode (str): The sampling algorithm.
            One of 'nearest', 'linear' (3D only), 'bilinear' (4D only), 'trilinear' (5D only), 'bicubic' (4D only),
            'area', 'nearest-exact'(matches Scikit-Image and PIL nearest neighbours interpolation algorithms and fixes
            knows issues with `nearest`, 3D and 4D). Default: ``"nearest"`` .

        align_corners (bool): Whether to use corner alignment for coordinate mapping. Assuming a transformation is
            applied to the input Tensor along the x-axis, the specific calculation formula is as follows:

            .. code-block::

                ori_i = new_length != 1 ? new_i * (ori_length - 1) / (new_length - 1) : 0   # 'align_corners' = True

                ori_i = new_length > 1 ? (new_i + 0.5) * ori_length / new_length - 0.5 : 0  # 'align_corners' = False

            Among them, :math:`ori\_length` and :math:`new\_length` represent the length of the Tensor before and after
            transformation along the x-axis respectively; :math:`new\_i` represents the coordinate of the i-th element
            along the x-axis after transformation; :math:`ori\_i` represents
            the corresponding coordinate of the original
            data along the x-axis.

            This is only valid for ``'linear'``, ``'bilinear'``, or ``'bicubic'`` modes. Default: ``False`` .
        recompute_scale_factor (bool, optional): Recalculate `scale_factor`.
            If True, the parameter `size` will be calculated using the value of the `scale_factor`,
            and finally scaled using the value of `size`.
            If False, the value of `size` or `scale_factor` will be used for direct interpolation. Default: ``None`` .

    .. note::
        The 'nearest-exact' mode is the same as the nearest-neighbor interpolation algorithm used in
        scikit-image and PIL. The 'nearest' mode produces the same results as the INTER_NEAREST interpolation
        algorithm used in OpenCV.

    Args Support List and Supported Platforms:

    +---------------+-----------+---------------+--------------+----------------+
    | mode          | input.dim | align_corners | scale_factor | device         |
    +===============+===========+===============+==============+================+
    | nearest       | 3         | \-            | √            | Ascend,GPU,CPU |
    +---------------+-----------+---------------+--------------+----------------+
    |               | 4         | \-            | √            | Ascend,GPU,CPU |
    +---------------+-----------+---------------+--------------+----------------+
    |               | 5         | \-            | √            | Ascend,GPU,CPU |
    +---------------+-----------+---------------+--------------+----------------+
    | linear        | 3         | √             | √            | Ascend,GPU,CPU |
    +---------------+-----------+---------------+--------------+----------------+
    | bilinear      | 4         | √             | ×            | Ascend,GPU,CPU |
    +---------------+-----------+---------------+--------------+----------------+
    | bicubic       | 4         | √             | ×            | Ascend,GPU,CPU |
    +---------------+-----------+---------------+--------------+----------------+
    | area          | 3         | \-            | √            | Ascend,GPU,CPU |
    +---------------+-----------+---------------+--------------+----------------+
    |               | 4         | \-            | √            | Ascend,GPU,CPU |
    +---------------+-----------+---------------+--------------+----------------+
    |               | 5         | \-            | √            | Ascend,GPU,CPU |
    +---------------+-----------+---------------+--------------+----------------+
    | nearest-exact | 3         | \-            | ×            | Ascend,CPU     |
    +---------------+-----------+---------------+--------------+----------------+
    |               | 4         | \-            | ×            | Ascend,CPU     |
    +---------------+-----------+---------------+--------------+----------------+
    | trilinear     | 5         | √             | √            | Ascend,GPU,CPU |
    +---------------+-----------+---------------+--------------+----------------+

    - `-` indicates that there is no such parameter.
    - `×` indicates that this parameter is not currently supported.
    - `√` indicates that this parameter is supported.

    Returns:
        Tensor, resized, whose dimensions and dtype are the same as `input`.
    """
    input_dtype = input.dtype
    output = interpolate(input.float(), **kwargs).to(input_dtype)
    return output


fp32_interpolate = _fp32_interpolate


# ================================================================================
# upsample_nearest3d_free_interpolate
# ================================================================================
def upsample_nearest3d_free_interpolate(
    input,
    size=None,
    scale_factor=None,
    mode="nearest",
    align_corners=None,
    recompute_scale_factor=None,
):
    r"""
    When input is 5-dimensions tensor and mode is 'nearest', interpolate calls `aclnnUpsampleNearest3d`
    in Ascend, which is slow and doesn't support Bfloat16.

    This is an equivalent impl which doesn't use UpsampleNearest3d, it uses UpsampleNearest1d and UpsampleNearest2d
    to do the same thing.
    """
    if input.ndim != 5 or mode != "nearest":
        return interpolate(input, size, scale_factor, mode, align_corners, recompute_scale_factor)

    # check for size and scale_factor
    if size is not None and scale_factor is not None:
        raise ValueError("For 'interpolate', 'size' and 'scale_factor' cannot be set simultaneously")
    if size is not None:
        size = _interploate_ext_make_tuple(input, size)
    elif scale_factor is not None:
        scale_factor = _interploate_ext_make_tuple(input, scale_factor)
        size = _interpolate_ext_scale_factor_convert_size(input, scale_factor)
        scale_factor = None
    else:
        raise ValueError("For 'interpolate', 'size' and 'scale_factor' cannot be both empty")

    B, C, T, H, W = input.shape
    # interpolate H, W
    x = interpolate(input.reshape(-1, T, H, W), size[1:])
    # interpolate T
    x = x.permute(0, 2, 3, 1).reshape(B * C, -1, T)
    x = interpolate(x, size[0])
    # reshape to (b, c, t', h', w')
    x = x.reshape(B, C, size[-2], size[-1], size[0]).permute(0, 1, 4, 2, 3)
    return x


# ================================================================================
# multinomial
# ================================================================================
@_function_forbid_reuse
def _multinomial(input, num_samples, replacement=True, **kwargs):
    assert isinstance(input, ms.Tensor) and input.ndim in (
        1,
        2,
    ), "argument input should be a MindSpore Tensor with 1 or 2 dim."
    assert (
        replacement or num_samples <= input.shape[-1]
    ), "cannot sample n_sample > prob_dist.size(-1) samples without replacement."

    input = input.float()
    input /= input.sum(-1, keepdims=True)

    if num_samples == 1 or not replacement:
        # The algorithm is from gumbel softmax.
        # s = argmax( logp - log(-log(eps)) ) where eps ~ U(0, 1)
        # Here we can apply exp to the formula which will not affect result of
        # argmax or topk. Then we have
        # s = argmax( p / (-log(eps)) ) where eps ~ U(0, 1).
        # We can also simplify the formula above by
        # s = argmax( p / q ) where q ~ Exp(1)
        # No proper Exp generator op in MindSpore,
        # so we still generate it by -log(eps)
        q = -ops.log(ops.rand_like(input))
        if num_samples == 1:
            result = (input / q).argmax(-1, keepdim=True)
        else:
            _, result = ops.topk(input / q, k=num_samples, dim=-1)
    else:
        # To generate scalar random variable X with cumulative distribution ms.mint.nn.functional(x)
        # just let X = ms.mint.nn.functional^(-1)(U) where U ~ U(0, 1)
        input = input.cumsum(-1).expand_dims(-1)
        rshape = (1, num_samples) if input.ndim == 2 else (input.shape[0], 1, num_samples)
        rand = ops.rand(*rshape, dtype=input.dtype)
        result = ops.ge(rand, input).long().sum(-2)

    return result.long()


if MINDSPORE_VERSION >= parse("2.3.0"):
    multinomial = ops.multinomial
else:
    multinomial = _multinomial


# ================================================================================
# pad
# ================================================================================
def _pad(input, pad, mode="constant", value=0):
    assert mode in ["constant", "replicate", "reflect"], "Unsupported padding mode"

    padding = [0, 0, 0, 0]
    if isinstance(pad, tuple):
        assert len(pad) <= 4, "Only support padding for the lastest 2 dimensions."
        pad = list(pad)
    padding[: len(pad)] = pad

    left, right, top, bottom = padding

    height, width = input.shape[-2:]
    other_dimensions = input.shape[:-2]
    input = input.reshape(-1, height, width)
    batch_size = input.shape[0]

    padded_height = height + top + bottom
    padded_width = width + left + right

    output = ops.full((batch_size, padded_height, padded_width), value, dtype=input.dtype)
    output[:, top : top + height, left : left + width] = input

    if mode == "replicate":
        if top > 0:
            output[:, :top, left : left + width] = input[:, 0:1, :].broadcast_to((batch_size, top, width))
        if bottom > 0:
            output[:, top + height :, left : left + width] = input[:, -1:, :].broadcast_to((batch_size, bottom, width))
        if left > 0:
            output[:, :, :left] = output[:, :, left : left + 1].broadcast_to((batch_size, padded_height, left))
        if right > 0:
            output[:, :, left + width :] = output[:, :, left + width - 1 : left + width].broadcast_to(
                (batch_size, padded_height, right)
            )
    elif mode == "reflect":
        if top > 0:
            output[:, :top, left : left + width] = (
                input[:, 1 : top + 1, :].flip(dims=[1]).broadcast_to((batch_size, top, width))
            )
        if bottom > 0:
            output[:, top + height :, left : left + width] = (
                input[:, -bottom - 1 : -1, :].flip(dims=[1]).broadcast_to((batch_size, bottom, width))
            )
        if left > 0:
            output[:, :, :left] = (
                output[:, :, left + 1 : 2 * left + 1].flip(dims=[2]).broadcast_to((batch_size, padded_height, left))
            )
        if right > 0:
            right_edge = max(0, left + width - right - 2)
            output[:, :, left + width :] = output[:, :, left + width - 2 : right_edge : -1].broadcast_to(
                (batch_size, padded_height, right)
            )

    target_shape = tuple(other_dimensions) + (padded_height, padded_width)
    output = output.reshape(*target_shape)
    return output


if MINDSPORE_VERSION >= parse("2.3.0"):
    pad = ms.mint.nn.functional.pad
else:
    pad = _pad


# ================================================================================
# view_as_complex
# ================================================================================
def _view_as_complex(input: ms.Tensor) -> ms.Tensor:
    r"""
    view_as_complex(input) -> Tensor

    Equivalence of `torch.view_as_complex`. Returns a view of :attr:`input` as a
    complex tensor. For an input complex tensor of :attr:`size` :math:`m1, m2, \dots,
    mi, 2`, this function returns a new complex tensor of :attr:`size` :math:`m1, m2,
    \dots, mi` where the last dimension of the input tensor is expected to represent
    the real and imaginary components of complex numbers.

    .. warning::
        :func:`view_as_complex` is only supported for tensors with
        :class:`ms.dtype` ``ms.float64`` and ``ms.float32``.  The input is
        expected to have the last dimension of :attr:`size` 2. In addition, the
        tensor must have a `stride` of 1 for its last dimension. The strides of all
        other dimensions must be even numbers.

    Args:
        input (ms.Tensor): the input tensor.

    Example::

        >>> import mindspore as ms
        >>> x = ms.ops.randn(4, 2)
        >>> x
        [[ 1.6116, -0.5772]
         [-1.4606, -0.9120]
         [ 0.0786, -1.7497]
         [-0.6561, -1.6623]]
        >>> view_as_complex(x)
        [1.6116-0.5772j   -1.4606-0.9120j   0.0786-1.7497j   -0.6561-1.6623j]
    """
    assert input.shape[-1] == 2, "Tensor must have a last dimension of size 2"
    real_part, imag_part = input.chunk(2, axis=-1)
    output = ops.Complex()(real_part, imag_part).squeeze(axis=-1)
    return output


view_as_complex = _view_as_complex


# ================================================================================
# unflatten
# ================================================================================
def _unflatten(input, dim, sizes):
    """
    # Equivalence of torch.unflatten

    Args:
        tensor (ms.Tensor): The input tensor to unflatten.
        dim (int): The dimension to unflatten.
        sizes (tuple[int]): The target shape for the specified dimension.

    Returns:
        Tensor: A tensor with the specified dimension unflattened into the target shape.

    Raises:
        ValueError: If the specified dimension is out of range or if the product
                    of sizes does not match the size of the given dimension.
    """
    shape = input.shape

    dim = dim if dim >= 0 else dim + input.ndim

    # check validation of dim
    if dim < 0 or dim >= len(shape):
        raise ValueError(f"Invalid dimension {dim} for tensor with shape {input.shape}")

<<<<<<< HEAD
    # check validation of sizes
    sizes = tuple(int(shape[dim] // np.prod([s for s in sizes if s != -1])) if s == -1 else s for s in sizes)
    if shape[dim] != np.prod(sizes):
        raise ValueError(f"Cannot unflatten dimension {dim} of size {shape[dim]} into shape {sizes}")

    new_shape = shape[:dim] + sizes + shape[dim + 1 :]
=======
    # Calculate the product of sizes, excluding -1
    sizes_prod = 1
    num_unknown = 0
    for size in sizes:
        if size == -1:
            num_unknown += 1
        else:
            sizes_prod *= size

    # If there is one unknown size, calculate it
    if num_unknown == 1:
        sizes = tuple(
            size if size != -1 else shape[dim] // sizes_prod for size in sizes
        )

    new_shape = shape[:dim] + sizes + shape[dim + 1:]
>>>>>>> 13d435af

    return input.reshape(new_shape)


unflatten = _unflatten<|MERGE_RESOLUTION|>--- conflicted
+++ resolved
@@ -512,7 +512,6 @@
 
 view_as_complex = _view_as_complex
 
-
 # ================================================================================
 # unflatten
 # ================================================================================
@@ -540,14 +539,6 @@
     if dim < 0 or dim >= len(shape):
         raise ValueError(f"Invalid dimension {dim} for tensor with shape {input.shape}")
 
-<<<<<<< HEAD
-    # check validation of sizes
-    sizes = tuple(int(shape[dim] // np.prod([s for s in sizes if s != -1])) if s == -1 else s for s in sizes)
-    if shape[dim] != np.prod(sizes):
-        raise ValueError(f"Cannot unflatten dimension {dim} of size {shape[dim]} into shape {sizes}")
-
-    new_shape = shape[:dim] + sizes + shape[dim + 1 :]
-=======
     # Calculate the product of sizes, excluding -1
     sizes_prod = 1
     num_unknown = 0
@@ -564,7 +555,6 @@
         )
 
     new_shape = shape[:dim] + sizes + shape[dim + 1:]
->>>>>>> 13d435af
 
     return input.reshape(new_shape)
 
