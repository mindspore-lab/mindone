--- conflicted
+++ resolved
@@ -37,7 +37,6 @@
     - ...
 """
 
-import numpy as np
 from packaging.version import parse
 
 import mindspore as ms
@@ -51,10 +50,7 @@
     "group_norm",
     "interpolate",
     "fp32_interpolate",
-<<<<<<< HEAD
     "unflatten",
-=======
->>>>>>> 9c32b2ae
     "upsample_nearest3d_free_interpolate",
     "multinomial",
     "pad",
