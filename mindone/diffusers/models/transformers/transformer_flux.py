<<<<<<< HEAD
# Copyright 2025 Black Forest Labs, The HuggingFace Team and The InstantX Team. All rights reserved.
=======
# Copyright 2024 Black Forest Labs, The HuggingFace Team and The InstantX Team. All rights reserved.
#
# This code is adapted from https://github.com/huggingface/diffusers
# with modifications to run diffusers on mindspore.
>>>>>>> d1e93a2a
#
# Licensed under the Apache License, Version 2.0 (the "License");
# you may not use this file except in compliance with the License.
# You may obtain a copy of the License at
#
#     http://www.apache.org/licenses/LICENSE-2.0
#
# Unless required by applicable law or agreed to in writing, software
# distributed under the License is distributed on an "AS IS" BASIS,
# WITHOUT WARRANTIES OR CONDITIONS OF ANY KIND, either express or implied.
# See the License for the specific language governing permissions and
# limitations under the License.


from typing import Any, Dict, Optional, Tuple, Union

import mindspore as ms
from mindspore import mint, nn

from ...configuration_utils import ConfigMixin, register_to_config
from ...loaders import FluxTransformer2DLoadersMixin, FromOriginalModelMixin, PeftAdapterMixin
from ...utils import logging
from ..attention import FeedForward
from ..attention_processor import Attention, AttentionProcessor, FluxAttnProcessor2_0, FusedFluxAttnProcessor2_0
from ..embeddings import CombinedTimestepGuidanceTextProjEmbeddings, CombinedTimestepTextProjEmbeddings, FluxPosEmbed
from ..layers_compat import GELU
from ..modeling_outputs import Transformer2DModelOutput
from ..modeling_utils import ModelMixin
from ..normalization import AdaLayerNormContinuous, AdaLayerNormZero, AdaLayerNormZeroSingle

logger = logging.get_logger(__name__)  # pylint: disable=invalid-name


class FluxSingleTransformerBlock(nn.Cell):
    def __init__(self, dim: int, num_attention_heads: int, attention_head_dim: int, mlp_ratio: float = 4.0):
        super().__init__()
        self.mlp_hidden_dim = int(dim * mlp_ratio)

        self.norm = AdaLayerNormZeroSingle(dim)
        self.proj_mlp = mint.nn.Linear(dim, self.mlp_hidden_dim)
        self.act_mlp = GELU(approximate="tanh")
        self.proj_out = mint.nn.Linear(dim + self.mlp_hidden_dim, dim)

        processor = FluxAttnProcessor2_0()

        self.attn = Attention(
            query_dim=dim,
            cross_attention_dim=None,
            dim_head=attention_head_dim,
            heads=num_attention_heads,
            out_dim=dim,
            bias=True,
            processor=processor,
            qk_norm="rms_norm",
            eps=1e-6,
            pre_only=True,
        )

    def construct(
        self,
        hidden_states: ms.Tensor,
        temb: ms.Tensor,
        image_rotary_emb: Optional[Tuple[ms.Tensor, ms.Tensor]] = None,
        joint_attention_kwargs: Optional[Dict[str, Any]] = None,
    ) -> ms.Tensor:
        residual = hidden_states
        norm_hidden_states, gate = self.norm(hidden_states, emb=temb)
        mlp_hidden_states = self.act_mlp(self.proj_mlp(norm_hidden_states))
        joint_attention_kwargs = joint_attention_kwargs or {}
        attn_output = self.attn(
            hidden_states=norm_hidden_states,
            image_rotary_emb=image_rotary_emb,
            **joint_attention_kwargs,
        )

        hidden_states = mint.cat([attn_output, mlp_hidden_states], dim=2)
        gate = gate.unsqueeze(1)
        hidden_states = gate * self.proj_out(hidden_states)
        hidden_states = residual + hidden_states
        if hidden_states.dtype == ms.float16:
            hidden_states = hidden_states.clip(-65504, 65504)

        return hidden_states


class FluxTransformerBlock(nn.Cell):
    def __init__(
        self, dim: int, num_attention_heads: int, attention_head_dim: int, qk_norm: str = "rms_norm", eps: float = 1e-6
    ):
        super().__init__()

        self.norm1 = AdaLayerNormZero(dim)
        self.norm1_context = AdaLayerNormZero(dim)

        self.attn = Attention(
            query_dim=dim,
            cross_attention_dim=None,
            added_kv_proj_dim=dim,
            dim_head=attention_head_dim,
            heads=num_attention_heads,
            out_dim=dim,
            context_pre_only=False,
            bias=True,
            processor=FluxAttnProcessor2_0(),
            qk_norm=qk_norm,
            eps=eps,
        )

        self.norm2 = mint.nn.LayerNorm(dim, elementwise_affine=False, eps=1e-6)
        self.ff = FeedForward(dim=dim, dim_out=dim, activation_fn="gelu-approximate")

        self.norm2_context = mint.nn.LayerNorm(dim, elementwise_affine=False, eps=1e-6)
        self.ff_context = FeedForward(dim=dim, dim_out=dim, activation_fn="gelu-approximate")

    def construct(
        self,
        hidden_states: ms.Tensor,
        encoder_hidden_states: ms.Tensor,
        temb: ms.Tensor,
        image_rotary_emb: Optional[Tuple[ms.Tensor, ms.Tensor]] = None,
        joint_attention_kwargs: Optional[Dict[str, Any]] = None,
    ) -> Tuple[ms.Tensor, ms.Tensor]:
        norm_hidden_states, gate_msa, shift_mlp, scale_mlp, gate_mlp = self.norm1(hidden_states, emb=temb)

        norm_encoder_hidden_states, c_gate_msa, c_shift_mlp, c_scale_mlp, c_gate_mlp = self.norm1_context(
            encoder_hidden_states, emb=temb
        )
        joint_attention_kwargs = joint_attention_kwargs or {}
        # Attention.
        attention_outputs = self.attn(
            hidden_states=norm_hidden_states,
            encoder_hidden_states=norm_encoder_hidden_states,
            image_rotary_emb=image_rotary_emb,
            **joint_attention_kwargs,
        )

        if len(attention_outputs) == 2:
            attn_output, context_attn_output = attention_outputs
            ip_attn_output = None
        elif len(attention_outputs) == 3:
            attn_output, context_attn_output, ip_attn_output = attention_outputs
        else:
            attn_output, context_attn_output, ip_attn_output = None, None, None

        # Process attention outputs for the `hidden_states`.
        attn_output = gate_msa.unsqueeze(1) * attn_output
        hidden_states = hidden_states + attn_output

        norm_hidden_states = self.norm2(hidden_states)
        # norm_hidden_states = norm_hidden_states * (1 + scale_mlp[:, None]) + shift_mlp[:, None]
        norm_hidden_states = norm_hidden_states * (1 + scale_mlp.expand_dims(axis=1)) + shift_mlp.expand_dims(axis=1)

        ff_output = self.ff(norm_hidden_states)
        ff_output = gate_mlp.unsqueeze(1) * ff_output

        hidden_states = hidden_states + ff_output
        if len(attention_outputs) == 3:
            hidden_states = hidden_states + ip_attn_output

        # Process attention outputs for the `encoder_hidden_states`.

        context_attn_output = c_gate_msa.unsqueeze(1) * context_attn_output
        encoder_hidden_states = encoder_hidden_states + context_attn_output

        norm_encoder_hidden_states = self.norm2_context(encoder_hidden_states)
        # norm_encoder_hidden_states = norm_encoder_hidden_states * (1 + c_scale_mlp[:, None]) + c_shift_mlp[:, None]
        norm_encoder_hidden_states *= 1 + c_scale_mlp.expand_dims(axis=1)
        norm_encoder_hidden_states += c_shift_mlp.expand_dims(axis=1)

        context_ff_output = self.ff_context(norm_encoder_hidden_states)
        encoder_hidden_states = encoder_hidden_states + c_gate_mlp.unsqueeze(1) * context_ff_output
        if encoder_hidden_states.dtype == ms.float16:
            encoder_hidden_states = encoder_hidden_states.clip(-65504, 65504)

        return encoder_hidden_states, hidden_states


class FluxTransformer2DModel(
    ModelMixin, ConfigMixin, PeftAdapterMixin, FromOriginalModelMixin, FluxTransformer2DLoadersMixin
):
    """
    The Transformer model introduced in Flux.

    Reference: https://blackforestlabs.ai/announcing-black-forest-labs/

    Args:
        patch_size (`int`, defaults to `1`):
            Patch size to turn the input data into small patches.
        in_channels (`int`, defaults to `64`):
            The number of channels in the input.
        out_channels (`int`, *optional*, defaults to `None`):
            The number of channels in the output. If not specified, it defaults to `in_channels`.
        num_layers (`int`, defaults to `19`):
            The number of layers of dual stream DiT blocks to use.
        num_single_layers (`int`, defaults to `38`):
            The number of layers of single stream DiT blocks to use.
        attention_head_dim (`int`, defaults to `128`):
            The number of dimensions to use for each attention head.
        num_attention_heads (`int`, defaults to `24`):
            The number of attention heads to use.
        joint_attention_dim (`int`, defaults to `4096`):
            The number of dimensions to use for the joint attention (embedding/channel dimension of
            `encoder_hidden_states`).
        pooled_projection_dim (`int`, defaults to `768`):
            The number of dimensions to use for the pooled projection.
        guidance_embeds (`bool`, defaults to `False`):
            Whether to use guidance embeddings for guidance-distilled variant of the model.
        axes_dims_rope (`Tuple[int]`, defaults to `(16, 56, 56)`):
            The dimensions to use for the rotary positional embeddings.
    """

    _supports_gradient_checkpointing = True
    _no_split_modules = ["FluxTransformerBlock", "FluxSingleTransformerBlock"]
    _skip_layerwise_casting_patterns = ["pos_embed", "norm"]

    @register_to_config
    def __init__(
        self,
        patch_size: int = 1,
        in_channels: int = 64,
        out_channels: Optional[int] = None,
        num_layers: int = 19,
        num_single_layers: int = 38,
        attention_head_dim: int = 128,
        num_attention_heads: int = 24,
        joint_attention_dim: int = 4096,
        pooled_projection_dim: int = 768,
        guidance_embeds: bool = False,
        axes_dims_rope: Tuple[int, int, int] = (16, 56, 56),
    ):
        super().__init__()
        self.out_channels = out_channels or in_channels
        self.inner_dim = num_attention_heads * attention_head_dim

        self.pos_embed = FluxPosEmbed(theta=10000, axes_dim=axes_dims_rope)

        text_time_guidance_cls = (
            CombinedTimestepGuidanceTextProjEmbeddings if guidance_embeds else CombinedTimestepTextProjEmbeddings
        )
        self.time_text_embed = text_time_guidance_cls(
            embedding_dim=self.inner_dim, pooled_projection_dim=pooled_projection_dim
        )

        self.context_embedder = mint.nn.Linear(joint_attention_dim, self.inner_dim)
        self.x_embedder = mint.nn.Linear(in_channels, self.inner_dim)

        self.transformer_blocks = nn.CellList(
            [
                FluxTransformerBlock(
                    dim=self.inner_dim,
                    num_attention_heads=num_attention_heads,
                    attention_head_dim=attention_head_dim,
                )
                for _ in range(num_layers)
            ]
        )

        self.single_transformer_blocks = nn.CellList(
            [
                FluxSingleTransformerBlock(
                    dim=self.inner_dim,
                    num_attention_heads=num_attention_heads,
                    attention_head_dim=attention_head_dim,
                )
                for _ in range(num_single_layers)
            ]
        )

        self.norm_out = AdaLayerNormContinuous(self.inner_dim, self.inner_dim, elementwise_affine=False, eps=1e-6)
        self.proj_out = mint.nn.Linear(self.inner_dim, patch_size * patch_size * self.out_channels, bias=True)

        self.gradient_checkpointing = False

    @property
    # Copied from diffusers.models.unets.unet_2d_condition.UNet2DConditionModel.attn_processors
    def attn_processors(self) -> Dict[str, AttentionProcessor]:
        r"""
        Returns:
            `dict` of attention processors: A dictionary containing all attention processors used in the model with
            indexed by its weight name.
        """
        # set recursively
        processors = {}

        def fn_recursive_add_processors(name: str, module: nn.Cell, processors: Dict[str, AttentionProcessor]):
            if hasattr(module, "get_processor"):
                processors[f"{name}.processor"] = module.get_processor()

            for sub_name, child in module.name_cells().items():
                fn_recursive_add_processors(f"{name}.{sub_name}", child, processors)

            return processors

        for name, module in self.name_cells().items():
            fn_recursive_add_processors(name, module, processors)

        return processors

    # Copied from diffusers.models.unets.unet_2d_condition.UNet2DConditionModel.set_attn_processor
    def set_attn_processor(self, processor: Union[AttentionProcessor, Dict[str, AttentionProcessor]]):
        r"""
        Sets the attention processor to use to compute attention.

        Parameters:
            processor (`dict` of `AttentionProcessor` or only `AttentionProcessor`):
                The instantiated processor class or a dictionary of processor classes that will be set as the processor
                for **all** `Attention` layers.

                If `processor` is a dict, the key needs to define the path to the corresponding cross attention
                processor. This is strongly recommended when setting trainable attention processors.

        """
        count = len(self.attn_processors.keys())

        if isinstance(processor, dict) and len(processor) != count:
            raise ValueError(
                f"A dict of processors was passed, but the number of processors {len(processor)} does not match the"
                f" number of attention layers: {count}. Please make sure to pass {count} processor classes."
            )

        def fn_recursive_attn_processor(name: str, module: nn.Cell, processor):
            if hasattr(module, "set_processor"):
                if not isinstance(processor, dict):
                    module.set_processor(processor)
                else:
                    module.set_processor(processor.pop(f"{name}.processor"))

            for sub_name, child in module.name_cells().items():
                fn_recursive_attn_processor(f"{name}.{sub_name}", child, processor)

        for name, module in self.name_cells().items():
            fn_recursive_attn_processor(name, module, processor)

    # Copied from diffusers.models.unets.unet_2d_condition.UNet2DConditionModel.fuse_qkv_projections with FusedAttnProcessor2_0->FusedFluxAttnProcessor2_0
    def fuse_qkv_projections(self):
        """
        Enables fused QKV projections. For self-attention modules, all projection matrices (i.e., query, key, value)
        are fused. For cross-attention modules, key and value projection matrices are fused.

        <Tip warning={true}>

        This API is 🧪 experimental.

        </Tip>
        """
        self.original_attn_processors = None

        for _, attn_processor in self.attn_processors.items():
            if "Added" in str(attn_processor.__class__.__name__):
                raise ValueError("`fuse_qkv_projections()` is not supported for models having added KV projections.")

        self.original_attn_processors = self.attn_processors

        for module in self.cells():
            if isinstance(module, Attention):
                module.fuse_projections(fuse=True)

        self.set_attn_processor(FusedFluxAttnProcessor2_0())

    # Copied from diffusers.models.unets.unet_2d_condition.UNet2DConditionModel.unfuse_qkv_projections
    def unfuse_qkv_projections(self):
        """Disables the fused QKV projection if enabled.

        <Tip warning={true}>

        This API is 🧪 experimental.

        </Tip>

        """
        if self.original_attn_processors is not None:
            self.set_attn_processor(self.original_attn_processors)

    def construct(
        self,
        hidden_states: ms.Tensor,
        encoder_hidden_states: ms.Tensor = None,
        pooled_projections: ms.Tensor = None,
        timestep: ms.Tensor = None,
        img_ids: ms.Tensor = None,
        txt_ids: ms.Tensor = None,
        guidance: ms.Tensor = None,
        joint_attention_kwargs: Optional[Dict[str, Any]] = None,
        controlnet_block_samples=None,
        controlnet_single_block_samples=None,
        return_dict: bool = False,
        controlnet_blocks_repeat: bool = False,
    ) -> Union[ms.Tensor, Transformer2DModelOutput]:
        """
        The [`FluxTransformer2DModel`] forward method.

        Args:
            hidden_states (`ms.Tensor` of shape `(batch_size, image_sequence_length, in_channels)`):
                Input `hidden_states`.
            encoder_hidden_states (`ms.Tensor` of shape `(batch_size, text_sequence_length, joint_attention_dim)`):
                Conditional embeddings (embeddings computed from the input conditions such as prompts) to use.
            pooled_projections (`ms.Tensor` of shape `(batch_size, projection_dim)`): Embeddings projected
                from the embeddings of input conditions.
            timestep ( `ms.Tensor`):
                Used to indicate denoising step.
            block_controlnet_hidden_states: (`list` of `ms.Tensor`):
                A list of tensors that if specified are added to the residuals of transformer blocks.
            joint_attention_kwargs (`dict`, *optional*):
                A kwargs dictionary that if specified is passed along to the `AttentionProcessor` as defined under
                `self.processor` in
                [diffusers.models.attention_processor](https://github.com/huggingface/diffusers/blob/main/src/diffusers/models/attention_processor.py).
            return_dict (`bool`, *optional*, defaults to `False`):
                Whether or not to return a [`~models.transformer_2d.Transformer2DModelOutput`] instead of a plain
                tuple.

        Returns:
            If `return_dict` is True, an [`~models.transformer_2d.Transformer2DModelOutput`] is returned, otherwise a
            `tuple` where the first element is the sample tensor.
        """

        if joint_attention_kwargs is not None and joint_attention_kwargs.get("scale", None) is not None:
            logger.warning(
                "Passing `scale` via `joint_attention_kwargs` when not using the PEFT backend is ineffective."
            )

        hidden_states = self.x_embedder(hidden_states)

        timestep = timestep.to(hidden_states.dtype) * 1000
        if guidance is not None:
            guidance = guidance.to(hidden_states.dtype) * 1000

        temb = (
            self.time_text_embed(timestep, pooled_projections)
            if guidance is None
            else self.time_text_embed(timestep, guidance, pooled_projections)
        )
        encoder_hidden_states = self.context_embedder(encoder_hidden_states)

        if txt_ids.ndim == 3:
            logger.warning(
                "Passing `txt_ids` 3d ms.Tensor is deprecated."
                "Please remove the batch dimension and pass it as a 2d mindspore Tensor"
            )
            txt_ids = txt_ids[0]
        if img_ids.ndim == 3:
            logger.warning(
                "Passing `img_ids` 3d ms.Tensor is deprecated."
                "Please remove the batch dimension and pass it as a 2d mindspore Tensor"
            )
            img_ids = img_ids[0]

        ids = mint.cat((txt_ids, img_ids), dim=0)
        image_rotary_emb = self.pos_embed(ids)

        if joint_attention_kwargs is not None and "ip_adapter_image_embeds" in joint_attention_kwargs:
            ip_adapter_image_embeds = joint_attention_kwargs.pop("ip_adapter_image_embeds")
            ip_hidden_states = self.encoder_hid_proj(ip_adapter_image_embeds)
            joint_attention_kwargs.update({"ip_hidden_states": ip_hidden_states})

        for index_block, block in enumerate(self.transformer_blocks):
            encoder_hidden_states, hidden_states = block(
                hidden_states=hidden_states,
                encoder_hidden_states=encoder_hidden_states,
                temb=temb,
                image_rotary_emb=image_rotary_emb,
                joint_attention_kwargs=joint_attention_kwargs,
            )
            # controlnet residual
            if controlnet_block_samples is not None:
                interval_control = (len(self.transformer_blocks) + len(controlnet_block_samples) - 1) // len(
                    controlnet_block_samples
                )  # not supporting numpy
                # For Xlabs ControlNet.
                if controlnet_blocks_repeat:
                    hidden_states = (
                        hidden_states + controlnet_block_samples[index_block % len(controlnet_block_samples)]
                    )
                else:
                    hidden_states = hidden_states + controlnet_block_samples[index_block // interval_control]
        hidden_states = mint.cat([encoder_hidden_states, hidden_states], dim=1)

        for index_block, block in enumerate(self.single_transformer_blocks):
            hidden_states = block(
                hidden_states=hidden_states,
                temb=temb,
                image_rotary_emb=image_rotary_emb,
                joint_attention_kwargs=joint_attention_kwargs,
            )

            # controlnet residual
            if controlnet_single_block_samples is not None:
                interval_control = (
                    len(self.single_transformer_blocks) + len(controlnet_single_block_samples) - 1
                ) // len(
                    controlnet_single_block_samples
                )  # not supporting numpy
                hidden_states[:, encoder_hidden_states.shape[1] :, ...] = (
                    hidden_states[:, encoder_hidden_states.shape[1] :, ...]
                    + controlnet_single_block_samples[index_block // interval_control]
                )

        # hidden_states = hidden_states[:, encoder_hidden_states.shape[1] :, ...]
        hidden_states = mint.split(
            hidden_states,
            [encoder_hidden_states.shape[1], hidden_states.shape[1] - encoder_hidden_states.shape[1]],
            dim=1,
        )[1]

        hidden_states = self.norm_out(hidden_states, temb)
        output = self.proj_out(hidden_states)

        if not return_dict:
            return (output,)

        return Transformer2DModelOutput(sample=output)


class _GELU(nn.Cell):
    def __init__(self, approximate: str = "none") -> None:
        super().__init__()
        self.approximate = approximate

    def construct(self, input: ms.Tensor) -> ms.Tensor:
        return mint.nn.functional.gelu(input, approximate=self.approximate)<|MERGE_RESOLUTION|>--- conflicted
+++ resolved
@@ -1,11 +1,7 @@
-<<<<<<< HEAD
 # Copyright 2025 Black Forest Labs, The HuggingFace Team and The InstantX Team. All rights reserved.
-=======
-# Copyright 2024 Black Forest Labs, The HuggingFace Team and The InstantX Team. All rights reserved.
 #
 # This code is adapted from https://github.com/huggingface/diffusers
 # with modifications to run diffusers on mindspore.
->>>>>>> d1e93a2a
 #
 # Licensed under the Apache License, Version 2.0 (the "License");
 # you may not use this file except in compliance with the License.
