# Copyright 2024 The Hunyuan Team and The HuggingFace Team. All rights reserved.
#
# Licensed under the Apache License, Version 2.0 (the "License");
# you may not use this file except in compliance with the License.
# You may obtain a copy of the License at
#
#     http://www.apache.org/licenses/LICENSE-2.0
#
# Unless required by applicable law or agreed to in writing, software
# distributed under the License is distributed on an "AS IS" BASIS,
# WITHOUT WARRANTIES OR CONDITIONS OF ANY KIND, either express or implied.
# See the License for the specific language governing permissions and
# limitations under the License.

from typing import Any, Dict, List, Optional, Tuple, Union

import mindspore as ms
from mindspore import mint, nn

from mindone.diffusers.loaders import FromOriginalModelMixin

from ...configuration_utils import ConfigMixin, register_to_config
from ...loaders import PeftAdapterMixin
from ...utils import logging
from ..attention import FeedForward
from ..attention_processor import Attention, AttentionProcessor
from ..embeddings import (
    CombinedTimestepTextProjEmbeddings,
    PixArtAlphaTextProjection,
    TimestepEmbedding,
    Timesteps,
    apply_rotary_emb,
    get_1d_rotary_pos_embed,
)
from ..layers_compat import unflatten
from ..modeling_outputs import Transformer2DModelOutput
from ..modeling_utils import ModelMixin
from ..normalization import AdaLayerNormContinuous, AdaLayerNormZero, AdaLayerNormZeroSingle, FP32LayerNorm

logger = logging.get_logger(__name__)  # pylint: disable=invalid-name


class HunyuanVideoAttnProcessor2_0:
    def __call__(
        self,
        attn: Attention,
        hidden_states: ms.Tensor,
        encoder_hidden_states: Optional[ms.Tensor] = None,
        attention_mask: Optional[ms.Tensor] = None,
        image_rotary_emb: Optional[ms.Tensor] = None,
    ) -> ms.Tensor:
        if attn.add_q_proj is None and encoder_hidden_states is not None:
            hidden_states = mint.cat([hidden_states, encoder_hidden_states], dim=1)

        # 1. QKV projections
        query = attn.to_q(hidden_states)
        key = attn.to_k(hidden_states)
        value = attn.to_v(hidden_states)

        query = mint.transpose(unflatten(query, 2, (attn.heads, -1)), 1, 2)
        key = mint.transpose(unflatten(key, 2, (attn.heads, -1)), 1, 2)
        value = mint.transpose(unflatten(value, 2, (attn.heads, -1)), 1, 2)

        # 2. QK normalization
        if attn.norm_q is not None:
            query = attn.norm_q(query)
        if attn.norm_k is not None:
            key = attn.norm_k(key)

        # 3. Rotational positional embeddings applied to latent stream
        if image_rotary_emb is not None:
            if attn.add_q_proj is None and encoder_hidden_states is not None:
                query = mint.cat(
                    [
                        apply_rotary_emb(query[:, :, : -encoder_hidden_states.shape[1]], image_rotary_emb),
                        query[:, :, -encoder_hidden_states.shape[1] :],
                    ],
                    dim=2,
                )
                key = mint.cat(
                    [
                        apply_rotary_emb(key[:, :, : -encoder_hidden_states.shape[1]], image_rotary_emb),
                        key[:, :, -encoder_hidden_states.shape[1] :],
                    ],
                    dim=2,
                )
            else:
                query = apply_rotary_emb(query, image_rotary_emb)
                key = apply_rotary_emb(key, image_rotary_emb)

        # 4. Encoder condition QKV projection and normalization
        if attn.add_q_proj is not None and encoder_hidden_states is not None:
            encoder_query = attn.add_q_proj(encoder_hidden_states)
            encoder_key = attn.add_k_proj(encoder_hidden_states)
            encoder_value = attn.add_v_proj(encoder_hidden_states)

            encoder_query = unflatten(encoder_query, 2, (attn.heads, -1)).swapaxes(1, 2)
            encoder_key = unflatten(encoder_key, 2, (attn.heads, -1)).swapaxes(1, 2)
            encoder_value = unflatten(encoder_value, 2, (attn.heads, -1)).swapaxes(1, 2)

            if attn.norm_added_q is not None:
                encoder_query = attn.norm_added_q(encoder_query)
            if attn.norm_added_k is not None:
                encoder_key = attn.norm_added_k(encoder_key)

            query = mint.cat([query, encoder_query], dim=2)
            key = mint.cat([key, encoder_key], dim=2)
            value = mint.cat([value, encoder_value], dim=2)

        # 5. Attention
        hidden_states = attn.scaled_dot_product_attention(
            query, key, value, attn_mask=attention_mask, dropout_p=0.0, is_causal=False
        )
        hidden_states = hidden_states.swapaxes(1, 2).flatten(2, 3)
        hidden_states = hidden_states.to(query.dtype)

        # 6. Output projection
        if encoder_hidden_states is not None:
            hidden_states, encoder_hidden_states = (
                hidden_states[:, : -encoder_hidden_states.shape[1]],
                hidden_states[:, -encoder_hidden_states.shape[1] :],
            )

            if getattr(attn, "to_out", None) is not None:
                hidden_states = attn.to_out[0](hidden_states)
                hidden_states = attn.to_out[1](hidden_states)

            if getattr(attn, "to_add_out", None) is not None:
                encoder_hidden_states = attn.to_add_out(encoder_hidden_states)

        return hidden_states, encoder_hidden_states


class HunyuanVideoPatchEmbed(nn.Cell):
    def __init__(
        self,
        patch_size: Union[int, Tuple[int, int, int]] = 16,
        in_chans: int = 3,
        embed_dim: int = 768,
    ) -> None:
        super().__init__()

        patch_size = (patch_size, patch_size, patch_size) if isinstance(patch_size, int) else patch_size
        self.proj = mint.nn.Conv3d(in_chans, embed_dim, kernel_size=patch_size, stride=patch_size)

    def construct(self, hidden_states: ms.Tensor) -> ms.Tensor:
        hidden_states = self.proj(hidden_states)
        hidden_states = hidden_states.flatten(start_dim=2).swapaxes(1, 2)  # BCFHW -> BNC
        return hidden_states


class HunyuanVideoAdaNorm(nn.Cell):
    def __init__(self, in_features: int, out_features: Optional[int] = None) -> None:
        super().__init__()

        out_features = out_features or 2 * in_features
        self.linear = mint.nn.Linear(in_features, out_features)
<<<<<<< HEAD
        self.nonlinearity = mint.nn.SiLU()
=======
        self.nonlinearity = SiLU()
>>>>>>> 1a419582

    def construct(self, temb: ms.Tensor) -> Tuple[ms.Tensor, ms.Tensor, ms.Tensor, ms.Tensor, ms.Tensor]:
        temb = self.linear(self.nonlinearity(temb))
        gate_msa, gate_mlp = temb.chunk(2, dim=1)
        gate_msa, gate_mlp = gate_msa.unsqueeze(1), gate_mlp.unsqueeze(1)
        return gate_msa, gate_mlp


class HunyuanVideoTokenReplaceAdaLayerNormZero(nn.Cell):
    def __init__(self, embedding_dim: int, norm_type: str = "layer_norm", bias: bool = True):
        super().__init__()

        self.silu = mint.nn.SiLU()
        self.linear = mint.nn.Linear(embedding_dim, 6 * embedding_dim, bias=bias)

        if norm_type == "layer_norm":
            self.norm = mint.nn.LayerNorm(embedding_dim, elementwise_affine=False, eps=1e-6)
        elif norm_type == "fp32_layer_norm":
            self.norm = FP32LayerNorm(embedding_dim, elementwise_affine=False, bias=False)
        else:
            raise ValueError(
                f"Unsupported `norm_type` ({norm_type}) provided. Supported ones are: 'layer_norm', 'fp32_layer_norm'."
            )

    def construct(
        self,
        hidden_states: ms.Tensor,
        emb: ms.Tensor,
        token_replace_emb: ms.Tensor,
        first_frame_num_tokens: int,
    ) -> Tuple[ms.Tensor, ms.Tensor, ms.Tensor, ms.Tensor, ms.Tensor]:
        emb = self.linear(self.silu(emb))
        token_replace_emb = self.linear(self.silu(token_replace_emb))

        shift_msa, scale_msa, gate_msa, shift_mlp, scale_mlp, gate_mlp = emb.chunk(6, dim=1)
        tr_shift_msa, tr_scale_msa, tr_gate_msa, tr_shift_mlp, tr_scale_mlp, tr_gate_mlp = token_replace_emb.chunk(
            6, dim=1
        )

        norm_hidden_states = self.norm(hidden_states)
        hidden_states_zero = (
            norm_hidden_states[:, :first_frame_num_tokens] * (1 + tr_scale_msa[:, None]) + tr_shift_msa[:, None]
        )
        hidden_states_orig = (
            norm_hidden_states[:, first_frame_num_tokens:] * (1 + scale_msa[:, None]) + shift_msa[:, None]
        )
        hidden_states = mint.cat([hidden_states_zero, hidden_states_orig], dim=1)

        return (
            hidden_states,
            gate_msa,
            shift_mlp,
            scale_mlp,
            gate_mlp,
            tr_gate_msa,
            tr_shift_mlp,
            tr_scale_mlp,
            tr_gate_mlp,
        )


class HunyuanVideoTokenReplaceAdaLayerNormZeroSingle(nn.Cell):
    def __init__(self, embedding_dim: int, norm_type: str = "layer_norm", bias: bool = True):
        super().__init__()

        self.silu = mint.nn.SiLU()
        self.linear = mint.nn.Linear(embedding_dim, 3 * embedding_dim, bias=bias)

        if norm_type == "layer_norm":
            self.norm = mint.nn.LayerNorm(embedding_dim, elementwise_affine=False, eps=1e-6)
        else:
            raise ValueError(
                f"Unsupported `norm_type` ({norm_type}) provided. Supported ones are: 'layer_norm', 'fp32_layer_norm'."
            )

    def construct(
        self,
        hidden_states: ms.Tensor,
        emb: ms.Tensor,
        token_replace_emb: ms.Tensor,
        first_frame_num_tokens: int,
    ) -> Tuple[ms.Tensor, ms.Tensor, ms.Tensor, ms.Tensor, ms.Tensor]:
        emb = self.linear(self.silu(emb))
        token_replace_emb = self.linear(self.silu(token_replace_emb))

        shift_msa, scale_msa, gate_msa = emb.chunk(3, dim=1)
        tr_shift_msa, tr_scale_msa, tr_gate_msa = token_replace_emb.chunk(3, dim=1)

        norm_hidden_states = self.norm(hidden_states)
        hidden_states_zero = (
            norm_hidden_states[:, :first_frame_num_tokens] * (1 + tr_scale_msa[:, None]) + tr_shift_msa[:, None]
        )
        hidden_states_orig = (
            norm_hidden_states[:, first_frame_num_tokens:] * (1 + scale_msa[:, None]) + shift_msa[:, None]
        )
        hidden_states = mint.cat([hidden_states_zero, hidden_states_orig], dim=1)

        return hidden_states, gate_msa, tr_gate_msa


class HunyuanVideoConditionEmbedding(nn.Cell):
    def __init__(
        self,
        embedding_dim: int,
        pooled_projection_dim: int,
        guidance_embeds: bool,
        image_condition_type: Optional[str] = None,
    ):
        super().__init__()

        self.image_condition_type = image_condition_type

        self.time_proj = Timesteps(num_channels=256, flip_sin_to_cos=True, downscale_freq_shift=0)
        self.timestep_embedder = TimestepEmbedding(in_channels=256, time_embed_dim=embedding_dim)
        self.text_embedder = PixArtAlphaTextProjection(pooled_projection_dim, embedding_dim, act_fn="silu")

        self.guidance_embedder = None
        if guidance_embeds:
            self.guidance_embedder = TimestepEmbedding(in_channels=256, time_embed_dim=embedding_dim)

    def construct(
        self, timestep: ms.Tensor, pooled_projection: ms.Tensor, guidance: Optional[ms.Tensor] = None
    ) -> Tuple[ms.Tensor, ms.Tensor]:
        timesteps_proj = self.time_proj(timestep)
        timesteps_emb = self.timestep_embedder(timesteps_proj.to(dtype=pooled_projection.dtype))  # (N, D)
        pooled_projections = self.text_embedder(pooled_projection)
        conditioning = timesteps_emb + pooled_projections

        token_replace_emb = None
        if self.image_condition_type == "token_replace":
            token_replace_timestep = mint.zeros_like(timestep)
            token_replace_proj = self.time_proj(token_replace_timestep)
            token_replace_emb = self.timestep_embedder(token_replace_proj.to(dtype=pooled_projection.dtype))
            token_replace_emb = token_replace_emb + pooled_projections

        if self.guidance_embedder is not None:
            guidance_proj = self.time_proj(guidance)
            guidance_emb = self.guidance_embedder(guidance_proj.to(dtype=pooled_projection.dtype))
            conditioning = conditioning + guidance_emb

        return conditioning, token_replace_emb


class HunyuanVideoIndividualTokenRefinerBlock(nn.Cell):
    def __init__(
        self,
        num_attention_heads: int,
        attention_head_dim: int,
        mlp_width_ratio: str = 4.0,
        mlp_drop_rate: float = 0.0,
        attention_bias: bool = True,
    ) -> None:
        super().__init__()

        hidden_size = num_attention_heads * attention_head_dim

        self.norm1 = mint.nn.LayerNorm(hidden_size, elementwise_affine=True, eps=1e-6)
        self.attn = Attention(
            query_dim=hidden_size,
            cross_attention_dim=None,
            heads=num_attention_heads,
            dim_head=attention_head_dim,
            bias=attention_bias,
        )

        self.norm2 = mint.nn.LayerNorm(hidden_size, elementwise_affine=True, eps=1e-6)
        self.ff = FeedForward(hidden_size, mult=mlp_width_ratio, activation_fn="linear-silu", dropout=mlp_drop_rate)

        self.norm_out = HunyuanVideoAdaNorm(hidden_size, 2 * hidden_size)

    def construct(
        self,
        hidden_states: ms.Tensor,
        temb: ms.Tensor,
        attention_mask: Optional[ms.Tensor] = None,
    ) -> ms.Tensor:
        norm_hidden_states = self.norm1(hidden_states)

        attn_output = self.attn(
            hidden_states=norm_hidden_states,
            encoder_hidden_states=None,
            attention_mask=attention_mask,
        )

        gate_msa, gate_mlp = self.norm_out(temb)
        hidden_states = hidden_states + attn_output * gate_msa

        ff_output = self.ff(self.norm2(hidden_states))
        hidden_states = hidden_states + ff_output * gate_mlp

        return hidden_states


class HunyuanVideoIndividualTokenRefiner(nn.Cell):
    def __init__(
        self,
        num_attention_heads: int,
        attention_head_dim: int,
        num_layers: int,
        mlp_width_ratio: float = 4.0,
        mlp_drop_rate: float = 0.0,
        attention_bias: bool = True,
    ) -> None:
        super().__init__()

        self.refiner_blocks = nn.CellList(
            [
                HunyuanVideoIndividualTokenRefinerBlock(
                    num_attention_heads=num_attention_heads,
                    attention_head_dim=attention_head_dim,
                    mlp_width_ratio=mlp_width_ratio,
                    mlp_drop_rate=mlp_drop_rate,
                    attention_bias=attention_bias,
                )
                for _ in range(num_layers)
            ]
        )

    def construct(
        self,
        hidden_states: ms.Tensor,
        temb: ms.Tensor,
        attention_mask: Optional[ms.Tensor] = None,
    ) -> None:
        self_attn_mask = None
        if attention_mask is not None:
            batch_size = attention_mask.shape[0]
            seq_len = attention_mask.shape[1]
            attention_mask = attention_mask.bool()
            self_attn_mask_1 = attention_mask.view(batch_size, 1, 1, seq_len).tile((1, 1, seq_len, 1))
            self_attn_mask_2 = self_attn_mask_1.swapaxes(2, 3)
            self_attn_mask = mint.logical_and(self_attn_mask_1, self_attn_mask_2).bool()
            self_attn_mask[:, :, :, 0] = True

        for block in self.refiner_blocks:
            hidden_states = block(hidden_states, temb, self_attn_mask)

        return hidden_states


class HunyuanVideoTokenRefiner(nn.Cell):
    def __init__(
        self,
        in_channels: int,
        num_attention_heads: int,
        attention_head_dim: int,
        num_layers: int,
        mlp_ratio: float = 4.0,
        mlp_drop_rate: float = 0.0,
        attention_bias: bool = True,
    ) -> None:
        super().__init__()

        hidden_size = num_attention_heads * attention_head_dim

        self.time_text_embed = CombinedTimestepTextProjEmbeddings(
            embedding_dim=hidden_size, pooled_projection_dim=in_channels
        )
        self.proj_in = mint.nn.Linear(in_channels, hidden_size, bias=True)
        self.token_refiner = HunyuanVideoIndividualTokenRefiner(
            num_attention_heads=num_attention_heads,
            attention_head_dim=attention_head_dim,
            num_layers=num_layers,
            mlp_width_ratio=mlp_ratio,
            mlp_drop_rate=mlp_drop_rate,
            attention_bias=attention_bias,
        )

    def construct(
        self,
        hidden_states: ms.Tensor,
        timestep: ms.Tensor,
        attention_mask: Optional[ms.Tensor] = None,
    ) -> ms.Tensor:
        if attention_mask is None:
            pooled_projections = hidden_states.mean(dim=1)
        else:
            original_dtype = hidden_states.dtype
            mask_float = attention_mask.float().unsqueeze(-1)
            pooled_projections = (hidden_states * mask_float).sum(dim=1) / mask_float.sum(dim=1)
            pooled_projections = pooled_projections.to(original_dtype)

        temb = self.time_text_embed(timestep, pooled_projections)
        hidden_states = self.proj_in(hidden_states)
        hidden_states = self.token_refiner(hidden_states, temb, attention_mask)

        return hidden_states


class HunyuanVideoRotaryPosEmbed(nn.Cell):
    def __init__(self, patch_size: int, patch_size_t: int, rope_dim: List[int], theta: float = 256.0) -> None:
        super().__init__()

        self.patch_size = patch_size
        self.patch_size_t = patch_size_t
        self.rope_dim = rope_dim
        self.theta = theta

    def construct(self, hidden_states: ms.Tensor) -> ms.Tensor:
        batch_size, num_channels, num_frames, height, width = hidden_states.shape
        rope_sizes = [num_frames // self.patch_size_t, height // self.patch_size, width // self.patch_size]

        axes_grids = []
        for i in range(3):
            # Note: The following line diverges from original behaviour. We create the grid on the device, whereas
            # original implementation creates it on CPU and then moves it to device. This results in numerical
            # differences in layerwise debugging outputs, but visually it is the same.
            grid = mint.arange(0, rope_sizes[i], dtype=ms.float32)
            axes_grids.append(grid)
        grid = mint.meshgrid(*axes_grids, indexing="ij")  # [W, H, T]
        grid = mint.stack(grid, dim=0)  # [3, W, H, T]

        freqs = []
        for i in range(3):
            freq = get_1d_rotary_pos_embed(self.rope_dim[i], grid[i].reshape(-1), self.theta, use_real=True)
            freqs.append(freq)

        freqs_cos = mint.cat([f[0] for f in freqs], dim=1)  # (W * H * T, D / 2)
        freqs_sin = mint.cat([f[1] for f in freqs], dim=1)  # (W * H * T, D / 2)
        return freqs_cos, freqs_sin


class HunyuanVideoSingleTransformerBlock(nn.Cell):
    def __init__(
        self,
        num_attention_heads: int,
        attention_head_dim: int,
        mlp_ratio: float = 4.0,
        qk_norm: str = "rms_norm",
    ) -> None:
        super().__init__()

        hidden_size = num_attention_heads * attention_head_dim
        mlp_dim = int(hidden_size * mlp_ratio)

        self.attn = Attention(
            query_dim=hidden_size,
            cross_attention_dim=None,
            dim_head=attention_head_dim,
            heads=num_attention_heads,
            out_dim=hidden_size,
            bias=True,
            processor=HunyuanVideoAttnProcessor2_0(),
            qk_norm=qk_norm,
            eps=1e-6,
            pre_only=True,
        )

        self.norm = AdaLayerNormZeroSingle(hidden_size, norm_type="layer_norm")
        self.proj_mlp = mint.nn.Linear(hidden_size, mlp_dim)
<<<<<<< HEAD
        self.act_mlp = mint.nn.GELU(approximate="tanh")
=======
        self.act_mlp = _GELU(approximate="tanh")
>>>>>>> 1a419582
        self.proj_out = mint.nn.Linear(hidden_size + mlp_dim, hidden_size)

    def construct(
        self,
        hidden_states: ms.Tensor,
        encoder_hidden_states: ms.Tensor,
        temb: ms.Tensor,
        attention_mask: Optional[ms.Tensor] = None,
        image_rotary_emb: Optional[Tuple[ms.Tensor, ms.Tensor]] = None,
        *args,
        **kwargs,
    ) -> ms.Tensor:
        text_seq_length = encoder_hidden_states.shape[1]
        hidden_states = mint.cat([hidden_states, encoder_hidden_states], dim=1)

        residual = hidden_states

        # 1. Input normalization
        norm_hidden_states, gate = self.norm(hidden_states, emb=temb)
        mlp_hidden_states = self.act_mlp(self.proj_mlp(norm_hidden_states))

        norm_hidden_states, norm_encoder_hidden_states = (
            norm_hidden_states[:, :-text_seq_length, :],
            norm_hidden_states[:, -text_seq_length:, :],
        )

        # 2. Attention
        attn_output, context_attn_output = self.attn(
            hidden_states=norm_hidden_states,
            encoder_hidden_states=norm_encoder_hidden_states,
            attention_mask=attention_mask,
            image_rotary_emb=image_rotary_emb,
        )
        attn_output = mint.cat([attn_output, context_attn_output], dim=1)

        # 3. Modulation and residual connection
        hidden_states = mint.cat([attn_output, mlp_hidden_states], dim=2)
        hidden_states = gate.unsqueeze(1) * self.proj_out(hidden_states)
        hidden_states = hidden_states + residual

        hidden_states, encoder_hidden_states = (
            hidden_states[:, :-text_seq_length, :],
            hidden_states[:, -text_seq_length:, :],
        )
        return hidden_states, encoder_hidden_states


class HunyuanVideoTransformerBlock(nn.Cell):
    def __init__(
        self,
        num_attention_heads: int,
        attention_head_dim: int,
        mlp_ratio: float,
        qk_norm: str = "rms_norm",
    ) -> None:
        super().__init__()

        hidden_size = num_attention_heads * attention_head_dim

        self.norm1 = AdaLayerNormZero(hidden_size, norm_type="layer_norm")
        self.norm1_context = AdaLayerNormZero(hidden_size, norm_type="layer_norm")

        self.attn = Attention(
            query_dim=hidden_size,
            cross_attention_dim=None,
            added_kv_proj_dim=hidden_size,
            dim_head=attention_head_dim,
            heads=num_attention_heads,
            out_dim=hidden_size,
            context_pre_only=False,
            bias=True,
            processor=HunyuanVideoAttnProcessor2_0(),
            qk_norm=qk_norm,
            eps=1e-6,
        )

        self.norm2 = mint.nn.LayerNorm(hidden_size, elementwise_affine=False, eps=1e-6)
        self.ff = FeedForward(hidden_size, mult=mlp_ratio, activation_fn="gelu-approximate")

        self.norm2_context = mint.nn.LayerNorm(hidden_size, elementwise_affine=False, eps=1e-6)
        self.ff_context = FeedForward(hidden_size, mult=mlp_ratio, activation_fn="gelu-approximate")

    def construct(
        self,
        hidden_states: ms.Tensor,
        encoder_hidden_states: ms.Tensor,
        temb: ms.Tensor,
        attention_mask: Optional[ms.Tensor] = None,
        freqs_cis: Optional[Tuple[ms.Tensor, ms.Tensor]] = None,
        *args,
        **kwargs,
    ) -> Tuple[ms.Tensor, ms.Tensor]:
        # 1. Input normalization
        norm_hidden_states, gate_msa, shift_mlp, scale_mlp, gate_mlp = self.norm1(hidden_states, emb=temb)
        norm_encoder_hidden_states, c_gate_msa, c_shift_mlp, c_scale_mlp, c_gate_mlp = self.norm1_context(
            encoder_hidden_states, emb=temb
        )

        # 2. Joint attention
        attn_output, context_attn_output = self.attn(
            hidden_states=norm_hidden_states,
            encoder_hidden_states=norm_encoder_hidden_states,
            attention_mask=attention_mask,
            image_rotary_emb=freqs_cis,
        )

        # 3. Modulation and residual connection
        hidden_states = hidden_states + attn_output * gate_msa.unsqueeze(1)
        encoder_hidden_states = encoder_hidden_states + context_attn_output * c_gate_msa.unsqueeze(1)

        norm_hidden_states = self.norm2(hidden_states)
        norm_encoder_hidden_states = self.norm2_context(encoder_hidden_states)

        norm_hidden_states = norm_hidden_states * (1 + scale_mlp[:, None]) + shift_mlp[:, None]
        norm_encoder_hidden_states = norm_encoder_hidden_states * (1 + c_scale_mlp[:, None]) + c_shift_mlp[:, None]

        # 4. Feed-forward
        ff_output = self.ff(norm_hidden_states)
        context_ff_output = self.ff_context(norm_encoder_hidden_states)

        hidden_states = hidden_states + gate_mlp.unsqueeze(1) * ff_output
        encoder_hidden_states = encoder_hidden_states + c_gate_mlp.unsqueeze(1) * context_ff_output

        return hidden_states, encoder_hidden_states


class HunyuanVideoTokenReplaceSingleTransformerBlock(nn.Cell):
    def __init__(
        self,
        num_attention_heads: int,
        attention_head_dim: int,
        mlp_ratio: float = 4.0,
        qk_norm: str = "rms_norm",
    ) -> None:
        super().__init__()

        hidden_size = num_attention_heads * attention_head_dim
        mlp_dim = int(hidden_size * mlp_ratio)

        self.attn = Attention(
            query_dim=hidden_size,
            cross_attention_dim=None,
            dim_head=attention_head_dim,
            heads=num_attention_heads,
            out_dim=hidden_size,
            bias=True,
            processor=HunyuanVideoAttnProcessor2_0(),
            qk_norm=qk_norm,
            eps=1e-6,
            pre_only=True,
        )

        self.norm = HunyuanVideoTokenReplaceAdaLayerNormZeroSingle(hidden_size, norm_type="layer_norm")
        self.proj_mlp = mint.nn.Linear(hidden_size, mlp_dim)
        self.act_mlp = mint.nn.GELU(approximate="tanh")
        self.proj_out = mint.nn.Linear(hidden_size + mlp_dim, hidden_size)

    def construct(
        self,
        hidden_states: ms.Tensor,
        encoder_hidden_states: ms.Tensor,
        temb: ms.Tensor,
        attention_mask: Optional[ms.Tensor] = None,
        image_rotary_emb: Optional[Tuple[ms.Tensor, ms.Tensor]] = None,
        token_replace_emb: ms.Tensor = None,
        num_tokens: int = None,
    ) -> ms.Tensor:
        text_seq_length = encoder_hidden_states.shape[1]
        hidden_states = mint.cat([hidden_states, encoder_hidden_states], dim=1)

        residual = hidden_states

        # 1. Input normalization
        norm_hidden_states, gate, tr_gate = self.norm(hidden_states, temb, token_replace_emb, num_tokens)
        mlp_hidden_states = self.act_mlp(self.proj_mlp(norm_hidden_states))

        norm_hidden_states, norm_encoder_hidden_states = (
            norm_hidden_states[:, :-text_seq_length, :],
            norm_hidden_states[:, -text_seq_length:, :],
        )

        # 2. Attention
        attn_output, context_attn_output = self.attn(
            hidden_states=norm_hidden_states,
            encoder_hidden_states=norm_encoder_hidden_states,
            attention_mask=attention_mask,
            image_rotary_emb=image_rotary_emb,
        )
        attn_output = mint.cat([attn_output, context_attn_output], dim=1)

        # 3. Modulation and residual connection
        hidden_states = mint.cat([attn_output, mlp_hidden_states], dim=2)

        proj_output = self.proj_out(hidden_states)
        hidden_states_zero = proj_output[:, :num_tokens] * tr_gate.unsqueeze(1)
        hidden_states_orig = proj_output[:, num_tokens:] * gate.unsqueeze(1)
        hidden_states = mint.cat([hidden_states_zero, hidden_states_orig], dim=1)
        hidden_states = hidden_states + residual

        hidden_states, encoder_hidden_states = (
            hidden_states[:, :-text_seq_length, :],
            hidden_states[:, -text_seq_length:, :],
        )
        return hidden_states, encoder_hidden_states


class HunyuanVideoTokenReplaceTransformerBlock(nn.Cell):
    def __init__(
        self,
        num_attention_heads: int,
        attention_head_dim: int,
        mlp_ratio: float,
        qk_norm: str = "rms_norm",
    ) -> None:
        super().__init__()

        hidden_size = num_attention_heads * attention_head_dim

        self.norm1 = HunyuanVideoTokenReplaceAdaLayerNormZero(hidden_size, norm_type="layer_norm")
        self.norm1_context = AdaLayerNormZero(hidden_size, norm_type="layer_norm")

        self.attn = Attention(
            query_dim=hidden_size,
            cross_attention_dim=None,
            added_kv_proj_dim=hidden_size,
            dim_head=attention_head_dim,
            heads=num_attention_heads,
            out_dim=hidden_size,
            context_pre_only=False,
            bias=True,
            processor=HunyuanVideoAttnProcessor2_0(),
            qk_norm=qk_norm,
            eps=1e-6,
        )

        self.norm2 = mint.nn.LayerNorm(hidden_size, elementwise_affine=False, eps=1e-6)
        self.ff = FeedForward(hidden_size, mult=mlp_ratio, activation_fn="gelu-approximate")

        self.norm2_context = mint.nn.LayerNorm(hidden_size, elementwise_affine=False, eps=1e-6)
        self.ff_context = FeedForward(hidden_size, mult=mlp_ratio, activation_fn="gelu-approximate")

    def construct(
        self,
        hidden_states: ms.Tensor,
        encoder_hidden_states: ms.Tensor,
        temb: ms.Tensor,
        attention_mask: Optional[ms.Tensor] = None,
        freqs_cis: Optional[Tuple[ms.Tensor, ms.Tensor]] = None,
        token_replace_emb: ms.Tensor = None,
        num_tokens: int = None,
    ) -> Tuple[ms.Tensor, ms.Tensor]:
        # 1. Input normalization
        (
            norm_hidden_states,
            gate_msa,
            shift_mlp,
            scale_mlp,
            gate_mlp,
            tr_gate_msa,
            tr_shift_mlp,
            tr_scale_mlp,
            tr_gate_mlp,
        ) = self.norm1(hidden_states, temb, token_replace_emb, num_tokens)
        norm_encoder_hidden_states, c_gate_msa, c_shift_mlp, c_scale_mlp, c_gate_mlp = self.norm1_context(
            encoder_hidden_states, emb=temb
        )

        # 2. Joint attention
        attn_output, context_attn_output = self.attn(
            hidden_states=norm_hidden_states,
            encoder_hidden_states=norm_encoder_hidden_states,
            attention_mask=attention_mask,
            image_rotary_emb=freqs_cis,
        )

        # 3. Modulation and residual connection
        hidden_states_zero = hidden_states[:, :num_tokens] + attn_output[:, :num_tokens] * tr_gate_msa.unsqueeze(1)
        hidden_states_orig = hidden_states[:, num_tokens:] + attn_output[:, num_tokens:] * gate_msa.unsqueeze(1)
        hidden_states = mint.cat([hidden_states_zero, hidden_states_orig], dim=1)
        encoder_hidden_states = encoder_hidden_states + context_attn_output * c_gate_msa.unsqueeze(1)

        norm_hidden_states = self.norm2(hidden_states)
        norm_encoder_hidden_states = self.norm2_context(encoder_hidden_states)

        hidden_states_zero = norm_hidden_states[:, :num_tokens] * (1 + tr_scale_mlp[:, None]) + tr_shift_mlp[:, None]
        hidden_states_orig = norm_hidden_states[:, num_tokens:] * (1 + scale_mlp[:, None]) + shift_mlp[:, None]
        norm_hidden_states = mint.cat([hidden_states_zero, hidden_states_orig], dim=1)
        norm_encoder_hidden_states = norm_encoder_hidden_states * (1 + c_scale_mlp[:, None]) + c_shift_mlp[:, None]

        # 4. Feed-forward
        ff_output = self.ff(norm_hidden_states)
        context_ff_output = self.ff_context(norm_encoder_hidden_states)

        hidden_states_zero = hidden_states[:, :num_tokens] + ff_output[:, :num_tokens] * tr_gate_mlp.unsqueeze(1)
        hidden_states_orig = hidden_states[:, num_tokens:] + ff_output[:, num_tokens:] * gate_mlp.unsqueeze(1)
        hidden_states = mint.cat([hidden_states_zero, hidden_states_orig], dim=1)
        encoder_hidden_states = encoder_hidden_states + c_gate_mlp.unsqueeze(1) * context_ff_output

        return hidden_states, encoder_hidden_states


class HunyuanVideoTransformer3DModel(ModelMixin, ConfigMixin, PeftAdapterMixin, FromOriginalModelMixin):
    r"""
    A Transformer model for video-like data used in [HunyuanVideo](https://huggingface.co/tencent/HunyuanVideo).

    Args:
        in_channels (`int`, defaults to `16`):
            The number of channels in the input.
        out_channels (`int`, defaults to `16`):
            The number of channels in the output.
        num_attention_heads (`int`, defaults to `24`):
            The number of heads to use for multi-head attention.
        attention_head_dim (`int`, defaults to `128`):
            The number of channels in each head.
        num_layers (`int`, defaults to `20`):
            The number of layers of dual-stream blocks to use.
        num_single_layers (`int`, defaults to `40`):
            The number of layers of single-stream blocks to use.
        num_refiner_layers (`int`, defaults to `2`):
            The number of layers of refiner blocks to use.
        mlp_ratio (`float`, defaults to `4.0`):
            The ratio of the hidden layer size to the input size in the feedforward network.
        patch_size (`int`, defaults to `2`):
            The size of the spatial patches to use in the patch embedding layer.
        patch_size_t (`int`, defaults to `1`):
            The size of the tmeporal patches to use in the patch embedding layer.
        qk_norm (`str`, defaults to `rms_norm`):
            The normalization to use for the query and key projections in the attention layers.
        guidance_embeds (`bool`, defaults to `True`):
            Whether to use guidance embeddings in the model.
        text_embed_dim (`int`, defaults to `4096`):
            Input dimension of text embeddings from the text encoder.
        pooled_projection_dim (`int`, defaults to `768`):
            The dimension of the pooled projection of the text embeddings.
        rope_theta (`float`, defaults to `256.0`):
            The value of theta to use in the RoPE layer.
        rope_axes_dim (`Tuple[int]`, defaults to `(16, 56, 56)`):
            The dimensions of the axes to use in the RoPE layer.
        image_condition_type (`str`, *optional*, defaults to `None`):
            The type of image conditioning to use. If `None`, no image conditioning is used. If `latent_concat`, the
            image is concatenated to the latent stream. If `token_replace`, the image is used to replace first-frame
            tokens in the latent stream and apply conditioning.
    """

    _supports_gradient_checkpointing = True
    _skip_layerwise_casting_patterns = ["x_embedder", "context_embedder", "norm"]
    _no_split_modules = [
        "HunyuanVideoTransformerBlock",
        "HunyuanVideoSingleTransformerBlock",
        "HunyuanVideoPatchEmbed",
        "HunyuanVideoTokenRefiner",
    ]

    @register_to_config
    def __init__(
        self,
        in_channels: int = 16,
        out_channels: int = 16,
        num_attention_heads: int = 24,
        attention_head_dim: int = 128,
        num_layers: int = 20,
        num_single_layers: int = 40,
        num_refiner_layers: int = 2,
        mlp_ratio: float = 4.0,
        patch_size: int = 2,
        patch_size_t: int = 1,
        qk_norm: str = "rms_norm",
        guidance_embeds: bool = True,
        text_embed_dim: int = 4096,
        pooled_projection_dim: int = 768,
        rope_theta: float = 256.0,
        rope_axes_dim: Tuple[int] = (16, 56, 56),
        image_condition_type: Optional[str] = None,
    ) -> None:
        super().__init__()

        supported_image_condition_types = ["latent_concat", "token_replace"]
        if image_condition_type is not None and image_condition_type not in supported_image_condition_types:
            raise ValueError(
                f"Invalid `image_condition_type` ({image_condition_type}). Supported ones are: {supported_image_condition_types}"
            )

        inner_dim = num_attention_heads * attention_head_dim
        out_channels = out_channels or in_channels

        # 1. Latent and condition embedders
        self.x_embedder = HunyuanVideoPatchEmbed((patch_size_t, patch_size, patch_size), in_channels, inner_dim)
        self.context_embedder = HunyuanVideoTokenRefiner(
            text_embed_dim, num_attention_heads, attention_head_dim, num_layers=num_refiner_layers
        )

        self.time_text_embed = HunyuanVideoConditionEmbedding(
            inner_dim, pooled_projection_dim, guidance_embeds, image_condition_type
        )

        # 2. RoPE
        self.rope = HunyuanVideoRotaryPosEmbed(patch_size, patch_size_t, rope_axes_dim, rope_theta)

        # 3. Dual stream transformer blocks
        if image_condition_type == "token_replace":
            self.transformer_blocks = nn.CellList(
                [
                    HunyuanVideoTransformerBlock(
                        num_attention_heads, attention_head_dim, mlp_ratio=mlp_ratio, qk_norm=qk_norm
                    )
                    for _ in range(num_layers)
                ]
            )
        else:
            self.transformer_blocks = nn.CellList(
                [
                    HunyuanVideoTransformerBlock(
                        num_attention_heads, attention_head_dim, mlp_ratio=mlp_ratio, qk_norm=qk_norm
                    )
                    for _ in range(num_layers)
                ]
            )

        # 4. Single stream transformer blocks
        if image_condition_type == "token_replace":
            self.single_transformer_blocks = nn.CellList(
                [
                    HunyuanVideoSingleTransformerBlock(
                        num_attention_heads, attention_head_dim, mlp_ratio=mlp_ratio, qk_norm=qk_norm
                    )
                    for _ in range(num_single_layers)
                ]
            )
        else:
            self.single_transformer_blocks = nn.CellList(
                [
                    HunyuanVideoSingleTransformerBlock(
                        num_attention_heads, attention_head_dim, mlp_ratio=mlp_ratio, qk_norm=qk_norm
                    )
                    for _ in range(num_single_layers)
                ]
            )

        # 5. Output projection
        self.norm_out = AdaLayerNormContinuous(inner_dim, inner_dim, elementwise_affine=False, eps=1e-6)
        self.proj_out = mint.nn.Linear(inner_dim, patch_size_t * patch_size * patch_size * out_channels)

        self.gradient_checkpointing = False

        self.config_patch_size = self.config.patch_size
        self.config_patch_size_t = self.config.patch_size_t

    @property
    # Copied from diffusers.models.unets.unet_2d_condition.UNet2DConditionModel.attn_processors
    def attn_processors(self) -> Dict[str, AttentionProcessor]:
        r"""
        Returns:
            `dict` of attention processors: A dictionary containing all attention processors used in the model with
            indexed by its weight name.
        """
        # set recursively
        processors = {}

        def fn_recursive_add_processors(name: str, module: nn.Cell, processors: Dict[str, AttentionProcessor]):
            if hasattr(module, "get_processor"):
                processors[f"{name}.processor"] = module.get_processor()

            for sub_name, child in module.name_cells().items():
                fn_recursive_add_processors(f"{name}.{sub_name}", child, processors)

            return processors

        for name, module in self.name_cells().items():
            fn_recursive_add_processors(name, module, processors)

        return processors

    # Copied from diffusers.models.unets.unet_2d_condition.UNet2DConditionModel.set_attn_processor
    def set_attn_processor(self, processor: Union[AttentionProcessor, Dict[str, AttentionProcessor]]):
        r"""
        Sets the attention processor to use to compute attention.

        Parameters:
            processor (`dict` of `AttentionProcessor` or only `AttentionProcessor`):
                The instantiated processor class or a dictionary of processor classes that will be set as the processor
                for **all** `Attention` layers.

                If `processor` is a dict, the key needs to define the path to the corresponding cross attention
                processor. This is strongly recommended when setting trainable attention processors.

        """
        count = len(self.attn_processors.keys())

        if isinstance(processor, dict) and len(processor) != count:
            raise ValueError(
                f"A dict of processors was passed, but the number of processors {len(processor)} does not match the"
                f" number of attention layers: {count}. Please make sure to pass {count} processor classes."
            )

        def fn_recursive_attn_processor(name: str, module: nn.Cell, processor):
            if hasattr(module, "set_processor"):
                if not isinstance(processor, dict):
                    module.set_processor(processor)
                else:
                    module.set_processor(processor.pop(f"{name}.processor"))

            for sub_name, child in module.name_cells().items():
                fn_recursive_attn_processor(f"{name}.{sub_name}", child, processor)

        for name, module in self.name_cells().items():
            fn_recursive_attn_processor(name, module, processor)

    def construct(
        self,
        hidden_states: ms.Tensor,
        timestep: ms.Tensor,
        encoder_hidden_states: ms.Tensor,
        encoder_attention_mask: ms.Tensor,
        pooled_projections: ms.Tensor,
        guidance: ms.Tensor = None,
        attention_kwargs: Optional[Dict[str, Any]] = None,
        return_dict: bool = False,
    ) -> Union[ms.Tensor, Dict[str, ms.Tensor]]:
        if attention_kwargs is not None:
            attention_kwargs = attention_kwargs.copy()

        if attention_kwargs is not None and "scale" in attention_kwargs:
            # weight the lora layers by setting `lora_scale` for each PEFT layer here
            # and remove `lora_scale` from each PEFT layer at the end.
            # scale_lora_layers & unscale_lora_layers maybe contains some operation forbidden in graph mode
            raise RuntimeError(
                f"You are trying to set scaling of lora layer by passing {attention_kwargs['scale']=}. "
                f"However it's not allowed in on-the-fly model forwarding. "
                f"Please manually call `scale_lora_layers(model, lora_scale)` before model forwarding and "
                f"`unscale_lora_layers(model, lora_scale)` after model forwarding. "
                f"For example, it can be done in a pipeline call like `StableDiffusionPipeline.__call__`."
            )

        batch_size, num_channels, num_frames, height, width = hidden_states.shape
        p, p_t = self.config_patch_size, self.config_patch_size_t
        post_patch_num_frames = num_frames // p_t
        post_patch_height = height // p
        post_patch_width = width // p
        first_frame_num_tokens = 1 * post_patch_height * post_patch_width

        # 1. RoPE
        image_rotary_emb = self.rope(hidden_states)

        # 2. Conditional embeddings
        temb, token_replace_emb = self.time_text_embed(timestep, pooled_projections, guidance)

        hidden_states = self.x_embedder(hidden_states)
        encoder_hidden_states = self.context_embedder(encoder_hidden_states, timestep, encoder_attention_mask)

        # 3. Attention mask preparation
        latent_sequence_length = hidden_states.shape[1]
        condition_sequence_length = encoder_hidden_states.shape[1]
        sequence_length = latent_sequence_length + condition_sequence_length
        attention_mask = mint.zeros((batch_size, sequence_length), dtype=ms.bool_)  # [B, N]

        effective_condition_sequence_length = encoder_attention_mask.sum(dim=1, dtype=ms.int64)  # [B,]
        effective_sequence_length = latent_sequence_length + effective_condition_sequence_length

        for i in range(batch_size):
            attention_mask[i, : effective_sequence_length[i]] = True
        # [B, 1, 1, N], for broadcasting across attention heads
        attention_mask = attention_mask.unsqueeze(1).unsqueeze(1)

        # 4. Transformer blocks
        for block in self.transformer_blocks:
            hidden_states, encoder_hidden_states = block(
                hidden_states,
                encoder_hidden_states,
                temb,
                attention_mask,
                image_rotary_emb,
                token_replace_emb,
                first_frame_num_tokens,
            )

        for block in self.single_transformer_blocks:
            hidden_states, encoder_hidden_states = block(
                hidden_states,
                encoder_hidden_states,
                temb,
                attention_mask,
                image_rotary_emb,
                token_replace_emb,
                first_frame_num_tokens,
            )

        # 5. Output projection
        hidden_states = self.norm_out(hidden_states, temb)
        hidden_states = self.proj_out(hidden_states)

        hidden_states = hidden_states.reshape(
            batch_size, post_patch_num_frames, post_patch_height, post_patch_width, -1, p_t, p, p
        )
        hidden_states = hidden_states.permute(0, 4, 1, 5, 2, 6, 3, 7)
        hidden_states = hidden_states.flatten(6, 7).flatten(4, 5).flatten(2, 3)

        if not return_dict:
            return (hidden_states,)

        return Transformer2DModelOutput(sample=hidden_states)


class _GELU(nn.Cell):
    def __init__(self, approximate: str = "none") -> None:
        super().__init__()
        self.approximate = approximate

    def construct(self, input: ms.Tensor) -> ms.Tensor:
        return mint.nn.functional.gelu(input, approximate=self.approximate)<|MERGE_RESOLUTION|>--- conflicted
+++ resolved
@@ -155,11 +155,7 @@
 
         out_features = out_features or 2 * in_features
         self.linear = mint.nn.Linear(in_features, out_features)
-<<<<<<< HEAD
         self.nonlinearity = mint.nn.SiLU()
-=======
-        self.nonlinearity = SiLU()
->>>>>>> 1a419582
 
     def construct(self, temb: ms.Tensor) -> Tuple[ms.Tensor, ms.Tensor, ms.Tensor, ms.Tensor, ms.Tensor]:
         temb = self.linear(self.nonlinearity(temb))
@@ -510,11 +506,7 @@
 
         self.norm = AdaLayerNormZeroSingle(hidden_size, norm_type="layer_norm")
         self.proj_mlp = mint.nn.Linear(hidden_size, mlp_dim)
-<<<<<<< HEAD
         self.act_mlp = mint.nn.GELU(approximate="tanh")
-=======
-        self.act_mlp = _GELU(approximate="tanh")
->>>>>>> 1a419582
         self.proj_out = mint.nn.Linear(hidden_size + mlp_dim, hidden_size)
 
     def construct(
