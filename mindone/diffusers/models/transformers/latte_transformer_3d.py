--- conflicted
+++ resolved
@@ -232,9 +232,9 @@
         ).view(-1, encoder_hidden_states.shape[-2], encoder_hidden_states.shape[-1])
 
         # Prepare timesteps for spatial and temporal block
-        timestep_spatial = timestep.repeat_interleave(
-            num_frame, dim=0, output_size=timestep.shape[0] * num_frame
-        ).view(-1, timestep.shape[-1])
+        timestep_spatial = timestep.repeat_interleave(num_frame, dim=0, output_size=timestep.shape[0] * num_frame).view(
+            -1, timestep.shape[-1]
+        )
         timestep_temp = timestep.repeat_interleave(
             num_patches, dim=0, output_size=timestep.shape[0] * num_patches
         ).view(-1, timestep.shape[-1])
@@ -277,13 +277,9 @@
                 ).permute(0, 2, 1, 3)
                 hidden_states = hidden_states.reshape(-1, hidden_states.shape[-2], hidden_states.shape[-1])
 
-<<<<<<< HEAD
         embedded_timestep = embedded_timestep.repeat_interleave(
             num_frame, dim=0, output_size=embedded_timestep.shape[0] * num_frame
         ).view(-1, embedded_timestep.shape[-1])
-=======
-        embedded_timestep = embedded_timestep.repeat_interleave(num_frame, dim=0).view(-1, embedded_timestep.shape[-1])
->>>>>>> 6d0c5765
         shift, scale = (self.scale_shift_table[None] + embedded_timestep[:, None]).chunk(2, dim=1)
         hidden_states = self.norm_out(hidden_states)
         # Modulation
