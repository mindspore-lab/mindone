--- conflicted
+++ resolved
@@ -401,10 +401,6 @@
 
         hidden_states = self.preprocess_conv(hidden_states) + hidden_states
         # (batch_size, dim, sequence_length) -> (batch_size, sequence_length, dim)
-<<<<<<< HEAD
-=======
-        hidden_states = hidden_states.transpose((1, 2))
->>>>>>> 282a20e8
 
         hidden_states = hidden_states.transpose(0, 2, 1)
         hidden_states = self.proj_in(hidden_states)
@@ -429,12 +425,7 @@
 
         # (batch_size, sequence_length, dim) -> (batch_size, dim, sequence_length)
         # remove prepend length that has been added by global hidden states
-<<<<<<< HEAD
-
-        hidden_states = hidden_states.transpose(0 ,2 ,1)[:, :, 1:]
-=======
-        hidden_states = hidden_states.transpose((1, 2))[:, :, 1:]
->>>>>>> 282a20e8
+        hidden_states = hidden_states.transpose(0, 2, 1)[:, :, 1:]
         hidden_states = self.postprocess_conv(hidden_states) + hidden_states
 
         if not return_dict:
