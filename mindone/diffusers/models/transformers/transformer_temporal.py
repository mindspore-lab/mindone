# Copyright 2024 The HuggingFace Team. All rights reserved.
#
# Licensed under the Apache License, Version 2.0 (the "License");
# you may not use this file except in compliance with the License.
# You may obtain a copy of the License at
#
#     http://www.apache.org/licenses/LICENSE-2.0
#
# Unless required by applicable law or agreed to in writing, software
# distributed under the License is distributed on an "AS IS" BASIS,
# WITHOUT WARRANTIES OR CONDITIONS OF ANY KIND, either express or implied.
# See the License for the specific language governing permissions and
# limitations under the License.
from dataclasses import dataclass
from typing import Any, Dict, Optional

import mindspore as ms
from mindspore import mint, nn

from ...configuration_utils import ConfigMixin, register_to_config
from ...utils import BaseOutput
from ..attention import BasicTransformerBlock, TemporalBasicTransformerBlock
from ..embeddings import TimestepEmbedding, Timesteps
from ..modeling_utils import ModelMixin
from ..resnet import AlphaBlender


@dataclass
class TransformerTemporalModelOutput(BaseOutput):
    """
    The output of [`TransformerTemporalModel`].

    Args:
        sample (`ms.Tensor` of shape `(batch_size x num_frames, num_channels, height, width)`):
            The hidden states output conditioned on `encoder_hidden_states` input.
    """

    sample: ms.Tensor


class TransformerTemporalModel(ModelMixin, ConfigMixin):
    """
    A Transformer model for video-like data.

    Parameters:
        num_attention_heads (`int`, *optional*, defaults to 16): The number of heads to use for multi-head attention.
        attention_head_dim (`int`, *optional*, defaults to 88): The number of channels in each head.
        in_channels (`int`, *optional*):
            The number of channels in the input and output (specify if the input is **continuous**).
        num_layers (`int`, *optional*, defaults to 1): The number of layers of Transformer blocks to use.
        dropout (`float`, *optional*, defaults to 0.0): The dropout probability to use.
        cross_attention_dim (`int`, *optional*): The number of `encoder_hidden_states` dimensions to use.
        attention_bias (`bool`, *optional*):
            Configure if the `TransformerBlock` attention should contain a bias parameter.
        sample_size (`int`, *optional*): The width of the latent images (specify if the input is **discrete**).
            This is fixed during training since it is used to learn a number of position embeddings.
        activation_fn (`str`, *optional*, defaults to `"geglu"`):
            Activation function to use in feed-forward. See `diffusers.models.activations.get_activation` for supported
            activation functions.
        norm_elementwise_affine (`bool`, *optional*):
            Configure if the `TransformerBlock` should use learnable elementwise affine parameters for normalization.
        double_self_attention (`bool`, *optional*):
            Configure if each `TransformerBlock` should contain two self-attention layers.
        positional_embeddings: (`str`, *optional*):
            The type of positional embeddings to apply to the sequence input before passing use.
        num_positional_embeddings: (`int`, *optional*):
            The maximum length of the sequence over which to apply positional embeddings.
    """

    _skip_layerwise_casting_patterns = ["norm"]

    @register_to_config
    def __init__(
        self,
        num_attention_heads: int = 16,
        attention_head_dim: int = 88,
        in_channels: Optional[int] = None,
        out_channels: Optional[int] = None,
        num_layers: int = 1,
        dropout: float = 0.0,
        norm_num_groups: int = 32,
        cross_attention_dim: Optional[int] = None,
        attention_bias: bool = False,
        sample_size: Optional[int] = None,
        activation_fn: str = "geglu",
        norm_elementwise_affine: bool = True,
        double_self_attention: bool = True,
        positional_embeddings: Optional[str] = None,
        num_positional_embeddings: Optional[int] = None,
    ):
        super().__init__()
        self.num_attention_heads = num_attention_heads
        self.attention_head_dim = attention_head_dim
        inner_dim = num_attention_heads * attention_head_dim

        self.in_channels = in_channels

<<<<<<< HEAD
        self.norm = mint.nn.GroupNorm(num_groups=norm_num_groups, num_channels=in_channels, eps=1e-6, affine=True)
=======
        self.norm = GroupNorm(num_groups=norm_num_groups, num_channels=in_channels, eps=1e-6, affine=True)
>>>>>>> 1a419582
        self.proj_in = mint.nn.Linear(in_channels, inner_dim)

        # 3. Define transformers blocks
        self.transformer_blocks = nn.CellList(
            [
                BasicTransformerBlock(
                    inner_dim,
                    num_attention_heads,
                    attention_head_dim,
                    dropout=dropout,
                    cross_attention_dim=cross_attention_dim,
                    activation_fn=activation_fn,
                    attention_bias=attention_bias,
                    double_self_attention=double_self_attention,
                    norm_elementwise_affine=norm_elementwise_affine,
                    positional_embeddings=positional_embeddings,
                    num_positional_embeddings=num_positional_embeddings,
                )
                for d in range(num_layers)
            ]
        )

        self.proj_out = mint.nn.Linear(inner_dim, in_channels)

    def construct(
        self,
        hidden_states: ms.Tensor,
        encoder_hidden_states: Optional[ms.Tensor] = None,
        timestep: Optional[ms.Tensor] = None,
        class_labels: ms.Tensor = None,
        num_frames: int = 1,
        cross_attention_kwargs: Optional[Dict[str, Any]] = None,
        return_dict: bool = False,
    ) -> TransformerTemporalModelOutput:
        """
        The [`TransformerTemporal`] forward method.

        Args:
            hidden_states (`ms.Tensor` of shape `(batch size, num latent pixels)` if discrete,
            `ms.Tensor` of shape `(batch size, channel, height, width)` if continuous):
                Input hidden_states.
            encoder_hidden_states ( `ms.Tensor` of shape `(batch size, encoder_hidden_states dim)`, *optional*):
                Conditional embeddings for cross attention layer. If not given, cross-attention defaults to
                self-attention.
            timestep ( `ms.Tensor`, *optional*):
                Used to indicate denoising step. Optional timestep to be applied as an embedding in `AdaLayerNorm`.
            class_labels ( `ms.Tensor` of shape `(batch size, num classes)`, *optional*):
                Used to indicate class labels conditioning. Optional class labels to be applied as an embedding in
                `AdaLayerZeroNorm`.
            num_frames (`int`, *optional*, defaults to 1):
                The number of frames to be processed per batch. This is used to reshape the hidden states.
            cross_attention_kwargs (`dict`, *optional*):
                A kwargs dictionary that if specified is passed along to the `AttentionProcessor` as defined under
                `self.processor` in
                [diffusers.models.attention_processor](https://github.com/huggingface/diffusers/blob/main/src/diffusers/models/attention_processor.py).
            return_dict (`bool`, *optional*, defaults to `True`):
                Whether or not to return a [`~models.transformers.transformer_temporal.TransformerTemporalModelOutput`]
                instead of a plain tuple.

        Returns:
            [`~models.transformers.transformer_temporal.TransformerTemporalModelOutput`] or `tuple`:
                If `return_dict` is True, an
                [`~models.transformers.transformer_temporal.TransformerTemporalModelOutput`] is returned, otherwise a
                `tuple` where the first element is the sample tensor.
        """
        # 1. Input
        batch_frames, channel, height, width = hidden_states.shape
        batch_size = batch_frames // num_frames

        residual = hidden_states

        hidden_states = hidden_states[None, :].reshape(batch_size, num_frames, channel, height, width)
        hidden_states = hidden_states.permute(0, 2, 1, 3, 4)

        hidden_states = self.norm(hidden_states)
        hidden_states = hidden_states.permute(0, 3, 4, 2, 1).reshape(batch_size * height * width, num_frames, channel)

        hidden_states = self.proj_in(hidden_states)

        # 2. Blocks
        for block in self.transformer_blocks:
            hidden_states = block(
                hidden_states,
                encoder_hidden_states=encoder_hidden_states,
                timestep=timestep,
                cross_attention_kwargs=cross_attention_kwargs,
                class_labels=class_labels,
            )

        # 3. Output
        hidden_states = self.proj_out(hidden_states)
        hidden_states = (
            hidden_states[None, None, :]
            .reshape(batch_size, height, width, num_frames, channel)
            .permute(0, 3, 4, 1, 2)
            .contiguous()
        )
        hidden_states = hidden_states.reshape(batch_frames, channel, height, width)

        output = hidden_states + residual

        if not return_dict:
            return (output,)

        return TransformerTemporalModelOutput(sample=output)


class TransformerSpatioTemporalModel(nn.Cell):
    """
    A Transformer model for video-like data.

    Parameters:
        num_attention_heads (`int`, *optional*, defaults to 16): The number of heads to use for multi-head attention.
        attention_head_dim (`int`, *optional*, defaults to 88): The number of channels in each head.
        in_channels (`int`, *optional*):
            The number of channels in the input and output (specify if the input is **continuous**).
        out_channels (`int`, *optional*):
            The number of channels in the output (specify if the input is **continuous**).
        num_layers (`int`, *optional*, defaults to 1): The number of layers of Transformer blocks to use.
        cross_attention_dim (`int`, *optional*): The number of `encoder_hidden_states` dimensions to use.
    """

    def __init__(
        self,
        num_attention_heads: int = 16,
        attention_head_dim: int = 88,
        in_channels: int = 320,
        out_channels: Optional[int] = None,
        num_layers: int = 1,
        cross_attention_dim: Optional[int] = None,
    ):
        super().__init__()
        self.num_attention_heads = num_attention_heads
        self.attention_head_dim = attention_head_dim

        inner_dim = num_attention_heads * attention_head_dim
        self.inner_dim = inner_dim

        # 2. Define input layers
        self.in_channels = in_channels
<<<<<<< HEAD
        self.norm = mint.nn.GroupNorm(num_groups=32, num_channels=in_channels, eps=1e-6)
=======
        self.norm = GroupNorm(num_groups=32, num_channels=in_channels, eps=1e-6)
>>>>>>> 1a419582
        self.proj_in = mint.nn.Linear(in_channels, inner_dim)

        # 3. Define transformers blocks
        self.transformer_blocks = nn.CellList(
            [
                BasicTransformerBlock(
                    inner_dim,
                    num_attention_heads,
                    attention_head_dim,
                    cross_attention_dim=cross_attention_dim,
                )
                for d in range(num_layers)
            ]
        )

        time_mix_inner_dim = inner_dim
        self.temporal_transformer_blocks = nn.CellList(
            [
                TemporalBasicTransformerBlock(
                    inner_dim,
                    time_mix_inner_dim,
                    num_attention_heads,
                    attention_head_dim,
                    cross_attention_dim=cross_attention_dim,
                )
                for _ in range(num_layers)
            ]
        )

        time_embed_dim = in_channels * 4
        self.time_pos_embed = TimestepEmbedding(in_channels, time_embed_dim, out_dim=in_channels)
        self.time_proj = Timesteps(in_channels, True, 0)
        self.time_mixer = AlphaBlender(alpha=0.5, merge_strategy="learned_with_images")

        # 4. Define output layers
        self.out_channels = in_channels if out_channels is None else out_channels
        # TODO: should use out_channels for continuous projections
        self.proj_out = mint.nn.Linear(inner_dim, in_channels)

        self.gradient_checkpointing = False

    def construct(
        self,
        hidden_states: ms.Tensor,
        encoder_hidden_states: Optional[ms.Tensor] = None,
        image_only_indicator: Optional[ms.Tensor] = None,
        return_dict: bool = False,
    ):
        """
        Args:
            hidden_states (`ms.Tensor` of shape `(batch size, channel, height, width)`):
                Input hidden_states.
            num_frames (`int`):
                The number of frames to be processed per batch. This is used to reshape the hidden states.
            encoder_hidden_states ( `ms.Tensor` of shape `(batch size, encoder_hidden_states dim)`, *optional*):
                Conditional embeddings for cross attention layer. If not given, cross-attention defaults to
                self-attention.
            image_only_indicator (`ms.Tensor` of shape `(batch size, num_frames)`, *optional*):
                A tensor indicating whether the input contains only images. 1 indicates that the input contains only
                images, 0 indicates that the input contains video frames.
            return_dict (`bool`, *optional*, defaults to `True`):
                Whether or not to return a [`~models.transformers.transformer_temporal.TransformerTemporalModelOutput`]
                instead of a plain tuple.

        Returns:
            [`~models.transformers.transformer_temporal.TransformerTemporalModelOutput`] or `tuple`:
                If `return_dict` is True, an
                [`~models.transformers.transformer_temporal.TransformerTemporalModelOutput`] is returned, otherwise a
                `tuple` where the first element is the sample tensor.
        """
        # 1. Input
        batch_frames, _, height, width = hidden_states.shape
        num_frames = image_only_indicator.shape[-1]
        batch_size = batch_frames // num_frames

        time_context = encoder_hidden_states
        time_context_first_timestep = mint.reshape(
            time_context[None, :], (batch_size, num_frames, -1, time_context.shape[-1])
        )[:, 0]
        time_context = mint.broadcast_to(
            time_context_first_timestep[:, None],
            (batch_size, height * width, time_context.shape[-2], time_context.shape[-1]),
        )
        time_context = mint.reshape(time_context, (batch_size * height * width, -1, time_context.shape[-1]))

        residual = hidden_states

        hidden_states = self.norm(hidden_states)
        inner_dim = hidden_states.shape[1]
        hidden_states = hidden_states.permute(0, 2, 3, 1).reshape(batch_frames, height * width, inner_dim)

        hidden_states = self.proj_in(hidden_states)

        num_frames_emb = mint.arange(num_frames)
        num_frames_emb = num_frames_emb.tile((batch_size, 1))
        num_frames_emb = num_frames_emb.reshape(-1)
        t_emb = self.time_proj(num_frames_emb)

        # `Timesteps` does not contain any weights and will always return f32 tensors
        # but time_embedding might actually be running in fp16. so we need to cast here.
        # there might be better ways to encapsulate this.
        t_emb = t_emb.to(dtype=hidden_states.dtype)

        emb = self.time_pos_embed(t_emb)
        emb = emb[:, None, :]

        # 2. Blocks
        for block, temporal_block in zip(self.transformer_blocks, self.temporal_transformer_blocks):
            hidden_states = block(hidden_states, encoder_hidden_states=encoder_hidden_states)

            hidden_states_mix = hidden_states
            hidden_states_mix = hidden_states_mix + emb

            hidden_states_mix = temporal_block(
                hidden_states_mix,
                num_frames=num_frames,
                encoder_hidden_states=time_context,
            )
            hidden_states = self.time_mixer(
                x_spatial=hidden_states,
                x_temporal=hidden_states_mix,
                image_only_indicator=image_only_indicator,
            )

        # 3. Output
        hidden_states = self.proj_out(hidden_states)
        hidden_states = hidden_states.reshape(batch_frames, height, width, inner_dim).permute(0, 3, 1, 2).contiguous()

        output = hidden_states + residual

        if not return_dict:
            return (output,)

        return TransformerTemporalModelOutput(sample=output)<|MERGE_RESOLUTION|>--- conflicted
+++ resolved
@@ -95,11 +95,7 @@
 
         self.in_channels = in_channels
 
-<<<<<<< HEAD
         self.norm = mint.nn.GroupNorm(num_groups=norm_num_groups, num_channels=in_channels, eps=1e-6, affine=True)
-=======
-        self.norm = GroupNorm(num_groups=norm_num_groups, num_channels=in_channels, eps=1e-6, affine=True)
->>>>>>> 1a419582
         self.proj_in = mint.nn.Linear(in_channels, inner_dim)
 
         # 3. Define transformers blocks
@@ -240,11 +236,7 @@
 
         # 2. Define input layers
         self.in_channels = in_channels
-<<<<<<< HEAD
         self.norm = mint.nn.GroupNorm(num_groups=32, num_channels=in_channels, eps=1e-6)
-=======
-        self.norm = GroupNorm(num_groups=32, num_channels=in_channels, eps=1e-6)
->>>>>>> 1a419582
         self.proj_in = mint.nn.Linear(in_channels, inner_dim)
 
         # 3. Define transformers blocks
