# Copyright 2024 The CogView team, Tsinghua University & ZhipuAI and The HuggingFace Team. All rights reserved.
#
# Licensed under the Apache License, Version 2.0 (the "License");
# you may not use this file except in compliance with the License.
# You may obtain a copy of the License at
#
#     http://www.apache.org/licenses/LICENSE-2.0
#
# Unless required by applicable law or agreed to in writing, software
# distributed under the License is distributed on an "AS IS" BASIS,
# WITHOUT WARRANTIES OR CONDITIONS OF ANY KIND, either express or implied.
# See the License for the specific language governing permissions and
# limitations under the License.

from typing import Any, Dict, Optional, Tuple, Union

import mindspore as ms
<<<<<<< HEAD
import mindspore.mint.nn.functional as F
=======
>>>>>>> 1a419582
from mindspore import mint, nn

from ...configuration_utils import ConfigMixin, register_to_config
from ...loaders import PeftAdapterMixin
from ...utils import logging
from ..attention import FeedForward
from ..attention_processor import Attention
from ..embeddings import CogView3CombinedTimestepSizeEmbeddings
from ..modeling_outputs import Transformer2DModelOutput
from ..modeling_utils import ModelMixin
from ..normalization import AdaLayerNormContinuous

logger = logging.get_logger(__name__)  # pylint: disable=invalid-name


class CogView4PatchEmbed(nn.Cell):
    def __init__(
        self,
        in_channels: int = 16,
        hidden_size: int = 2560,
        patch_size: int = 2,
        text_hidden_size: int = 4096,
    ):
        super().__init__()
        self.patch_size = patch_size

        self.proj = mint.nn.Linear(in_channels * patch_size**2, hidden_size)
        self.text_proj = mint.nn.Linear(text_hidden_size, hidden_size)

    def construct(self, hidden_states: ms.Tensor, encoder_hidden_states: ms.Tensor) -> ms.Tensor:
        batch_size, channel, height, width = hidden_states.shape
        post_patch_height = height // self.patch_size
        post_patch_width = width // self.patch_size

        hidden_states = hidden_states.reshape(
            batch_size, channel, post_patch_height, self.patch_size, post_patch_width, self.patch_size
        )
        hidden_states = hidden_states.permute(0, 2, 4, 1, 3, 5).flatten(3, 5).flatten(1, 2)
        hidden_states = self.proj(hidden_states)
        encoder_hidden_states = self.text_proj(encoder_hidden_states)

        return hidden_states, encoder_hidden_states


class CogView4AdaLayerNormZero(nn.Cell):
    def __init__(self, embedding_dim: int, dim: int) -> None:
        super().__init__()

<<<<<<< HEAD
        self.norm = mint.nn.LayerNorm(dim, elementwise_affine=False, eps=1e-5)
        self.norm_context = mint.nn.LayerNorm(dim, elementwise_affine=False, eps=1e-5)
=======
        self.norm = LayerNorm(dim, elementwise_affine=False, eps=1e-5)
        self.norm_context = LayerNorm(dim, elementwise_affine=False, eps=1e-5)
>>>>>>> 1a419582
        self.linear = mint.nn.Linear(embedding_dim, 12 * dim, bias=True)

    def construct(
        self, hidden_states: ms.Tensor, encoder_hidden_states: ms.Tensor, temb: ms.Tensor
    ) -> Tuple[ms.Tensor, ms.Tensor]:
        norm_hidden_states = self.norm(hidden_states)
        norm_encoder_hidden_states = self.norm_context(encoder_hidden_states)

        emb = self.linear(temb)
        (
            shift_msa,
            c_shift_msa,
            scale_msa,
            c_scale_msa,
            gate_msa,
            c_gate_msa,
            shift_mlp,
            c_shift_mlp,
            scale_mlp,
            c_scale_mlp,
            gate_mlp,
            c_gate_mlp,
        ) = emb.chunk(12, dim=1)

        hidden_states = norm_hidden_states * (1 + scale_msa.unsqueeze(1)) + shift_msa.unsqueeze(1)
        encoder_hidden_states = norm_encoder_hidden_states * (1 + c_scale_msa.unsqueeze(1)) + c_shift_msa.unsqueeze(1)

        return (
            hidden_states,
            gate_msa,
            shift_mlp,
            scale_mlp,
            gate_mlp,
            encoder_hidden_states,
            c_gate_msa,
            c_shift_mlp,
            c_scale_mlp,
            c_gate_mlp,
        )


class CogView4AttnProcessor:
    """
    Processor for implementing scaled dot-product attention for the CogVideoX model. It applies a rotary embedding on
    query and key vectors, but does not include spatial normalization.
    """

    def __init__(self):
        # move importing from __call__ to __init__ as it is not supported in construct()
        from ..embeddings import apply_rotary_emb

        self.apply_rotary_emb = apply_rotary_emb

    def apply_rotary_emb_for_image_part(
        self,
        hidden_state: ms.Tensor,
        image_rotary_emb: ms.Tensor,
        start_index: int,
        axis: int = 2,
        use_real_unbind_dim: int = -1,
    ) -> ms.Tensor:
        """
        Equivalence of expression(when axis=2):
            `hidden_state[:, :, start_index:, :] = self.apply_rotary_emb(hidden_state[:, :, start_index:, :], image_rotary_emb)`
        Rewrite it since implement above might call ops.ScatterNdUpdate which is super slow!
        """
        hidden_state_text, hidden_state_image = mint.split(
            hidden_state, (start_index, hidden_state.shape[axis] - start_index), dim=axis
        )
        hidden_state_image = self.apply_rotary_emb(
            hidden_state_image, image_rotary_emb, use_real_unbind_dim=use_real_unbind_dim
        )
        hidden_state = mint.cat([hidden_state_text, hidden_state_image], dim=axis)
        return hidden_state

    def __call__(
        self,
        attn: Attention,
        hidden_states: ms.Tensor,
        encoder_hidden_states: ms.Tensor,
        attention_mask: Optional[ms.Tensor] = None,
        image_rotary_emb: Optional[ms.Tensor] = None,
    ) -> ms.Tensor:
<<<<<<< HEAD
        batch_size, text_seq_length, embed_dim = encoder_hidden_states.shape
        batch_size, image_seq_length, embed_dim = hidden_states.shape
=======
        text_seq_length = encoder_hidden_states.shape[1]
>>>>>>> 1a419582
        hidden_states = mint.cat([encoder_hidden_states, hidden_states], dim=1)

        # 1. QKV projections
        query = attn.to_q(hidden_states)
        key = attn.to_k(hidden_states)
        value = attn.to_v(hidden_states)

        # query = query.unflatten(2, (attn.heads, -1)).transpose(1, 2)
        # key = key.unflatten(2, (attn.heads, -1)).transpose(1, 2)
        # value = value.unflatten(2, (attn.heads, -1)).transpose(1, 2)
        query = query.reshape(query.shape[:2] + (attn.heads, -1) + query.shape[3:]).swapaxes(1, 2)
        key = key.reshape(key.shape[:2] + (attn.heads, -1) + key.shape[3:]).swapaxes(1, 2)
        value = value.reshape(value.shape[:2] + (attn.heads, -1) + value.shape[3:]).swapaxes(1, 2)

        # 2. QK normalization
        if attn.norm_q is not None:
            query = attn.norm_q(query)
        if attn.norm_k is not None:
            key = attn.norm_k(key)

        # 3. Rotational positional embeddings applied to latent stream
        if image_rotary_emb is not None:
            # query[:, :, text_seq_length:, :] = self.apply_rotary_emb(
            #     query[:, :, text_seq_length:, :], image_rotary_emb, use_real_unbind_dim=-2
            # )
            # key[:, :, text_seq_length:, :] = self.apply_rotary_emb(
            #     key[:, :, text_seq_length:, :], image_rotary_emb, use_real_unbind_dim=-2
            # )
            query = self.apply_rotary_emb_for_image_part(
                query, image_rotary_emb, text_seq_length, use_real_unbind_dim=-2
            )
            key = self.apply_rotary_emb_for_image_part(key, image_rotary_emb, text_seq_length, use_real_unbind_dim=-2)

        # 4. Attention
        if attention_mask is not None:
            text_attention_mask = attention_mask.float()
            actual_text_seq_length = text_attention_mask.shape[1]
            new_attention_mask = mint.zeros((batch_size, text_seq_length + image_seq_length))
            new_attention_mask[:, :actual_text_seq_length] = text_attention_mask
            new_attention_mask = new_attention_mask.unsqueeze(2)
            attention_mask_matrix = new_attention_mask @ new_attention_mask.swapaxes(1, 2)
            attention_mask = (attention_mask_matrix > 0).unsqueeze(1).to(query.dtype)

        hidden_states = attn.scaled_dot_product_attention(
            query, key, value, attn_mask=attention_mask, dropout_p=0.0, is_causal=False
        )
        hidden_states = hidden_states.swapaxes(1, 2).flatten(2, 3)
        hidden_states = hidden_states.type_as(query)

        # 5. Output projection
        hidden_states = attn.to_out[0](hidden_states)
        hidden_states = attn.to_out[1](hidden_states)

        encoder_hidden_states, hidden_states = hidden_states.split(
            [text_seq_length, hidden_states.shape[1] - text_seq_length], dim=1
        )
        return hidden_states, encoder_hidden_states


class CogView4TransformerBlock(nn.Cell):
    def __init__(
        self, dim: int = 2560, num_attention_heads: int = 64, attention_head_dim: int = 40, time_embed_dim: int = 512
    ) -> None:
        super().__init__()

        # 1. Attention
        self.norm1 = CogView4AdaLayerNormZero(time_embed_dim, dim)
        self.attn1 = Attention(
            query_dim=dim,
            heads=num_attention_heads,
            dim_head=attention_head_dim,
            out_dim=dim,
            bias=True,
            qk_norm="layer_norm",
            elementwise_affine=False,
            eps=1e-5,
            processor=CogView4AttnProcessor(),
        )

        # 2. Feedforward
        self.norm2 = mint.nn.LayerNorm(dim, elementwise_affine=False, eps=1e-5)
        self.norm2_context = mint.nn.LayerNorm(dim, elementwise_affine=False, eps=1e-5)
        self.ff = FeedForward(dim=dim, dim_out=dim, activation_fn="gelu-approximate")

    def construct(
        self,
        hidden_states: ms.Tensor,
        encoder_hidden_states: ms.Tensor,
        temb: Optional[ms.Tensor] = None,
        image_rotary_emb: Optional[ms.Tensor] = None,
        attention_mask: Optional[ms.Tensor] = None,
        **kwargs,
    ) -> ms.Tensor:
        # 1. Timestep conditioning
        (
            norm_hidden_states,
            gate_msa,
            shift_mlp,
            scale_mlp,
            gate_mlp,
            norm_encoder_hidden_states,
            c_gate_msa,
            c_shift_mlp,
            c_scale_mlp,
            c_gate_mlp,
        ) = self.norm1(hidden_states, encoder_hidden_states, temb)

        # 2. Attention
        attn_hidden_states, attn_encoder_hidden_states = self.attn1(
            hidden_states=norm_hidden_states,
            encoder_hidden_states=norm_encoder_hidden_states,
            image_rotary_emb=image_rotary_emb,
            attention_mask=attention_mask,
            **kwargs,
        )
        hidden_states = hidden_states + attn_hidden_states * gate_msa.unsqueeze(1)
        encoder_hidden_states = encoder_hidden_states + attn_encoder_hidden_states * c_gate_msa.unsqueeze(1)

        # 3. Feedforward
        norm_hidden_states = self.norm2(hidden_states) * (1 + scale_mlp.unsqueeze(1)) + shift_mlp.unsqueeze(1)

        norm_encoder_hidden_states = self.norm2_context(encoder_hidden_states) * (
            1 + c_scale_mlp.unsqueeze(1)
        ) + c_shift_mlp.unsqueeze(1)

        ff_output = self.ff(norm_hidden_states)
        ff_output_context = self.ff(norm_encoder_hidden_states)
        hidden_states = hidden_states + ff_output * gate_mlp.unsqueeze(1)
        encoder_hidden_states = encoder_hidden_states + ff_output_context * c_gate_mlp.unsqueeze(1)

        return hidden_states, encoder_hidden_states


class CogView4RotaryPosEmbed(nn.Cell):
    def __init__(self, dim: int, patch_size: int, rope_axes_dim: Tuple[int, int], theta: float = 10000.0) -> None:
        super().__init__()

        self.dim = dim
        self.patch_size = patch_size
        self.rope_axes_dim = rope_axes_dim
<<<<<<< HEAD
        self.theta = theta
=======

        dim_h, dim_w = dim // 2, dim // 2
        h_inv_freq = 1.0 / (theta ** (mint.arange(0, dim_h, 2, dtype=ms.float32)[: (dim_h // 2)].float() / dim_h))
        w_inv_freq = 1.0 / (theta ** (mint.arange(0, dim_w, 2, dtype=ms.float32)[: (dim_w // 2)].float() / dim_w))
        h_seq = mint.arange(self.rope_axes_dim[0])
        w_seq = mint.arange(self.rope_axes_dim[1])
        self.freqs_h = mint.outer(h_seq, h_inv_freq)
        self.freqs_w = mint.outer(w_seq, w_inv_freq)
>>>>>>> 1a419582

    def construct(self, hidden_states: ms.Tensor) -> Tuple[ms.Tensor, ms.Tensor]:
        batch_size, num_channels, height, width = hidden_states.shape
        height, width = height // self.patch_size, width // self.patch_size

<<<<<<< HEAD
        dim_h, dim_w = self.dim // 2, self.dim // 2
        h_inv_freq = 1.0 / (self.theta ** (mint.arange(0, dim_h, 2, dtype=ms.float32)[: (dim_h // 2)].float() / dim_h))
        w_inv_freq = 1.0 / (self.theta ** (mint.arange(0, dim_w, 2, dtype=ms.float32)[: (dim_w // 2)].float() / dim_w))
        h_seq = mint.arange(self.rope_axes_dim[0])
        w_seq = mint.arange(self.rope_axes_dim[1])
        freqs_h = mint.outer(h_seq, h_inv_freq)
        freqs_w = mint.outer(w_seq, w_inv_freq)

=======
>>>>>>> 1a419582
        h_idx = mint.arange(height)
        w_idx = mint.arange(width)
        inner_h_idx = h_idx * self.rope_axes_dim[0] // height
        inner_w_idx = w_idx * self.rope_axes_dim[1] // width

        freqs_h = freqs_h[inner_h_idx]
        freqs_w = freqs_w[inner_w_idx]

        # Create position matrices for height and width
        # [height, 1, dim//4] and [1, width, dim//4]
        freqs_h = freqs_h.unsqueeze(1)
        freqs_w = freqs_w.unsqueeze(0)
        # Broadcast freqs_h and freqs_w to [height, width, dim//4]
        freqs_h = freqs_h.broadcast_to((height, width, -1))
        freqs_w = freqs_w.broadcast_to((height, width, -1))

        # Concatenate along last dimension to get [height, width, dim//2]
        freqs = mint.cat([freqs_h, freqs_w], dim=-1)
        freqs = mint.cat([freqs, freqs], dim=-1)  # [height, width, dim]
        freqs = freqs.reshape(height * width, -1)
        return (freqs.cos(), freqs.sin())


class CogView4Transformer2DModel(ModelMixin, ConfigMixin, PeftAdapterMixin):
    r"""
    Args:
        patch_size (`int`, defaults to `2`):
            The size of the patches to use in the patch embedding layer.
        in_channels (`int`, defaults to `16`):
            The number of channels in the input.
        num_layers (`int`, defaults to `30`):
            The number of layers of Transformer blocks to use.
        attention_head_dim (`int`, defaults to `40`):
            The number of channels in each head.
        num_attention_heads (`int`, defaults to `64`):
            The number of heads to use for multi-head attention.
        out_channels (`int`, defaults to `16`):
            The number of channels in the output.
        text_embed_dim (`int`, defaults to `4096`):
            Input dimension of text embeddings from the text encoder.
        time_embed_dim (`int`, defaults to `512`):
            Output dimension of timestep embeddings.
        condition_dim (`int`, defaults to `256`):
            The embedding dimension of the input SDXL-style resolution conditions (original_size, target_size,
            crop_coords).
        pos_embed_max_size (`int`, defaults to `128`):
            The maximum resolution of the positional embeddings, from which slices of shape `H x W` are taken and added
            to input patched latents, where `H` and `W` are the latent height and width respectively. A value of 128
            means that the maximum supported height and width for image generation is `128 * vae_scale_factor *
            patch_size => 128 * 8 * 2 => 2048`.
        sample_size (`int`, defaults to `128`):
            The base resolution of input latents. If height/width is not provided during generation, this value is used
            to determine the resolution as `sample_size * vae_scale_factor => 128 * 8 => 1024`
    """

    _supports_gradient_checkpointing = True
    _no_split_modules = ["CogView4TransformerBlock", "CogView4PatchEmbed", "CogView4PatchEmbed"]
    _skip_layerwise_casting_patterns = ["patch_embed", "norm", "proj_out"]

    @register_to_config
    def __init__(
        self,
        patch_size: int = 2,
        in_channels: int = 16,
        out_channels: int = 16,
        num_layers: int = 30,
        attention_head_dim: int = 40,
        num_attention_heads: int = 64,
        text_embed_dim: int = 4096,
        time_embed_dim: int = 512,
        condition_dim: int = 256,
        pos_embed_max_size: int = 128,
        sample_size: int = 128,
        rope_axes_dim: Tuple[int, int] = (256, 256),
    ):
        super().__init__()

        # CogView4 uses 3 additional SDXL-like conditions - original_size, target_size, crop_coords
        # Each of these are sincos embeddings of shape 2 * condition_dim
        pooled_projection_dim = 3 * 2 * condition_dim
        inner_dim = num_attention_heads * attention_head_dim
        out_channels = out_channels

        # 1. RoPE
        self.rope = CogView4RotaryPosEmbed(attention_head_dim, patch_size, rope_axes_dim, theta=10000.0)

        # 2. Patch & Text-timestep embedding
        self.patch_embed = CogView4PatchEmbed(in_channels, inner_dim, patch_size, text_embed_dim)

        self.time_condition_embed = CogView3CombinedTimestepSizeEmbeddings(
            embedding_dim=time_embed_dim,
            condition_dim=condition_dim,
            pooled_projection_dim=pooled_projection_dim,
            timesteps_dim=inner_dim,
        )

        # 3. Transformer blocks
        self.transformer_blocks = nn.CellList(
            [
                CogView4TransformerBlock(inner_dim, num_attention_heads, attention_head_dim, time_embed_dim)
                for _ in range(num_layers)
            ]
        )

        # 4. Output projection
        self.norm_out = AdaLayerNormContinuous(inner_dim, time_embed_dim, elementwise_affine=False)
        self.proj_out = mint.nn.Linear(inner_dim, patch_size * patch_size * out_channels, bias=True)

        self.gradient_checkpointing = False

        self.patch_size = self.config.patch_size

    def construct(
        self,
        hidden_states: ms.Tensor,
        encoder_hidden_states: ms.Tensor,
        timestep: ms.Tensor,
        original_size: ms.Tensor,
        target_size: ms.Tensor,
        crop_coords: ms.Tensor,
        attention_kwargs: Optional[Dict[str, Any]] = None,
        return_dict: bool = True,
        attention_mask: Optional[ms.Tensor] = None,
        **kwargs,
    ) -> Union[ms.Tensor, Transformer2DModelOutput]:
        batch_size, num_channels, height, width = hidden_states.shape

        # 1. RoPE
        image_rotary_emb = self.rope(hidden_states)

        # 2. Patch & Timestep embeddings
        p = self.patch_size
        post_patch_height = height // p
        post_patch_width = width // p

        hidden_states, encoder_hidden_states = self.patch_embed(hidden_states, encoder_hidden_states)

        temb = self.time_condition_embed(timestep, original_size, target_size, crop_coords, hidden_states.dtype)
<<<<<<< HEAD
        temb = F.silu(temb)
=======
        temb = mint.nn.functional.silu(temb)
>>>>>>> 1a419582

        # 3. Transformer blocks
        for block in self.transformer_blocks:
            hidden_states, encoder_hidden_states = block(
                hidden_states, encoder_hidden_states, temb, image_rotary_emb, attention_mask, **kwargs
            )

        # 4. Output norm & projection
        hidden_states = self.norm_out(hidden_states, temb)
        hidden_states = self.proj_out(hidden_states)

        # 5. Unpatchify
        hidden_states = hidden_states.reshape(batch_size, post_patch_height, post_patch_width, -1, p, p)
        output = hidden_states.permute(0, 3, 1, 4, 2, 5).flatten(4, 5).flatten(2, 3)

        if not return_dict:
            return (output,)
        return Transformer2DModelOutput(sample=output)<|MERGE_RESOLUTION|>--- conflicted
+++ resolved
@@ -15,10 +15,7 @@
 from typing import Any, Dict, Optional, Tuple, Union
 
 import mindspore as ms
-<<<<<<< HEAD
 import mindspore.mint.nn.functional as F
-=======
->>>>>>> 1a419582
 from mindspore import mint, nn
 
 from ...configuration_utils import ConfigMixin, register_to_config
@@ -67,13 +64,8 @@
     def __init__(self, embedding_dim: int, dim: int) -> None:
         super().__init__()
 
-<<<<<<< HEAD
         self.norm = mint.nn.LayerNorm(dim, elementwise_affine=False, eps=1e-5)
         self.norm_context = mint.nn.LayerNorm(dim, elementwise_affine=False, eps=1e-5)
-=======
-        self.norm = LayerNorm(dim, elementwise_affine=False, eps=1e-5)
-        self.norm_context = LayerNorm(dim, elementwise_affine=False, eps=1e-5)
->>>>>>> 1a419582
         self.linear = mint.nn.Linear(embedding_dim, 12 * dim, bias=True)
 
     def construct(
@@ -157,12 +149,8 @@
         attention_mask: Optional[ms.Tensor] = None,
         image_rotary_emb: Optional[ms.Tensor] = None,
     ) -> ms.Tensor:
-<<<<<<< HEAD
         batch_size, text_seq_length, embed_dim = encoder_hidden_states.shape
         batch_size, image_seq_length, embed_dim = hidden_states.shape
-=======
-        text_seq_length = encoder_hidden_states.shape[1]
->>>>>>> 1a419582
         hidden_states = mint.cat([encoder_hidden_states, hidden_states], dim=1)
 
         # 1. QKV projections
@@ -303,24 +291,12 @@
         self.dim = dim
         self.patch_size = patch_size
         self.rope_axes_dim = rope_axes_dim
-<<<<<<< HEAD
         self.theta = theta
-=======
-
-        dim_h, dim_w = dim // 2, dim // 2
-        h_inv_freq = 1.0 / (theta ** (mint.arange(0, dim_h, 2, dtype=ms.float32)[: (dim_h // 2)].float() / dim_h))
-        w_inv_freq = 1.0 / (theta ** (mint.arange(0, dim_w, 2, dtype=ms.float32)[: (dim_w // 2)].float() / dim_w))
-        h_seq = mint.arange(self.rope_axes_dim[0])
-        w_seq = mint.arange(self.rope_axes_dim[1])
-        self.freqs_h = mint.outer(h_seq, h_inv_freq)
-        self.freqs_w = mint.outer(w_seq, w_inv_freq)
->>>>>>> 1a419582
 
     def construct(self, hidden_states: ms.Tensor) -> Tuple[ms.Tensor, ms.Tensor]:
         batch_size, num_channels, height, width = hidden_states.shape
         height, width = height // self.patch_size, width // self.patch_size
 
-<<<<<<< HEAD
         dim_h, dim_w = self.dim // 2, self.dim // 2
         h_inv_freq = 1.0 / (self.theta ** (mint.arange(0, dim_h, 2, dtype=ms.float32)[: (dim_h // 2)].float() / dim_h))
         w_inv_freq = 1.0 / (self.theta ** (mint.arange(0, dim_w, 2, dtype=ms.float32)[: (dim_w // 2)].float() / dim_w))
@@ -329,8 +305,6 @@
         freqs_h = mint.outer(h_seq, h_inv_freq)
         freqs_w = mint.outer(w_seq, w_inv_freq)
 
-=======
->>>>>>> 1a419582
         h_idx = mint.arange(height)
         w_idx = mint.arange(width)
         inner_h_idx = h_idx * self.rope_axes_dim[0] // height
@@ -469,11 +443,7 @@
         hidden_states, encoder_hidden_states = self.patch_embed(hidden_states, encoder_hidden_states)
 
         temb = self.time_condition_embed(timestep, original_size, target_size, crop_coords, hidden_states.dtype)
-<<<<<<< HEAD
         temb = F.silu(temb)
-=======
-        temb = mint.nn.functional.silu(temb)
->>>>>>> 1a419582
 
         # 3. Transformer blocks
         for block in self.transformer_blocks:
