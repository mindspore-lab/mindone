--- conflicted
+++ resolved
@@ -28,13 +28,9 @@
 from ...configuration_utils import ConfigMixin, register_to_config
 from ...loaders import FromOriginalModelMixin, PeftAdapterMixin
 from ...utils import logging
-<<<<<<< HEAD
-from ..attention import AttentionMixin, FeedForward
-=======
 from .._modeling_parallel import ContextParallelInput, ContextParallelOutput
 from ..attention import AttentionMixin, FeedForward
 from ..attention_dispatch import dispatch_attention_fn
->>>>>>> 53f7fdcf
 from ..attention_processor import Attention
 from ..cache_utils import CacheMixin
 from ..embeddings import TimestepEmbedding, Timesteps
@@ -460,13 +456,9 @@
         return encoder_hidden_states, hidden_states
 
 
-<<<<<<< HEAD
-class QwenImageTransformer2DModel(ModelMixin, ConfigMixin, PeftAdapterMixin, FromOriginalModelMixin, AttentionMixin):
-=======
 class QwenImageTransformer2DModel(
     ModelMixin, ConfigMixin, PeftAdapterMixin, FromOriginalModelMixin, CacheMixin, AttentionMixin
 ):
->>>>>>> 53f7fdcf
     """
     The Transformer model introduced in Qwen.
 
