--- conflicted
+++ resolved
@@ -127,37 +127,6 @@
             grid[:, 2:3] = grid[:, 2:3] * rope_interpolation_scale[2] * self.patch_size / self.base_width
 
         grid = grid.flatten(2, 4).swapaxes(1, 2)
-
-        return grid
-
-    def construct(
-        self,
-        hidden_states: ms.Tensor,
-        num_frames: Optional[int] = None,
-        height: Optional[int] = None,
-        width: Optional[int] = None,
-        rope_interpolation_scale: Optional[Tuple[ms.Tensor, float, float]] = None,
-        video_coords: Optional[ms.Tensor] = None,
-    ) -> Tuple[ms.Tensor, ms.Tensor]:
-        batch_size = hidden_states.shape[0]
-
-        if video_coords is None:
-            grid = self._prepare_video_coords(
-                batch_size,
-                num_frames,
-                height,
-                width,
-                rope_interpolation_scale=rope_interpolation_scale,
-            )
-        else:
-            grid = mint.stack(
-                [
-                    video_coords[:, 0] / self.base_num_frames,
-                    video_coords[:, 1] / self.base_height,
-                    video_coords[:, 2] / self.base_width,
-                ],
-                dim=-1,
-            )
 
         return grid
 
@@ -406,11 +375,7 @@
             ]
         )
 
-<<<<<<< HEAD
         self.norm_out = mint.nn.LayerNorm(inner_dim, eps=1e-6)
-=======
-        self.norm_out = LayerNorm(inner_dim, eps=1e-6)
->>>>>>> 1a419582
         self.proj_out = mint.nn.Linear(inner_dim, out_channels)
 
         self.gradient_checkpointing = False
@@ -478,10 +443,6 @@
 def apply_rotary_emb(x, freqs):
     cos, sin = freqs
     x_real, x_imag = unflatten(x, 2, (-1, 2)).unbind(-1)  # [B, S, H, D // 2]
-<<<<<<< HEAD
     x_rotated = mint.stack([-x_imag, x_real], dim=-1).flatten(2)
-=======
-    x_rotated = mint.stack([-x_imag, x_real], dim=-1).flatten(start_dim=2)
->>>>>>> 1a419582
     out = (x.float() * cos + x_rotated.float() * sin).to(x.dtype)
     return out