--- conflicted
+++ resolved
@@ -129,10 +129,7 @@
             batch_size, seq_len, embed_dim = encoder_hidden_states_image.shape
             encoder_hidden_states_image = encoder_hidden_states_image.view(-1, 2 * seq_len, embed_dim)
             encoder_hidden_states_image = encoder_hidden_states_image + self.pos_embed
-<<<<<<< HEAD
-=======
-
->>>>>>> dc3972dc
+
         hidden_states = self.norm1(encoder_hidden_states_image)
         hidden_states = self.ff(hidden_states)
         hidden_states = self.norm2(hidden_states)
