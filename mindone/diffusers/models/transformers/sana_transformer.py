# Copyright 2024 The HuggingFace Team. All rights reserved.
#
# Licensed under the Apache License, Version 2.0 (the "License");
# you may not use this file except in compliance with the License.
# You may obtain a copy of the License at
#
#     http://www.apache.org/licenses/LICENSE-2.0
#
# Unless required by applicable law or agreed to in writing, software
# distributed under the License is distributed on an "AS IS" BASIS,
# WITHOUT WARRANTIES OR CONDITIONS OF ANY KIND, either express or implied.
# See the License for the specific language governing permissions and
# limitations under the License.

from typing import Any, Dict, Optional, Tuple, Union

import mindspore as ms
<<<<<<< HEAD
import mindspore.mint.nn.functional as F
=======
>>>>>>> 1a419582
from mindspore import mint, nn

from ...configuration_utils import ConfigMixin, register_to_config
from ...loaders import FromOriginalModelMixin, PeftAdapterMixin
from ...utils import logging
from ..attention_processor import Attention, AttentionProcessor, SanaLinearAttnProcessor2_0
from ..embeddings import PatchEmbed, PixArtAlphaTextProjection, TimestepEmbedding, Timesteps
from ..modeling_outputs import Transformer2DModelOutput
from ..modeling_utils import ModelMixin
from ..normalization import AdaLayerNormSingle, RMSNorm

logger = logging.get_logger(__name__)  # pylint: disable=invalid-name


class GLUMBConv(nn.Cell):
    def __init__(
        self,
        in_channels: int,
        out_channels: int,
        expand_ratio: float = 4,
        norm_type: Optional[str] = None,
        residual_connection: bool = True,
    ) -> None:
        super().__init__()

        hidden_channels = int(expand_ratio * in_channels)
        self.norm_type = norm_type
        self.residual_connection = residual_connection

        self.nonlinearity = mint.nn.SiLU()
<<<<<<< HEAD
        self.conv_inverted = mint.nn.Conv2d(in_channels, hidden_channels * 2, 1, 1, 0)
        self.conv_depth = mint.nn.Conv2d(hidden_channels * 2, hidden_channels * 2, 3, 1, 1, groups=hidden_channels * 2)
        self.conv_point = mint.nn.Conv2d(hidden_channels, out_channels, 1, 1, 0, bias=False)
=======
        self.conv_inverted = mint.nn.Conv2d(in_channels, hidden_channels * 2, 1, 1, padding=0, bias=True)
        self.conv_depth = mint.nn.Conv2d(
            hidden_channels * 2,
            hidden_channels * 2,
            3,
            1,
            padding=1,
            groups=hidden_channels * 2,
            bias=True,
        )
        self.conv_point = mint.nn.Conv2d(hidden_channels, out_channels, 1, 1, padding=0, bias=False)
>>>>>>> 1a419582

        self.norm = None
        if norm_type == "rms_norm":
            self.norm = RMSNorm(out_channels, eps=1e-5, elementwise_affine=True, bias=True)

    def construct(self, hidden_states: ms.Tensor) -> ms.Tensor:
        residual = None  # make compiler happy
        if self.residual_connection:
            residual = hidden_states

        hidden_states = self.conv_inverted(hidden_states)
        hidden_states = self.nonlinearity(hidden_states)

        hidden_states = self.conv_depth(hidden_states)
        hidden_states, gate = mint.chunk(hidden_states, 2, dim=1)
        hidden_states = hidden_states * self.nonlinearity(gate)

        hidden_states = self.conv_point(hidden_states)

        if self.norm_type == "rms_norm":
            # move channel to the last dimension so we apply RMSnorm across channel dimension
            hidden_states = self.norm(hidden_states.movedim(1, -1)).movedim(-1, 1)

        if self.residual_connection:
            hidden_states = hidden_states + residual

        return hidden_states


class SanaModulatedNorm(nn.Cell):
    def __init__(self, dim: int, elementwise_affine: bool = False, eps: float = 1e-6):
        super().__init__()
        self.norm = mint.nn.LayerNorm(dim, elementwise_affine=elementwise_affine, eps=eps)

    def construct(self, hidden_states: ms.Tensor, temb: ms.Tensor, scale_shift_table: ms.Tensor) -> ms.Tensor:
        hidden_states = self.norm(hidden_states)
        shift, scale = (scale_shift_table[None] + temb[:, None]).chunk(2, dim=1)
        hidden_states = hidden_states * (1 + scale) + shift
        return hidden_states


class SanaCombinedTimestepGuidanceEmbeddings(nn.Cell):
    def __init__(self, embedding_dim):
        super().__init__()
        self.time_proj = Timesteps(num_channels=256, flip_sin_to_cos=True, downscale_freq_shift=0)
        self.timestep_embedder = TimestepEmbedding(in_channels=256, time_embed_dim=embedding_dim)

        self.guidance_condition_proj = Timesteps(num_channels=256, flip_sin_to_cos=True, downscale_freq_shift=0)
        self.guidance_embedder = TimestepEmbedding(in_channels=256, time_embed_dim=embedding_dim)

<<<<<<< HEAD
        self.silu = nn.SiLU()
=======
        self.silu = mint.nn.SiLU()
>>>>>>> 1a419582
        self.linear = mint.nn.Linear(embedding_dim, 6 * embedding_dim, bias=True)

    def construct(self, timestep: ms.Tensor, guidance: ms.Tensor = None, hidden_dtype: ms.Type = None):
        timesteps_proj = self.time_proj(timestep)
        timesteps_emb = self.timestep_embedder(timesteps_proj.to(dtype=hidden_dtype))  # (N, D)

        guidance_proj = self.guidance_condition_proj(guidance)
        guidance_emb = self.guidance_embedder(guidance_proj.to(dtype=hidden_dtype))
        conditioning = timesteps_emb + guidance_emb

        return self.linear(self.silu(conditioning)), conditioning


class SanaAttnProcessor2_0:
    r"""
    Processor for implementing scaled dot-product attention (enabled by default if you're using PyTorch 2.0).
    """

    def __call__(
        self,
        attn: Attention,
        hidden_states: ms.Tensor,
        encoder_hidden_states: Optional[ms.Tensor] = None,
        attention_mask: Optional[ms.Tensor] = None,
    ) -> ms.Tensor:
        batch_size, sequence_length, _ = (
            hidden_states.shape if encoder_hidden_states is None else encoder_hidden_states.shape
        )

        if attention_mask is not None:
            attention_mask = attn.prepare_attention_mask(attention_mask, sequence_length, batch_size)
            # scaled_dot_product_attention expects attention_mask shape to be
            # (batch, heads, source_length, target_length)
            attention_mask = attention_mask.view(batch_size, attn.heads, -1, attention_mask.shape[-1])

        query = attn.to_q(hidden_states)

        if encoder_hidden_states is None:
            encoder_hidden_states = hidden_states

        key = attn.to_k(encoder_hidden_states)
        value = attn.to_v(encoder_hidden_states)

        if attn.norm_q is not None:
            query = attn.norm_q(query)
        if attn.norm_k is not None:
            key = attn.norm_k(key)

        inner_dim = key.shape[-1]
        head_dim = inner_dim // attn.heads

        query = query.view(batch_size, -1, attn.heads, head_dim).swapaxes(1, 2)

        key = key.view(batch_size, -1, attn.heads, head_dim).swapaxes(1, 2)
        value = value.view(batch_size, -1, attn.heads, head_dim).swapaxes(1, 2)

        # the output of sdp = (batch, num_heads, seq_len, head_dim)
        hidden_states = attn.scaled_dot_product_attention(
            query, key, value, attn_mask=attention_mask, dropout_p=0.0, is_causal=False
        )

        hidden_states = hidden_states.swapaxes(1, 2).reshape(batch_size, -1, attn.heads * head_dim)
        hidden_states = hidden_states.to(query.dtype)

        # linear proj
        hidden_states = attn.to_out[0](hidden_states)
        # dropout
        hidden_states = attn.to_out[1](hidden_states)

        hidden_states = hidden_states / attn.rescale_output_factor

        return hidden_states


class SanaTransformerBlock(nn.Cell):
    r"""
    Transformer block introduced in [Sana](https://huggingface.co/papers/2410.10629).
    """

    def __init__(
        self,
        dim: int = 2240,
        num_attention_heads: int = 70,
        attention_head_dim: int = 32,
        dropout: float = 0.0,
        num_cross_attention_heads: Optional[int] = 20,
        cross_attention_head_dim: Optional[int] = 112,
        cross_attention_dim: Optional[int] = 2240,
        attention_bias: bool = True,
        norm_elementwise_affine: bool = False,
        norm_eps: float = 1e-6,
        attention_out_bias: bool = True,
        mlp_ratio: float = 2.5,
        qk_norm: Optional[str] = None,
    ) -> None:
        super().__init__()

        # 1. Self Attention
        self.norm1 = mint.nn.LayerNorm(dim, elementwise_affine=False, eps=norm_eps)
        self.attn1 = Attention(
            query_dim=dim,
            heads=num_attention_heads,
            dim_head=attention_head_dim,
            kv_heads=num_attention_heads if qk_norm is not None else None,
            qk_norm=qk_norm,
            dropout=dropout,
            bias=attention_bias,
            cross_attention_dim=None,
            processor=SanaLinearAttnProcessor2_0(),
        )

        # 2. Cross Attention
        if cross_attention_dim is not None:
            self.norm2 = mint.nn.LayerNorm(dim, elementwise_affine=norm_elementwise_affine, eps=norm_eps)
            self.attn2 = Attention(
                query_dim=dim,
                qk_norm=qk_norm,
                kv_heads=num_cross_attention_heads if qk_norm is not None else None,
                cross_attention_dim=cross_attention_dim,
                heads=num_cross_attention_heads,
                dim_head=cross_attention_head_dim,
                dropout=dropout,
                bias=True,
                out_bias=attention_out_bias,
                processor=SanaAttnProcessor2_0(),
            )

        # 3. Feed-forward
        self.ff = GLUMBConv(dim, dim, mlp_ratio, norm_type=None, residual_connection=False)

        self.scale_shift_table = ms.Parameter(mint.randn(6, dim) / dim**0.5, name="scale_shift_table")

    def construct(
        self,
        hidden_states: ms.Tensor,
        attention_mask: Optional[ms.Tensor] = None,
        encoder_hidden_states: Optional[ms.Tensor] = None,
        encoder_attention_mask: Optional[ms.Tensor] = None,
        timestep: Optional[ms.Tensor] = None,
        height: int = None,
        width: int = None,
    ) -> ms.Tensor:
        batch_size = hidden_states.shape[0]

        # 1. Modulation
<<<<<<< HEAD
        shift_msa, scale_msa, gate_msa, shift_mlp, scale_mlp, gate_mlp = (
            self.scale_shift_table[None] + timestep.reshape(batch_size, 6, -1)
        ).chunk(6, dim=1)
=======
        shift_msa, scale_msa, gate_msa, shift_mlp, scale_mlp, gate_mlp = mint.chunk(
            self.scale_shift_table[None] + mint.reshape(timestep, (batch_size, 6, -1)), 6, dim=1
        )
>>>>>>> 1a419582

        # 2. Self Attention
        norm_hidden_states = self.norm1(hidden_states)
        norm_hidden_states = norm_hidden_states * (1 + scale_msa) + shift_msa
        norm_hidden_states = norm_hidden_states.to(hidden_states.dtype)

        attn_output = self.attn1(norm_hidden_states)
        hidden_states = hidden_states + gate_msa * attn_output

        # 3. Cross Attention
        if self.attn2 is not None:
            attn_output = self.attn2(
                hidden_states,
                encoder_hidden_states=encoder_hidden_states,
                attention_mask=encoder_attention_mask,
            )
            hidden_states = attn_output + hidden_states

        # 4. Feed-forward
        norm_hidden_states = self.norm2(hidden_states)
        norm_hidden_states = norm_hidden_states * (1 + scale_mlp) + shift_mlp

        # norm_hidden_states = norm_hidden_states.unflatten(1, (height, width)).permute(0, 3, 1, 2)
        norm_hidden_states = norm_hidden_states.reshape(
            norm_hidden_states.shape[0], height, width, norm_hidden_states.shape[-1]
        ).permute(0, 3, 1, 2)
        ff_output = self.ff(norm_hidden_states)
        ff_output = ff_output.flatten(2, 3).permute(0, 2, 1)
        hidden_states = hidden_states + gate_mlp * ff_output

        return hidden_states


class SanaTransformer2DModel(ModelMixin, ConfigMixin, PeftAdapterMixin, FromOriginalModelMixin):
    r"""
    A 2D Transformer model introduced in [Sana](https://huggingface.co/papers/2410.10629) family of models.

    Args:
        in_channels (`int`, defaults to `32`):
            The number of channels in the input.
        out_channels (`int`, *optional*, defaults to `32`):
            The number of channels in the output.
        num_attention_heads (`int`, defaults to `70`):
            The number of heads to use for multi-head attention.
        attention_head_dim (`int`, defaults to `32`):
            The number of channels in each head.
        num_layers (`int`, defaults to `20`):
            The number of layers of Transformer blocks to use.
        num_cross_attention_heads (`int`, *optional*, defaults to `20`):
            The number of heads to use for cross-attention.
        cross_attention_head_dim (`int`, *optional*, defaults to `112`):
            The number of channels in each head for cross-attention.
        cross_attention_dim (`int`, *optional*, defaults to `2240`):
            The number of channels in the cross-attention output.
        caption_channels (`int`, defaults to `2304`):
            The number of channels in the caption embeddings.
        mlp_ratio (`float`, defaults to `2.5`):
            The expansion ratio to use in the GLUMBConv layer.
        dropout (`float`, defaults to `0.0`):
            The dropout probability.
        attention_bias (`bool`, defaults to `False`):
            Whether to use bias in the attention layer.
        sample_size (`int`, defaults to `32`):
            The base size of the input latent.
        patch_size (`int`, defaults to `1`):
            The size of the patches to use in the patch embedding layer.
        norm_elementwise_affine (`bool`, defaults to `False`):
            Whether to use elementwise affinity in the normalization layer.
        norm_eps (`float`, defaults to `1e-6`):
            The epsilon value for the normalization layer.
        qk_norm (`str`, *optional*, defaults to `None`):
            The normalization to use for the query and key.
        timestep_scale (`float`, defaults to `1.0`):
            The scale to use for the timesteps.
    """

    _supports_gradient_checkpointing = True
    _no_split_modules = ["SanaTransformerBlock", "PatchEmbed", "SanaModulatedNorm"]
    _skip_layerwise_casting_patterns = ["patch_embed", "norm"]

    @register_to_config
    def __init__(
        self,
        in_channels: int = 32,
        out_channels: Optional[int] = 32,
        num_attention_heads: int = 70,
        attention_head_dim: int = 32,
        num_layers: int = 20,
        num_cross_attention_heads: Optional[int] = 20,
        cross_attention_head_dim: Optional[int] = 112,
        cross_attention_dim: Optional[int] = 2240,
        caption_channels: int = 2304,
        mlp_ratio: float = 2.5,
        dropout: float = 0.0,
        attention_bias: bool = False,
        sample_size: int = 32,
        patch_size: int = 1,
        norm_elementwise_affine: bool = False,
        norm_eps: float = 1e-6,
        interpolation_scale: Optional[int] = None,
        guidance_embeds: bool = False,
        guidance_embeds_scale: float = 0.1,
        qk_norm: Optional[str] = None,
        timestep_scale: float = 1.0,
    ) -> None:
        super().__init__()

        out_channels = out_channels or in_channels
        inner_dim = num_attention_heads * attention_head_dim

        # 1. Patch Embedding
        self.patch_embed = PatchEmbed(
            height=sample_size,
            width=sample_size,
            patch_size=patch_size,
            in_channels=in_channels,
            embed_dim=inner_dim,
            interpolation_scale=interpolation_scale,
            pos_embed_type="sincos" if interpolation_scale is not None else None,
        )

        # 2. Additional condition embeddings
        if guidance_embeds:
            self.time_embed = SanaCombinedTimestepGuidanceEmbeddings(inner_dim)
        else:
            self.time_embed = AdaLayerNormSingle(inner_dim)

        self.caption_projection = PixArtAlphaTextProjection(in_features=caption_channels, hidden_size=inner_dim)
        self.caption_norm = RMSNorm(inner_dim, eps=1e-5, elementwise_affine=True)

        # 3. Transformer blocks
        self.transformer_blocks = nn.CellList(
            [
                SanaTransformerBlock(
                    inner_dim,
                    num_attention_heads,
                    attention_head_dim,
                    dropout=dropout,
                    num_cross_attention_heads=num_cross_attention_heads,
                    cross_attention_head_dim=cross_attention_head_dim,
                    cross_attention_dim=cross_attention_dim,
                    attention_bias=attention_bias,
                    norm_elementwise_affine=norm_elementwise_affine,
                    norm_eps=norm_eps,
                    mlp_ratio=mlp_ratio,
                    qk_norm=qk_norm,
                )
                for _ in range(num_layers)
            ]
        )

        # 4. Output blocks
        self.scale_shift_table = ms.Parameter(mint.randn(2, inner_dim) / inner_dim**0.5, name="scale_shift_table")
        self.norm_out = SanaModulatedNorm(inner_dim, elementwise_affine=False, eps=1e-6)
        self.proj_out = mint.nn.Linear(inner_dim, patch_size * patch_size * out_channels)
<<<<<<< HEAD
=======

        self._gradient_checkpointing = False
>>>>>>> 1a419582

        self.gradient_checkpointing = False

    @property
    # Copied from diffusers.models.unets.unet_2d_condition.UNet2DConditionModel.attn_processors
    def attn_processors(self) -> Dict[str, AttentionProcessor]:
        r"""
        Returns:
            `dict` of attention processors: A dictionary containing all attention processors used in the model with
            indexed by its weight name.
        """
        # set recursively
        processors = {}

        def fn_recursive_add_processors(name: str, module: nn.Cell, processors: Dict[str, AttentionProcessor]):
            if hasattr(module, "get_processor"):
                processors[f"{name}.processor"] = module.get_processor()

            for sub_name, child in module.name_cells().items():
                fn_recursive_add_processors(f"{name}.{sub_name}", child, processors)

            return processors

        for name, module in self.name_cells().items():
            fn_recursive_add_processors(name, module, processors)

        return processors

    # Copied from diffusers.models.unets.unet_2d_condition.UNet2DConditionModel.set_attn_processor
    def set_attn_processor(self, processor: Union[AttentionProcessor, Dict[str, AttentionProcessor]]):
        r"""
        Sets the attention processor to use to compute attention.

        Parameters:
            processor (`dict` of `AttentionProcessor` or only `AttentionProcessor`):
                The instantiated processor class or a dictionary of processor classes that will be set as the processor
                for **all** `Attention` layers.

                If `processor` is a dict, the key needs to define the path to the corresponding cross attention
                processor. This is strongly recommended when setting trainable attention processors.

        """
        count = len(self.attn_processors.keys())

        if isinstance(processor, dict) and len(processor) != count:
            raise ValueError(
                f"A dict of processors was passed, but the number of processors {len(processor)} does not match the"
                f" number of attention layers: {count}. Please make sure to pass {count} processor classes."
            )

        def fn_recursive_attn_processor(name: str, module: nn.Cell, processor):
            if hasattr(module, "set_processor"):
                if not isinstance(processor, dict):
                    module.set_processor(processor)
                else:
                    module.set_processor(processor.pop(f"{name}.processor"))

            for sub_name, child in module.name_cells().items():
                fn_recursive_attn_processor(f"{name}.{sub_name}", child, processor)

        for name, module in self.name_cells().items():
            fn_recursive_attn_processor(name, module, processor)

    def construct(
        self,
        hidden_states: ms.Tensor,
        encoder_hidden_states: ms.Tensor,
        timestep: ms.Tensor,
        guidance: Optional[ms.Tensor] = None,
        encoder_attention_mask: Optional[ms.Tensor] = None,
        attention_mask: Optional[ms.Tensor] = None,
        attention_kwargs: Optional[Dict[str, Any]] = None,
        return_dict: bool = False,
    ) -> Union[Tuple[ms.Tensor, ...], Transformer2DModelOutput]:
        if attention_kwargs is not None and "scale" in attention_kwargs:
            # weight the lora layers by setting `lora_scale` for each PEFT layer here
            # and remove `lora_scale` from each PEFT layer at the end.
            # scale_lora_layers & unscale_lora_layers maybe contains some operation forbidden in graph mode
            raise RuntimeError(
                f"You are trying to set scaling of lora layer by passing {attention_kwargs['scale']=}. "
                f"However it's not allowed in on-the-fly model forwarding. "
                f"Please manually call `scale_lora_layers(model, lora_scale)` before model forwarding and "
                f"`unscale_lora_layers(model, lora_scale)` after model forwarding. "
                f"For example, it can be done in a pipeline call like `StableDiffusionPipeline.__call__`."
            )

        # ensure attention_mask is a bias, and give it a singleton query_tokens dimension.
        #   we may have done this conversion already, e.g. if we came here via UNet2DConditionModel#forward.
        #   we can tell by counting dims; if ndim == 2: it's a mask rather than a bias.
        # expects mask of shape:
        #   [batch, key_tokens]
        # adds singleton query_tokens dimension:
        #   [batch,                    1, key_tokens]
        # this helps to broadcast it as a bias over attention scores, which will be in one of the following shapes:
        #   [batch,  heads, query_tokens, key_tokens] (e.g. torch sdp attn)
        #   [batch * heads, query_tokens, key_tokens] (e.g. xformers or classic attn)
        if attention_mask is not None and attention_mask.ndim == 2:
            # assume that mask is expressed as:
            #   (1 = keep,      0 = discard)
            # convert mask into a bias that can be added to attention scores:
            #       (keep = +0,     discard = -10000.0)
            attention_mask = (1 - attention_mask.to(hidden_states.dtype)) * -10000.0
            attention_mask = attention_mask.unsqueeze(1)

        # convert encoder_attention_mask to a bias the same way we do for attention_mask
        if encoder_attention_mask is not None and encoder_attention_mask.ndim == 2:
            encoder_attention_mask = (1 - encoder_attention_mask.to(hidden_states.dtype)) * -10000.0
            encoder_attention_mask = encoder_attention_mask.unsqueeze(1)

        # 1. Input
        batch_size, num_channels, height, width = hidden_states.shape
        p = self.config["patch_size"]
        post_patch_height, post_patch_width = height // p, width // p

        hidden_states = self.patch_embed(hidden_states)

        if guidance is not None:
            timestep, embedded_timestep = self.time_embed(timestep, guidance=guidance, hidden_dtype=hidden_states.dtype)
        else:
            timestep, embedded_timestep = self.time_embed(
                timestep, batch_size=batch_size, hidden_dtype=hidden_states.dtype
            )

        encoder_hidden_states = self.caption_projection(encoder_hidden_states)
        encoder_hidden_states = encoder_hidden_states.view(batch_size, -1, hidden_states.shape[-1])

        encoder_hidden_states = self.caption_norm(encoder_hidden_states)

        # 2. Transformer blocks
        for block in self.transformer_blocks:
            hidden_states = block(
                hidden_states,
                attention_mask,
                encoder_hidden_states,
                encoder_attention_mask,
                timestep,
                post_patch_height,
                post_patch_width,
            )

        # 3. Normalization
        hidden_states = self.norm_out(hidden_states, embedded_timestep, self.scale_shift_table)

        hidden_states = self.proj_out(hidden_states)

        # 5. Unpatchify
        hidden_states = hidden_states.reshape(
            batch_size, post_patch_height, post_patch_width, self.config["patch_size"], self.config["patch_size"], -1
        )
        hidden_states = hidden_states.permute(0, 5, 1, 3, 2, 4)
        output = hidden_states.reshape(batch_size, -1, post_patch_height * p, post_patch_width * p)

        if not return_dict:
            return (output,)

        return Transformer2DModelOutput(sample=output)<|MERGE_RESOLUTION|>--- conflicted
+++ resolved
@@ -15,10 +15,6 @@
 from typing import Any, Dict, Optional, Tuple, Union
 
 import mindspore as ms
-<<<<<<< HEAD
-import mindspore.mint.nn.functional as F
-=======
->>>>>>> 1a419582
 from mindspore import mint, nn
 
 from ...configuration_utils import ConfigMixin, register_to_config
@@ -49,23 +45,9 @@
         self.residual_connection = residual_connection
 
         self.nonlinearity = mint.nn.SiLU()
-<<<<<<< HEAD
         self.conv_inverted = mint.nn.Conv2d(in_channels, hidden_channels * 2, 1, 1, 0)
         self.conv_depth = mint.nn.Conv2d(hidden_channels * 2, hidden_channels * 2, 3, 1, 1, groups=hidden_channels * 2)
         self.conv_point = mint.nn.Conv2d(hidden_channels, out_channels, 1, 1, 0, bias=False)
-=======
-        self.conv_inverted = mint.nn.Conv2d(in_channels, hidden_channels * 2, 1, 1, padding=0, bias=True)
-        self.conv_depth = mint.nn.Conv2d(
-            hidden_channels * 2,
-            hidden_channels * 2,
-            3,
-            1,
-            padding=1,
-            groups=hidden_channels * 2,
-            bias=True,
-        )
-        self.conv_point = mint.nn.Conv2d(hidden_channels, out_channels, 1, 1, padding=0, bias=False)
->>>>>>> 1a419582
 
         self.norm = None
         if norm_type == "rms_norm":
@@ -116,11 +98,7 @@
         self.guidance_condition_proj = Timesteps(num_channels=256, flip_sin_to_cos=True, downscale_freq_shift=0)
         self.guidance_embedder = TimestepEmbedding(in_channels=256, time_embed_dim=embedding_dim)
 
-<<<<<<< HEAD
-        self.silu = nn.SiLU()
-=======
         self.silu = mint.nn.SiLU()
->>>>>>> 1a419582
         self.linear = mint.nn.Linear(embedding_dim, 6 * embedding_dim, bias=True)
 
     def construct(self, timestep: ms.Tensor, guidance: ms.Tensor = None, hidden_dtype: ms.Type = None):
@@ -266,15 +244,9 @@
         batch_size = hidden_states.shape[0]
 
         # 1. Modulation
-<<<<<<< HEAD
         shift_msa, scale_msa, gate_msa, shift_mlp, scale_mlp, gate_mlp = (
             self.scale_shift_table[None] + timestep.reshape(batch_size, 6, -1)
         ).chunk(6, dim=1)
-=======
-        shift_msa, scale_msa, gate_msa, shift_mlp, scale_mlp, gate_mlp = mint.chunk(
-            self.scale_shift_table[None] + mint.reshape(timestep, (batch_size, 6, -1)), 6, dim=1
-        )
->>>>>>> 1a419582
 
         # 2. Self Attention
         norm_hidden_states = self.norm1(hidden_states)
@@ -430,11 +402,6 @@
         self.scale_shift_table = ms.Parameter(mint.randn(2, inner_dim) / inner_dim**0.5, name="scale_shift_table")
         self.norm_out = SanaModulatedNorm(inner_dim, elementwise_affine=False, eps=1e-6)
         self.proj_out = mint.nn.Linear(inner_dim, patch_size * patch_size * out_channels)
-<<<<<<< HEAD
-=======
-
-        self._gradient_checkpointing = False
->>>>>>> 1a419582
 
         self.gradient_checkpointing = False
 
