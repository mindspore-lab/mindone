# Copyright 2024 The HuggingFace Team. All rights reserved.
#
# Licensed under the Apache License, Version 2.0 (the "License");
# you may not use this file except in compliance with the License.
# You may obtain a copy of the License at
#
#     http://www.apache.org/licenses/LICENSE-2.0
#
# Unless required by applicable law or agreed to in writing, software
# distributed under the License is distributed on an "AS IS" BASIS,
# WITHOUT WARRANTIES OR CONDITIONS OF ANY KIND, either express or implied.
# See the License for the specific language governing permissions and
# limitations under the License.
import math
from typing import Callable, List, Optional, Tuple, Union

import mindspore as ms
from mindspore import nn, ops

from ..image_processor import IPAdapterMaskProcessor
from ..utils import deprecate, is_mindspore_version, logging
from ..utils.mindspore_utils import dtype_to_min
from .layers_compat import pad, unflatten

logger = logging.get_logger(__name__)  # pylint: disable=invalid-name


class Attention(nn.Cell):
    r"""
    A cross attention layer.

    Parameters:
        query_dim (`int`):
            The number of channels in the query.
        cross_attention_dim (`int`, *optional*):
            The number of channels in the encoder_hidden_states. If not given, defaults to `query_dim`.
        heads (`int`,  *optional*, defaults to 8):
            The number of heads to use for multi-head attention.
        kv_heads (`int`,  *optional*, defaults to `None`):
            The number of key and value heads to use for multi-head attention. Defaults to `heads`. If
            `kv_heads=heads`, the model will use Multi Head Attention (MHA), if `kv_heads=1` the model will use Multi
            Query Attention (MQA) otherwise GQA is used.
        dim_head (`int`,  *optional*, defaults to 64):
            The number of channels in each head.
        dropout (`float`, *optional*, defaults to 0.0):
            The dropout probability to use.
        bias (`bool`, *optional*, defaults to False):
            Set to `True` for the query, key, and value linear layers to contain a bias parameter.
        upcast_attention (`bool`, *optional*, defaults to False):
            Set to `True` to upcast the attention computation to `float32`.
        upcast_softmax (`bool`, *optional*, defaults to False):
            Set to `True` to upcast the softmax computation to `float32`.
        cross_attention_norm (`str`, *optional*, defaults to `None`):
            The type of normalization to use for the cross attention. Can be `None`, `layer_norm`, or `group_norm`.
        cross_attention_norm_num_groups (`int`, *optional*, defaults to 32):
            The number of groups to use for the group norm in the cross attention.
        added_kv_proj_dim (`int`, *optional*, defaults to `None`):
            The number of channels to use for the added key and value projections. If `None`, no projection is used.
        norm_num_groups (`int`, *optional*, defaults to `None`):
            The number of groups to use for the group norm in the attention.
        spatial_norm_dim (`int`, *optional*, defaults to `None`):
            The number of channels to use for the spatial normalization.
        out_bias (`bool`, *optional*, defaults to `True`):
            Set to `True` to use a bias in the output linear layer.
        scale_qk (`bool`, *optional*, defaults to `True`):
            Set to `True` to scale the query and key by `1 / sqrt(dim_head)`.
        only_cross_attention (`bool`, *optional*, defaults to `False`):
            Set to `True` to only use cross attention and not added_kv_proj_dim. Can only be set to `True` if
            `added_kv_proj_dim` is not `None`.
        eps (`float`, *optional*, defaults to 1e-5):
            An additional value added to the denominator in group normalization that is used for numerical stability.
        rescale_output_factor (`float`, *optional*, defaults to 1.0):
            A factor to rescale the output by dividing it with this value.
        residual_connection (`bool`, *optional*, defaults to `False`):
            Set to `True` to add the residual connection to the output.
        _from_deprecated_attn_block (`bool`, *optional*, defaults to `False`):
            Set to `True` if the attention block is loaded from a deprecated state dict.
        processor (`AttnProcessor`, *optional*, defaults to `None`):
            The attention processor to use. If `None`, defaults to `AttnProcessor2_0` if `torch 2.x` is used and
            `AttnProcessor` otherwise.
    """

    def __init__(
        self,
        query_dim: int,
        cross_attention_dim: Optional[int] = None,
        heads: int = 8,
        kv_heads: Optional[int] = None,
        dim_head: int = 64,
        dropout: float = 0.0,
        bias: bool = False,
        upcast_attention: bool = False,
        upcast_softmax: bool = False,
        cross_attention_norm: Optional[str] = None,
        cross_attention_norm_num_groups: int = 32,
        qk_norm: Optional[str] = None,
        added_kv_proj_dim: Optional[int] = None,
        added_proj_bias: Optional[bool] = True,
        norm_num_groups: Optional[int] = None,
        spatial_norm_dim: Optional[int] = None,
        out_bias: bool = True,
        scale_qk: bool = True,
        only_cross_attention: bool = False,
        eps: float = 1e-5,
        rescale_output_factor: float = 1.0,
        residual_connection: bool = False,
        _from_deprecated_attn_block: bool = False,
        processor: Optional["AttnProcessor"] = None,
        out_dim: int = None,
        out_context_dim: int = None,
        context_pre_only=None,
        pre_only=False,
        elementwise_affine: bool = True,
<<<<<<< HEAD
        is_causal: bool = False,
=======
>>>>>>> 9c32b2ae
    ):
        super().__init__()

        # To prevent circular import.
        from .normalization import FP32LayerNorm, GroupNorm, LayerNorm, LpNorm, RMSNorm

        self.inner_dim = out_dim if out_dim is not None else dim_head * heads
        self.inner_kv_dim = self.inner_dim if kv_heads is None else dim_head * kv_heads
        self.query_dim = query_dim
        self.use_bias = bias
        self.is_cross_attention = cross_attention_dim is not None
        self.cross_attention_dim = cross_attention_dim if cross_attention_dim is not None else query_dim
        self.upcast_attention = upcast_attention
        self.upcast_softmax = upcast_softmax
        self.rescale_output_factor = rescale_output_factor
        self.residual_connection = residual_connection
        self.dropout = dropout
        self.fused_projections = False
        self.out_dim = out_dim if out_dim is not None else query_dim
        self.out_context_dim = out_context_dim if out_context_dim is not None else query_dim
        self.context_pre_only = context_pre_only
        self.pre_only = pre_only
        self.is_causal = is_causal

        # we make use of this private variable to know whether this class is loaded
        # with an deprecated state dict so that we can convert it on the fly
        self._from_deprecated_attn_block = _from_deprecated_attn_block

        self.scale_qk = scale_qk
        self.scale = dim_head**-0.5 if self.scale_qk else 1.0
        # use `scale_sqrt` for ops.baddbmm to get same outputs with torch.baddbmm in fp16
        self.scale_sqrt = float(math.sqrt(self.scale))

        self.heads = out_dim // dim_head if out_dim is not None else heads
        # for slice_size > 0 the attention score computation
        # is split across the batch axis to save memory
        # You can set slice_size with `set_attention_slice`
        self.sliceable_head_dim = heads

        self.added_kv_proj_dim = added_kv_proj_dim
        self.only_cross_attention = only_cross_attention

        if self.added_kv_proj_dim is None and self.only_cross_attention:
            raise ValueError(
                "`only_cross_attention` can only be set to True if `added_kv_proj_dim` is not None. Make sure to set either `only_cross_attention=False` or define `added_kv_proj_dim`."  # noqa: E501
            )

        if norm_num_groups is not None:
            self.group_norm = GroupNorm(num_channels=query_dim, num_groups=norm_num_groups, eps=eps, affine=True)
        else:
            self.group_norm = None

        if spatial_norm_dim is not None:
            self.spatial_norm = SpatialNorm(f_channels=query_dim, zq_channels=spatial_norm_dim)
        else:
            self.spatial_norm = None

        if qk_norm is None:
            self.norm_q = None
            self.norm_k = None
        elif qk_norm == "layer_norm":
            self.norm_q = LayerNorm(dim_head, eps=eps, elementwise_affine=elementwise_affine)
            self.norm_k = LayerNorm(dim_head, eps=eps, elementwise_affine=elementwise_affine)
        elif qk_norm == "fp32_layer_norm":
            self.norm_q = FP32LayerNorm(dim_head, elementwise_affine=False, bias=False, eps=eps)
            self.norm_k = FP32LayerNorm(dim_head, elementwise_affine=False, bias=False, eps=eps)
        elif qk_norm == "layer_norm_across_heads":
            # Lumina applies qk norm across all heads
            self.norm_q = LayerNorm(dim_head * heads, eps=eps)
            self.norm_k = LayerNorm(dim_head * kv_heads, eps=eps)
        elif qk_norm == "rms_norm":
            self.norm_q = RMSNorm(dim_head, eps=eps)
            self.norm_k = RMSNorm(dim_head, eps=eps)
        elif qk_norm == "rms_norm_across_heads":
            # LTX applies qk norm across all heads
            self.norm_q = RMSNorm(dim_head * heads, eps=eps)
            self.norm_k = RMSNorm(dim_head * kv_heads, eps=eps)
        elif qk_norm == "l2":
            self.norm_q = LpNorm(p=2, dim=-1, eps=eps)
            self.norm_k = LpNorm(p=2, dim=-1, eps=eps)
        else:
            raise ValueError(f"unknown qk_norm: {qk_norm}. Should be None,'layer_norm','fp32_layer_norm','rms_norm'")

        self.cross_attention_norm = cross_attention_norm
        if cross_attention_norm is None:
            self.norm_cross = None
        elif cross_attention_norm == "layer_norm":
            self.norm_cross = LayerNorm(self.cross_attention_dim)
        elif cross_attention_norm == "group_norm":
            if self.added_kv_proj_dim is not None:
                # The given `encoder_hidden_states` are initially of shape
                # (batch_size, seq_len, added_kv_proj_dim) before being projected
                # to (batch_size, seq_len, cross_attention_dim). The norm is applied
                # before the projection, so we need to use `added_kv_proj_dim` as
                # the number of channels for the group norm.
                norm_cross_num_channels = added_kv_proj_dim
            else:
                norm_cross_num_channels = self.cross_attention_dim

            self.norm_cross = GroupNorm(
                num_channels=norm_cross_num_channels, num_groups=cross_attention_norm_num_groups, eps=1e-5, affine=True
            )
        else:
            raise ValueError(
                f"unknown cross_attention_norm: {cross_attention_norm}. Should be None, 'layer_norm' or 'group_norm'"
            )

        self.to_q = nn.Dense(query_dim, self.inner_dim, has_bias=bias)

        if not self.only_cross_attention:
            # only relevant for the `AddedKVProcessor` classes
            self.to_k = nn.Dense(self.cross_attention_dim, self.inner_kv_dim, has_bias=bias)
            self.to_v = nn.Dense(self.cross_attention_dim, self.inner_kv_dim, has_bias=bias)
        else:
            self.to_k = None
            self.to_v = None

        self.added_proj_bias = added_proj_bias
        if self.added_kv_proj_dim is not None:
            self.add_k_proj = nn.Dense(added_kv_proj_dim, self.inner_kv_dim, has_bias=added_proj_bias)
            self.add_v_proj = nn.Dense(added_kv_proj_dim, self.inner_kv_dim, has_bias=added_proj_bias)
            if self.context_pre_only is not None:
                self.add_q_proj = nn.Dense(added_kv_proj_dim, self.inner_dim, has_bias=added_proj_bias)
        else:
            self.add_q_proj = None
            self.add_k_proj = None
            self.add_v_proj = None

        if not self.pre_only:
            self.to_out = nn.CellList(
                [nn.Dense(self.inner_dim, self.out_dim, has_bias=out_bias), nn.Dropout(p=dropout)]
            )
        else:
            self.to_out = None

        if self.context_pre_only is not None and not self.context_pre_only:
            self.to_add_out = nn.Dense(self.inner_dim, self.out_context_dim, has_bias=out_bias)
        else:
            self.to_add_out = None

        if qk_norm is not None and added_kv_proj_dim is not None:
            if qk_norm == "fp32_layer_norm":
                self.norm_added_q = FP32LayerNorm(dim_head, elementwise_affine=False, bias=False, eps=eps)
                self.norm_added_k = FP32LayerNorm(dim_head, elementwise_affine=False, bias=False, eps=eps)
            elif qk_norm == "rms_norm":
                self.norm_added_q = RMSNorm(dim_head, eps=eps)
                self.norm_added_k = RMSNorm(dim_head, eps=eps)
            else:
                raise ValueError(
                    f"unknown qk_norm: {qk_norm}. Should be one of `None,'layer_norm','fp32_layer_norm','rms_norm'`"
                )
        else:
            self.norm_added_q = None
            self.norm_added_k = None

        # MindSpore flash attention settings
        # flash attention only supports fp16 and bf 16, force cast to fp16 defaultly
        self.fa_op_available = (
            is_mindspore_version(">=", "2.3.0") and ms.get_context("device_target").lower() == "ascend"
        )
        self._enable_flash_sdp = True
        self.set_flash_attention_force_cast_dtype(ms.float16)

        # set attention processor
        # We use the AttnProcessor2_0 by default when torch 2.x is used which uses
        # torch.nn.functional.scaled_dot_product_attention for native Flash/memory_efficient_attention
        # but only if it has the default `scale` argument. TODO remove scale_qk check when we move to torch 2.1
        if processor is None:
            processor = AttnProcessor2_0() if self.scale_qk else AttnProcessor()
        self.processor = processor

    def set_use_memory_efficient_attention_xformers(
        self, use_memory_efficient_attention_xformers: bool, attention_op: Optional[Callable] = None
    ) -> None:
        r"""
        Set whether to use memory efficient attention from `xformers` or not.

        Args:
            use_memory_efficient_attention_xformers (`bool`):
                Whether to use memory efficient attention from `xformers` or not.
            attention_op (`Callable`, *optional*):
                Not supported for now.
        """
        if use_memory_efficient_attention_xformers:
            if not hasattr(ops.operations.nn_ops, "FlashAttentionScore"):
                raise ModuleNotFoundError(
                    f"Memory efficient attention on mindspore uses flash attention under the hoods. "
                    f"The implementation of flash attention is `FlashAttentionScore`, "
                    f"which should be available in `mindspore.ops.operations.nn_ops`. "
                    f"However, we cannot find it in current environment(mindspore version: {ms.__version__})."
                )
            elif ms.get_context("device_target") != "Ascend":
                raise ValueError(
                    f"Memory efficient attention is only available for Ascend, "
                    f"but got current device: {ms.get_context('device_target')}"
                )
            else:
                try:
                    # Make sure we can run the memory efficient attention
                    flash_attn = ops.operations.nn_ops.FlashAttentionScore(1, input_layout="BSH")
                    _ = flash_attn(
                        ops.randn(1, 16, 64, dtype=ms.float16),
                        ops.randn(1, 16, 64, dtype=ms.float16),
                        ops.randn(1, 16, 64, dtype=ms.float16),
                    )
                except Exception as e:
                    raise e

            # The following lines is a patch for flash attn, which calculates implicit padding on head_dim.
            # TODO: Remove it if flash attention has better supports.
            import bisect

            self.flash_attn_valid_head_dims = [64, 80, 96, 120, 128, 256]
            self.head_dim = self.inner_dim // self.heads
            if self.head_dim in self.flash_attn_valid_head_dims:
                self.head_dim_padding = 0
            else:
                minimum_larger_index = bisect.bisect_right(self.flash_attn_valid_head_dims, self.head_dim)
                if minimum_larger_index >= len(self.flash_attn_valid_head_dims):
                    self.head_dim_padding = -1  # head_dim is bigger than the largest one, we cannot do padding
                else:
                    self.head_dim_padding = self.flash_attn_valid_head_dims[minimum_larger_index] - self.head_dim

            if self.head_dim_padding == 0:
                logger.info(
                    f"The head dimension of '{self.to_q.weight.name[:-12]}' is {self.head_dim}. "
                    f"Successfully set to use the flash attention."
                )
                processor = XFormersAttnProcessor(attention_op=attention_op)
            elif self.head_dim_padding > 0:
                logger.warning(
                    f"Flash attention requires that the head dimension must be one of "
                    f"{self.flash_attn_valid_head_dims}, but got {self.head_dim} in '{self.to_q.weight.name[:-12]}'. "
                    f"We will implicitly pad the head dimension to {self.head_dim + self.head_dim_padding}."
                )
                processor = XFormersAttnProcessor(attention_op=attention_op)
            else:
                logger.warning(
                    f"Flash attention requires that the head dimension must be one of "
                    f"{self.flash_attn_valid_head_dims}, but got {self.head_dim} in '{self.to_q.weight.name[:-12]}'. "
                    f"Fallback to the vanilla implementation of attention."
                )
                processor = AttnProcessor()

            # # The following lines is a patch for flash attn, which fallbacks to vanilla attn if head_dim is invalid.
            # # TODO: Remove it if flash attention has better supports.
            # self.flash_attn_valid_head_dims = [64, 80, 96, 120, 128, 256]
            # self.head_dim = self.inner_dim // self.heads
            # self.head_dim_padding = 0
            # if self.head_dim in self.flash_attn_valid_head_dims:
            #     logger.info(
            #         f"The head dimension of '{self.to_q.weight.name[:-12]}' is {self.head_dim}. "
            #         f"Successfully set to use the flash attention."
            #     )
            #     processor = XFormersAttnProcessor(attention_op=attention_op)
            # else:
            #     logger.warning(
            #         f"Flash attention requires that the head dimension must be one of "
            #         f"{self.flash_attn_valid_head_dims}, but got {self.head_dim} in '{self.to_q.weight.name[:-12]}'. "
            #         f"Fallback to the vanilla implementation of attention."
            #     )
            #     processor = AttnProcessor()
        else:
            # set attention processor
            # We use the AttnProcessor2_0 by default when torch 2.x is used which uses
            # torch.nn.functional.scaled_dot_product_attention for native Flash/memory_efficient_attention
            # but only if it has the default `scale` argument. TODO remove scale_qk check when we move to torch 2.1
            processor = AttnProcessor()

        self.set_processor(processor)

    def set_processor(self, processor: "AttnProcessor") -> None:
        r"""
        Set the attention processor to use.

        Args:
            processor (`AttnProcessor`):
                The attention processor to use.
        """
        # if current processor is in `self._modules` and if passed `processor` is not, we need to
        # pop `processor` from `self._modules`
        if hasattr(self, "processor") and isinstance(self.processor, nn.Cell) and not isinstance(processor, nn.Cell):
            logger.info(f"You are removing possibly trained weights of {self.processor} with {processor}")
            self._cells.pop("processor")

        self.processor = processor

    def get_processor(self) -> "AttentionProcessor":
        r"""
        Get the attention processor in use.

        Returns:
            "AttentionProcessor": The attention processor in use.
        """
        return self.processor

    def construct(
        self,
        hidden_states: ms.Tensor,
        encoder_hidden_states: Optional[ms.Tensor] = None,
        attention_mask: Optional[ms.Tensor] = None,
        **cross_attention_kwargs,
    ) -> ms.Tensor:
        r"""
        The forward method of the `Attention` class.

        Args:
            hidden_states (`ms.Tensor`):
                The hidden states of the query.
            encoder_hidden_states (`ms.Tensor`, *optional*):
                The hidden states of the encoder.
            attention_mask (`ms.Tensor`, *optional*):
                The attention mask to use. If `None`, no mask is applied.
            **cross_attention_kwargs:
                Additional keyword arguments to pass along to the cross attention.

        Returns:
            `ms.Tensor`: The output of the attention layer.
        """
        # The `Attention` class can call different attention processors / attention functions
        # here we simply pass along all tensors to the selected processor class
        # For standard processors that are defined here, `**cross_attention_kwargs` is empty
        return self.processor(
            self,
            hidden_states,
            encoder_hidden_states=encoder_hidden_states,
            attention_mask=attention_mask,
            **cross_attention_kwargs,
        )

    def batch_to_head_dim(self, tensor: ms.Tensor) -> ms.Tensor:
        r"""
        Reshape the tensor from `[batch_size, seq_len, dim]` to `[batch_size // heads, seq_len, dim * heads]`. `heads`
        is the number of heads initialized while constructing the `Attention` class.

        Args:
            tensor (`ms.Tensor`): The tensor to reshape.

        Returns:
            `ms.Tensor`: The reshaped tensor.
        """
        head_size = self.heads
        batch_size, seq_len, dim = tensor.shape
        tensor = tensor.reshape(batch_size // head_size, head_size, seq_len, dim)
        tensor = tensor.permute(0, 2, 1, 3).reshape(batch_size // head_size, seq_len, dim * head_size)
        return tensor

    def head_to_batch_dim(self, tensor: ms.Tensor, out_dim: int = 3) -> ms.Tensor:
        r"""
        Reshape the tensor from `[batch_size, seq_len, dim]` to `[batch_size, seq_len, heads, dim // heads]` `heads` is
        the number of heads initialized while constructing the `Attention` class.

        Args:
            tensor (`ms.Tensor`): The tensor to reshape.
            out_dim (`int`, *optional*, defaults to `3`): The output dimension of the tensor. If `3`, the tensor is
                reshaped to `[batch_size * heads, seq_len, dim // heads]`.

        Returns:
            `ms.Tensor`: The reshaped tensor.
        """
        head_size = self.heads
        if tensor.ndim == 3:
            batch_size, seq_len, dim = tensor.shape
            extra_dim = 1
        else:
            batch_size, extra_dim, seq_len, dim = tensor.shape
        tensor = tensor.reshape(batch_size, seq_len * extra_dim, head_size, dim // head_size)
        tensor = tensor.permute(0, 2, 1, 3)

        if out_dim == 3:
            tensor = tensor.reshape(batch_size * head_size, seq_len * extra_dim, dim // head_size)

        return tensor

    def get_attention_scores(
        self, query: ms.Tensor, key: ms.Tensor, attention_mask: Optional[ms.Tensor] = None
    ) -> ms.Tensor:
        r"""
        Compute the attention scores.

        Args:
            query (`ms.Tensor`): The query tensor.
            key (`ms.Tensor`): The key tensor.
            attention_mask (`ms.Tensor`, *optional*): The attention mask to use. If `None`, no mask is applied.

        Returns:
            `ms.Tensor`: The attention probabilities/scores.
        """
        dtype = query.dtype
        if self.upcast_attention:
            query = query.float()
            key = key.float()

        if attention_mask is None:
            attention_scores = ops.bmm(
                query * self.scale_sqrt,
                key.swapaxes(-1, -2) * self.scale_sqrt,
            )
        else:
            attention_scores = ops.baddbmm(
                attention_mask.to(query.dtype),
                query * self.scale_sqrt,
                key.swapaxes(-1, -2) * self.scale_sqrt,
                beta=1,
                alpha=1,
            )

        if self.upcast_softmax:
            attention_scores = attention_scores.float()

        attention_probs = ops.softmax(attention_scores, axis=-1)

        attention_probs = attention_probs.to(dtype)

        return attention_probs

    def prepare_attention_mask(
        self, attention_mask: ms.Tensor, target_length: int, batch_size: int, out_dim: int = 3
    ) -> Optional[ms.Tensor]:
        r"""
        Prepare the attention mask for the attention computation.

        Args:
            attention_mask (`ms.Tensor`):
                The attention mask to prepare.
            target_length (`int`):
                The target length of the attention mask. This is the length of the attention mask after padding.
            batch_size (`int`):
                The batch size, which is used to repeat the attention mask.
            out_dim (`int`, *optional*, defaults to `3`):
                The output dimension of the attention mask. Can be either `3` or `4`.

        Returns:
            `ms.Tensor`: The prepared attention mask.
        """
        head_size = self.heads
        if attention_mask is None:
            return attention_mask

        current_length = attention_mask.shape[-1]
        if current_length != target_length:
            # TODO: for pipelines such as stable-diffusion, padding cross-attn mask:
            #       we want to instead pad by (0, remaining_length), where remaining_length is:
            #       remaining_length: int = target_length - current_length
            # TODO: re-enable tests/models/test_models_unet_2d_condition.py#test_model_xattn_padding
            attention_mask = ops.Pad(paddings=((0, 0),) * (attention_mask.ndim - 1) + ((0, target_length),))(
                attention_mask
            )

        # bool input dtype is not supported in tensor.repeat_interleave
        attention_mask_dtype = attention_mask.dtype
        if attention_mask_dtype == ms.bool_:
            attention_mask = attention_mask.float()

        if out_dim == 3:
            if attention_mask.shape[0] < batch_size * head_size:
                attention_mask = attention_mask.repeat_interleave(head_size, axis=0)
        elif out_dim == 4:
            attention_mask = attention_mask.unsqueeze(1)
            attention_mask = attention_mask.repeat_interleave(head_size, axis=1)

        if attention_mask_dtype == ms.bool_:
            attention_mask = attention_mask.bool()

        if attention_mask_dtype == ms.bool_:
            attention_mask = attention_mask.bool()

        return attention_mask

    def norm_encoder_hidden_states(self, encoder_hidden_states: ms.Tensor) -> ms.Tensor:
        r"""
        Normalize the encoder hidden states. Requires `self.norm_cross` to be specified when constructing the
        `Attention` class.

        Args:
            encoder_hidden_states (`ms.Tensor`): Hidden states of the encoder.

        Returns:
            `ms.Tensor`: The normalized encoder hidden states.
        """
        assert self.norm_cross is not None, "self.norm_cross must be defined to call self.norm_encoder_hidden_states"

        if self.cross_attention_norm == "layer_norm":
            encoder_hidden_states = self.norm_cross(encoder_hidden_states)
        elif self.cross_attention_norm == "group_norm":
            # Group norm norms along the channels dimension and expects
            # input to be in the shape of (N, C, *). In this case, we want
            # to norm along the hidden dimension, so we need to move
            # (batch_size, sequence_length, hidden_size) ->
            # (batch_size, hidden_size, sequence_length)
            encoder_hidden_states = encoder_hidden_states.swapaxes(1, 2)
            encoder_hidden_states = self.norm_cross(encoder_hidden_states)
            encoder_hidden_states = encoder_hidden_states.swapaxes(1, 2)
        else:
            assert False

        return encoder_hidden_states

    def fuse_projections(self, fuse=True):
        dtype = self.to_q.weight.dtype

        if not self.is_cross_attention:
            # fetch weight matrices.
            concatenated_weights = ops.cat([self.to_q.weight, self.to_k.weight, self.to_v.weight])
            in_features = concatenated_weights.shape[1]
            out_features = concatenated_weights.shape[0]

            # create a new single projection layer and copy over the weights.
            self.to_qkv = nn.Dense(in_features, out_features, has_bias=self.use_bias, dtype=dtype)
            self.to_qkv.weight.set_data(concatenated_weights)
            if self.use_bias:
                concatenated_bias = ops.cat([self.to_q.bias, self.to_k.bias, self.to_v.bias])
                self.to_qkv.bias.set_data(concatenated_bias)

        else:
            concatenated_weights = ops.cat([self.to_k.weight, self.to_v.weight])
            in_features = concatenated_weights.shape[1]
            out_features = concatenated_weights.shape[0]

            self.to_kv = nn.Dense(in_features, out_features, has_bias=self.use_bias, dtype=dtype)
            self.to_kv.weight.set_data(concatenated_weights)
            if self.use_bias:
                concatenated_bias = ops.cat([self.to_k.bias, self.to_v.bias])
                self.to_kv.bias.set_data(concatenated_bias)

        # handle added projections for SD3 and others.
        if (
            getattr(self, "add_q_proj", None) is not None
            and getattr(self, "add_k_proj", None) is not None
            and getattr(self, "add_v_proj", None) is not None
        ):
            concatenated_weights = ops.cat([self.add_q_proj.weight, self.add_k_proj.weight, self.add_v_proj.weight])
            in_features = concatenated_weights.shape[1]
            out_features = concatenated_weights.shape[0]

            self.to_added_qkv = nn.Dense(in_features, out_features, has_bias=self.added_proj_bias, dtype=dtype)
            self.to_added_qkv.weight.set_data(concatenated_weights)
            if self.added_proj_bias:
                concatenated_bias = ops.cat([self.add_q_proj.bias, self.add_k_proj.bias, self.add_v_proj.bias])
                self.to_added_qkv.bias.set_data(concatenated_bias)

        self.fused_projections = fuse

    def enable_flash_sdp(self, enabled: bool):
        r"""
        .. warning:: This flag is beta and subject to change.

        Enables or disables flash scaled dot product attention.
        """
        self._enable_flash_sdp = enabled

    def set_flash_attention_force_cast_dtype(self, force_cast_dtype: Optional[ms.Type]):
        r"""
        Since the flash-attention operator in MindSpore only supports float16 and bfloat16 data types,
        we need to manually set whether to force data type conversion.

        When the attention interface encounters data of an unsupported data type, if `force_cast_dtype`
        is not None, the function will forcibly convert the data to `force_cast_dtype` for computation
        and then restore it to the original data type afterward. If `force_cast_dtype` is None, it will
        fall back to the original attention calculation using mathematical formulas.

        Parameters:
            force_cast_dtype (Optional): The data type to which the input data should be forcibly converted.
                                         If None, no forced conversion is performed.
        """
        self.fa_force_dtype = force_cast_dtype

    def scaled_dot_product_attention(
        self,
        query: ms.Tensor,
        key: ms.Tensor,
        value: ms.Tensor,
        attn_mask: Optional[ms.Tensor] = None,
        dropout_p: float = 0.0,
        is_causal: bool = False,
        scale: Optional[float] = None,
    ):
        r"""
        Perform scaled dot-product attention using either the flash attention operator or the mathematical
        formula-based attention, depending on the availability of the flash attention operator and the
        data-types of the inputs.

        Parameters:
            query (ms.Tensor): The query tensor.
            key (ms.Tensor): The key tensor.
            value (ms.Tensor): The value tensor.
            attn_mask (Optional[ms.Tensor], optional): The attention mask tensor. Defaults to None.
            dropout_p (float, optional): The dropout probability. Defaults to 0.0.
            is_causal (bool): Un-used. Aligned with Torch
            scale (float, optional): scaled value

        Returns:
            ms.Tensor: The result of the scaled dot-product attention.

        Notes:
            - If the flash attention operator is not available (`self.fa_op_available` is False),
              the function falls back to the mathematical formula-based attention.
            - If the data types of `query`, `key`, and `value` are either `float16` or `bfloat16`, the
              flash-attention operator is used directly.
            - If `self.fa_force_dtype` is set to `float16` or `bfloat16`, the input tensors are cast to
              this data-type, the flash attention operator is applied, and the result is cast back to the
              original data type of `query`.
            - Otherwise, the function falls back to the mathematical formula-based attention.
        """
        head_dim = query.shape[-1]

        if not (self.fa_op_available and self._enable_flash_sdp):
            return self.math_attention_op(query, key, value, attn_mask)
        elif head_dim > 512:
            logger.warning("Flash attention requires that the head dimension must <= 512")
            return self.math_attention_op(query, key, value, attn_mask)
        elif query.dtype in (ms.float16, ms.bfloat16):
            return self.flash_attention_op(query, key, value, attn_mask, keep_prob=1 - dropout_p, scale=scale)
        elif self.fa_force_dtype in (ms.float16, ms.bfloat16):
            return self.flash_attention_op(
                query.to(self.fa_force_dtype),
                key.to(self.fa_force_dtype),
                value.to(self.fa_force_dtype),
                attn_mask,
                keep_prob=1 - dropout_p,
                scale=scale,
            ).to(query.dtype)
        else:
            return self.math_attention_op(query, key, value, attn_mask)

    def math_attention_op(
        self,
        query: ms.Tensor,
        key: ms.Tensor,
        value: ms.Tensor,
        attn_mask: Optional[ms.Tensor] = None,
    ):
        # Adapted from mindone.diffusers.models.unets.unet_2d_condition.UNet2DConditionModel.construct
        if attn_mask is not None and attn_mask.dtype == ms.bool_:
            attn_mask = ops.logical_not(attn_mask) * dtype_to_min(query.dtype)

        has_extra_dims = query.ndim > 3
        if has_extra_dims:
            origin_query_shape = query.shape
            query = query.reshape(-1, query.shape[-2], query.shape[-1])
            key = key.reshape(-1, key.shape[-2], key.shape[-1])
            value = value.reshape(-1, value.shape[-2], value.shape[-1])

        attention_probs = self.get_attention_scores(query, key, attn_mask)
        hidden_states = ops.bmm(attention_probs, value)

        if has_extra_dims:
            hidden_states = hidden_states.reshape(*origin_query_shape)

        return hidden_states

    def flash_attention_op(
        self,
        query: ms.Tensor,
        key: ms.Tensor,
        value: ms.Tensor,
        attn_mask: Optional[ms.Tensor] = None,
        keep_prob: float = 1.0,
        scale: Optional[float] = None,
    ):
        # For most scenarios, qkv has been processed into a BNSD layout before sdp
        input_layout = "BNSD"
        head_num = self.heads

        # In case qkv is 3-dim after `head_to_batch_dim`
        if query.ndim == 3:
            input_layout = "BSH"
            head_num = 1

        # process `attn_mask` as logic is different between PyTorch and Mindspore
        # In MindSpore, False indicates retention and True indicates discard, in PyTorch it is the opposite
        if attn_mask is not None:
            attn_mask = ops.logical_not(attn_mask) if attn_mask.dtype == ms.bool_ else attn_mask.bool()
            attn_mask = ops.broadcast_to(
                attn_mask, (attn_mask.shape[0], attn_mask.shape[1], query.shape[-2], key.shape[-2])
            )[:, :1, :, :]

        return ops.operations.nn_ops.FlashAttentionScore(
            head_num=head_num, keep_prob=keep_prob, scale_value=scale or self.scale, input_layout=input_layout
        )(query, key, value, None, None, None, attn_mask)[3]


class MochiAttention(nn.Cell):
    def __init__(
        self,
        query_dim: int,
        added_kv_proj_dim: int,
        processor: "MochiAttnProcessor2_0",
        heads: int = 8,
        dim_head: int = 64,
        dropout: float = 0.0,
        bias: bool = False,
        added_proj_bias: bool = True,
        out_dim: Optional[int] = None,
        out_context_dim: Optional[int] = None,
        out_bias: bool = True,
        context_pre_only: bool = False,
        eps: float = 1e-5,
    ):
        super().__init__()
        from .normalization import MochiRMSNorm

        self.inner_dim = out_dim if out_dim is not None else dim_head * heads
        self.out_dim = out_dim if out_dim is not None else query_dim
        self.out_context_dim = out_context_dim if out_context_dim else query_dim
        self.context_pre_only = context_pre_only

        self.heads = out_dim // dim_head if out_dim is not None else heads
        self.scale = dim_head**-0.5

        self.norm_q = MochiRMSNorm(dim_head, eps, True)
        self.norm_k = MochiRMSNorm(dim_head, eps, True)
        self.norm_added_q = MochiRMSNorm(dim_head, eps, True)
        self.norm_added_k = MochiRMSNorm(dim_head, eps, True)

        self.to_q = nn.Dense(query_dim, self.inner_dim, has_bias=bias)
        self.to_k = nn.Dense(query_dim, self.inner_dim, has_bias=bias)
        self.to_v = nn.Dense(query_dim, self.inner_dim, has_bias=bias)

        self.add_k_proj = nn.Dense(added_kv_proj_dim, self.inner_dim, has_bias=added_proj_bias)
        self.add_v_proj = nn.Dense(added_kv_proj_dim, self.inner_dim, has_bias=added_proj_bias)
        if self.context_pre_only is not None:
            self.add_q_proj = nn.Dense(added_kv_proj_dim, self.inner_dim, has_bias=added_proj_bias)

        self.to_out = nn.CellList([nn.Dense(self.inner_dim, self.out_dim, has_bias=out_bias), nn.Dropout(p=dropout)])

        if not self.context_pre_only:
            self.to_add_out = nn.Dense(self.inner_dim, self.out_context_dim, has_bias=out_bias)

        self.processor = processor

    def scaled_dot_product_attention(
        self,
        query: ms.Tensor,
        key: ms.Tensor,
        value: ms.Tensor,
        attn_mask: Optional[ms.Tensor] = None,
        dropout_p: float = 0.0,
        is_causal: bool = False,
        scale: Optional[float] = None,
    ):
        if query.dtype in (ms.float16, ms.bfloat16):
            return self.flash_attention_op(query, key, value, attn_mask, keep_prob=1 - dropout_p, scale=scale)
        else:
            return self.flash_attention_op(
                query.to(ms.float16),
                key.to(ms.float16),
                value.to(ms.float16),
                attn_mask,
                keep_prob=1 - dropout_p,
                scale=scale,
            ).to(query.dtype)

    def flash_attention_op(
        self,
        query: ms.Tensor,
        key: ms.Tensor,
        value: ms.Tensor,
        attn_mask: Optional[ms.Tensor] = None,
        keep_prob: float = 1.0,
        scale: Optional[float] = None,
    ):
        # For most scenarios, qkv has been processed into a BNSD layout before sdp
        input_layout = "BNSD"
        head_num = self.heads

        # In case qkv is 3-dim after `head_to_batch_dim`
        if query.ndim == 3:
            input_layout = "BSH"
            head_num = 1

        # process `attn_mask` as logic is different between PyTorch and Mindspore
        # In MindSpore, False indicates retention and True indicates discard, in PyTorch it is the opposite
        if attn_mask is not None:
            attn_mask = ops.logical_not(attn_mask) if attn_mask.dtype == ms.bool_ else attn_mask.bool()
            attn_mask = ops.broadcast_to(
                attn_mask, (attn_mask.shape[0], attn_mask.shape[1], query.shape[-2], key.shape[-2])
            )[:, :1, :, :]

        return ops.operations.nn_ops.FlashAttentionScore(
            head_num=head_num, keep_prob=keep_prob, scale_value=scale or self.scale, input_layout=input_layout
        )(query, key, value, None, None, None, attn_mask)[3]

    def construct(
        self,
        hidden_states: ms.Tensor,
        encoder_hidden_states: Optional[ms.Tensor] = None,
        attention_mask: Optional[ms.Tensor] = None,
        **kwargs,
    ):
        return self.processor(
            self,
            hidden_states,
            encoder_hidden_states=encoder_hidden_states,
            attention_mask=attention_mask,
            **kwargs,
        )


@ms.jit_class
class MochiAttnProcessor2_0:
    """Attention processor used in Mochi."""

    def __init__(self):
        pass

    def apply_rotary_emb(self, x, freqs_cos, freqs_sin):
        x_even = x[..., 0::2].float()
        x_odd = x[..., 1::2].float()

        cos = (x_even * freqs_cos - x_odd * freqs_sin).to(x.dtype)
        sin = (x_even * freqs_sin + x_odd * freqs_cos).to(x.dtype)

        return ops.stack([cos, sin], axis=-1).flatten(start_dim=-2)

    def __call__(
        self,
        attn: "MochiAttention",
        hidden_states: ms.Tensor,
        encoder_hidden_states: ms.Tensor,
        attention_mask: ms.Tensor,
        image_rotary_emb: Optional[ms.Tensor] = None,
    ) -> ms.Tensor:
        query = attn.to_q(hidden_states)
        key = attn.to_k(hidden_states)
        value = attn.to_v(hidden_states)

        query = unflatten(query, 2, (attn.heads, -1))
        key = unflatten(key, 2, (attn.heads, -1))
        value = unflatten(value, 2, (attn.heads, -1))

        if attn.norm_q is not None:
            query = attn.norm_q(query)
        if attn.norm_k is not None:
            key = attn.norm_k(key)

        encoder_query = attn.add_q_proj(encoder_hidden_states)
        encoder_key = attn.add_k_proj(encoder_hidden_states)
        encoder_value = attn.add_v_proj(encoder_hidden_states)

        encoder_query = unflatten(encoder_query, 2, (attn.heads, -1))
        encoder_key = unflatten(encoder_key, 2, (attn.heads, -1))
        encoder_value = unflatten(encoder_value, 2, (attn.heads, -1))

        if attn.norm_added_q is not None:
            encoder_query = attn.norm_added_q(encoder_query)
        if attn.norm_added_k is not None:
            encoder_key = attn.norm_added_k(encoder_key)

        if image_rotary_emb is not None:
            query = self.apply_rotary_emb(query, *image_rotary_emb)
            key = self.apply_rotary_emb(key, *image_rotary_emb)

        query, key, value = query.swapaxes(1, 2), key.swapaxes(1, 2), value.swapaxes(1, 2)
        encoder_query, encoder_key, encoder_value = (
            encoder_query.swapaxes(1, 2),
            encoder_key.swapaxes(1, 2),
            encoder_value.swapaxes(1, 2),
        )

        sequence_length = query.shape[2]
        encoder_sequence_length = encoder_query.shape[2]
        total_length = sequence_length + encoder_sequence_length

        batch_size, heads, _, dim = query.shape
        attn_outputs = []
        for idx in range(batch_size):
            mask = attention_mask[idx][None, :]
            valid_prompt_token_indices = ops.nonzero(mask.flatten(), as_tuple=False).flatten()

            valid_encoder_query = encoder_query[idx : idx + 1, :, valid_prompt_token_indices, :]
            valid_encoder_key = encoder_key[idx : idx + 1, :, valid_prompt_token_indices, :]
            valid_encoder_value = encoder_value[idx : idx + 1, :, valid_prompt_token_indices, :]

            valid_query = ops.cat([query[idx : idx + 1], valid_encoder_query], axis=2)
            valid_key = ops.cat([key[idx : idx + 1], valid_encoder_key], axis=2)
            valid_value = ops.cat([value[idx : idx + 1], valid_encoder_value], axis=2)

            attn_output = attn.scaled_dot_product_attention(
                valid_query, valid_key, valid_value, dropout_p=0.0, is_causal=False
            )
            valid_sequence_length = attn_output.shape[2]
            attn_output = pad(attn_output, (0, 0, 0, total_length - valid_sequence_length))
            attn_outputs.append(attn_output)

        hidden_states = ops.cat(attn_outputs, axis=0)
        hidden_states = hidden_states.swapaxes(1, 2).flatten(start_dim=2, end_dim=3)

        # hidden_states, encoder_hidden_states = hidden_states.split_with_sizes(
        #     (sequence_length, encoder_sequence_length), dim=1
        # )
        hidden_states, encoder_hidden_states = (
            hidden_states[:, :sequence_length, :],
            hidden_states[:, sequence_length:, :],
        )

        # linear proj
        hidden_states = attn.to_out[0](hidden_states)
        # dropout
        hidden_states = attn.to_out[1](hidden_states)

        if hasattr(attn, "to_add_out"):
            encoder_hidden_states = attn.to_add_out(encoder_hidden_states)

        return hidden_states, encoder_hidden_states


class SanaMultiscaleAttentionProjection(nn.Cell):
    def __init__(
        self,
        in_channels: int,
        num_attention_heads: int,
        kernel_size: int,
    ) -> None:
        super().__init__()

        channels = 3 * in_channels
        self.proj_in = nn.Conv2d(
            channels,
            channels,
            kernel_size,
            pad_mode="pad",
            padding=kernel_size // 2,
            group=channels,
            has_bias=False,
        )
        self.proj_out = nn.Conv2d(
            channels, channels, 1, 1, pad_mode="pad", padding=0, group=3 * num_attention_heads, has_bias=False
        )

    def construct(self, hidden_states: ms.Tensor) -> ms.Tensor:
        hidden_states = self.proj_in(hidden_states)
        hidden_states = self.proj_out(hidden_states)
        return hidden_states


class SanaMultiscaleLinearAttention(nn.Cell):
    r"""Lightweight multi-scale linear attention"""

    def __init__(
        self,
        in_channels: int,
        out_channels: int,
        num_attention_heads: Optional[int] = None,
        attention_head_dim: int = 8,
        mult: float = 1.0,
        norm_type: str = "batch_norm",
        kernel_sizes: Tuple[int, ...] = (5,),
        eps: float = 1e-15,
        residual_connection: bool = False,
    ):
        super().__init__()

        # To prevent circular import
        from .normalization import get_normalization

        self.eps = eps
        self.attention_head_dim = attention_head_dim
        self.norm_type = norm_type
        self.residual_connection = residual_connection

        num_attention_heads = (
            int(in_channels // attention_head_dim * mult) if num_attention_heads is None else num_attention_heads
        )
        inner_dim = num_attention_heads * attention_head_dim

        self.to_q = nn.Dense(in_channels, inner_dim, has_bias=False)
        self.to_k = nn.Dense(in_channels, inner_dim, has_bias=False)
        self.to_v = nn.Dense(in_channels, inner_dim, has_bias=False)

        to_qkv_multiscale = []
        for kernel_size in kernel_sizes:
            to_qkv_multiscale.append(SanaMultiscaleAttentionProjection(inner_dim, num_attention_heads, kernel_size))
        self.to_qkv_multiscale = nn.CellList(to_qkv_multiscale)

        self.nonlinearity = nn.ReLU()
        self.to_out = nn.Dense(inner_dim * (1 + len(kernel_sizes)), out_channels, has_bias=False)
        self.norm_out = get_normalization(norm_type, num_features=out_channels)

        self.processor = SanaMultiscaleAttnProcessor2_0()

    def apply_linear_attention(self, query: ms.Tensor, key: ms.Tensor, value: ms.Tensor) -> ms.Tensor:
        value = pad(value, (0, 0, 0, 1), mode="constant", value=1)  # Adds padding
        scores = ops.matmul(value, key.swapaxes(-1, -2))
        hidden_states = ops.matmul(scores, query)

        hidden_states = hidden_states.to(dtype=ms.float32)
        hidden_states = hidden_states[:, :, :-1] / (hidden_states[:, :, -1:] + self.eps)
        return hidden_states

    def apply_quadratic_attention(self, query: ms.Tensor, key: ms.Tensor, value: ms.Tensor) -> ms.Tensor:
        scores = ops.matmul(key.swapaxes(-1, -2), query)
        scores = scores.to(dtype=ms.float32)
        scores = scores / (ops.sum(scores, dim=2, keepdim=True) + self.eps)
        hidden_states = ops.matmul(value, scores)
        return hidden_states

    def construct(self, hidden_states: ms.Tensor) -> ms.Tensor:
        return self.processor(self, hidden_states)


@ms.jit_class
class AttnProcessor:
    r"""
    Default processor for performing attention-related computations.
    """

    def __call__(
        self,
        attn: Attention,
        hidden_states: ms.Tensor,
        encoder_hidden_states: Optional[ms.Tensor] = None,
        attention_mask: Optional[ms.Tensor] = None,
        temb: Optional[ms.Tensor] = None,
    ) -> ms.Tensor:
        residual = hidden_states

        if attn.spatial_norm is not None:
            hidden_states = attn.spatial_norm(hidden_states, temb)

        input_ndim = hidden_states.ndim

        if input_ndim == 4:
            batch_size, channel, height, width = hidden_states.shape
            hidden_states = hidden_states.view(batch_size, channel, height * width).swapaxes(1, 2)
        else:
            batch_size, channel, height, width = None, None, None, None

        batch_size, sequence_length, _ = (
            hidden_states.shape if encoder_hidden_states is None else encoder_hidden_states.shape
        )
        attention_mask = attn.prepare_attention_mask(attention_mask, sequence_length, batch_size)

        if attn.group_norm is not None:
            hidden_states = attn.group_norm(hidden_states.swapaxes(1, 2)).swapaxes(1, 2)

        query = attn.to_q(hidden_states)

        if encoder_hidden_states is None:
            encoder_hidden_states = hidden_states
        elif attn.norm_cross:
            encoder_hidden_states = attn.norm_encoder_hidden_states(encoder_hidden_states)

        key = attn.to_k(encoder_hidden_states)
        value = attn.to_v(encoder_hidden_states)

        query = attn.head_to_batch_dim(query)
        key = attn.head_to_batch_dim(key)
        value = attn.head_to_batch_dim(value)

        attention_probs = attn.get_attention_scores(query, key, attention_mask)
        hidden_states = ops.bmm(attention_probs, value)
        hidden_states = attn.batch_to_head_dim(hidden_states)

        # linear proj
        hidden_states = attn.to_out[0](hidden_states)
        # dropout
        hidden_states = attn.to_out[1](hidden_states)

        if input_ndim == 4:
            hidden_states = hidden_states.swapaxes(-1, -2).reshape(batch_size, channel, height, width)

        if attn.residual_connection:
            hidden_states = hidden_states + residual

        hidden_states = hidden_states / attn.rescale_output_factor

        return hidden_states


class CustomDiffusionAttnProcessor(nn.Cell):
    r"""
    Processor for implementing attention for the Custom Diffusion method.

    Args:
        train_kv (`bool`, defaults to `True`):
            Whether to newly train the key and value matrices corresponding to the text features.
        train_q_out (`bool`, defaults to `True`):
            Whether to newly train query matrices corresponding to the latent image features.
        hidden_size (`int`, *optional*, defaults to `None`):
            The hidden size of the attention layer.
        cross_attention_dim (`int`, *optional*, defaults to `None`):
            The number of channels in the `encoder_hidden_states`.
        out_bias (`bool`, defaults to `True`):
            Whether to include the bias parameter in `train_q_out`.
        dropout (`float`, *optional*, defaults to 0.0):
            The dropout probability to use.
    """

    def __init__(
        self,
        train_kv: bool = True,
        train_q_out: bool = True,
        hidden_size: Optional[int] = None,
        cross_attention_dim: Optional[int] = None,
        out_bias: bool = True,
        dropout: float = 0.0,
    ):
        super().__init__()
        self.train_kv = train_kv
        self.train_q_out = train_q_out

        self.hidden_size = hidden_size
        self.cross_attention_dim = cross_attention_dim

        # `_custom_diffusion` id for easy serialization and loading.
        if self.train_kv:
            self.to_k_custom_diffusion = nn.Dense(cross_attention_dim or hidden_size, hidden_size, has_bias=False)
            self.to_v_custom_diffusion = nn.Dense(cross_attention_dim or hidden_size, hidden_size, has_bias=False)
        if self.train_q_out:
            self.to_q_custom_diffusion = nn.Dense(hidden_size, hidden_size, has_bias=False)
            self.to_out_custom_diffusion = []
            self.to_out_custom_diffusion.append(nn.Dense(hidden_size, hidden_size, bias=out_bias))
            self.to_out_custom_diffusion.append(nn.Dropout(p=dropout))
            self.to_out_custom_diffusion = nn.CellList(self.to_out_custom_diffusion)

    def __call__(
        self,
        attn: Attention,
        hidden_states: ms.Tensor,
        encoder_hidden_states: Optional[ms.Tensor] = None,
        attention_mask: Optional[ms.Tensor] = None,
    ) -> ms.Tensor:
        batch_size, sequence_length, _ = hidden_states.shape
        attention_mask = attn.prepare_attention_mask(attention_mask, sequence_length, batch_size)
        if self.train_q_out:
            query = self.to_q_custom_diffusion(hidden_states).to(attn.to_q.weight.dtype)
        else:
            query = attn.to_q(hidden_states.to(attn.to_q.weight.dtype))

        if encoder_hidden_states is None:
            crossattn = False
            encoder_hidden_states = hidden_states
        else:
            crossattn = True
            if attn.norm_cross:
                encoder_hidden_states = attn.norm_encoder_hidden_states(encoder_hidden_states)

        if self.train_kv:
            key = self.to_k_custom_diffusion(encoder_hidden_states.to(self.to_k_custom_diffusion.weight.dtype))
            value = self.to_v_custom_diffusion(encoder_hidden_states.to(self.to_v_custom_diffusion.weight.dtype))
            key = key.to(attn.to_q.weight.dtype)
            value = value.to(attn.to_q.weight.dtype)
        else:
            key = attn.to_k(encoder_hidden_states)
            value = attn.to_v(encoder_hidden_states)

        if crossattn:
            detach = ops.ones_like(key)
            detach[:, :1, :] = detach[:, :1, :] * 0.0
            key = detach * key + (1 - detach) * key.detach()
            value = detach * value + (1 - detach) * value.detach()

        query = attn.head_to_batch_dim(query)
        key = attn.head_to_batch_dim(key)
        value = attn.head_to_batch_dim(value)

        attention_probs = attn.get_attention_scores(query, key, attention_mask)
        hidden_states = ops.bmm(attention_probs, value)
        hidden_states = attn.batch_to_head_dim(hidden_states)

        if self.train_q_out:
            # linear proj
            hidden_states = self.to_out_custom_diffusion[0](hidden_states)
            # dropout
            hidden_states = self.to_out_custom_diffusion[1](hidden_states)
        else:
            # linear proj
            hidden_states = attn.to_out[0](hidden_states)
            # dropout
            hidden_states = attn.to_out[1](hidden_states)

        return hidden_states


@ms.jit_class
class AttnAddedKVProcessor:
    r"""
    Processor for performing attention-related computations with extra learnable key and value matrices for the text
    encoder.
    """

    def __call__(
        self,
        attn: Attention,
        hidden_states: ms.Tensor,
        encoder_hidden_states: Optional[ms.Tensor] = None,
        attention_mask: Optional[ms.Tensor] = None,
    ) -> ms.Tensor:
        residual = hidden_states

        hidden_states = hidden_states.view(hidden_states.shape[0], hidden_states.shape[1], -1).swapaxes(1, 2)
        batch_size, sequence_length, _ = hidden_states.shape

        attention_mask = attn.prepare_attention_mask(attention_mask, sequence_length, batch_size)

        if encoder_hidden_states is None:
            encoder_hidden_states = hidden_states
        elif attn.norm_cross:
            encoder_hidden_states = attn.norm_encoder_hidden_states(encoder_hidden_states)

        hidden_states = attn.group_norm(hidden_states.swapaxes(1, 2)).swapaxes(1, 2)

        query = attn.to_q(hidden_states)
        query = attn.head_to_batch_dim(query)

        encoder_hidden_states_key_proj = attn.add_k_proj(encoder_hidden_states)
        encoder_hidden_states_value_proj = attn.add_v_proj(encoder_hidden_states)
        encoder_hidden_states_key_proj = attn.head_to_batch_dim(encoder_hidden_states_key_proj)
        encoder_hidden_states_value_proj = attn.head_to_batch_dim(encoder_hidden_states_value_proj)

        if not attn.only_cross_attention:
            key = attn.to_k(hidden_states)
            value = attn.to_v(hidden_states)
            key = attn.head_to_batch_dim(key)
            value = attn.head_to_batch_dim(value)
            key = ops.cat([encoder_hidden_states_key_proj, key], axis=1)
            value = ops.cat([encoder_hidden_states_value_proj, value], axis=1)
        else:
            key = encoder_hidden_states_key_proj
            value = encoder_hidden_states_value_proj

        attention_probs = attn.get_attention_scores(query, key, attention_mask)
        hidden_states = ops.bmm(attention_probs, value)
        hidden_states = attn.batch_to_head_dim(hidden_states)

        # linear proj
        hidden_states = attn.to_out[0](hidden_states)
        # dropout
        hidden_states = attn.to_out[1](hidden_states)

        hidden_states = hidden_states.swapaxes(-1, -2).reshape(residual.shape)
        hidden_states = hidden_states + residual

        return hidden_states


@ms.jit_class
class JointAttnProcessor2_0:
    """Attention processor used typically in processing the SD3-like self-attention projections."""

    def __call__(
        self,
        attn: Attention,
        hidden_states: ms.Tensor,
        encoder_hidden_states: ms.Tensor = None,
        attention_mask: Optional[ms.Tensor] = None,
    ) -> ms.Tensor:
        residual = hidden_states

        batch_size = hidden_states.shape[0]

        # `sample` projections.
        query = attn.to_q(hidden_states)
        key = attn.to_k(hidden_states)
        value = attn.to_v(hidden_states)

        inner_dim = key.shape[-1]
        head_dim = inner_dim // attn.heads

        query = query.view(batch_size, -1, attn.heads, head_dim).swapaxes(1, 2)
        key = key.view(batch_size, -1, attn.heads, head_dim).swapaxes(1, 2)
        value = value.view(batch_size, -1, attn.heads, head_dim).swapaxes(1, 2)

        if attn.norm_q is not None:
            query = attn.norm_q(query)
        if attn.norm_k is not None:
            key = attn.norm_k(key)

        # `context` projections.
        if encoder_hidden_states is not None:
            encoder_hidden_states_query_proj = attn.add_q_proj(encoder_hidden_states)
            encoder_hidden_states_key_proj = attn.add_k_proj(encoder_hidden_states)
            encoder_hidden_states_value_proj = attn.add_v_proj(encoder_hidden_states)

            encoder_hidden_states_query_proj = encoder_hidden_states_query_proj.view(
                batch_size, -1, attn.heads, head_dim
            ).swapaxes(1, 2)
            encoder_hidden_states_key_proj = encoder_hidden_states_key_proj.view(
                batch_size, -1, attn.heads, head_dim
            ).swapaxes(1, 2)
            encoder_hidden_states_value_proj = encoder_hidden_states_value_proj.view(
                batch_size, -1, attn.heads, head_dim
            ).swapaxes(1, 2)

            if attn.norm_added_q is not None:
                encoder_hidden_states_query_proj = attn.norm_added_q(encoder_hidden_states_query_proj)
            if attn.norm_added_k is not None:
                encoder_hidden_states_key_proj = attn.norm_added_k(encoder_hidden_states_key_proj)

            query = ops.cat([query, encoder_hidden_states_query_proj], axis=2)
            key = ops.cat([key, encoder_hidden_states_key_proj], axis=2)
            value = ops.cat([value, encoder_hidden_states_value_proj], axis=2)

        hidden_states = attn.scaled_dot_product_attention(query, key, value, dropout_p=0.0, is_causal=False)
        hidden_states = hidden_states.swapaxes(1, 2).reshape(batch_size, -1, attn.heads * head_dim)
        hidden_states = hidden_states.to(query.dtype)

        if encoder_hidden_states is not None:
            # Split the attention outputs.
            hidden_states, encoder_hidden_states = (
                hidden_states[:, : residual.shape[1]],
                hidden_states[:, residual.shape[1] :],
            )
            if not attn.context_pre_only:
                encoder_hidden_states = attn.to_add_out(encoder_hidden_states)

        # linear proj
        hidden_states = attn.to_out[0](hidden_states)
        # dropout
        hidden_states = attn.to_out[1](hidden_states)

        if encoder_hidden_states is not None:
            return hidden_states, encoder_hidden_states
        else:
            return hidden_states


@ms.jit_class
class PAGJointAttnProcessor2_0:
    """Attention processor used typically in processing the SD3-like self-attention projections."""

    def __call__(
        self,
        attn: Attention,
        hidden_states: ms.Tensor,
        encoder_hidden_states: ms.Tensor = None,
    ) -> ms.Tensor:
        residual = hidden_states

        input_ndim = hidden_states.ndim
        batch_size, channel, height, width = None, None, None, None
        if input_ndim == 4:
            batch_size, channel, height, width = hidden_states.shape
            hidden_states = hidden_states.view(batch_size, channel, height * width).swapaxes(1, 2)
        context_input_ndim = encoder_hidden_states.ndim
        if context_input_ndim == 4:
            batch_size, channel, height, width = encoder_hidden_states.shape
            encoder_hidden_states = encoder_hidden_states.view(batch_size, channel, height * width).swapaxes(1, 2)

        # store the length of image patch sequences to create a mask that prevents interaction between patches
        # similar to making the self-attention map an identity matrix
        identity_block_size = hidden_states.shape[1]

        # chunk
        hidden_states_org, hidden_states_ptb = hidden_states.chunk(2)
        encoder_hidden_states_org, encoder_hidden_states_ptb = encoder_hidden_states.chunk(2)

        # original path
        batch_size = encoder_hidden_states_org.shape[0]

        # `sample` projections.
        query_org = attn.to_q(hidden_states_org)
        key_org = attn.to_k(hidden_states_org)
        value_org = attn.to_v(hidden_states_org)

        # `context` projections.
        encoder_hidden_states_org_query_proj = attn.add_q_proj(encoder_hidden_states_org)
        encoder_hidden_states_org_key_proj = attn.add_k_proj(encoder_hidden_states_org)
        encoder_hidden_states_org_value_proj = attn.add_v_proj(encoder_hidden_states_org)

        # attention
        query_org = ops.cat([query_org, encoder_hidden_states_org_query_proj], axis=1)
        key_org = ops.cat([key_org, encoder_hidden_states_org_key_proj], axis=1)
        value_org = ops.cat([value_org, encoder_hidden_states_org_value_proj], axis=1)

        inner_dim = key_org.shape[-1]
        head_dim = inner_dim // attn.heads
        query_org = query_org.view(batch_size, -1, attn.heads, head_dim).swapaxes(1, 2)
        key_org = key_org.view(batch_size, -1, attn.heads, head_dim).swapaxes(1, 2)
        value_org = value_org.view(batch_size, -1, attn.heads, head_dim).swapaxes(1, 2)

        hidden_states_org = attn.scaled_dot_product_attention(
            query_org, key_org, value_org, dropout_p=0.0, is_causal=False
        )
        hidden_states_org = hidden_states_org.swapaxes(1, 2).reshape(batch_size, -1, attn.heads * head_dim)
        hidden_states_org = hidden_states_org.to(query_org.dtype)

        # Split the attention outputs.
        hidden_states_org, encoder_hidden_states_org = (
            hidden_states_org[:, : residual.shape[1]],
            hidden_states_org[:, residual.shape[1] :],
        )

        # linear proj
        hidden_states_org = attn.to_out[0](hidden_states_org)
        # dropout
        hidden_states_org = attn.to_out[1](hidden_states_org)
        if not attn.context_pre_only:
            encoder_hidden_states_org = attn.to_add_out(encoder_hidden_states_org)

        if input_ndim == 4:
            hidden_states_org = hidden_states_org.swapaxes(-1, -2).reshape(batch_size, channel, height, width)
        if context_input_ndim == 4:
            encoder_hidden_states_org = encoder_hidden_states_org.swapaxes(-1, -2).reshape(
                batch_size, channel, height, width
            )

        # perturbed path

        batch_size = encoder_hidden_states_ptb.shape[0]

        # `sample` projections.
        query_ptb = attn.to_q(hidden_states_ptb)
        key_ptb = attn.to_k(hidden_states_ptb)
        value_ptb = attn.to_v(hidden_states_ptb)

        # `context` projections.
        encoder_hidden_states_ptb_query_proj = attn.add_q_proj(encoder_hidden_states_ptb)
        encoder_hidden_states_ptb_key_proj = attn.add_k_proj(encoder_hidden_states_ptb)
        encoder_hidden_states_ptb_value_proj = attn.add_v_proj(encoder_hidden_states_ptb)

        # attention
        query_ptb = ops.cat([query_ptb, encoder_hidden_states_ptb_query_proj], axis=1)
        key_ptb = ops.cat([key_ptb, encoder_hidden_states_ptb_key_proj], axis=1)
        value_ptb = ops.cat([value_ptb, encoder_hidden_states_ptb_value_proj], axis=1)

        inner_dim = key_ptb.shape[-1]
        head_dim = inner_dim // attn.heads
        query_ptb = query_ptb.view(batch_size, -1, attn.heads, head_dim).swapaxes(1, 2)
        key_ptb = key_ptb.view(batch_size, -1, attn.heads, head_dim).swapaxes(1, 2)
        value_ptb = value_ptb.view(batch_size, -1, attn.heads, head_dim).swapaxes(1, 2)

        # create a full mask with all entries set to 0
        seq_len = query_ptb.shape[2]
        full_mask = ops.zeros((seq_len, seq_len), dtype=query_ptb.dtype)

        # set the attention value between image patches to -inf
        full_mask[:identity_block_size, :identity_block_size] = float("-inf")

        # set the diagonal of the attention value between image patches to 0
        full_mask[:identity_block_size, :identity_block_size] = full_mask[
            :identity_block_size, :identity_block_size
        ].fill_diagonal(0.0)

        # expand the mask to match the attention weights shape
        full_mask = full_mask.unsqueeze(0).unsqueeze(0)  # Add batch and num_heads dimensions

        hidden_states_ptb = attn.scaled_dot_product_attention(
            query_ptb, key_ptb, value_ptb, attn_mask=full_mask, dropout_p=0.0, is_causal=False
        )
        hidden_states_ptb = hidden_states_ptb.swapaxes(1, 2).reshape(batch_size, -1, attn.heads * head_dim)
        hidden_states_ptb = hidden_states_ptb.to(query_ptb.dtype)

        # split the attention outputs.
        hidden_states_ptb, encoder_hidden_states_ptb = (
            hidden_states_ptb[:, : residual.shape[1]],
            hidden_states_ptb[:, residual.shape[1] :],
        )

        # linear proj
        hidden_states_ptb = attn.to_out[0](hidden_states_ptb)
        # dropout
        hidden_states_ptb = attn.to_out[1](hidden_states_ptb)
        if not attn.context_pre_only:
            encoder_hidden_states_ptb = attn.to_add_out(encoder_hidden_states_ptb)

        if input_ndim == 4:
            hidden_states_ptb = hidden_states_ptb.swapaxes(-1, -2).reshape(batch_size, channel, height, width)
        if context_input_ndim == 4:
            encoder_hidden_states_ptb = encoder_hidden_states_ptb.swapaxes(-1, -2).reshape(
                batch_size, channel, height, width
            )

        # concat
        hidden_states = ops.cat([hidden_states_org, hidden_states_ptb])
        encoder_hidden_states = ops.cat([encoder_hidden_states_org, encoder_hidden_states_ptb])

        return hidden_states, encoder_hidden_states


@ms.jit_class
class PAGCFGJointAttnProcessor2_0:
    """Attention processor used typically in processing the SD3-like self-attention projections."""

    def __call__(
        self,
        attn: Attention,
        hidden_states: ms.Tensor,
        encoder_hidden_states: ms.Tensor = None,
        attention_mask: Optional[ms.Tensor] = None,
    ) -> ms.Tensor:
        residual = hidden_states

        input_ndim = hidden_states.ndim
        batch_size, channel, height, width = None, None, None, None
        if input_ndim == 4:
            batch_size, channel, height, width = hidden_states.shape
            hidden_states = hidden_states.view(batch_size, channel, height * width).swapaxes(1, 2)
        context_input_ndim = encoder_hidden_states.ndim
        if context_input_ndim == 4:
            batch_size, channel, height, width = encoder_hidden_states.shape
            encoder_hidden_states = encoder_hidden_states.view(batch_size, channel, height * width).swapaxes(1, 2)

        identity_block_size = hidden_states.shape[
            1
        ]  # patch embeddings width * height (correspond to self-attention map width or height)

        # chunk
        hidden_states_uncond, hidden_states_org, hidden_states_ptb = hidden_states.chunk(3)
        hidden_states_org = ops.cat([hidden_states_uncond, hidden_states_org])

        (
            encoder_hidden_states_uncond,
            encoder_hidden_states_org,
            encoder_hidden_states_ptb,
        ) = encoder_hidden_states.chunk(3)
        encoder_hidden_states_org = ops.cat([encoder_hidden_states_uncond, encoder_hidden_states_org])

        # original path
        batch_size = encoder_hidden_states_org.shape[0]

        # `sample` projections.
        query_org = attn.to_q(hidden_states_org)
        key_org = attn.to_k(hidden_states_org)
        value_org = attn.to_v(hidden_states_org)

        # `context` projections.
        encoder_hidden_states_org_query_proj = attn.add_q_proj(encoder_hidden_states_org)
        encoder_hidden_states_org_key_proj = attn.add_k_proj(encoder_hidden_states_org)
        encoder_hidden_states_org_value_proj = attn.add_v_proj(encoder_hidden_states_org)

        # attention
        query_org = ops.cat([query_org, encoder_hidden_states_org_query_proj], axis=1)
        key_org = ops.cat([key_org, encoder_hidden_states_org_key_proj], axis=1)
        value_org = ops.cat([value_org, encoder_hidden_states_org_value_proj], axis=1)

        inner_dim = key_org.shape[-1]
        head_dim = inner_dim // attn.heads
        query_org = query_org.view(batch_size, -1, attn.heads, head_dim).swapaxes(1, 2)
        key_org = key_org.view(batch_size, -1, attn.heads, head_dim).swapaxes(1, 2)
        value_org = value_org.view(batch_size, -1, attn.heads, head_dim).swapaxes(1, 2)

        hidden_states_org = attn.scaled_dot_product_attention(
            query_org, key_org, value_org, dropout_p=0.0, is_causal=False
        )
        hidden_states_org = hidden_states_org.swapaxes(1, 2).reshape(batch_size, -1, attn.heads * head_dim)
        hidden_states_org = hidden_states_org.to(query_org.dtype)

        # Split the attention outputs.
        hidden_states_org, encoder_hidden_states_org = (
            hidden_states_org[:, : residual.shape[1]],
            hidden_states_org[:, residual.shape[1] :],
        )

        # linear proj
        hidden_states_org = attn.to_out[0](hidden_states_org)
        # dropout
        hidden_states_org = attn.to_out[1](hidden_states_org)
        if not attn.context_pre_only:
            encoder_hidden_states_org = attn.to_add_out(encoder_hidden_states_org)

        if input_ndim == 4:
            hidden_states_org = hidden_states_org.swapaxes(-1, -2).reshape(batch_size, channel, height, width)
        if context_input_ndim == 4:
            encoder_hidden_states_org = encoder_hidden_states_org.swapaxes(-1, -2).reshape(
                batch_size, channel, height, width
            )

        # perturbed path

        batch_size = encoder_hidden_states_ptb.shape[0]

        # `sample` projections.
        query_ptb = attn.to_q(hidden_states_ptb)
        key_ptb = attn.to_k(hidden_states_ptb)
        value_ptb = attn.to_v(hidden_states_ptb)

        # `context` projections.
        encoder_hidden_states_ptb_query_proj = attn.add_q_proj(encoder_hidden_states_ptb)
        encoder_hidden_states_ptb_key_proj = attn.add_k_proj(encoder_hidden_states_ptb)
        encoder_hidden_states_ptb_value_proj = attn.add_v_proj(encoder_hidden_states_ptb)

        # attention
        query_ptb = ops.cat([query_ptb, encoder_hidden_states_ptb_query_proj], axis=1)
        key_ptb = ops.cat([key_ptb, encoder_hidden_states_ptb_key_proj], axis=1)
        value_ptb = ops.cat([value_ptb, encoder_hidden_states_ptb_value_proj], axis=1)

        inner_dim = key_ptb.shape[-1]
        head_dim = inner_dim // attn.heads
        query_ptb = query_ptb.view(batch_size, -1, attn.heads, head_dim).swapaxes(1, 2)
        key_ptb = key_ptb.view(batch_size, -1, attn.heads, head_dim).swapaxes(1, 2)
        value_ptb = value_ptb.view(batch_size, -1, attn.heads, head_dim).swapaxes(1, 2)

        # create a full mask with all entries set to 0
        seq_len = query_ptb.shape[2]
        full_mask = ops.zeros((seq_len, seq_len), dtype=query_ptb.dtype)

        # set the attention value between image patches to -inf
        full_mask[:identity_block_size, :identity_block_size] = float("-inf")

        # set the diagonal of the attention value between image patches to 0
        full_mask[:identity_block_size, :identity_block_size] = full_mask[
            :identity_block_size, :identity_block_size
        ].fill_diagonal(0.0)

        # expand the mask to match the attention weights shape
        full_mask = full_mask.unsqueeze(0).unsqueeze(0)  # Add batch and num_heads dimensions

        hidden_states_ptb = attn.scaled_dot_product_attention(
            query_ptb, key_ptb, value_ptb, attn_mask=full_mask, dropout_p=0.0, is_causal=False
        )
        hidden_states_ptb = hidden_states_ptb.swapaxes(1, 2).reshape(batch_size, -1, attn.heads * head_dim)
        hidden_states_ptb = hidden_states_ptb.to(query_ptb.dtype)

        # split the attention outputs.
        hidden_states_ptb, encoder_hidden_states_ptb = (
            hidden_states_ptb[:, : residual.shape[1]],
            hidden_states_ptb[:, residual.shape[1] :],
        )

        # linear proj
        hidden_states_ptb = attn.to_out[0](hidden_states_ptb)
        # dropout
        hidden_states_ptb = attn.to_out[1](hidden_states_ptb)
        if not attn.context_pre_only:
            encoder_hidden_states_ptb = attn.to_add_out(encoder_hidden_states_ptb)

        if input_ndim == 4:
            hidden_states_ptb = hidden_states_ptb.swapaxes(-1, -2).reshape(batch_size, channel, height, width)
        if context_input_ndim == 4:
            encoder_hidden_states_ptb = encoder_hidden_states_ptb.swapaxes(-1, -2).reshape(
                batch_size, channel, height, width
            )

        # concat
        hidden_states = ops.cat([hidden_states_org, hidden_states_ptb])
        encoder_hidden_states = ops.cat([encoder_hidden_states_org, encoder_hidden_states_ptb])

        return hidden_states, encoder_hidden_states


@ms.jit_class
class FusedJointAttnProcessor2_0:
    """Attention processor used typically in processing the SD3-like self-attention projections."""

    def __call__(
        self,
        attn: Attention,
        hidden_states: ms.Tensor,
        encoder_hidden_states: ms.Tensor = None,
        attention_mask: Optional[ms.Tensor] = None,
    ) -> ms.Tensor:
        residual = hidden_states

        batch_size, channel, height, width = (None,) * 4
        input_ndim = hidden_states.ndim
        if input_ndim == 4:
            batch_size, channel, height, width = hidden_states.shape
            hidden_states = hidden_states.view(batch_size, channel, height * width).swapaxes(1, 2)
        context_input_ndim = encoder_hidden_states.ndim
        if context_input_ndim == 4:
            batch_size, channel, height, width = encoder_hidden_states.shape
            encoder_hidden_states = encoder_hidden_states.view(batch_size, channel, height * width).swapaxes(1, 2)

        batch_size = encoder_hidden_states.shape[0]

        # `sample` projections.
        qkv = attn.to_qkv(hidden_states)
        split_size = qkv.shape[-1] // 3
        query, key, value = ms.mint.split(qkv, split_size, dim=-1)

        # `context` projections.
        encoder_qkv = attn.to_added_qkv(encoder_hidden_states)
        split_size = encoder_qkv.shape[-1] // 3
        (
            encoder_hidden_states_query_proj,
            encoder_hidden_states_key_proj,
            encoder_hidden_states_value_proj,
        ) = ms.mint.split(encoder_qkv, split_size, dim=-1)

        # attention
        query = ops.cat([query, encoder_hidden_states_query_proj], axis=1)
        key = ops.cat([key, encoder_hidden_states_key_proj], axis=1)
        value = ops.cat([value, encoder_hidden_states_value_proj], axis=1)

        inner_dim = key.shape[-1]
        head_dim = inner_dim // attn.heads
        query = query.view(batch_size, -1, attn.heads, head_dim).swapaxes(1, 2)
        key = key.view(batch_size, -1, attn.heads, head_dim).swapaxes(1, 2)
        value = value.view(batch_size, -1, attn.heads, head_dim).swapaxes(1, 2)

        hidden_states = attn.scaled_dot_product_attention(query, key, value, dropout_p=0.0, is_causal=False)
        hidden_states = hidden_states.swapaxes(1, 2).reshape(batch_size, -1, attn.heads * head_dim)
        hidden_states = hidden_states.to(query.dtype)

        # Split the attention outputs.
        hidden_states, encoder_hidden_states = (
            hidden_states[:, : residual.shape[1]],
            hidden_states[:, residual.shape[1] :],
        )

        # linear proj
        hidden_states = attn.to_out[0](hidden_states)
        # dropout
        hidden_states = attn.to_out[1](hidden_states)
        if not attn.context_pre_only:
            encoder_hidden_states = attn.to_add_out(encoder_hidden_states)

        if input_ndim == 4:
            hidden_states = hidden_states.swapaxes(-1, -2).reshape(batch_size, channel, height, width)
        if context_input_ndim == 4:
            encoder_hidden_states = encoder_hidden_states.swapaxes(-1, -2).reshape(batch_size, channel, height, width)

        return hidden_states, encoder_hidden_states


@ms.jit_class
class AllegroAttnProcessor2_0:
    r"""
    Processor for implementing scaled dot-product attention (enabled by default if you're using PyTorch 2.0). This is
    used in the Allegro model. It applies a normalization layer and rotary embedding on the query and key vector.
    """

    def __init__(self):
        from .embeddings import apply_rotary_emb_allegro

        self.apply_rotary_emb_allegro = apply_rotary_emb_allegro

    def __call__(
        self,
        attn: Attention,
        hidden_states: ms.Tensor,
        encoder_hidden_states: Optional[ms.Tensor] = None,
        attention_mask: Optional[ms.Tensor] = None,
        temb: Optional[ms.Tensor] = None,
        image_rotary_emb: Optional[ms.Tensor] = None,
    ) -> ms.Tensor:
        residual = hidden_states

        if attn.spatial_norm is not None:
            hidden_states = attn.spatial_norm(hidden_states, temb)

        input_ndim = hidden_states.ndim

        if input_ndim == 4:
            batch_size, channel, height, width = hidden_states.shape
            hidden_states = hidden_states.view(batch_size, channel, height * width).swapaxes(1, 2)
        else:
            batch_size, channel, height, width = None, None, None, None

        batch_size, sequence_length, _ = (
            hidden_states.shape if encoder_hidden_states is None else encoder_hidden_states.shape
        )

        if attention_mask is not None:
            attention_mask = attn.prepare_attention_mask(attention_mask, sequence_length, batch_size)
            # scaled_dot_product_attention expects attention_mask shape to be
            # (batch, heads, source_length, target_length)
            attention_mask = attention_mask.view(batch_size, attn.heads, -1, attention_mask.shape[-1])

        if attn.group_norm is not None:
            hidden_states = attn.group_norm(hidden_states.swapaxes(1, 2)).swapaxes(1, 2)

        query = attn.to_q(hidden_states)

        if encoder_hidden_states is None:
            encoder_hidden_states = hidden_states
        elif attn.norm_cross:
            encoder_hidden_states = attn.norm_encoder_hidden_states(encoder_hidden_states)

        key = attn.to_k(encoder_hidden_states)
        value = attn.to_v(encoder_hidden_states)

        inner_dim = key.shape[-1]
        head_dim = inner_dim // attn.heads

        query = query.view(batch_size, -1, attn.heads, head_dim).swapaxes(1, 2)
        key = key.view(batch_size, -1, attn.heads, head_dim).swapaxes(1, 2)
        value = value.view(batch_size, -1, attn.heads, head_dim).swapaxes(1, 2)

        # Apply RoPE if needed
        if image_rotary_emb is not None and not attn.is_cross_attention:
            query = self.apply_rotary_emb_allegro(query, image_rotary_emb[0], image_rotary_emb[1])
            key = self.apply_rotary_emb_allegro(key, image_rotary_emb[0], image_rotary_emb[1])

        # the output of sdp = (batch, num_heads, seq_len, head_dim)
        # TODO: add support for attn.scale when we move to Torch 2.1
        hidden_states = attn.scaled_dot_product_attention(
            query, key, value, attn_mask=attention_mask, dropout_p=0.0, is_causal=False
        )

        hidden_states = hidden_states.swapaxes(1, 2).reshape(batch_size, -1, attn.heads * head_dim)
        hidden_states = hidden_states.to(query.dtype)

        # linear proj
        hidden_states = attn.to_out[0](hidden_states)
        # dropout
        hidden_states = attn.to_out[1](hidden_states)

        if input_ndim == 4:
            hidden_states = hidden_states.swapaxes(-1, -2).reshape(batch_size, channel, height, width)

        if attn.residual_connection:
            hidden_states = hidden_states + residual

        hidden_states = hidden_states / attn.rescale_output_factor

        return hidden_states


@ms.jit_class
class AuraFlowAttnProcessor2_0:
    """Attention processor used typically in processing Aura Flow."""

    def __call__(
        self,
        attn: Attention,
        hidden_states: ms.Tensor,
        encoder_hidden_states: ms.Tensor = None,
    ) -> ms.Tensor:
        batch_size = hidden_states.shape[0]

        # `sample` projections.
        query = attn.to_q(hidden_states)
        key = attn.to_k(hidden_states)
        value = attn.to_v(hidden_states)

        # `context` projections.
        if encoder_hidden_states is not None:
            encoder_hidden_states_query_proj = attn.add_q_proj(encoder_hidden_states)
            encoder_hidden_states_key_proj = attn.add_k_proj(encoder_hidden_states)
            encoder_hidden_states_value_proj = attn.add_v_proj(encoder_hidden_states)
        else:
            encoder_hidden_states_query_proj = None
            encoder_hidden_states_key_proj = None
            encoder_hidden_states_value_proj = None

        # Reshape.
        inner_dim = key.shape[-1]
        head_dim = inner_dim // attn.heads
        query = query.view(batch_size, -1, attn.heads, head_dim)
        key = key.view(batch_size, -1, attn.heads, head_dim)
        value = value.view(batch_size, -1, attn.heads, head_dim)

        # Apply QK norm.
        if attn.norm_q is not None:
            query = attn.norm_q(query)
        if attn.norm_k is not None:
            key = attn.norm_k(key)

        # Concatenate the projections.
        if encoder_hidden_states is not None:
            encoder_hidden_states_query_proj = encoder_hidden_states_query_proj.view(
                batch_size, -1, attn.heads, head_dim
            )
            encoder_hidden_states_key_proj = encoder_hidden_states_key_proj.view(batch_size, -1, attn.heads, head_dim)
            encoder_hidden_states_value_proj = encoder_hidden_states_value_proj.view(
                batch_size, -1, attn.heads, head_dim
            )

            if attn.norm_added_q is not None:
                encoder_hidden_states_query_proj = attn.norm_added_q(encoder_hidden_states_query_proj)
            if attn.norm_added_k is not None:
                encoder_hidden_states_key_proj = attn.norm_added_q(encoder_hidden_states_key_proj)

            query = ops.cat([encoder_hidden_states_query_proj, query], axis=1)
            key = ops.cat([encoder_hidden_states_key_proj, key], axis=1)
            value = ops.cat([encoder_hidden_states_value_proj, value], axis=1)

        query = query.swapaxes(1, 2)
        key = key.swapaxes(1, 2)
        value = value.swapaxes(1, 2)

        # Attention.
        hidden_states = attn.scaled_dot_product_attention(
            query, key, value, dropout_p=0.0, scale=attn.scale, is_causal=False
        )
        hidden_states = hidden_states.swapaxes(1, 2).reshape(batch_size, -1, attn.heads * head_dim)
        hidden_states = hidden_states.to(query.dtype)

        # Split the attention outputs.
        if encoder_hidden_states is not None:
            hidden_states, encoder_hidden_states = (
                hidden_states[:, encoder_hidden_states.shape[1] :],
                hidden_states[:, : encoder_hidden_states.shape[1]],
            )

        # linear proj
        hidden_states = attn.to_out[0](hidden_states)
        # dropout
        hidden_states = attn.to_out[1](hidden_states)
        if encoder_hidden_states is not None:
            encoder_hidden_states = attn.to_add_out(encoder_hidden_states)

        if encoder_hidden_states is not None:
            return hidden_states, encoder_hidden_states
        else:
            return hidden_states


@ms.jit_class
class FusedAuraFlowAttnProcessor2_0:
    """Attention processor used typically in processing Aura Flow with fused projections."""

    def __call__(
        self,
        attn: Attention,
        hidden_states: ms.Tensor,
        encoder_hidden_states: ms.Tensor = None,
    ) -> ms.Tensor:
        batch_size = hidden_states.shape[0]

        # `sample` projections.
        qkv = attn.to_qkv(hidden_states)
        split_size = qkv.shape[-1] // 3
        query, key, value = ops.split(qkv, split_size, axis=-1)

        # `context` projections.
        if encoder_hidden_states is not None:
            encoder_qkv = attn.to_added_qkv(encoder_hidden_states)
            split_size = encoder_qkv.shape[-1] // 3
            (
                encoder_hidden_states_query_proj,
                encoder_hidden_states_key_proj,
                encoder_hidden_states_value_proj,
            ) = ops.split(encoder_qkv, split_size, axis=-1)

        # Reshape.
        inner_dim = key.shape[-1]
        head_dim = inner_dim // attn.heads
        query = query.view(batch_size, -1, attn.heads, head_dim)
        key = key.view(batch_size, -1, attn.heads, head_dim)
        value = value.view(batch_size, -1, attn.heads, head_dim)

        # Apply QK norm.
        if attn.norm_q is not None:
            query = attn.norm_q(query)
        if attn.norm_k is not None:
            key = attn.norm_k(key)

        # Concatenate the projections.
        if encoder_hidden_states is not None:
            encoder_hidden_states_query_proj = encoder_hidden_states_query_proj.view(
                batch_size, -1, attn.heads, head_dim
            )
            encoder_hidden_states_key_proj = encoder_hidden_states_key_proj.view(batch_size, -1, attn.heads, head_dim)
            encoder_hidden_states_value_proj = encoder_hidden_states_value_proj.view(
                batch_size, -1, attn.heads, head_dim
            )

            if attn.norm_added_q is not None:
                encoder_hidden_states_query_proj = attn.norm_added_q(encoder_hidden_states_query_proj)
            if attn.norm_added_k is not None:
                encoder_hidden_states_key_proj = attn.norm_added_q(encoder_hidden_states_key_proj)

            query = ops.cat([encoder_hidden_states_query_proj, query], axis=1)
            key = ops.cat([encoder_hidden_states_key_proj, key], axis=1)
            value = ops.cat([encoder_hidden_states_value_proj, value], axis=1)

        query = query.swapaxes(1, 2)
        key = key.swapaxes(1, 2)
        value = value.swapaxes(1, 2)

        # Attention.
        hidden_states = attn.scaled_dot_product_attention(
            query, key, value, dropout_p=0.0, scale=attn.scale, is_causal=False
        )
        hidden_states = hidden_states.swapaxes(1, 2).reshape(batch_size, -1, attn.heads * head_dim)
        hidden_states = hidden_states.to(query.dtype)

        # Split the attention outputs.
        if encoder_hidden_states is not None:
            hidden_states, encoder_hidden_states = (
                hidden_states[:, encoder_hidden_states.shape[1] :],
                hidden_states[:, : encoder_hidden_states.shape[1]],
            )

        # linear proj
        hidden_states = attn.to_out[0](hidden_states)
        # dropout
        hidden_states = attn.to_out[1](hidden_states)
        if encoder_hidden_states is not None:
            encoder_hidden_states = attn.to_add_out(encoder_hidden_states)

        if encoder_hidden_states is not None:
            return hidden_states, encoder_hidden_states
        else:
            return hidden_states


@ms.jit_class
class FluxAttnProcessor2_0:
    """Attention processor used typically in processing the SD3-like self-attention projections."""

    def __init__(self):
        # move importing from __call__ to __init__ as it is not supported in construct()
        from .embeddings import apply_rotary_emb

        self.apply_rotary_emb = apply_rotary_emb

    def __call__(
        self,
        attn: Attention,
        hidden_states: ms.Tensor,
        encoder_hidden_states: ms.Tensor = None,
        attention_mask: Optional[ms.Tensor] = None,
        image_rotary_emb: Optional[ms.Tensor] = None,
    ) -> ms.Tensor:
        batch_size, _, _ = hidden_states.shape if encoder_hidden_states is None else encoder_hidden_states.shape

        # `sample` projections.
        query = attn.to_q(hidden_states)
        key = attn.to_k(hidden_states)
        value = attn.to_v(hidden_states)

        inner_dim = key.shape[-1]
        head_dim = inner_dim // attn.heads

        query = query.view(batch_size, -1, attn.heads, head_dim).swapaxes(1, 2)
        key = key.view(batch_size, -1, attn.heads, head_dim).swapaxes(1, 2)
        value = value.view(batch_size, -1, attn.heads, head_dim).swapaxes(1, 2)

        if attn.norm_q is not None:
            query = attn.norm_q(query)
        if attn.norm_k is not None:
            key = attn.norm_k(key)

        # the attention in FluxSingleTransformerBlock does not use `encoder_hidden_states`
        if encoder_hidden_states is not None:
            # `context` projections.
            encoder_hidden_states_query_proj = attn.add_q_proj(encoder_hidden_states)
            encoder_hidden_states_key_proj = attn.add_k_proj(encoder_hidden_states)
            encoder_hidden_states_value_proj = attn.add_v_proj(encoder_hidden_states)
<<<<<<< HEAD

            encoder_hidden_states_query_proj = encoder_hidden_states_query_proj.view(
                batch_size, -1, attn.heads, head_dim
            ).swapaxes(1, 2)
            encoder_hidden_states_key_proj = encoder_hidden_states_key_proj.view(
                batch_size, -1, attn.heads, head_dim
            ).swapaxes(1, 2)
            encoder_hidden_states_value_proj = encoder_hidden_states_value_proj.view(
                batch_size, -1, attn.heads, head_dim
            ).swapaxes(1, 2)

            if attn.norm_added_q is not None:
                encoder_hidden_states_query_proj = attn.norm_added_q(encoder_hidden_states_query_proj)
            if attn.norm_added_k is not None:
                encoder_hidden_states_key_proj = attn.norm_added_k(encoder_hidden_states_key_proj)

            # attention
            query = ops.cat([encoder_hidden_states_query_proj, query], axis=2)
            key = ops.cat([encoder_hidden_states_key_proj, key], axis=2)
            value = ops.cat([encoder_hidden_states_value_proj, value], axis=2)

        if image_rotary_emb is not None:
            query = self.apply_rotary_emb(query, image_rotary_emb)
            key = self.apply_rotary_emb(key, image_rotary_emb)

        hidden_states = attn.scaled_dot_product_attention(
            query, key, value, attn_mask=attention_mask, dropout_p=0.0, is_causal=False
        )
=======

            encoder_hidden_states_query_proj = encoder_hidden_states_query_proj.view(
                batch_size, -1, attn.heads, head_dim
            ).swapaxes(1, 2)
            encoder_hidden_states_key_proj = encoder_hidden_states_key_proj.view(
                batch_size, -1, attn.heads, head_dim
            ).swapaxes(1, 2)
            encoder_hidden_states_value_proj = encoder_hidden_states_value_proj.view(
                batch_size, -1, attn.heads, head_dim
            ).swapaxes(1, 2)

            if attn.norm_added_q is not None:
                encoder_hidden_states_query_proj = attn.norm_added_q(encoder_hidden_states_query_proj)
            if attn.norm_added_k is not None:
                encoder_hidden_states_key_proj = attn.norm_added_k(encoder_hidden_states_key_proj)

            # attention
            query = ops.cat([encoder_hidden_states_query_proj, query], axis=2)
            key = ops.cat([encoder_hidden_states_key_proj, key], axis=2)
            value = ops.cat([encoder_hidden_states_value_proj, value], axis=2)

        if image_rotary_emb is not None:
            query = self.apply_rotary_emb(query, image_rotary_emb)
            key = self.apply_rotary_emb(key, image_rotary_emb)

        hidden_states = attn.scaled_dot_product_attention(query, key, value, dropout_p=0.0, is_causal=False)
>>>>>>> 9c32b2ae
        hidden_states = hidden_states.swapaxes(1, 2).reshape(batch_size, -1, attn.heads * head_dim)
        hidden_states = hidden_states.to(query.dtype)

        if encoder_hidden_states is not None:
            encoder_hidden_states, hidden_states = (
                hidden_states[:, : encoder_hidden_states.shape[1]],
                hidden_states[:, encoder_hidden_states.shape[1] :],
            )

            # linear proj
            hidden_states = attn.to_out[0](hidden_states)
            # dropout
            hidden_states = attn.to_out[1](hidden_states)
            encoder_hidden_states = attn.to_add_out(encoder_hidden_states)

            return hidden_states, encoder_hidden_states
        else:
            return hidden_states


@ms.jit_class
class FusedFluxAttnProcessor2_0:
    """Attention processor used typically in processing the SD3-like self-attention projections."""

    def __init__(self):
        # move importing from __call__ to __init__ as it is not supported in construct()
        from .embeddings import apply_rotary_emb

        self.apply_rotary_emb = apply_rotary_emb

    def __call__(
        self,
        attn: Attention,
        hidden_states: ms.Tensor,
        encoder_hidden_states: ms.Tensor = None,
        attention_mask: Optional[ms.Tensor] = None,
        image_rotary_emb: Optional[ms.Tensor] = None,
    ) -> ms.Tensor:
        batch_size, _, _ = hidden_states.shape if encoder_hidden_states is None else encoder_hidden_states.shape

        # `sample` projections.
        qkv = attn.to_qkv(hidden_states)
        split_size = qkv.shape[-1] // 3
        query, key, value = ops.split(qkv, split_size, axis=-1)

        inner_dim = key.shape[-1]
        head_dim = inner_dim // attn.heads

        query = query.view(batch_size, -1, attn.heads, head_dim).swapaxes(1, 2)
        key = key.view(batch_size, -1, attn.heads, head_dim).swapaxes(1, 2)
        value = value.view(batch_size, -1, attn.heads, head_dim).swapaxes(1, 2)

        if attn.norm_q is not None:
            query = attn.norm_q(query)
        if attn.norm_k is not None:
            key = attn.norm_k(key)

        # the attention in FluxSingleTransformerBlock does not use `encoder_hidden_states`
        # `context` projections.
        if encoder_hidden_states is not None:
            encoder_qkv = attn.to_added_qkv(encoder_hidden_states)
            split_size = encoder_qkv.shape[-1] // 3
            (
                encoder_hidden_states_query_proj,
                encoder_hidden_states_key_proj,
                encoder_hidden_states_value_proj,
            ) = ops.split(encoder_qkv, split_size, axis=-1)

            encoder_hidden_states_query_proj = encoder_hidden_states_query_proj.view(
                batch_size, -1, attn.heads, head_dim
            ).swapaxes(1, 2)
            encoder_hidden_states_key_proj = encoder_hidden_states_key_proj.view(
                batch_size, -1, attn.heads, head_dim
            ).swapaxes(1, 2)
            encoder_hidden_states_value_proj = encoder_hidden_states_value_proj.view(
                batch_size, -1, attn.heads, head_dim
            ).swapaxes(1, 2)
<<<<<<< HEAD

            if attn.norm_added_q is not None:
                encoder_hidden_states_query_proj = attn.norm_added_q(encoder_hidden_states_query_proj)
            if attn.norm_added_k is not None:
                encoder_hidden_states_key_proj = attn.norm_added_k(encoder_hidden_states_key_proj)

=======

            if attn.norm_added_q is not None:
                encoder_hidden_states_query_proj = attn.norm_added_q(encoder_hidden_states_query_proj)
            if attn.norm_added_k is not None:
                encoder_hidden_states_key_proj = attn.norm_added_k(encoder_hidden_states_key_proj)

>>>>>>> 9c32b2ae
            # attention
            query = ops.cat([encoder_hidden_states_query_proj, query], axis=2)
            key = ops.cat([encoder_hidden_states_key_proj, key], axis=2)
            value = ops.cat([encoder_hidden_states_value_proj, value], axis=2)

        if image_rotary_emb is not None:
            query = self.apply_rotary_emb(query, image_rotary_emb)
            key = self.apply_rotary_emb(key, image_rotary_emb)

        hidden_states = attn.scaled_dot_product_attention(query, key, value, dropout_p=0.0, is_causal=False)
        hidden_states = hidden_states.swapaxes(1, 2).reshape(batch_size, -1, attn.heads * head_dim)
        hidden_states = hidden_states.to(query.dtype)

        if encoder_hidden_states is not None:
            encoder_hidden_states, hidden_states = (
                hidden_states[:, : encoder_hidden_states.shape[1]],
                hidden_states[:, encoder_hidden_states.shape[1] :],
            )

            # linear proj
            hidden_states = attn.to_out[0](hidden_states)
            # dropout
            hidden_states = attn.to_out[1](hidden_states)
            encoder_hidden_states = attn.to_add_out(encoder_hidden_states)

            return hidden_states, encoder_hidden_states
        else:
            return hidden_states


class FluxIPAdapterJointAttnProcessor2_0(nn.Cell):
    """Flux Attention processor for IP-Adapter."""

    def __init__(self, hidden_size: int, cross_attention_dim: int, num_tokens=(4,), scale=1.0, dtype=None):
        super().__init__()
        from .embeddings import apply_rotary_emb

        self.apply_rotary_emb = apply_rotary_emb

<<<<<<< HEAD
        self.hidden_size = hidden_size
        self.cross_attention_dim = cross_attention_dim

        if not isinstance(num_tokens, (tuple, list)):
            num_tokens = [num_tokens]

        if not isinstance(scale, list):
            scale = [scale] * len(num_tokens)
        if len(scale) != len(num_tokens):
            raise ValueError("`scale` should be a list of integers with the same length as `num_tokens`.")
        self.scale = scale

        self.to_k_ip = nn.CellList(
            [nn.Dense(cross_attention_dim, hidden_size, has_bias=True, dtype=dtype) for _ in range(len(num_tokens))]
        )
        self.to_v_ip = nn.CellList(
            [nn.Dense(cross_attention_dim, hidden_size, has_bias=True, dtype=dtype) for _ in range(len(num_tokens))]
        )

    def construct(
=======
    def apply_rotary_emb_for_image_part(
        self,
        hidden_state: ms.Tensor,
        image_rotary_emb: ms.Tensor,
        start_index: int,
        axis: int = 2,
    ) -> ms.Tensor:
        """
        Equivalence of expression(when axis=2):
            `hidden_state[:, :, start_index:] = self.apply_rotary_emb(hidden_state[:, :, start_index:], image_rotary_emb)`

        Rewrite it since implement above might call ops.ScatterNdUpdate which is super slow!
        """
        hidden_state_text, hidden_state_image = ops.split(
            hidden_state, (start_index, hidden_state.shape[axis] - start_index), axis=axis
        )
        hidden_state_image = self.apply_rotary_emb(hidden_state_image, image_rotary_emb)
        hidden_state = ops.cat([hidden_state_text, hidden_state_image], axis=axis)
        return hidden_state

    def __call__(
>>>>>>> 9c32b2ae
        self,
        attn: Attention,
        hidden_states: ms.Tensor,
        encoder_hidden_states: ms.Tensor = None,
        attention_mask: Optional[ms.Tensor] = None,
        image_rotary_emb: Optional[ms.Tensor] = None,
        ip_hidden_states: Optional[List[ms.Tensor]] = None,
        ip_adapter_masks: Optional[ms.Tensor] = None,
    ) -> ms.Tensor:
        batch_size, _, _ = hidden_states.shape if encoder_hidden_states is None else encoder_hidden_states.shape

        # `sample` projections.
        hidden_states_query_proj = attn.to_q(hidden_states)
        key = attn.to_k(hidden_states)
        value = attn.to_v(hidden_states)

        inner_dim = key.shape[-1]
        head_dim = inner_dim // attn.heads

        hidden_states_query_proj = hidden_states_query_proj.view(batch_size, -1, attn.heads, head_dim).swapaxes(1, 2)
        key = key.view(batch_size, -1, attn.heads, head_dim).swapaxes(1, 2)
        value = value.view(batch_size, -1, attn.heads, head_dim).swapaxes(1, 2)

        if attn.norm_q is not None:
            hidden_states_query_proj = attn.norm_q(hidden_states_query_proj)
        if attn.norm_k is not None:
            key = attn.norm_k(key)

        # the attention in FluxSingleTransformerBlock does not use `encoder_hidden_states`
        if encoder_hidden_states is not None:
            # `context` projections.
            encoder_hidden_states_query_proj = attn.add_q_proj(encoder_hidden_states)
            encoder_hidden_states_key_proj = attn.add_k_proj(encoder_hidden_states)
            encoder_hidden_states_value_proj = attn.add_v_proj(encoder_hidden_states)

            encoder_hidden_states_query_proj = encoder_hidden_states_query_proj.view(
                batch_size, -1, attn.heads, head_dim
            ).swapaxes(1, 2)
            encoder_hidden_states_key_proj = encoder_hidden_states_key_proj.view(
                batch_size, -1, attn.heads, head_dim
            ).swapaxes(1, 2)
            encoder_hidden_states_value_proj = encoder_hidden_states_value_proj.view(
                batch_size, -1, attn.heads, head_dim
            ).swapaxes(1, 2)

            if attn.norm_added_q is not None:
                encoder_hidden_states_query_proj = attn.norm_added_q(encoder_hidden_states_query_proj)
            if attn.norm_added_k is not None:
                encoder_hidden_states_key_proj = attn.norm_added_k(encoder_hidden_states_key_proj)

            # attention
            query = ops.cat([encoder_hidden_states_query_proj, hidden_states_query_proj], axis=2)
            key = ops.cat([encoder_hidden_states_key_proj, key], axis=2)
            value = ops.cat([encoder_hidden_states_value_proj, value], axis=2)

        if image_rotary_emb is not None:
            query = self.apply_rotary_emb(query, image_rotary_emb)
            key = self.apply_rotary_emb(key, image_rotary_emb)

        hidden_states = attn.scaled_dot_product_attention(query, key, value, dropout_p=0.0, is_causal=False)
        hidden_states = hidden_states.swapaxes(1, 2).reshape(batch_size, -1, attn.heads * head_dim)
        hidden_states = hidden_states.to(query.dtype)

        if encoder_hidden_states is not None:
            encoder_hidden_states, hidden_states = (
                hidden_states[:, : encoder_hidden_states.shape[1]],
                hidden_states[:, encoder_hidden_states.shape[1] :],
            )

            # linear proj
            hidden_states = attn.to_out[0](hidden_states)
            # dropout
            hidden_states = attn.to_out[1](hidden_states)
            encoder_hidden_states = attn.to_add_out(encoder_hidden_states)

            # IP-adapter
            ip_query = hidden_states_query_proj
            ip_attn_output = None
            # for ip-adapter
            # TODO: support for multiple adapters
            for current_ip_hidden_states, scale, to_k_ip, to_v_ip in zip(
                ip_hidden_states, self.scale, self.to_k_ip, self.to_v_ip
            ):
                ip_key = to_k_ip(current_ip_hidden_states)
                ip_value = to_v_ip(current_ip_hidden_states)

                ip_key = ip_key.view(batch_size, -1, attn.heads, head_dim).swapaxes(1, 2)
                ip_value = ip_value.view(batch_size, -1, attn.heads, head_dim).swapaxes(1, 2)
                # the output of sdp = (batch, num_heads, seq_len, head_dim)
                # TODO: add support for attn.scale when we move to Torch 2.1
                ip_attn_output = attn.scaled_dot_product_attention(
                    ip_query, ip_key, ip_value, attn_mask=None, dropout_p=0.0, is_causal=False
                )
                ip_attn_output = ip_attn_output.swapaxes(1, 2).reshape(batch_size, -1, attn.heads * head_dim)
                ip_attn_output = scale * ip_attn_output
                ip_attn_output = ip_attn_output.to(ip_query.dtype)

            return hidden_states, encoder_hidden_states, ip_attn_output
        else:
            return hidden_states


@ms.jit_class
class CogVideoXAttnProcessor2_0:
    r"""
    Processor for implementing scaled dot-product attention for the CogVideoX model. It applies a rotary embedding on
    query and key vectors, but does not include spatial normalization.
    """

    def __init__(self):
        # move importing from __call__ to __init__ as it is not supported in construct()
        from .embeddings import apply_rotary_emb

        self.apply_rotary_emb = apply_rotary_emb

    def apply_rotary_emb_for_image_part(
        self,
        hidden_state: ms.Tensor,
        image_rotary_emb: ms.Tensor,
        start_index: int,
        axis: int = 2,
    ) -> ms.Tensor:
        """
        Equivalence of expression(when axis=2):
            `hidden_state[:, :, start_index:] = self.apply_rotary_emb(hidden_state[:, :, start_index:], image_rotary_emb)`

        Rewrite it since implement above might call ops.ScatterNdUpdate which is super slow!
        """
        hidden_state_text, hidden_state_image = ops.split(
            hidden_state, (start_index, hidden_state.shape[axis] - start_index), axis=axis
        )
        hidden_state_image = self.apply_rotary_emb(hidden_state_image, image_rotary_emb)
        hidden_state = ops.cat([hidden_state_text, hidden_state_image], axis=axis)
        return hidden_state

    def __call__(
        self,
        attn: Attention,
        hidden_states: ms.Tensor,
        encoder_hidden_states: ms.Tensor,
        attention_mask: Optional[ms.Tensor] = None,
        image_rotary_emb: Optional[ms.Tensor] = None,
    ) -> ms.Tensor:
        text_seq_length = encoder_hidden_states.shape[1]

        hidden_states = ops.cat([encoder_hidden_states, hidden_states], axis=1)

        batch_size, sequence_length, _ = (
            hidden_states.shape if encoder_hidden_states is None else encoder_hidden_states.shape
        )

        if attention_mask is not None:
            attention_mask = attn.prepare_attention_mask(attention_mask, sequence_length, batch_size)
            attention_mask = attention_mask.view(batch_size, attn.heads, -1, attention_mask.shape[-1])

        query = attn.to_q(hidden_states)
        key = attn.to_k(hidden_states)
        value = attn.to_v(hidden_states)

        inner_dim = key.shape[-1]
        head_dim = inner_dim // attn.heads

        query = query.view(batch_size, -1, attn.heads, head_dim).swapaxes(1, 2)
        key = key.view(batch_size, -1, attn.heads, head_dim).swapaxes(1, 2)
        value = value.view(batch_size, -1, attn.heads, head_dim).swapaxes(1, 2)

        if attn.norm_q is not None:
            query = attn.norm_q(query)
        if attn.norm_k is not None:
            key = attn.norm_k(key)

        # Apply RoPE if needed
        # rewrite the implement for performance, refer to `self.apply_rotary_emb_for_image_part`
        if image_rotary_emb is not None:
            query = self.apply_rotary_emb_for_image_part(query, image_rotary_emb, text_seq_length)
            if not attn.is_cross_attention:
                key = self.apply_rotary_emb_for_image_part(key, image_rotary_emb, text_seq_length)

        hidden_states = attn.scaled_dot_product_attention(
            query, key, value, attn_mask=attention_mask, dropout_p=0.0, is_causal=False
        )

        hidden_states = hidden_states.swapaxes(1, 2).reshape(batch_size, -1, attn.heads * head_dim)

        # linear proj
        hidden_states = attn.to_out[0](hidden_states)
        # dropout
        hidden_states = attn.to_out[1](hidden_states)

        encoder_hidden_states, hidden_states = hidden_states.split(
            [text_seq_length, hidden_states.shape[1] - text_seq_length], axis=1
        )
        return hidden_states, encoder_hidden_states


@ms.jit_class
class FusedCogVideoXAttnProcessor2_0:
    r"""
    Processor for implementing scaled dot-product attention for the CogVideoX model. It applies a rotary embedding on
    query and key vectors, but does not include spatial normalization.
    """

    def __init__(self):
        # move importing from __call__ to __init__ as it is not supported in construct()
        from .embeddings import apply_rotary_emb

        self.apply_rotary_emb = apply_rotary_emb

    def __call__(
        self,
        attn: Attention,
        hidden_states: ms.Tensor,
        encoder_hidden_states: ms.Tensor,
        attention_mask: Optional[ms.Tensor] = None,
        image_rotary_emb: Optional[ms.Tensor] = None,
    ) -> ms.Tensor:
        text_seq_length = encoder_hidden_states.shape[1]

        hidden_states = ops.cat([encoder_hidden_states, hidden_states], axis=1)

        batch_size, sequence_length, _ = (
            hidden_states.shape if encoder_hidden_states is None else encoder_hidden_states.shape
        )

        if attention_mask is not None:
            attention_mask = attn.prepare_attention_mask(attention_mask, sequence_length, batch_size)
            attention_mask = attention_mask.view(batch_size, attn.heads, -1, attention_mask.shape[-1])

        qkv = attn.to_qkv(hidden_states)
        split_size = qkv.shape[-1] // 3
        query, key, value = ops.split(qkv, split_size, axis=-1)

        inner_dim = key.shape[-1]
        head_dim = inner_dim // attn.heads

        query = query.view(batch_size, -1, attn.heads, head_dim).swapaxes(1, 2)
        key = key.view(batch_size, -1, attn.heads, head_dim).swapaxes(1, 2)
        value = value.view(batch_size, -1, attn.heads, head_dim).swapaxes(1, 2)

        if attn.norm_q is not None:
            query = attn.norm_q(query)
        if attn.norm_k is not None:
            key = attn.norm_k(key)

        # Apply RoPE if needed
        if image_rotary_emb is not None:
            query[:, :, text_seq_length:] = self.apply_rotary_emb(query[:, :, text_seq_length:], image_rotary_emb)
            if not attn.is_cross_attention:
                key[:, :, text_seq_length:] = self.apply_rotary_emb(key[:, :, text_seq_length:], image_rotary_emb)

        hidden_states = attn.scaled_dot_product_attention(
            query, key, value, attn_mask=attention_mask, dropout_p=0.0, is_causal=False
        )

        hidden_states = hidden_states.swapaxes(1, 2).reshape(batch_size, -1, attn.heads * head_dim)

        # linear proj
        hidden_states = attn.to_out[0](hidden_states)
        # dropout
        hidden_states = attn.to_out[1](hidden_states)

        encoder_hidden_states, hidden_states = hidden_states.split(
            [text_seq_length, hidden_states.shape[1] - text_seq_length], axis=1
        )
        return hidden_states, encoder_hidden_states


@ms.jit_class
class XFormersAttnProcessor:
    r"""
    Processor for implementing memory efficient attention using xFormers-like interface.

    Args:
        attention_op (`Callable`, *optional*, defaults to `None`):
            The base
            [operator](https://facebookresearch.github.io/xformers/components/ops.html#xformers.ops.AttentionOpBase) to
            use as the attention operator. It is recommended to set to `None`, and allow xFormers to choose the best
            operator.
    """

    def __init__(self, attention_op: Optional[Callable] = None):
        assert attention_op is None, (
            "Memory efficient attention on mindspore uses flash attention under the hoods. "
            "There is no other implementation for now. Please do not set `attention_op`."
        )
        self.attention_op = attention_op

    def __call__(
        self,
        attn: Attention,
        hidden_states: ms.Tensor,
        encoder_hidden_states: Optional[ms.Tensor] = None,
        attention_mask: Optional[ms.Tensor] = None,
        temb: Optional[ms.Tensor] = None,
    ) -> ms.Tensor:
        residual = hidden_states

        if attn.spatial_norm is not None:
            hidden_states = attn.spatial_norm(hidden_states, temb)

        input_ndim = hidden_states.ndim

        if input_ndim == 4:
            batch_size, channel, height, width = hidden_states.shape
            hidden_states = hidden_states.view(batch_size, channel, height * width).swapaxes(1, 2)
        else:
            batch_size, channel, height, width = None, None, None, None

        batch_size, key_tokens, _ = (
            hidden_states.shape if encoder_hidden_states is None else encoder_hidden_states.shape
        )

        attention_mask = attn.prepare_attention_mask(attention_mask, key_tokens, batch_size)
        if attention_mask is not None:
            # expand our mask's singleton query_tokens dimension:
            #   [batch*heads,            1, key_tokens] ->
            #   [batch*heads, query_tokens, key_tokens]
            # so that it can be added as a bias onto the attention scores that xformers computes:
            #   [batch*heads, query_tokens, key_tokens]
            # we do this explicitly because xformers doesn't broadcast the singleton dimension for us.
            _, query_tokens, _ = hidden_states.shape
            attention_mask = attention_mask.tile((1, query_tokens, 1))

        if attn.group_norm is not None:
            hidden_states = attn.group_norm(hidden_states.swapaxes(1, 2)).swapaxes(1, 2)

        query = attn.to_q(hidden_states)

        if encoder_hidden_states is None:
            encoder_hidden_states = hidden_states
        elif attn.norm_cross:
            encoder_hidden_states = attn.norm_encoder_hidden_states(encoder_hidden_states)

        key = attn.to_k(encoder_hidden_states)
        value = attn.to_v(encoder_hidden_states)

        query = attn.head_to_batch_dim(query)
        key = attn.head_to_batch_dim(key)
        value = attn.head_to_batch_dim(value)

        # Memory efficient attention on mindspore uses flash attention under the hoods.
        # Flash attention implementation is called `FlashAttentionScore`
        # which is an experimental api with the following limitations:
        # 1. Sequence length of query must be divisible by 16 and in range of [1, 32768].
        # 2. Head dimensions must be one of [64, 80, 96, 120, 128, 256].
        # 3. The input dtype must be float16 or bfloat16.
        # Sequence length of query must be checked in runtime.
        _, query_tokens, _ = query.shape
        assert query_tokens % 16 == 0, f"Sequence length of query must be divisible by 16, but got {query_tokens=}."
        # Head dimension is checked in Attention.set_use_memory_efficient_attention_xformers. We maybe pad on head_dim.
        if attn.head_dim_padding > 0:
            query_padded = ops.pad(query, (0, attn.head_dim_padding), mode="constant", value=0.0)
            key_padded = ops.pad(key, (0, attn.head_dim_padding), mode="constant", value=0.0)
            value_padded = ops.pad(value, (0, attn.head_dim_padding), mode="constant", value=0.0)
        else:
            query_padded, key_padded, value_padded = query, key, value
        flash_attn = ops.operations.nn_ops.FlashAttentionScore(1, scale_value=attn.scale)
        hidden_states_padded = flash_attn(query_padded, key_padded, value_padded, None, None, None, attention_mask)[3]
        # If we did padding before calculate attention, undo it!
        if attn.head_dim_padding > 0:
            hidden_states = hidden_states_padded[..., : attn.head_dim]
        else:
            hidden_states = hidden_states_padded

        hidden_states = hidden_states.to(query.dtype)
        hidden_states = attn.batch_to_head_dim(hidden_states)

        # linear proj
        hidden_states = attn.to_out[0](hidden_states)
        # dropout
        hidden_states = attn.to_out[1](hidden_states)

        if input_ndim == 4:
            hidden_states = hidden_states.swapaxes(-1, -2).reshape(batch_size, channel, height, width)

        if attn.residual_connection:
            hidden_states = hidden_states + residual

        hidden_states = hidden_states / attn.rescale_output_factor

        return hidden_states


@ms.jit_class
class AttnProcessor2_0:
    r"""
    Processor for implementing scaled dot-product attention (enabled by default if you're using PyTorch 2.0).
    """

    def __call__(
        self,
        attn: Attention,
        hidden_states: ms.Tensor,
        encoder_hidden_states: Optional[ms.Tensor] = None,
        attention_mask: Optional[ms.Tensor] = None,
        temb: Optional[ms.Tensor] = None,
    ) -> ms.Tensor:
        residual = hidden_states
        if attn.spatial_norm is not None:
            hidden_states = attn.spatial_norm(hidden_states, temb)

        input_ndim = hidden_states.ndim

        if input_ndim == 4:
            batch_size, channel, height, width = hidden_states.shape
            hidden_states = hidden_states.view(batch_size, channel, height * width).swapaxes(1, 2)
        else:
            batch_size, channel, height, width = None, None, None, None

        batch_size, sequence_length, _ = (
            hidden_states.shape if encoder_hidden_states is None else encoder_hidden_states.shape
        )

        if attention_mask is not None:
            attention_mask = attn.prepare_attention_mask(attention_mask, sequence_length, batch_size)
            # scaled_dot_product_attention expects attention_mask shape to be
            # (batch, heads, source_length, target_length)
            attention_mask = attention_mask.view(batch_size, attn.heads, -1, attention_mask.shape[-1])

        if attn.group_norm is not None:
            hidden_states = attn.group_norm(hidden_states.swapaxes(1, 2)).swapaxes(1, 2)

        query = attn.to_q(hidden_states)

        if encoder_hidden_states is None:
            encoder_hidden_states = hidden_states
        elif attn.norm_cross:
            encoder_hidden_states = attn.norm_encoder_hidden_states(encoder_hidden_states)

        key = attn.to_k(encoder_hidden_states)
        value = attn.to_v(encoder_hidden_states)

        inner_dim = key.shape[-1]
        head_dim = inner_dim // attn.heads

        query = query.view(batch_size, -1, attn.heads, head_dim).swapaxes(1, 2)

        key = key.view(batch_size, -1, attn.heads, head_dim).swapaxes(1, 2)
        value = value.view(batch_size, -1, attn.heads, head_dim).swapaxes(1, 2)

        if attn.norm_q is not None:
            query = attn.norm_q(query)
        if attn.norm_k is not None:
            key = attn.norm_k(key)

        # the output of sdp = (batch, num_heads, seq_len, head_dim)
        hidden_states = attn.scaled_dot_product_attention(
            query, key, value, attn_mask=attention_mask, dropout_p=0.0, is_causal=False
        )

        hidden_states = hidden_states.swapaxes(1, 2).reshape(batch_size, -1, attn.heads * head_dim)
        hidden_states = hidden_states.to(query.dtype)

        # linear proj
        hidden_states = attn.to_out[0](hidden_states)
        # dropout
        hidden_states = attn.to_out[1](hidden_states)

        if input_ndim == 4:
            hidden_states = hidden_states.swapaxes(-1, -2).reshape(batch_size, channel, height, width)

        if attn.residual_connection:
            hidden_states = hidden_states + residual

        hidden_states = hidden_states / attn.rescale_output_factor

        return hidden_states


@ms.jit_class
class MochiVaeAttnProcessor2_0:
    r"""
    Attention processor used in Mochi VAE.
    """

    def __init__(self) -> None:
        pass

    def __call__(
        self,
        attn: Attention,
        hidden_states: ms.Tensor,
        encoder_hidden_states: Optional[ms.Tensor] = None,
        attention_mask: Optional[ms.Tensor] = None,
    ) -> ms.Tensor:
        residual = hidden_states
        is_single_frame = hidden_states.shape[1] == 1

        batch_size, sequence_length, _ = (
            hidden_states.shape if encoder_hidden_states is None else encoder_hidden_states.shape
        )

        if attention_mask is not None:
            attention_mask = attn.prepare_attention_mask(attention_mask, sequence_length, batch_size)
            # scaled_dot_product_attention expects attention_mask shape to be
            # (batch, heads, source_length, target_length)
            attention_mask = attention_mask.view(batch_size, attn.heads, -1, attention_mask.shape[-1])

        if is_single_frame:
            hidden_states = attn.to_v(hidden_states)

            # linear proj
            hidden_states = attn.to_out[0](hidden_states)
            # dropout
            hidden_states = attn.to_out[1](hidden_states)

            if attn.residual_connection:
                hidden_states = hidden_states + residual

            hidden_states = hidden_states / attn.rescale_output_factor
            return hidden_states

        query = attn.to_q(hidden_states)

        if encoder_hidden_states is None:
            encoder_hidden_states = hidden_states

        key = attn.to_k(encoder_hidden_states)
        value = attn.to_v(encoder_hidden_states)

        inner_dim = key.shape[-1]
        head_dim = inner_dim // attn.heads

        query = query.view(batch_size, -1, attn.heads, head_dim).swapaxes(1, 2)
        key = key.view(batch_size, -1, attn.heads, head_dim).swapaxes(1, 2)
        value = value.view(batch_size, -1, attn.heads, head_dim).swapaxes(1, 2)

        if attn.norm_q is not None:
            query = attn.norm_q(query)
        if attn.norm_k is not None:
            key = attn.norm_k(key)

        # the output of sdp = (batch, num_heads, seq_len, head_dim)
        # TODO: add support for attn.scale when we move to Torch 2.1
        hidden_states = attn.scaled_dot_product_attention(
            query, key, value, attn_mask=attention_mask, dropout_p=0.0, is_causal=attn.is_causal
        )

        hidden_states = hidden_states.swapaxes(1, 2).reshape(batch_size, -1, attn.heads * head_dim)
        hidden_states = hidden_states.to(query.dtype)

        # linear proj
        hidden_states = attn.to_out[0](hidden_states)
        # dropout
        hidden_states = attn.to_out[1](hidden_states)

        if attn.residual_connection:
            hidden_states = hidden_states + residual

        hidden_states = hidden_states / attn.rescale_output_factor

        return hidden_states


@ms.jit_class
class HunyuanAttnProcessor2_0:
    r"""
    Processor for implementing scaled dot-product attention (enabled by default if you're using PyTorch 2.0). This is
    used in the HunyuanDiT model. It applies a s normalization layer and rotary embedding on query and key vector.
    """

    def __init__(self) -> None:
        # move importing from __call__ to __init__ as it is not supported in construct()
        from .embeddings import apply_rotary_emb

        self.apply_rotary_emb = apply_rotary_emb

    def __call__(
        self,
        attn: Attention,
        hidden_states: ms.Tensor,
        encoder_hidden_states: Optional[ms.Tensor] = None,
        attention_mask: Optional[ms.Tensor] = None,
        temb: Optional[ms.Tensor] = None,
        image_rotary_emb: Optional[ms.Tensor] = None,
    ) -> ms.Tensor:
        residual = hidden_states
        if attn.spatial_norm is not None:
            hidden_states = attn.spatial_norm(hidden_states, temb)

        input_ndim = hidden_states.ndim

        batch_size, channel, height, width = (None,) * 4
        if input_ndim == 4:
            batch_size, channel, height, width = hidden_states.shape
            hidden_states = hidden_states.view(batch_size, channel, height * width).swapaxes(1, 2)

        batch_size, sequence_length, _ = (
            hidden_states.shape if encoder_hidden_states is None else encoder_hidden_states.shape
        )

        if attention_mask is not None:
            attention_mask = attn.prepare_attention_mask(attention_mask, sequence_length, batch_size)
            # scaled_dot_product_attention expects attention_mask shape to be
            # (batch, heads, source_length, target_length)
            attention_mask = attention_mask.view(batch_size, attn.heads, -1, attention_mask.shape[-1])

        if attn.group_norm is not None:
            hidden_states = attn.group_norm(hidden_states.swapaxes(1, 2)).swapaxes(1, 2)

        query = attn.to_q(hidden_states)

        if encoder_hidden_states is None:
            encoder_hidden_states = hidden_states
        elif attn.norm_cross:
            encoder_hidden_states = attn.norm_encoder_hidden_states(encoder_hidden_states)

        key = attn.to_k(encoder_hidden_states)
        value = attn.to_v(encoder_hidden_states)

        inner_dim = key.shape[-1]
        head_dim = inner_dim // attn.heads

        query = query.view(batch_size, -1, attn.heads, head_dim).swapaxes(1, 2)

        key = key.view(batch_size, -1, attn.heads, head_dim).swapaxes(1, 2)
        value = value.view(batch_size, -1, attn.heads, head_dim).swapaxes(1, 2)

        if attn.norm_q is not None:
            query = attn.norm_q(query)
        if attn.norm_k is not None:
            key = attn.norm_k(key)

        # Apply RoPE if needed
        if image_rotary_emb is not None:
            query = self.apply_rotary_emb(query, image_rotary_emb)
            if not attn.is_cross_attention:
                key = self.apply_rotary_emb(key, image_rotary_emb)

        # # the output of sdp = (batch, num_heads, seq_len, head_dim)
        # # TODO: add support for attn.scale when we move to Torch 2.1
        hidden_states = attn.scaled_dot_product_attention(
            query, key, value, attn_mask=attention_mask, dropout_p=0.0, is_causal=False
        )

        hidden_states = hidden_states.swapaxes(1, 2).reshape(batch_size, -1, attn.heads * head_dim)
        hidden_states = hidden_states.to(query.dtype)

        # linear proj
        hidden_states = attn.to_out[0](hidden_states)
        # dropout
        hidden_states = attn.to_out[1](hidden_states)

        if input_ndim == 4:
            hidden_states = hidden_states.swapaxes(-1, -2).reshape(batch_size, channel, height, width)

        if attn.residual_connection:
            hidden_states = hidden_states + residual

        hidden_states = hidden_states / attn.rescale_output_factor

        return hidden_states


class SpatialNorm(nn.Cell):
    """
    Spatially conditioned normalization as defined in https://arxiv.org/abs/2209.09002.

    Args:
        f_channels (`int`):
            The number of channels for input to group normalization layer, and output of the spatial norm layer.
        zq_channels (`int`):
            The number of channels for the quantized vector as described in the paper.
    """

    def __init__(
        self,
        f_channels: int,
        zq_channels: int,
    ):
        super().__init__()
        from .normalization import GroupNorm

        self.norm_layer = GroupNorm(num_channels=f_channels, num_groups=32, eps=1e-6, affine=True)
        self.conv_y = nn.Conv2d(zq_channels, f_channels, kernel_size=1, stride=1, padding=0, has_bias=True)
        self.conv_b = nn.Conv2d(zq_channels, f_channels, kernel_size=1, stride=1, padding=0, has_bias=True)

    def construct(self, f: ms.Tensor, zq: ms.Tensor) -> ms.Tensor:
        f_size = f.shape[-2:]
        zq = ops.interpolate(zq, size=f_size, mode="nearest")
        norm_f = self.norm_layer(f)
        new_f = norm_f * self.conv_y(zq) + self.conv_b(zq)
        return new_f


@ms.jit_class
class StableAudioAttnProcessor2_0:
    r"""
    Processor for implementing scaled dot-product attention (enabled by default if you're using PyTorch 2.0). This is
    used in the Stable Audio model. It applies rotary embedding on query and key vector, and allows MHA, GQA or MQA.
    """

    def __init__(self) -> None:
        # move importing from __call__ to __init__ as it is not supported in construct()
        from .embeddings import apply_rotary_emb

        self.apply_rotary_emb = apply_rotary_emb

    def apply_partial_rotary_emb(
        self,
        x: ms.Tensor,
        freqs_cis: Tuple[ms.Tensor],
    ) -> ms.Tensor:
        rot_dim = freqs_cis[0].shape[-1]
        x_to_rotate, x_unrotated = x[..., :rot_dim], x[..., rot_dim:]

        x_rotated = self.apply_rotary_emb(x_to_rotate, freqs_cis, use_real=True, use_real_unbind_dim=-2)

        out = ops.cat((x_rotated, x_unrotated), dim=-1)
        return out

    def __call__(
        self,
        attn: Attention,
        hidden_states: ms.Tensor,
        encoder_hidden_states: Optional[ms.Tensor] = None,
        attention_mask: Optional[ms.Tensor] = None,
        rotary_emb: Optional[ms.Tensor] = None,
    ) -> ms.Tensor:
        residual = hidden_states

        input_ndim = hidden_states.ndim

        batch_size, channel, height, width = (None,) * 4
        if input_ndim == 4:
            batch_size, channel, height, width = hidden_states.shape
            hidden_states = hidden_states.view(batch_size, channel, height * width).transpose(1, 2)

        batch_size, sequence_length, _ = (
            hidden_states.shape if encoder_hidden_states is None else encoder_hidden_states.shape
        )

        if attention_mask is not None:
            attention_mask = attn.prepare_attention_mask(attention_mask, sequence_length, batch_size)
            # scaled_dot_product_attention expects attention_mask shape to be
            # (batch, heads, source_length, target_length)
            attention_mask = attention_mask.view(batch_size, attn.heads, -1, attention_mask.shape[-1])

        query = attn.to_q(hidden_states)

        if encoder_hidden_states is None:
            encoder_hidden_states = hidden_states
        elif attn.norm_cross:
            encoder_hidden_states = attn.norm_encoder_hidden_states(encoder_hidden_states)

        key = attn.to_k(encoder_hidden_states)
        value = attn.to_v(encoder_hidden_states)

        head_dim = query.shape[-1] // attn.heads
        kv_heads = key.shape[-1] // head_dim

        query = query.view(batch_size, -1, attn.heads, head_dim).swapaxes(1, 2)

        key = key.view(batch_size, -1, kv_heads, head_dim).swapaxes(1, 2)
        value = value.view(batch_size, -1, kv_heads, head_dim).swapaxes(1, 2)

        if kv_heads != attn.heads:
            # if GQA or MQA, repeat the key/value heads to reach the number of query heads.
            heads_per_kv_head = attn.heads // kv_heads
            key = ops.repeat_interleave(key, heads_per_kv_head, axis=1)
            value = ops.repeat_interleave(value, heads_per_kv_head, axis=1)

        if attn.norm_q is not None:
            query = attn.norm_q(query)
        if attn.norm_k is not None:
            key = attn.norm_k(key)

        # Apply RoPE if needed
        if rotary_emb is not None:
            query_dtype = query.dtype
            key_dtype = key.dtype
            query = query.to(ms.float32)
            key = key.to(ms.float32)

            rot_dim = rotary_emb[0].shape[-1]
            query_to_rotate, query_unrotated = query[..., :rot_dim], query[..., rot_dim:]
            query_rotated = self.apply_rotary_emb(query_to_rotate, rotary_emb, use_real=True, use_real_unbind_dim=-2)

            query = ops.cat((query_rotated, query_unrotated), axis=-1)

            if not attn.is_cross_attention:
                key_to_rotate, key_unrotated = key[..., :rot_dim], key[..., rot_dim:]
                key_rotated = self.apply_rotary_emb(key_to_rotate, rotary_emb, use_real=True, use_real_unbind_dim=-2)

                key = ops.cat((key_rotated, key_unrotated), axis=-1)

            query = query.to(query_dtype)
            key = key.to(key_dtype)

        # the output of sdp = (batch, num_heads, seq_len, head_dim)
        # TODO: add support for attn.scale when we move to Torch 2.1
        # hidden_states = F.scaled_dot_product_attention(
        #     query, key, value, attn_mask=attention_mask, dropout_p=0.0, is_causal=False
        # )
        attention_probs = attn.get_attention_scores(query, key, attention_mask)
        hidden_states = ops.bmm(attention_probs, value)

        hidden_states = hidden_states.swapaxes(1, 2).reshape(batch_size, -1, attn.heads * head_dim)
        hidden_states = hidden_states.to(query.dtype)

        # linear proj
        hidden_states = attn.to_out[0](hidden_states)
        # dropout
        hidden_states = attn.to_out[1](hidden_states)

        if input_ndim == 4:
            hidden_states = hidden_states.swapaxes(-1, -2).reshape(batch_size, channel, height, width)

        if attn.residual_connection:
            hidden_states = hidden_states + residual

        hidden_states = hidden_states / attn.rescale_output_factor

        return hidden_states


class IPAdapterAttnProcessor(nn.Cell):
    r"""
    Attention processor for Multiple IP-Adapters.

    Args:
        hidden_size (`int`):
            The hidden size of the attention layer.
        cross_attention_dim (`int`):
            The number of channels in the `encoder_hidden_states`.
        num_tokens (`int`, `Tuple[int]` or `List[int]`, defaults to `(4,)`):
            The context length of the image features.
        scale (`float` or List[`float`], defaults to 1.0):
            the weight scale of image prompt.
    """

    def __init__(self, hidden_size, cross_attention_dim=None, num_tokens=(4,), scale=1.0):
        super().__init__()

        self.hidden_size = hidden_size
        self.cross_attention_dim = cross_attention_dim

        if not isinstance(num_tokens, (tuple, list)):
            num_tokens = [num_tokens]
        self.num_tokens = num_tokens

        if not isinstance(scale, list):
            scale = [scale] * len(num_tokens)
        if len(scale) != len(num_tokens):
            raise ValueError("`scale` should be a list of integers with the same length as `num_tokens`.")
        self.scale = scale

        self.to_k_ip = nn.CellList(
            [nn.Dense(cross_attention_dim, hidden_size, has_bias=False) for _ in range(len(num_tokens))]
        )
        self.to_v_ip = nn.CellList(
            [nn.Dense(cross_attention_dim, hidden_size, has_bias=False) for _ in range(len(num_tokens))]
        )

    def construct(
        self,
        attn: Attention,
        hidden_states: ms.Tensor,
        encoder_hidden_states: Optional[ms.Tensor] = None,
        attention_mask: Optional[ms.Tensor] = None,
        temb: Optional[ms.Tensor] = None,
        scale: float = 1.0,
        ip_adapter_masks: Optional[ms.Tensor] = None,
    ):
        residual = hidden_states

        # separate ip_hidden_states from encoder_hidden_states
        if encoder_hidden_states is not None:
            if isinstance(encoder_hidden_states, tuple):
                encoder_hidden_states, ip_hidden_states = encoder_hidden_states
            else:
                end_pos = encoder_hidden_states.shape[1] - self.num_tokens[0]
                encoder_hidden_states, ip_hidden_states = (
                    encoder_hidden_states[:, :end_pos, :],
                    [encoder_hidden_states[:, end_pos:, :]],
                )
        else:
            ip_hidden_states = None

        if attn.spatial_norm is not None:
            hidden_states = attn.spatial_norm(hidden_states, temb)

        input_ndim = hidden_states.ndim

        if input_ndim == 4:
            batch_size, channel, height, width = hidden_states.shape
            hidden_states = hidden_states.view(batch_size, channel, height * width).swapaxes(1, 2)
        else:
            batch_size, channel, height, width = None, None, None, None

        batch_size, sequence_length, _ = (
            hidden_states.shape if encoder_hidden_states is None else encoder_hidden_states.shape
        )
        attention_mask = attn.prepare_attention_mask(attention_mask, sequence_length, batch_size)

        if attn.group_norm is not None:
            hidden_states = attn.group_norm(hidden_states.swapaxes(1, 2)).swapaxes(1, 2)

        query = attn.to_q(hidden_states)

        if encoder_hidden_states is None:
            encoder_hidden_states = hidden_states
        elif attn.norm_cross:
            encoder_hidden_states = attn.norm_encoder_hidden_states(encoder_hidden_states)

        key = attn.to_k(encoder_hidden_states)
        value = attn.to_v(encoder_hidden_states)

        query = attn.head_to_batch_dim(query)
        key = attn.head_to_batch_dim(key)
        value = attn.head_to_batch_dim(value)

        attention_probs = attn.get_attention_scores(query, key, attention_mask)
        hidden_states = ops.bmm(attention_probs, value)
        hidden_states = attn.batch_to_head_dim(hidden_states)

        if ip_adapter_masks is not None:
            if not isinstance(ip_adapter_masks, List):
                # for backward compatibility, we accept `ip_adapter_mask` as a tensor of shape [num_ip_adapter, 1, height, width]
                ip_adapter_masks = list(ip_adapter_masks.unsqueeze(1))
            if not (len(ip_adapter_masks) == len(self.scale) == len(ip_hidden_states)):
                raise ValueError(
                    f"Length of ip_adapter_masks array ({len(ip_adapter_masks)}) must match "
                    f"length of self.scale array ({len(self.scale)}) and number of ip_hidden_states "
                    f"({len(ip_hidden_states)})"
                )
            else:
                for index, (mask, scale, ip_state) in enumerate(zip(ip_adapter_masks, self.scale, ip_hidden_states)):
                    if not isinstance(mask, ms.Tensor) or mask.ndim != 4:
                        raise ValueError(
                            "Each element of the ip_adapter_masks array should be a tensor with shape "
                            "[1, num_images_for_ip_adapter, height, width]."
                            " Please use `IPAdapterMaskProcessor` to preprocess your mask"
                        )
                    if mask.shape[1] != ip_state.shape[1]:
                        raise ValueError(
                            f"Number of masks ({mask.shape[1]}) does not match "
                            f"number of ip images ({ip_state.shape[1]}) at index {index}"
                        )
                    if isinstance(scale, list) and not len(scale) == mask.shape[1]:
                        raise ValueError(
                            f"Number of masks ({mask.shape[1]}) does not match "
                            f"number of scales ({len(scale)}) at index {index}"
                        )
        else:
            ip_adapter_masks = [None] * len(self.scale)

        # for ip-adapter
        for current_ip_hidden_states, scale, to_k_ip, to_v_ip, mask in zip(
            ip_hidden_states, self.scale, self.to_k_ip, self.to_v_ip, ip_adapter_masks
        ):
            skip = False
            if isinstance(scale, list):
                if all(s == 0 for s in scale):
                    skip = True
            elif scale == 0:
                skip = True
            if not skip:
                if mask is not None:
                    if not isinstance(scale, list):
                        scale = [scale] * mask.shape[1]

                    current_num_images = mask.shape[1]
                    for i in range(current_num_images):
                        ip_key = to_k_ip(current_ip_hidden_states[:, i, :, :])
                        ip_value = to_v_ip(current_ip_hidden_states[:, i, :, :])

                        ip_key = attn.head_to_batch_dim(ip_key)
                        ip_value = attn.head_to_batch_dim(ip_value)

                        ip_attention_probs = attn.get_attention_scores(query, ip_key, None)
                        _current_ip_hidden_states = ops.bmm(ip_attention_probs, ip_value)
                        _current_ip_hidden_states = attn.batch_to_head_dim(_current_ip_hidden_states)

                        mask_downsample = IPAdapterMaskProcessor.downsample(
                            mask[:, i, :, :],
                            batch_size,
                            _current_ip_hidden_states.shape[1],
                            _current_ip_hidden_states.shape[2],
                        )

                        mask_downsample = mask_downsample.to(dtype=query.dtype)

                        hidden_states = hidden_states + scale[i] * (_current_ip_hidden_states * mask_downsample)
                else:
                    ip_key = to_k_ip(current_ip_hidden_states)
                    ip_value = to_v_ip(current_ip_hidden_states)

                    ip_key = attn.head_to_batch_dim(ip_key)
                    ip_value = attn.head_to_batch_dim(ip_value)

                    ip_attention_probs = attn.get_attention_scores(query, ip_key, None)
                    current_ip_hidden_states = ops.bmm(ip_attention_probs, ip_value)
                    current_ip_hidden_states = attn.batch_to_head_dim(current_ip_hidden_states)

                    hidden_states = hidden_states + scale * current_ip_hidden_states

        # linear proj
        hidden_states = attn.to_out[0](hidden_states)
        # dropout
        hidden_states = attn.to_out[1](hidden_states)

        if input_ndim == 4:
            hidden_states = hidden_states.swapaxes(-1, -2).reshape(batch_size, channel, height, width)

        if attn.residual_connection:
            hidden_states = hidden_states + residual

        hidden_states = hidden_states / attn.rescale_output_factor

        return hidden_states


class IPAdapterAttnProcessor2_0(nn.Cell):
    r"""
    Attention processor for IP-Adapter for PyTorch 2.0.

    Args:
        hidden_size (`int`):
            The hidden size of the attention layer.
        cross_attention_dim (`int`):
            The number of channels in the `encoder_hidden_states`.
        num_tokens (`int`, `Tuple[int]` or `List[int]`, defaults to `(4,)`):
            The context length of the image features.
        scale (`float` or `List[float]`, defaults to 1.0):
            the weight scale of image prompt.
    """

    def __init__(self, hidden_size, cross_attention_dim=None, num_tokens=(4,), scale=1.0):
        super().__init__()
        self.hidden_size = hidden_size
        self.cross_attention_dim = cross_attention_dim

        if not isinstance(num_tokens, (tuple, list)):
            num_tokens = [num_tokens]
        self.num_tokens = num_tokens

        if not isinstance(scale, list):
            scale = [scale] * len(num_tokens)
        if len(scale) != len(num_tokens):
            raise ValueError("`scale` should be a list of integers with the same length as `num_tokens`.")
        self.scale = scale

        self.to_k_ip = nn.CellList(
            [nn.Dense(cross_attention_dim, hidden_size, has_bias=False) for _ in range(len(num_tokens))]
        )
        self.to_v_ip = nn.CellList(
            [nn.Dense(cross_attention_dim, hidden_size, has_bias=False) for _ in range(len(num_tokens))]
        )

    def construct(
        self,
        attn: Attention,
        hidden_states: ms.Tensor,
        encoder_hidden_states: Optional[ms.Tensor] = None,
        attention_mask: Optional[ms.Tensor] = None,
        temb: Optional[ms.Tensor] = None,
        scale: float = 1.0,
        ip_adapter_masks: Optional[ms.Tensor] = None,
    ):
        residual = hidden_states

        # separate ip_hidden_states from encoder_hidden_states
        if encoder_hidden_states is not None:
            if isinstance(encoder_hidden_states, tuple):
                encoder_hidden_states, ip_hidden_states = encoder_hidden_states
            else:
                deprecation_message = (
                    "You have passed a tensor as `encoder_hidden_states`. This is deprecated and will be removed in a future release."
                    " Please make sure to update your script to pass `encoder_hidden_states` as a tuple to suppress this warning."
                )
                deprecate("encoder_hidden_states not a tuple", "1.0.0", deprecation_message, standard_warn=False)
                end_pos = encoder_hidden_states.shape[1] - self.num_tokens[0]
                encoder_hidden_states, ip_hidden_states = (
                    encoder_hidden_states[:, :end_pos, :],
                    [encoder_hidden_states[:, end_pos:, :]],
                )

        if attn.spatial_norm is not None:
            hidden_states = attn.spatial_norm(hidden_states, temb)

        input_ndim = hidden_states.ndim

        if input_ndim == 4:
            batch_size, channel, height, width = hidden_states.shape
            hidden_states = hidden_states.view(batch_size, channel, height * width).swapaxes(1, 2)

        batch_size, sequence_length, _ = (
            hidden_states.shape if encoder_hidden_states is None else encoder_hidden_states.shape
        )

        if attention_mask is not None:
            attention_mask = attn.prepare_attention_mask(attention_mask, sequence_length, batch_size)
            # scaled_dot_product_attention expects attention_mask shape to be
            # (batch, heads, source_length, target_length)
            attention_mask = attention_mask.view(batch_size, attn.heads, -1, attention_mask.shape[-1])

        if attn.group_norm is not None:
            hidden_states = attn.group_norm(hidden_states.swapaxes(1, 2)).swapaxes(1, 2)

        query = attn.to_q(hidden_states)

        if encoder_hidden_states is None:
            encoder_hidden_states = hidden_states
        elif attn.norm_cross:
            encoder_hidden_states = attn.norm_encoder_hidden_states(encoder_hidden_states)

        key = attn.to_k(encoder_hidden_states)
        value = attn.to_v(encoder_hidden_states)

        inner_dim = key.shape[-1]
        head_dim = inner_dim // attn.heads

        query = query.view(batch_size, -1, attn.heads, head_dim).swapaxes(1, 2)

        key = key.view(batch_size, -1, attn.heads, head_dim).swapaxes(1, 2)
        value = value.view(batch_size, -1, attn.heads, head_dim).swapaxes(1, 2)

        # the output of sdp = (batch, num_heads, seq_len, head_dim)
        # TODO: add support for attn.scale when we move to Torch 2.1
        hidden_states = attn.scaled_dot_product_attention(
            query, key, value, attn_mask=attention_mask, dropout_p=0.0, is_causal=False
        )

        hidden_states = hidden_states.swapaxes(1, 2).reshape(batch_size, -1, attn.heads * head_dim)
        hidden_states = hidden_states.to(query.dtype)

        if ip_adapter_masks is not None:
            if not isinstance(ip_adapter_masks, List):
                # for backward compatibility, we accept `ip_adapter_mask` as a tensor of shape [num_ip_adapter, 1, height, width]
                ip_adapter_masks = list(ip_adapter_masks.unsqueeze(1))
            if not (len(ip_adapter_masks) == len(self.scale) == len(ip_hidden_states)):
                raise ValueError(
                    f"Length of ip_adapter_masks array ({len(ip_adapter_masks)}) must match "
                    f"length of self.scale array ({len(self.scale)}) and number of ip_hidden_states "
                    f"({len(ip_hidden_states)})"
                )
            else:
                for index, (mask, scale, ip_state) in enumerate(zip(ip_adapter_masks, self.scale, ip_hidden_states)):
                    if not isinstance(mask, ms.Tensor) or mask.ndim != 4:
                        raise ValueError(
                            "Each element of the ip_adapter_masks array should be a tensor with shape "
                            "[1, num_images_for_ip_adapter, height, width]."
                            " Please use `IPAdapterMaskProcessor` to preprocess your mask"
                        )
                    if mask.shape[1] != ip_state.shape[1]:
                        raise ValueError(
                            f"Number of masks ({mask.shape[1]}) does not match "
                            f"number of ip images ({ip_state.shape[1]}) at index {index}"
                        )
                    if isinstance(scale, list) and not len(scale) == mask.shape[1]:
                        raise ValueError(
                            f"Number of masks ({mask.shape[1]}) does not match "
                            f"number of scales ({len(scale)}) at index {index}"
                        )
        else:
            ip_adapter_masks = [None] * len(self.scale)

        # for ip-adapter
        for current_ip_hidden_states, scale, to_k_ip, to_v_ip, mask in zip(
            ip_hidden_states, self.scale, self.to_k_ip, self.to_v_ip, ip_adapter_masks
        ):
            skip = False
            if isinstance(scale, list):
                if all(s == 0 for s in scale):
                    skip = True
            elif scale == 0:
                skip = True
            if not skip:
                if mask is not None:
                    if not isinstance(scale, list):
                        scale = [scale] * mask.shape[1]

                    current_num_images = mask.shape[1]
                    for i in range(current_num_images):
                        ip_key = to_k_ip(current_ip_hidden_states[:, i, :, :])
                        ip_value = to_v_ip(current_ip_hidden_states[:, i, :, :])

                        ip_key = ip_key.view(batch_size, -1, attn.heads, head_dim).swapaxes(1, 2)
                        ip_value = ip_value.view(batch_size, -1, attn.heads, head_dim).swapaxes(1, 2)

                        # the output of sdp = (batch, num_heads, seq_len, head_dim)
                        # TODO: add support for attn.scale when we move to Torch 2.1
                        _current_ip_hidden_states = attn.scaled_dot_product_attention(
                            query, ip_key, ip_value, attn_mask=None, dropout_p=0.0, is_causal=False
                        )

                        _current_ip_hidden_states = _current_ip_hidden_states.swapaxes(1, 2).reshape(
                            batch_size, -1, attn.heads * head_dim
                        )
                        _current_ip_hidden_states = _current_ip_hidden_states.to(query.dtype)

                        mask_downsample = IPAdapterMaskProcessor.downsample(
                            mask[:, i, :, :],
                            batch_size,
                            _current_ip_hidden_states.shape[1],
                            _current_ip_hidden_states.shape[2],
                        )

                        mask_downsample = mask_downsample.to(dtype=query.dtype)
                        hidden_states = hidden_states + scale[i] * (_current_ip_hidden_states * mask_downsample)
                else:
                    ip_key = to_k_ip(current_ip_hidden_states)
                    ip_value = to_v_ip(current_ip_hidden_states)

                    ip_key = ip_key.view(batch_size, -1, attn.heads, head_dim).swapaxes(1, 2)
                    ip_value = ip_value.view(batch_size, -1, attn.heads, head_dim).swapaxes(1, 2)

                    # the output of sdp = (batch, num_heads, seq_len, head_dim)
                    # TODO: add support for attn.scale when we move to Torch 2.1
                    current_ip_hidden_states = attn.scaled_dot_product_attention(
                        query, ip_key, ip_value, attn_mask=None, dropout_p=0.0, is_causal=False
                    )

                    current_ip_hidden_states = current_ip_hidden_states.swapaxes(1, 2).reshape(
                        batch_size, -1, attn.heads * head_dim
                    )
                    current_ip_hidden_states = current_ip_hidden_states.to(query.dtype)

                    hidden_states = hidden_states + scale * current_ip_hidden_states

        # linear proj
        hidden_states = attn.to_out[0](hidden_states)
        # dropout
        hidden_states = attn.to_out[1](hidden_states)

        if input_ndim == 4:
            hidden_states = hidden_states.swapaxes(-1, -2).reshape(batch_size, channel, height, width)

        if attn.residual_connection:
            hidden_states = hidden_states + residual

        hidden_states = hidden_states / attn.rescale_output_factor

        return hidden_states


class SD3IPAdapterJointAttnProcessor2_0(nn.Cell):
    """
    Attention processor for IP-Adapter used typically in processing the SD3-like self-attention projections, with
    additional image-based information and timestep embeddings.

    Args:
        hidden_size (`int`):
            The number of hidden channels.
        ip_hidden_states_dim (`int`):
            The image feature dimension.
        head_dim (`int`):
            The number of head channels.
        timesteps_emb_dim (`int`, defaults to 1280):
            The number of input channels for timestep embedding.
        scale (`float`, defaults to 0.5):
            IP-Adapter scale.
    """

    def __init__(
        self,
        hidden_size: int,
        ip_hidden_states_dim: int,
        head_dim: int,
        timesteps_emb_dim: int = 1280,
        scale: float = 0.5,
    ):
        super().__init__()

        # To prevent circular import
        from .normalization import AdaLayerNorm, RMSNorm

        self.norm_ip = AdaLayerNorm(timesteps_emb_dim, output_dim=ip_hidden_states_dim * 2, norm_eps=1e-6, chunk_dim=1)
        self.to_k_ip = nn.Dense(ip_hidden_states_dim, hidden_size, has_bias=False)
        self.to_v_ip = nn.Dense(ip_hidden_states_dim, hidden_size, has_bias=False)
        self.norm_q = RMSNorm(head_dim, 1e-6)
        self.norm_k = RMSNorm(head_dim, 1e-6)
        self.norm_ip_k = RMSNorm(head_dim, 1e-6)
        self.scale = scale

    def construct(
        self,
        attn: Attention,
        hidden_states: ms.Tensor,
        encoder_hidden_states: ms.Tensor = None,
        attention_mask: Optional[ms.Tensor] = None,
        ip_hidden_states: ms.Tensor = None,
        temb: ms.Tensor = None,
    ) -> ms.Tensor:
        """
        Perform the attention computation, integrating image features (if provided) and timestep embeddings.

        If `ip_hidden_states` is `None`, this is equivalent to using JointAttnProcessor2_0.

        Args:
            attn (`Attention`):
                Attention instance.
            hidden_states (`ms.Tensor`):
                Input `hidden_states`.
            encoder_hidden_states (`ms.Tensor`, *optional*):
                The encoder hidden states.
            attention_mask (`ms.Tensor`, *optional*):
                Attention mask.
            ip_hidden_states (`ms.Tensor`, *optional*):
                Image embeddings.
            temb (`ms.Tensor`, *optional*):
                Timestep embeddings.

        Returns:
            `ms.Tensor`: Output hidden states.
        """
        residual = hidden_states

        batch_size = hidden_states.shape[0]

        # `sample` projections.
        query = attn.to_q(hidden_states)
        key = attn.to_k(hidden_states)
        value = attn.to_v(hidden_states)

        inner_dim = key.shape[-1]
        head_dim = inner_dim // attn.heads

        query = query.view(batch_size, -1, attn.heads, head_dim).swapaxes(1, 2)
        key = key.view(batch_size, -1, attn.heads, head_dim).swapaxes(1, 2)
        value = value.view(batch_size, -1, attn.heads, head_dim).swapaxes(1, 2)
        img_query = query
        img_key = key
        img_value = value

        if attn.norm_q is not None:
            query = attn.norm_q(query)
        if attn.norm_k is not None:
            key = attn.norm_k(key)

        # `context` projections.
        if encoder_hidden_states is not None:
            encoder_hidden_states_query_proj = attn.add_q_proj(encoder_hidden_states)
            encoder_hidden_states_key_proj = attn.add_k_proj(encoder_hidden_states)
            encoder_hidden_states_value_proj = attn.add_v_proj(encoder_hidden_states)

            encoder_hidden_states_query_proj = encoder_hidden_states_query_proj.view(
                batch_size, -1, attn.heads, head_dim
            ).swapaxes(1, 2)
            encoder_hidden_states_key_proj = encoder_hidden_states_key_proj.view(
                batch_size, -1, attn.heads, head_dim
            ).swapaxes(1, 2)
            encoder_hidden_states_value_proj = encoder_hidden_states_value_proj.view(
                batch_size, -1, attn.heads, head_dim
            ).swapaxes(1, 2)

            if attn.norm_added_q is not None:
                encoder_hidden_states_query_proj = attn.norm_added_q(encoder_hidden_states_query_proj)
            if attn.norm_added_k is not None:
                encoder_hidden_states_key_proj = attn.norm_added_k(encoder_hidden_states_key_proj)

            query = ops.cat([query, encoder_hidden_states_query_proj], axis=2)
            key = ops.cat([key, encoder_hidden_states_key_proj], axis=2)
            value = ops.cat([value, encoder_hidden_states_value_proj], axis=2)

        hidden_states = attn.scaled_dot_product_attention(query, key, value, dropout_p=0.0, is_causal=False)
        hidden_states = hidden_states.swapaxes(1, 2).reshape(batch_size, -1, attn.heads * head_dim)
        hidden_states = hidden_states.to(query.dtype)

        if encoder_hidden_states is not None:
            # Split the attention outputs.
            hidden_states, encoder_hidden_states = (
                hidden_states[:, : residual.shape[1]],
                hidden_states[:, residual.shape[1] :],
            )
            if not attn.context_pre_only:
                encoder_hidden_states = attn.to_add_out(encoder_hidden_states)

        # IP Adapter
        if self.scale != 0 and ip_hidden_states is not None:
            # Norm image features
            norm_ip_hidden_states = self.norm_ip(ip_hidden_states, temb=temb)

            # To k and v
            ip_key = self.to_k_ip(norm_ip_hidden_states)
            ip_value = self.to_v_ip(norm_ip_hidden_states)

            # Reshape
            ip_key = ip_key.view(batch_size, -1, attn.heads, head_dim).swapaxes(1, 2)
            ip_value = ip_value.view(batch_size, -1, attn.heads, head_dim).swapaxes(1, 2)

            # Norm
            query = self.norm_q(img_query)
            img_key = self.norm_k(img_key)
            ip_key = self.norm_ip_k(ip_key)

            # cat img
            key = ops.cat([img_key, ip_key], axis=2)
            value = ops.cat([img_value, ip_value], axis=2)

            ip_hidden_states = attn.scaled_dot_product_attention(query, key, value, dropout_p=0.0, is_causal=False)
            ip_hidden_states = ip_hidden_states.swapaxes(1, 2).view(batch_size, -1, attn.heads * head_dim)
            ip_hidden_states = ip_hidden_states.to(query.dtype)

            hidden_states = hidden_states + ip_hidden_states * self.scale

        # linear proj
        hidden_states = attn.to_out[0](hidden_states)
        # dropout
        hidden_states = attn.to_out[1](hidden_states)

        if encoder_hidden_states is not None:
            return hidden_states, encoder_hidden_states
        else:
            return hidden_states


@ms.jit_class
class PAGHunyuanAttnProcessor2_0:
    r"""
    Processor for implementing scaled dot-product attention (enabled by default if you're using PyTorch 2.0). This is
    used in the HunyuanDiT model. It applies a normalization layer and rotary embedding on query and key vector. This
    variant of the processor employs [Pertubed Attention Guidance](https://arxiv.org/abs/2403.17377).
    """

    def __init__(self):
        # move importing from __call__ to __init__ as it is not supported in construct()
        from .embeddings import apply_rotary_emb

        self.apply_rotary_emb = apply_rotary_emb

    def __call__(
        self,
        attn: Attention,
        hidden_states: ms.Tensor,
        encoder_hidden_states: Optional[ms.Tensor] = None,
        attention_mask: Optional[ms.Tensor] = None,
        temb: Optional[ms.Tensor] = None,
        image_rotary_emb: Optional[ms.Tensor] = None,
    ) -> ms.Tensor:
        residual = hidden_states
        if attn.spatial_norm is not None:
            hidden_states = attn.spatial_norm(hidden_states, temb)

        input_ndim = hidden_states.ndim

        if input_ndim == 4:
            batch_size, channel, height, width = hidden_states.shape
            hidden_states = hidden_states.view(batch_size, channel, height * width).swapaxes(1, 2)
        else:
            batch_size, channel, height, width = None, None, None, None

        # chunk
        hidden_states_org, hidden_states_ptb = hidden_states.chunk(2)

        # 1. Original Path
        batch_size, sequence_length, _ = (
            hidden_states_org.shape if encoder_hidden_states is None else encoder_hidden_states.shape
        )

        if attention_mask is not None:
            attention_mask = attn.prepare_attention_mask(attention_mask, sequence_length, batch_size)
            # scaled_dot_product_attention expects attention_mask shape to be
            # (batch, heads, source_length, target_length)
            attention_mask = attention_mask.view(batch_size, attn.heads, -1, attention_mask.shape[-1])

        if attn.group_norm is not None:
            hidden_states_org = attn.group_norm(hidden_states_org.swapaxes(1, 2)).swapaxes(1, 2)

        query = attn.to_q(hidden_states_org)

        if encoder_hidden_states is None:
            encoder_hidden_states = hidden_states_org
        elif attn.norm_cross:
            encoder_hidden_states = attn.norm_encoder_hidden_states(encoder_hidden_states)

        key = attn.to_k(encoder_hidden_states)
        value = attn.to_v(encoder_hidden_states)

        inner_dim = key.shape[-1]
        head_dim = inner_dim // attn.heads

        query = query.view(batch_size, -1, attn.heads, head_dim).swapaxes(1, 2)

        key = key.view(batch_size, -1, attn.heads, head_dim).swapaxes(1, 2)
        value = value.view(batch_size, -1, attn.heads, head_dim).swapaxes(1, 2)

        if attn.norm_q is not None:
            query = attn.norm_q(query)
        if attn.norm_k is not None:
            key = attn.norm_k(key)

        # Apply RoPE if needed
        if image_rotary_emb is not None:
            query = self.apply_rotary_emb(query, image_rotary_emb)
            if not attn.is_cross_attention:
                key = self.apply_rotary_emb(key, image_rotary_emb)

        # the output of sdp = (batch, num_heads, seq_len, head_dim)
        # TODO: add support for attn.scale when we move to Torch 2.1
        hidden_states_org = attn.scaled_dot_product_attention(
            query, key, value, attn_mask=attention_mask, dropout_p=0.0, is_causal=False
        )

        hidden_states_org = hidden_states_org.swapaxes(1, 2).reshape(batch_size, -1, attn.heads * head_dim)
        hidden_states_org = hidden_states_org.to(query.dtype)

        # linear proj
        hidden_states_org = attn.to_out[0](hidden_states_org)
        # dropout
        hidden_states_org = attn.to_out[1](hidden_states_org)

        if input_ndim == 4:
            hidden_states_org = hidden_states_org.swapaxes(-1, -2).reshape(batch_size, channel, height, width)

        # 2. Perturbed Path
        if attn.group_norm is not None:
            hidden_states_ptb = attn.group_norm(hidden_states_ptb.swapaxes(1, 2)).swapaxes(1, 2)

        hidden_states_ptb = attn.to_v(hidden_states_ptb)
        hidden_states_ptb = hidden_states_ptb.to(query.dtype)

        # linear proj
        hidden_states_ptb = attn.to_out[0](hidden_states_ptb)
        # dropout
        hidden_states_ptb = attn.to_out[1](hidden_states_ptb)

        if input_ndim == 4:
            hidden_states_ptb = hidden_states_ptb.swapaxes(-1, -2).reshape(batch_size, channel, height, width)

        # cat
        hidden_states = ops.cat([hidden_states_org, hidden_states_ptb])

        if attn.residual_connection:
            hidden_states = hidden_states + residual

        hidden_states = hidden_states / attn.rescale_output_factor

        return hidden_states


@ms.jit_class
class PAGCFGHunyuanAttnProcessor2_0:
    r"""
    Processor for implementing scaled dot-product attention (enabled by default if you're using PyTorch 2.0). This is
    used in the HunyuanDiT model. It applies a normalization layer and rotary embedding on query and key vector. This
    variant of the processor employs [Pertubed Attention Guidance](https://arxiv.org/abs/2403.17377).
    """

    def __init__(self):
        # move importing from __call__ to __init__ as it is not supported in construct()
        from .embeddings import apply_rotary_emb

        self.apply_rotary_emb = apply_rotary_emb

    def __call__(
        self,
        attn: Attention,
        hidden_states: ms.Tensor,
        encoder_hidden_states: Optional[ms.Tensor] = None,
        attention_mask: Optional[ms.Tensor] = None,
        temb: Optional[ms.Tensor] = None,
        image_rotary_emb: Optional[ms.Tensor] = None,
    ) -> ms.Tensor:
        residual = hidden_states
        if attn.spatial_norm is not None:
            hidden_states = attn.spatial_norm(hidden_states, temb)

        input_ndim = hidden_states.ndim

        if input_ndim == 4:
            batch_size, channel, height, width = hidden_states.shape
            hidden_states = hidden_states.view(batch_size, channel, height * width).swapaxes(1, 2)
        else:
            batch_size, channel, height, width = None, None, None, None

        # chunk
        hidden_states_uncond, hidden_states_org, hidden_states_ptb = hidden_states.chunk(3)
        hidden_states_org = ops.cat([hidden_states_uncond, hidden_states_org])

        # 1. Original Path
        batch_size, sequence_length, _ = (
            hidden_states_org.shape if encoder_hidden_states is None else encoder_hidden_states.shape
        )

        if attention_mask is not None:
            attention_mask = attn.prepare_attention_mask(attention_mask, sequence_length, batch_size)
            # scaled_dot_product_attention expects attention_mask shape to be
            # (batch, heads, source_length, target_length)
            attention_mask = attention_mask.view(batch_size, attn.heads, -1, attention_mask.shape[-1])

        if attn.group_norm is not None:
            hidden_states_org = attn.group_norm(hidden_states_org.swapaxes(1, 2)).swapaxes(1, 2)

        query = attn.to_q(hidden_states_org)

        if encoder_hidden_states is None:
            encoder_hidden_states = hidden_states_org
        elif attn.norm_cross:
            encoder_hidden_states = attn.norm_encoder_hidden_states(encoder_hidden_states)

        key = attn.to_k(encoder_hidden_states)
        value = attn.to_v(encoder_hidden_states)

        inner_dim = key.shape[-1]
        head_dim = inner_dim // attn.heads

        query = query.view(batch_size, -1, attn.heads, head_dim).swapaxes(1, 2)

        key = key.view(batch_size, -1, attn.heads, head_dim).swapaxes(1, 2)
        value = value.view(batch_size, -1, attn.heads, head_dim).swapaxes(1, 2)

        if attn.norm_q is not None:
            query = attn.norm_q(query)
        if attn.norm_k is not None:
            key = attn.norm_k(key)

        # Apply RoPE if needed
        if image_rotary_emb is not None:
            query = self.apply_rotary_emb(query, image_rotary_emb)
            if not attn.is_cross_attention:
                key = self.apply_rotary_emb(key, image_rotary_emb)

        # the output of sdp = (batch, num_heads, seq_len, head_dim)
        # TODO: add support for attn.scale when we move to Torch 2.1
        hidden_states_org = attn.scaled_dot_product_attention(
            query, key, value, attn_mask=attention_mask, dropout_p=0.0, is_causal=False
        )

        hidden_states_org = hidden_states_org.swapaxes(1, 2).reshape(batch_size, -1, attn.heads * head_dim)
        hidden_states_org = hidden_states_org.to(query.dtype)

        # linear proj
        hidden_states_org = attn.to_out[0](hidden_states_org)
        # dropout
        hidden_states_org = attn.to_out[1](hidden_states_org)

        if input_ndim == 4:
            hidden_states_org = hidden_states_org.swapaxes(-1, -2).reshape(batch_size, channel, height, width)

        # 2. Perturbed Path
        if attn.group_norm is not None:
            hidden_states_ptb = attn.group_norm(hidden_states_ptb.swapaxes(1, 2)).swapaxes(1, 2)

        hidden_states_ptb = attn.to_v(hidden_states_ptb)
        hidden_states_ptb = hidden_states_ptb.to(query.dtype)

        # linear proj
        hidden_states_ptb = attn.to_out[0](hidden_states_ptb)
        # dropout
        hidden_states_ptb = attn.to_out[1](hidden_states_ptb)

        if input_ndim == 4:
            hidden_states_ptb = hidden_states_ptb.swapaxes(-1, -2).reshape(batch_size, channel, height, width)

        # cat
        hidden_states = ops.cat([hidden_states_org, hidden_states_ptb])

        if attn.residual_connection:
            hidden_states = hidden_states + residual

        hidden_states = hidden_states / attn.rescale_output_factor

        return hidden_states


@ms.jit_class
class LuminaAttnProcessor2_0:
    r"""
    Processor for implementing scaled dot-product attention (enabled by default if you're using PyTorch 2.0). This is
    used in the LuminaNextDiT model. It applies a s normalization layer and rotary embedding on query and key vector.
    """

    def __init__(self):
        from .embeddings import apply_rotary_emb

        self.apply_rotary_emb = apply_rotary_emb

    def __call__(
        self,
        attn: Attention,
        hidden_states: ms.Tensor,
        encoder_hidden_states: ms.Tensor,
        attention_mask: Optional[ms.Tensor] = None,
        query_rotary_emb: Optional[ms.Tensor] = None,
        key_rotary_emb: Optional[ms.Tensor] = None,
        base_sequence_length: Optional[int] = None,
    ) -> ms.Tensor:
        input_ndim = hidden_states.ndim

        if input_ndim == 4:
            batch_size, channel, height, width = hidden_states.shape
            hidden_states = hidden_states.view(batch_size, channel, height * width).swapaxes(1, 2)
        else:
            batch_size, channel, height, width = None, None, None, None

        batch_size, sequence_length, _ = hidden_states.shape

        # Get Query-Key-Value Pair
        query = attn.to_q(hidden_states)
        key = attn.to_k(encoder_hidden_states)
        value = attn.to_v(encoder_hidden_states)

        query_dim = query.shape[-1]
        inner_dim = key.shape[-1]
        head_dim = query_dim // attn.heads
        dtype = query.dtype

        # Get key-value heads
        kv_heads = inner_dim // head_dim

        # Apply Query-Key Norm if needed
        if attn.norm_q is not None:
            query = attn.norm_q(query)
        if attn.norm_k is not None:
            key = attn.norm_k(key)

        query = query.view(batch_size, -1, attn.heads, head_dim)

        key = key.view(batch_size, -1, kv_heads, head_dim)
        value = value.view(batch_size, -1, kv_heads, head_dim)

        # Apply RoPE if needed
        if query_rotary_emb is not None:
            query = self.apply_rotary_emb(query, query_rotary_emb, use_real=False)
        if key_rotary_emb is not None:
            key = self.apply_rotary_emb(key, key_rotary_emb, use_real=False)

        query, key = query.to(dtype), key.to(dtype)

        softmax_scale = None
        # Apply proportional attention if true
        if key_rotary_emb is not None:
            if base_sequence_length is not None:
                softmax_scale = math.sqrt(math.log(sequence_length, base_sequence_length)) * attn.scale
            else:
                softmax_scale = attn.scale

        # perform Grouped-qurey Attention (GQA)
        n_rep = attn.heads // kv_heads
        if n_rep >= 1:
            key = key.unsqueeze(3).tile((1, 1, 1, n_rep, 1)).flatten(start_dim=2, end_dim=3)
            value = value.unsqueeze(3).tile((1, 1, 1, n_rep, 1)).flatten(start_dim=2, end_dim=3)

        # scaled_dot_product_attention expects attention_mask shape to be
        # (batch, heads, source_length, target_length)
        target_length = attention_mask.shape[-1]
        attention_mask = attention_mask.bool().view(batch_size, 1, 1, -1)
        attention_mask = attention_mask.broadcast_to((batch_size, attn.heads, sequence_length, target_length))

        query = query.swapaxes(1, 2)
        key = key.swapaxes(1, 2)
        value = value.swapaxes(1, 2)

        # the output of sdp = (batch, num_heads, seq_len, head_dim)
        # TODO: add support for attn.scale when we move to Torch 2.1
        hidden_states = attn.scaled_dot_product_attention(
            query, key, value, attn_mask=attention_mask, scale=softmax_scale
        )

        hidden_states = hidden_states.swapaxes(1, 2).to(dtype)

        return hidden_states


@ms.jit_class
class FusedAttnProcessor2_0:
    r"""
    Processor for implementing scaled dot-product attention (enabled by default if you're using PyTorch 2.0). It uses
    fused projection layers. For self-attention modules, all projection matrices (i.e., query, key, value) are fused.
    For cross-attention modules, key and value projection matrices are fused.

    <Tip warning={true}>

    This API is currently 🧪 experimental in nature and can change in future.

    </Tip>
    """

    def __call__(
        self,
        attn: Attention,
        hidden_states: ms.Tensor,
        encoder_hidden_states: Optional[ms.Tensor] = None,
        attention_mask: Optional[ms.Tensor] = None,
        temb: Optional[ms.Tensor] = None,
    ) -> ms.Tensor:
        residual = hidden_states
        if attn.spatial_norm is not None:
            hidden_states = attn.spatial_norm(hidden_states, temb)

        input_ndim = hidden_states.ndim

        if input_ndim == 4:
            batch_size, channel, height, width = hidden_states.shape
            hidden_states = hidden_states.view(batch_size, channel, height * width).swapaxes(1, 2)
        else:
            batch_size, channel, height, width = None, None, None, None

        batch_size, sequence_length, _ = (
            hidden_states.shape if encoder_hidden_states is None else encoder_hidden_states.shape
        )

        if attention_mask is not None:
            attention_mask = attn.prepare_attention_mask(attention_mask, sequence_length, batch_size)
            # scaled_dot_product_attention expects attention_mask shape to be
            # (batch, heads, source_length, target_length)
            attention_mask = attention_mask.view(batch_size, attn.heads, -1, attention_mask.shape[-1])

        if attn.group_norm is not None:
            hidden_states = attn.group_norm(hidden_states.swapaxes(1, 2)).swapaxes(1, 2)

        if encoder_hidden_states is None:
            qkv = attn.to_qkv(hidden_states)
            split_size = qkv.shape[-1] // 3
            query, key, value = ops.split(qkv, split_size, axis=-1)
        else:
            if attn.norm_cross:
                encoder_hidden_states = attn.norm_encoder_hidden_states(encoder_hidden_states)
            query = attn.to_q(hidden_states)

            kv = attn.to_kv(encoder_hidden_states)
            split_size = kv.shape[-1] // 2
            key, value = ops.split(kv, split_size, axis=-1)

        inner_dim = key.shape[-1]
        head_dim = inner_dim // attn.heads

        query = query.view(batch_size, -1, attn.heads, head_dim).swapaxes(1, 2)
        key = key.view(batch_size, -1, attn.heads, head_dim).swapaxes(1, 2)
        value = value.view(batch_size, -1, attn.heads, head_dim).swapaxes(1, 2)

        if attn.norm_q is not None:
            query = attn.norm_q(query)
        if attn.norm_k is not None:
            key = attn.norm_k(key)

        # the output of sdp = (batch, num_heads, seq_len, head_dim)
        # TODO: add support for attn.scale when we move to Torch 2.1
        hidden_states = attn.scaled_dot_product_attention(
            query, key, value, attn_mask=attention_mask, dropout_p=0.0, is_causal=False
        )

        hidden_states = hidden_states.swapaxes(1, 2).reshape(batch_size, -1, attn.heads * head_dim)
        hidden_states = hidden_states.to(query.dtype)

        # linear proj
        hidden_states = attn.to_out[0](hidden_states)
        # dropout
        hidden_states = attn.to_out[1](hidden_states)

        if input_ndim == 4:
            hidden_states = hidden_states.swapaxes(-1, -2).reshape(batch_size, channel, height, width)

        if attn.residual_connection:
            hidden_states = hidden_states + residual

        hidden_states = hidden_states / attn.rescale_output_factor

        return hidden_states


@ms.jit_class
class PAGIdentitySelfAttnProcessor2_0:
    r"""
    Processor for implementing PAG using scaled dot-product attention (enabled by default if you're using PyTorch 2.0).
    PAG reference: https://arxiv.org/abs/2403.17377
    """

    def __call__(
        self,
        attn: Attention,
        hidden_states: ms.Tensor,
        encoder_hidden_states: Optional[ms.Tensor] = None,
        attention_mask: Optional[ms.Tensor] = None,
        temb: Optional[ms.Tensor] = None,
    ) -> ms.Tensor:
        residual = hidden_states
        if attn.spatial_norm is not None:
            hidden_states = attn.spatial_norm(hidden_states, temb)

        input_ndim = hidden_states.ndim
        if input_ndim == 4:
            batch_size, channel, height, width = hidden_states.shape
            hidden_states = hidden_states.view(batch_size, channel, height * width).swapaxes(1, 2)
        else:
            batch_size, channel, height, width = None, None, None, None

        # chunk
        hidden_states_org, hidden_states_ptb = hidden_states.chunk(2)

        # original path
        batch_size, sequence_length, _ = hidden_states_org.shape

        if attention_mask is not None:
            attention_mask = attn.prepare_attention_mask(attention_mask, sequence_length, batch_size)
            # scaled_dot_product_attention expects attention_mask shape to be
            # (batch, heads, source_length, target_length)
            attention_mask = attention_mask.view(batch_size, attn.heads, -1, attention_mask.shape[-1])

        if attn.group_norm is not None:
            hidden_states_org = attn.group_norm(hidden_states_org.swapaxes(1, 2)).swapaxes(1, 2)

        query = attn.to_q(hidden_states_org)
        key = attn.to_k(hidden_states_org)
        value = attn.to_v(hidden_states_org)

        inner_dim = key.shape[-1]
        head_dim = inner_dim // attn.heads

        query = query.view(batch_size, -1, attn.heads, head_dim).swapaxes(1, 2)
        key = key.view(batch_size, -1, attn.heads, head_dim).swapaxes(1, 2)
        value = value.view(batch_size, -1, attn.heads, head_dim).swapaxes(1, 2)

        # the output of sdp = (batch, num_heads, seq_len, head_dim)
        # TODO: add support for attn.scale when we move to Torch 2.1
        hidden_states_org = attn.scaled_dot_product_attention(
            query, key, value, attn_mask=attention_mask, dropout_p=0.0, is_causal=False
        )
        hidden_states_org = hidden_states_org.swapaxes(1, 2).reshape(batch_size, -1, attn.heads * head_dim)
        hidden_states_org = hidden_states_org.to(query.dtype)

        # linear proj
        hidden_states_org = attn.to_out[0](hidden_states_org)
        # dropout
        hidden_states_org = attn.to_out[1](hidden_states_org)

        if input_ndim == 4:
            hidden_states_org = hidden_states_org.swapaxes(-1, -2).reshape(batch_size, channel, height, width)

        # perturbed path (identity attention)
        batch_size, sequence_length, _ = hidden_states_ptb.shape

        if attn.group_norm is not None:
            hidden_states_ptb = attn.group_norm(hidden_states_ptb.swapaxes(1, 2)).swapaxes(1, 2)

        hidden_states_ptb = attn.to_v(hidden_states_ptb)
        hidden_states_ptb = hidden_states_ptb.to(query.dtype)

        # linear proj
        hidden_states_ptb = attn.to_out[0](hidden_states_ptb)
        # dropout
        hidden_states_ptb = attn.to_out[1](hidden_states_ptb)

        if input_ndim == 4:
            hidden_states_ptb = hidden_states_ptb.swapaxes(-1, -2).reshape(batch_size, channel, height, width)

        # cat
        hidden_states = ops.cat([hidden_states_org, hidden_states_ptb])

        if attn.residual_connection:
            hidden_states = hidden_states + residual

        hidden_states = hidden_states / attn.rescale_output_factor

        return hidden_states


@ms.jit_class
class PAGCFGIdentitySelfAttnProcessor2_0:
    r"""
    Processor for implementing PAG using scaled dot-product attention (enabled by default if you're using PyTorch 2.0).
    PAG reference: https://arxiv.org/abs/2403.17377
    """

    def __call__(
        self,
        attn: Attention,
        hidden_states: ms.Tensor,
        encoder_hidden_states: Optional[ms.Tensor] = None,
        attention_mask: Optional[ms.Tensor] = None,
        temb: Optional[ms.Tensor] = None,
    ) -> ms.Tensor:
        residual = hidden_states
        if attn.spatial_norm is not None:
            hidden_states = attn.spatial_norm(hidden_states, temb)

        input_ndim = hidden_states.ndim
        if input_ndim == 4:
            batch_size, channel, height, width = hidden_states.shape
            hidden_states = hidden_states.view(batch_size, channel, height * width).swapaxes(1, 2)
        else:
            batch_size, channel, height, width = None, None, None, None

        # chunk
        hidden_states_uncond, hidden_states_org, hidden_states_ptb = hidden_states.chunk(3)
        hidden_states_org = ops.cat([hidden_states_uncond, hidden_states_org])

        # original path
        batch_size, sequence_length, _ = hidden_states_org.shape

        if attention_mask is not None:
            attention_mask = attn.prepare_attention_mask(attention_mask, sequence_length, batch_size)
            # scaled_dot_product_attention expects attention_mask shape to be
            # (batch, heads, source_length, target_length)
            attention_mask = attention_mask.view(batch_size, attn.heads, -1, attention_mask.shape[-1])

        if attn.group_norm is not None:
            hidden_states_org = attn.group_norm(hidden_states_org.swapaxes(1, 2)).swapaxes(1, 2)

        query = attn.to_q(hidden_states_org)
        key = attn.to_k(hidden_states_org)
        value = attn.to_v(hidden_states_org)

        inner_dim = key.shape[-1]
        head_dim = inner_dim // attn.heads

        query = query.view(batch_size, -1, attn.heads, head_dim).swapaxes(1, 2)

        key = key.view(batch_size, -1, attn.heads, head_dim).swapaxes(1, 2)
        value = value.view(batch_size, -1, attn.heads, head_dim).swapaxes(1, 2)

        # the output of sdp = (batch, num_heads, seq_len, head_dim)
        # TODO: add support for attn.scale when we move to Torch 2.1
        hidden_states_org = attn.scaled_dot_product_attention(
            query, key, value, attn_mask=attention_mask, dropout_p=0.0, is_causal=False
        )

        hidden_states_org = hidden_states_org.swapaxes(1, 2).reshape(batch_size, -1, attn.heads * head_dim)
        hidden_states_org = hidden_states_org.to(query.dtype)

        # linear proj
        hidden_states_org = attn.to_out[0](hidden_states_org)
        # dropout
        hidden_states_org = attn.to_out[1](hidden_states_org)

        if input_ndim == 4:
            hidden_states_org = hidden_states_org.swapaxes(-1, -2).reshape(batch_size, channel, height, width)

        # perturbed path (identity attention)
        batch_size, sequence_length, _ = hidden_states_ptb.shape

        if attn.group_norm is not None:
            hidden_states_ptb = attn.group_norm(hidden_states_ptb.swapaxes(1, 2)).swapaxes(1, 2)

        value = attn.to_v(hidden_states_ptb)
        hidden_states_ptb = value
        hidden_states_ptb = hidden_states_ptb.to(query.dtype)

        # linear proj
        hidden_states_ptb = attn.to_out[0](hidden_states_ptb)
        # dropout
        hidden_states_ptb = attn.to_out[1](hidden_states_ptb)

        if input_ndim == 4:
            hidden_states_ptb = hidden_states_ptb.swapaxes(-1, -2).reshape(batch_size, channel, height, width)

        # cat
        hidden_states = ops.cat([hidden_states_org, hidden_states_ptb])

        if attn.residual_connection:
            hidden_states = hidden_states + residual

        hidden_states = hidden_states / attn.rescale_output_factor

        return hidden_states


@ms.jit_class
<<<<<<< HEAD
class SanaMultiscaleAttnProcessor2_0:
    r"""
    Processor for implementing multiscale quadratic attention.
    """

    def __call__(self, attn: SanaMultiscaleLinearAttention, hidden_states: ms.Tensor) -> ms.Tensor:
        height, width = hidden_states.shape[-2:]
        if height * width > attn.attention_head_dim:
            use_linear_attention = True
        else:
            use_linear_attention = False

        residual = hidden_states

        batch_size, _, height, width = list(hidden_states.shape)
        original_dtype = hidden_states.dtype

        hidden_states = hidden_states.movedim(1, -1)
        query = attn.to_q(hidden_states)
        key = attn.to_k(hidden_states)
        value = attn.to_v(hidden_states)
        hidden_states = ops.cat([query, key, value], axis=3)
        hidden_states = hidden_states.movedim(-1, 1)

        multi_scale_qkv = [hidden_states]
        for block in attn.to_qkv_multiscale:
            multi_scale_qkv.append(block(hidden_states))

        hidden_states = ops.cat(multi_scale_qkv, axis=1)

        if use_linear_attention:
            # for linear attention upcast hidden_states to float32
            hidden_states = hidden_states.to(dtype=ms.float32)

        hidden_states = hidden_states.reshape(batch_size, -1, 3 * attn.attention_head_dim, height * width)

        query, key, value = hidden_states.chunk(3, axis=2)
        query = attn.nonlinearity(query)
        key = attn.nonlinearity(key)

        if use_linear_attention:
            hidden_states = attn.apply_linear_attention(query, key, value)
            hidden_states = hidden_states.to(dtype=original_dtype)
        else:
            hidden_states = attn.apply_quadratic_attention(query, key, value)

        hidden_states = ops.reshape(hidden_states, (batch_size, -1, height, width))
        hidden_states = attn.to_out(hidden_states.movedim(1, -1)).movedim(-1, 1)

        if attn.norm_type == "rms_norm":
            hidden_states = attn.norm_out(hidden_states.movedim(1, -1)).movedim(-1, 1)
        else:
            hidden_states = attn.norm_out(hidden_states)

        if attn.residual_connection:
            hidden_states = hidden_states + residual

        return hidden_states


@ms.jit_class
=======
>>>>>>> 9c32b2ae
class FluxSingleAttnProcessor2_0(FluxAttnProcessor2_0):
    r"""
    Processor for implementing scaled dot-product attention (enabled by default if you're using PyTorch 2.0).
    """

    def __init__(self):
        deprecation_message = "`FluxSingleAttnProcessor2_0` is deprecated and will be removed in a future version. Please use `FluxAttnProcessor2_0` instead."
        deprecate("FluxSingleAttnProcessor2_0", "0.32.0", deprecation_message)
        super().__init__()


<<<<<<< HEAD
@ms.jit_class
class SanaLinearAttnProcessor2_0:
    r"""
    Processor for implementing scaled dot-product linear attention.
    """

    def __call__(
        self,
        attn: Attention,
        hidden_states: ms.Tensor,
        encoder_hidden_states: Optional[ms.Tensor] = None,
        attention_mask: Optional[ms.Tensor] = None,
    ) -> ms.Tensor:
        original_dtype = hidden_states.dtype

        if encoder_hidden_states is None:
            encoder_hidden_states = hidden_states

        query = attn.to_q(hidden_states)
        key = attn.to_k(encoder_hidden_states)
        value = attn.to_v(encoder_hidden_states)

        query = query.swapaxes(1, 2)
        query = query.reshape(query.shape[0], attn.heads, -1, *query.shape[2:])
        key = key.swapaxes(1, 2)
        key = key.reshape(key.shape[0], attn.heads, -1, *key.shape[2:]).swapaxes(2, 3)
        value = value.swapaxes(1, 2)
        value = value.reshape(value.shape[0], attn.heads, -1, *value.shape[2:])

        query = ops.relu(query)
        key = ops.relu(key)

        query, key, value = query.float(), key.float(), value.float()

        value = pad(value, (0, 0, 0, 1), mode="constant", value=1.0)
        scores = ops.matmul(value, key)
        hidden_states = ops.matmul(scores, query)

        hidden_states = hidden_states[:, :, :-1] / (hidden_states[:, :, -1:] + 1e-15)
        hidden_states = hidden_states.flatten(start_dim=1, end_dim=2).swapaxes(1, 2)
        hidden_states = hidden_states.to(original_dtype)

        hidden_states = attn.to_out[0](hidden_states)
        hidden_states = attn.to_out[1](hidden_states)

        if original_dtype == ms.float16:
            hidden_states = hidden_states.clip(-65504, 65504)

        return hidden_states


@ms.jit_class
class PAGCFGSanaLinearAttnProcessor2_0:
    r"""
    Processor for implementing scaled dot-product linear attention.
    """

    def __call__(
        self,
        attn: Attention,
        hidden_states: ms.Tensor,
        encoder_hidden_states: Optional[ms.Tensor] = None,
        attention_mask: Optional[ms.Tensor] = None,
    ) -> ms.Tensor:
        original_dtype = hidden_states.dtype

        hidden_states_uncond, hidden_states_org, hidden_states_ptb = hidden_states.chunk(3)
        hidden_states_org = ops.cat([hidden_states_uncond, hidden_states_org])

        query = attn.to_q(hidden_states_org)
        key = attn.to_k(hidden_states_org)
        value = attn.to_v(hidden_states_org)

        query = query.swapaxes(1, 2)
        query = query.reshape(query.shape[0], attn.heads, -1, *query.shape[2:])
        key = key.swapaxes(1, 2)
        key = key.reshape(key.shape[0], attn.heads, -1, *key.shape[2:]).swapaxes(2, 3)
        value = value.swapaxes(1, 2)
        value = value.reshape(value.shape[0], attn.heads, -1, *value.shape[2:])

        query = ops.relu(query)
        key = ops.relu(key)

        query, key, value = query.float(), key.float(), value.float()

        value = pad(value, (0, 0, 0, 1), mode="constant", value=1.0)
        scores = ops.matmul(value, key)
        hidden_states_org = ops.matmul(scores, query)

        hidden_states_org = hidden_states_org[:, :, :-1] / (hidden_states_org[:, :, -1:] + 1e-15)
        hidden_states_org = hidden_states_org.flatten(start_dim=1, end_dim=2).swapaxes(1, 2)
        hidden_states_org = hidden_states_org.to(original_dtype)

        hidden_states_org = attn.to_out[0](hidden_states_org)
        hidden_states_org = attn.to_out[1](hidden_states_org)

        # perturbed path (identity attention)
        hidden_states_ptb = attn.to_v(hidden_states_ptb).to(original_dtype)

        hidden_states_ptb = attn.to_out[0](hidden_states_ptb)
        hidden_states_ptb = attn.to_out[1](hidden_states_ptb)

        hidden_states = ops.cat([hidden_states_org, hidden_states_ptb])

        if original_dtype == ms.float16:
            hidden_states = hidden_states.clip(-65504, 65504)

        return hidden_states


@ms.jit_class
class PAGIdentitySanaLinearAttnProcessor2_0:
    r"""
    Processor for implementing scaled dot-product linear attention.
    """

    def __call__(
        self,
        attn: Attention,
        hidden_states: ms.Tensor,
        encoder_hidden_states: Optional[ms.Tensor] = None,
        attention_mask: Optional[ms.Tensor] = None,
    ) -> ms.Tensor:
        original_dtype = hidden_states.dtype

        hidden_states_org, hidden_states_ptb = hidden_states.chunk(2)

        query = attn.to_q(hidden_states_org)
        key = attn.to_k(hidden_states_org)
        value = attn.to_v(hidden_states_org)

        query = query.swapaxes(1, 2)
        query = query.reshape(query.shape[0], attn.heads, -1, *query.shape[2:])
        key = key.swapaxes(1, 2)
        key = key.reshape(key.shape[0], attn.heads, -1, *key.shape[2:]).swapaxes(2, 3)
        value = value.swapaxes(1, 2)
        value = value.reshape(value.shape[0], attn.heads, -1, *value.shape[2:])

        query = ops.relu(query)
        key = ops.relu(key)

        query, key, value = query.float(), key.float(), value.float()

        value = pad(value, (0, 0, 0, 1), mode="constant", value=1.0)
        scores = ops.matmul(value, key)
        hidden_states_org = ops.matmul(scores, query)

        if hidden_states_org.dtype in [ms.float16, ms.bfloat16]:
            hidden_states_org = hidden_states_org.float()

        hidden_states_org = hidden_states_org[:, :, :-1] / (hidden_states_org[:, :, -1:] + 1e-15)
        hidden_states_org = hidden_states_org.flatten(start_dim=1, end_dim=2).swapaxes(1, 2)
        hidden_states_org = hidden_states_org.to(original_dtype)

        hidden_states_org = attn.to_out[0](hidden_states_org)
        hidden_states_org = attn.to_out[1](hidden_states_org)

        # perturbed path (identity attention)
        hidden_states_ptb = attn.to_v(hidden_states_ptb).to(original_dtype)

        hidden_states_ptb = attn.to_out[0](hidden_states_ptb)
        hidden_states_ptb = attn.to_out[1](hidden_states_ptb)

        hidden_states = ops.cat([hidden_states_org, hidden_states_ptb])

        if original_dtype == ms.float16:
            hidden_states = hidden_states.clip(-65504, 65504)

        return hidden_states


=======
>>>>>>> 9c32b2ae
ADDED_KV_ATTENTION_PROCESSORS = (AttnAddedKVProcessor,)

CROSS_ATTENTION_PROCESSORS = (
    AttnProcessor,
    AttnProcessor2_0,
    XFormersAttnProcessor,
    IPAdapterAttnProcessor,
    IPAdapterAttnProcessor2_0,
    FluxIPAdapterJointAttnProcessor2_0,
)

AttentionProcessor = Union[
    AttnProcessor,
    CustomDiffusionAttnProcessor,
    AttnAddedKVProcessor,
    JointAttnProcessor2_0,
    PAGJointAttnProcessor2_0,
    PAGCFGJointAttnProcessor2_0,
    FusedJointAttnProcessor2_0,
    AuraFlowAttnProcessor2_0,
    FusedAuraFlowAttnProcessor2_0,
    FluxAttnProcessor2_0,
    FusedFluxAttnProcessor2_0,
    CogVideoXAttnProcessor2_0,
    FusedCogVideoXAttnProcessor2_0,
    XFormersAttnProcessor,
    AttnProcessor2_0,
    MochiVaeAttnProcessor2_0,
    MochiAttnProcessor2_0,
    HunyuanAttnProcessor2_0,
    SanaLinearAttnProcessor2_0,
    PAGCFGSanaLinearAttnProcessor2_0,
    PAGIdentitySanaLinearAttnProcessor2_0,
    SanaMultiscaleLinearAttention,
    SanaMultiscaleAttnProcessor2_0,
    SanaMultiscaleAttentionProjection,
    PAGCFGIdentitySelfAttnProcessor2_0,
    PAGIdentitySelfAttnProcessor2_0,
    PAGCFGHunyuanAttnProcessor2_0,
    PAGHunyuanAttnProcessor2_0,
    PAGCFGHunyuanAttnProcessor2_0,
    LuminaAttnProcessor2_0,
    FusedAttnProcessor2_0,
    IPAdapterAttnProcessor,
    IPAdapterAttnProcessor2_0,
    SD3IPAdapterJointAttnProcessor2_0,
    PAGIdentitySelfAttnProcessor2_0,
    PAGCFGIdentitySelfAttnProcessor2_0,
]<|MERGE_RESOLUTION|>--- conflicted
+++ resolved
@@ -111,10 +111,7 @@
         context_pre_only=None,
         pre_only=False,
         elementwise_affine: bool = True,
-<<<<<<< HEAD
         is_causal: bool = False,
-=======
->>>>>>> 9c32b2ae
     ):
         super().__init__()
 
@@ -2139,7 +2136,6 @@
             encoder_hidden_states_query_proj = attn.add_q_proj(encoder_hidden_states)
             encoder_hidden_states_key_proj = attn.add_k_proj(encoder_hidden_states)
             encoder_hidden_states_value_proj = attn.add_v_proj(encoder_hidden_states)
-<<<<<<< HEAD
 
             encoder_hidden_states_query_proj = encoder_hidden_states_query_proj.view(
                 batch_size, -1, attn.heads, head_dim
@@ -2168,34 +2164,6 @@
         hidden_states = attn.scaled_dot_product_attention(
             query, key, value, attn_mask=attention_mask, dropout_p=0.0, is_causal=False
         )
-=======
-
-            encoder_hidden_states_query_proj = encoder_hidden_states_query_proj.view(
-                batch_size, -1, attn.heads, head_dim
-            ).swapaxes(1, 2)
-            encoder_hidden_states_key_proj = encoder_hidden_states_key_proj.view(
-                batch_size, -1, attn.heads, head_dim
-            ).swapaxes(1, 2)
-            encoder_hidden_states_value_proj = encoder_hidden_states_value_proj.view(
-                batch_size, -1, attn.heads, head_dim
-            ).swapaxes(1, 2)
-
-            if attn.norm_added_q is not None:
-                encoder_hidden_states_query_proj = attn.norm_added_q(encoder_hidden_states_query_proj)
-            if attn.norm_added_k is not None:
-                encoder_hidden_states_key_proj = attn.norm_added_k(encoder_hidden_states_key_proj)
-
-            # attention
-            query = ops.cat([encoder_hidden_states_query_proj, query], axis=2)
-            key = ops.cat([encoder_hidden_states_key_proj, key], axis=2)
-            value = ops.cat([encoder_hidden_states_value_proj, value], axis=2)
-
-        if image_rotary_emb is not None:
-            query = self.apply_rotary_emb(query, image_rotary_emb)
-            key = self.apply_rotary_emb(key, image_rotary_emb)
-
-        hidden_states = attn.scaled_dot_product_attention(query, key, value, dropout_p=0.0, is_causal=False)
->>>>>>> 9c32b2ae
         hidden_states = hidden_states.swapaxes(1, 2).reshape(batch_size, -1, attn.heads * head_dim)
         hidden_states = hidden_states.to(query.dtype)
 
@@ -2273,21 +2241,12 @@
             encoder_hidden_states_value_proj = encoder_hidden_states_value_proj.view(
                 batch_size, -1, attn.heads, head_dim
             ).swapaxes(1, 2)
-<<<<<<< HEAD
 
             if attn.norm_added_q is not None:
                 encoder_hidden_states_query_proj = attn.norm_added_q(encoder_hidden_states_query_proj)
             if attn.norm_added_k is not None:
                 encoder_hidden_states_key_proj = attn.norm_added_k(encoder_hidden_states_key_proj)
 
-=======
-
-            if attn.norm_added_q is not None:
-                encoder_hidden_states_query_proj = attn.norm_added_q(encoder_hidden_states_query_proj)
-            if attn.norm_added_k is not None:
-                encoder_hidden_states_key_proj = attn.norm_added_k(encoder_hidden_states_key_proj)
-
->>>>>>> 9c32b2ae
             # attention
             query = ops.cat([encoder_hidden_states_query_proj, query], axis=2)
             key = ops.cat([encoder_hidden_states_key_proj, key], axis=2)
@@ -2327,7 +2286,6 @@
 
         self.apply_rotary_emb = apply_rotary_emb
 
-<<<<<<< HEAD
         self.hidden_size = hidden_size
         self.cross_attention_dim = cross_attention_dim
 
@@ -2348,29 +2306,6 @@
         )
 
     def construct(
-=======
-    def apply_rotary_emb_for_image_part(
-        self,
-        hidden_state: ms.Tensor,
-        image_rotary_emb: ms.Tensor,
-        start_index: int,
-        axis: int = 2,
-    ) -> ms.Tensor:
-        """
-        Equivalence of expression(when axis=2):
-            `hidden_state[:, :, start_index:] = self.apply_rotary_emb(hidden_state[:, :, start_index:], image_rotary_emb)`
-
-        Rewrite it since implement above might call ops.ScatterNdUpdate which is super slow!
-        """
-        hidden_state_text, hidden_state_image = ops.split(
-            hidden_state, (start_index, hidden_state.shape[axis] - start_index), axis=axis
-        )
-        hidden_state_image = self.apply_rotary_emb(hidden_state_image, image_rotary_emb)
-        hidden_state = ops.cat([hidden_state_text, hidden_state_image], axis=axis)
-        return hidden_state
-
-    def __call__(
->>>>>>> 9c32b2ae
         self,
         attn: Attention,
         hidden_states: ms.Tensor,
@@ -4421,7 +4356,6 @@
 
 
 @ms.jit_class
-<<<<<<< HEAD
 class SanaMultiscaleAttnProcessor2_0:
     r"""
     Processor for implementing multiscale quadratic attention.
@@ -4483,8 +4417,6 @@
 
 
 @ms.jit_class
-=======
->>>>>>> 9c32b2ae
 class FluxSingleAttnProcessor2_0(FluxAttnProcessor2_0):
     r"""
     Processor for implementing scaled dot-product attention (enabled by default if you're using PyTorch 2.0).
@@ -4496,7 +4428,6 @@
         super().__init__()
 
 
-<<<<<<< HEAD
 @ms.jit_class
 class SanaLinearAttnProcessor2_0:
     r"""
@@ -4668,8 +4599,6 @@
         return hidden_states
 
 
-=======
->>>>>>> 9c32b2ae
 ADDED_KV_ATTENTION_PROCESSORS = (AttnAddedKVProcessor,)
 
 CROSS_ATTENTION_PROCESSORS = (
