--- conflicted
+++ resolved
@@ -1044,7 +1044,6 @@
 
 
 @ms.jit_class
-<<<<<<< HEAD
 class PAGJointAttnProcessor2_0:
     """Attention processor used typically in processing the SD3-like self-attention projections."""
 
@@ -1359,10 +1358,7 @@
 
 
 @ms.jit_class
-class FusedJointAttnProcessor:
-=======
 class FusedJointAttnProcessor2_0:
->>>>>>> 02765799
     """Attention processor used typically in processing the SD3-like self-attention projections."""
 
     def __call__(
@@ -2927,25 +2923,16 @@
 
 AttentionProcessor = Union[
     AttnProcessor,
-<<<<<<< HEAD
+    AttnProcessor2_0,
     FusedAttnProcessor2_0,
-    XFormersAttnProcessor,
-    AttnAddedKVProcessor,
-    CustomDiffusionAttnProcessor,
-    JointAttnProcessor,
-    FusedJointAttnProcessor,
-    HunyuanAttnProcessor,
-    PAGCFGIdentitySelfAttnProcessor2_0,
-    PAGIdentitySelfAttnProcessor2_0,
-    PAGCFGHunyuanAttnProcessor2_0,
-    PAGHunyuanAttnProcessor2_0,
-=======
-    AttnProcessor2_0,
     XFormersAttnProcessor,
     AttnAddedKVProcessor,
     CustomDiffusionAttnProcessor,
     JointAttnProcessor2_0,
     FusedJointAttnProcessor2_0,
     HunyuanAttnProcessor2_0,
->>>>>>> 02765799
+    PAGCFGIdentitySelfAttnProcessor2_0,
+    PAGIdentitySelfAttnProcessor2_0,
+    PAGCFGHunyuanAttnProcessor2_0,
+    PAGHunyuanAttnProcessor2_0,
 ]