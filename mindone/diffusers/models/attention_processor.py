# Copyright 2024 The HuggingFace Team. All rights reserved.
#
# Licensed under the Apache License, Version 2.0 (the "License");
# you may not use this file except in compliance with the License.
# You may obtain a copy of the License at
#
#     http://www.apache.org/licenses/LICENSE-2.0
#
# Unless required by applicable law or agreed to in writing, software
# distributed under the License is distributed on an "AS IS" BASIS,
# WITHOUT WARRANTIES OR CONDITIONS OF ANY KIND, either express or implied.
# See the License for the specific language governing permissions and
# limitations under the License.
import math
from typing import Callable, List, Optional, Union

import mindspore as ms
from mindspore import nn, ops

from ..image_processor import IPAdapterMaskProcessor
from ..utils import deprecate, is_mindspore_version, logging
from ..utils.mindspore_utils import dtype_to_min

logger = logging.get_logger(__name__)  # pylint: disable=invalid-name


class Attention(nn.Cell):
    r"""
    A cross attention layer.

    Parameters:
        query_dim (`int`):
            The number of channels in the query.
        cross_attention_dim (`int`, *optional*):
            The number of channels in the encoder_hidden_states. If not given, defaults to `query_dim`.
        heads (`int`,  *optional*, defaults to 8):
            The number of heads to use for multi-head attention.
        kv_heads (`int`,  *optional*, defaults to `None`):
            The number of key and value heads to use for multi-head attention. Defaults to `heads`. If
            `kv_heads=heads`, the model will use Multi Head Attention (MHA), if `kv_heads=1` the model will use Multi
            Query Attention (MQA) otherwise GQA is used.
        dim_head (`int`,  *optional*, defaults to 64):
            The number of channels in each head.
        dropout (`float`, *optional*, defaults to 0.0):
            The dropout probability to use.
        bias (`bool`, *optional*, defaults to False):
            Set to `True` for the query, key, and value linear layers to contain a bias parameter.
        upcast_attention (`bool`, *optional*, defaults to False):
            Set to `True` to upcast the attention computation to `float32`.
        upcast_softmax (`bool`, *optional*, defaults to False):
            Set to `True` to upcast the softmax computation to `float32`.
        cross_attention_norm (`str`, *optional*, defaults to `None`):
            The type of normalization to use for the cross attention. Can be `None`, `layer_norm`, or `group_norm`.
        cross_attention_norm_num_groups (`int`, *optional*, defaults to 32):
            The number of groups to use for the group norm in the cross attention.
        added_kv_proj_dim (`int`, *optional*, defaults to `None`):
            The number of channels to use for the added key and value projections. If `None`, no projection is used.
        norm_num_groups (`int`, *optional*, defaults to `None`):
            The number of groups to use for the group norm in the attention.
        spatial_norm_dim (`int`, *optional*, defaults to `None`):
            The number of channels to use for the spatial normalization.
        out_bias (`bool`, *optional*, defaults to `True`):
            Set to `True` to use a bias in the output linear layer.
        scale_qk (`bool`, *optional*, defaults to `True`):
            Set to `True` to scale the query and key by `1 / sqrt(dim_head)`.
        only_cross_attention (`bool`, *optional*, defaults to `False`):
            Set to `True` to only use cross attention and not added_kv_proj_dim. Can only be set to `True` if
            `added_kv_proj_dim` is not `None`.
        eps (`float`, *optional*, defaults to 1e-5):
            An additional value added to the denominator in group normalization that is used for numerical stability.
        rescale_output_factor (`float`, *optional*, defaults to 1.0):
            A factor to rescale the output by dividing it with this value.
        residual_connection (`bool`, *optional*, defaults to `False`):
            Set to `True` to add the residual connection to the output.
        _from_deprecated_attn_block (`bool`, *optional*, defaults to `False`):
            Set to `True` if the attention block is loaded from a deprecated state dict.
        processor (`AttnProcessor`, *optional*, defaults to `None`):
            The attention processor to use. If `None`, defaults to `AttnProcessor2_0` if `torch 2.x` is used and
            `AttnProcessor` otherwise.
    """

    def __init__(
        self,
        query_dim: int,
        cross_attention_dim: Optional[int] = None,
        heads: int = 8,
        kv_heads: Optional[int] = None,
        dim_head: int = 64,
        dropout: float = 0.0,
        bias: bool = False,
        upcast_attention: bool = False,
        upcast_softmax: bool = False,
        cross_attention_norm: Optional[str] = None,
        cross_attention_norm_num_groups: int = 32,
        qk_norm: Optional[str] = None,
        added_kv_proj_dim: Optional[int] = None,
        added_proj_bias: Optional[bool] = True,
        norm_num_groups: Optional[int] = None,
        spatial_norm_dim: Optional[int] = None,
        out_bias: bool = True,
        scale_qk: bool = True,
        only_cross_attention: bool = False,
        eps: float = 1e-5,
        rescale_output_factor: float = 1.0,
        residual_connection: bool = False,
        _from_deprecated_attn_block: bool = False,
        processor: Optional["AttnProcessor"] = None,
        out_dim: int = None,
        context_pre_only=None,
        pre_only=False,
        elementwise_affine: bool = True,
    ):
        super().__init__()

        # To prevent circular import.
        from .normalization import FP32LayerNorm, GroupNorm, LayerNorm, RMSNorm

        self.inner_dim = out_dim if out_dim is not None else dim_head * heads
        self.inner_kv_dim = self.inner_dim if kv_heads is None else dim_head * kv_heads
        self.query_dim = query_dim
        self.use_bias = bias
        self.is_cross_attention = cross_attention_dim is not None
        self.cross_attention_dim = cross_attention_dim if cross_attention_dim is not None else query_dim
        self.upcast_attention = upcast_attention
        self.upcast_softmax = upcast_softmax
        self.rescale_output_factor = rescale_output_factor
        self.residual_connection = residual_connection
        self.dropout = dropout
        self.fused_projections = False
        self.out_dim = out_dim if out_dim is not None else query_dim
        self.context_pre_only = context_pre_only
        self.pre_only = pre_only

        # we make use of this private variable to know whether this class is loaded
        # with an deprecated state dict so that we can convert it on the fly
        self._from_deprecated_attn_block = _from_deprecated_attn_block

        self.scale_qk = scale_qk
        self.scale = dim_head**-0.5 if self.scale_qk else 1.0
        # use `scale_sqrt` for ops.baddbmm to get same outputs with torch.baddbmm in fp16
        self.scale_sqrt = float(math.sqrt(self.scale))

        self.heads = out_dim // dim_head if out_dim is not None else heads
        # for slice_size > 0 the attention score computation
        # is split across the batch axis to save memory
        # You can set slice_size with `set_attention_slice`
        self.sliceable_head_dim = heads

        self.added_kv_proj_dim = added_kv_proj_dim
        self.only_cross_attention = only_cross_attention

        if self.added_kv_proj_dim is None and self.only_cross_attention:
            raise ValueError(
                "`only_cross_attention` can only be set to True if `added_kv_proj_dim` is not None. Make sure to set either `only_cross_attention=False` or define `added_kv_proj_dim`."  # noqa: E501
            )

        if norm_num_groups is not None:
            self.group_norm = GroupNorm(num_channels=query_dim, num_groups=norm_num_groups, eps=eps, affine=True)
        else:
            self.group_norm = None

        if spatial_norm_dim is not None:
            self.spatial_norm = SpatialNorm(f_channels=query_dim, zq_channels=spatial_norm_dim)
        else:
            self.spatial_norm = None

        if qk_norm is None:
            self.norm_q = None
            self.norm_k = None
        elif qk_norm == "layer_norm":
            self.norm_q = LayerNorm(dim_head, eps=eps, elementwise_affine=elementwise_affine)
            self.norm_k = LayerNorm(dim_head, eps=eps, elementwise_affine=elementwise_affine)
        elif qk_norm == "fp32_layer_norm":
            self.norm_q = FP32LayerNorm(dim_head, elementwise_affine=False, bias=False, eps=eps)
            self.norm_k = FP32LayerNorm(dim_head, elementwise_affine=False, bias=False, eps=eps)
        elif qk_norm == "layer_norm_across_heads":
            # Lumina applys qk norm across all heads
            self.norm_q = LayerNorm(dim_head * heads, eps=eps)
            self.norm_k = LayerNorm(dim_head * kv_heads, eps=eps)
        elif qk_norm == "rms_norm":
            self.norm_q = RMSNorm(dim_head, eps=eps)
            self.norm_k = RMSNorm(dim_head, eps=eps)
        else:
            raise ValueError(f"unknown qk_norm: {qk_norm}. Should be None,'layer_norm','fp32_layer_norm','rms_norm'")

        self.cross_attention_norm = cross_attention_norm
        if cross_attention_norm is None:
            self.norm_cross = None
        elif cross_attention_norm == "layer_norm":
            self.norm_cross = LayerNorm(self.cross_attention_dim)
        elif cross_attention_norm == "group_norm":
            if self.added_kv_proj_dim is not None:
                # The given `encoder_hidden_states` are initially of shape
                # (batch_size, seq_len, added_kv_proj_dim) before being projected
                # to (batch_size, seq_len, cross_attention_dim). The norm is applied
                # before the projection, so we need to use `added_kv_proj_dim` as
                # the number of channels for the group norm.
                norm_cross_num_channels = added_kv_proj_dim
            else:
                norm_cross_num_channels = self.cross_attention_dim

            self.norm_cross = GroupNorm(
                num_channels=norm_cross_num_channels, num_groups=cross_attention_norm_num_groups, eps=1e-5, affine=True
            )
        else:
            raise ValueError(
                f"unknown cross_attention_norm: {cross_attention_norm}. Should be None, 'layer_norm' or 'group_norm'"
            )

        self.to_q = nn.Dense(query_dim, self.inner_dim, has_bias=bias)

        if not self.only_cross_attention:
            # only relevant for the `AddedKVProcessor` classes
            self.to_k = nn.Dense(self.cross_attention_dim, self.inner_kv_dim, has_bias=bias)
            self.to_v = nn.Dense(self.cross_attention_dim, self.inner_kv_dim, has_bias=bias)
        else:
            self.to_k = None
            self.to_v = None

        self.added_proj_bias = added_proj_bias
        if self.added_kv_proj_dim is not None:
            self.add_k_proj = nn.Dense(added_kv_proj_dim, self.inner_kv_dim, has_bias=added_proj_bias)
            self.add_v_proj = nn.Dense(added_kv_proj_dim, self.inner_kv_dim, has_bias=added_proj_bias)
            if self.context_pre_only is not None:
                self.add_q_proj = nn.Dense(added_kv_proj_dim, self.inner_dim, has_bias=added_proj_bias)

        if not self.pre_only:
            self.to_out = nn.CellList(
                [nn.Dense(self.inner_dim, self.out_dim, has_bias=out_bias), nn.Dropout(p=dropout)]
            )

        if self.context_pre_only is not None and not self.context_pre_only:
            self.to_add_out = nn.Dense(self.inner_dim, self.out_dim, has_bias=out_bias)

        if qk_norm is not None and added_kv_proj_dim is not None:
            if qk_norm == "fp32_layer_norm":
                self.norm_added_q = FP32LayerNorm(dim_head, elementwise_affine=False, bias=False, eps=eps)
                self.norm_added_k = FP32LayerNorm(dim_head, elementwise_affine=False, bias=False, eps=eps)
            elif qk_norm == "rms_norm":
                self.norm_added_q = RMSNorm(dim_head, eps=eps)
                self.norm_added_k = RMSNorm(dim_head, eps=eps)
            else:
                raise ValueError(
                    f"unknown qk_norm: {qk_norm}. Should be one of `None,'layer_norm','fp32_layer_norm','rms_norm'`"
                )
        else:
            self.norm_added_q = None
            self.norm_added_k = None

        # MindSpore flash attention settings
        # flash attention only supports fp16 and bf 16, force cast to fp16 defaultly
        self.fa_op_available = (
            is_mindspore_version(">=", "2.3.0") and ms.get_context("device_target").lower() == "ascend"
        )
        self._enable_flash_sdp = True
        self.set_flash_attention_force_cast_dtype(ms.float16)

        # set attention processor
        # We use the AttnProcessor2_0 by default when torch 2.x is used which uses
        # torch.nn.functional.scaled_dot_product_attention for native Flash/memory_efficient_attention
        # but only if it has the default `scale` argument. TODO remove scale_qk check when we move to torch 2.1
        if processor is None:
            processor = AttnProcessor2_0() if self.scale_qk else AttnProcessor()
        self.processor = processor

    def set_use_memory_efficient_attention_xformers(
        self, use_memory_efficient_attention_xformers: bool, attention_op: Optional[Callable] = None
    ) -> None:
        r"""
        Set whether to use memory efficient attention from `xformers` or not.

        Args:
            use_memory_efficient_attention_xformers (`bool`):
                Whether to use memory efficient attention from `xformers` or not.
            attention_op (`Callable`, *optional*):
                Not supported for now.
        """
        if use_memory_efficient_attention_xformers:
            if not hasattr(ops.operations.nn_ops, "FlashAttentionScore"):
                raise ModuleNotFoundError(
                    f"Memory efficient attention on mindspore uses flash attention under the hoods. "
                    f"The implementation of flash attention is `FlashAttentionScore`, "
                    f"which should be available in `mindspore.ops.operations.nn_ops`. "
                    f"However, we cannot find it in current environment(mindspore version: {ms.__version__})."
                )
            elif ms.get_context("device_target") != "Ascend":
                raise ValueError(
                    f"Memory efficient attention is only available for Ascend, "
                    f"but got current device: {ms.get_context('device_target')}"
                )
            else:
                try:
                    # Make sure we can run the memory efficient attention
                    flash_attn = ops.operations.nn_ops.FlashAttentionScore(1, input_layout="BSH")
                    _ = flash_attn(
                        ops.randn(1, 16, 64, dtype=ms.float16),
                        ops.randn(1, 16, 64, dtype=ms.float16),
                        ops.randn(1, 16, 64, dtype=ms.float16),
                    )
                except Exception as e:
                    raise e

            # The following lines is a patch for flash attn, which calculates implicit padding on head_dim.
            # TODO: Remove it if flash attention has better supports.
            import bisect

            self.flash_attn_valid_head_dims = [64, 80, 96, 120, 128, 256]
            self.head_dim = self.inner_dim // self.heads
            if self.head_dim in self.flash_attn_valid_head_dims:
                self.head_dim_padding = 0
            else:
                minimum_larger_index = bisect.bisect_right(self.flash_attn_valid_head_dims, self.head_dim)
                if minimum_larger_index >= len(self.flash_attn_valid_head_dims):
                    self.head_dim_padding = -1  # head_dim is bigger than the largest one, we cannot do padding
                else:
                    self.head_dim_padding = self.flash_attn_valid_head_dims[minimum_larger_index] - self.head_dim

            if self.head_dim_padding == 0:
                logger.info(
                    f"The head dimension of '{self.to_q.weight.name[:-12]}' is {self.head_dim}. "
                    f"Successfully set to use the flash attention."
                )
                processor = XFormersAttnProcessor(attention_op=attention_op)
            elif self.head_dim_padding > 0:
                logger.warning(
                    f"Flash attention requires that the head dimension must be one of "
                    f"{self.flash_attn_valid_head_dims}, but got {self.head_dim} in '{self.to_q.weight.name[:-12]}'. "
                    f"We will implicitly pad the head dimension to {self.head_dim + self.head_dim_padding}."
                )
                processor = XFormersAttnProcessor(attention_op=attention_op)
            else:
                logger.warning(
                    f"Flash attention requires that the head dimension must be one of "
                    f"{self.flash_attn_valid_head_dims}, but got {self.head_dim} in '{self.to_q.weight.name[:-12]}'. "
                    f"Fallback to the vanilla implementation of attention."
                )
                processor = AttnProcessor()

            # # The following lines is a patch for flash attn, which fallbacks to vanilla attn if head_dim is invalid.
            # # TODO: Remove it if flash attention has better supports.
            # self.flash_attn_valid_head_dims = [64, 80, 96, 120, 128, 256]
            # self.head_dim = self.inner_dim // self.heads
            # self.head_dim_padding = 0
            # if self.head_dim in self.flash_attn_valid_head_dims:
            #     logger.info(
            #         f"The head dimension of '{self.to_q.weight.name[:-12]}' is {self.head_dim}. "
            #         f"Successfully set to use the flash attention."
            #     )
            #     processor = XFormersAttnProcessor(attention_op=attention_op)
            # else:
            #     logger.warning(
            #         f"Flash attention requires that the head dimension must be one of "
            #         f"{self.flash_attn_valid_head_dims}, but got {self.head_dim} in '{self.to_q.weight.name[:-12]}'. "
            #         f"Fallback to the vanilla implementation of attention."
            #     )
            #     processor = AttnProcessor()
        else:
            # set attention processor
            # We use the AttnProcessor2_0 by default when torch 2.x is used which uses
            # torch.nn.functional.scaled_dot_product_attention for native Flash/memory_efficient_attention
            # but only if it has the default `scale` argument. TODO remove scale_qk check when we move to torch 2.1
            processor = AttnProcessor()

        self.set_processor(processor)

    def set_processor(self, processor: "AttnProcessor") -> None:
        r"""
        Set the attention processor to use.

        Args:
            processor (`AttnProcessor`):
                The attention processor to use.
        """
        # if current processor is in `self._modules` and if passed `processor` is not, we need to
        # pop `processor` from `self._modules`
        if hasattr(self, "processor") and isinstance(self.processor, nn.Cell) and not isinstance(processor, nn.Cell):
            logger.info(f"You are removing possibly trained weights of {self.processor} with {processor}")
            self._cells.pop("processor")

        self.processor = processor

    def get_processor(self) -> "AttentionProcessor":
        r"""
        Get the attention processor in use.

        Returns:
            "AttentionProcessor": The attention processor in use.
        """
        return self.processor

    def construct(
        self,
        hidden_states: ms.Tensor,
        encoder_hidden_states: Optional[ms.Tensor] = None,
        attention_mask: Optional[ms.Tensor] = None,
        **cross_attention_kwargs,
    ) -> ms.Tensor:
        r"""
        The forward method of the `Attention` class.

        Args:
            hidden_states (`ms.Tensor`):
                The hidden states of the query.
            encoder_hidden_states (`ms.Tensor`, *optional*):
                The hidden states of the encoder.
            attention_mask (`ms.Tensor`, *optional*):
                The attention mask to use. If `None`, no mask is applied.
            **cross_attention_kwargs:
                Additional keyword arguments to pass along to the cross attention.

        Returns:
            `ms.Tensor`: The output of the attention layer.
        """
        # The `Attention` class can call different attention processors / attention functions
        # here we simply pass along all tensors to the selected processor class
        # For standard processors that are defined here, `**cross_attention_kwargs` is empty
        return self.processor(
            self,
            hidden_states,
            encoder_hidden_states=encoder_hidden_states,
            attention_mask=attention_mask,
            **cross_attention_kwargs,
        )

    def batch_to_head_dim(self, tensor: ms.Tensor) -> ms.Tensor:
        r"""
        Reshape the tensor from `[batch_size, seq_len, dim]` to `[batch_size // heads, seq_len, dim * heads]`. `heads`
        is the number of heads initialized while constructing the `Attention` class.

        Args:
            tensor (`ms.Tensor`): The tensor to reshape.

        Returns:
            `ms.Tensor`: The reshaped tensor.
        """
        head_size = self.heads
        batch_size, seq_len, dim = tensor.shape
        tensor = tensor.reshape(batch_size // head_size, head_size, seq_len, dim)
        tensor = tensor.permute(0, 2, 1, 3).reshape(batch_size // head_size, seq_len, dim * head_size)
        return tensor

    def head_to_batch_dim(self, tensor: ms.Tensor, out_dim: int = 3) -> ms.Tensor:
        r"""
        Reshape the tensor from `[batch_size, seq_len, dim]` to `[batch_size, seq_len, heads, dim // heads]` `heads` is
        the number of heads initialized while constructing the `Attention` class.

        Args:
            tensor (`ms.Tensor`): The tensor to reshape.
            out_dim (`int`, *optional*, defaults to `3`): The output dimension of the tensor. If `3`, the tensor is
                reshaped to `[batch_size * heads, seq_len, dim // heads]`.

        Returns:
            `ms.Tensor`: The reshaped tensor.
        """
        head_size = self.heads
        if tensor.ndim == 3:
            batch_size, seq_len, dim = tensor.shape
            extra_dim = 1
        else:
            batch_size, extra_dim, seq_len, dim = tensor.shape
        tensor = tensor.reshape(batch_size, seq_len * extra_dim, head_size, dim // head_size)
        tensor = tensor.permute(0, 2, 1, 3)

        if out_dim == 3:
            tensor = tensor.reshape(batch_size * head_size, seq_len * extra_dim, dim // head_size)

        return tensor

    def get_attention_scores(
        self, query: ms.Tensor, key: ms.Tensor, attention_mask: Optional[ms.Tensor] = None
    ) -> ms.Tensor:
        r"""
        Compute the attention scores.

        Args:
            query (`ms.Tensor`): The query tensor.
            key (`ms.Tensor`): The key tensor.
            attention_mask (`ms.Tensor`, *optional*): The attention mask to use. If `None`, no mask is applied.

        Returns:
            `ms.Tensor`: The attention probabilities/scores.
        """
        dtype = query.dtype
        if self.upcast_attention:
            query = query.float()
            key = key.float()

        if attention_mask is None:
            attention_scores = ops.bmm(
                query * self.scale_sqrt,
                key.swapaxes(-1, -2) * self.scale_sqrt,
            )
        else:
            attention_scores = ops.baddbmm(
                attention_mask.to(query.dtype),
                query * self.scale_sqrt,
                key.swapaxes(-1, -2) * self.scale_sqrt,
                beta=1,
                alpha=1,
            )

        if self.upcast_softmax:
            attention_scores = attention_scores.float()

        attention_probs = ops.softmax(attention_scores, axis=-1)

        attention_probs = attention_probs.to(dtype)

        return attention_probs

    def prepare_attention_mask(
        self, attention_mask: ms.Tensor, target_length: int, batch_size: int, out_dim: int = 3
    ) -> Optional[ms.Tensor]:
        r"""
        Prepare the attention mask for the attention computation.

        Args:
            attention_mask (`ms.Tensor`):
                The attention mask to prepare.
            target_length (`int`):
                The target length of the attention mask. This is the length of the attention mask after padding.
            batch_size (`int`):
                The batch size, which is used to repeat the attention mask.
            out_dim (`int`, *optional*, defaults to `3`):
                The output dimension of the attention mask. Can be either `3` or `4`.

        Returns:
            `ms.Tensor`: The prepared attention mask.
        """
        head_size = self.heads
        if attention_mask is None:
            return attention_mask

        current_length = attention_mask.shape[-1]
        if current_length != target_length:
            # TODO: for pipelines such as stable-diffusion, padding cross-attn mask:
            #       we want to instead pad by (0, remaining_length), where remaining_length is:
            #       remaining_length: int = target_length - current_length
            # TODO: re-enable tests/models/test_models_unet_2d_condition.py#test_model_xattn_padding
            attention_mask = ops.Pad(paddings=((0, 0),) * (attention_mask.ndim - 1) + ((0, target_length),))(
                attention_mask
            )

        if out_dim == 3:
            if attention_mask.shape[0] < batch_size * head_size:
                attention_mask = attention_mask.repeat_interleave(head_size, dim=0)
        elif out_dim == 4:
            attention_mask = attention_mask.unsqueeze(1)
            attention_mask = attention_mask.repeat_interleave(head_size, dim=1)

        return attention_mask

    def norm_encoder_hidden_states(self, encoder_hidden_states: ms.Tensor) -> ms.Tensor:
        r"""
        Normalize the encoder hidden states. Requires `self.norm_cross` to be specified when constructing the
        `Attention` class.

        Args:
            encoder_hidden_states (`ms.Tensor`): Hidden states of the encoder.

        Returns:
            `ms.Tensor`: The normalized encoder hidden states.
        """
        assert self.norm_cross is not None, "self.norm_cross must be defined to call self.norm_encoder_hidden_states"

        if self.cross_attention_norm == "layer_norm":
            encoder_hidden_states = self.norm_cross(encoder_hidden_states)
        elif self.cross_attention_norm == "group_norm":
            # Group norm norms along the channels dimension and expects
            # input to be in the shape of (N, C, *). In this case, we want
            # to norm along the hidden dimension, so we need to move
            # (batch_size, sequence_length, hidden_size) ->
            # (batch_size, hidden_size, sequence_length)
            encoder_hidden_states = encoder_hidden_states.swapaxes(1, 2)
            encoder_hidden_states = self.norm_cross(encoder_hidden_states)
            encoder_hidden_states = encoder_hidden_states.swapaxes(1, 2)
        else:
            assert False

        return encoder_hidden_states

    def fuse_projections(self, fuse=True):
        dtype = self.to_q.weight.dtype

        if not self.is_cross_attention:
            # fetch weight matrices.
            concatenated_weights = ops.cat([self.to_q.weight, self.to_k.weight, self.to_v.weight])
            in_features = concatenated_weights.shape[1]
            out_features = concatenated_weights.shape[0]

            # create a new single projection layer and copy over the weights.
            self.to_qkv = nn.Dense(in_features, out_features, has_bias=self.use_bias, dtype=dtype)
            self.to_qkv.weight.set_data(concatenated_weights)
            if self.use_bias:
                concatenated_bias = ops.cat([self.to_q.bias, self.to_k.bias, self.to_v.bias])
                self.to_qkv.bias.set_data(concatenated_bias)

        else:
            concatenated_weights = ops.cat([self.to_k.weight, self.to_v.weight])
            in_features = concatenated_weights.shape[1]
            out_features = concatenated_weights.shape[0]

            self.to_kv = nn.Dense(in_features, out_features, has_bias=self.use_bias, dtype=dtype)
            self.to_kv.weight.set_data(concatenated_weights)
            if self.use_bias:
                concatenated_bias = ops.cat([self.to_k.bias, self.to_v.bias])
                self.to_kv.bias.set_data(concatenated_bias)

        # handle added projections for SD3 and others.
        if hasattr(self, "add_q_proj") and hasattr(self, "add_k_proj") and hasattr(self, "add_v_proj"):
            concatenated_weights = ops.cat([self.add_q_proj.weight, self.add_k_proj.weight, self.add_v_proj.weight])
            in_features = concatenated_weights.shape[1]
            out_features = concatenated_weights.shape[0]

            self.to_added_qkv = nn.Dense(in_features, out_features, has_bias=self.added_proj_bias, dtype=dtype)
            self.to_added_qkv.weight.set_data(concatenated_weights)
            if self.added_proj_bias:
                concatenated_bias = ops.cat([self.add_q_proj.bias, self.add_k_proj.bias, self.add_v_proj.bias])
                self.to_added_qkv.bias.set_data(concatenated_bias)

        self.fused_projections = fuse

    def enable_flash_sdp(self, enabled: bool):
        r"""
        .. warning:: This flag is beta and subject to change.

        Enables or disables flash scaled dot product attention.
        """
        self._enable_flash_sdp = enabled

    def set_flash_attention_force_cast_dtype(self, force_cast_dtype: Optional[ms.Type]):
        r"""
        Since the flash-attention operator in MindSpore only supports float16 and bfloat16 data types,
        we need to manually set whether to force data type conversion.

        When the attention interface encounters data of an unsupported data type, if `force_cast_dtype`
        is not None, the function will forcibly convert the data to `force_cast_dtype` for computation
        and then restore it to the original data type afterward. If `force_cast_dtype` is None, it will
        fall back to the original attention calculation using mathematical formulas.

        Parameters:
            force_cast_dtype (Optional): The data type to which the input data should be forcibly converted.
                                         If None, no forced conversion is performed.
        """
        self.fa_force_dtype = force_cast_dtype

    def scaled_dot_product_attention(
        self,
        query: ms.Tensor,
        key: ms.Tensor,
        value: ms.Tensor,
        attn_mask: Optional[ms.Tensor] = None,
        dropout_p: float = 0.0,
        is_causal: bool = False,
        scale: Optional[float] = None,
    ):
        r"""
        Perform scaled dot-product attention using either the flash attention operator or the mathematical
        formula-based attention, depending on the availability of the flash attention operator and the
        data-types of the inputs.

        Parameters:
            query (ms.Tensor): The query tensor.
            key (ms.Tensor): The key tensor.
            value (ms.Tensor): The value tensor.
            attn_mask (Optional[ms.Tensor], optional): The attention mask tensor. Defaults to None.
            dropout_p (float, optional): The dropout probability. Defaults to 0.0.
            is_causal (bool): Un-used. Aligned with Torch
            scale (float, optional): scaled value

        Returns:
            ms.Tensor: The result of the scaled dot-product attention.

        Notes:
            - If the flash attention operator is not available (`self.fa_op_available` is False),
              the function falls back to the mathematical formula-based attention.
            - If the data types of `query`, `key`, and `value` are either `float16` or `bfloat16`, the
              flash-attention operator is used directly.
            - If `self.fa_force_dtype` is set to `float16` or `bfloat16`, the input tensors are cast to
              this data-type, the flash attention operator is applied, and the result is cast back to the
              original data type of `query`.
            - Otherwise, the function falls back to the mathematical formula-based attention.
        """
        if not (self.fa_op_available and self._enable_flash_sdp):
            return self.math_attention_op(query, key, value, attn_mask)
        elif query.dtype in (ms.float16, ms.bfloat16):
            return self.flash_attention_op(query, key, value, attn_mask, keep_prob=1 - dropout_p, scale=scale)
        elif self.fa_force_dtype in (ms.float16, ms.bfloat16):
            return self.flash_attention_op(
                query.to(self.fa_force_dtype),
                key.to(self.fa_force_dtype),
                value.to(self.fa_force_dtype),
                attn_mask,
                keep_prob=1 - dropout_p,
                scale=scale,
            ).to(query.dtype)
        else:
            return self.math_attention_op(query, key, value, attn_mask)

    def math_attention_op(
        self,
        query: ms.Tensor,
        key: ms.Tensor,
        value: ms.Tensor,
        attn_mask: Optional[ms.Tensor] = None,
    ):
        # Adapted from mindone.diffusers.models.unets.unet_2d_condition.UNet2DConditionModel.construct
        if attn_mask is not None and attn_mask.dtype == ms.bool_:
            attn_mask = ops.logical_not(attn_mask) * dtype_to_min(query.dtype)

        attention_probs = self.get_attention_scores(query, key, attn_mask)
        hidden_states = ops.bmm(attention_probs, value)

        return hidden_states

    def flash_attention_op(
        self,
        query: ms.Tensor,
        key: ms.Tensor,
        value: ms.Tensor,
        attn_mask: Optional[ms.Tensor] = None,
        keep_prob: float = 1.0,
        scale: Optional[float] = None,
    ):
        # For most scenarios, qkv has been processed into a BNSD layout before sdp
        input_layout = "BNSD"
        head_num = self.heads

        # In case qkv is 3-dim after `head_to_batch_dim`
        if query.ndim == 3:
            input_layout = "BSH"
            head_num = 1

        # process `attn_mask` as logic is different between PyTorch and Mindspore
        # In MindSpore, False indicates retention and True indicates discard, in PyTorch it is the opposite
        if attn_mask is not None:
            attn_mask = ops.logical_not(attn_mask) if attn_mask.dtype == ms.bool_ else attn_mask.bool()
            attn_mask = ops.broadcast_to(
                attn_mask, (attn_mask.shape[0], attn_mask.shape[1], query.shape[-2], key.shape[-2])
            )[:, :1, :, :]

        return ops.operations.nn_ops.FlashAttentionScore(
            head_num=head_num, keep_prob=keep_prob, scale_value=scale or self.scale, input_layout=input_layout
        )(query, key, value, None, None, None, attn_mask)[3]


@ms.jit_class
class AttnProcessor:
    r"""
    Default processor for performing attention-related computations.
    """

    def __call__(
        self,
        attn: Attention,
        hidden_states: ms.Tensor,
        encoder_hidden_states: Optional[ms.Tensor] = None,
        attention_mask: Optional[ms.Tensor] = None,
        temb: Optional[ms.Tensor] = None,
    ) -> ms.Tensor:
        residual = hidden_states

        if attn.spatial_norm is not None:
            hidden_states = attn.spatial_norm(hidden_states, temb)

        input_ndim = hidden_states.ndim

        if input_ndim == 4:
            batch_size, channel, height, width = hidden_states.shape
            hidden_states = hidden_states.view(batch_size, channel, height * width).swapaxes(1, 2)
        else:
            batch_size, channel, height, width = None, None, None, None

        batch_size, sequence_length, _ = (
            hidden_states.shape if encoder_hidden_states is None else encoder_hidden_states.shape
        )
        attention_mask = attn.prepare_attention_mask(attention_mask, sequence_length, batch_size)

        if attn.group_norm is not None:
            hidden_states = attn.group_norm(hidden_states.swapaxes(1, 2)).swapaxes(1, 2)

        query = attn.to_q(hidden_states)

        if encoder_hidden_states is None:
            encoder_hidden_states = hidden_states
        elif attn.norm_cross:
            encoder_hidden_states = attn.norm_encoder_hidden_states(encoder_hidden_states)

        key = attn.to_k(encoder_hidden_states)
        value = attn.to_v(encoder_hidden_states)

        query = attn.head_to_batch_dim(query)
        key = attn.head_to_batch_dim(key)
        value = attn.head_to_batch_dim(value)

        attention_probs = attn.get_attention_scores(query, key, attention_mask)
        hidden_states = ops.bmm(attention_probs, value)
        hidden_states = attn.batch_to_head_dim(hidden_states)

        # linear proj
        hidden_states = attn.to_out[0](hidden_states)
        # dropout
        hidden_states = attn.to_out[1](hidden_states)

        if input_ndim == 4:
            hidden_states = hidden_states.swapaxes(-1, -2).reshape(batch_size, channel, height, width)

        if attn.residual_connection:
            hidden_states = hidden_states + residual

        hidden_states = hidden_states / attn.rescale_output_factor

        return hidden_states


class CustomDiffusionAttnProcessor(nn.Cell):
    r"""
    Processor for implementing attention for the Custom Diffusion method.

    Args:
        train_kv (`bool`, defaults to `True`):
            Whether to newly train the key and value matrices corresponding to the text features.
        train_q_out (`bool`, defaults to `True`):
            Whether to newly train query matrices corresponding to the latent image features.
        hidden_size (`int`, *optional*, defaults to `None`):
            The hidden size of the attention layer.
        cross_attention_dim (`int`, *optional*, defaults to `None`):
            The number of channels in the `encoder_hidden_states`.
        out_bias (`bool`, defaults to `True`):
            Whether to include the bias parameter in `train_q_out`.
        dropout (`float`, *optional*, defaults to 0.0):
            The dropout probability to use.
    """

    def __init__(
        self,
        train_kv: bool = True,
        train_q_out: bool = True,
        hidden_size: Optional[int] = None,
        cross_attention_dim: Optional[int] = None,
        out_bias: bool = True,
        dropout: float = 0.0,
    ):
        super().__init__()
        self.train_kv = train_kv
        self.train_q_out = train_q_out

        self.hidden_size = hidden_size
        self.cross_attention_dim = cross_attention_dim

        # `_custom_diffusion` id for easy serialization and loading.
        if self.train_kv:
            self.to_k_custom_diffusion = nn.Dense(cross_attention_dim or hidden_size, hidden_size, has_bias=False)
            self.to_v_custom_diffusion = nn.Dense(cross_attention_dim or hidden_size, hidden_size, has_bias=False)
        if self.train_q_out:
            self.to_q_custom_diffusion = nn.Dense(hidden_size, hidden_size, has_bias=False)
            self.to_out_custom_diffusion = []
            self.to_out_custom_diffusion.append(nn.Dense(hidden_size, hidden_size, bias=out_bias))
            self.to_out_custom_diffusion.append(nn.Dropout(p=dropout))
            self.to_out_custom_diffusion = nn.CellList(self.to_out_custom_diffusion)

    def __call__(
        self,
        attn: Attention,
        hidden_states: ms.Tensor,
        encoder_hidden_states: Optional[ms.Tensor] = None,
        attention_mask: Optional[ms.Tensor] = None,
    ) -> ms.Tensor:
        batch_size, sequence_length, _ = hidden_states.shape
        attention_mask = attn.prepare_attention_mask(attention_mask, sequence_length, batch_size)
        if self.train_q_out:
            query = self.to_q_custom_diffusion(hidden_states).to(attn.to_q.weight.dtype)
        else:
            query = attn.to_q(hidden_states.to(attn.to_q.weight.dtype))

        if encoder_hidden_states is None:
            crossattn = False
            encoder_hidden_states = hidden_states
        else:
            crossattn = True
            if attn.norm_cross:
                encoder_hidden_states = attn.norm_encoder_hidden_states(encoder_hidden_states)

        if self.train_kv:
            key = self.to_k_custom_diffusion(encoder_hidden_states.to(self.to_k_custom_diffusion.weight.dtype))
            value = self.to_v_custom_diffusion(encoder_hidden_states.to(self.to_v_custom_diffusion.weight.dtype))
            key = key.to(attn.to_q.weight.dtype)
            value = value.to(attn.to_q.weight.dtype)
        else:
            key = attn.to_k(encoder_hidden_states)
            value = attn.to_v(encoder_hidden_states)

        if crossattn:
            detach = ops.ones_like(key)
            detach[:, :1, :] = detach[:, :1, :] * 0.0
            key = detach * key + (1 - detach) * key.detach()
            value = detach * value + (1 - detach) * value.detach()

        query = attn.head_to_batch_dim(query)
        key = attn.head_to_batch_dim(key)
        value = attn.head_to_batch_dim(value)

        attention_probs = attn.get_attention_scores(query, key, attention_mask)
        hidden_states = ops.bmm(attention_probs, value)
        hidden_states = attn.batch_to_head_dim(hidden_states)

        if self.train_q_out:
            # linear proj
            hidden_states = self.to_out_custom_diffusion[0](hidden_states)
            # dropout
            hidden_states = self.to_out_custom_diffusion[1](hidden_states)
        else:
            # linear proj
            hidden_states = attn.to_out[0](hidden_states)
            # dropout
            hidden_states = attn.to_out[1](hidden_states)

        return hidden_states


@ms.jit_class
class AttnAddedKVProcessor:
    r"""
    Processor for performing attention-related computations with extra learnable key and value matrices for the text
    encoder.
    """

    def __call__(
        self,
        attn: Attention,
        hidden_states: ms.Tensor,
        encoder_hidden_states: Optional[ms.Tensor] = None,
        attention_mask: Optional[ms.Tensor] = None,
    ) -> ms.Tensor:
        residual = hidden_states

        hidden_states = hidden_states.view(hidden_states.shape[0], hidden_states.shape[1], -1).swapaxes(1, 2)
        batch_size, sequence_length, _ = hidden_states.shape

        attention_mask = attn.prepare_attention_mask(attention_mask, sequence_length, batch_size)

        if encoder_hidden_states is None:
            encoder_hidden_states = hidden_states
        elif attn.norm_cross:
            encoder_hidden_states = attn.norm_encoder_hidden_states(encoder_hidden_states)

        hidden_states = attn.group_norm(hidden_states.swapaxes(1, 2)).swapaxes(1, 2)

        query = attn.to_q(hidden_states)
        query = attn.head_to_batch_dim(query)

        encoder_hidden_states_key_proj = attn.add_k_proj(encoder_hidden_states)
        encoder_hidden_states_value_proj = attn.add_v_proj(encoder_hidden_states)
        encoder_hidden_states_key_proj = attn.head_to_batch_dim(encoder_hidden_states_key_proj)
        encoder_hidden_states_value_proj = attn.head_to_batch_dim(encoder_hidden_states_value_proj)

        if not attn.only_cross_attention:
            key = attn.to_k(hidden_states)
            value = attn.to_v(hidden_states)
            key = attn.head_to_batch_dim(key)
            value = attn.head_to_batch_dim(value)
            key = ops.cat([encoder_hidden_states_key_proj, key], axis=1)
            value = ops.cat([encoder_hidden_states_value_proj, value], axis=1)
        else:
            key = encoder_hidden_states_key_proj
            value = encoder_hidden_states_value_proj

        attention_probs = attn.get_attention_scores(query, key, attention_mask)
        hidden_states = ops.bmm(attention_probs, value)
        hidden_states = attn.batch_to_head_dim(hidden_states)

        # linear proj
        hidden_states = attn.to_out[0](hidden_states)
        # dropout
        hidden_states = attn.to_out[1](hidden_states)

        hidden_states = hidden_states.swapaxes(-1, -2).reshape(residual.shape)
        hidden_states = hidden_states + residual

        return hidden_states


@ms.jit_class
class JointAttnProcessor2_0:
    """Attention processor used typically in processing the SD3-like self-attention projections."""

    def __call__(
        self,
        attn: Attention,
        hidden_states: ms.Tensor,
        encoder_hidden_states: ms.Tensor = None,
        attention_mask: Optional[ms.Tensor] = None,
    ) -> ms.Tensor:
        residual = hidden_states

        batch_size = hidden_states.shape[0]

        # `sample` projections.
        query = attn.to_q(hidden_states)
        key = attn.to_k(hidden_states)
        value = attn.to_v(hidden_states)

        inner_dim = key.shape[-1]
        head_dim = inner_dim // attn.heads

        query = query.view(batch_size, -1, attn.heads, head_dim).swapaxes(1, 2)
        key = key.view(batch_size, -1, attn.heads, head_dim).swapaxes(1, 2)
        value = value.view(batch_size, -1, attn.heads, head_dim).swapaxes(1, 2)

        if attn.norm_q is not None:
            query = attn.norm_q(query)
        if attn.norm_k is not None:
            key = attn.norm_k(key)

        # `context` projections.
        if encoder_hidden_states is not None:
            encoder_hidden_states_query_proj = attn.add_q_proj(encoder_hidden_states)
            encoder_hidden_states_key_proj = attn.add_k_proj(encoder_hidden_states)
            encoder_hidden_states_value_proj = attn.add_v_proj(encoder_hidden_states)

            encoder_hidden_states_query_proj = encoder_hidden_states_query_proj.view(
                batch_size, -1, attn.heads, head_dim
            ).swapaxes(1, 2)
            encoder_hidden_states_key_proj = encoder_hidden_states_key_proj.view(
                batch_size, -1, attn.heads, head_dim
            ).swapaxes(1, 2)
            encoder_hidden_states_value_proj = encoder_hidden_states_value_proj.view(
                batch_size, -1, attn.heads, head_dim
            ).swapaxes(1, 2)

            if attn.norm_added_q is not None:
                encoder_hidden_states_query_proj = attn.norm_added_q(encoder_hidden_states_query_proj)
            if attn.norm_added_k is not None:
                encoder_hidden_states_key_proj = attn.norm_added_k(encoder_hidden_states_key_proj)

            query = ops.cat([query, encoder_hidden_states_query_proj], axis=2)
            key = ops.cat([key, encoder_hidden_states_key_proj], axis=2)
            value = ops.cat([value, encoder_hidden_states_value_proj], axis=2)

        hidden_states = attn.scaled_dot_product_attention(query, key, value, dropout_p=0.0, is_causal=False)
        hidden_states = hidden_states.swapaxes(1, 2).reshape(batch_size, -1, attn.heads * head_dim)
        hidden_states = hidden_states.to(query.dtype)

        if encoder_hidden_states is not None:
            # Split the attention outputs.
            hidden_states, encoder_hidden_states = (
                hidden_states[:, : residual.shape[1]],
                hidden_states[:, residual.shape[1] :],
            )
            if not attn.context_pre_only:
                encoder_hidden_states = attn.to_add_out(encoder_hidden_states)

        # linear proj
        hidden_states = attn.to_out[0](hidden_states)
        # dropout
        hidden_states = attn.to_out[1](hidden_states)

        if encoder_hidden_states is not None:
            return hidden_states, encoder_hidden_states
        else:
            return hidden_states


@ms.jit_class
class PAGJointAttnProcessor2_0:
    """Attention processor used typically in processing the SD3-like self-attention projections."""

    def __call__(
        self,
        attn: Attention,
        hidden_states: ms.Tensor,
        encoder_hidden_states: ms.Tensor = None,
    ) -> ms.Tensor:
        residual = hidden_states

        input_ndim = hidden_states.ndim
        batch_size, channel, height, width = None, None, None, None
        if input_ndim == 4:
            batch_size, channel, height, width = hidden_states.shape
            hidden_states = hidden_states.view(batch_size, channel, height * width).swapaxes(1, 2)
        context_input_ndim = encoder_hidden_states.ndim
        if context_input_ndim == 4:
            batch_size, channel, height, width = encoder_hidden_states.shape
            encoder_hidden_states = encoder_hidden_states.view(batch_size, channel, height * width).swapaxes(1, 2)

        # store the length of image patch sequences to create a mask that prevents interaction between patches
        # similar to making the self-attention map an identity matrix
        identity_block_size = hidden_states.shape[1]

        # chunk
        hidden_states_org, hidden_states_ptb = hidden_states.chunk(2)
        encoder_hidden_states_org, encoder_hidden_states_ptb = encoder_hidden_states.chunk(2)

        # original path
        batch_size = encoder_hidden_states_org.shape[0]

        # `sample` projections.
        query_org = attn.to_q(hidden_states_org)
        key_org = attn.to_k(hidden_states_org)
        value_org = attn.to_v(hidden_states_org)

        # `context` projections.
        encoder_hidden_states_org_query_proj = attn.add_q_proj(encoder_hidden_states_org)
        encoder_hidden_states_org_key_proj = attn.add_k_proj(encoder_hidden_states_org)
        encoder_hidden_states_org_value_proj = attn.add_v_proj(encoder_hidden_states_org)

        # attention
        query_org = ops.cat([query_org, encoder_hidden_states_org_query_proj], axis=1)
        key_org = ops.cat([key_org, encoder_hidden_states_org_key_proj], axis=1)
        value_org = ops.cat([value_org, encoder_hidden_states_org_value_proj], axis=1)

        inner_dim = key_org.shape[-1]
        head_dim = inner_dim // attn.heads
        query_org = query_org.view(batch_size, -1, attn.heads, head_dim).swapaxes(1, 2)
        key_org = key_org.view(batch_size, -1, attn.heads, head_dim).swapaxes(1, 2)
        value_org = value_org.view(batch_size, -1, attn.heads, head_dim).swapaxes(1, 2)

        hidden_states_org = attn.scaled_dot_product_attention(
            query_org, key_org, value_org, dropout_p=0.0, is_causal=False
        )
        hidden_states_org = hidden_states_org.swapaxes(1, 2).reshape(batch_size, -1, attn.heads * head_dim)
        hidden_states_org = hidden_states_org.to(query_org.dtype)

        # Split the attention outputs.
        hidden_states_org, encoder_hidden_states_org = (
            hidden_states_org[:, : residual.shape[1]],
            hidden_states_org[:, residual.shape[1] :],
        )

        # linear proj
        hidden_states_org = attn.to_out[0](hidden_states_org)
        # dropout
        hidden_states_org = attn.to_out[1](hidden_states_org)
        if not attn.context_pre_only:
            encoder_hidden_states_org = attn.to_add_out(encoder_hidden_states_org)

        if input_ndim == 4:
            hidden_states_org = hidden_states_org.swapaxes(-1, -2).reshape(batch_size, channel, height, width)
        if context_input_ndim == 4:
            encoder_hidden_states_org = encoder_hidden_states_org.swapaxes(-1, -2).reshape(
                batch_size, channel, height, width
            )

        # perturbed path

        batch_size = encoder_hidden_states_ptb.shape[0]

        # `sample` projections.
        query_ptb = attn.to_q(hidden_states_ptb)
        key_ptb = attn.to_k(hidden_states_ptb)
        value_ptb = attn.to_v(hidden_states_ptb)

        # `context` projections.
        encoder_hidden_states_ptb_query_proj = attn.add_q_proj(encoder_hidden_states_ptb)
        encoder_hidden_states_ptb_key_proj = attn.add_k_proj(encoder_hidden_states_ptb)
        encoder_hidden_states_ptb_value_proj = attn.add_v_proj(encoder_hidden_states_ptb)

        # attention
        query_ptb = ops.cat([query_ptb, encoder_hidden_states_ptb_query_proj], axis=1)
        key_ptb = ops.cat([key_ptb, encoder_hidden_states_ptb_key_proj], axis=1)
        value_ptb = ops.cat([value_ptb, encoder_hidden_states_ptb_value_proj], axis=1)

        inner_dim = key_ptb.shape[-1]
        head_dim = inner_dim // attn.heads
        query_ptb = query_ptb.view(batch_size, -1, attn.heads, head_dim).swapaxes(1, 2)
        key_ptb = key_ptb.view(batch_size, -1, attn.heads, head_dim).swapaxes(1, 2)
        value_ptb = value_ptb.view(batch_size, -1, attn.heads, head_dim).swapaxes(1, 2)

        # create a full mask with all entries set to 0
        seq_len = query_ptb.shape[2]
        full_mask = ops.zeros((seq_len, seq_len), dtype=query_ptb.dtype)

        # set the attention value between image patches to -inf
        full_mask[:identity_block_size, :identity_block_size] = float("-inf")

        # set the diagonal of the attention value between image patches to 0
        full_mask[:identity_block_size, :identity_block_size] = full_mask[
            :identity_block_size, :identity_block_size
        ].fill_diagonal(0.0)

        # expand the mask to match the attention weights shape
        full_mask = full_mask.unsqueeze(0).unsqueeze(0)  # Add batch and num_heads dimensions

        hidden_states_ptb = attn.scaled_dot_product_attention(
            query_ptb, key_ptb, value_ptb, attn_mask=full_mask, dropout_p=0.0, is_causal=False
        )
        hidden_states_ptb = hidden_states_ptb.swapaxes(1, 2).reshape(batch_size, -1, attn.heads * head_dim)
        hidden_states_ptb = hidden_states_ptb.to(query_ptb.dtype)

        # split the attention outputs.
        hidden_states_ptb, encoder_hidden_states_ptb = (
            hidden_states_ptb[:, : residual.shape[1]],
            hidden_states_ptb[:, residual.shape[1] :],
        )

        # linear proj
        hidden_states_ptb = attn.to_out[0](hidden_states_ptb)
        # dropout
        hidden_states_ptb = attn.to_out[1](hidden_states_ptb)
        if not attn.context_pre_only:
            encoder_hidden_states_ptb = attn.to_add_out(encoder_hidden_states_ptb)

        if input_ndim == 4:
            hidden_states_ptb = hidden_states_ptb.swapaxes(-1, -2).reshape(batch_size, channel, height, width)
        if context_input_ndim == 4:
            encoder_hidden_states_ptb = encoder_hidden_states_ptb.swapaxes(-1, -2).reshape(
                batch_size, channel, height, width
            )

        # concat
        hidden_states = ops.cat([hidden_states_org, hidden_states_ptb])
        encoder_hidden_states = ops.cat([encoder_hidden_states_org, encoder_hidden_states_ptb])

        return hidden_states, encoder_hidden_states


@ms.jit_class
class PAGCFGJointAttnProcessor2_0:
    """Attention processor used typically in processing the SD3-like self-attention projections."""

    def __call__(
        self,
        attn: Attention,
        hidden_states: ms.Tensor,
        encoder_hidden_states: ms.Tensor = None,
        attention_mask: Optional[ms.Tensor] = None,
    ) -> ms.Tensor:
        residual = hidden_states

        input_ndim = hidden_states.ndim
        batch_size, channel, height, width = None, None, None, None
        if input_ndim == 4:
            batch_size, channel, height, width = hidden_states.shape
            hidden_states = hidden_states.view(batch_size, channel, height * width).swapaxes(1, 2)
        context_input_ndim = encoder_hidden_states.ndim
        if context_input_ndim == 4:
            batch_size, channel, height, width = encoder_hidden_states.shape
            encoder_hidden_states = encoder_hidden_states.view(batch_size, channel, height * width).swapaxes(1, 2)

        identity_block_size = hidden_states.shape[
            1
        ]  # patch embeddings width * height (correspond to self-attention map width or height)

        # chunk
        hidden_states_uncond, hidden_states_org, hidden_states_ptb = hidden_states.chunk(3)
        hidden_states_org = ops.cat([hidden_states_uncond, hidden_states_org])

        (
            encoder_hidden_states_uncond,
            encoder_hidden_states_org,
            encoder_hidden_states_ptb,
        ) = encoder_hidden_states.chunk(3)
        encoder_hidden_states_org = ops.cat([encoder_hidden_states_uncond, encoder_hidden_states_org])

        # original path
        batch_size = encoder_hidden_states_org.shape[0]

        # `sample` projections.
        query_org = attn.to_q(hidden_states_org)
        key_org = attn.to_k(hidden_states_org)
        value_org = attn.to_v(hidden_states_org)

        # `context` projections.
        encoder_hidden_states_org_query_proj = attn.add_q_proj(encoder_hidden_states_org)
        encoder_hidden_states_org_key_proj = attn.add_k_proj(encoder_hidden_states_org)
        encoder_hidden_states_org_value_proj = attn.add_v_proj(encoder_hidden_states_org)

        # attention
        query_org = ops.cat([query_org, encoder_hidden_states_org_query_proj], axis=1)
        key_org = ops.cat([key_org, encoder_hidden_states_org_key_proj], axis=1)
        value_org = ops.cat([value_org, encoder_hidden_states_org_value_proj], axis=1)

        inner_dim = key_org.shape[-1]
        head_dim = inner_dim // attn.heads
        query_org = query_org.view(batch_size, -1, attn.heads, head_dim).swapaxes(1, 2)
        key_org = key_org.view(batch_size, -1, attn.heads, head_dim).swapaxes(1, 2)
        value_org = value_org.view(batch_size, -1, attn.heads, head_dim).swapaxes(1, 2)

        hidden_states_org = attn.scaled_dot_product_attention(
            query_org, key_org, value_org, dropout_p=0.0, is_causal=False
        )
        hidden_states_org = hidden_states_org.swapaxes(1, 2).reshape(batch_size, -1, attn.heads * head_dim)
        hidden_states_org = hidden_states_org.to(query_org.dtype)

        # Split the attention outputs.
        hidden_states_org, encoder_hidden_states_org = (
            hidden_states_org[:, : residual.shape[1]],
            hidden_states_org[:, residual.shape[1] :],
        )

        # linear proj
        hidden_states_org = attn.to_out[0](hidden_states_org)
        # dropout
        hidden_states_org = attn.to_out[1](hidden_states_org)
        if not attn.context_pre_only:
            encoder_hidden_states_org = attn.to_add_out(encoder_hidden_states_org)

        if input_ndim == 4:
            hidden_states_org = hidden_states_org.swapaxes(-1, -2).reshape(batch_size, channel, height, width)
        if context_input_ndim == 4:
            encoder_hidden_states_org = encoder_hidden_states_org.swapaxes(-1, -2).reshape(
                batch_size, channel, height, width
            )

        # perturbed path

        batch_size = encoder_hidden_states_ptb.shape[0]

        # `sample` projections.
        query_ptb = attn.to_q(hidden_states_ptb)
        key_ptb = attn.to_k(hidden_states_ptb)
        value_ptb = attn.to_v(hidden_states_ptb)

        # `context` projections.
        encoder_hidden_states_ptb_query_proj = attn.add_q_proj(encoder_hidden_states_ptb)
        encoder_hidden_states_ptb_key_proj = attn.add_k_proj(encoder_hidden_states_ptb)
        encoder_hidden_states_ptb_value_proj = attn.add_v_proj(encoder_hidden_states_ptb)

        # attention
        query_ptb = ops.cat([query_ptb, encoder_hidden_states_ptb_query_proj], axis=1)
        key_ptb = ops.cat([key_ptb, encoder_hidden_states_ptb_key_proj], axis=1)
        value_ptb = ops.cat([value_ptb, encoder_hidden_states_ptb_value_proj], axis=1)

        inner_dim = key_ptb.shape[-1]
        head_dim = inner_dim // attn.heads
        query_ptb = query_ptb.view(batch_size, -1, attn.heads, head_dim).swapaxes(1, 2)
        key_ptb = key_ptb.view(batch_size, -1, attn.heads, head_dim).swapaxes(1, 2)
        value_ptb = value_ptb.view(batch_size, -1, attn.heads, head_dim).swapaxes(1, 2)

        # create a full mask with all entries set to 0
        seq_len = query_ptb.shape[2]
        full_mask = ops.zeros((seq_len, seq_len), dtype=query_ptb.dtype)

        # set the attention value between image patches to -inf
        full_mask[:identity_block_size, :identity_block_size] = float("-inf")

        # set the diagonal of the attention value between image patches to 0
        full_mask[:identity_block_size, :identity_block_size] = full_mask[
            :identity_block_size, :identity_block_size
        ].fill_diagonal(0.0)

        # expand the mask to match the attention weights shape
        full_mask = full_mask.unsqueeze(0).unsqueeze(0)  # Add batch and num_heads dimensions

        hidden_states_ptb = attn.scaled_dot_product_attention(
            query_ptb, key_ptb, value_ptb, attn_mask=full_mask, dropout_p=0.0, is_causal=False
        )
        hidden_states_ptb = hidden_states_ptb.swapaxes(1, 2).reshape(batch_size, -1, attn.heads * head_dim)
        hidden_states_ptb = hidden_states_ptb.to(query_ptb.dtype)

        # split the attention outputs.
        hidden_states_ptb, encoder_hidden_states_ptb = (
            hidden_states_ptb[:, : residual.shape[1]],
            hidden_states_ptb[:, residual.shape[1] :],
        )

        # linear proj
        hidden_states_ptb = attn.to_out[0](hidden_states_ptb)
        # dropout
        hidden_states_ptb = attn.to_out[1](hidden_states_ptb)
        if not attn.context_pre_only:
            encoder_hidden_states_ptb = attn.to_add_out(encoder_hidden_states_ptb)

        if input_ndim == 4:
            hidden_states_ptb = hidden_states_ptb.swapaxes(-1, -2).reshape(batch_size, channel, height, width)
        if context_input_ndim == 4:
            encoder_hidden_states_ptb = encoder_hidden_states_ptb.swapaxes(-1, -2).reshape(
                batch_size, channel, height, width
            )

        # concat
        hidden_states = ops.cat([hidden_states_org, hidden_states_ptb])
        encoder_hidden_states = ops.cat([encoder_hidden_states_org, encoder_hidden_states_ptb])

        return hidden_states, encoder_hidden_states


@ms.jit_class
class FusedJointAttnProcessor2_0:
    """Attention processor used typically in processing the SD3-like self-attention projections."""

    def __call__(
        self,
        attn: Attention,
        hidden_states: ms.Tensor,
        encoder_hidden_states: ms.Tensor = None,
        attention_mask: Optional[ms.Tensor] = None,
    ) -> ms.Tensor:
        residual = hidden_states

        batch_size, channel, height, width = (None,) * 4
        input_ndim = hidden_states.ndim
        if input_ndim == 4:
            batch_size, channel, height, width = hidden_states.shape
            hidden_states = hidden_states.view(batch_size, channel, height * width).swapaxes(1, 2)
        context_input_ndim = encoder_hidden_states.ndim
        if context_input_ndim == 4:
            batch_size, channel, height, width = encoder_hidden_states.shape
            encoder_hidden_states = encoder_hidden_states.view(batch_size, channel, height * width).swapaxes(1, 2)

        batch_size = encoder_hidden_states.shape[0]

        # `sample` projections.
        qkv = attn.to_qkv(hidden_states)
        split_size = qkv.shape[-1] // 3
        query, key, value = ms.mint.split(qkv, split_size, dim=-1)

        # `context` projections.
        encoder_qkv = attn.to_added_qkv(encoder_hidden_states)
        split_size = encoder_qkv.shape[-1] // 3
        (
            encoder_hidden_states_query_proj,
            encoder_hidden_states_key_proj,
            encoder_hidden_states_value_proj,
        ) = ms.mint.split(encoder_qkv, split_size, dim=-1)

        # attention
        query = ops.cat([query, encoder_hidden_states_query_proj], axis=1)
        key = ops.cat([key, encoder_hidden_states_key_proj], axis=1)
        value = ops.cat([value, encoder_hidden_states_value_proj], axis=1)

        inner_dim = key.shape[-1]
        head_dim = inner_dim // attn.heads
        query = query.view(batch_size, -1, attn.heads, head_dim).swapaxes(1, 2)
        key = key.view(batch_size, -1, attn.heads, head_dim).swapaxes(1, 2)
        value = value.view(batch_size, -1, attn.heads, head_dim).swapaxes(1, 2)

        hidden_states = attn.scaled_dot_product_attention(query, key, value, dropout_p=0.0, is_causal=False)
        hidden_states = hidden_states.swapaxes(1, 2).reshape(batch_size, -1, attn.heads * head_dim)
        hidden_states = hidden_states.to(query.dtype)

        # Split the attention outputs.
        hidden_states, encoder_hidden_states = (
            hidden_states[:, : residual.shape[1]],
            hidden_states[:, residual.shape[1] :],
        )

        # linear proj
        hidden_states = attn.to_out[0](hidden_states)
        # dropout
        hidden_states = attn.to_out[1](hidden_states)
        if not attn.context_pre_only:
            encoder_hidden_states = attn.to_add_out(encoder_hidden_states)

        if input_ndim == 4:
            hidden_states = hidden_states.swapaxes(-1, -2).reshape(batch_size, channel, height, width)
        if context_input_ndim == 4:
            encoder_hidden_states = encoder_hidden_states.swapaxes(-1, -2).reshape(batch_size, channel, height, width)

        return hidden_states, encoder_hidden_states


@ms.jit_class
<<<<<<< HEAD
class FluxAttnProcessor2_0:
    """Attention processor used typically in processing the SD3-like self-attention projections."""
=======
class AuraFlowAttnProcessor2_0:
    """Attention processor used typically in processing Aura Flow."""

    def __call__(
        self,
        attn: Attention,
        hidden_states: ms.Tensor,
        encoder_hidden_states: ms.Tensor = None,
        attention_mask: Optional[ms.Tensor] = None,
    ) -> ms.Tensor:
        batch_size = hidden_states.shape[0]

        # `sample` projections.
        query = attn.to_q(hidden_states)
        key = attn.to_k(hidden_states)
        value = attn.to_v(hidden_states)

        # `context` projections.
        if encoder_hidden_states is not None:
            encoder_hidden_states_query_proj = attn.add_q_proj(encoder_hidden_states)
            encoder_hidden_states_key_proj = attn.add_k_proj(encoder_hidden_states)
            encoder_hidden_states_value_proj = attn.add_v_proj(encoder_hidden_states)
        else:
            encoder_hidden_states_query_proj = None
            encoder_hidden_states_key_proj = None
            encoder_hidden_states_value_proj = None

        # Reshape.
        inner_dim = key.shape[-1]
        head_dim = inner_dim // attn.heads
        query = query.view(batch_size, -1, attn.heads, head_dim)
        key = key.view(batch_size, -1, attn.heads, head_dim)
        value = value.view(batch_size, -1, attn.heads, head_dim)

        # Apply QK norm.
        if attn.norm_q is not None:
            query = attn.norm_q(query)
        if attn.norm_k is not None:
            key = attn.norm_k(key)

        # Concatenate the projections.
        if encoder_hidden_states is not None:
            encoder_hidden_states_query_proj = encoder_hidden_states_query_proj.view(
                batch_size, -1, attn.heads, head_dim
            )
            encoder_hidden_states_key_proj = encoder_hidden_states_key_proj.view(batch_size, -1, attn.heads, head_dim)
            encoder_hidden_states_value_proj = encoder_hidden_states_value_proj.view(
                batch_size, -1, attn.heads, head_dim
            )

            if attn.norm_added_q is not None:
                encoder_hidden_states_query_proj = attn.norm_added_q(encoder_hidden_states_query_proj)
            if attn.norm_added_k is not None:
                encoder_hidden_states_key_proj = attn.norm_added_q(encoder_hidden_states_key_proj)

            query = ops.cat([encoder_hidden_states_query_proj, query], axis=1)
            key = ops.cat([encoder_hidden_states_key_proj, key], axis=1)
            value = ops.cat([encoder_hidden_states_value_proj, value], axis=1)

        query = query.swapaxes(1, 2)
        key = key.swapaxes(1, 2)
        value = value.swapaxes(1, 2)

        # Attention.
        hidden_states = attn.scaled_dot_product_attention(
            query, key, value, dropout_p=0.0, scale=attn.scale, is_causal=False
        )
        hidden_states = hidden_states.swapaxes(1, 2).reshape(batch_size, -1, attn.heads * head_dim)
        hidden_states = hidden_states.to(query.dtype)

        # Split the attention outputs.
        if encoder_hidden_states is not None:
            hidden_states, encoder_hidden_states = (
                hidden_states[:, encoder_hidden_states.shape[1] :],
                hidden_states[:, : encoder_hidden_states.shape[1]],
            )

        # linear proj
        hidden_states = attn.to_out[0](hidden_states)
        # dropout
        hidden_states = attn.to_out[1](hidden_states)
        if encoder_hidden_states is not None:
            encoder_hidden_states = attn.to_add_out(encoder_hidden_states)

        if encoder_hidden_states is not None:
            return hidden_states, encoder_hidden_states
        else:
            return hidden_states


@ms.jit_class
class FusedAuraFlowAttnProcessor2_0:
    """Attention processor used typically in processing Aura Flow with fused projections."""

    def __call__(
        self,
        attn: Attention,
        hidden_states: ms.Tensor,
        encoder_hidden_states: ms.Tensor = None,
        attention_mask: Optional[ms.Tensor] = None,
    ) -> ms.Tensor:
        batch_size = hidden_states.shape[0]

        # `sample` projections.
        qkv = attn.to_qkv(hidden_states)
        split_size = qkv.shape[-1] // 3
        query, key, value = ops.split(qkv, split_size, axis=-1)

        # `context` projections.
        if encoder_hidden_states is not None:
            encoder_qkv = attn.to_added_qkv(encoder_hidden_states)
            split_size = encoder_qkv.shape[-1] // 3
            (
                encoder_hidden_states_query_proj,
                encoder_hidden_states_key_proj,
                encoder_hidden_states_value_proj,
            ) = ops.split(encoder_qkv, split_size, axis=-1)

        # Reshape.
        inner_dim = key.shape[-1]
        head_dim = inner_dim // attn.heads
        query = query.view(batch_size, -1, attn.heads, head_dim)
        key = key.view(batch_size, -1, attn.heads, head_dim)
        value = value.view(batch_size, -1, attn.heads, head_dim)

        # Apply QK norm.
        if attn.norm_q is not None:
            query = attn.norm_q(query)
        if attn.norm_k is not None:
            key = attn.norm_k(key)

        # Concatenate the projections.
        if encoder_hidden_states is not None:
            encoder_hidden_states_query_proj = encoder_hidden_states_query_proj.view(
                batch_size, -1, attn.heads, head_dim
            )
            encoder_hidden_states_key_proj = encoder_hidden_states_key_proj.view(batch_size, -1, attn.heads, head_dim)
            encoder_hidden_states_value_proj = encoder_hidden_states_value_proj.view(
                batch_size, -1, attn.heads, head_dim
            )

            if attn.norm_added_q is not None:
                encoder_hidden_states_query_proj = attn.norm_added_q(encoder_hidden_states_query_proj)
            if attn.norm_added_k is not None:
                encoder_hidden_states_key_proj = attn.norm_added_q(encoder_hidden_states_key_proj)

            query = ops.cat([encoder_hidden_states_query_proj, query], axis=1)
            key = ops.cat([encoder_hidden_states_key_proj, key], axis=1)
            value = ops.cat([encoder_hidden_states_value_proj, value], axis=1)

        query = query.swapaxes(1, 2)
        key = key.swapaxes(1, 2)
        value = value.swapaxes(1, 2)

        # Attention.
        hidden_states = attn.scaled_dot_product_attention(
            query, key, value, dropout_p=0.0, scale=attn.scale, is_causal=False
        )
        hidden_states = hidden_states.swapaxes(1, 2).reshape(batch_size, -1, attn.heads * head_dim)
        hidden_states = hidden_states.to(query.dtype)

        # Split the attention outputs.
        if encoder_hidden_states is not None:
            hidden_states, encoder_hidden_states = (
                hidden_states[:, encoder_hidden_states.shape[1] :],
                hidden_states[:, : encoder_hidden_states.shape[1]],
            )

        # linear proj
        hidden_states = attn.to_out[0](hidden_states)
        # dropout
        hidden_states = attn.to_out[1](hidden_states)
        if encoder_hidden_states is not None:
            encoder_hidden_states = attn.to_add_out(encoder_hidden_states)

        if encoder_hidden_states is not None:
            return hidden_states, encoder_hidden_states
        else:
            return hidden_states


# YiYi to-do: refactor rope related functions/classes
def apply_rope(xq, xk, freqs_cis):
    xq_ = xq.float().reshape(*xq.shape[:-1], -1, 1, 2)
    xk_ = xk.float().reshape(*xk.shape[:-1], -1, 1, 2)
    xq_out = freqs_cis[..., 0] * xq_[..., 0] + freqs_cis[..., 1] * xq_[..., 1]
    xk_out = freqs_cis[..., 0] * xk_[..., 0] + freqs_cis[..., 1] * xk_[..., 1]
    return xq_out.reshape(*xq.shape).type_as(xq), xk_out.reshape(*xk.shape).type_as(xk)
>>>>>>> 72ba26e6

    def __init__(self):
        # move importing from __call__ to __init__ as it is not supported in construct()
        from .embeddings import apply_rotary_emb

        self.apply_rotary_emb = apply_rotary_emb

    def __call__(
        self,
        attn: Attention,
        hidden_states: ms.Tensor,
        encoder_hidden_states: ms.Tensor = None,
        attention_mask: Optional[ms.Tensor] = None,
        image_rotary_emb: Optional[ms.Tensor] = None,
    ) -> ms.Tensor:
        batch_size, _, _ = hidden_states.shape if encoder_hidden_states is None else encoder_hidden_states.shape

        # `sample` projections.
        query = attn.to_q(hidden_states)
        key = attn.to_k(hidden_states)
        value = attn.to_v(hidden_states)

        inner_dim = key.shape[-1]
        head_dim = inner_dim // attn.heads

        query = query.view(batch_size, -1, attn.heads, head_dim).swapaxes(1, 2)
        key = key.view(batch_size, -1, attn.heads, head_dim).swapaxes(1, 2)
        value = value.view(batch_size, -1, attn.heads, head_dim).swapaxes(1, 2)

        if attn.norm_q is not None:
            query = attn.norm_q(query)
        if attn.norm_k is not None:
            key = attn.norm_k(key)

        # the attention in FluxSingleTransformerBlock does not use `encoder_hidden_states`
        if encoder_hidden_states is not None:
            # `context` projections.
            encoder_hidden_states_query_proj = attn.add_q_proj(encoder_hidden_states)
            encoder_hidden_states_key_proj = attn.add_k_proj(encoder_hidden_states)
            encoder_hidden_states_value_proj = attn.add_v_proj(encoder_hidden_states)

            encoder_hidden_states_query_proj = encoder_hidden_states_query_proj.view(
                batch_size, -1, attn.heads, head_dim
            ).swapaxes(1, 2)
            encoder_hidden_states_key_proj = encoder_hidden_states_key_proj.view(
                batch_size, -1, attn.heads, head_dim
            ).swapaxes(1, 2)
            encoder_hidden_states_value_proj = encoder_hidden_states_value_proj.view(
                batch_size, -1, attn.heads, head_dim
            ).swapaxes(1, 2)

            if attn.norm_added_q is not None:
                encoder_hidden_states_query_proj = attn.norm_added_q(encoder_hidden_states_query_proj)
            if attn.norm_added_k is not None:
                encoder_hidden_states_key_proj = attn.norm_added_k(encoder_hidden_states_key_proj)

            # attention
            query = ops.cat([encoder_hidden_states_query_proj, query], axis=2)
            key = ops.cat([encoder_hidden_states_key_proj, key], axis=2)
            value = ops.cat([encoder_hidden_states_value_proj, value], axis=2)

        if image_rotary_emb is not None:
            query = self.apply_rotary_emb(query, image_rotary_emb)
            key = self.apply_rotary_emb(key, image_rotary_emb)

        hidden_states = attn.scaled_dot_product_attention(query, key, value, dropout_p=0.0, is_causal=False)
        hidden_states = hidden_states.swapaxes(1, 2).reshape(batch_size, -1, attn.heads * head_dim)
        hidden_states = hidden_states.to(query.dtype)

        if encoder_hidden_states is not None:
            encoder_hidden_states, hidden_states = (
                hidden_states[:, : encoder_hidden_states.shape[1]],
                hidden_states[:, encoder_hidden_states.shape[1] :],
            )

            # linear proj
            hidden_states = attn.to_out[0](hidden_states)
            # dropout
            hidden_states = attn.to_out[1](hidden_states)
            encoder_hidden_states = attn.to_add_out(encoder_hidden_states)

            return hidden_states, encoder_hidden_states
        else:
            return hidden_states


@ms.jit_class
class FusedFluxAttnProcessor2_0:
    """Attention processor used typically in processing the SD3-like self-attention projections."""

    def __init__(self):
        # move importing from __call__ to __init__ as it is not supported in construct()
        from .embeddings import apply_rotary_emb

        self.apply_rotary_emb = apply_rotary_emb

    def __call__(
        self,
        attn: Attention,
        hidden_states: ms.Tensor,
        encoder_hidden_states: ms.Tensor = None,
        attention_mask: Optional[ms.Tensor] = None,
        image_rotary_emb: Optional[ms.Tensor] = None,
    ) -> ms.Tensor:
        batch_size, _, _ = hidden_states.shape if encoder_hidden_states is None else encoder_hidden_states.shape

        # `sample` projections.
        qkv = attn.to_qkv(hidden_states)
        split_size = qkv.shape[-1] // 3
        query, key, value = ops.split(qkv, split_size, axis=-1)

        inner_dim = key.shape[-1]
        head_dim = inner_dim // attn.heads

        query = query.view(batch_size, -1, attn.heads, head_dim).swapaxes(1, 2)
        key = key.view(batch_size, -1, attn.heads, head_dim).swapaxes(1, 2)
        value = value.view(batch_size, -1, attn.heads, head_dim).swapaxes(1, 2)

        if attn.norm_q is not None:
            query = attn.norm_q(query)
        if attn.norm_k is not None:
            key = attn.norm_k(key)

        # the attention in FluxSingleTransformerBlock does not use `encoder_hidden_states`
        # `context` projections.
        if encoder_hidden_states is not None:
            encoder_qkv = attn.to_added_qkv(encoder_hidden_states)
            split_size = encoder_qkv.shape[-1] // 3
            (
                encoder_hidden_states_query_proj,
                encoder_hidden_states_key_proj,
                encoder_hidden_states_value_proj,
            ) = ops.split(encoder_qkv, split_size, axis=-1)

            encoder_hidden_states_query_proj = encoder_hidden_states_query_proj.view(
                batch_size, -1, attn.heads, head_dim
            ).swapaxes(1, 2)
            encoder_hidden_states_key_proj = encoder_hidden_states_key_proj.view(
                batch_size, -1, attn.heads, head_dim
            ).swapaxes(1, 2)
            encoder_hidden_states_value_proj = encoder_hidden_states_value_proj.view(
                batch_size, -1, attn.heads, head_dim
            ).swapaxes(1, 2)

            if attn.norm_added_q is not None:
                encoder_hidden_states_query_proj = attn.norm_added_q(encoder_hidden_states_query_proj)
            if attn.norm_added_k is not None:
                encoder_hidden_states_key_proj = attn.norm_added_k(encoder_hidden_states_key_proj)

            # attention
            query = ops.cat([encoder_hidden_states_query_proj, query], axis=2)
            key = ops.cat([encoder_hidden_states_key_proj, key], axis=2)
            value = ops.cat([encoder_hidden_states_value_proj, value], axis=2)

        if image_rotary_emb is not None:
            query = self.apply_rotary_emb(query, image_rotary_emb)
            key = self.apply_rotary_emb(key, image_rotary_emb)

        hidden_states = attn.scaled_dot_product_attention(query, key, value, dropout_p=0.0, is_causal=False)
        hidden_states = hidden_states.swapaxes(1, 2).reshape(batch_size, -1, attn.heads * head_dim)
        hidden_states = hidden_states.to(query.dtype)

        if encoder_hidden_states is not None:
            encoder_hidden_states, hidden_states = (
                hidden_states[:, : encoder_hidden_states.shape[1]],
                hidden_states[:, encoder_hidden_states.shape[1] :],
            )

            # linear proj
            hidden_states = attn.to_out[0](hidden_states)
            # dropout
            hidden_states = attn.to_out[1](hidden_states)
            encoder_hidden_states = attn.to_add_out(encoder_hidden_states)

            return hidden_states, encoder_hidden_states
        else:
            return hidden_states


@ms.jit_class
class CogVideoXAttnProcessor2_0:
    r"""
    Processor for implementing scaled dot-product attention for the CogVideoX model. It applies a rotary embedding on
    query and key vectors, but does not include spatial normalization.
    """

    def __init__(self):
        # move importing from __call__ to __init__ as it is not supported in construct()
        from .embeddings import apply_rotary_emb

        self.apply_rotary_emb = apply_rotary_emb

    def __call__(
        self,
        attn: Attention,
        hidden_states: ms.Tensor,
        encoder_hidden_states: ms.Tensor,
        attention_mask: Optional[ms.Tensor] = None,
        image_rotary_emb: Optional[ms.Tensor] = None,
    ) -> ms.Tensor:
        text_seq_length = encoder_hidden_states.shape[1]

        hidden_states = ops.cat([encoder_hidden_states, hidden_states], axis=1)

        batch_size, sequence_length, _ = (
            hidden_states.shape if encoder_hidden_states is None else encoder_hidden_states.shape
        )

        if attention_mask is not None:
            attention_mask = attn.prepare_attention_mask(attention_mask, sequence_length, batch_size)
            attention_mask = attention_mask.view(batch_size, attn.heads, -1, attention_mask.shape[-1])

        query = attn.to_q(hidden_states)
        key = attn.to_k(hidden_states)
        value = attn.to_v(hidden_states)

        inner_dim = key.shape[-1]
        head_dim = inner_dim // attn.heads

        query = query.view(batch_size, -1, attn.heads, head_dim).swapaxes(1, 2)
        key = key.view(batch_size, -1, attn.heads, head_dim).swapaxes(1, 2)
        value = value.view(batch_size, -1, attn.heads, head_dim).swapaxes(1, 2)

        if attn.norm_q is not None:
            query = attn.norm_q(query)
        if attn.norm_k is not None:
            key = attn.norm_k(key)

        # Apply RoPE if needed
        if image_rotary_emb is not None:
            query[:, :, text_seq_length:] = self.apply_rotary_emb(query[:, :, text_seq_length:], image_rotary_emb)
            if not attn.is_cross_attention:
                key[:, :, text_seq_length:] = self.apply_rotary_emb(key[:, :, text_seq_length:], image_rotary_emb)

        hidden_states = attn.scaled_dot_product_attention(
            query, key, value, attn_mask=attention_mask, dropout_p=0.0, is_causal=False
        )

        hidden_states = hidden_states.swapaxes(1, 2).reshape(batch_size, -1, attn.heads * head_dim)

        # linear proj
        hidden_states = attn.to_out[0](hidden_states)
        # dropout
        hidden_states = attn.to_out[1](hidden_states)

        encoder_hidden_states, hidden_states = hidden_states.split(
            [text_seq_length, hidden_states.shape[1] - text_seq_length], axis=1
        )
        return hidden_states, encoder_hidden_states


@ms.jit_class
class FusedCogVideoXAttnProcessor2_0:
    r"""
    Processor for implementing scaled dot-product attention for the CogVideoX model. It applies a rotary embedding on
    query and key vectors, but does not include spatial normalization.
    """

    def __init__(self):
        # move importing from __call__ to __init__ as it is not supported in construct()
        from .embeddings import apply_rotary_emb

        self.apply_rotary_emb = apply_rotary_emb

    def __call__(
        self,
        attn: Attention,
        hidden_states: ms.Tensor,
        encoder_hidden_states: ms.Tensor,
        attention_mask: Optional[ms.Tensor] = None,
        image_rotary_emb: Optional[ms.Tensor] = None,
    ) -> ms.Tensor:
        text_seq_length = encoder_hidden_states.shape[1]

        hidden_states = ops.cat([encoder_hidden_states, hidden_states], axis=1)

        batch_size, sequence_length, _ = (
            hidden_states.shape if encoder_hidden_states is None else encoder_hidden_states.shape
        )

        if attention_mask is not None:
            attention_mask = attn.prepare_attention_mask(attention_mask, sequence_length, batch_size)
            attention_mask = attention_mask.view(batch_size, attn.heads, -1, attention_mask.shape[-1])

        qkv = attn.to_qkv(hidden_states)
        split_size = qkv.shape[-1] // 3
        query, key, value = ops.split(qkv, split_size, axis=-1)

        inner_dim = key.shape[-1]
        head_dim = inner_dim // attn.heads

        query = query.view(batch_size, -1, attn.heads, head_dim).swapaxes(1, 2)
        key = key.view(batch_size, -1, attn.heads, head_dim).swapaxes(1, 2)
        value = value.view(batch_size, -1, attn.heads, head_dim).swapaxes(1, 2)

        if attn.norm_q is not None:
            query = attn.norm_q(query)
        if attn.norm_k is not None:
            key = attn.norm_k(key)

        # Apply RoPE if needed
        if image_rotary_emb is not None:
            query[:, :, text_seq_length:] = self.apply_rotary_emb(query[:, :, text_seq_length:], image_rotary_emb)
            if not attn.is_cross_attention:
                key[:, :, text_seq_length:] = self.apply_rotary_emb(key[:, :, text_seq_length:], image_rotary_emb)

        hidden_states = attn.scaled_dot_product_attention(
            query, key, value, attn_mask=attention_mask, dropout_p=0.0, is_causal=False
        )

        hidden_states = hidden_states.swapaxes(1, 2).reshape(batch_size, -1, attn.heads * head_dim)

        # linear proj
        hidden_states = attn.to_out[0](hidden_states)
        # dropout
        hidden_states = attn.to_out[1](hidden_states)

        encoder_hidden_states, hidden_states = hidden_states.split(
            [text_seq_length, hidden_states.shape[1] - text_seq_length], axis=1
        )
        return hidden_states, encoder_hidden_states


@ms.jit_class
class XFormersAttnProcessor:
    r"""
    Processor for implementing memory efficient attention using xFormers-like interface.

    Args:
        attention_op (`Callable`, *optional*, defaults to `None`):
            The base
            [operator](https://facebookresearch.github.io/xformers/components/ops.html#xformers.ops.AttentionOpBase) to
            use as the attention operator. It is recommended to set to `None`, and allow xFormers to choose the best
            operator.
    """

    def __init__(self, attention_op: Optional[Callable] = None):
        assert attention_op is None, (
            "Memory efficient attention on mindspore uses flash attention under the hoods. "
            "There is no other implementation for now. Please do not set `attention_op`."
        )
        self.attention_op = attention_op

    def __call__(
        self,
        attn: Attention,
        hidden_states: ms.Tensor,
        encoder_hidden_states: Optional[ms.Tensor] = None,
        attention_mask: Optional[ms.Tensor] = None,
        temb: Optional[ms.Tensor] = None,
    ) -> ms.Tensor:
        residual = hidden_states

        if attn.spatial_norm is not None:
            hidden_states = attn.spatial_norm(hidden_states, temb)

        input_ndim = hidden_states.ndim

        if input_ndim == 4:
            batch_size, channel, height, width = hidden_states.shape
            hidden_states = hidden_states.view(batch_size, channel, height * width).swapaxes(1, 2)
        else:
            batch_size, channel, height, width = None, None, None, None

        batch_size, key_tokens, _ = (
            hidden_states.shape if encoder_hidden_states is None else encoder_hidden_states.shape
        )

        attention_mask = attn.prepare_attention_mask(attention_mask, key_tokens, batch_size)
        if attention_mask is not None:
            # expand our mask's singleton query_tokens dimension:
            #   [batch*heads,            1, key_tokens] ->
            #   [batch*heads, query_tokens, key_tokens]
            # so that it can be added as a bias onto the attention scores that xformers computes:
            #   [batch*heads, query_tokens, key_tokens]
            # we do this explicitly because xformers doesn't broadcast the singleton dimension for us.
            _, query_tokens, _ = hidden_states.shape
            attention_mask = attention_mask.tile((1, query_tokens, 1))

        if attn.group_norm is not None:
            hidden_states = attn.group_norm(hidden_states.swapaxes(1, 2)).swapaxes(1, 2)

        query = attn.to_q(hidden_states)

        if encoder_hidden_states is None:
            encoder_hidden_states = hidden_states
        elif attn.norm_cross:
            encoder_hidden_states = attn.norm_encoder_hidden_states(encoder_hidden_states)

        key = attn.to_k(encoder_hidden_states)
        value = attn.to_v(encoder_hidden_states)

        query = attn.head_to_batch_dim(query)
        key = attn.head_to_batch_dim(key)
        value = attn.head_to_batch_dim(value)

        # Memory efficient attention on mindspore uses flash attention under the hoods.
        # Flash attention implementation is called `FlashAttentionScore`
        # which is an experimental api with the following limitations:
        # 1. Sequence length of query must be divisible by 16 and in range of [1, 32768].
        # 2. Head dimensions must be one of [64, 80, 96, 120, 128, 256].
        # 3. The input dtype must be float16 or bfloat16.
        # Sequence length of query must be checked in runtime.
        _, query_tokens, _ = query.shape
        assert query_tokens % 16 == 0, f"Sequence length of query must be divisible by 16, but got {query_tokens=}."
        # Head dimension is checked in Attention.set_use_memory_efficient_attention_xformers. We maybe pad on head_dim.
        if attn.head_dim_padding > 0:
            query_padded = ops.pad(query, (0, attn.head_dim_padding), mode="constant", value=0.0)
            key_padded = ops.pad(key, (0, attn.head_dim_padding), mode="constant", value=0.0)
            value_padded = ops.pad(value, (0, attn.head_dim_padding), mode="constant", value=0.0)
        else:
            query_padded, key_padded, value_padded = query, key, value
        flash_attn = ops.operations.nn_ops.FlashAttentionScore(1, scale_value=attn.scale)
        hidden_states_padded = flash_attn(query_padded, key_padded, value_padded, None, None, None, attention_mask)[3]
        # If we did padding before calculate attention, undo it!
        if attn.head_dim_padding > 0:
            hidden_states = hidden_states_padded[..., : attn.head_dim]
        else:
            hidden_states = hidden_states_padded

        hidden_states = hidden_states.to(query.dtype)
        hidden_states = attn.batch_to_head_dim(hidden_states)

        # linear proj
        hidden_states = attn.to_out[0](hidden_states)
        # dropout
        hidden_states = attn.to_out[1](hidden_states)

        if input_ndim == 4:
            hidden_states = hidden_states.swapaxes(-1, -2).reshape(batch_size, channel, height, width)

        if attn.residual_connection:
            hidden_states = hidden_states + residual

        hidden_states = hidden_states / attn.rescale_output_factor

        return hidden_states


@ms.jit_class
class AttnProcessor2_0:
    r"""
    Processor for implementing scaled dot-product attention (enabled by default if you're using PyTorch 2.0).
    """

    def __call__(
        self,
        attn: Attention,
        hidden_states: ms.Tensor,
        encoder_hidden_states: Optional[ms.Tensor] = None,
        attention_mask: Optional[ms.Tensor] = None,
        temb: Optional[ms.Tensor] = None,
        **kwargs,
    ) -> ms.Tensor:
        residual = hidden_states
        if attn.spatial_norm is not None:
            hidden_states = attn.spatial_norm(hidden_states, temb)

        input_ndim = hidden_states.ndim

        if input_ndim == 4:
            batch_size, channel, height, width = hidden_states.shape
            hidden_states = hidden_states.view(batch_size, channel, height * width).swapaxes(1, 2)
        else:
            batch_size, channel, height, width = None, None, None, None

        batch_size, sequence_length, _ = (
            hidden_states.shape if encoder_hidden_states is None else encoder_hidden_states.shape
        )

        if attention_mask is not None:
            attention_mask = attn.prepare_attention_mask(attention_mask, sequence_length, batch_size)
            # scaled_dot_product_attention expects attention_mask shape to be
            # (batch, heads, source_length, target_length)
            attention_mask = attention_mask.view(batch_size, attn.heads, -1, attention_mask.shape[-1])

        if attn.group_norm is not None:
            hidden_states = attn.group_norm(hidden_states.swapaxes(1, 2)).swapaxes(1, 2)

        query = attn.to_q(hidden_states)

        if encoder_hidden_states is None:
            encoder_hidden_states = hidden_states
        elif attn.norm_cross:
            encoder_hidden_states = attn.norm_encoder_hidden_states(encoder_hidden_states)

        key = attn.to_k(encoder_hidden_states)
        value = attn.to_v(encoder_hidden_states)

        inner_dim = key.shape[-1]
        head_dim = inner_dim // attn.heads

        query = query.view(batch_size, -1, attn.heads, head_dim).swapaxes(1, 2)

        key = key.view(batch_size, -1, attn.heads, head_dim).swapaxes(1, 2)
        value = value.view(batch_size, -1, attn.heads, head_dim).swapaxes(1, 2)

        if attn.norm_q is not None:
            query = attn.norm_q(query)
        if attn.norm_k is not None:
            key = attn.norm_k(key)

        # the output of sdp = (batch, num_heads, seq_len, head_dim)
        hidden_states = attn.scaled_dot_product_attention(
            query, key, value, attn_mask=attention_mask, dropout_p=0.0, is_causal=False
        )

        hidden_states = hidden_states.swapaxes(1, 2).reshape(batch_size, -1, attn.heads * head_dim)
        hidden_states = hidden_states.to(query.dtype)

        # linear proj
        hidden_states = attn.to_out[0](hidden_states)
        # dropout
        hidden_states = attn.to_out[1](hidden_states)

        if input_ndim == 4:
            hidden_states = hidden_states.swapaxes(-1, -2).reshape(batch_size, channel, height, width)

        if attn.residual_connection:
            hidden_states = hidden_states + residual

        hidden_states = hidden_states / attn.rescale_output_factor

        return hidden_states


@ms.jit_class
class HunyuanAttnProcessor2_0:
    r"""
    Processor for implementing scaled dot-product attention (enabled by default if you're using PyTorch 2.0). This is
    used in the HunyuanDiT model. It applies a s normalization layer and rotary embedding on query and key vector.
    """

    def __init__(self) -> None:
        # move importing from __call__ to __init__ as it is not supported in construct()
        from .embeddings import apply_rotary_emb

        self.apply_rotary_emb = apply_rotary_emb

    def __call__(
        self,
        attn: Attention,
        hidden_states: ms.Tensor,
        encoder_hidden_states: Optional[ms.Tensor] = None,
        attention_mask: Optional[ms.Tensor] = None,
        temb: Optional[ms.Tensor] = None,
        image_rotary_emb: Optional[ms.Tensor] = None,
    ) -> ms.Tensor:
        residual = hidden_states
        if attn.spatial_norm is not None:
            hidden_states = attn.spatial_norm(hidden_states, temb)

        input_ndim = hidden_states.ndim

        batch_size, channel, height, width = (None,) * 4
        if input_ndim == 4:
            batch_size, channel, height, width = hidden_states.shape
            hidden_states = hidden_states.view(batch_size, channel, height * width).swapaxes(1, 2)

        batch_size, sequence_length, _ = (
            hidden_states.shape if encoder_hidden_states is None else encoder_hidden_states.shape
        )

        if attention_mask is not None:
            attention_mask = attn.prepare_attention_mask(attention_mask, sequence_length, batch_size)
            # scaled_dot_product_attention expects attention_mask shape to be
            # (batch, heads, source_length, target_length)
            attention_mask = attention_mask.view(batch_size, attn.heads, -1, attention_mask.shape[-1])

        if attn.group_norm is not None:
            hidden_states = attn.group_norm(hidden_states.swapaxes(1, 2)).swapaxes(1, 2)

        query = attn.to_q(hidden_states)

        if encoder_hidden_states is None:
            encoder_hidden_states = hidden_states
        elif attn.norm_cross:
            encoder_hidden_states = attn.norm_encoder_hidden_states(encoder_hidden_states)

        key = attn.to_k(encoder_hidden_states)
        value = attn.to_v(encoder_hidden_states)

        inner_dim = key.shape[-1]
        head_dim = inner_dim // attn.heads

        query = query.view(batch_size, -1, attn.heads, head_dim).swapaxes(1, 2)

        key = key.view(batch_size, -1, attn.heads, head_dim).swapaxes(1, 2)
        value = value.view(batch_size, -1, attn.heads, head_dim).swapaxes(1, 2)

        if attn.norm_q is not None:
            query = attn.norm_q(query)
        if attn.norm_k is not None:
            key = attn.norm_k(key)

        # Apply RoPE if needed
        if image_rotary_emb is not None:
            query = self.apply_rotary_emb(query, image_rotary_emb)
            if not attn.is_cross_attention:
                key = self.apply_rotary_emb(key, image_rotary_emb)

        # # the output of sdp = (batch, num_heads, seq_len, head_dim)
        # # TODO: add support for attn.scale when we move to Torch 2.1
        hidden_states = attn.scaled_dot_product_attention(
            query, key, value, attn_mask=attention_mask, dropout_p=0.0, is_causal=False
        )

        hidden_states = hidden_states.swapaxes(1, 2).reshape(batch_size, -1, attn.heads * head_dim)
        hidden_states = hidden_states.to(query.dtype)

        # linear proj
        hidden_states = attn.to_out[0](hidden_states)
        # dropout
        hidden_states = attn.to_out[1](hidden_states)

        if input_ndim == 4:
            hidden_states = hidden_states.swapaxes(-1, -2).reshape(batch_size, channel, height, width)

        if attn.residual_connection:
            hidden_states = hidden_states + residual

        hidden_states = hidden_states / attn.rescale_output_factor

        return hidden_states


class SpatialNorm(nn.Cell):
    """
    Spatially conditioned normalization as defined in https://arxiv.org/abs/2209.09002.

    Args:
        f_channels (`int`):
            The number of channels for input to group normalization layer, and output of the spatial norm layer.
        zq_channels (`int`):
            The number of channels for the quantized vector as described in the paper.
    """

    def __init__(
        self,
        f_channels: int,
        zq_channels: int,
    ):
        super().__init__()
        from .normalization import GroupNorm

        self.norm_layer = GroupNorm(num_channels=f_channels, num_groups=32, eps=1e-6, affine=True)
        self.conv_y = nn.Conv2d(zq_channels, f_channels, kernel_size=1, stride=1, padding=0, has_bias=True)
        self.conv_b = nn.Conv2d(zq_channels, f_channels, kernel_size=1, stride=1, padding=0, has_bias=True)

    def construct(self, f: ms.Tensor, zq: ms.Tensor) -> ms.Tensor:
        f_size = f.shape[-2:]
        zq = ops.interpolate(zq, size=f_size, mode="nearest")
        norm_f = self.norm_layer(f)
        new_f = norm_f * self.conv_y(zq) + self.conv_b(zq)
        return new_f


class IPAdapterAttnProcessor(nn.Cell):
    r"""
    Attention processor for Multiple IP-Adapters.

    Args:
        hidden_size (`int`):
            The hidden size of the attention layer.
        cross_attention_dim (`int`):
            The number of channels in the `encoder_hidden_states`.
        num_tokens (`int`, `Tuple[int]` or `List[int]`, defaults to `(4,)`):
            The context length of the image features.
        scale (`float` or List[`float`], defaults to 1.0):
            the weight scale of image prompt.
    """

    def __init__(self, hidden_size, cross_attention_dim=None, num_tokens=(4,), scale=1.0):
        super().__init__()

        self.hidden_size = hidden_size
        self.cross_attention_dim = cross_attention_dim

        if not isinstance(num_tokens, (tuple, list)):
            num_tokens = [num_tokens]
        self.num_tokens = num_tokens

        if not isinstance(scale, list):
            scale = [scale] * len(num_tokens)
        if len(scale) != len(num_tokens):
            raise ValueError("`scale` should be a list of integers with the same length as `num_tokens`.")
        self.scale = scale

        self.to_k_ip = nn.CellList(
            [nn.Dense(cross_attention_dim, hidden_size, has_bias=False) for _ in range(len(num_tokens))]
        )
        self.to_v_ip = nn.CellList(
            [nn.Dense(cross_attention_dim, hidden_size, has_bias=False) for _ in range(len(num_tokens))]
        )

    def construct(
        self,
        attn: Attention,
        hidden_states: ms.Tensor,
        encoder_hidden_states: Optional[ms.Tensor] = None,
        attention_mask: Optional[ms.Tensor] = None,
        temb: Optional[ms.Tensor] = None,
        scale: float = 1.0,
        ip_adapter_masks: Optional[ms.Tensor] = None,
    ):
        residual = hidden_states

        # separate ip_hidden_states from encoder_hidden_states
        if encoder_hidden_states is not None:
            if isinstance(encoder_hidden_states, tuple):
                encoder_hidden_states, ip_hidden_states = encoder_hidden_states
            else:
                end_pos = encoder_hidden_states.shape[1] - self.num_tokens[0]
                encoder_hidden_states, ip_hidden_states = (
                    encoder_hidden_states[:, :end_pos, :],
                    [encoder_hidden_states[:, end_pos:, :]],
                )
        else:
            ip_hidden_states = None

        if attn.spatial_norm is not None:
            hidden_states = attn.spatial_norm(hidden_states, temb)

        input_ndim = hidden_states.ndim

        if input_ndim == 4:
            batch_size, channel, height, width = hidden_states.shape
            hidden_states = hidden_states.view(batch_size, channel, height * width).swapaxes(1, 2)
        else:
            batch_size, channel, height, width = None, None, None, None

        batch_size, sequence_length, _ = (
            hidden_states.shape if encoder_hidden_states is None else encoder_hidden_states.shape
        )
        attention_mask = attn.prepare_attention_mask(attention_mask, sequence_length, batch_size)

        if attn.group_norm is not None:
            hidden_states = attn.group_norm(hidden_states.swapaxes(1, 2)).swapaxes(1, 2)

        query = attn.to_q(hidden_states)

        if encoder_hidden_states is None:
            encoder_hidden_states = hidden_states
        elif attn.norm_cross:
            encoder_hidden_states = attn.norm_encoder_hidden_states(encoder_hidden_states)

        key = attn.to_k(encoder_hidden_states)
        value = attn.to_v(encoder_hidden_states)

        query = attn.head_to_batch_dim(query)
        key = attn.head_to_batch_dim(key)
        value = attn.head_to_batch_dim(value)

        attention_probs = attn.get_attention_scores(query, key, attention_mask)
        hidden_states = ops.bmm(attention_probs, value)
        hidden_states = attn.batch_to_head_dim(hidden_states)

        if ip_adapter_masks is not None:
            if not isinstance(ip_adapter_masks, List):
                # for backward compatibility, we accept `ip_adapter_mask` as a tensor of shape [num_ip_adapter, 1, height, width]
                ip_adapter_masks = list(ip_adapter_masks.unsqueeze(1))
            if not (len(ip_adapter_masks) == len(self.scale) == len(ip_hidden_states)):
                raise ValueError(
                    f"Length of ip_adapter_masks array ({len(ip_adapter_masks)}) must match "
                    f"length of self.scale array ({len(self.scale)}) and number of ip_hidden_states "
                    f"({len(ip_hidden_states)})"
                )
            else:
                for index, (mask, scale, ip_state) in enumerate(zip(ip_adapter_masks, self.scale, ip_hidden_states)):
                    if not isinstance(mask, ms.Tensor) or mask.ndim != 4:
                        raise ValueError(
                            "Each element of the ip_adapter_masks array should be a tensor with shape "
                            "[1, num_images_for_ip_adapter, height, width]."
                            " Please use `IPAdapterMaskProcessor` to preprocess your mask"
                        )
                    if mask.shape[1] != ip_state.shape[1]:
                        raise ValueError(
                            f"Number of masks ({mask.shape[1]}) does not match "
                            f"number of ip images ({ip_state.shape[1]}) at index {index}"
                        )
                    if isinstance(scale, list) and not len(scale) == mask.shape[1]:
                        raise ValueError(
                            f"Number of masks ({mask.shape[1]}) does not match "
                            f"number of scales ({len(scale)}) at index {index}"
                        )
        else:
            ip_adapter_masks = [None] * len(self.scale)

        # for ip-adapter
        for current_ip_hidden_states, scale, to_k_ip, to_v_ip, mask in zip(
            ip_hidden_states, self.scale, self.to_k_ip, self.to_v_ip, ip_adapter_masks
        ):
            skip = False
            if isinstance(scale, list):
                if all(s == 0 for s in scale):
                    skip = True
            elif scale == 0:
                skip = True
            if not skip:
                if mask is not None:
                    if not isinstance(scale, list):
                        scale = [scale] * mask.shape[1]

                    current_num_images = mask.shape[1]
                    for i in range(current_num_images):
                        ip_key = to_k_ip(current_ip_hidden_states[:, i, :, :])
                        ip_value = to_v_ip(current_ip_hidden_states[:, i, :, :])

                        ip_key = attn.head_to_batch_dim(ip_key)
                        ip_value = attn.head_to_batch_dim(ip_value)

                        ip_attention_probs = attn.get_attention_scores(query, ip_key, None)
                        _current_ip_hidden_states = ops.bmm(ip_attention_probs, ip_value)
                        _current_ip_hidden_states = attn.batch_to_head_dim(_current_ip_hidden_states)

                        mask_downsample = IPAdapterMaskProcessor.downsample(
                            mask[:, i, :, :],
                            batch_size,
                            _current_ip_hidden_states.shape[1],
                            _current_ip_hidden_states.shape[2],
                        )

                        mask_downsample = mask_downsample.to(dtype=query.dtype)

                        hidden_states = hidden_states + scale[i] * (_current_ip_hidden_states * mask_downsample)
                else:
                    ip_key = to_k_ip(current_ip_hidden_states)
                    ip_value = to_v_ip(current_ip_hidden_states)

                    ip_key = attn.head_to_batch_dim(ip_key)
                    ip_value = attn.head_to_batch_dim(ip_value)

                    ip_attention_probs = attn.get_attention_scores(query, ip_key, None)
                    current_ip_hidden_states = ops.bmm(ip_attention_probs, ip_value)
                    current_ip_hidden_states = attn.batch_to_head_dim(current_ip_hidden_states)

                    hidden_states = hidden_states + scale * current_ip_hidden_states

        # linear proj
        hidden_states = attn.to_out[0](hidden_states)
        # dropout
        hidden_states = attn.to_out[1](hidden_states)

        if input_ndim == 4:
            hidden_states = hidden_states.swapaxes(-1, -2).reshape(batch_size, channel, height, width)

        if attn.residual_connection:
            hidden_states = hidden_states + residual

        hidden_states = hidden_states / attn.rescale_output_factor

        return hidden_states


@ms.jit_class
class PAGHunyuanAttnProcessor2_0:
    r"""
    Processor for implementing scaled dot-product attention (enabled by default if you're using PyTorch 2.0). This is
    used in the HunyuanDiT model. It applies a normalization layer and rotary embedding on query and key vector. This
    variant of the processor employs [Pertubed Attention Guidance](https://arxiv.org/abs/2403.17377).
    """

    def __init__(self):
        # move importing from __call__ to __init__ as it is not supported in construct()
        from .embeddings import apply_rotary_emb

        self.apply_rotary_emb = apply_rotary_emb

    def __call__(
        self,
        attn: Attention,
        hidden_states: ms.Tensor,
        encoder_hidden_states: Optional[ms.Tensor] = None,
        attention_mask: Optional[ms.Tensor] = None,
        temb: Optional[ms.Tensor] = None,
        image_rotary_emb: Optional[ms.Tensor] = None,
    ) -> ms.Tensor:
        residual = hidden_states
        if attn.spatial_norm is not None:
            hidden_states = attn.spatial_norm(hidden_states, temb)

        input_ndim = hidden_states.ndim

        if input_ndim == 4:
            batch_size, channel, height, width = hidden_states.shape
            hidden_states = hidden_states.view(batch_size, channel, height * width).swapaxes(1, 2)
        else:
            batch_size, channel, height, width = None, None, None, None

        # chunk
        hidden_states_org, hidden_states_ptb = hidden_states.chunk(2)

        # 1. Original Path
        batch_size, sequence_length, _ = (
            hidden_states_org.shape if encoder_hidden_states is None else encoder_hidden_states.shape
        )

        if attention_mask is not None:
            attention_mask = attn.prepare_attention_mask(attention_mask, sequence_length, batch_size)
            # scaled_dot_product_attention expects attention_mask shape to be
            # (batch, heads, source_length, target_length)
            attention_mask = attention_mask.view(batch_size, attn.heads, -1, attention_mask.shape[-1])

        if attn.group_norm is not None:
            hidden_states_org = attn.group_norm(hidden_states_org.swapaxes(1, 2)).swapaxes(1, 2)

        query = attn.to_q(hidden_states_org)

        if encoder_hidden_states is None:
            encoder_hidden_states = hidden_states_org
        elif attn.norm_cross:
            encoder_hidden_states = attn.norm_encoder_hidden_states(encoder_hidden_states)

        key = attn.to_k(encoder_hidden_states)
        value = attn.to_v(encoder_hidden_states)

        inner_dim = key.shape[-1]
        head_dim = inner_dim // attn.heads

        query = query.view(batch_size, -1, attn.heads, head_dim).swapaxes(1, 2)

        key = key.view(batch_size, -1, attn.heads, head_dim).swapaxes(1, 2)
        value = value.view(batch_size, -1, attn.heads, head_dim).swapaxes(1, 2)

        if attn.norm_q is not None:
            query = attn.norm_q(query)
        if attn.norm_k is not None:
            key = attn.norm_k(key)

        # Apply RoPE if needed
        if image_rotary_emb is not None:
            query = self.apply_rotary_emb(query, image_rotary_emb)
            if not attn.is_cross_attention:
                key = self.apply_rotary_emb(key, image_rotary_emb)

        # the output of sdp = (batch, num_heads, seq_len, head_dim)
        # TODO: add support for attn.scale when we move to Torch 2.1
        hidden_states_org = attn.scaled_dot_product_attention(
            query, key, value, attn_mask=attention_mask, dropout_p=0.0, is_causal=False
        )

        hidden_states_org = hidden_states_org.swapaxes(1, 2).reshape(batch_size, -1, attn.heads * head_dim)
        hidden_states_org = hidden_states_org.to(query.dtype)

        # linear proj
        hidden_states_org = attn.to_out[0](hidden_states_org)
        # dropout
        hidden_states_org = attn.to_out[1](hidden_states_org)

        if input_ndim == 4:
            hidden_states_org = hidden_states_org.swapaxes(-1, -2).reshape(batch_size, channel, height, width)

        # 2. Perturbed Path
        if attn.group_norm is not None:
            hidden_states_ptb = attn.group_norm(hidden_states_ptb.swapaxes(1, 2)).swapaxes(1, 2)

        hidden_states_ptb = attn.to_v(hidden_states_ptb)
        hidden_states_ptb = hidden_states_ptb.to(query.dtype)

        # linear proj
        hidden_states_ptb = attn.to_out[0](hidden_states_ptb)
        # dropout
        hidden_states_ptb = attn.to_out[1](hidden_states_ptb)

        if input_ndim == 4:
            hidden_states_ptb = hidden_states_ptb.swapaxes(-1, -2).reshape(batch_size, channel, height, width)

        # cat
        hidden_states = ops.cat([hidden_states_org, hidden_states_ptb])

        if attn.residual_connection:
            hidden_states = hidden_states + residual

        hidden_states = hidden_states / attn.rescale_output_factor

        return hidden_states


@ms.jit_class
class PAGCFGHunyuanAttnProcessor2_0:
    r"""
    Processor for implementing scaled dot-product attention (enabled by default if you're using PyTorch 2.0). This is
    used in the HunyuanDiT model. It applies a normalization layer and rotary embedding on query and key vector. This
    variant of the processor employs [Pertubed Attention Guidance](https://arxiv.org/abs/2403.17377).
    """

    def __init__(self):
        # move importing from __call__ to __init__ as it is not supported in construct()
        from .embeddings import apply_rotary_emb

        self.apply_rotary_emb = apply_rotary_emb

    def __call__(
        self,
        attn: Attention,
        hidden_states: ms.Tensor,
        encoder_hidden_states: Optional[ms.Tensor] = None,
        attention_mask: Optional[ms.Tensor] = None,
        temb: Optional[ms.Tensor] = None,
        image_rotary_emb: Optional[ms.Tensor] = None,
    ) -> ms.Tensor:
        residual = hidden_states
        if attn.spatial_norm is not None:
            hidden_states = attn.spatial_norm(hidden_states, temb)

        input_ndim = hidden_states.ndim

        if input_ndim == 4:
            batch_size, channel, height, width = hidden_states.shape
            hidden_states = hidden_states.view(batch_size, channel, height * width).swapaxes(1, 2)
        else:
            batch_size, channel, height, width = None, None, None, None

        # chunk
        hidden_states_uncond, hidden_states_org, hidden_states_ptb = hidden_states.chunk(3)
        hidden_states_org = ops.cat([hidden_states_uncond, hidden_states_org])

        # 1. Original Path
        batch_size, sequence_length, _ = (
            hidden_states_org.shape if encoder_hidden_states is None else encoder_hidden_states.shape
        )

        if attention_mask is not None:
            attention_mask = attn.prepare_attention_mask(attention_mask, sequence_length, batch_size)
            # scaled_dot_product_attention expects attention_mask shape to be
            # (batch, heads, source_length, target_length)
            attention_mask = attention_mask.view(batch_size, attn.heads, -1, attention_mask.shape[-1])

        if attn.group_norm is not None:
            hidden_states_org = attn.group_norm(hidden_states_org.swapaxes(1, 2)).swapaxes(1, 2)

        query = attn.to_q(hidden_states_org)

        if encoder_hidden_states is None:
            encoder_hidden_states = hidden_states_org
        elif attn.norm_cross:
            encoder_hidden_states = attn.norm_encoder_hidden_states(encoder_hidden_states)

        key = attn.to_k(encoder_hidden_states)
        value = attn.to_v(encoder_hidden_states)

        inner_dim = key.shape[-1]
        head_dim = inner_dim // attn.heads

        query = query.view(batch_size, -1, attn.heads, head_dim).swapaxes(1, 2)

        key = key.view(batch_size, -1, attn.heads, head_dim).swapaxes(1, 2)
        value = value.view(batch_size, -1, attn.heads, head_dim).swapaxes(1, 2)

        if attn.norm_q is not None:
            query = attn.norm_q(query)
        if attn.norm_k is not None:
            key = attn.norm_k(key)

        # Apply RoPE if needed
        if image_rotary_emb is not None:
            query = self.apply_rotary_emb(query, image_rotary_emb)
            if not attn.is_cross_attention:
                key = self.apply_rotary_emb(key, image_rotary_emb)

        # the output of sdp = (batch, num_heads, seq_len, head_dim)
        # TODO: add support for attn.scale when we move to Torch 2.1
        hidden_states_org = attn.scaled_dot_product_attention(
            query, key, value, attn_mask=attention_mask, dropout_p=0.0, is_causal=False
        )

        hidden_states_org = hidden_states_org.swapaxes(1, 2).reshape(batch_size, -1, attn.heads * head_dim)
        hidden_states_org = hidden_states_org.to(query.dtype)

        # linear proj
        hidden_states_org = attn.to_out[0](hidden_states_org)
        # dropout
        hidden_states_org = attn.to_out[1](hidden_states_org)

        if input_ndim == 4:
            hidden_states_org = hidden_states_org.swapaxes(-1, -2).reshape(batch_size, channel, height, width)

        # 2. Perturbed Path
        if attn.group_norm is not None:
            hidden_states_ptb = attn.group_norm(hidden_states_ptb.swapaxes(1, 2)).swapaxes(1, 2)

        hidden_states_ptb = attn.to_v(hidden_states_ptb)
        hidden_states_ptb = hidden_states_ptb.to(query.dtype)

        # linear proj
        hidden_states_ptb = attn.to_out[0](hidden_states_ptb)
        # dropout
        hidden_states_ptb = attn.to_out[1](hidden_states_ptb)

        if input_ndim == 4:
            hidden_states_ptb = hidden_states_ptb.swapaxes(-1, -2).reshape(batch_size, channel, height, width)

        # cat
        hidden_states = ops.cat([hidden_states_org, hidden_states_ptb])

        if attn.residual_connection:
            hidden_states = hidden_states + residual

        hidden_states = hidden_states / attn.rescale_output_factor

        return hidden_states


@ms.jit_class
class LuminaAttnProcessor2_0:
    r"""
    Processor for implementing scaled dot-product attention (enabled by default if you're using PyTorch 2.0). This is
    used in the LuminaNextDiT model. It applies a s normalization layer and rotary embedding on query and key vector.
    """

    def __init__(self):
        from .embeddings import apply_rotary_emb

        self.apply_rotary_emb = apply_rotary_emb

    def __call__(
        self,
        attn: Attention,
        hidden_states: ms.Tensor,
        encoder_hidden_states: ms.Tensor,
        attention_mask: Optional[ms.Tensor] = None,
        query_rotary_emb: Optional[ms.Tensor] = None,
        key_rotary_emb: Optional[ms.Tensor] = None,
        base_sequence_length: Optional[int] = None,
    ) -> ms.Tensor:
        input_ndim = hidden_states.ndim

        if input_ndim == 4:
            batch_size, channel, height, width = hidden_states.shape
            hidden_states = hidden_states.view(batch_size, channel, height * width).swapaxes(1, 2)
        else:
            batch_size, channel, height, width = None, None, None, None

        batch_size, sequence_length, _ = hidden_states.shape

        # Get Query-Key-Value Pair
        query = attn.to_q(hidden_states)
        key = attn.to_k(encoder_hidden_states)
        value = attn.to_v(encoder_hidden_states)

        query_dim = query.shape[-1]
        inner_dim = key.shape[-1]
        head_dim = query_dim // attn.heads
        dtype = query.dtype

        # Get key-value heads
        kv_heads = inner_dim // head_dim

        # Apply Query-Key Norm if needed
        if attn.norm_q is not None:
            query = attn.norm_q(query)
        if attn.norm_k is not None:
            key = attn.norm_k(key)

        query = query.view(batch_size, -1, attn.heads, head_dim)

        key = key.view(batch_size, -1, kv_heads, head_dim)
        value = value.view(batch_size, -1, kv_heads, head_dim)

        # Apply RoPE if needed
        if query_rotary_emb is not None:
            query = self.apply_rotary_emb(query, query_rotary_emb, use_real=False)
        if key_rotary_emb is not None:
            key = self.apply_rotary_emb(key, key_rotary_emb, use_real=False)

        query, key = query.to(dtype), key.to(dtype)

        softmax_scale = None
        # Apply proportional attention if true
        if key_rotary_emb is not None:
            if base_sequence_length is not None:
                softmax_scale = math.sqrt(math.log(sequence_length, base_sequence_length)) * attn.scale
            else:
                softmax_scale = attn.scale

        # perform Grouped-qurey Attention (GQA)
        n_rep = attn.heads // kv_heads
        if n_rep >= 1:
            key = key.unsqueeze(3).tile((1, 1, 1, n_rep, 1)).flatten(start_dim=2, end_dim=3)
            value = value.unsqueeze(3).tile((1, 1, 1, n_rep, 1)).flatten(start_dim=2, end_dim=3)

        # scaled_dot_product_attention expects attention_mask shape to be
        # (batch, heads, source_length, target_length)
        target_length = attention_mask.shape[-1]
        attention_mask = attention_mask.bool().view(batch_size, 1, 1, -1)
        attention_mask = attention_mask.broadcast_to((batch_size, attn.heads, sequence_length, target_length))

        query = query.swapaxes(1, 2)
        key = key.swapaxes(1, 2)
        value = value.swapaxes(1, 2)

        # the output of sdp = (batch, num_heads, seq_len, head_dim)
        # TODO: add support for attn.scale when we move to Torch 2.1
        hidden_states = attn.scaled_dot_product_attention(
            query, key, value, attn_mask=attention_mask, scale=softmax_scale
        )

        hidden_states = hidden_states.swapaxes(1, 2).to(dtype)

        return hidden_states


@ms.jit_class
class FusedAttnProcessor2_0:
    r"""
    Processor for implementing scaled dot-product attention (enabled by default if you're using PyTorch 2.0). It uses
    fused projection layers. For self-attention modules, all projection matrices (i.e., query, key, value) are fused.
    For cross-attention modules, key and value projection matrices are fused.

    <Tip warning={true}>

    This API is currently 🧪 experimental in nature and can change in future.

    </Tip>
    """

    def __call__(
        self,
        attn: Attention,
        hidden_states: ms.Tensor,
        encoder_hidden_states: Optional[ms.Tensor] = None,
        attention_mask: Optional[ms.Tensor] = None,
        temb: Optional[ms.Tensor] = None,
    ) -> ms.Tensor:
        residual = hidden_states
        if attn.spatial_norm is not None:
            hidden_states = attn.spatial_norm(hidden_states, temb)

        input_ndim = hidden_states.ndim

        if input_ndim == 4:
            batch_size, channel, height, width = hidden_states.shape
            hidden_states = hidden_states.view(batch_size, channel, height * width).swapaxes(1, 2)
        else:
            batch_size, channel, height, width = None, None, None, None

        batch_size, sequence_length, _ = (
            hidden_states.shape if encoder_hidden_states is None else encoder_hidden_states.shape
        )

        if attention_mask is not None:
            attention_mask = attn.prepare_attention_mask(attention_mask, sequence_length, batch_size)
            # scaled_dot_product_attention expects attention_mask shape to be
            # (batch, heads, source_length, target_length)
            attention_mask = attention_mask.view(batch_size, attn.heads, -1, attention_mask.shape[-1])

        if attn.group_norm is not None:
            hidden_states = attn.group_norm(hidden_states.swapaxes(1, 2)).swapaxes(1, 2)

        if encoder_hidden_states is None:
            qkv = attn.to_qkv(hidden_states)
            split_size = qkv.shape[-1] // 3
            query, key, value = ops.split(qkv, split_size, axis=-1)
        else:
            if attn.norm_cross:
                encoder_hidden_states = attn.norm_encoder_hidden_states(encoder_hidden_states)
            query = attn.to_q(hidden_states)

            kv = attn.to_kv(encoder_hidden_states)
            split_size = kv.shape[-1] // 2
            key, value = ops.split(kv, split_size, axis=-1)

        inner_dim = key.shape[-1]
        head_dim = inner_dim // attn.heads

        query = query.view(batch_size, -1, attn.heads, head_dim).swapaxes(1, 2)
        key = key.view(batch_size, -1, attn.heads, head_dim).swapaxes(1, 2)
        value = value.view(batch_size, -1, attn.heads, head_dim).swapaxes(1, 2)

        if attn.norm_q is not None:
            query = attn.norm_q(query)
        if attn.norm_k is not None:
            key = attn.norm_k(key)

        # the output of sdp = (batch, num_heads, seq_len, head_dim)
        # TODO: add support for attn.scale when we move to Torch 2.1
        hidden_states = attn.scaled_dot_product_attention(
            query, key, value, attn_mask=attention_mask, dropout_p=0.0, is_causal=False
        )

        hidden_states = hidden_states.swapaxes(1, 2).reshape(batch_size, -1, attn.heads * head_dim)
        hidden_states = hidden_states.to(query.dtype)

        # linear proj
        hidden_states = attn.to_out[0](hidden_states)
        # dropout
        hidden_states = attn.to_out[1](hidden_states)

        if input_ndim == 4:
            hidden_states = hidden_states.swapaxes(-1, -2).reshape(batch_size, channel, height, width)

        if attn.residual_connection:
            hidden_states = hidden_states + residual

        hidden_states = hidden_states / attn.rescale_output_factor

        return hidden_states


@ms.jit_class
class PAGIdentitySelfAttnProcessor2_0:
    r"""
    Processor for implementing PAG using scaled dot-product attention (enabled by default if you're using PyTorch 2.0).
    PAG reference: https://arxiv.org/abs/2403.17377
    """

    def __call__(
        self,
        attn: Attention,
        hidden_states: ms.Tensor,
        encoder_hidden_states: Optional[ms.Tensor] = None,
        attention_mask: Optional[ms.Tensor] = None,
        temb: Optional[ms.Tensor] = None,
    ) -> ms.Tensor:
        residual = hidden_states
        if attn.spatial_norm is not None:
            hidden_states = attn.spatial_norm(hidden_states, temb)

        input_ndim = hidden_states.ndim
        if input_ndim == 4:
            batch_size, channel, height, width = hidden_states.shape
            hidden_states = hidden_states.view(batch_size, channel, height * width).swapaxes(1, 2)
        else:
            batch_size, channel, height, width = None, None, None, None

        # chunk
        hidden_states_org, hidden_states_ptb = hidden_states.chunk(2)

        # original path
        batch_size, sequence_length, _ = hidden_states_org.shape

        if attention_mask is not None:
            attention_mask = attn.prepare_attention_mask(attention_mask, sequence_length, batch_size)
            # scaled_dot_product_attention expects attention_mask shape to be
            # (batch, heads, source_length, target_length)
            attention_mask = attention_mask.view(batch_size, attn.heads, -1, attention_mask.shape[-1])

        if attn.group_norm is not None:
            hidden_states_org = attn.group_norm(hidden_states_org.swapaxes(1, 2)).swapaxes(1, 2)

        query = attn.to_q(hidden_states_org)
        key = attn.to_k(hidden_states_org)
        value = attn.to_v(hidden_states_org)

        inner_dim = key.shape[-1]
        head_dim = inner_dim // attn.heads

        query = query.view(batch_size, -1, attn.heads, head_dim).swapaxes(1, 2)
        key = key.view(batch_size, -1, attn.heads, head_dim).swapaxes(1, 2)
        value = value.view(batch_size, -1, attn.heads, head_dim).swapaxes(1, 2)

        # the output of sdp = (batch, num_heads, seq_len, head_dim)
        # TODO: add support for attn.scale when we move to Torch 2.1
        hidden_states_org = attn.scaled_dot_product_attention(
            query, key, value, attn_mask=attention_mask, dropout_p=0.0, is_causal=False
        )
        hidden_states_org = hidden_states_org.swapaxes(1, 2).reshape(batch_size, -1, attn.heads * head_dim)
        hidden_states_org = hidden_states_org.to(query.dtype)

        # linear proj
        hidden_states_org = attn.to_out[0](hidden_states_org)
        # dropout
        hidden_states_org = attn.to_out[1](hidden_states_org)

        if input_ndim == 4:
            hidden_states_org = hidden_states_org.swapaxes(-1, -2).reshape(batch_size, channel, height, width)

        # perturbed path (identity attention)
        batch_size, sequence_length, _ = hidden_states_ptb.shape

        if attn.group_norm is not None:
            hidden_states_ptb = attn.group_norm(hidden_states_ptb.swapaxes(1, 2)).swapaxes(1, 2)

        hidden_states_ptb = attn.to_v(hidden_states_ptb)
        hidden_states_ptb = hidden_states_ptb.to(query.dtype)

        # linear proj
        hidden_states_ptb = attn.to_out[0](hidden_states_ptb)
        # dropout
        hidden_states_ptb = attn.to_out[1](hidden_states_ptb)

        if input_ndim == 4:
            hidden_states_ptb = hidden_states_ptb.swapaxes(-1, -2).reshape(batch_size, channel, height, width)

        # cat
        hidden_states = ops.cat([hidden_states_org, hidden_states_ptb])

        if attn.residual_connection:
            hidden_states = hidden_states + residual

        hidden_states = hidden_states / attn.rescale_output_factor

        return hidden_states


@ms.jit_class
class PAGCFGIdentitySelfAttnProcessor2_0:
    r"""
    Processor for implementing PAG using scaled dot-product attention (enabled by default if you're using PyTorch 2.0).
    PAG reference: https://arxiv.org/abs/2403.17377
    """

    def __call__(
        self,
        attn: Attention,
        hidden_states: ms.Tensor,
        encoder_hidden_states: Optional[ms.Tensor] = None,
        attention_mask: Optional[ms.Tensor] = None,
        temb: Optional[ms.Tensor] = None,
    ) -> ms.Tensor:
        residual = hidden_states
        if attn.spatial_norm is not None:
            hidden_states = attn.spatial_norm(hidden_states, temb)

        input_ndim = hidden_states.ndim
        if input_ndim == 4:
            batch_size, channel, height, width = hidden_states.shape
            hidden_states = hidden_states.view(batch_size, channel, height * width).swapaxes(1, 2)
        else:
            batch_size, channel, height, width = None, None, None, None

        # chunk
        hidden_states_uncond, hidden_states_org, hidden_states_ptb = hidden_states.chunk(3)
        hidden_states_org = ops.cat([hidden_states_uncond, hidden_states_org])

        # original path
        batch_size, sequence_length, _ = hidden_states_org.shape

        if attention_mask is not None:
            attention_mask = attn.prepare_attention_mask(attention_mask, sequence_length, batch_size)
            # scaled_dot_product_attention expects attention_mask shape to be
            # (batch, heads, source_length, target_length)
            attention_mask = attention_mask.view(batch_size, attn.heads, -1, attention_mask.shape[-1])

        if attn.group_norm is not None:
            hidden_states_org = attn.group_norm(hidden_states_org.swapaxes(1, 2)).swapaxes(1, 2)

        query = attn.to_q(hidden_states_org)
        key = attn.to_k(hidden_states_org)
        value = attn.to_v(hidden_states_org)

        inner_dim = key.shape[-1]
        head_dim = inner_dim // attn.heads

        query = query.view(batch_size, -1, attn.heads, head_dim).swapaxes(1, 2)

        key = key.view(batch_size, -1, attn.heads, head_dim).swapaxes(1, 2)
        value = value.view(batch_size, -1, attn.heads, head_dim).swapaxes(1, 2)

        # the output of sdp = (batch, num_heads, seq_len, head_dim)
        # TODO: add support for attn.scale when we move to Torch 2.1
        hidden_states_org = attn.scaled_dot_product_attention(
            query, key, value, attn_mask=attention_mask, dropout_p=0.0, is_causal=False
        )

        hidden_states_org = hidden_states_org.swapaxes(1, 2).reshape(batch_size, -1, attn.heads * head_dim)
        hidden_states_org = hidden_states_org.to(query.dtype)

        # linear proj
        hidden_states_org = attn.to_out[0](hidden_states_org)
        # dropout
        hidden_states_org = attn.to_out[1](hidden_states_org)

        if input_ndim == 4:
            hidden_states_org = hidden_states_org.swapaxes(-1, -2).reshape(batch_size, channel, height, width)

        # perturbed path (identity attention)
        batch_size, sequence_length, _ = hidden_states_ptb.shape

        if attn.group_norm is not None:
            hidden_states_ptb = attn.group_norm(hidden_states_ptb.swapaxes(1, 2)).swapaxes(1, 2)

        value = attn.to_v(hidden_states_ptb)
        hidden_states_ptb = value
        hidden_states_ptb = hidden_states_ptb.to(query.dtype)

        # linear proj
        hidden_states_ptb = attn.to_out[0](hidden_states_ptb)
        # dropout
        hidden_states_ptb = attn.to_out[1](hidden_states_ptb)

        if input_ndim == 4:
            hidden_states_ptb = hidden_states_ptb.swapaxes(-1, -2).reshape(batch_size, channel, height, width)

        # cat
        hidden_states = ops.cat([hidden_states_org, hidden_states_ptb])

        if attn.residual_connection:
            hidden_states = hidden_states + residual

        hidden_states = hidden_states / attn.rescale_output_factor

        return hidden_states


@ms.jit_class
class FluxSingleAttnProcessor2_0(FluxAttnProcessor2_0):
    r"""
    Processor for implementing scaled dot-product attention (enabled by default if you're using PyTorch 2.0).
    """

    def __init__(self):
        deprecation_message = "`FluxSingleAttnProcessor2_0` is deprecated and will be removed in a future version. Please use `FluxAttnProcessor2_0` instead."
        deprecate("FluxSingleAttnProcessor2_0", "0.32.0", deprecation_message)
        super().__init__()


ADDED_KV_ATTENTION_PROCESSORS = (AttnAddedKVProcessor,)

CROSS_ATTENTION_PROCESSORS = (
    AttnProcessor,
    AttnProcessor2_0,
    IPAdapterAttnProcessor,
    XFormersAttnProcessor,
)

AttentionProcessor = Union[
    AttnProcessor,
    AttnProcessor2_0,
    FusedAttnProcessor2_0,
    XFormersAttnProcessor,
    AttnAddedKVProcessor,
    CustomDiffusionAttnProcessor,
    JointAttnProcessor2_0,
    FusedJointAttnProcessor2_0,
    HunyuanAttnProcessor2_0,
    PAGCFGIdentitySelfAttnProcessor2_0,
    PAGIdentitySelfAttnProcessor2_0,
    PAGCFGHunyuanAttnProcessor2_0,
    PAGHunyuanAttnProcessor2_0,
]<|MERGE_RESOLUTION|>--- conflicted
+++ resolved
@@ -1451,10 +1451,6 @@
 
 
 @ms.jit_class
-<<<<<<< HEAD
-class FluxAttnProcessor2_0:
-    """Attention processor used typically in processing the SD3-like self-attention projections."""
-=======
 class AuraFlowAttnProcessor2_0:
     """Attention processor used typically in processing Aura Flow."""
 
@@ -1636,14 +1632,9 @@
             return hidden_states
 
 
-# YiYi to-do: refactor rope related functions/classes
-def apply_rope(xq, xk, freqs_cis):
-    xq_ = xq.float().reshape(*xq.shape[:-1], -1, 1, 2)
-    xk_ = xk.float().reshape(*xk.shape[:-1], -1, 1, 2)
-    xq_out = freqs_cis[..., 0] * xq_[..., 0] + freqs_cis[..., 1] * xq_[..., 1]
-    xk_out = freqs_cis[..., 0] * xk_[..., 0] + freqs_cis[..., 1] * xk_[..., 1]
-    return xq_out.reshape(*xq.shape).type_as(xq), xk_out.reshape(*xk.shape).type_as(xk)
->>>>>>> 72ba26e6
+@ms.jit_class
+class FluxAttnProcessor2_0:
+    """Attention processor used typically in processing the SD3-like self-attention projections."""
 
     def __init__(self):
         # move importing from __call__ to __init__ as it is not supported in construct()
