# Copyright 2025 The HuggingFace Team. All rights reserved.
#
# This code is adapted from https://github.com/huggingface/diffusers
# with modifications to run diffusers on mindspore.
#
# Licensed under the Apache License, Version 2.0 (the "License");
# you may not use this file except in compliance with the License.
# You may obtain a copy of the License at
#
#     http://www.apache.org/licenses/LICENSE-2.0
#
# Unless required by applicable law or agreed to in writing, software
# distributed under the License is distributed on an "AS IS" BASIS,
# WITHOUT WARRANTIES OR CONDITIONS OF ANY KIND, either express or implied.
# See the License for the specific language governing permissions and
# limitations under the License.
import math
from typing import Callable, List, Optional, Tuple, Union

import mindspore as ms
import mindspore.mint.nn.functional as F
from mindspore import mint, nn, ops

from ..image_processor import IPAdapterMaskProcessor
from ..utils import deprecate, is_mindspore_version, logging
from ..utils.mindspore_utils import dtype_to_min
from .layers_compat import unflatten

logger = logging.get_logger(__name__)  # pylint: disable=invalid-name


class Attention(nn.Cell):
    r"""
    A cross attention layer.

    Parameters:
        query_dim (`int`):
            The number of channels in the query.
        cross_attention_dim (`int`, *optional*):
            The number of channels in the encoder_hidden_states. If not given, defaults to `query_dim`.
        heads (`int`,  *optional*, defaults to 8):
            The number of heads to use for multi-head attention.
        kv_heads (`int`,  *optional*, defaults to `None`):
            The number of key and value heads to use for multi-head attention. Defaults to `heads`. If
            `kv_heads=heads`, the model will use Multi Head Attention (MHA), if `kv_heads=1` the model will use Multi
            Query Attention (MQA) otherwise GQA is used.
        dim_head (`int`,  *optional*, defaults to 64):
            The number of channels in each head.
        dropout (`float`, *optional*, defaults to 0.0):
            The dropout probability to use.
        bias (`bool`, *optional*, defaults to False):
            Set to `True` for the query, key, and value linear layers to contain a bias parameter.
        upcast_attention (`bool`, *optional*, defaults to False):
            Set to `True` to upcast the attention computation to `float32`.
        upcast_softmax (`bool`, *optional*, defaults to False):
            Set to `True` to upcast the softmax computation to `float32`.
        cross_attention_norm (`str`, *optional*, defaults to `None`):
            The type of normalization to use for the cross attention. Can be `None`, `layer_norm`, or `group_norm`.
        cross_attention_norm_num_groups (`int`, *optional*, defaults to 32):
            The number of groups to use for the group norm in the cross attention.
        added_kv_proj_dim (`int`, *optional*, defaults to `None`):
            The number of channels to use for the added key and value projections. If `None`, no projection is used.
        norm_num_groups (`int`, *optional*, defaults to `None`):
            The number of groups to use for the group norm in the attention.
        spatial_norm_dim (`int`, *optional*, defaults to `None`):
            The number of channels to use for the spatial normalization.
        out_bias (`bool`, *optional*, defaults to `True`):
            Set to `True` to use a bias in the output linear layer.
        scale_qk (`bool`, *optional*, defaults to `True`):
            Set to `True` to scale the query and key by `1 / sqrt(dim_head)`.
        only_cross_attention (`bool`, *optional*, defaults to `False`):
            Set to `True` to only use cross attention and not added_kv_proj_dim. Can only be set to `True` if
            `added_kv_proj_dim` is not `None`.
        eps (`float`, *optional*, defaults to 1e-5):
            An additional value added to the denominator in group normalization that is used for numerical stability.
        rescale_output_factor (`float`, *optional*, defaults to 1.0):
            A factor to rescale the output by dividing it with this value.
        residual_connection (`bool`, *optional*, defaults to `False`):
            Set to `True` to add the residual connection to the output.
        _from_deprecated_attn_block (`bool`, *optional*, defaults to `False`):
            Set to `True` if the attention block is loaded from a deprecated state dict.
        processor (`AttnProcessor`, *optional*, defaults to `None`):
            The attention processor to use. If `None`, defaults to `AttnProcessor2_0` if `torch 2.x` is used and
            `AttnProcessor` otherwise.
    """

    def __init__(
        self,
        query_dim: int,
        cross_attention_dim: Optional[int] = None,
        heads: int = 8,
        kv_heads: Optional[int] = None,
        dim_head: int = 64,
        dropout: float = 0.0,
        bias: bool = False,
        upcast_attention: bool = False,
        upcast_softmax: bool = False,
        cross_attention_norm: Optional[str] = None,
        cross_attention_norm_num_groups: int = 32,
        qk_norm: Optional[str] = None,
        added_kv_proj_dim: Optional[int] = None,
        added_proj_bias: Optional[bool] = True,
        norm_num_groups: Optional[int] = None,
        spatial_norm_dim: Optional[int] = None,
        out_bias: bool = True,
        scale_qk: bool = True,
        only_cross_attention: bool = False,
        eps: float = 1e-5,
        rescale_output_factor: float = 1.0,
        residual_connection: bool = False,
        _from_deprecated_attn_block: bool = False,
        processor: Optional["AttnProcessor"] = None,
        out_dim: int = None,
        out_context_dim: int = None,
        context_pre_only=None,
        pre_only=False,
        elementwise_affine: bool = True,
        is_causal: bool = False,
    ):
        super().__init__()

        # To prevent circular import.
        from .normalization import FP32LayerNorm, LpNorm, RMSNorm

        self.inner_dim = out_dim if out_dim is not None else dim_head * heads
        self.inner_kv_dim = self.inner_dim if kv_heads is None else dim_head * kv_heads
        self.query_dim = query_dim
        self.use_bias = bias
        self.is_cross_attention = cross_attention_dim is not None
        self.cross_attention_dim = cross_attention_dim if cross_attention_dim is not None else query_dim
        self.upcast_attention = upcast_attention
        self.upcast_softmax = upcast_softmax
        self.rescale_output_factor = rescale_output_factor
        self.residual_connection = residual_connection
        self.dropout = dropout
        self.fused_projections = False
        self.out_dim = out_dim if out_dim is not None else query_dim
        self.out_context_dim = out_context_dim if out_context_dim is not None else query_dim
        self.context_pre_only = context_pre_only
        self.pre_only = pre_only
        self.is_causal = is_causal

        # we make use of this private variable to know whether this class is loaded
        # with an deprecated state dict so that we can convert it on the fly
        self._from_deprecated_attn_block = _from_deprecated_attn_block

        self.scale_qk = scale_qk
        self.scale = dim_head**-0.5 if self.scale_qk else 1.0
        # use `scale_sqrt` for ops.baddbmm to get same outputs with torch.baddbmm in fp16
        self.scale_sqrt = float(math.sqrt(self.scale))

        self.heads = out_dim // dim_head if out_dim is not None else heads
        # for slice_size > 0 the attention score computation
        # is split across the batch axis to save memory
        # You can set slice_size with `set_attention_slice`
        self.sliceable_head_dim = heads

        self.added_kv_proj_dim = added_kv_proj_dim
        self.only_cross_attention = only_cross_attention

        if self.added_kv_proj_dim is None and self.only_cross_attention:
            raise ValueError(
                "`only_cross_attention` can only be set to True if `added_kv_proj_dim` is not None. Make sure to set either `only_cross_attention=False` or define `added_kv_proj_dim`."  # noqa: E501
            )

        if norm_num_groups is not None:
            self.group_norm = mint.nn.GroupNorm(
                num_channels=query_dim, num_groups=norm_num_groups, eps=eps, affine=True
            )
        else:
            self.group_norm = None

        if spatial_norm_dim is not None:
            self.spatial_norm = SpatialNorm(f_channels=query_dim, zq_channels=spatial_norm_dim)
        else:
            self.spatial_norm = None

        if qk_norm is None:
            self.norm_q = None
            self.norm_k = None
        elif qk_norm == "layer_norm":
            self.norm_q = mint.nn.LayerNorm(dim_head, eps=eps, elementwise_affine=elementwise_affine)
            self.norm_k = mint.nn.LayerNorm(dim_head, eps=eps, elementwise_affine=elementwise_affine)
        elif qk_norm == "fp32_layer_norm":
            self.norm_q = FP32LayerNorm(dim_head, elementwise_affine=False, bias=False, eps=eps)
            self.norm_k = FP32LayerNorm(dim_head, elementwise_affine=False, bias=False, eps=eps)
        elif qk_norm == "layer_norm_across_heads":
            # Lumina applies qk norm across all heads
            self.norm_q = mint.nn.LayerNorm(dim_head * heads, eps=eps)
            self.norm_k = mint.nn.LayerNorm(dim_head * kv_heads, eps=eps)
        elif qk_norm == "rms_norm":
            self.norm_q = RMSNorm(dim_head, eps=eps, elementwise_affine=elementwise_affine)
            self.norm_k = RMSNorm(dim_head, eps=eps, elementwise_affine=elementwise_affine)
        elif qk_norm == "rms_norm_across_heads":
            # LTX applies qk norm across all heads
            self.norm_q = RMSNorm(dim_head * heads, eps=eps)
            self.norm_k = RMSNorm(dim_head * kv_heads, eps=eps)
        elif qk_norm == "l2":
            self.norm_q = LpNorm(p=2, dim=-1, eps=eps)
            self.norm_k = LpNorm(p=2, dim=-1, eps=eps)
        else:
            raise ValueError(
                f"unknown qk_norm: {qk_norm}. Should be one of None, 'layer_norm', 'fp32_layer_norm', 'layer_norm_across_heads', 'rms_norm', 'rms_norm_across_heads', 'l2'."  # noqa
            )

        if cross_attention_norm is None:
            self.norm_cross = None
        elif cross_attention_norm == "layer_norm":
            self.norm_cross = mint.nn.LayerNorm(self.cross_attention_dim)
        elif cross_attention_norm == "group_norm":
            if self.added_kv_proj_dim is not None:
                # The given `encoder_hidden_states` are initially of shape
                # (batch_size, seq_len, added_kv_proj_dim) before being projected
                # to (batch_size, seq_len, cross_attention_dim). The norm is applied
                # before the projection, so we need to use `added_kv_proj_dim` as
                # the number of channels for the group norm.
                norm_cross_num_channels = added_kv_proj_dim
            else:
                norm_cross_num_channels = self.cross_attention_dim

            self.norm_cross = mint.nn.GroupNorm(
                num_channels=norm_cross_num_channels, num_groups=cross_attention_norm_num_groups, eps=1e-5, affine=True
            )
        else:
            raise ValueError(
                f"unknown cross_attention_norm: {cross_attention_norm}. Should be None, 'layer_norm' or 'group_norm'"
            )

        self.to_q = mint.nn.Linear(query_dim, self.inner_dim, bias=bias)

        if not self.only_cross_attention:
            # only relevant for the `AddedKVProcessor` classes
            self.to_k = mint.nn.Linear(self.cross_attention_dim, self.inner_kv_dim, bias=bias)
            self.to_v = mint.nn.Linear(self.cross_attention_dim, self.inner_kv_dim, bias=bias)
        else:
            self.to_k = None
            self.to_v = None

        self.added_proj_bias = added_proj_bias
        if self.added_kv_proj_dim is not None:
            self.add_k_proj = mint.nn.Linear(added_kv_proj_dim, self.inner_kv_dim, bias=added_proj_bias)
            self.add_v_proj = mint.nn.Linear(added_kv_proj_dim, self.inner_kv_dim, bias=added_proj_bias)
            if self.context_pre_only is not None:
                self.add_q_proj = mint.nn.Linear(added_kv_proj_dim, self.inner_dim, bias=added_proj_bias)
        else:
            self.add_q_proj = None
            self.add_k_proj = None
            self.add_v_proj = None

        if not self.pre_only:
            self.to_out = nn.CellList(
                [mint.nn.Linear(self.inner_dim, self.out_dim, bias=out_bias), mint.nn.Dropout(p=dropout)]
            )
        else:
            self.to_out = None

        if self.context_pre_only is not None and not self.context_pre_only:
            self.to_add_out = mint.nn.Linear(self.inner_dim, self.out_dim, bias=out_bias)
        else:
            self.to_add_out = None

        if qk_norm is not None and added_kv_proj_dim is not None:
            if qk_norm == "layer_norm":
                self.norm_added_q = mint.nn.LayerNorm(dim_head, eps=eps, elementwise_affine=elementwise_affine)
                self.norm_added_k = mint.nn.LayerNorm(dim_head, eps=eps, elementwise_affine=elementwise_affine)
            elif qk_norm == "fp32_layer_norm":
                self.norm_added_q = FP32LayerNorm(dim_head, elementwise_affine=False, bias=False, eps=eps)
                self.norm_added_k = FP32LayerNorm(dim_head, elementwise_affine=False, bias=False, eps=eps)
            elif qk_norm == "rms_norm":
                self.norm_added_q = RMSNorm(dim_head, eps=eps)
                self.norm_added_k = RMSNorm(dim_head, eps=eps)
            elif qk_norm == "rms_norm_across_heads":
                # Wan applies qk norm across all heads
                # Wan also doesn't apply a q norm
                self.norm_added_q = None
                self.norm_added_k = RMSNorm(dim_head * kv_heads, eps=eps)
            else:
                raise ValueError(
                    f"unknown qk_norm: {qk_norm}. Should be one of `None,'layer_norm','fp32_layer_norm','rms_norm'`"
                )
        else:
            self.norm_added_q = None
            self.norm_added_k = None

        # MindSpore flash attention settings
        # flash attention only supports fp16 and bf 16, force cast to fp16 defaultly
        self.fa_op_available = (
            is_mindspore_version(">=", "2.3.0") and ms.get_context("device_target").lower() == "ascend"
        )
        self._enable_flash_sdp = True
        self.set_flash_attention_force_cast_dtype(ms.float16)

        # set attention processor
        # We use the AttnProcessor2_0 by default when torch 2.x is used which uses
        # torch.nn.functional.scaled_dot_product_attention for native Flash/memory_efficient_attention
        # but only if it has the default `scale` argument. TODO remove scale_qk check when we move to torch 2.1
        if processor is None:
            processor = AttnProcessor2_0() if self.scale_qk else AttnProcessor()
        self.processor = processor

    def set_use_memory_efficient_attention_xformers(
        self, use_memory_efficient_attention_xformers: bool, attention_op: Optional[Callable] = None
    ) -> None:
        r"""
        Set whether to use memory efficient attention from `xformers` or not.

        Args:
            use_memory_efficient_attention_xformers (`bool`):
                Whether to use memory efficient attention from `xformers` or not.
            attention_op (`Callable`, *optional*):
                Not supported for now.
        """
        if use_memory_efficient_attention_xformers:
            if not hasattr(ops.operations.nn_ops, "FlashAttentionScore"):
                raise ModuleNotFoundError(
                    f"Memory efficient attention on mindspore uses flash attention under the hoods. "
                    f"The implementation of flash attention is `FlashAttentionScore`, "
                    f"which should be available in `mindspore.ops.operations.nn_ops`. "
                    f"However, we cannot find it in current environment(mindspore version: {ms.__version__})."
                )
            elif ms.get_context("device_target") != "Ascend":
                raise ValueError(
                    f"Memory efficient attention is only available for Ascend, "
                    f"but got current device: {ms.get_context('device_target')}"
                )
            else:
                try:
                    # Make sure we can run the memory efficient attention
                    flash_attn = ops.operations.nn_ops.FlashAttentionScore(1, input_layout="BSH")
                    q = mint.randn(1, 16, 64, dtype=ms.float16)
                    _ = flash_attn(q, q, q)
                except Exception as e:
                    raise e

            # The following lines is a patch for flash attn, which calculates implicit padding on head_dim.
            # TODO: Remove it if flash attention has better supports.
            import bisect

            self.flash_attn_valid_head_dims = [64, 80, 96, 120, 128, 256]
            self.head_dim = self.inner_dim // self.heads
            if self.head_dim in self.flash_attn_valid_head_dims:
                self.head_dim_padding = 0
            else:
                minimum_larger_index = bisect.bisect_right(self.flash_attn_valid_head_dims, self.head_dim)
                if minimum_larger_index >= len(self.flash_attn_valid_head_dims):
                    self.head_dim_padding = -1  # head_dim is bigger than the largest one, we cannot do padding
                else:
                    self.head_dim_padding = self.flash_attn_valid_head_dims[minimum_larger_index] - self.head_dim

            if self.head_dim_padding == 0:
                logger.info(
                    f"The head dimension of '{self.to_q.weight.name[:-12]}' is {self.head_dim}. "
                    f"Successfully set to use the flash attention."
                )
                processor = XFormersAttnProcessor(attention_op=attention_op)
            elif self.head_dim_padding > 0:
                logger.warning(
                    f"Flash attention requires that the head dimension must be one of "
                    f"{self.flash_attn_valid_head_dims}, but got {self.head_dim} in '{self.to_q.weight.name[:-12]}'. "
                    f"We will implicitly pad the head dimension to {self.head_dim + self.head_dim_padding}."
                )
                processor = XFormersAttnProcessor(attention_op=attention_op)
            else:
                logger.warning(
                    f"Flash attention requires that the head dimension must be one of "
                    f"{self.flash_attn_valid_head_dims}, but got {self.head_dim} in '{self.to_q.weight.name[:-12]}'. "
                    f"Fallback to the vanilla implementation of attention."
                )
                processor = AttnProcessor()

            # # The following lines is a patch for flash attn, which fallbacks to vanilla attn if head_dim is invalid.
            # # TODO: Remove it if flash attention has better supports.
            # self.flash_attn_valid_head_dims = [64, 80, 96, 120, 128, 256]
            # self.head_dim = self.inner_dim // self.heads
            # self.head_dim_padding = 0
            # if self.head_dim in self.flash_attn_valid_head_dims:
            #     logger.info(
            #         f"The head dimension of '{self.to_q.weight.name[:-12]}' is {self.head_dim}. "
            #         f"Successfully set to use the flash attention."
            #     )
            #     processor = XFormersAttnProcessor(attention_op=attention_op)
            # else:
            #     logger.warning(
            #         f"Flash attention requires that the head dimension must be one of "
            #         f"{self.flash_attn_valid_head_dims}, but got {self.head_dim} in '{self.to_q.weight.name[:-12]}'. "
            #         f"Fallback to the vanilla implementation of attention."
            #     )
            #     processor = AttnProcessor()
        else:
            # set attention processor
            # We use the AttnProcessor2_0 by default when torch 2.x is used which uses
            # torch.nn.functional.scaled_dot_product_attention for native Flash/memory_efficient_attention
            # but only if it has the default `scale` argument. TODO remove scale_qk check when we move to torch 2.1
            processor = AttnProcessor()

        self.set_processor(processor)

    def set_processor(self, processor: "AttnProcessor") -> None:
        r"""
        Set the attention processor to use.

        Args:
            processor (`AttnProcessor`):
                The attention processor to use.
        """
        # if current processor is in `self._modules` and if passed `processor` is not, we need to
        # pop `processor` from `self._modules`
        if hasattr(self, "processor") and isinstance(self.processor, nn.Cell) and not isinstance(processor, nn.Cell):
            logger.info(f"You are removing possibly trained weights of {self.processor} with {processor}")
            self._cells.pop("processor")

        self.processor = processor

    def get_processor(self) -> "AttentionProcessor":
        r"""
        Get the attention processor in use.

        Returns:
            "AttentionProcessor": The attention processor in use.
        """
        return self.processor

    def construct(
        self,
        hidden_states: ms.Tensor,
        encoder_hidden_states: Optional[ms.Tensor] = None,
        attention_mask: Optional[ms.Tensor] = None,
        **cross_attention_kwargs,
    ) -> ms.Tensor:
        r"""
        The forward method of the `Attention` class.

        Args:
            hidden_states (`ms.Tensor`):
                The hidden states of the query.
            encoder_hidden_states (`ms.Tensor`, *optional*):
                The hidden states of the encoder.
            attention_mask (`ms.Tensor`, *optional*):
                The attention mask to use. If `None`, no mask is applied.
            **cross_attention_kwargs:
                Additional keyword arguments to pass along to the cross attention.

        Returns:
            `ms.Tensor`: The output of the attention layer.
        """
        # The `Attention` class can call different attention processors / attention functions
        # here we simply pass along all tensors to the selected processor class
        # For standard processors that are defined here, `**cross_attention_kwargs` is empty
        return self.processor(
            self,
            hidden_states,
            encoder_hidden_states=encoder_hidden_states,
            attention_mask=attention_mask,
            **cross_attention_kwargs,
        )

    def batch_to_head_dim(self, tensor: ms.Tensor) -> ms.Tensor:
        r"""
        Reshape the tensor from `[batch_size, seq_len, dim]` to `[batch_size // heads, seq_len, dim * heads]`. `heads`
        is the number of heads initialized while constructing the `Attention` class.

        Args:
            tensor (`ms.Tensor`): The tensor to reshape.

        Returns:
            `ms.Tensor`: The reshaped tensor.
        """
        head_size = self.heads
        batch_size, seq_len, dim = tensor.shape
        tensor = tensor.reshape(batch_size // head_size, head_size, seq_len, dim)
        tensor = tensor.permute(0, 2, 1, 3).reshape(batch_size // head_size, seq_len, dim * head_size)
        return tensor

    def head_to_batch_dim(self, tensor: ms.Tensor, out_dim: int = 3) -> ms.Tensor:
        r"""
        Reshape the tensor from `[batch_size, seq_len, dim]` to `[batch_size, seq_len, heads, dim // heads]` `heads` is
        the number of heads initialized while constructing the `Attention` class.

        Args:
            tensor (`ms.Tensor`): The tensor to reshape.
            out_dim (`int`, *optional*, defaults to `3`): The output dimension of the tensor. If `3`, the tensor is
                reshaped to `[batch_size * heads, seq_len, dim // heads]`.

        Returns:
            `ms.Tensor`: The reshaped tensor.
        """
        head_size = self.heads
        if tensor.ndim == 3:
            batch_size, seq_len, dim = tensor.shape
            extra_dim = 1
        else:
            batch_size, extra_dim, seq_len, dim = tensor.shape
        tensor = tensor.reshape(batch_size, seq_len * extra_dim, head_size, dim // head_size)
        tensor = tensor.permute(0, 2, 1, 3)

        if out_dim == 3:
            tensor = tensor.reshape(batch_size * head_size, seq_len * extra_dim, dim // head_size)

        return tensor

    def get_attention_scores(
        self, query: ms.Tensor, key: ms.Tensor, attention_mask: Optional[ms.Tensor] = None
    ) -> ms.Tensor:
        r"""
        Compute the attention scores.

        Args:
            query (`ms.Tensor`): The query tensor.
            key (`ms.Tensor`): The key tensor.
            attention_mask (`ms.Tensor`, *optional*): The attention mask to use. If `None`, no mask is applied.

        Returns:
            `ms.Tensor`: The attention probabilities/scores.
        """
        dtype = query.dtype
        if self.upcast_attention:
            query = query.float()
            key = key.float()

        if attention_mask is None:
            attention_scores = mint.bmm(
                query * self.scale_sqrt,
                key.swapaxes(-1, -2) * self.scale_sqrt,
            )
        else:
            attention_scores = mint.baddbmm(
                attention_mask.to(query.dtype),
                query * self.scale_sqrt,
                key.swapaxes(-1, -2) * self.scale_sqrt,
                beta=1,
                alpha=1,
            )

        if self.upcast_softmax:
            attention_scores = attention_scores.float()

        attention_probs = mint.softmax(attention_scores, dim=-1)

        attention_probs = attention_probs.to(dtype)

        return attention_probs

    def prepare_attention_mask(
        self, attention_mask: ms.Tensor, target_length: int, batch_size: int, out_dim: int = 3
    ) -> Optional[ms.Tensor]:
        r"""
        Prepare the attention mask for the attention computation.

        Args:
            attention_mask (`ms.Tensor`):
                The attention mask to prepare.
            target_length (`int`):
                The target length of the attention mask. This is the length of the attention mask after padding.
            batch_size (`int`):
                The batch size, which is used to repeat the attention mask.
            out_dim (`int`, *optional*, defaults to `3`):
                The output dimension of the attention mask. Can be either `3` or `4`.

        Returns:
            `ms.Tensor`: The prepared attention mask.
        """
        head_size = self.heads
        if attention_mask is None:
            return attention_mask

        current_length = attention_mask.shape[-1]
        if current_length != target_length:
            # TODO: for pipelines such as stable-diffusion, padding cross-attn mask:
            #       we want to instead pad by (0, remaining_length), where remaining_length is:
            #       remaining_length: int = target_length - current_length
            # TODO: re-enable tests/models/test_models_unet_2d_condition.py#test_model_xattn_padding
            attention_mask = mint.nn.functional.pad(attention_mask, (0, target_length), value=0.0)

        # bool input dtype is not supported in tensor.repeat_interleave
        attention_mask_dtype = attention_mask.dtype
        if attention_mask_dtype == ms.bool_:
            attention_mask = attention_mask.float()

        if out_dim == 3:
            if attention_mask.shape[0] < batch_size * head_size:
                attention_mask = attention_mask.repeat_interleave(
                    head_size, dim=0, output_size=attention_mask.shape[0] * head_size
                )
        elif out_dim == 4:
            attention_mask = attention_mask.unsqueeze(1)
            attention_mask = attention_mask.repeat_interleave(
                head_size, dim=1, output_size=attention_mask.shape[1] * head_size
            )

        if attention_mask_dtype == ms.bool_:
            attention_mask = attention_mask.bool()

        return attention_mask

    def norm_encoder_hidden_states(self, encoder_hidden_states: ms.Tensor) -> ms.Tensor:
        r"""
        Normalize the encoder hidden states. Requires `self.norm_cross` to be specified when constructing the
        `Attention` class.

        Args:
            encoder_hidden_states (`ms.Tensor`): Hidden states of the encoder.

        Returns:
            `ms.Tensor`: The normalized encoder hidden states.
        """
        assert self.norm_cross is not None, "self.norm_cross must be defined to call self.norm_encoder_hidden_states"

        if isinstance(self.norm_cross, mint.nn.LayerNorm):
            encoder_hidden_states = self.norm_cross(encoder_hidden_states)
        elif isinstance(self.norm_cross, mint.nn.GroupNorm):
            # Group norm norms along the channels dimension and expects
            # input to be in the shape of (N, C, *). In this case, we want
            # to norm along the hidden dimension, so we need to move
            # (batch_size, sequence_length, hidden_size) ->
            # (batch_size, hidden_size, sequence_length)
            encoder_hidden_states = encoder_hidden_states.swapaxes(1, 2)
            encoder_hidden_states = self.norm_cross(encoder_hidden_states)
            encoder_hidden_states = encoder_hidden_states.swapaxes(1, 2)
        else:
            assert False

        return encoder_hidden_states

    def fuse_projections(self, fuse=True):
        dtype = self.to_q.weight.dtype

        if not self.is_cross_attention:
            # fetch weight matrices.
            concatenated_weights = mint.cat([self.to_q.weight, self.to_k.weight, self.to_v.weight])
            in_features = concatenated_weights.shape[1]
            out_features = concatenated_weights.shape[0]

            # create a new single projection layer and copy over the weights.
            self.to_qkv = mint.nn.Linear(in_features, out_features, bias=self.use_bias, dtype=dtype)
            self.to_qkv.weight.set_data(concatenated_weights)
            if self.use_bias:
                concatenated_bias = mint.cat([self.to_q.bias, self.to_k.bias, self.to_v.bias])
                self.to_qkv.bias.set_data(concatenated_bias)

        else:
            concatenated_weights = mint.cat([self.to_k.weight, self.to_v.weight])
            in_features = concatenated_weights.shape[1]
            out_features = concatenated_weights.shape[0]

            self.to_kv = mint.nn.Linear(in_features, out_features, bias=self.use_bias, dtype=dtype)
            self.to_kv.weight.set_data(concatenated_weights)
            if self.use_bias:
                concatenated_bias = mint.cat([self.to_k.bias, self.to_v.bias])
                self.to_kv.bias.set_data(concatenated_bias)

        # handle added projections for SD3 and others.
        if (
            getattr(self, "add_q_proj", None) is not None
            and getattr(self, "add_k_proj", None) is not None
            and getattr(self, "add_v_proj", None) is not None
        ):
            concatenated_weights = mint.cat([self.add_q_proj.weight, self.add_k_proj.weight, self.add_v_proj.weight])
            in_features = concatenated_weights.shape[1]
            out_features = concatenated_weights.shape[0]

            self.to_added_qkv = mint.nn.Linear(in_features, out_features, bias=self.added_proj_bias, dtype=dtype)
            self.to_added_qkv.weight.set_data(concatenated_weights)
            if self.added_proj_bias:
                concatenated_bias = mint.cat([self.add_q_proj.bias, self.add_k_proj.bias, self.add_v_proj.bias])
                self.to_added_qkv.bias.set_data(concatenated_bias)

        self.fused_projections = fuse

    def enable_flash_sdp(self, enabled: bool):
        r"""
        .. warning:: This flag is beta and subject to change.

        Enables or disables flash scaled dot product attention.
        """
        self._enable_flash_sdp = enabled

    def set_flash_attention_force_cast_dtype(self, force_cast_dtype: Optional[ms.Type]):
        r"""
        Since the flash-attention operator in MindSpore only supports float16 and bfloat16 data types,
        we need to manually set whether to force data type conversion.

        When the attention interface encounters data of an unsupported data type, if `force_cast_dtype`
        is not None, the function will forcibly convert the data to `force_cast_dtype` for computation
        and then restore it to the original data type afterward. If `force_cast_dtype` is None, it will
        fall back to the original attention calculation using mathematical formulas.

        Parameters:
            force_cast_dtype (Optional): The data type to which the input data should be forcibly converted.
                                         If None, no forced conversion is performed.
        """
        self.fa_force_dtype = force_cast_dtype

    def scaled_dot_product_attention(
        self,
        query: ms.Tensor,
        key: ms.Tensor,
        value: ms.Tensor,
        attn_mask: Optional[ms.Tensor] = None,
        dropout_p: float = 0.0,
        is_causal: bool = False,
        scale: Optional[float] = None,
    ):
        r"""
        Perform scaled dot-product attention using either the flash attention operator or the mathematical
        formula-based attention, depending on the availability of the flash attention operator and the
        data-types of the inputs.

        Parameters:
            query (ms.Tensor): The query tensor.
            key (ms.Tensor): The key tensor.
            value (ms.Tensor): The value tensor.
            attn_mask (Optional[ms.Tensor], optional): The attention mask tensor. Defaults to None.
            dropout_p (float, optional): The dropout probability. Defaults to 0.0.
            is_causal (bool): Un-used. Aligned with Torch
            scale (float, optional): scaled value

        Returns:
            ms.Tensor: The result of the scaled dot-product attention.

        Notes:
            - If the flash attention operator is not available (`self.fa_op_available` is False),
              the function falls back to the mathematical formula-based attention.
            - If the data types of `query`, `key`, and `value` are either `float16` or `bfloat16`, the
              flash-attention operator is used directly.
            - If `self.fa_force_dtype` is set to `float16` or `bfloat16`, the input tensors are cast to
              this data-type, the flash attention operator is applied, and the result is cast back to the
              original data type of `query`.
            - Otherwise, the function falls back to the mathematical formula-based attention.
        """
        head_dim = query.shape[-1]

        # Note: PyTorch's SDPA and MindSpore's FA handle `attention_mask` slightly differently.
        # In PyTorch, if the mask is not boolean (e.g., float32 with 0/1 values), it is interpreted
        # as an additive bias: `attn_bias = attn_mask + attn_bias`.
        # This implicit branch may lead to issues if the pipeline mistakenly provides
        # a 0/1 float mask instead of a boolean mask.
        # While this behavior is consistent with HF Diffusers for now,
        # it may still be a potential bug source worth validating.
        if attn_mask is not None and attn_mask.dtype != ms.bool_ and 1.0 in attn_mask:
            L, S = query.shape[-2], key.shape[-2]
            scale_factor = 1 / math.sqrt(query.shape[-1]) if scale is None else scale
            attn_bias = mint.zeros((L, S), dtype=query.dtype)
            if is_causal:
                assert attn_mask is None
                temp_mask = mint.ones((L, S), dtype=ms.bool_).tril(diagonal=0)
                attn_bias = attn_bias.masked_fill(temp_mask.logical_not(), float("-inf"))
                attn_bias.to(query.dtype)

            if attn_mask is not None:
                if attn_mask.dtype == ms.bool_:
                    attn_bias = attn_bias.masked_fill(attn_mask.logical_not(), float("-inf"))
                else:
                    attn_bias = attn_mask + attn_bias

            attn_weight = mint.matmul(query, key.swapaxes(-2, -1)) * scale_factor
            attn_weight += attn_bias
            attn_weight = mint.softmax(attn_weight, dim=-1)
            attn_weight = ops.dropout(attn_weight, dropout_p, training=True)
            return mint.matmul(attn_weight, value)

        if not (self.fa_op_available and self._enable_flash_sdp):
            return self.math_attention_op(query, key, value, attn_mask)
        elif head_dim > 512:
            logger.warning("Flash attention requires that the head dimension must <= 512")
            return self.math_attention_op(query, key, value, attn_mask)
        elif query.dtype in (ms.float16, ms.bfloat16):
            return self.flash_attention_op(query, key, value, attn_mask, keep_prob=1 - dropout_p, scale=scale)
        elif self.fa_force_dtype in (ms.float16, ms.bfloat16):
            return self.flash_attention_op(
                query.to(self.fa_force_dtype),
                key.to(self.fa_force_dtype),
                value.to(self.fa_force_dtype),
                attn_mask,
                keep_prob=1 - dropout_p,
                scale=scale,
            ).to(query.dtype)
        else:
            return self.math_attention_op(query, key, value, attn_mask)

    def math_attention_op(
        self,
        query: ms.Tensor,
        key: ms.Tensor,
        value: ms.Tensor,
        attn_mask: Optional[ms.Tensor] = None,
    ):
        # Adapted from mindone.diffusers.models.unets.unet_2d_condition.UNet2DConditionModel.construct
        if attn_mask is not None and attn_mask.dtype == ms.bool_:
            attn_mask = mint.logical_not(attn_mask) * dtype_to_min(query.dtype)

        has_extra_dims = query.ndim > 3
        # adapt to graph mode
        origin_query_shape = None
        if has_extra_dims:
            origin_query_shape = query.shape
            query = query.reshape(-1, query.shape[-2], query.shape[-1])
            key = key.reshape(-1, key.shape[-2], key.shape[-1])
            value = value.reshape(-1, value.shape[-2], value.shape[-1])
        else:
            origin_query_shape = None

        attention_probs = self.get_attention_scores(query, key, attn_mask)
        hidden_states = mint.bmm(attention_probs, value)

        if has_extra_dims:
            hidden_states = hidden_states.reshape(*origin_query_shape)

        return hidden_states

    def flash_attention_op(
        self,
        query: ms.Tensor,
        key: ms.Tensor,
        value: ms.Tensor,
        attn_mask: Optional[ms.Tensor] = None,
        keep_prob: float = 1.0,
        scale: Optional[float] = None,
    ):
        # For most scenarios, qkv has been processed into a BNSD layout before sdp
        input_layout = "BNSD"
        head_num = query.shape[1]

        # In case qkv is 3-dim after `head_to_batch_dim`
        if query.ndim == 3:
            input_layout = "BSH"
            head_num = 1

        # process `attn_mask` as logic is different between PyTorch and Mindspore
        # In MindSpore, False indicates retention and True indicates discard, in PyTorch it is the opposite
        if attn_mask is not None:
            attn_mask = mint.logical_not(attn_mask) if attn_mask.dtype == ms.bool_ else attn_mask.bool()
            attn_mask = mint.broadcast_to(
                attn_mask, (attn_mask.shape[0], attn_mask.shape[1], query.shape[-2], key.shape[-2])
            )[:, :1, :, :]

        return ops.operations.nn_ops.FlashAttentionScore(
            head_num=head_num, keep_prob=keep_prob, scale_value=scale or self.scale, input_layout=input_layout
        )(query, key, value, None, None, None, attn_mask)[3]


class SanaMultiscaleAttentionProjection(nn.Cell):
    def __init__(
        self,
        in_channels: int,
        num_attention_heads: int,
        kernel_size: int,
    ) -> None:
        super().__init__()

        channels = 3 * in_channels
        self.proj_in = mint.nn.Conv2d(
            channels,
            channels,
            kernel_size,
            padding=kernel_size // 2,
            groups=channels,
            bias=False,
        )
        self.proj_out = mint.nn.Conv2d(channels, channels, 1, 1, padding=0, groups=3 * num_attention_heads, bias=False)

    def construct(self, hidden_states: ms.Tensor) -> ms.Tensor:
        hidden_states = self.proj_in(hidden_states)
        hidden_states = self.proj_out(hidden_states)
        return hidden_states


class SanaMultiscaleLinearAttention(nn.Cell):
    r"""Lightweight multi-scale linear attention"""

    def __init__(
        self,
        in_channels: int,
        out_channels: int,
        num_attention_heads: Optional[int] = None,
        attention_head_dim: int = 8,
        mult: float = 1.0,
        norm_type: str = "batch_norm",
        kernel_sizes: Tuple[int, ...] = (5,),
        eps: float = 1e-15,
        residual_connection: bool = False,
    ):
        super().__init__()

        # To prevent circular import
        from .normalization import get_normalization

        self.eps = eps
        self.attention_head_dim = attention_head_dim
        self.norm_type = norm_type
        self.residual_connection = residual_connection

        num_attention_heads = (
            int(in_channels // attention_head_dim * mult) if num_attention_heads is None else num_attention_heads
        )
        inner_dim = num_attention_heads * attention_head_dim

        self.to_q = mint.nn.Linear(in_channels, inner_dim, bias=False)
        self.to_k = mint.nn.Linear(in_channels, inner_dim, bias=False)
        self.to_v = mint.nn.Linear(in_channels, inner_dim, bias=False)

        to_qkv_multiscale = []
        for kernel_size in kernel_sizes:
            to_qkv_multiscale.append(SanaMultiscaleAttentionProjection(inner_dim, num_attention_heads, kernel_size))
        self.to_qkv_multiscale = nn.CellList(to_qkv_multiscale)

        self.nonlinearity = mint.nn.ReLU()
        self.to_out = mint.nn.Linear(inner_dim * (1 + len(kernel_sizes)), out_channels, bias=False)
        self.norm_out = get_normalization(norm_type, num_features=out_channels)

        self.processor = SanaMultiscaleAttnProcessor2_0()

    def apply_linear_attention(self, query: ms.Tensor, key: ms.Tensor, value: ms.Tensor) -> ms.Tensor:
        value = F.pad(value, (0, 0, 0, 1), mode="constant", value=1)  # Adds padding
        scores = mint.matmul(value, key.swapaxes(-1, -2))
        hidden_states = mint.matmul(scores, query)

        hidden_states = hidden_states.to(dtype=ms.float32)
        hidden_states = hidden_states[:, :, :-1] / (hidden_states[:, :, -1:] + self.eps)
        return hidden_states

    def apply_quadratic_attention(self, query: ms.Tensor, key: ms.Tensor, value: ms.Tensor) -> ms.Tensor:
        scores = mint.matmul(key.swapaxes(-1, -2), query)
        scores = scores.to(dtype=ms.float32)
        scores = scores / (mint.sum(scores, dim=2, keepdim=True) + self.eps)
        hidden_states = mint.matmul(value, scores.to(value.dtype))
        return hidden_states

    def construct(self, hidden_states: ms.Tensor) -> ms.Tensor:
        return self.processor(self, hidden_states)


class MochiAttention(nn.Cell):
    def __init__(
        self,
        query_dim: int,
        added_kv_proj_dim: int,
        processor: "MochiAttnProcessor2_0",
        heads: int = 8,
        dim_head: int = 64,
        dropout: float = 0.0,
        bias: bool = False,
        added_proj_bias: bool = True,
        out_dim: Optional[int] = None,
        out_context_dim: Optional[int] = None,
        out_bias: bool = True,
        context_pre_only: bool = False,
        eps: float = 1e-5,
    ):
        super().__init__()
        from .normalization import MochiRMSNorm

        self.inner_dim = out_dim if out_dim is not None else dim_head * heads
        self.out_dim = out_dim if out_dim is not None else query_dim
        self.out_context_dim = out_context_dim if out_context_dim else query_dim
        self.context_pre_only = context_pre_only

        self.heads = out_dim // dim_head if out_dim is not None else heads
        self.scale = dim_head**-0.5

        self.norm_q = MochiRMSNorm(dim_head, eps, True)
        self.norm_k = MochiRMSNorm(dim_head, eps, True)
        self.norm_added_q = MochiRMSNorm(dim_head, eps, True)
        self.norm_added_k = MochiRMSNorm(dim_head, eps, True)

        self.to_q = mint.nn.Linear(query_dim, self.inner_dim, bias=bias)
        self.to_k = mint.nn.Linear(query_dim, self.inner_dim, bias=bias)
        self.to_v = mint.nn.Linear(query_dim, self.inner_dim, bias=bias)

        self.add_k_proj = mint.nn.Linear(added_kv_proj_dim, self.inner_dim, bias=added_proj_bias)
        self.add_v_proj = mint.nn.Linear(added_kv_proj_dim, self.inner_dim, bias=added_proj_bias)
        if self.context_pre_only is not None:
            self.add_q_proj = mint.nn.Linear(added_kv_proj_dim, self.inner_dim, bias=added_proj_bias)

        self.to_out = nn.CellList(
            [mint.nn.Linear(self.inner_dim, self.out_dim, bias=out_bias), mint.nn.Dropout(p=dropout)]
        )

        if not self.context_pre_only:
            self.to_add_out = mint.nn.Linear(self.inner_dim, self.out_context_dim, bias=out_bias)

        self.processor = processor

    def scaled_dot_product_attention(
        self,
        query: ms.Tensor,
        key: ms.Tensor,
        value: ms.Tensor,
        attn_mask: Optional[ms.Tensor] = None,
        dropout_p: float = 0.0,
        is_causal: bool = False,
        scale: Optional[float] = None,
    ):
        if query.dtype in (ms.float16, ms.bfloat16):
            return self.flash_attention_op(query, key, value, attn_mask, keep_prob=1 - dropout_p, scale=scale)
        else:
            return self.flash_attention_op(
                query.to(ms.float16),
                key.to(ms.float16),
                value.to(ms.float16),
                attn_mask,
                keep_prob=1 - dropout_p,
                scale=scale,
            ).to(query.dtype)

    def flash_attention_op(
        self,
        query: ms.Tensor,
        key: ms.Tensor,
        value: ms.Tensor,
        attn_mask: Optional[ms.Tensor] = None,
        keep_prob: float = 1.0,
        scale: Optional[float] = None,
    ):
        # For most scenarios, qkv has been processed into a BNSD layout before sdp
        input_layout = "BNSD"
        head_num = query.shape[1]

        # In case qkv is 3-dim after `head_to_batch_dim`
        if query.ndim == 3:
            input_layout = "BSH"
            head_num = 1

        # process `attn_mask` as logic is different between PyTorch and Mindspore
        # In MindSpore, False indicates retention and True indicates discard, in PyTorch it is the opposite
        if attn_mask is not None:
            attn_mask = mint.logical_not(attn_mask) if attn_mask.dtype == ms.bool_ else attn_mask.bool()
            attn_mask = mint.broadcast_to(
                attn_mask, (attn_mask.shape[0], attn_mask.shape[1], query.shape[-2], key.shape[-2])
            )[:, :1, :, :]

        return ops.operations.nn_ops.FlashAttentionScore(
            head_num=head_num, keep_prob=keep_prob, scale_value=scale or self.scale, input_layout=input_layout
        )(query, key, value, None, None, None, attn_mask)[3]

    def construct(
        self,
        hidden_states: ms.Tensor,
        encoder_hidden_states: Optional[ms.Tensor] = None,
        attention_mask: Optional[ms.Tensor] = None,
        **kwargs,
    ):
        return self.processor(
            self,
            hidden_states,
            encoder_hidden_states=encoder_hidden_states,
            attention_mask=attention_mask,
            **kwargs,
        )


@ms.jit_class
class MochiAttnProcessor2_0:
    """Attention processor used in Mochi."""

    def __init__(self):
        pass

    def apply_rotary_emb(self, x, freqs_cos, freqs_sin):
        x_even = x[..., 0::2].float()
        x_odd = x[..., 1::2].float()

        cos = (x_even * freqs_cos - x_odd * freqs_sin).to(x.dtype)
        sin = (x_even * freqs_sin + x_odd * freqs_cos).to(x.dtype)

        return mint.stack([cos, sin], dim=-1).flatten(start_dim=-2)

    def __call__(
        self,
        attn: "MochiAttention",
        hidden_states: ms.Tensor,
        encoder_hidden_states: ms.Tensor,
        attention_mask: ms.Tensor,
        image_rotary_emb: Optional[ms.Tensor] = None,
    ) -> ms.Tensor:
        query = attn.to_q(hidden_states)
        key = attn.to_k(hidden_states)
        value = attn.to_v(hidden_states)

        query = unflatten(query, 2, (attn.heads, -1))
        key = unflatten(key, 2, (attn.heads, -1))
        value = unflatten(value, 2, (attn.heads, -1))

        if attn.norm_q is not None:
            query = attn.norm_q(query)
        if attn.norm_k is not None:
            key = attn.norm_k(key)

        encoder_query = attn.add_q_proj(encoder_hidden_states)
        encoder_key = attn.add_k_proj(encoder_hidden_states)
        encoder_value = attn.add_v_proj(encoder_hidden_states)

        encoder_query = unflatten(encoder_query, 2, (attn.heads, -1))
        encoder_key = unflatten(encoder_key, 2, (attn.heads, -1))
        encoder_value = unflatten(encoder_value, 2, (attn.heads, -1))

        if attn.norm_added_q is not None:
            encoder_query = attn.norm_added_q(encoder_query)
        if attn.norm_added_k is not None:
            encoder_key = attn.norm_added_k(encoder_key)

        if image_rotary_emb is not None:
            query = self.apply_rotary_emb(query, *image_rotary_emb)
            key = self.apply_rotary_emb(key, *image_rotary_emb)

        query, key, value = query.swapaxes(1, 2), key.swapaxes(1, 2), value.swapaxes(1, 2)
        encoder_query, encoder_key, encoder_value = (
            encoder_query.swapaxes(1, 2),
            encoder_key.swapaxes(1, 2),
            encoder_value.swapaxes(1, 2),
        )

        sequence_length = query.shape[2]
        encoder_sequence_length = encoder_query.shape[2]
        total_length = sequence_length + encoder_sequence_length

        batch_size, heads, _, dim = query.shape
        attn_outputs = []
        for idx in range(batch_size):
            mask = attention_mask[idx][None, :]
            valid_prompt_token_indices = mint.nonzero(mask.flatten(), as_tuple=False).flatten()

            valid_encoder_query = encoder_query[idx : idx + 1, :, valid_prompt_token_indices, :]
            valid_encoder_key = encoder_key[idx : idx + 1, :, valid_prompt_token_indices, :]
            valid_encoder_value = encoder_value[idx : idx + 1, :, valid_prompt_token_indices, :]

            valid_query = mint.cat([query[idx : idx + 1], valid_encoder_query], dim=2)
            valid_key = mint.cat([key[idx : idx + 1], valid_encoder_key], dim=2)
            valid_value = mint.cat([value[idx : idx + 1], valid_encoder_value], dim=2)

            attn_output = attn.scaled_dot_product_attention(
                valid_query, valid_key, valid_value, dropout_p=0.0, is_causal=False
            )
            valid_sequence_length = attn_output.shape[2]
            attn_output = F.pad(attn_output, (0, 0, 0, total_length - valid_sequence_length))
            attn_outputs.append(attn_output)

        hidden_states = mint.cat(attn_outputs, dim=0)
        hidden_states = hidden_states.swapaxes(1, 2).flatten(start_dim=2, end_dim=3)

        # hidden_states, encoder_hidden_states = hidden_states.split_with_sizes(
        #     (sequence_length, encoder_sequence_length), dim=1
        # )
        hidden_states, encoder_hidden_states = (
            hidden_states[:, :sequence_length, :],
            hidden_states[:, sequence_length:, :],
        )

        # linear proj
        hidden_states = attn.to_out[0](hidden_states)
        # dropout
        hidden_states = attn.to_out[1](hidden_states)

        if hasattr(attn, "to_add_out"):
            encoder_hidden_states = attn.to_add_out(encoder_hidden_states)

        return hidden_states, encoder_hidden_states


@ms.jit_class
class AttnProcessor:
    r"""
    Default processor for performing attention-related computations.
    """

    def __call__(
        self,
        attn: Attention,
        hidden_states: ms.Tensor,
        encoder_hidden_states: Optional[ms.Tensor] = None,
        attention_mask: Optional[ms.Tensor] = None,
        temb: Optional[ms.Tensor] = None,
    ) -> ms.Tensor:
        residual = hidden_states

        if attn.spatial_norm is not None:
            hidden_states = attn.spatial_norm(hidden_states, temb)

        input_ndim = hidden_states.ndim

        if input_ndim == 4:
            batch_size, channel, height, width = hidden_states.shape
            hidden_states = hidden_states.view(batch_size, channel, height * width).swapaxes(1, 2)
        else:
            batch_size, channel, height, width = None, None, None, None

        batch_size, sequence_length, _ = (
            hidden_states.shape if encoder_hidden_states is None else encoder_hidden_states.shape
        )
        attention_mask = attn.prepare_attention_mask(attention_mask, sequence_length, batch_size)

        if attn.group_norm is not None:
            hidden_states = attn.group_norm(hidden_states.swapaxes(1, 2)).swapaxes(1, 2)

        query = attn.to_q(hidden_states)

        if encoder_hidden_states is None:
            encoder_hidden_states = hidden_states
        elif attn.norm_cross:
            encoder_hidden_states = attn.norm_encoder_hidden_states(encoder_hidden_states)

        key = attn.to_k(encoder_hidden_states)
        value = attn.to_v(encoder_hidden_states)

        query = attn.head_to_batch_dim(query)
        key = attn.head_to_batch_dim(key)
        value = attn.head_to_batch_dim(value)

        attention_probs = attn.get_attention_scores(query, key, attention_mask)
        hidden_states = mint.bmm(attention_probs, value)
        hidden_states = attn.batch_to_head_dim(hidden_states)

        # linear proj
        hidden_states = attn.to_out[0](hidden_states)
        # dropout
        hidden_states = attn.to_out[1](hidden_states)

        if input_ndim == 4:
            hidden_states = hidden_states.swapaxes(-1, -2).reshape(batch_size, channel, height, width)

        if attn.residual_connection:
            hidden_states = hidden_states + residual

        hidden_states = hidden_states / attn.rescale_output_factor

        return hidden_states


class CustomDiffusionAttnProcessor(nn.Cell):
    r"""
    Processor for implementing attention for the Custom Diffusion method.

    Args:
        train_kv (`bool`, defaults to `True`):
            Whether to newly train the key and value matrices corresponding to the text features.
        train_q_out (`bool`, defaults to `True`):
            Whether to newly train query matrices corresponding to the latent image features.
        hidden_size (`int`, *optional*, defaults to `None`):
            The hidden size of the attention layer.
        cross_attention_dim (`int`, *optional*, defaults to `None`):
            The number of channels in the `encoder_hidden_states`.
        out_bias (`bool`, defaults to `True`):
            Whether to include the bias parameter in `train_q_out`.
        dropout (`float`, *optional*, defaults to 0.0):
            The dropout probability to use.
    """

    def __init__(
        self,
        train_kv: bool = True,
        train_q_out: bool = True,
        hidden_size: Optional[int] = None,
        cross_attention_dim: Optional[int] = None,
        out_bias: bool = True,
        dropout: float = 0.0,
    ):
        super().__init__()
        self.train_kv = train_kv
        self.train_q_out = train_q_out

        self.hidden_size = hidden_size
        self.cross_attention_dim = cross_attention_dim

        # `_custom_diffusion` id for easy serialization and loading.
        if self.train_kv:
            self.to_k_custom_diffusion = mint.nn.Linear(cross_attention_dim or hidden_size, hidden_size, bias=False)
            self.to_v_custom_diffusion = mint.nn.Linear(cross_attention_dim or hidden_size, hidden_size, bias=False)
        if self.train_q_out:
            self.to_q_custom_diffusion = mint.nn.Linear(hidden_size, hidden_size, bias=False)
            self.to_out_custom_diffusion = []
            self.to_out_custom_diffusion.append(mint.nn.Linear(hidden_size, hidden_size, bias=out_bias))
            self.to_out_custom_diffusion.append(mint.nn.Dropout(p=dropout))
            self.to_out_custom_diffusion = nn.CellList(self.to_out_custom_diffusion)

    def __call__(
        self,
        attn: Attention,
        hidden_states: ms.Tensor,
        encoder_hidden_states: Optional[ms.Tensor] = None,
        attention_mask: Optional[ms.Tensor] = None,
    ) -> ms.Tensor:
        batch_size, sequence_length, _ = hidden_states.shape
        attention_mask = attn.prepare_attention_mask(attention_mask, sequence_length, batch_size)
        if self.train_q_out:
            query = self.to_q_custom_diffusion(hidden_states).to(attn.to_q.weight.dtype)
        else:
            query = attn.to_q(hidden_states.to(attn.to_q.weight.dtype))

        if encoder_hidden_states is None:
            crossattn = False
            encoder_hidden_states = hidden_states
        else:
            crossattn = True
            if attn.norm_cross:
                encoder_hidden_states = attn.norm_encoder_hidden_states(encoder_hidden_states)

        if self.train_kv:
            key = self.to_k_custom_diffusion(encoder_hidden_states.to(self.to_k_custom_diffusion.weight.dtype))
            value = self.to_v_custom_diffusion(encoder_hidden_states.to(self.to_v_custom_diffusion.weight.dtype))
            key = key.to(attn.to_q.weight.dtype)
            value = value.to(attn.to_q.weight.dtype)
        else:
            key = attn.to_k(encoder_hidden_states)
            value = attn.to_v(encoder_hidden_states)

        if crossattn:
            detach = mint.ones_like(key)
            detach[:, :1, :] = detach[:, :1, :] * 0.0
            key = detach * key + (1 - detach) * key.detach()
            value = detach * value + (1 - detach) * value.detach()

        query = attn.head_to_batch_dim(query)
        key = attn.head_to_batch_dim(key)
        value = attn.head_to_batch_dim(value)

        attention_probs = attn.get_attention_scores(query, key, attention_mask)
        hidden_states = mint.bmm(attention_probs, value)
        hidden_states = attn.batch_to_head_dim(hidden_states)

        if self.train_q_out:
            # linear proj
            hidden_states = self.to_out_custom_diffusion[0](hidden_states)
            # dropout
            hidden_states = self.to_out_custom_diffusion[1](hidden_states)
        else:
            # linear proj
            hidden_states = attn.to_out[0](hidden_states)
            # dropout
            hidden_states = attn.to_out[1](hidden_states)

        return hidden_states


@ms.jit_class
class AttnAddedKVProcessor:
    r"""
    Processor for performing attention-related computations with extra learnable key and value matrices for the text
    encoder.
    """

    def __call__(
        self,
        attn: Attention,
        hidden_states: ms.Tensor,
        encoder_hidden_states: Optional[ms.Tensor] = None,
        attention_mask: Optional[ms.Tensor] = None,
    ) -> ms.Tensor:
        residual = hidden_states

        hidden_states = hidden_states.view(hidden_states.shape[0], hidden_states.shape[1], -1).swapaxes(1, 2)
        batch_size, sequence_length, _ = hidden_states.shape

        attention_mask = attn.prepare_attention_mask(attention_mask, sequence_length, batch_size)

        if encoder_hidden_states is None:
            encoder_hidden_states = hidden_states
        elif attn.norm_cross:
            encoder_hidden_states = attn.norm_encoder_hidden_states(encoder_hidden_states)

        hidden_states = attn.group_norm(hidden_states.swapaxes(1, 2)).swapaxes(1, 2)

        query = attn.to_q(hidden_states)
        query = attn.head_to_batch_dim(query)

        encoder_hidden_states_key_proj = attn.add_k_proj(encoder_hidden_states)
        encoder_hidden_states_value_proj = attn.add_v_proj(encoder_hidden_states)
        encoder_hidden_states_key_proj = attn.head_to_batch_dim(encoder_hidden_states_key_proj)
        encoder_hidden_states_value_proj = attn.head_to_batch_dim(encoder_hidden_states_value_proj)

        if not attn.only_cross_attention:
            key = attn.to_k(hidden_states)
            value = attn.to_v(hidden_states)
            key = attn.head_to_batch_dim(key)
            value = attn.head_to_batch_dim(value)
            key = mint.cat([encoder_hidden_states_key_proj, key], dim=1)
            value = mint.cat([encoder_hidden_states_value_proj, value], dim=1)
        else:
            key = encoder_hidden_states_key_proj
            value = encoder_hidden_states_value_proj

        attention_probs = attn.get_attention_scores(query, key, attention_mask)
        hidden_states = mint.bmm(attention_probs, value)
        hidden_states = attn.batch_to_head_dim(hidden_states)

        # linear proj
        hidden_states = attn.to_out[0](hidden_states)
        # dropout
        hidden_states = attn.to_out[1](hidden_states)

        hidden_states = hidden_states.swapaxes(-1, -2).reshape(residual.shape)
        hidden_states = hidden_states + residual

        return hidden_states


@ms.jit_class
class JointAttnProcessor2_0:
    """Attention processor used typically in processing the SD3-like self-attention projections."""

    def __call__(
        self,
        attn: Attention,
        hidden_states: ms.Tensor,
        encoder_hidden_states: ms.Tensor = None,
        attention_mask: Optional[ms.Tensor] = None,
    ) -> ms.Tensor:
        residual = hidden_states

        batch_size = hidden_states.shape[0]

        # `sample` projections.
        query = attn.to_q(hidden_states)
        key = attn.to_k(hidden_states)
        value = attn.to_v(hidden_states)

        inner_dim = key.shape[-1]
        head_dim = inner_dim // attn.heads

        query = query.view(batch_size, -1, attn.heads, head_dim).swapaxes(1, 2)
        key = key.view(batch_size, -1, attn.heads, head_dim).swapaxes(1, 2)
        value = value.view(batch_size, -1, attn.heads, head_dim).swapaxes(1, 2)

        if attn.norm_q is not None:
            query = attn.norm_q(query)
        if attn.norm_k is not None:
            key = attn.norm_k(key)

        # `context` projections.
        if encoder_hidden_states is not None:
            encoder_hidden_states_query_proj = attn.add_q_proj(encoder_hidden_states)
            encoder_hidden_states_key_proj = attn.add_k_proj(encoder_hidden_states)
            encoder_hidden_states_value_proj = attn.add_v_proj(encoder_hidden_states)

            encoder_hidden_states_query_proj = encoder_hidden_states_query_proj.view(
                batch_size, -1, attn.heads, head_dim
            ).swapaxes(1, 2)
            encoder_hidden_states_key_proj = encoder_hidden_states_key_proj.view(
                batch_size, -1, attn.heads, head_dim
            ).swapaxes(1, 2)
            encoder_hidden_states_value_proj = encoder_hidden_states_value_proj.view(
                batch_size, -1, attn.heads, head_dim
            ).swapaxes(1, 2)

            if attn.norm_added_q is not None:
                encoder_hidden_states_query_proj = attn.norm_added_q(encoder_hidden_states_query_proj)
            if attn.norm_added_k is not None:
                encoder_hidden_states_key_proj = attn.norm_added_k(encoder_hidden_states_key_proj)

            query = mint.cat([query, encoder_hidden_states_query_proj], dim=2)
            key = mint.cat([key, encoder_hidden_states_key_proj], dim=2)
            value = mint.cat([value, encoder_hidden_states_value_proj], dim=2)

        hidden_states = attn.scaled_dot_product_attention(query, key, value, dropout_p=0.0, is_causal=False)
        hidden_states = hidden_states.swapaxes(1, 2).reshape(batch_size, -1, attn.heads * head_dim)
        hidden_states = hidden_states.to(query.dtype)

        if encoder_hidden_states is not None:
            # Split the attention outputs.
            hidden_states, encoder_hidden_states = (
                hidden_states[:, : residual.shape[1]],
                hidden_states[:, residual.shape[1] :],
            )
            if not attn.context_pre_only:
                encoder_hidden_states = attn.to_add_out(encoder_hidden_states)

        # linear proj
        hidden_states = attn.to_out[0](hidden_states)
        # dropout
        hidden_states = attn.to_out[1](hidden_states)

        if encoder_hidden_states is not None:
            return hidden_states, encoder_hidden_states
        else:
            return hidden_states


@ms.jit_class
class PAGJointAttnProcessor2_0:
    """Attention processor used typically in processing the SD3-like self-attention projections."""

    def __call__(
        self,
        attn: Attention,
        hidden_states: ms.Tensor,
        encoder_hidden_states: ms.Tensor = None,
    ) -> ms.Tensor:
        residual = hidden_states

        input_ndim = hidden_states.ndim
        batch_size, channel, height, width = None, None, None, None
        if input_ndim == 4:
            batch_size, channel, height, width = hidden_states.shape
            hidden_states = hidden_states.view(batch_size, channel, height * width).swapaxes(1, 2)
        context_input_ndim = encoder_hidden_states.ndim
        if context_input_ndim == 4:
            batch_size, channel, height, width = encoder_hidden_states.shape
            encoder_hidden_states = encoder_hidden_states.view(batch_size, channel, height * width).swapaxes(1, 2)

        # store the length of image patch sequences to create a mask that prevents interaction between patches
        # similar to making the self-attention map an identity matrix
        identity_block_size = hidden_states.shape[1]

        # chunk
        hidden_states_org, hidden_states_ptb = hidden_states.chunk(2)
        encoder_hidden_states_org, encoder_hidden_states_ptb = encoder_hidden_states.chunk(2)

        # original path
        batch_size = encoder_hidden_states_org.shape[0]

        # `sample` projections.
        query_org = attn.to_q(hidden_states_org)
        key_org = attn.to_k(hidden_states_org)
        value_org = attn.to_v(hidden_states_org)

        # `context` projections.
        encoder_hidden_states_org_query_proj = attn.add_q_proj(encoder_hidden_states_org)
        encoder_hidden_states_org_key_proj = attn.add_k_proj(encoder_hidden_states_org)
        encoder_hidden_states_org_value_proj = attn.add_v_proj(encoder_hidden_states_org)

        # attention
        query_org = mint.cat([query_org, encoder_hidden_states_org_query_proj], dim=1)
        key_org = mint.cat([key_org, encoder_hidden_states_org_key_proj], dim=1)
        value_org = mint.cat([value_org, encoder_hidden_states_org_value_proj], dim=1)

        inner_dim = key_org.shape[-1]
        head_dim = inner_dim // attn.heads
        query_org = query_org.view(batch_size, -1, attn.heads, head_dim).swapaxes(1, 2)
        key_org = key_org.view(batch_size, -1, attn.heads, head_dim).swapaxes(1, 2)
        value_org = value_org.view(batch_size, -1, attn.heads, head_dim).swapaxes(1, 2)

        hidden_states_org = attn.scaled_dot_product_attention(
            query_org, key_org, value_org, dropout_p=0.0, is_causal=False
        )
        hidden_states_org = hidden_states_org.swapaxes(1, 2).reshape(batch_size, -1, attn.heads * head_dim)
        hidden_states_org = hidden_states_org.to(query_org.dtype)

        # Split the attention outputs.
        hidden_states_org, encoder_hidden_states_org = (
            hidden_states_org[:, : residual.shape[1]],
            hidden_states_org[:, residual.shape[1] :],
        )

        # linear proj
        hidden_states_org = attn.to_out[0](hidden_states_org)
        # dropout
        hidden_states_org = attn.to_out[1](hidden_states_org)
        if not attn.context_pre_only:
            encoder_hidden_states_org = attn.to_add_out(encoder_hidden_states_org)

        if input_ndim == 4:
            hidden_states_org = hidden_states_org.swapaxes(-1, -2).reshape(batch_size, channel, height, width)
        if context_input_ndim == 4:
            encoder_hidden_states_org = encoder_hidden_states_org.swapaxes(-1, -2).reshape(
                batch_size, channel, height, width
            )

        # perturbed path

        batch_size = encoder_hidden_states_ptb.shape[0]

        # `sample` projections.
        query_ptb = attn.to_q(hidden_states_ptb)
        key_ptb = attn.to_k(hidden_states_ptb)
        value_ptb = attn.to_v(hidden_states_ptb)

        # `context` projections.
        encoder_hidden_states_ptb_query_proj = attn.add_q_proj(encoder_hidden_states_ptb)
        encoder_hidden_states_ptb_key_proj = attn.add_k_proj(encoder_hidden_states_ptb)
        encoder_hidden_states_ptb_value_proj = attn.add_v_proj(encoder_hidden_states_ptb)

        # attention
        query_ptb = mint.cat([query_ptb, encoder_hidden_states_ptb_query_proj], dim=1)
        key_ptb = mint.cat([key_ptb, encoder_hidden_states_ptb_key_proj], dim=1)
        value_ptb = mint.cat([value_ptb, encoder_hidden_states_ptb_value_proj], dim=1)

        inner_dim = key_ptb.shape[-1]
        head_dim = inner_dim // attn.heads
        query_ptb = query_ptb.view(batch_size, -1, attn.heads, head_dim).swapaxes(1, 2)
        key_ptb = key_ptb.view(batch_size, -1, attn.heads, head_dim).swapaxes(1, 2)
        value_ptb = value_ptb.view(batch_size, -1, attn.heads, head_dim).swapaxes(1, 2)

        # create a full mask with all entries set to 0
        seq_len = query_ptb.shape[2]
        full_mask = mint.zeros((seq_len, seq_len), dtype=query_ptb.dtype)

        # set the attention value between image patches to -inf
        full_mask[:identity_block_size, :identity_block_size] = float("-inf")

        # set the diagonal of the attention value between image patches to 0
        full_mask[:identity_block_size, :identity_block_size] = full_mask[
            :identity_block_size, :identity_block_size
        ].fill_diagonal(0.0)

        # expand the mask to match the attention weights shape
        full_mask = full_mask.unsqueeze(0).unsqueeze(0)  # Add batch and num_heads dimensions

        hidden_states_ptb = attn.scaled_dot_product_attention(
            query_ptb, key_ptb, value_ptb, attn_mask=full_mask, dropout_p=0.0, is_causal=False
        )
        hidden_states_ptb = hidden_states_ptb.swapaxes(1, 2).reshape(batch_size, -1, attn.heads * head_dim)
        hidden_states_ptb = hidden_states_ptb.to(query_ptb.dtype)

        # split the attention outputs.
        hidden_states_ptb, encoder_hidden_states_ptb = (
            hidden_states_ptb[:, : residual.shape[1]],
            hidden_states_ptb[:, residual.shape[1] :],
        )

        # linear proj
        hidden_states_ptb = attn.to_out[0](hidden_states_ptb)
        # dropout
        hidden_states_ptb = attn.to_out[1](hidden_states_ptb)
        if not attn.context_pre_only:
            encoder_hidden_states_ptb = attn.to_add_out(encoder_hidden_states_ptb)

        if input_ndim == 4:
            hidden_states_ptb = hidden_states_ptb.swapaxes(-1, -2).reshape(batch_size, channel, height, width)
        if context_input_ndim == 4:
            encoder_hidden_states_ptb = encoder_hidden_states_ptb.swapaxes(-1, -2).reshape(
                batch_size, channel, height, width
            )

        # concat
        hidden_states = mint.cat([hidden_states_org, hidden_states_ptb])
        encoder_hidden_states = mint.cat([encoder_hidden_states_org, encoder_hidden_states_ptb])

        return hidden_states, encoder_hidden_states


@ms.jit_class
class PAGCFGJointAttnProcessor2_0:
    """Attention processor used typically in processing the SD3-like self-attention projections."""

    def __call__(
        self,
        attn: Attention,
        hidden_states: ms.Tensor,
        encoder_hidden_states: ms.Tensor = None,
        attention_mask: Optional[ms.Tensor] = None,
    ) -> ms.Tensor:
        residual = hidden_states

        input_ndim = hidden_states.ndim
        batch_size, channel, height, width = None, None, None, None
        if input_ndim == 4:
            batch_size, channel, height, width = hidden_states.shape
            hidden_states = hidden_states.view(batch_size, channel, height * width).swapaxes(1, 2)
        context_input_ndim = encoder_hidden_states.ndim
        if context_input_ndim == 4:
            batch_size, channel, height, width = encoder_hidden_states.shape
            encoder_hidden_states = encoder_hidden_states.view(batch_size, channel, height * width).swapaxes(1, 2)

        identity_block_size = hidden_states.shape[
            1
        ]  # patch embeddings width * height (correspond to self-attention map width or height)

        # chunk
        hidden_states_uncond, hidden_states_org, hidden_states_ptb = hidden_states.chunk(3)
        hidden_states_org = mint.cat([hidden_states_uncond, hidden_states_org])

        (
            encoder_hidden_states_uncond,
            encoder_hidden_states_org,
            encoder_hidden_states_ptb,
        ) = encoder_hidden_states.chunk(3)
        encoder_hidden_states_org = mint.cat([encoder_hidden_states_uncond, encoder_hidden_states_org])

        # original path
        batch_size = encoder_hidden_states_org.shape[0]

        # `sample` projections.
        query_org = attn.to_q(hidden_states_org)
        key_org = attn.to_k(hidden_states_org)
        value_org = attn.to_v(hidden_states_org)

        # `context` projections.
        encoder_hidden_states_org_query_proj = attn.add_q_proj(encoder_hidden_states_org)
        encoder_hidden_states_org_key_proj = attn.add_k_proj(encoder_hidden_states_org)
        encoder_hidden_states_org_value_proj = attn.add_v_proj(encoder_hidden_states_org)

        # attention
        query_org = mint.cat([query_org, encoder_hidden_states_org_query_proj], dim=1)
        key_org = mint.cat([key_org, encoder_hidden_states_org_key_proj], dim=1)
        value_org = mint.cat([value_org, encoder_hidden_states_org_value_proj], dim=1)

        inner_dim = key_org.shape[-1]
        head_dim = inner_dim // attn.heads
        query_org = query_org.view(batch_size, -1, attn.heads, head_dim).swapaxes(1, 2)
        key_org = key_org.view(batch_size, -1, attn.heads, head_dim).swapaxes(1, 2)
        value_org = value_org.view(batch_size, -1, attn.heads, head_dim).swapaxes(1, 2)

        hidden_states_org = attn.scaled_dot_product_attention(
            query_org, key_org, value_org, dropout_p=0.0, is_causal=False
        )
        hidden_states_org = hidden_states_org.swapaxes(1, 2).reshape(batch_size, -1, attn.heads * head_dim)
        hidden_states_org = hidden_states_org.to(query_org.dtype)

        # Split the attention outputs.
        hidden_states_org, encoder_hidden_states_org = (
            hidden_states_org[:, : residual.shape[1]],
            hidden_states_org[:, residual.shape[1] :],
        )

        # linear proj
        hidden_states_org = attn.to_out[0](hidden_states_org)
        # dropout
        hidden_states_org = attn.to_out[1](hidden_states_org)
        if not attn.context_pre_only:
            encoder_hidden_states_org = attn.to_add_out(encoder_hidden_states_org)

        if input_ndim == 4:
            hidden_states_org = hidden_states_org.swapaxes(-1, -2).reshape(batch_size, channel, height, width)
        if context_input_ndim == 4:
            encoder_hidden_states_org = encoder_hidden_states_org.swapaxes(-1, -2).reshape(
                batch_size, channel, height, width
            )

        # perturbed path

        batch_size = encoder_hidden_states_ptb.shape[0]

        # `sample` projections.
        query_ptb = attn.to_q(hidden_states_ptb)
        key_ptb = attn.to_k(hidden_states_ptb)
        value_ptb = attn.to_v(hidden_states_ptb)

        # `context` projections.
        encoder_hidden_states_ptb_query_proj = attn.add_q_proj(encoder_hidden_states_ptb)
        encoder_hidden_states_ptb_key_proj = attn.add_k_proj(encoder_hidden_states_ptb)
        encoder_hidden_states_ptb_value_proj = attn.add_v_proj(encoder_hidden_states_ptb)

        # attention
        query_ptb = mint.cat([query_ptb, encoder_hidden_states_ptb_query_proj], dim=1)
        key_ptb = mint.cat([key_ptb, encoder_hidden_states_ptb_key_proj], dim=1)
        value_ptb = mint.cat([value_ptb, encoder_hidden_states_ptb_value_proj], dim=1)

        inner_dim = key_ptb.shape[-1]
        head_dim = inner_dim // attn.heads
        query_ptb = query_ptb.view(batch_size, -1, attn.heads, head_dim).swapaxes(1, 2)
        key_ptb = key_ptb.view(batch_size, -1, attn.heads, head_dim).swapaxes(1, 2)
        value_ptb = value_ptb.view(batch_size, -1, attn.heads, head_dim).swapaxes(1, 2)

        # create a full mask with all entries set to 0
        seq_len = query_ptb.shape[2]
        full_mask = mint.zeros((seq_len, seq_len), dtype=query_ptb.dtype)

        # set the attention value between image patches to -inf
        full_mask[:identity_block_size, :identity_block_size] = float("-inf")

        # set the diagonal of the attention value between image patches to 0
        full_mask[:identity_block_size, :identity_block_size] = full_mask[
            :identity_block_size, :identity_block_size
        ].fill_diagonal(0.0)

        # expand the mask to match the attention weights shape
        full_mask = full_mask.unsqueeze(0).unsqueeze(0)  # Add batch and num_heads dimensions

        hidden_states_ptb = attn.scaled_dot_product_attention(
            query_ptb, key_ptb, value_ptb, attn_mask=full_mask, dropout_p=0.0, is_causal=False
        )
        hidden_states_ptb = hidden_states_ptb.swapaxes(1, 2).reshape(batch_size, -1, attn.heads * head_dim)
        hidden_states_ptb = hidden_states_ptb.to(query_ptb.dtype)

        # split the attention outputs.
        hidden_states_ptb, encoder_hidden_states_ptb = (
            hidden_states_ptb[:, : residual.shape[1]],
            hidden_states_ptb[:, residual.shape[1] :],
        )

        # linear proj
        hidden_states_ptb = attn.to_out[0](hidden_states_ptb)
        # dropout
        hidden_states_ptb = attn.to_out[1](hidden_states_ptb)
        if not attn.context_pre_only:
            encoder_hidden_states_ptb = attn.to_add_out(encoder_hidden_states_ptb)

        if input_ndim == 4:
            hidden_states_ptb = hidden_states_ptb.swapaxes(-1, -2).reshape(batch_size, channel, height, width)
        if context_input_ndim == 4:
            encoder_hidden_states_ptb = encoder_hidden_states_ptb.swapaxes(-1, -2).reshape(
                batch_size, channel, height, width
            )

        # concat
        hidden_states = mint.cat([hidden_states_org, hidden_states_ptb])
        encoder_hidden_states = mint.cat([encoder_hidden_states_org, encoder_hidden_states_ptb])

        return hidden_states, encoder_hidden_states


@ms.jit_class
class FusedJointAttnProcessor2_0:
    """Attention processor used typically in processing the SD3-like self-attention projections."""

    def __call__(
        self,
        attn: Attention,
        hidden_states: ms.Tensor,
        encoder_hidden_states: ms.Tensor = None,
        attention_mask: Optional[ms.Tensor] = None,
    ) -> ms.Tensor:
        residual = hidden_states

        batch_size, channel, height, width = (None,) * 4
        input_ndim = hidden_states.ndim
        if input_ndim == 4:
            batch_size, channel, height, width = hidden_states.shape
            hidden_states = hidden_states.view(batch_size, channel, height * width).swapaxes(1, 2)
        context_input_ndim = encoder_hidden_states.ndim
        if context_input_ndim == 4:
            batch_size, channel, height, width = encoder_hidden_states.shape
            encoder_hidden_states = encoder_hidden_states.view(batch_size, channel, height * width).swapaxes(1, 2)

        batch_size = encoder_hidden_states.shape[0]

        # `sample` projections.
        qkv = attn.to_qkv(hidden_states)
        split_size = qkv.shape[-1] // 3
        query, key, value = mint.split(qkv, split_size, dim=-1)

        # `context` projections.
        encoder_qkv = attn.to_added_qkv(encoder_hidden_states)
        split_size = encoder_qkv.shape[-1] // 3
        (
            encoder_hidden_states_query_proj,
            encoder_hidden_states_key_proj,
            encoder_hidden_states_value_proj,
        ) = mint.split(encoder_qkv, split_size, dim=-1)

        # attention
        query = mint.cat([query, encoder_hidden_states_query_proj], dim=1)
        key = mint.cat([key, encoder_hidden_states_key_proj], dim=1)
        value = mint.cat([value, encoder_hidden_states_value_proj], dim=1)

        inner_dim = key.shape[-1]
        head_dim = inner_dim // attn.heads
        query = query.view(batch_size, -1, attn.heads, head_dim).swapaxes(1, 2)
        key = key.view(batch_size, -1, attn.heads, head_dim).swapaxes(1, 2)
        value = value.view(batch_size, -1, attn.heads, head_dim).swapaxes(1, 2)

        hidden_states = attn.scaled_dot_product_attention(query, key, value, dropout_p=0.0, is_causal=False)
        hidden_states = hidden_states.swapaxes(1, 2).reshape(batch_size, -1, attn.heads * head_dim)
        hidden_states = hidden_states.to(query.dtype)

        # Split the attention outputs.
        hidden_states, encoder_hidden_states = (
            hidden_states[:, : residual.shape[1]],
            hidden_states[:, residual.shape[1] :],
        )

        # linear proj
        hidden_states = attn.to_out[0](hidden_states)
        # dropout
        hidden_states = attn.to_out[1](hidden_states)
        if not attn.context_pre_only:
            encoder_hidden_states = attn.to_add_out(encoder_hidden_states)

        if input_ndim == 4:
            hidden_states = hidden_states.swapaxes(-1, -2).reshape(batch_size, channel, height, width)
        if context_input_ndim == 4:
            encoder_hidden_states = encoder_hidden_states.swapaxes(-1, -2).reshape(batch_size, channel, height, width)

        return hidden_states, encoder_hidden_states


@ms.jit_class
class AllegroAttnProcessor2_0:
    r"""
    Processor for implementing scaled dot-product attention (enabled by default if you're using PyTorch 2.0). This is
    used in the Allegro model. It applies a normalization layer and rotary embedding on the query and key vector.
    """

    def __init__(self):
        from .embeddings import apply_rotary_emb_allegro

        self.apply_rotary_emb_allegro = apply_rotary_emb_allegro

    def __call__(
        self,
        attn: Attention,
        hidden_states: ms.Tensor,
        encoder_hidden_states: Optional[ms.Tensor] = None,
        attention_mask: Optional[ms.Tensor] = None,
        temb: Optional[ms.Tensor] = None,
        image_rotary_emb: Optional[ms.Tensor] = None,
    ) -> ms.Tensor:
        residual = hidden_states

        if attn.spatial_norm is not None:
            hidden_states = attn.spatial_norm(hidden_states, temb)

        input_ndim = hidden_states.ndim

        if input_ndim == 4:
            batch_size, channel, height, width = hidden_states.shape
            hidden_states = hidden_states.view(batch_size, channel, height * width).swapaxes(1, 2)
        else:
            batch_size, channel, height, width = None, None, None, None

        batch_size, sequence_length, _ = (
            hidden_states.shape if encoder_hidden_states is None else encoder_hidden_states.shape
        )

        if attention_mask is not None:
            attention_mask = attn.prepare_attention_mask(attention_mask, sequence_length, batch_size)
            # scaled_dot_product_attention expects attention_mask shape to be
            # (batch, heads, source_length, target_length)
            attention_mask = attention_mask.view(batch_size, attn.heads, -1, attention_mask.shape[-1])

        if attn.group_norm is not None:
            hidden_states = attn.group_norm(hidden_states.swapaxes(1, 2)).swapaxes(1, 2)

        query = attn.to_q(hidden_states)

        if encoder_hidden_states is None:
            encoder_hidden_states = hidden_states
        elif attn.norm_cross:
            encoder_hidden_states = attn.norm_encoder_hidden_states(encoder_hidden_states)

        key = attn.to_k(encoder_hidden_states)
        value = attn.to_v(encoder_hidden_states)

        inner_dim = key.shape[-1]
        head_dim = inner_dim // attn.heads

        query = query.view(batch_size, -1, attn.heads, head_dim).swapaxes(1, 2)
        key = key.view(batch_size, -1, attn.heads, head_dim).swapaxes(1, 2)
        value = value.view(batch_size, -1, attn.heads, head_dim).swapaxes(1, 2)

        # Apply RoPE if needed
        if image_rotary_emb is not None and not attn.is_cross_attention:
            query = self.apply_rotary_emb_allegro(query, image_rotary_emb[0], image_rotary_emb[1])
            key = self.apply_rotary_emb_allegro(key, image_rotary_emb[0], image_rotary_emb[1])

        # the output of sdp = (batch, num_heads, seq_len, head_dim)
        # TODO: add support for attn.scale when we move to Torch 2.1
        hidden_states = attn.scaled_dot_product_attention(
            query, key, value, attn_mask=attention_mask, dropout_p=0.0, is_causal=False
        )

        hidden_states = hidden_states.swapaxes(1, 2).reshape(batch_size, -1, attn.heads * head_dim)
        hidden_states = hidden_states.to(query.dtype)

        # linear proj
        hidden_states = attn.to_out[0](hidden_states)
        # dropout
        hidden_states = attn.to_out[1](hidden_states)

        if input_ndim == 4:
            hidden_states = hidden_states.swapaxes(-1, -2).reshape(batch_size, channel, height, width)

        if attn.residual_connection:
            hidden_states = hidden_states + residual

        hidden_states = hidden_states / attn.rescale_output_factor

        return hidden_states


@ms.jit_class
class AuraFlowAttnProcessor2_0:
    """Attention processor used typically in processing Aura Flow."""

    def __call__(
        self,
        attn: Attention,
        hidden_states: ms.Tensor,
        encoder_hidden_states: ms.Tensor = None,
        attention_mask: Optional[ms.Tensor] = None,
    ) -> ms.Tensor:
        batch_size = hidden_states.shape[0]

        # `sample` projections.
        query = attn.to_q(hidden_states)
        key = attn.to_k(hidden_states)
        value = attn.to_v(hidden_states)

        # `context` projections.
        if encoder_hidden_states is not None:
            encoder_hidden_states_query_proj = attn.add_q_proj(encoder_hidden_states)
            encoder_hidden_states_key_proj = attn.add_k_proj(encoder_hidden_states)
            encoder_hidden_states_value_proj = attn.add_v_proj(encoder_hidden_states)
        else:
            encoder_hidden_states_query_proj = None
            encoder_hidden_states_key_proj = None
            encoder_hidden_states_value_proj = None

        # Reshape.
        inner_dim = key.shape[-1]
        head_dim = inner_dim // attn.heads
        query = query.view(batch_size, -1, attn.heads, head_dim)
        key = key.view(batch_size, -1, attn.heads, head_dim)
        value = value.view(batch_size, -1, attn.heads, head_dim)

        # Apply QK norm.
        if attn.norm_q is not None:
            query = attn.norm_q(query)
        if attn.norm_k is not None:
            key = attn.norm_k(key)

        # Concatenate the projections.
        if encoder_hidden_states is not None:
            encoder_hidden_states_query_proj = encoder_hidden_states_query_proj.view(
                batch_size, -1, attn.heads, head_dim
            )
            encoder_hidden_states_key_proj = encoder_hidden_states_key_proj.view(batch_size, -1, attn.heads, head_dim)
            encoder_hidden_states_value_proj = encoder_hidden_states_value_proj.view(
                batch_size, -1, attn.heads, head_dim
            )

            if attn.norm_added_q is not None:
                encoder_hidden_states_query_proj = attn.norm_added_q(encoder_hidden_states_query_proj)
            if attn.norm_added_k is not None:
                encoder_hidden_states_key_proj = attn.norm_added_q(encoder_hidden_states_key_proj)

            query = mint.cat([encoder_hidden_states_query_proj, query], dim=1)
            key = mint.cat([encoder_hidden_states_key_proj, key], dim=1)
            value = mint.cat([encoder_hidden_states_value_proj, value], dim=1)

        query = query.swapaxes(1, 2)
        key = key.swapaxes(1, 2)
        value = value.swapaxes(1, 2)

        # Attention.
        hidden_states = attn.scaled_dot_product_attention(
            query, key, value, dropout_p=0.0, scale=attn.scale, is_causal=False
        )
        hidden_states = hidden_states.swapaxes(1, 2).reshape(batch_size, -1, attn.heads * head_dim)
        hidden_states = hidden_states.to(query.dtype)

        # Split the attention outputs.
        if encoder_hidden_states is not None:
            hidden_states, encoder_hidden_states = (
                hidden_states[:, encoder_hidden_states.shape[1] :],
                hidden_states[:, : encoder_hidden_states.shape[1]],
            )

        # linear proj
        hidden_states = attn.to_out[0](hidden_states)
        # dropout
        hidden_states = attn.to_out[1](hidden_states)
        if encoder_hidden_states is not None:
            encoder_hidden_states = attn.to_add_out(encoder_hidden_states)

        if encoder_hidden_states is not None:
            return hidden_states, encoder_hidden_states
        else:
            return hidden_states


@ms.jit_class
class FusedAuraFlowAttnProcessor2_0:
    """Attention processor used typically in processing Aura Flow with fused projections."""

    def __call__(
        self,
        attn: Attention,
        hidden_states: ms.Tensor,
        encoder_hidden_states: ms.Tensor = None,
    ) -> ms.Tensor:
        batch_size = hidden_states.shape[0]

        # `sample` projections.
        qkv = attn.to_qkv(hidden_states)
        split_size = qkv.shape[-1] // 3
        query, key, value = mint.split(qkv, split_size, dim=-1)

        # `context` projections.
        if encoder_hidden_states is not None:
            encoder_qkv = attn.to_added_qkv(encoder_hidden_states)
            split_size = encoder_qkv.shape[-1] // 3
            (
                encoder_hidden_states_query_proj,
                encoder_hidden_states_key_proj,
                encoder_hidden_states_value_proj,
            ) = mint.split(encoder_qkv, split_size, dim=-1)

        # Reshape.
        inner_dim = key.shape[-1]
        head_dim = inner_dim // attn.heads
        query = query.view(batch_size, -1, attn.heads, head_dim)
        key = key.view(batch_size, -1, attn.heads, head_dim)
        value = value.view(batch_size, -1, attn.heads, head_dim)

        # Apply QK norm.
        if attn.norm_q is not None:
            query = attn.norm_q(query)
        if attn.norm_k is not None:
            key = attn.norm_k(key)

        # Concatenate the projections.
        if encoder_hidden_states is not None:
            encoder_hidden_states_query_proj = encoder_hidden_states_query_proj.view(
                batch_size, -1, attn.heads, head_dim
            )
            encoder_hidden_states_key_proj = encoder_hidden_states_key_proj.view(batch_size, -1, attn.heads, head_dim)
            encoder_hidden_states_value_proj = encoder_hidden_states_value_proj.view(
                batch_size, -1, attn.heads, head_dim
            )

            if attn.norm_added_q is not None:
                encoder_hidden_states_query_proj = attn.norm_added_q(encoder_hidden_states_query_proj)
            if attn.norm_added_k is not None:
                encoder_hidden_states_key_proj = attn.norm_added_q(encoder_hidden_states_key_proj)

            query = mint.cat([encoder_hidden_states_query_proj, query], dim=1)
            key = mint.cat([encoder_hidden_states_key_proj, key], dim=1)
            value = mint.cat([encoder_hidden_states_value_proj, value], dim=1)

        query = query.swapaxes(1, 2)
        key = key.swapaxes(1, 2)
        value = value.swapaxes(1, 2)

        # Attention.
        hidden_states = attn.scaled_dot_product_attention(
            query, key, value, dropout_p=0.0, scale=attn.scale, is_causal=False
        )
        hidden_states = hidden_states.swapaxes(1, 2).reshape(batch_size, -1, attn.heads * head_dim)
        hidden_states = hidden_states.to(query.dtype)

        # Split the attention outputs.
        if encoder_hidden_states is not None:
            hidden_states, encoder_hidden_states = (
                hidden_states[:, encoder_hidden_states.shape[1] :],
                hidden_states[:, : encoder_hidden_states.shape[1]],
            )

        # linear proj
        hidden_states = attn.to_out[0](hidden_states)
        # dropout
        hidden_states = attn.to_out[1](hidden_states)
        if encoder_hidden_states is not None:
            encoder_hidden_states = attn.to_add_out(encoder_hidden_states)

        if encoder_hidden_states is not None:
            return hidden_states, encoder_hidden_states
        else:
            return hidden_states


@ms.jit_class
<<<<<<< HEAD
class FluxAttnProcessor2_0:
    """Attention processor used typically in processing the SD3-like self-attention projections."""

    def __init__(self):
        # move importing from __call__ to __init__ as it is not supported in construct()
        from .embeddings import apply_rotary_emb

        self.apply_rotary_emb = apply_rotary_emb

    def __call__(
        self,
        attn: Attention,
        hidden_states: ms.Tensor,
        encoder_hidden_states: ms.Tensor = None,
        attention_mask: Optional[ms.Tensor] = None,
        image_rotary_emb: Optional[ms.Tensor] = None,
    ) -> ms.Tensor:
        batch_size, _, _ = hidden_states.shape if encoder_hidden_states is None else encoder_hidden_states.shape

        # `sample` projections.
        query = attn.to_q(hidden_states)
        key = attn.to_k(hidden_states)
        value = attn.to_v(hidden_states)

        inner_dim = key.shape[-1]
        head_dim = inner_dim // attn.heads

        query = query.view(batch_size, -1, attn.heads, head_dim).swapaxes(1, 2)
        key = key.view(batch_size, -1, attn.heads, head_dim).swapaxes(1, 2)
        value = value.view(batch_size, -1, attn.heads, head_dim).swapaxes(1, 2)

        if attn.norm_q is not None:
            query = attn.norm_q(query)
        if attn.norm_k is not None:
            key = attn.norm_k(key)

        # the attention in FluxSingleTransformerBlock does not use `encoder_hidden_states`
        if encoder_hidden_states is not None:
            # `context` projections.
            encoder_hidden_states_query_proj = attn.add_q_proj(encoder_hidden_states)
            encoder_hidden_states_key_proj = attn.add_k_proj(encoder_hidden_states)
            encoder_hidden_states_value_proj = attn.add_v_proj(encoder_hidden_states)

            encoder_hidden_states_query_proj = encoder_hidden_states_query_proj.view(
                batch_size, -1, attn.heads, head_dim
            ).swapaxes(1, 2)
            encoder_hidden_states_key_proj = encoder_hidden_states_key_proj.view(
                batch_size, -1, attn.heads, head_dim
            ).swapaxes(1, 2)
            encoder_hidden_states_value_proj = encoder_hidden_states_value_proj.view(
                batch_size, -1, attn.heads, head_dim
            ).swapaxes(1, 2)

            if attn.norm_added_q is not None:
                encoder_hidden_states_query_proj = attn.norm_added_q(encoder_hidden_states_query_proj)
            if attn.norm_added_k is not None:
                encoder_hidden_states_key_proj = attn.norm_added_k(encoder_hidden_states_key_proj)

            # attention
            query = mint.cat([encoder_hidden_states_query_proj, query], dim=2)
            key = mint.cat([encoder_hidden_states_key_proj, key], dim=2)
            value = mint.cat([encoder_hidden_states_value_proj, value], dim=2)

        if image_rotary_emb is not None:
            query = self.apply_rotary_emb(query, image_rotary_emb)
            key = self.apply_rotary_emb(key, image_rotary_emb)

        hidden_states = attn.scaled_dot_product_attention(
            query, key, value, attn_mask=attention_mask, dropout_p=0.0, is_causal=False
        )

        hidden_states = hidden_states.swapaxes(1, 2).reshape(batch_size, -1, attn.heads * head_dim)
        hidden_states = hidden_states.to(query.dtype)

        if encoder_hidden_states is not None:
            """
            encoder_hidden_states, hidden_states = (
                hidden_states[:, : encoder_hidden_states.shape[1]],
                hidden_states[:, encoder_hidden_states.shape[1] :],
            )
            """
            encoder_hidden_states, hidden_states = mint.split(
                hidden_states,
                [encoder_hidden_states.shape[1], hidden_states.shape[1] - encoder_hidden_states.shape[1]],
                dim=1,
            )

            # linear proj
            hidden_states = attn.to_out[0](hidden_states)
            # dropout
            hidden_states = attn.to_out[1](hidden_states)
            encoder_hidden_states = attn.to_add_out(encoder_hidden_states)

            return hidden_states, encoder_hidden_states
        else:
            return hidden_states


@ms.jit_class
class FusedFluxAttnProcessor2_0:
    """Attention processor used typically in processing the SD3-like self-attention projections."""

    def __init__(self):
        # move importing from __call__ to __init__ as it is not supported in construct()
        from .embeddings import apply_rotary_emb

        self.apply_rotary_emb = apply_rotary_emb

    def __call__(
        self,
        attn: Attention,
        hidden_states: ms.Tensor,
        encoder_hidden_states: ms.Tensor = None,
        attention_mask: Optional[ms.Tensor] = None,
        image_rotary_emb: Optional[ms.Tensor] = None,
    ) -> ms.Tensor:
        batch_size, _, _ = hidden_states.shape if encoder_hidden_states is None else encoder_hidden_states.shape

        # `sample` projections.
        qkv = attn.to_qkv(hidden_states)
        split_size = qkv.shape[-1] // 3
        query, key, value = mint.split(qkv, split_size, dim=-1)

        inner_dim = key.shape[-1]
        head_dim = inner_dim // attn.heads

        query = query.view(batch_size, -1, attn.heads, head_dim).swapaxes(1, 2)
        key = key.view(batch_size, -1, attn.heads, head_dim).swapaxes(1, 2)
        value = value.view(batch_size, -1, attn.heads, head_dim).swapaxes(1, 2)

        if attn.norm_q is not None:
            query = attn.norm_q(query)
        if attn.norm_k is not None:
            key = attn.norm_k(key)

        # the attention in FluxSingleTransformerBlock does not use `encoder_hidden_states`
        # `context` projections.
        if encoder_hidden_states is not None:
            encoder_qkv = attn.to_added_qkv(encoder_hidden_states)
            split_size = encoder_qkv.shape[-1] // 3
            (
                encoder_hidden_states_query_proj,
                encoder_hidden_states_key_proj,
                encoder_hidden_states_value_proj,
            ) = mint.split(encoder_qkv, split_size, dim=-1)

            encoder_hidden_states_query_proj = encoder_hidden_states_query_proj.view(
                batch_size, -1, attn.heads, head_dim
            ).swapaxes(1, 2)
            encoder_hidden_states_key_proj = encoder_hidden_states_key_proj.view(
                batch_size, -1, attn.heads, head_dim
            ).swapaxes(1, 2)
            encoder_hidden_states_value_proj = encoder_hidden_states_value_proj.view(
                batch_size, -1, attn.heads, head_dim
            ).swapaxes(1, 2)

            if attn.norm_added_q is not None:
                encoder_hidden_states_query_proj = attn.norm_added_q(encoder_hidden_states_query_proj)
            if attn.norm_added_k is not None:
                encoder_hidden_states_key_proj = attn.norm_added_k(encoder_hidden_states_key_proj)

            # attention
            query = mint.cat([encoder_hidden_states_query_proj, query], dim=2)
            key = mint.cat([encoder_hidden_states_key_proj, key], dim=2)
            value = mint.cat([encoder_hidden_states_value_proj, value], dim=2)

        if image_rotary_emb is not None:
            query = self.apply_rotary_emb(query, image_rotary_emb)
            key = self.apply_rotary_emb(key, image_rotary_emb)

        hidden_states = attn.scaled_dot_product_attention(
            query, key, value, attn_mask=attention_mask, dropout_p=0.0, is_causal=False
        )

        hidden_states = hidden_states.swapaxes(1, 2).reshape(batch_size, -1, attn.heads * head_dim)
        hidden_states = hidden_states.to(query.dtype)

        if encoder_hidden_states is not None:
            encoder_hidden_states, hidden_states = (
                hidden_states[:, : encoder_hidden_states.shape[1]],
                hidden_states[:, encoder_hidden_states.shape[1] :],
            )

            # linear proj
            hidden_states = attn.to_out[0](hidden_states)
            # dropout
            hidden_states = attn.to_out[1](hidden_states)
            encoder_hidden_states = attn.to_add_out(encoder_hidden_states)

            return hidden_states, encoder_hidden_states
        else:
            return hidden_states


class FluxIPAdapterJointAttnProcessor2_0(nn.Cell):
    """Flux Attention processor for IP-Adapter."""

    def __init__(self, hidden_size: int, cross_attention_dim: int, num_tokens=(4,), scale=1.0, dtype=None):
        super().__init__()
        from .embeddings import apply_rotary_emb

        self.apply_rotary_emb = apply_rotary_emb

        self.hidden_size = hidden_size
        self.cross_attention_dim = cross_attention_dim

        if not isinstance(num_tokens, (tuple, list)):
            num_tokens = [num_tokens]

        if not isinstance(scale, list):
            scale = [scale] * len(num_tokens)
        if len(scale) != len(num_tokens):
            raise ValueError("`scale` should be a list of integers with the same length as `num_tokens`.")
        self.scale = scale

        self.to_k_ip = nn.CellList(
            [mint.nn.Linear(cross_attention_dim, hidden_size, bias=True, dtype=dtype) for _ in range(len(num_tokens))]
        )
        self.to_v_ip = nn.CellList(
            [mint.nn.Linear(cross_attention_dim, hidden_size, bias=True, dtype=dtype) for _ in range(len(num_tokens))]
        )

    def construct(
        self,
        attn: Attention,
        hidden_states: ms.Tensor,
        encoder_hidden_states: ms.Tensor = None,
        attention_mask: Optional[ms.Tensor] = None,
        image_rotary_emb: Optional[ms.Tensor] = None,
        ip_hidden_states: Optional[List[ms.Tensor]] = None,
        ip_adapter_masks: Optional[ms.Tensor] = None,
    ) -> ms.Tensor:
        batch_size, _, _ = hidden_states.shape if encoder_hidden_states is None else encoder_hidden_states.shape

        # `sample` projections.
        hidden_states_query_proj = attn.to_q(hidden_states)
        key = attn.to_k(hidden_states)
        value = attn.to_v(hidden_states)

        inner_dim = key.shape[-1]
        head_dim = inner_dim // attn.heads

        hidden_states_query_proj = hidden_states_query_proj.view(batch_size, -1, attn.heads, head_dim).swapaxes(1, 2)
        key = key.view(batch_size, -1, attn.heads, head_dim).swapaxes(1, 2)
        value = value.view(batch_size, -1, attn.heads, head_dim).swapaxes(1, 2)

        if attn.norm_q is not None:
            hidden_states_query_proj = attn.norm_q(hidden_states_query_proj)
        if attn.norm_k is not None:
            key = attn.norm_k(key)

        # the attention in FluxSingleTransformerBlock does not use `encoder_hidden_states`
        if encoder_hidden_states is not None:
            # `context` projections.
            encoder_hidden_states_query_proj = attn.add_q_proj(encoder_hidden_states)
            encoder_hidden_states_key_proj = attn.add_k_proj(encoder_hidden_states)
            encoder_hidden_states_value_proj = attn.add_v_proj(encoder_hidden_states)

            encoder_hidden_states_query_proj = encoder_hidden_states_query_proj.view(
                batch_size, -1, attn.heads, head_dim
            ).swapaxes(1, 2)
            encoder_hidden_states_key_proj = encoder_hidden_states_key_proj.view(
                batch_size, -1, attn.heads, head_dim
            ).swapaxes(1, 2)
            encoder_hidden_states_value_proj = encoder_hidden_states_value_proj.view(
                batch_size, -1, attn.heads, head_dim
            ).swapaxes(1, 2)

            if attn.norm_added_q is not None:
                encoder_hidden_states_query_proj = attn.norm_added_q(encoder_hidden_states_query_proj)
            if attn.norm_added_k is not None:
                encoder_hidden_states_key_proj = attn.norm_added_k(encoder_hidden_states_key_proj)

            # attention
            query = mint.cat([encoder_hidden_states_query_proj, hidden_states_query_proj], dim=2)
            key = mint.cat([encoder_hidden_states_key_proj, key], dim=2)
            value = mint.cat([encoder_hidden_states_value_proj, value], dim=2)

        if image_rotary_emb is not None:
            query = self.apply_rotary_emb(query, image_rotary_emb)
            key = self.apply_rotary_emb(key, image_rotary_emb)

        hidden_states = attn.scaled_dot_product_attention(
            query, key, value, attn_mask=attention_mask, dropout_p=0.0, is_causal=False
        )
        hidden_states = hidden_states.swapaxes(1, 2).reshape(batch_size, -1, attn.heads * head_dim)
        hidden_states = hidden_states.to(query.dtype)

        if encoder_hidden_states is not None:
            encoder_hidden_states, hidden_states = (
                hidden_states[:, : encoder_hidden_states.shape[1]],
                hidden_states[:, encoder_hidden_states.shape[1] :],
            )

            # linear proj
            hidden_states = attn.to_out[0](hidden_states)
            # dropout
            hidden_states = attn.to_out[1](hidden_states)
            encoder_hidden_states = attn.to_add_out(encoder_hidden_states)

            # IP-adapter
            ip_query = hidden_states_query_proj
            ip_attn_output = mint.zeros_like(hidden_states)

            for current_ip_hidden_states, scale, to_k_ip, to_v_ip in zip(
                ip_hidden_states, self.scale, self.to_k_ip, self.to_v_ip
            ):
                ip_key = to_k_ip(current_ip_hidden_states)
                ip_value = to_v_ip(current_ip_hidden_states)

                ip_key = ip_key.view(batch_size, -1, attn.heads, head_dim).swapaxes(1, 2)
                ip_value = ip_value.view(batch_size, -1, attn.heads, head_dim).swapaxes(1, 2)
                # the output of sdp = (batch, num_heads, seq_len, head_dim)
                # TODO: add support for attn.scale when we move to Torch 2.1
                current_ip_hidden_states = attn.scaled_dot_product_attention(
                    ip_query, ip_key, ip_value, attn_mask=None, dropout_p=0.0, is_causal=False
                )
                current_ip_hidden_states = current_ip_hidden_states.swapaxes(1, 2).reshape(
                    batch_size, -1, attn.heads * head_dim
                )
                current_ip_hidden_states = current_ip_hidden_states.to(ip_query.dtype)
                ip_attn_output += scale * current_ip_hidden_states

            return hidden_states, encoder_hidden_states, ip_attn_output
        else:
            return hidden_states


@ms.jit_class
=======
>>>>>>> 831bcaf1
class CogVideoXAttnProcessor2_0:
    r"""
    Processor for implementing scaled dot-product attention for the CogVideoX model. It applies a rotary embedding on
    query and key vectors, but does not include spatial normalization.
    """

    def __init__(self):
        # move importing from __call__ to __init__ as it is not supported in construct()
        from .embeddings import apply_rotary_emb

        self.apply_rotary_emb = apply_rotary_emb

    def apply_rotary_emb_for_image_part(
        self,
        hidden_state: ms.Tensor,
        image_rotary_emb: ms.Tensor,
        start_index: int,
        axis: int = 2,
    ) -> ms.Tensor:
        """
        Equivalence of expression(when axis=2):
            `hidden_state[:, :, start_index:] = self.apply_rotary_emb(hidden_state[:, :, start_index:], image_rotary_emb)`

        Rewrite it since implement above might call ops.ScatterNdUpdate which is super slow!
        """
        hidden_state_text, hidden_state_image = mint.split(
            hidden_state, (start_index, hidden_state.shape[axis] - start_index), dim=axis
        )
        hidden_state_image = self.apply_rotary_emb(hidden_state_image, image_rotary_emb)
        hidden_state = mint.cat([hidden_state_text, hidden_state_image], dim=axis)
        return hidden_state

    def __call__(
        self,
        attn: Attention,
        hidden_states: ms.Tensor,
        encoder_hidden_states: ms.Tensor,
        attention_mask: Optional[ms.Tensor] = None,
        image_rotary_emb: Optional[ms.Tensor] = None,
    ) -> ms.Tensor:
        text_seq_length = encoder_hidden_states.shape[1]

        hidden_states = mint.cat([encoder_hidden_states, hidden_states], dim=1)

        batch_size, sequence_length, _ = hidden_states.shape

        if attention_mask is not None:
            attention_mask = attn.prepare_attention_mask(attention_mask, sequence_length, batch_size)
            attention_mask = attention_mask.view(batch_size, attn.heads, -1, attention_mask.shape[-1])

        query = attn.to_q(hidden_states)
        key = attn.to_k(hidden_states)
        value = attn.to_v(hidden_states)

        inner_dim = key.shape[-1]
        head_dim = inner_dim // attn.heads

        query = query.view(batch_size, -1, attn.heads, head_dim).swapaxes(1, 2)
        key = key.view(batch_size, -1, attn.heads, head_dim).swapaxes(1, 2)
        value = value.view(batch_size, -1, attn.heads, head_dim).swapaxes(1, 2)

        if attn.norm_q is not None:
            query = attn.norm_q(query)
        if attn.norm_k is not None:
            key = attn.norm_k(key)

        # Apply RoPE if needed
        # rewrite the implement for performance, refer to `self.apply_rotary_emb_for_image_part`
        if image_rotary_emb is not None:
            query = self.apply_rotary_emb_for_image_part(query, image_rotary_emb, text_seq_length)
            if not attn.is_cross_attention:
                key = self.apply_rotary_emb_for_image_part(key, image_rotary_emb, text_seq_length)

        hidden_states = attn.scaled_dot_product_attention(
            query, key, value, attn_mask=attention_mask, dropout_p=0.0, is_causal=False
        )

        hidden_states = hidden_states.swapaxes(1, 2).reshape(batch_size, -1, attn.heads * head_dim)

        # linear proj
        hidden_states = attn.to_out[0](hidden_states)
        # dropout
        hidden_states = attn.to_out[1](hidden_states)

        encoder_hidden_states, hidden_states = mint.split(
            hidden_states, [text_seq_length, hidden_states.shape[1] - text_seq_length], dim=1
        )
        return hidden_states, encoder_hidden_states


@ms.jit_class
class FusedCogVideoXAttnProcessor2_0:
    r"""
    Processor for implementing scaled dot-product attention for the CogVideoX model. It applies a rotary embedding on
    query and key vectors, but does not include spatial normalization.
    """

    def __init__(self):
        # move importing from __call__ to __init__ as it is not supported in construct()
        from .embeddings import apply_rotary_emb

        self.apply_rotary_emb = apply_rotary_emb

    def __call__(
        self,
        attn: Attention,
        hidden_states: ms.Tensor,
        encoder_hidden_states: ms.Tensor,
        attention_mask: Optional[ms.Tensor] = None,
        image_rotary_emb: Optional[ms.Tensor] = None,
    ) -> ms.Tensor:
        text_seq_length = encoder_hidden_states.shape[1]

        hidden_states = mint.cat([encoder_hidden_states, hidden_states], dim=1)

        batch_size, sequence_length, _ = (
            hidden_states.shape if encoder_hidden_states is None else encoder_hidden_states.shape
        )

        if attention_mask is not None:
            attention_mask = attn.prepare_attention_mask(attention_mask, sequence_length, batch_size)
            attention_mask = attention_mask.view(batch_size, attn.heads, -1, attention_mask.shape[-1])

        qkv = attn.to_qkv(hidden_states)
        split_size = qkv.shape[-1] // 3
        query, key, value = mint.split(qkv, split_size, dim=-1)

        inner_dim = key.shape[-1]
        head_dim = inner_dim // attn.heads

        query = query.view(batch_size, -1, attn.heads, head_dim).swapaxes(1, 2)
        key = key.view(batch_size, -1, attn.heads, head_dim).swapaxes(1, 2)
        value = value.view(batch_size, -1, attn.heads, head_dim).swapaxes(1, 2)

        if attn.norm_q is not None:
            query = attn.norm_q(query)
        if attn.norm_k is not None:
            key = attn.norm_k(key)

        # Apply RoPE if needed
        if image_rotary_emb is not None:
            query[:, :, text_seq_length:] = self.apply_rotary_emb(query[:, :, text_seq_length:], image_rotary_emb)
            if not attn.is_cross_attention:
                key[:, :, text_seq_length:] = self.apply_rotary_emb(key[:, :, text_seq_length:], image_rotary_emb)

        hidden_states = attn.scaled_dot_product_attention(
            query, key, value, attn_mask=attention_mask, dropout_p=0.0, is_causal=False
        )

        hidden_states = hidden_states.swapaxes(1, 2).reshape(batch_size, -1, attn.heads * head_dim)

        # linear proj
        hidden_states = attn.to_out[0](hidden_states)
        # dropout
        hidden_states = attn.to_out[1](hidden_states)

        encoder_hidden_states, hidden_states = hidden_states.split(
            [text_seq_length, hidden_states.shape[1] - text_seq_length], axis=1
        )
        return hidden_states, encoder_hidden_states


@ms.jit_class
class XFormersAttnProcessor:
    r"""
    Processor for implementing memory efficient attention using xFormers-like interface.

    Args:
        attention_op (`Callable`, *optional*, defaults to `None`):
            The base
            [operator](https://facebookresearch.github.io/xformers/components/ops.html#xformers.ops.AttentionOpBase) to
            use as the attention operator. It is recommended to set to `None`, and allow xFormers to choose the best
            operator.
    """

    def __init__(self, attention_op: Optional[Callable] = None):
        assert attention_op is None, (
            "Memory efficient attention on mindspore uses flash attention under the hoods. "
            "There is no other implementation for now. Please do not set `attention_op`."
        )
        self.attention_op = attention_op

    def __call__(
        self,
        attn: Attention,
        hidden_states: ms.Tensor,
        encoder_hidden_states: Optional[ms.Tensor] = None,
        attention_mask: Optional[ms.Tensor] = None,
        temb: Optional[ms.Tensor] = None,
    ) -> ms.Tensor:
        residual = hidden_states

        if attn.spatial_norm is not None:
            hidden_states = attn.spatial_norm(hidden_states, temb)

        input_ndim = hidden_states.ndim

        if input_ndim == 4:
            batch_size, channel, height, width = hidden_states.shape
            hidden_states = hidden_states.view(batch_size, channel, height * width).swapaxes(1, 2)
        else:
            batch_size, channel, height, width = None, None, None, None

        batch_size, key_tokens, _ = (
            hidden_states.shape if encoder_hidden_states is None else encoder_hidden_states.shape
        )

        attention_mask = attn.prepare_attention_mask(attention_mask, key_tokens, batch_size)
        if attention_mask is not None:
            # expand our mask's singleton query_tokens dimension:
            #   [batch*heads,            1, key_tokens] ->
            #   [batch*heads, query_tokens, key_tokens]
            # so that it can be added as a bias onto the attention scores that xformers computes:
            #   [batch*heads, query_tokens, key_tokens]
            # we do this explicitly because xformers doesn't broadcast the singleton dimension for us.
            _, query_tokens, _ = hidden_states.shape
            attention_mask = attention_mask.tile((1, query_tokens, 1))

        if attn.group_norm is not None:
            hidden_states = attn.group_norm(hidden_states.swapaxes(1, 2)).swapaxes(1, 2)

        query = attn.to_q(hidden_states)

        if encoder_hidden_states is None:
            encoder_hidden_states = hidden_states
        elif attn.norm_cross:
            encoder_hidden_states = attn.norm_encoder_hidden_states(encoder_hidden_states)

        key = attn.to_k(encoder_hidden_states)
        value = attn.to_v(encoder_hidden_states)

        query = attn.head_to_batch_dim(query)
        key = attn.head_to_batch_dim(key)
        value = attn.head_to_batch_dim(value)

        # Memory efficient attention on mindspore uses flash attention under the hoods.
        # Flash attention implementation is called `FlashAttentionScore`
        # which is an experimental api with the following limitations:
        # 1. Sequence length of query must be divisible by 16 and in range of [1, 32768].
        # 2. Head dimensions must be one of [64, 80, 96, 120, 128, 256].
        # 3. The input dtype must be float16 or bfloat16.
        # Sequence length of query must be checked in runtime.
        _, query_tokens, _ = query.shape
        assert query_tokens % 16 == 0, f"Sequence length of query must be divisible by 16, but got {query_tokens=}."
        # Head dimension is checked in Attention.set_use_memory_efficient_attention_xformers. We maybe pad on head_dim.
        if attn.head_dim_padding > 0:
            query_padded = mint.nn.functional.pad(query, (0, attn.head_dim_padding), mode="constant", value=0.0)
            key_padded = mint.nn.functional.pad(key, (0, attn.head_dim_padding), mode="constant", value=0.0)
            value_padded = mint.nn.functional.pad(value, (0, attn.head_dim_padding), mode="constant", value=0.0)
        else:
            query_padded, key_padded, value_padded = query, key, value
        flash_attn = ops.operations.nn_ops.FlashAttentionScore(1, scale_value=attn.scale)
        hidden_states_padded = flash_attn(query_padded, key_padded, value_padded, None, None, None, attention_mask)[3]
        # If we did padding before calculate attention, undo it!
        if attn.head_dim_padding > 0:
            hidden_states = hidden_states_padded[..., : attn.head_dim]
        else:
            hidden_states = hidden_states_padded

        hidden_states = hidden_states.to(query.dtype)
        hidden_states = attn.batch_to_head_dim(hidden_states)

        # linear proj
        hidden_states = attn.to_out[0](hidden_states)
        # dropout
        hidden_states = attn.to_out[1](hidden_states)

        if input_ndim == 4:
            hidden_states = hidden_states.swapaxes(-1, -2).reshape(batch_size, channel, height, width)

        if attn.residual_connection:
            hidden_states = hidden_states + residual

        hidden_states = hidden_states / attn.rescale_output_factor

        return hidden_states


@ms.jit_class
class AttnProcessor2_0:
    r"""
    Processor for implementing scaled dot-product attention (enabled by default if you're using PyTorch 2.0).
    """

    def __call__(
        self,
        attn: Attention,
        hidden_states: ms.Tensor,
        encoder_hidden_states: Optional[ms.Tensor] = None,
        attention_mask: Optional[ms.Tensor] = None,
        temb: Optional[ms.Tensor] = None,
    ) -> ms.Tensor:
        residual = hidden_states
        if attn.spatial_norm is not None:
            hidden_states = attn.spatial_norm(hidden_states, temb)

        input_ndim = hidden_states.ndim

        if input_ndim == 4:
            batch_size, channel, height, width = hidden_states.shape
            hidden_states = hidden_states.view(batch_size, channel, height * width).swapaxes(1, 2)
        else:
            batch_size, channel, height, width = None, None, None, None

        batch_size, sequence_length, _ = (
            hidden_states.shape if encoder_hidden_states is None else encoder_hidden_states.shape
        )

        if attention_mask is not None:
            attention_mask = attn.prepare_attention_mask(attention_mask, sequence_length, batch_size)
            # scaled_dot_product_attention expects attention_mask shape to be
            # (batch, heads, source_length, target_length)
            attention_mask = attention_mask.view(batch_size, attn.heads, -1, attention_mask.shape[-1])

        if attn.group_norm is not None:
            hidden_states = attn.group_norm(hidden_states.swapaxes(1, 2)).swapaxes(1, 2)

        query = attn.to_q(hidden_states)

        if encoder_hidden_states is None:
            encoder_hidden_states = hidden_states
        elif attn.norm_cross:
            encoder_hidden_states = attn.norm_encoder_hidden_states(encoder_hidden_states)

        key = attn.to_k(encoder_hidden_states)
        value = attn.to_v(encoder_hidden_states)

        inner_dim = key.shape[-1]
        head_dim = inner_dim // attn.heads

        query = query.view(batch_size, -1, attn.heads, head_dim).swapaxes(1, 2)

        key = key.view(batch_size, -1, attn.heads, head_dim).swapaxes(1, 2)
        value = value.view(batch_size, -1, attn.heads, head_dim).swapaxes(1, 2)

        if attn.norm_q is not None:
            query = attn.norm_q(query)
        if attn.norm_k is not None:
            key = attn.norm_k(key)

        # the output of sdp = (batch, num_heads, seq_len, head_dim)
        hidden_states = attn.scaled_dot_product_attention(
            query, key, value, attn_mask=attention_mask, dropout_p=0.0, is_causal=False
        )

        hidden_states = hidden_states.swapaxes(1, 2).reshape(batch_size, -1, attn.heads * head_dim)
        hidden_states = hidden_states.to(query.dtype)

        # linear proj
        hidden_states = attn.to_out[0](hidden_states)
        # dropout
        hidden_states = attn.to_out[1](hidden_states)

        if input_ndim == 4:
            hidden_states = hidden_states.swapaxes(-1, -2).reshape(batch_size, channel, height, width)

        if attn.residual_connection:
            hidden_states = hidden_states + residual

        hidden_states = hidden_states / attn.rescale_output_factor

        return hidden_states


@ms.jit_class
class MochiVaeAttnProcessor2_0:
    r"""
    Attention processor used in Mochi VAE.
    """

    def __init__(self) -> None:
        pass

    def __call__(
        self,
        attn: Attention,
        hidden_states: ms.Tensor,
        encoder_hidden_states: Optional[ms.Tensor] = None,
        attention_mask: Optional[ms.Tensor] = None,
    ) -> ms.Tensor:
        residual = hidden_states
        is_single_frame = hidden_states.shape[1] == 1

        batch_size, sequence_length, _ = (
            hidden_states.shape if encoder_hidden_states is None else encoder_hidden_states.shape
        )

        if attention_mask is not None:
            attention_mask = attn.prepare_attention_mask(attention_mask, sequence_length, batch_size)
            # scaled_dot_product_attention expects attention_mask shape to be
            # (batch, heads, source_length, target_length)
            attention_mask = attention_mask.view(batch_size, attn.heads, -1, attention_mask.shape[-1])

        if is_single_frame:
            hidden_states = attn.to_v(hidden_states)

            # linear proj
            hidden_states = attn.to_out[0](hidden_states)
            # dropout
            hidden_states = attn.to_out[1](hidden_states)

            if attn.residual_connection:
                hidden_states = hidden_states + residual

            hidden_states = hidden_states / attn.rescale_output_factor
            return hidden_states

        query = attn.to_q(hidden_states)

        if encoder_hidden_states is None:
            encoder_hidden_states = hidden_states

        key = attn.to_k(encoder_hidden_states)
        value = attn.to_v(encoder_hidden_states)

        inner_dim = key.shape[-1]
        head_dim = inner_dim // attn.heads

        query = query.view(batch_size, -1, attn.heads, head_dim).swapaxes(1, 2)
        key = key.view(batch_size, -1, attn.heads, head_dim).swapaxes(1, 2)
        value = value.view(batch_size, -1, attn.heads, head_dim).swapaxes(1, 2)

        if attn.norm_q is not None:
            query = attn.norm_q(query)
        if attn.norm_k is not None:
            key = attn.norm_k(key)

        # the output of sdp = (batch, num_heads, seq_len, head_dim)
        # TODO: add support for attn.scale when we move to Torch 2.1
        hidden_states = attn.scaled_dot_product_attention(
            query, key, value, attn_mask=attention_mask, dropout_p=0.0, is_causal=attn.is_causal
        )

        hidden_states = hidden_states.swapaxes(1, 2).reshape(batch_size, -1, attn.heads * head_dim)
        hidden_states = hidden_states.to(query.dtype)

        # linear proj
        hidden_states = attn.to_out[0](hidden_states)
        # dropout
        hidden_states = attn.to_out[1](hidden_states)

        if attn.residual_connection:
            hidden_states = hidden_states + residual

        hidden_states = hidden_states / attn.rescale_output_factor

        return hidden_states


@ms.jit_class
class HunyuanAttnProcessor2_0:
    r"""
    Processor for implementing scaled dot-product attention (enabled by default if you're using PyTorch 2.0). This is
    used in the HunyuanDiT model. It applies a s normalization layer and rotary embedding on query and key vector.
    """

    def __init__(self) -> None:
        # move importing from __call__ to __init__ as it is not supported in construct()
        from .embeddings import apply_rotary_emb

        self.apply_rotary_emb = apply_rotary_emb

    def __call__(
        self,
        attn: Attention,
        hidden_states: ms.Tensor,
        encoder_hidden_states: Optional[ms.Tensor] = None,
        attention_mask: Optional[ms.Tensor] = None,
        temb: Optional[ms.Tensor] = None,
        image_rotary_emb: Optional[ms.Tensor] = None,
    ) -> ms.Tensor:
        residual = hidden_states
        if attn.spatial_norm is not None:
            hidden_states = attn.spatial_norm(hidden_states, temb)

        input_ndim = hidden_states.ndim

        batch_size, channel, height, width = (None,) * 4
        if input_ndim == 4:
            batch_size, channel, height, width = hidden_states.shape
            hidden_states = hidden_states.view(batch_size, channel, height * width).swapaxes(1, 2)

        batch_size, sequence_length, _ = (
            hidden_states.shape if encoder_hidden_states is None else encoder_hidden_states.shape
        )

        if attention_mask is not None:
            attention_mask = attn.prepare_attention_mask(attention_mask, sequence_length, batch_size)
            # scaled_dot_product_attention expects attention_mask shape to be
            # (batch, heads, source_length, target_length)
            attention_mask = attention_mask.view(batch_size, attn.heads, -1, attention_mask.shape[-1])

        if attn.group_norm is not None:
            hidden_states = attn.group_norm(hidden_states.swapaxes(1, 2)).swapaxes(1, 2)

        query = attn.to_q(hidden_states)

        if encoder_hidden_states is None:
            encoder_hidden_states = hidden_states
        elif attn.norm_cross:
            encoder_hidden_states = attn.norm_encoder_hidden_states(encoder_hidden_states)

        key = attn.to_k(encoder_hidden_states)
        value = attn.to_v(encoder_hidden_states)

        inner_dim = key.shape[-1]
        head_dim = inner_dim // attn.heads

        query = query.view(batch_size, -1, attn.heads, head_dim).swapaxes(1, 2)

        key = key.view(batch_size, -1, attn.heads, head_dim).swapaxes(1, 2)
        value = value.view(batch_size, -1, attn.heads, head_dim).swapaxes(1, 2)

        if attn.norm_q is not None:
            query = attn.norm_q(query)
        if attn.norm_k is not None:
            key = attn.norm_k(key)

        # Apply RoPE if needed
        if image_rotary_emb is not None:
            query = self.apply_rotary_emb(query, image_rotary_emb)
            if not attn.is_cross_attention:
                key = self.apply_rotary_emb(key, image_rotary_emb)

        # # the output of sdp = (batch, num_heads, seq_len, head_dim)
        # # TODO: add support for attn.scale when we move to Torch 2.1
        hidden_states = attn.scaled_dot_product_attention(
            query, key, value, attn_mask=attention_mask, dropout_p=0.0, is_causal=False
        )

        hidden_states = hidden_states.swapaxes(1, 2).reshape(batch_size, -1, attn.heads * head_dim)
        hidden_states = hidden_states.to(query.dtype)

        # linear proj
        hidden_states = attn.to_out[0](hidden_states)
        # dropout
        hidden_states = attn.to_out[1](hidden_states)

        if input_ndim == 4:
            hidden_states = hidden_states.swapaxes(-1, -2).reshape(batch_size, channel, height, width)

        if attn.residual_connection:
            hidden_states = hidden_states + residual

        hidden_states = hidden_states / attn.rescale_output_factor

        return hidden_states


@ms.jit_class
class StableAudioAttnProcessor2_0:
    r"""
    Processor for implementing scaled dot-product attention (enabled by default if you're using PyTorch 2.0). This is
    used in the Stable Audio model. It applies rotary embedding on query and key vector, and allows MHA, GQA or MQA.
    """

    def __init__(self) -> None:
        # move importing from __call__ to __init__ as it is not supported in construct()
        from .embeddings import apply_rotary_emb

        self.apply_rotary_emb = apply_rotary_emb

    def apply_partial_rotary_emb(
        self,
        x: ms.Tensor,
        freqs_cis: Tuple[ms.Tensor],
    ) -> ms.Tensor:
        rot_dim = freqs_cis[0].shape[-1]
        x_to_rotate, x_unrotated = x[..., :rot_dim], x[..., rot_dim:]

        x_rotated = self.apply_rotary_emb(x_to_rotate, freqs_cis, use_real=True, use_real_unbind_dim=-2)

        out = mint.cat((x_rotated, x_unrotated), dim=-1)
        return out

    def __call__(
        self,
        attn: Attention,
        hidden_states: ms.Tensor,
        encoder_hidden_states: Optional[ms.Tensor] = None,
        attention_mask: Optional[ms.Tensor] = None,
        rotary_emb: Optional[ms.Tensor] = None,
    ) -> ms.Tensor:
        residual = hidden_states

        input_ndim = hidden_states.ndim

        batch_size, channel, height, width = (None,) * 4
        if input_ndim == 4:
            batch_size, channel, height, width = hidden_states.shape
            hidden_states = hidden_states.view(batch_size, channel, height * width).transpose(1, 2)

        batch_size, sequence_length, _ = (
            hidden_states.shape if encoder_hidden_states is None else encoder_hidden_states.shape
        )

        if attention_mask is not None:
            attention_mask = attn.prepare_attention_mask(attention_mask, sequence_length, batch_size)
            # scaled_dot_product_attention expects attention_mask shape to be
            # (batch, heads, source_length, target_length)
            attention_mask = attention_mask.view(batch_size, attn.heads, -1, attention_mask.shape[-1])

        query = attn.to_q(hidden_states)

        if encoder_hidden_states is None:
            encoder_hidden_states = hidden_states
        elif attn.norm_cross:
            encoder_hidden_states = attn.norm_encoder_hidden_states(encoder_hidden_states)

        key = attn.to_k(encoder_hidden_states)
        value = attn.to_v(encoder_hidden_states)

        head_dim = query.shape[-1] // attn.heads
        kv_heads = key.shape[-1] // head_dim

        query = query.view(batch_size, -1, attn.heads, head_dim).swapaxes(1, 2)

        key = key.view(batch_size, -1, kv_heads, head_dim).swapaxes(1, 2)
        value = value.view(batch_size, -1, kv_heads, head_dim).swapaxes(1, 2)

        if kv_heads != attn.heads:
            # if GQA or MQA, repeat the key/value heads to reach the number of query heads.
            heads_per_kv_head = attn.heads // kv_heads
            key = mint.repeat_interleave(key, heads_per_kv_head, dim=1, output_size=key.shape[1] * heads_per_kv_head)
            value = mint.repeat_interleave(
                value, heads_per_kv_head, dim=1, output_size=value.shape[1] * heads_per_kv_head
            )

        if attn.norm_q is not None:
            query = attn.norm_q(query)
        if attn.norm_k is not None:
            key = attn.norm_k(key)

        # Apply RoPE if needed
        if rotary_emb is not None:
            query_dtype = query.dtype
            key_dtype = key.dtype
            query = query.to(ms.float32)
            key = key.to(ms.float32)

            rot_dim = rotary_emb[0].shape[-1]
            query_to_rotate, query_unrotated = query[..., :rot_dim], query[..., rot_dim:]
            query_rotated = self.apply_rotary_emb(query_to_rotate, rotary_emb, use_real=True, use_real_unbind_dim=-2)

            query = mint.cat((query_rotated, query_unrotated), dim=-1)

            if not attn.is_cross_attention:
                key_to_rotate, key_unrotated = key[..., :rot_dim], key[..., rot_dim:]
                key_rotated = self.apply_rotary_emb(key_to_rotate, rotary_emb, use_real=True, use_real_unbind_dim=-2)

                key = mint.cat((key_rotated, key_unrotated), dim=-1)

            query = query.to(query_dtype)
            key = key.to(key_dtype)

        # the output of sdp = (batch, num_heads, seq_len, head_dim)
        # TODO: add support for attn.scale when we move to Torch 2.1
        hidden_states = attn.scaled_dot_product_attention(
            query, key, value, attn_mask=attention_mask, dropout_p=0.0, is_causal=False
        )
        # attention_probs = attn.get_attention_scores(query, key, attention_mask)
        # hidden_states = mint.bmm(attention_probs, value)

        hidden_states = hidden_states.swapaxes(1, 2).reshape(batch_size, -1, attn.heads * head_dim)
        hidden_states = hidden_states.to(query.dtype)

        # linear proj
        hidden_states = attn.to_out[0](hidden_states)
        # dropout
        hidden_states = attn.to_out[1](hidden_states)

        if input_ndim == 4:
            hidden_states = hidden_states.swapaxes(-1, -2).reshape(batch_size, channel, height, width)

        if attn.residual_connection:
            hidden_states = hidden_states + residual

        hidden_states = hidden_states / attn.rescale_output_factor

        return hidden_states


class SpatialNorm(nn.Cell):
    """
    Spatially conditioned normalization as defined in https://huggingface.co/papers/2209.09002.

    Args:
        f_channels (`int`):
            The number of channels for input to group normalization layer, and output of the spatial norm layer.
        zq_channels (`int`):
            The number of channels for the quantized vector as described in the paper.
    """

    def __init__(
        self,
        f_channels: int,
        zq_channels: int,
    ):
        super().__init__()
        self.norm_layer = mint.nn.GroupNorm(num_channels=f_channels, num_groups=32, eps=1e-6, affine=True)
        self.conv_y = mint.nn.Conv2d(zq_channels, f_channels, kernel_size=1, stride=1, padding=0, bias=True)
        self.conv_b = mint.nn.Conv2d(zq_channels, f_channels, kernel_size=1, stride=1, padding=0, bias=True)

    def construct(self, f: ms.Tensor, zq: ms.Tensor) -> ms.Tensor:
        f_size = f.shape[-2:]
        zq = mint.nn.functional.interpolate(zq, size=f_size, mode="nearest")
        norm_f = self.norm_layer(f)
        new_f = norm_f * self.conv_y(zq) + self.conv_b(zq)
        return new_f


class IPAdapterAttnProcessor(nn.Cell):
    r"""
    Attention processor for Multiple IP-Adapters.

    Args:
        hidden_size (`int`):
            The hidden size of the attention layer.
        cross_attention_dim (`int`):
            The number of channels in the `encoder_hidden_states`.
        num_tokens (`int`, `Tuple[int]` or `List[int]`, defaults to `(4,)`):
            The context length of the image features.
        scale (`float` or List[`float`], defaults to 1.0):
            the weight scale of image prompt.
    """

    def __init__(self, hidden_size, cross_attention_dim=None, num_tokens=(4,), scale=1.0):
        super().__init__()

        self.hidden_size = hidden_size
        self.cross_attention_dim = cross_attention_dim

        if not isinstance(num_tokens, (tuple, list)):
            num_tokens = [num_tokens]
        self.num_tokens = num_tokens

        if not isinstance(scale, list):
            scale = [scale] * len(num_tokens)
        if len(scale) != len(num_tokens):
            raise ValueError("`scale` should be a list of integers with the same length as `num_tokens`.")
        self.scale = scale

        self.to_k_ip = nn.CellList(
            [mint.nn.Linear(cross_attention_dim, hidden_size, bias=False) for _ in range(len(num_tokens))]
        )
        self.to_v_ip = nn.CellList(
            [mint.nn.Linear(cross_attention_dim, hidden_size, bias=False) for _ in range(len(num_tokens))]
        )

    def construct(
        self,
        attn: Attention,
        hidden_states: ms.Tensor,
        encoder_hidden_states: Optional[ms.Tensor] = None,
        attention_mask: Optional[ms.Tensor] = None,
        temb: Optional[ms.Tensor] = None,
        scale: float = 1.0,
        ip_adapter_masks: Optional[ms.Tensor] = None,
    ):
        residual = hidden_states

        # separate ip_hidden_states from encoder_hidden_states
        if encoder_hidden_states is not None:
            if isinstance(encoder_hidden_states, tuple):
                encoder_hidden_states, ip_hidden_states = encoder_hidden_states
            else:
                end_pos = encoder_hidden_states.shape[1] - self.num_tokens[0]
                encoder_hidden_states, ip_hidden_states = (
                    encoder_hidden_states[:, :end_pos, :],
                    [encoder_hidden_states[:, end_pos:, :]],
                )
        else:
            ip_hidden_states = None

        if attn.spatial_norm is not None:
            hidden_states = attn.spatial_norm(hidden_states, temb)

        input_ndim = hidden_states.ndim

        if input_ndim == 4:
            batch_size, channel, height, width = hidden_states.shape
            hidden_states = hidden_states.view(batch_size, channel, height * width).swapaxes(1, 2)
        else:
            batch_size, channel, height, width = None, None, None, None

        batch_size, sequence_length, _ = (
            hidden_states.shape if encoder_hidden_states is None else encoder_hidden_states.shape
        )
        attention_mask = attn.prepare_attention_mask(attention_mask, sequence_length, batch_size)

        if attn.group_norm is not None:
            hidden_states = attn.group_norm(hidden_states.swapaxes(1, 2)).swapaxes(1, 2)

        query = attn.to_q(hidden_states)

        if encoder_hidden_states is None:
            encoder_hidden_states = hidden_states
        elif attn.norm_cross:
            encoder_hidden_states = attn.norm_encoder_hidden_states(encoder_hidden_states)

        key = attn.to_k(encoder_hidden_states)
        value = attn.to_v(encoder_hidden_states)

        query = attn.head_to_batch_dim(query)
        key = attn.head_to_batch_dim(key)
        value = attn.head_to_batch_dim(value)

        attention_probs = attn.get_attention_scores(query, key, attention_mask)
        hidden_states = mint.bmm(attention_probs, value)
        hidden_states = attn.batch_to_head_dim(hidden_states)

        if ip_adapter_masks is not None:
            if not isinstance(ip_adapter_masks, List):
                # for backward compatibility, we accept `ip_adapter_mask` as a tensor of shape [num_ip_adapter, 1, height, width]
                ip_adapter_masks = list(ip_adapter_masks.unsqueeze(1))
            if not (len(ip_adapter_masks) == len(self.scale) == len(ip_hidden_states)):
                raise ValueError(
                    f"Length of ip_adapter_masks array ({len(ip_adapter_masks)}) must match "
                    f"length of self.scale array ({len(self.scale)}) and number of ip_hidden_states "
                    f"({len(ip_hidden_states)})"
                )
            else:
                for index, (mask, scale, ip_state) in enumerate(zip(ip_adapter_masks, self.scale, ip_hidden_states)):
                    if mask is None:
                        continue
                    if not isinstance(mask, ms.Tensor) or mask.ndim != 4:
                        raise ValueError(
                            "Each element of the ip_adapter_masks array should be a tensor with shape "
                            "[1, num_images_for_ip_adapter, height, width]."
                            " Please use `IPAdapterMaskProcessor` to preprocess your mask"
                        )
                    if mask.shape[1] != ip_state.shape[1]:
                        raise ValueError(
                            f"Number of masks ({mask.shape[1]}) does not match "
                            f"number of ip images ({ip_state.shape[1]}) at index {index}"
                        )
                    if isinstance(scale, list) and not len(scale) == mask.shape[1]:
                        raise ValueError(
                            f"Number of masks ({mask.shape[1]}) does not match "
                            f"number of scales ({len(scale)}) at index {index}"
                        )
        else:
            ip_adapter_masks = [None] * len(self.scale)

        # for ip-adapter
        for current_ip_hidden_states, scale, to_k_ip, to_v_ip, mask in zip(
            ip_hidden_states, self.scale, self.to_k_ip, self.to_v_ip, ip_adapter_masks
        ):
            skip = False
            if isinstance(scale, list):
                if all(s == 0 for s in scale):
                    skip = True
            elif scale == 0:
                skip = True
            if not skip:
                if mask is not None:
                    if not isinstance(scale, list):
                        scale = [scale] * mask.shape[1]

                    current_num_images = mask.shape[1]
                    for i in range(current_num_images):
                        ip_key = to_k_ip(current_ip_hidden_states[:, i, :, :])
                        ip_value = to_v_ip(current_ip_hidden_states[:, i, :, :])

                        ip_key = attn.head_to_batch_dim(ip_key)
                        ip_value = attn.head_to_batch_dim(ip_value)

                        ip_attention_probs = attn.get_attention_scores(query, ip_key, None)
                        _current_ip_hidden_states = mint.bmm(ip_attention_probs, ip_value)
                        _current_ip_hidden_states = attn.batch_to_head_dim(_current_ip_hidden_states)

                        mask_downsample = IPAdapterMaskProcessor.downsample(
                            mask[:, i, :, :],
                            batch_size,
                            _current_ip_hidden_states.shape[1],
                            _current_ip_hidden_states.shape[2],
                        )

                        mask_downsample = mask_downsample.to(dtype=query.dtype)

                        hidden_states = hidden_states + scale[i] * (_current_ip_hidden_states * mask_downsample)
                else:
                    ip_key = to_k_ip(current_ip_hidden_states)
                    ip_value = to_v_ip(current_ip_hidden_states)

                    ip_key = attn.head_to_batch_dim(ip_key)
                    ip_value = attn.head_to_batch_dim(ip_value)

                    ip_attention_probs = attn.get_attention_scores(query, ip_key, None)
                    current_ip_hidden_states = mint.bmm(ip_attention_probs, ip_value)
                    current_ip_hidden_states = attn.batch_to_head_dim(current_ip_hidden_states)

                    hidden_states = hidden_states + scale * current_ip_hidden_states

        # linear proj
        hidden_states = attn.to_out[0](hidden_states)
        # dropout
        hidden_states = attn.to_out[1](hidden_states)

        if input_ndim == 4:
            hidden_states = hidden_states.swapaxes(-1, -2).reshape(batch_size, channel, height, width)

        if attn.residual_connection:
            hidden_states = hidden_states + residual

        hidden_states = hidden_states / attn.rescale_output_factor

        return hidden_states


class IPAdapterAttnProcessor2_0(nn.Cell):
    r"""
    Attention processor for IP-Adapter for PyTorch 2.0.

    Args:
        hidden_size (`int`):
            The hidden size of the attention layer.
        cross_attention_dim (`int`):
            The number of channels in the `encoder_hidden_states`.
        num_tokens (`int`, `Tuple[int]` or `List[int]`, defaults to `(4,)`):
            The context length of the image features.
        scale (`float` or `List[float]`, defaults to 1.0):
            the weight scale of image prompt.
    """

    def __init__(self, hidden_size, cross_attention_dim=None, num_tokens=(4,), scale=1.0):
        super().__init__()
        self.hidden_size = hidden_size
        self.cross_attention_dim = cross_attention_dim

        if not isinstance(num_tokens, (tuple, list)):
            num_tokens = [num_tokens]
        self.num_tokens = num_tokens

        if not isinstance(scale, list):
            scale = [scale] * len(num_tokens)
        if len(scale) != len(num_tokens):
            raise ValueError("`scale` should be a list of integers with the same length as `num_tokens`.")
        self.scale = scale

        self.to_k_ip = nn.CellList(
            [mint.nn.Linear(cross_attention_dim, hidden_size, bias=False) for _ in range(len(num_tokens))]
        )
        self.to_v_ip = nn.CellList(
            [mint.nn.Linear(cross_attention_dim, hidden_size, bias=False) for _ in range(len(num_tokens))]
        )

    def construct(
        self,
        attn: Attention,
        hidden_states: ms.Tensor,
        encoder_hidden_states: Optional[ms.Tensor] = None,
        attention_mask: Optional[ms.Tensor] = None,
        temb: Optional[ms.Tensor] = None,
        scale: float = 1.0,
        ip_adapter_masks: Optional[ms.Tensor] = None,
    ):
        residual = hidden_states

        # separate ip_hidden_states from encoder_hidden_states
        if encoder_hidden_states is not None:
            if isinstance(encoder_hidden_states, tuple):
                encoder_hidden_states, ip_hidden_states = encoder_hidden_states
            else:
                deprecation_message = (
                    "You have passed a tensor as `encoder_hidden_states`. This is deprecated and will be removed in a future release."
                    " Please make sure to update your script to pass `encoder_hidden_states` as a tuple to suppress this warning."
                )
                deprecate("encoder_hidden_states not a tuple", "1.0.0", deprecation_message, standard_warn=False)
                end_pos = encoder_hidden_states.shape[1] - self.num_tokens[0]
                encoder_hidden_states, ip_hidden_states = (
                    encoder_hidden_states[:, :end_pos, :],
                    [encoder_hidden_states[:, end_pos:, :]],
                )

        if attn.spatial_norm is not None:
            hidden_states = attn.spatial_norm(hidden_states, temb)

        input_ndim = hidden_states.ndim

        if input_ndim == 4:
            batch_size, channel, height, width = hidden_states.shape
            hidden_states = hidden_states.view(batch_size, channel, height * width).transpose(1, 2)

        batch_size, sequence_length, _ = (
            hidden_states.shape if encoder_hidden_states is None else encoder_hidden_states.shape
        )

        if attention_mask is not None:
            attention_mask = attn.prepare_attention_mask(attention_mask, sequence_length, batch_size)
            # scaled_dot_product_attention expects attention_mask shape to be
            # (batch, heads, source_length, target_length)
            attention_mask = attention_mask.view(batch_size, attn.heads, -1, attention_mask.shape[-1])

        if attn.group_norm is not None:
            hidden_states = attn.group_norm(hidden_states.swapaxes(1, 2)).swapaxes(1, 2)

        query = attn.to_q(hidden_states)

        if encoder_hidden_states is None:
            encoder_hidden_states = hidden_states
        elif attn.norm_cross:
            encoder_hidden_states = attn.norm_encoder_hidden_states(encoder_hidden_states)

        key = attn.to_k(encoder_hidden_states)
        value = attn.to_v(encoder_hidden_states)

        inner_dim = key.shape[-1]
        head_dim = inner_dim // attn.heads

        query = query.view(batch_size, -1, attn.heads, head_dim).swapaxes(1, 2)

        key = key.view(batch_size, -1, attn.heads, head_dim).swapaxes(1, 2)
        value = value.view(batch_size, -1, attn.heads, head_dim).swapaxes(1, 2)

        # the output of sdp = (batch, num_heads, seq_len, head_dim)
        # TODO: add support for attn.scale when we move to Torch 2.1
        hidden_states = attn.scaled_dot_product_attention(
            query, key, value, attn_mask=attention_mask, dropout_p=0.0, is_causal=False
        )

        hidden_states = hidden_states.swapaxes(1, 2).reshape(batch_size, -1, attn.heads * head_dim)
        hidden_states = hidden_states.to(query.dtype)

        if ip_adapter_masks is not None:
            if not isinstance(ip_adapter_masks, List):
                # for backward compatibility, we accept `ip_adapter_mask` as a tensor of shape [num_ip_adapter, 1, height, width]
                ip_adapter_masks = list(ip_adapter_masks.unsqueeze(1))
            if not (len(ip_adapter_masks) == len(self.scale) == len(ip_hidden_states)):
                raise ValueError(
                    f"Length of ip_adapter_masks array ({len(ip_adapter_masks)}) must match "
                    f"length of self.scale array ({len(self.scale)}) and number of ip_hidden_states "
                    f"({len(ip_hidden_states)})"
                )
            else:
                for index, (mask, scale, ip_state) in enumerate(zip(ip_adapter_masks, self.scale, ip_hidden_states)):
                    if mask is None:
                        continue
                    if not isinstance(mask, ms.Tensor) or mask.ndim != 4:
                        raise ValueError(
                            "Each element of the ip_adapter_masks array should be a tensor with shape "
                            "[1, num_images_for_ip_adapter, height, width]."
                            " Please use `IPAdapterMaskProcessor` to preprocess your mask"
                        )
                    if mask.shape[1] != ip_state.shape[1]:
                        raise ValueError(
                            f"Number of masks ({mask.shape[1]}) does not match "
                            f"number of ip images ({ip_state.shape[1]}) at index {index}"
                        )
                    if isinstance(scale, list) and not len(scale) == mask.shape[1]:
                        raise ValueError(
                            f"Number of masks ({mask.shape[1]}) does not match "
                            f"number of scales ({len(scale)}) at index {index}"
                        )
        else:
            ip_adapter_masks = [None] * len(self.scale)

        # for ip-adapter
        for current_ip_hidden_states, scale, to_k_ip, to_v_ip, mask in zip(
            ip_hidden_states, self.scale, self.to_k_ip, self.to_v_ip, ip_adapter_masks
        ):
            skip = False
            if isinstance(scale, list):
                if all(s == 0 for s in scale):
                    skip = True
            elif scale == 0:
                skip = True
            if not skip:
                if mask is not None:
                    if not isinstance(scale, list):
                        scale = [scale] * mask.shape[1]

                    current_num_images = mask.shape[1]
                    for i in range(current_num_images):
                        ip_key = to_k_ip(current_ip_hidden_states[:, i, :, :])
                        ip_value = to_v_ip(current_ip_hidden_states[:, i, :, :])

                        ip_key = ip_key.view(batch_size, -1, attn.heads, head_dim).swapaxes(1, 2)
                        ip_value = ip_value.view(batch_size, -1, attn.heads, head_dim).swapaxes(1, 2)

                        # the output of sdp = (batch, num_heads, seq_len, head_dim)
                        # TODO: add support for attn.scale when we move to Torch 2.1
                        _current_ip_hidden_states = attn.scaled_dot_product_attention(
                            query, ip_key, ip_value, attn_mask=None, dropout_p=0.0, is_causal=False
                        )

                        _current_ip_hidden_states = _current_ip_hidden_states.swapaxes(1, 2).reshape(
                            batch_size, -1, attn.heads * head_dim
                        )
                        _current_ip_hidden_states = _current_ip_hidden_states.to(query.dtype)

                        mask_downsample = IPAdapterMaskProcessor.downsample(
                            mask[:, i, :, :],
                            batch_size,
                            _current_ip_hidden_states.shape[1],
                            _current_ip_hidden_states.shape[2],
                        )

                        mask_downsample = mask_downsample.to(dtype=query.dtype)
                        hidden_states = hidden_states + scale[i] * (_current_ip_hidden_states * mask_downsample)
                else:
                    ip_key = to_k_ip(current_ip_hidden_states)
                    ip_value = to_v_ip(current_ip_hidden_states)

                    ip_key = ip_key.view(batch_size, -1, attn.heads, head_dim).swapaxes(1, 2)
                    ip_value = ip_value.view(batch_size, -1, attn.heads, head_dim).swapaxes(1, 2)

                    # the output of sdp = (batch, num_heads, seq_len, head_dim)
                    # TODO: add support for attn.scale when we move to Torch 2.1
                    current_ip_hidden_states = attn.scaled_dot_product_attention(
                        query, ip_key, ip_value, attn_mask=None, dropout_p=0.0, is_causal=False
                    )

                    current_ip_hidden_states = current_ip_hidden_states.swapaxes(1, 2).reshape(
                        batch_size, -1, attn.heads * head_dim
                    )
                    current_ip_hidden_states = current_ip_hidden_states.to(query.dtype)

                    hidden_states = hidden_states + scale * current_ip_hidden_states

        # linear proj
        hidden_states = attn.to_out[0](hidden_states)
        # dropout
        hidden_states = attn.to_out[1](hidden_states)

        if input_ndim == 4:
            hidden_states = hidden_states.swapaxes(-1, -2).reshape(batch_size, channel, height, width)

        if attn.residual_connection:
            hidden_states = hidden_states + residual

        hidden_states = hidden_states / attn.rescale_output_factor

        return hidden_states


class SD3IPAdapterJointAttnProcessor2_0(nn.Cell):
    """
    Attention processor for IP-Adapter used typically in processing the SD3-like self-attention projections, with
    additional image-based information and timestep embeddings.

    Args:
        hidden_size (`int`):
            The number of hidden channels.
        ip_hidden_states_dim (`int`):
            The image feature dimension.
        head_dim (`int`):
            The number of head channels.
        timesteps_emb_dim (`int`, defaults to 1280):
            The number of input channels for timestep embedding.
        scale (`float`, defaults to 0.5):
            IP-Adapter scale.
    """

    def __init__(
        self,
        hidden_size: int,
        ip_hidden_states_dim: int,
        head_dim: int,
        timesteps_emb_dim: int = 1280,
        scale: float = 0.5,
    ):
        super().__init__()

        # To prevent circular import
        from .normalization import AdaLayerNorm, RMSNorm

        self.norm_ip = AdaLayerNorm(timesteps_emb_dim, output_dim=ip_hidden_states_dim * 2, norm_eps=1e-6, chunk_dim=1)
        self.to_k_ip = mint.nn.Linear(ip_hidden_states_dim, hidden_size, bias=False)
        self.to_v_ip = mint.nn.Linear(ip_hidden_states_dim, hidden_size, bias=False)
        self.norm_q = RMSNorm(head_dim, 1e-6)
        self.norm_k = RMSNorm(head_dim, 1e-6)
        self.norm_ip_k = RMSNorm(head_dim, 1e-6)
        self.scale = scale

    def construct(
        self,
        attn: Attention,
        hidden_states: ms.Tensor,
        encoder_hidden_states: ms.Tensor = None,
        attention_mask: Optional[ms.Tensor] = None,
        ip_hidden_states: ms.Tensor = None,
        temb: ms.Tensor = None,
    ) -> ms.Tensor:
        """
        Perform the attention computation, integrating image features (if provided) and timestep embeddings.

        If `ip_hidden_states` is `None`, this is equivalent to using JointAttnProcessor2_0.

        Args:
            attn (`Attention`):
                Attention instance.
            hidden_states (`ms.Tensor`):
                Input `hidden_states`.
            encoder_hidden_states (`ms.Tensor`, *optional*):
                The encoder hidden states.
            attention_mask (`ms.Tensor`, *optional*):
                Attention mask.
            ip_hidden_states (`ms.Tensor`, *optional*):
                Image embeddings.
            temb (`ms.Tensor`, *optional*):
                Timestep embeddings.

        Returns:
            `ms.Tensor`: Output hidden states.
        """
        residual = hidden_states

        batch_size = hidden_states.shape[0]

        # `sample` projections.
        query = attn.to_q(hidden_states)
        key = attn.to_k(hidden_states)
        value = attn.to_v(hidden_states)

        inner_dim = key.shape[-1]
        head_dim = inner_dim // attn.heads

        query = query.view(batch_size, -1, attn.heads, head_dim).swapaxes(1, 2)
        key = key.view(batch_size, -1, attn.heads, head_dim).swapaxes(1, 2)
        value = value.view(batch_size, -1, attn.heads, head_dim).swapaxes(1, 2)
        img_query = query
        img_key = key
        img_value = value

        if attn.norm_q is not None:
            query = attn.norm_q(query)
        if attn.norm_k is not None:
            key = attn.norm_k(key)

        # `context` projections.
        if encoder_hidden_states is not None:
            encoder_hidden_states_query_proj = attn.add_q_proj(encoder_hidden_states)
            encoder_hidden_states_key_proj = attn.add_k_proj(encoder_hidden_states)
            encoder_hidden_states_value_proj = attn.add_v_proj(encoder_hidden_states)

            encoder_hidden_states_query_proj = encoder_hidden_states_query_proj.view(
                batch_size, -1, attn.heads, head_dim
            ).swapaxes(1, 2)
            encoder_hidden_states_key_proj = encoder_hidden_states_key_proj.view(
                batch_size, -1, attn.heads, head_dim
            ).swapaxes(1, 2)
            encoder_hidden_states_value_proj = encoder_hidden_states_value_proj.view(
                batch_size, -1, attn.heads, head_dim
            ).swapaxes(1, 2)

            if attn.norm_added_q is not None:
                encoder_hidden_states_query_proj = attn.norm_added_q(encoder_hidden_states_query_proj)
            if attn.norm_added_k is not None:
                encoder_hidden_states_key_proj = attn.norm_added_k(encoder_hidden_states_key_proj)

            query = mint.cat([query, encoder_hidden_states_query_proj], dim=2)
            key = mint.cat([key, encoder_hidden_states_key_proj], dim=2)
            value = mint.cat([value, encoder_hidden_states_value_proj], dim=2)

        hidden_states = attn.scaled_dot_product_attention(query, key, value, dropout_p=0.0, is_causal=False)
        hidden_states = hidden_states.swapaxes(1, 2).reshape(batch_size, -1, attn.heads * head_dim)
        hidden_states = hidden_states.to(query.dtype)

        if encoder_hidden_states is not None:
            # Split the attention outputs.
            hidden_states, encoder_hidden_states = (
                hidden_states[:, : residual.shape[1]],
                hidden_states[:, residual.shape[1] :],
            )
            if not attn.context_pre_only:
                encoder_hidden_states = attn.to_add_out(encoder_hidden_states)

        # IP Adapter
        if self.scale != 0 and ip_hidden_states is not None:
            # Norm image features
            norm_ip_hidden_states = self.norm_ip(ip_hidden_states, temb=temb)

            # To k and v
            ip_key = self.to_k_ip(norm_ip_hidden_states)
            ip_value = self.to_v_ip(norm_ip_hidden_states)

            # Reshape
            ip_key = ip_key.view(batch_size, -1, attn.heads, head_dim).swapaxes(1, 2)
            ip_value = ip_value.view(batch_size, -1, attn.heads, head_dim).swapaxes(1, 2)

            # Norm
            query = self.norm_q(img_query)
            img_key = self.norm_k(img_key)
            ip_key = self.norm_ip_k(ip_key)

            # cat img
            key = mint.cat([img_key, ip_key], dim=2)
            value = mint.cat([img_value, ip_value], dim=2)

            ip_hidden_states = attn.scaled_dot_product_attention(query, key, value, dropout_p=0.0, is_causal=False)
            ip_hidden_states = ip_hidden_states.swapaxes(1, 2).view(batch_size, -1, attn.heads * head_dim)
            ip_hidden_states = ip_hidden_states.to(query.dtype)

            hidden_states = hidden_states + ip_hidden_states * self.scale

        # linear proj
        hidden_states = attn.to_out[0](hidden_states)
        # dropout
        hidden_states = attn.to_out[1](hidden_states)

        if encoder_hidden_states is not None:
            return hidden_states, encoder_hidden_states
        else:
            return hidden_states


@ms.jit_class
class PAGHunyuanAttnProcessor2_0:
    r"""
    Processor for implementing scaled dot-product attention (enabled by default if you're using PyTorch 2.0). This is
    used in the HunyuanDiT model. It applies a normalization layer and rotary embedding on query and key vector. This
    variant of the processor employs [Pertubed Attention Guidance](https://huggingface.co/papers/2403.17377).
    """

    def __init__(self):
        # move importing from __call__ to __init__ as it is not supported in construct()
        from .embeddings import apply_rotary_emb

        self.apply_rotary_emb = apply_rotary_emb

    def __call__(
        self,
        attn: Attention,
        hidden_states: ms.Tensor,
        encoder_hidden_states: Optional[ms.Tensor] = None,
        attention_mask: Optional[ms.Tensor] = None,
        temb: Optional[ms.Tensor] = None,
        image_rotary_emb: Optional[ms.Tensor] = None,
    ) -> ms.Tensor:
        residual = hidden_states
        if attn.spatial_norm is not None:
            hidden_states = attn.spatial_norm(hidden_states, temb)

        input_ndim = hidden_states.ndim

        if input_ndim == 4:
            batch_size, channel, height, width = hidden_states.shape
            hidden_states = hidden_states.view(batch_size, channel, height * width).swapaxes(1, 2)
        else:
            batch_size, channel, height, width = None, None, None, None

        # chunk
        hidden_states_org, hidden_states_ptb = hidden_states.chunk(2)

        # 1. Original Path
        batch_size, sequence_length, _ = (
            hidden_states_org.shape if encoder_hidden_states is None else encoder_hidden_states.shape
        )

        if attention_mask is not None:
            attention_mask = attn.prepare_attention_mask(attention_mask, sequence_length, batch_size)
            # scaled_dot_product_attention expects attention_mask shape to be
            # (batch, heads, source_length, target_length)
            attention_mask = attention_mask.view(batch_size, attn.heads, -1, attention_mask.shape[-1])

        if attn.group_norm is not None:
            hidden_states_org = attn.group_norm(hidden_states_org.swapaxes(1, 2)).swapaxes(1, 2)

        query = attn.to_q(hidden_states_org)

        if encoder_hidden_states is None:
            encoder_hidden_states = hidden_states_org
        elif attn.norm_cross:
            encoder_hidden_states = attn.norm_encoder_hidden_states(encoder_hidden_states)

        key = attn.to_k(encoder_hidden_states)
        value = attn.to_v(encoder_hidden_states)

        inner_dim = key.shape[-1]
        head_dim = inner_dim // attn.heads

        query = query.view(batch_size, -1, attn.heads, head_dim).swapaxes(1, 2)

        key = key.view(batch_size, -1, attn.heads, head_dim).swapaxes(1, 2)
        value = value.view(batch_size, -1, attn.heads, head_dim).swapaxes(1, 2)

        if attn.norm_q is not None:
            query = attn.norm_q(query)
        if attn.norm_k is not None:
            key = attn.norm_k(key)

        # Apply RoPE if needed
        if image_rotary_emb is not None:
            query = self.apply_rotary_emb(query, image_rotary_emb)
            if not attn.is_cross_attention:
                key = self.apply_rotary_emb(key, image_rotary_emb)

        # the output of sdp = (batch, num_heads, seq_len, head_dim)
        # TODO: add support for attn.scale when we move to Torch 2.1
        hidden_states_org = attn.scaled_dot_product_attention(
            query, key, value, attn_mask=attention_mask, dropout_p=0.0, is_causal=False
        )

        hidden_states_org = hidden_states_org.swapaxes(1, 2).reshape(batch_size, -1, attn.heads * head_dim)
        hidden_states_org = hidden_states_org.to(query.dtype)

        # linear proj
        hidden_states_org = attn.to_out[0](hidden_states_org)
        # dropout
        hidden_states_org = attn.to_out[1](hidden_states_org)

        if input_ndim == 4:
            hidden_states_org = hidden_states_org.swapaxes(-1, -2).reshape(batch_size, channel, height, width)

        # 2. Perturbed Path
        if attn.group_norm is not None:
            hidden_states_ptb = attn.group_norm(hidden_states_ptb.swapaxes(1, 2)).swapaxes(1, 2)

        hidden_states_ptb = attn.to_v(hidden_states_ptb)
        hidden_states_ptb = hidden_states_ptb.to(query.dtype)

        # linear proj
        hidden_states_ptb = attn.to_out[0](hidden_states_ptb)
        # dropout
        hidden_states_ptb = attn.to_out[1](hidden_states_ptb)

        if input_ndim == 4:
            hidden_states_ptb = hidden_states_ptb.swapaxes(-1, -2).reshape(batch_size, channel, height, width)

        # cat
        hidden_states = mint.cat([hidden_states_org, hidden_states_ptb])

        if attn.residual_connection:
            hidden_states = hidden_states + residual

        hidden_states = hidden_states / attn.rescale_output_factor

        return hidden_states


@ms.jit_class
class PAGCFGHunyuanAttnProcessor2_0:
    r"""
    Processor for implementing scaled dot-product attention (enabled by default if you're using PyTorch 2.0). This is
    used in the HunyuanDiT model. It applies a normalization layer and rotary embedding on query and key vector. This
    variant of the processor employs [Pertubed Attention Guidance](https://huggingface.co/papers/2403.17377).
    """

    def __init__(self):
        # move importing from __call__ to __init__ as it is not supported in construct()
        from .embeddings import apply_rotary_emb

        self.apply_rotary_emb = apply_rotary_emb

    def __call__(
        self,
        attn: Attention,
        hidden_states: ms.Tensor,
        encoder_hidden_states: Optional[ms.Tensor] = None,
        attention_mask: Optional[ms.Tensor] = None,
        temb: Optional[ms.Tensor] = None,
        image_rotary_emb: Optional[ms.Tensor] = None,
    ) -> ms.Tensor:
        residual = hidden_states
        if attn.spatial_norm is not None:
            hidden_states = attn.spatial_norm(hidden_states, temb)

        input_ndim = hidden_states.ndim

        if input_ndim == 4:
            batch_size, channel, height, width = hidden_states.shape
            hidden_states = hidden_states.view(batch_size, channel, height * width).swapaxes(1, 2)
        else:
            batch_size, channel, height, width = None, None, None, None

        # chunk
        hidden_states_uncond, hidden_states_org, hidden_states_ptb = hidden_states.chunk(3)
        hidden_states_org = mint.cat([hidden_states_uncond, hidden_states_org])

        # 1. Original Path
        batch_size, sequence_length, _ = (
            hidden_states_org.shape if encoder_hidden_states is None else encoder_hidden_states.shape
        )

        if attention_mask is not None:
            attention_mask = attn.prepare_attention_mask(attention_mask, sequence_length, batch_size)
            # scaled_dot_product_attention expects attention_mask shape to be
            # (batch, heads, source_length, target_length)
            attention_mask = attention_mask.view(batch_size, attn.heads, -1, attention_mask.shape[-1])

        if attn.group_norm is not None:
            hidden_states_org = attn.group_norm(hidden_states_org.swapaxes(1, 2)).swapaxes(1, 2)

        query = attn.to_q(hidden_states_org)

        if encoder_hidden_states is None:
            encoder_hidden_states = hidden_states_org
        elif attn.norm_cross:
            encoder_hidden_states = attn.norm_encoder_hidden_states(encoder_hidden_states)

        key = attn.to_k(encoder_hidden_states)
        value = attn.to_v(encoder_hidden_states)

        inner_dim = key.shape[-1]
        head_dim = inner_dim // attn.heads

        query = query.view(batch_size, -1, attn.heads, head_dim).swapaxes(1, 2)

        key = key.view(batch_size, -1, attn.heads, head_dim).swapaxes(1, 2)
        value = value.view(batch_size, -1, attn.heads, head_dim).swapaxes(1, 2)

        if attn.norm_q is not None:
            query = attn.norm_q(query)
        if attn.norm_k is not None:
            key = attn.norm_k(key)

        # Apply RoPE if needed
        if image_rotary_emb is not None:
            query = self.apply_rotary_emb(query, image_rotary_emb)
            if not attn.is_cross_attention:
                key = self.apply_rotary_emb(key, image_rotary_emb)

        # the output of sdp = (batch, num_heads, seq_len, head_dim)
        # TODO: add support for attn.scale when we move to Torch 2.1
        hidden_states_org = attn.scaled_dot_product_attention(
            query, key, value, attn_mask=attention_mask, dropout_p=0.0, is_causal=False
        )

        hidden_states_org = hidden_states_org.swapaxes(1, 2).reshape(batch_size, -1, attn.heads * head_dim)
        hidden_states_org = hidden_states_org.to(query.dtype)

        # linear proj
        hidden_states_org = attn.to_out[0](hidden_states_org)
        # dropout
        hidden_states_org = attn.to_out[1](hidden_states_org)

        if input_ndim == 4:
            hidden_states_org = hidden_states_org.swapaxes(-1, -2).reshape(batch_size, channel, height, width)

        # 2. Perturbed Path
        if attn.group_norm is not None:
            hidden_states_ptb = attn.group_norm(hidden_states_ptb.swapaxes(1, 2)).swapaxes(1, 2)

        hidden_states_ptb = attn.to_v(hidden_states_ptb)
        hidden_states_ptb = hidden_states_ptb.to(query.dtype)

        # linear proj
        hidden_states_ptb = attn.to_out[0](hidden_states_ptb)
        # dropout
        hidden_states_ptb = attn.to_out[1](hidden_states_ptb)

        if input_ndim == 4:
            hidden_states_ptb = hidden_states_ptb.swapaxes(-1, -2).reshape(batch_size, channel, height, width)

        # cat
        hidden_states = mint.cat([hidden_states_org, hidden_states_ptb])

        if attn.residual_connection:
            hidden_states = hidden_states + residual

        hidden_states = hidden_states / attn.rescale_output_factor

        return hidden_states


@ms.jit_class
class LuminaAttnProcessor2_0:
    r"""
    Processor for implementing scaled dot-product attention (enabled by default if you're using PyTorch 2.0). This is
    used in the LuminaNextDiT model. It applies a s normalization layer and rotary embedding on query and key vector.
    """

    def __init__(self):
        from .embeddings import apply_rotary_emb

        self.apply_rotary_emb = apply_rotary_emb

    def __call__(
        self,
        attn: Attention,
        hidden_states: ms.Tensor,
        encoder_hidden_states: ms.Tensor,
        attention_mask: Optional[ms.Tensor] = None,
        query_rotary_emb: Optional[ms.Tensor] = None,
        key_rotary_emb: Optional[ms.Tensor] = None,
        base_sequence_length: Optional[int] = None,
    ) -> ms.Tensor:
        input_ndim = hidden_states.ndim

        if input_ndim == 4:
            batch_size, channel, height, width = hidden_states.shape
            hidden_states = hidden_states.view(batch_size, channel, height * width).swapaxes(1, 2)
        else:
            batch_size, channel, height, width = None, None, None, None

        batch_size, sequence_length, _ = hidden_states.shape

        # Get Query-Key-Value Pair
        query = attn.to_q(hidden_states)
        key = attn.to_k(encoder_hidden_states)
        value = attn.to_v(encoder_hidden_states)

        query_dim = query.shape[-1]
        inner_dim = key.shape[-1]
        head_dim = query_dim // attn.heads
        dtype = query.dtype

        # Get key-value heads
        kv_heads = inner_dim // head_dim

        # Apply Query-Key Norm if needed
        if attn.norm_q is not None:
            query = attn.norm_q(query)
        if attn.norm_k is not None:
            key = attn.norm_k(key)

        query = query.view(batch_size, -1, attn.heads, head_dim)

        key = key.view(batch_size, -1, kv_heads, head_dim)
        value = value.view(batch_size, -1, kv_heads, head_dim)

        # Apply RoPE if needed
        if query_rotary_emb is not None:
            query = self.apply_rotary_emb(query, query_rotary_emb, use_real=False)
        if key_rotary_emb is not None:
            key = self.apply_rotary_emb(key, key_rotary_emb, use_real=False)

        query, key = query.to(dtype), key.to(dtype)

        softmax_scale = None
        # Apply proportional attention if true
        if key_rotary_emb is not None:
            if base_sequence_length is not None:
                softmax_scale = math.sqrt(math.log(sequence_length, base_sequence_length)) * attn.scale
            else:
                softmax_scale = attn.scale

        # perform Grouped-qurey Attention (GQA)
        n_rep = attn.heads // kv_heads
        if n_rep >= 1:
            key = key.unsqueeze(3).tile((1, 1, 1, n_rep, 1)).flatten(start_dim=2, end_dim=3)
            value = value.unsqueeze(3).tile((1, 1, 1, n_rep, 1)).flatten(start_dim=2, end_dim=3)

        # scaled_dot_product_attention expects attention_mask shape to be
        # (batch, heads, source_length, target_length)
        target_length = attention_mask.shape[-1]
        attention_mask = attention_mask.bool().view(batch_size, 1, 1, -1)
        attention_mask = attention_mask.broadcast_to((batch_size, attn.heads, sequence_length, target_length))

        query = query.swapaxes(1, 2)
        key = key.swapaxes(1, 2)
        value = value.swapaxes(1, 2)

        # the output of sdp = (batch, num_heads, seq_len, head_dim)
        # TODO: add support for attn.scale when we move to Torch 2.1
        hidden_states = attn.scaled_dot_product_attention(
            query, key, value, attn_mask=attention_mask, scale=softmax_scale
        )

        hidden_states = hidden_states.swapaxes(1, 2).to(dtype)

        return hidden_states


@ms.jit_class
class FusedAttnProcessor2_0:
    r"""
    Processor for implementing scaled dot-product attention (enabled by default if you're using PyTorch 2.0). It uses
    fused projection layers. For self-attention modules, all projection matrices (i.e., query, key, value) are fused.
    For cross-attention modules, key and value projection matrices are fused.

    <Tip warning={true}>

    This API is currently 🧪 experimental in nature and can change in future.

    </Tip>
    """

    def __call__(
        self,
        attn: Attention,
        hidden_states: ms.Tensor,
        encoder_hidden_states: Optional[ms.Tensor] = None,
        attention_mask: Optional[ms.Tensor] = None,
        temb: Optional[ms.Tensor] = None,
    ) -> ms.Tensor:
        residual = hidden_states
        if attn.spatial_norm is not None:
            hidden_states = attn.spatial_norm(hidden_states, temb)

        input_ndim = hidden_states.ndim

        if input_ndim == 4:
            batch_size, channel, height, width = hidden_states.shape
            hidden_states = hidden_states.view(batch_size, channel, height * width).swapaxes(1, 2)
        else:
            batch_size, channel, height, width = None, None, None, None

        batch_size, sequence_length, _ = (
            hidden_states.shape if encoder_hidden_states is None else encoder_hidden_states.shape
        )

        if attention_mask is not None:
            attention_mask = attn.prepare_attention_mask(attention_mask, sequence_length, batch_size)
            # scaled_dot_product_attention expects attention_mask shape to be
            # (batch, heads, source_length, target_length)
            attention_mask = attention_mask.view(batch_size, attn.heads, -1, attention_mask.shape[-1])

        if attn.group_norm is not None:
            hidden_states = attn.group_norm(hidden_states.swapaxes(1, 2)).swapaxes(1, 2)

        if encoder_hidden_states is None:
            qkv = attn.to_qkv(hidden_states)
            split_size = qkv.shape[-1] // 3
            query, key, value = mint.split(qkv, split_size, dim=-1)
        else:
            if attn.norm_cross:
                encoder_hidden_states = attn.norm_encoder_hidden_states(encoder_hidden_states)
            query = attn.to_q(hidden_states)

            kv = attn.to_kv(encoder_hidden_states)
            split_size = kv.shape[-1] // 2
            key, value = mint.split(kv, split_size, dim=-1)

        inner_dim = key.shape[-1]
        head_dim = inner_dim // attn.heads

        query = query.view(batch_size, -1, attn.heads, head_dim).swapaxes(1, 2)
        key = key.view(batch_size, -1, attn.heads, head_dim).swapaxes(1, 2)
        value = value.view(batch_size, -1, attn.heads, head_dim).swapaxes(1, 2)

        if attn.norm_q is not None:
            query = attn.norm_q(query)
        if attn.norm_k is not None:
            key = attn.norm_k(key)

        # the output of sdp = (batch, num_heads, seq_len, head_dim)
        # TODO: add support for attn.scale when we move to Torch 2.1
        hidden_states = attn.scaled_dot_product_attention(
            query, key, value, attn_mask=attention_mask, dropout_p=0.0, is_causal=False
        )

        hidden_states = hidden_states.swapaxes(1, 2).reshape(batch_size, -1, attn.heads * head_dim)
        hidden_states = hidden_states.to(query.dtype)

        # linear proj
        hidden_states = attn.to_out[0](hidden_states)
        # dropout
        hidden_states = attn.to_out[1](hidden_states)

        if input_ndim == 4:
            hidden_states = hidden_states.swapaxes(-1, -2).reshape(batch_size, channel, height, width)

        if attn.residual_connection:
            hidden_states = hidden_states + residual

        hidden_states = hidden_states / attn.rescale_output_factor

        return hidden_states


@ms.jit_class
class PAGIdentitySelfAttnProcessor2_0:
    r"""
    Processor for implementing PAG using scaled dot-product attention (enabled by default if you're using PyTorch 2.0).
    PAG reference: https://huggingface.co/papers/2403.17377
    """

    def __call__(
        self,
        attn: Attention,
        hidden_states: ms.Tensor,
        encoder_hidden_states: Optional[ms.Tensor] = None,
        attention_mask: Optional[ms.Tensor] = None,
        temb: Optional[ms.Tensor] = None,
    ) -> ms.Tensor:
        residual = hidden_states
        if attn.spatial_norm is not None:
            hidden_states = attn.spatial_norm(hidden_states, temb)

        input_ndim = hidden_states.ndim
        if input_ndim == 4:
            batch_size, channel, height, width = hidden_states.shape
            hidden_states = hidden_states.view(batch_size, channel, height * width).swapaxes(1, 2)
        else:
            batch_size, channel, height, width = None, None, None, None

        # chunk
        hidden_states_org, hidden_states_ptb = hidden_states.chunk(2)

        # original path
        batch_size, sequence_length, _ = hidden_states_org.shape

        if attention_mask is not None:
            attention_mask = attn.prepare_attention_mask(attention_mask, sequence_length, batch_size)
            # scaled_dot_product_attention expects attention_mask shape to be
            # (batch, heads, source_length, target_length)
            attention_mask = attention_mask.view(batch_size, attn.heads, -1, attention_mask.shape[-1])

        if attn.group_norm is not None:
            hidden_states_org = attn.group_norm(hidden_states_org.swapaxes(1, 2)).swapaxes(1, 2)

        query = attn.to_q(hidden_states_org)
        key = attn.to_k(hidden_states_org)
        value = attn.to_v(hidden_states_org)

        inner_dim = key.shape[-1]
        head_dim = inner_dim // attn.heads

        query = query.view(batch_size, -1, attn.heads, head_dim).swapaxes(1, 2)
        key = key.view(batch_size, -1, attn.heads, head_dim).swapaxes(1, 2)
        value = value.view(batch_size, -1, attn.heads, head_dim).swapaxes(1, 2)

        # the output of sdp = (batch, num_heads, seq_len, head_dim)
        # TODO: add support for attn.scale when we move to Torch 2.1
        hidden_states_org = attn.scaled_dot_product_attention(
            query, key, value, attn_mask=attention_mask, dropout_p=0.0, is_causal=False
        )
        hidden_states_org = hidden_states_org.swapaxes(1, 2).reshape(batch_size, -1, attn.heads * head_dim)
        hidden_states_org = hidden_states_org.to(query.dtype)

        # linear proj
        hidden_states_org = attn.to_out[0](hidden_states_org)
        # dropout
        hidden_states_org = attn.to_out[1](hidden_states_org)

        if input_ndim == 4:
            hidden_states_org = hidden_states_org.swapaxes(-1, -2).reshape(batch_size, channel, height, width)

        # perturbed path (identity attention)
        batch_size, sequence_length, _ = hidden_states_ptb.shape

        if attn.group_norm is not None:
            hidden_states_ptb = attn.group_norm(hidden_states_ptb.swapaxes(1, 2)).swapaxes(1, 2)

        hidden_states_ptb = attn.to_v(hidden_states_ptb)
        hidden_states_ptb = hidden_states_ptb.to(query.dtype)

        # linear proj
        hidden_states_ptb = attn.to_out[0](hidden_states_ptb)
        # dropout
        hidden_states_ptb = attn.to_out[1](hidden_states_ptb)

        if input_ndim == 4:
            hidden_states_ptb = hidden_states_ptb.swapaxes(-1, -2).reshape(batch_size, channel, height, width)

        # cat
        hidden_states = mint.cat([hidden_states_org, hidden_states_ptb])

        if attn.residual_connection:
            hidden_states = hidden_states + residual

        hidden_states = hidden_states / attn.rescale_output_factor

        return hidden_states


@ms.jit_class
class PAGCFGIdentitySelfAttnProcessor2_0:
    r"""
    Processor for implementing PAG using scaled dot-product attention (enabled by default if you're using PyTorch 2.0).
    PAG reference: https://huggingface.co/papers/2403.17377
    """

    def __call__(
        self,
        attn: Attention,
        hidden_states: ms.Tensor,
        encoder_hidden_states: Optional[ms.Tensor] = None,
        attention_mask: Optional[ms.Tensor] = None,
        temb: Optional[ms.Tensor] = None,
    ) -> ms.Tensor:
        residual = hidden_states
        if attn.spatial_norm is not None:
            hidden_states = attn.spatial_norm(hidden_states, temb)

        input_ndim = hidden_states.ndim
        if input_ndim == 4:
            batch_size, channel, height, width = hidden_states.shape
            hidden_states = hidden_states.view(batch_size, channel, height * width).swapaxes(1, 2)
        else:
            batch_size, channel, height, width = None, None, None, None

        # chunk
        hidden_states_uncond, hidden_states_org, hidden_states_ptb = hidden_states.chunk(3)
        hidden_states_org = mint.cat([hidden_states_uncond, hidden_states_org])

        # original path
        batch_size, sequence_length, _ = hidden_states_org.shape

        if attention_mask is not None:
            attention_mask = attn.prepare_attention_mask(attention_mask, sequence_length, batch_size)
            # scaled_dot_product_attention expects attention_mask shape to be
            # (batch, heads, source_length, target_length)
            attention_mask = attention_mask.view(batch_size, attn.heads, -1, attention_mask.shape[-1])

        if attn.group_norm is not None:
            hidden_states_org = attn.group_norm(hidden_states_org.swapaxes(1, 2)).swapaxes(1, 2)

        query = attn.to_q(hidden_states_org)
        key = attn.to_k(hidden_states_org)
        value = attn.to_v(hidden_states_org)

        inner_dim = key.shape[-1]
        head_dim = inner_dim // attn.heads

        query = query.view(batch_size, -1, attn.heads, head_dim).swapaxes(1, 2)
        key = key.view(batch_size, -1, attn.heads, head_dim).swapaxes(1, 2)
        value = value.view(batch_size, -1, attn.heads, head_dim).swapaxes(1, 2)

        # the output of sdp = (batch, num_heads, seq_len, head_dim)
        # TODO: add support for attn.scale when we move to Torch 2.1
        hidden_states_org = attn.scaled_dot_product_attention(
            query, key, value, attn_mask=attention_mask, dropout_p=0.0, is_causal=False
        )

        hidden_states_org = hidden_states_org.swapaxes(1, 2).reshape(batch_size, -1, attn.heads * head_dim)
        hidden_states_org = hidden_states_org.to(query.dtype)

        # linear proj
        hidden_states_org = attn.to_out[0](hidden_states_org)
        # dropout
        hidden_states_org = attn.to_out[1](hidden_states_org)

        if input_ndim == 4:
            hidden_states_org = hidden_states_org.swapaxes(-1, -2).reshape(batch_size, channel, height, width)

        # perturbed path (identity attention)
        batch_size, sequence_length, _ = hidden_states_ptb.shape

        if attn.group_norm is not None:
            hidden_states_ptb = attn.group_norm(hidden_states_ptb.swapaxes(1, 2)).swapaxes(1, 2)

        value = attn.to_v(hidden_states_ptb)
        hidden_states_ptb = value
        hidden_states_ptb = hidden_states_ptb.to(query.dtype)

        # linear proj
        hidden_states_ptb = attn.to_out[0](hidden_states_ptb)
        # dropout
        hidden_states_ptb = attn.to_out[1](hidden_states_ptb)

        if input_ndim == 4:
            hidden_states_ptb = hidden_states_ptb.swapaxes(-1, -2).reshape(batch_size, channel, height, width)

        # cat
        hidden_states = mint.cat([hidden_states_org, hidden_states_ptb])

        if attn.residual_connection:
            hidden_states = hidden_states + residual

        hidden_states = hidden_states / attn.rescale_output_factor

        return hidden_states


@ms.jit_class
class SanaMultiscaleAttnProcessor2_0:
    r"""
    Processor for implementing multiscale quadratic attention.
    """

    def __call__(self, attn: SanaMultiscaleLinearAttention, hidden_states: ms.Tensor) -> ms.Tensor:
        height, width = hidden_states.shape[-2:]
        if height * width > attn.attention_head_dim:
            use_linear_attention = True
        else:
            use_linear_attention = False

        residual = hidden_states

        batch_size, _, height, width = list(hidden_states.shape)
        original_dtype = hidden_states.dtype

        hidden_states = hidden_states.movedim(1, -1)
        query = attn.to_q(hidden_states)
        key = attn.to_k(hidden_states)
        value = attn.to_v(hidden_states)
        hidden_states = mint.cat([query, key, value], dim=3)
        hidden_states = hidden_states.movedim(-1, 1)

        multi_scale_qkv = [hidden_states]
        for block in attn.to_qkv_multiscale:
            multi_scale_qkv.append(block(hidden_states))

        hidden_states = mint.cat(multi_scale_qkv, dim=1)

        if use_linear_attention:
            # for linear attention upcast hidden_states to float32
            hidden_states = hidden_states.to(dtype=ms.float32)

        hidden_states = hidden_states.reshape(batch_size, -1, 3 * attn.attention_head_dim, height * width)

        query, key, value = hidden_states.chunk(3, axis=2)
        query = attn.nonlinearity(query)
        key = attn.nonlinearity(key)

        if use_linear_attention:
            hidden_states = attn.apply_linear_attention(query, key, value)
            hidden_states = hidden_states.to(dtype=original_dtype)
        else:
            hidden_states = attn.apply_quadratic_attention(query, key, value)

        hidden_states = mint.reshape(hidden_states, (batch_size, -1, height, width))
        hidden_states = attn.to_out(hidden_states.movedim(1, -1)).movedim(-1, 1)

        if attn.norm_type == "rms_norm":
            hidden_states = attn.norm_out(hidden_states.movedim(1, -1)).movedim(-1, 1)
        else:
            hidden_states = attn.norm_out(hidden_states)

        if attn.residual_connection:
            hidden_states = hidden_states + residual

        return hidden_states


@ms.jit_class
class SanaLinearAttnProcessor2_0:
    r"""
    Processor for implementing scaled dot-product linear attention.
    """

    def __call__(
        self,
        attn: Attention,
        hidden_states: ms.Tensor,
        encoder_hidden_states: Optional[ms.Tensor] = None,
        attention_mask: Optional[ms.Tensor] = None,
    ) -> ms.Tensor:
        original_dtype = hidden_states.dtype

        if encoder_hidden_states is None:
            encoder_hidden_states = hidden_states

        query = attn.to_q(hidden_states)
        key = attn.to_k(encoder_hidden_states)
        value = attn.to_v(encoder_hidden_states)

        if attn.norm_q is not None:
            query = attn.norm_q(query)
        if attn.norm_k is not None:
            key = attn.norm_k(key)

        # query = query.transpose(1, 2).unflatten(1, (attn.heads, -1))
        # key = key.transpose(1, 2).unflatten(1, (attn.heads, -1)).transpose(2, 3)
        # value = value.transpose(1, 2).unflatten(1, (attn.heads, -1))
        query = query.swapaxes(1, 2)
        query = query.reshape(query.shape[0], attn.heads, -1, *query.shape[2:])
        key = key.swapaxes(1, 2)
        key = key.reshape(key.shape[0], attn.heads, -1, *key.shape[2:]).swapaxes(2, 3)
        value = value.swapaxes(1, 2)
        value = value.reshape(value.shape[0], attn.heads, -1, *value.shape[2:])

        query = mint.nn.functional.relu(query)
        key = mint.nn.functional.relu(key)

        query, key, value = query.float(), key.float(), value.float()

        value = F.pad(value, (0, 0, 0, 1), mode="constant", value=1.0)
        scores = mint.matmul(value, key)
        hidden_states = mint.matmul(scores, query)

        hidden_states = hidden_states[:, :, :-1] / (hidden_states[:, :, -1:] + 1e-15)
        hidden_states = hidden_states.flatten(start_dim=1, end_dim=2).swapaxes(1, 2)
        hidden_states = hidden_states.to(original_dtype)

        hidden_states = attn.to_out[0](hidden_states)
        hidden_states = attn.to_out[1](hidden_states)

        if original_dtype == ms.float16:
            hidden_states = hidden_states.clip(-65504, 65504)

        return hidden_states


@ms.jit_class
class PAGCFGSanaLinearAttnProcessor2_0:
    r"""
    Processor for implementing scaled dot-product linear attention.
    """

    def __call__(
        self,
        attn: Attention,
        hidden_states: ms.Tensor,
        encoder_hidden_states: Optional[ms.Tensor] = None,
        attention_mask: Optional[ms.Tensor] = None,
    ) -> ms.Tensor:
        original_dtype = hidden_states.dtype

        hidden_states_uncond, hidden_states_org, hidden_states_ptb = hidden_states.chunk(3)
        hidden_states_org = mint.cat([hidden_states_uncond, hidden_states_org])

        query = attn.to_q(hidden_states_org)
        key = attn.to_k(hidden_states_org)
        value = attn.to_v(hidden_states_org)

        query = query.swapaxes(1, 2)
        query = query.reshape(query.shape[0], attn.heads, -1, *query.shape[2:])
        key = key.swapaxes(1, 2)
        key = key.reshape(key.shape[0], attn.heads, -1, *key.shape[2:]).swapaxes(2, 3)
        value = value.swapaxes(1, 2)
        value = value.reshape(value.shape[0], attn.heads, -1, *value.shape[2:])

        query = mint.nn.functional.relu(query)
        key = mint.nn.functional.relu(key)

        query, key, value = query.float(), key.float(), value.float()

        value = F.pad(value, (0, 0, 0, 1), mode="constant", value=1.0)
        scores = mint.matmul(value, key)
        hidden_states_org = mint.matmul(scores, query)

        hidden_states_org = hidden_states_org[:, :, :-1] / (hidden_states_org[:, :, -1:] + 1e-15)
        hidden_states_org = hidden_states_org.flatten(start_dim=1, end_dim=2).swapaxes(1, 2)
        hidden_states_org = hidden_states_org.to(original_dtype)

        hidden_states_org = attn.to_out[0](hidden_states_org)
        hidden_states_org = attn.to_out[1](hidden_states_org)

        # perturbed path (identity attention)
        hidden_states_ptb = attn.to_v(hidden_states_ptb).to(original_dtype)

        hidden_states_ptb = attn.to_out[0](hidden_states_ptb)
        hidden_states_ptb = attn.to_out[1](hidden_states_ptb)

        hidden_states = mint.cat([hidden_states_org, hidden_states_ptb])

        if original_dtype == ms.float16:
            hidden_states = hidden_states.clip(-65504, 65504)

        return hidden_states


@ms.jit_class
class PAGIdentitySanaLinearAttnProcessor2_0:
    r"""
    Processor for implementing scaled dot-product linear attention.
    """

    def __call__(
        self,
        attn: Attention,
        hidden_states: ms.Tensor,
        encoder_hidden_states: Optional[ms.Tensor] = None,
        attention_mask: Optional[ms.Tensor] = None,
    ) -> ms.Tensor:
        original_dtype = hidden_states.dtype

        hidden_states_org, hidden_states_ptb = hidden_states.chunk(2)

        query = attn.to_q(hidden_states_org)
        key = attn.to_k(hidden_states_org)
        value = attn.to_v(hidden_states_org)

        query = query.swapaxes(1, 2)
        query = query.reshape(query.shape[0], attn.heads, -1, *query.shape[2:])
        key = key.swapaxes(1, 2)
        key = key.reshape(key.shape[0], attn.heads, -1, *key.shape[2:]).swapaxes(2, 3)
        value = value.swapaxes(1, 2)
        value = value.reshape(value.shape[0], attn.heads, -1, *value.shape[2:])

        query = mint.nn.functional.relu(query)
        key = mint.nn.functional.relu(key)

        query, key, value = query.float(), key.float(), value.float()

        value = F.pad(value, (0, 0, 0, 1), mode="constant", value=1.0)
        scores = mint.matmul(value, key)
        hidden_states_org = mint.matmul(scores, query)

        if hidden_states_org.dtype in [ms.float16, ms.bfloat16]:
            hidden_states_org = hidden_states_org.float()

        hidden_states_org = hidden_states_org[:, :, :-1] / (hidden_states_org[:, :, -1:] + 1e-15)
        hidden_states_org = hidden_states_org.flatten(start_dim=1, end_dim=2).swapaxes(1, 2)
        hidden_states_org = hidden_states_org.to(original_dtype)

        hidden_states_org = attn.to_out[0](hidden_states_org)
        hidden_states_org = attn.to_out[1](hidden_states_org)

        # perturbed path (identity attention)
        hidden_states_ptb = attn.to_v(hidden_states_ptb).to(original_dtype)

        hidden_states_ptb = attn.to_out[0](hidden_states_ptb)
        hidden_states_ptb = attn.to_out[1](hidden_states_ptb)

        hidden_states = mint.cat([hidden_states_org, hidden_states_ptb])

        if original_dtype == ms.float16:
            hidden_states = hidden_states.clip(-65504, 65504)

        return hidden_states


@ms.jit_class
class FluxAttnProcessor2_0:
    def __new__(cls, *args, **kwargs):
        deprecation_message = "`FluxAttnProcessor2_0` is deprecated and this will be removed in a future version. Please use `FluxAttnProcessor`"
        deprecate("FluxAttnProcessor2_0", "1.0.0", deprecation_message)

        from .transformers.transformer_flux import FluxAttnProcessor

        return FluxAttnProcessor(*args, **kwargs)


@ms.jit_class
class FluxSingleAttnProcessor2_0:
    r"""
    Processor for implementing scaled dot-product attention (enabled by default if you're using PyTorch 2.0).
    """

    def __new__(cls, *args, **kwargs):
        deprecation_message = "`FluxSingleAttnProcessor` is deprecated and will be removed in a future version. Please use `FluxAttnProcessorSDPA` instead."
        deprecate("FluxSingleAttnProcessor2_0", "1.0.0", deprecation_message)

        from .transformers.transformer_flux import FluxAttnProcessor

        return FluxAttnProcessor(*args, **kwargs)


@ms.jit_class
class FusedFluxAttnProcessor2_0:
    def __new__(cls, *args, **kwargs):
        deprecation_message = "`FusedFluxAttnProcessor2_0` is deprecated and this will be removed in a future version. Please use `FluxAttnProcessor`"
        deprecate("FusedFluxAttnProcessor2_0", "1.0.0", deprecation_message)

        from .transformers.transformer_flux import FluxAttnProcessor

        return FluxAttnProcessor(*args, **kwargs)


@ms.jit_class
class FluxIPAdapterJointAttnProcessor2_0:
    def __new__(cls, *args, **kwargs):
        deprecation_message = "`FluxIPAdapterJointAttnProcessor2_0` is deprecated and this will be removed in a future version. Please use `FluxIPAdapterAttnProcessor`"  # noqa
        deprecate("FluxIPAdapterJointAttnProcessor2_0", "1.0.0", deprecation_message)

        from .transformers.transformer_flux import FluxIPAdapterAttnProcessor

        return FluxIPAdapterAttnProcessor(*args, **kwargs)


ADDED_KV_ATTENTION_PROCESSORS = (AttnAddedKVProcessor,)

CROSS_ATTENTION_PROCESSORS = (
    AttnProcessor,
    AttnProcessor2_0,
    XFormersAttnProcessor,
    IPAdapterAttnProcessor,
    IPAdapterAttnProcessor2_0,
    FluxIPAdapterJointAttnProcessor2_0,
)

AttentionProcessor = Union[
    AttnProcessor,
    CustomDiffusionAttnProcessor,
    AttnAddedKVProcessor,
    JointAttnProcessor2_0,
    PAGJointAttnProcessor2_0,
    PAGCFGJointAttnProcessor2_0,
    FusedJointAttnProcessor2_0,
    AllegroAttnProcessor2_0,
    AuraFlowAttnProcessor2_0,
    FusedAuraFlowAttnProcessor2_0,
    FluxAttnProcessor2_0,
    FusedFluxAttnProcessor2_0,
    CogVideoXAttnProcessor2_0,
    FusedCogVideoXAttnProcessor2_0,
    XFormersAttnProcessor,
    AttnProcessor2_0,
    MochiVaeAttnProcessor2_0,
    MochiAttnProcessor2_0,
    StableAudioAttnProcessor2_0,
    HunyuanAttnProcessor2_0,
    PAGHunyuanAttnProcessor2_0,
    PAGCFGHunyuanAttnProcessor2_0,
    LuminaAttnProcessor2_0,
    FusedAttnProcessor2_0,
    SanaLinearAttnProcessor2_0,
    PAGCFGSanaLinearAttnProcessor2_0,
    PAGIdentitySanaLinearAttnProcessor2_0,
    SanaMultiscaleLinearAttention,
    SanaMultiscaleAttnProcessor2_0,
    SanaMultiscaleAttentionProjection,
    IPAdapterAttnProcessor,
    IPAdapterAttnProcessor2_0,
    SD3IPAdapterJointAttnProcessor2_0,
    PAGIdentitySelfAttnProcessor2_0,
    PAGCFGIdentitySelfAttnProcessor2_0,
]<|MERGE_RESOLUTION|>--- conflicted
+++ resolved
@@ -2138,338 +2138,6 @@
 
 
 @ms.jit_class
-<<<<<<< HEAD
-class FluxAttnProcessor2_0:
-    """Attention processor used typically in processing the SD3-like self-attention projections."""
-
-    def __init__(self):
-        # move importing from __call__ to __init__ as it is not supported in construct()
-        from .embeddings import apply_rotary_emb
-
-        self.apply_rotary_emb = apply_rotary_emb
-
-    def __call__(
-        self,
-        attn: Attention,
-        hidden_states: ms.Tensor,
-        encoder_hidden_states: ms.Tensor = None,
-        attention_mask: Optional[ms.Tensor] = None,
-        image_rotary_emb: Optional[ms.Tensor] = None,
-    ) -> ms.Tensor:
-        batch_size, _, _ = hidden_states.shape if encoder_hidden_states is None else encoder_hidden_states.shape
-
-        # `sample` projections.
-        query = attn.to_q(hidden_states)
-        key = attn.to_k(hidden_states)
-        value = attn.to_v(hidden_states)
-
-        inner_dim = key.shape[-1]
-        head_dim = inner_dim // attn.heads
-
-        query = query.view(batch_size, -1, attn.heads, head_dim).swapaxes(1, 2)
-        key = key.view(batch_size, -1, attn.heads, head_dim).swapaxes(1, 2)
-        value = value.view(batch_size, -1, attn.heads, head_dim).swapaxes(1, 2)
-
-        if attn.norm_q is not None:
-            query = attn.norm_q(query)
-        if attn.norm_k is not None:
-            key = attn.norm_k(key)
-
-        # the attention in FluxSingleTransformerBlock does not use `encoder_hidden_states`
-        if encoder_hidden_states is not None:
-            # `context` projections.
-            encoder_hidden_states_query_proj = attn.add_q_proj(encoder_hidden_states)
-            encoder_hidden_states_key_proj = attn.add_k_proj(encoder_hidden_states)
-            encoder_hidden_states_value_proj = attn.add_v_proj(encoder_hidden_states)
-
-            encoder_hidden_states_query_proj = encoder_hidden_states_query_proj.view(
-                batch_size, -1, attn.heads, head_dim
-            ).swapaxes(1, 2)
-            encoder_hidden_states_key_proj = encoder_hidden_states_key_proj.view(
-                batch_size, -1, attn.heads, head_dim
-            ).swapaxes(1, 2)
-            encoder_hidden_states_value_proj = encoder_hidden_states_value_proj.view(
-                batch_size, -1, attn.heads, head_dim
-            ).swapaxes(1, 2)
-
-            if attn.norm_added_q is not None:
-                encoder_hidden_states_query_proj = attn.norm_added_q(encoder_hidden_states_query_proj)
-            if attn.norm_added_k is not None:
-                encoder_hidden_states_key_proj = attn.norm_added_k(encoder_hidden_states_key_proj)
-
-            # attention
-            query = mint.cat([encoder_hidden_states_query_proj, query], dim=2)
-            key = mint.cat([encoder_hidden_states_key_proj, key], dim=2)
-            value = mint.cat([encoder_hidden_states_value_proj, value], dim=2)
-
-        if image_rotary_emb is not None:
-            query = self.apply_rotary_emb(query, image_rotary_emb)
-            key = self.apply_rotary_emb(key, image_rotary_emb)
-
-        hidden_states = attn.scaled_dot_product_attention(
-            query, key, value, attn_mask=attention_mask, dropout_p=0.0, is_causal=False
-        )
-
-        hidden_states = hidden_states.swapaxes(1, 2).reshape(batch_size, -1, attn.heads * head_dim)
-        hidden_states = hidden_states.to(query.dtype)
-
-        if encoder_hidden_states is not None:
-            """
-            encoder_hidden_states, hidden_states = (
-                hidden_states[:, : encoder_hidden_states.shape[1]],
-                hidden_states[:, encoder_hidden_states.shape[1] :],
-            )
-            """
-            encoder_hidden_states, hidden_states = mint.split(
-                hidden_states,
-                [encoder_hidden_states.shape[1], hidden_states.shape[1] - encoder_hidden_states.shape[1]],
-                dim=1,
-            )
-
-            # linear proj
-            hidden_states = attn.to_out[0](hidden_states)
-            # dropout
-            hidden_states = attn.to_out[1](hidden_states)
-            encoder_hidden_states = attn.to_add_out(encoder_hidden_states)
-
-            return hidden_states, encoder_hidden_states
-        else:
-            return hidden_states
-
-
-@ms.jit_class
-class FusedFluxAttnProcessor2_0:
-    """Attention processor used typically in processing the SD3-like self-attention projections."""
-
-    def __init__(self):
-        # move importing from __call__ to __init__ as it is not supported in construct()
-        from .embeddings import apply_rotary_emb
-
-        self.apply_rotary_emb = apply_rotary_emb
-
-    def __call__(
-        self,
-        attn: Attention,
-        hidden_states: ms.Tensor,
-        encoder_hidden_states: ms.Tensor = None,
-        attention_mask: Optional[ms.Tensor] = None,
-        image_rotary_emb: Optional[ms.Tensor] = None,
-    ) -> ms.Tensor:
-        batch_size, _, _ = hidden_states.shape if encoder_hidden_states is None else encoder_hidden_states.shape
-
-        # `sample` projections.
-        qkv = attn.to_qkv(hidden_states)
-        split_size = qkv.shape[-1] // 3
-        query, key, value = mint.split(qkv, split_size, dim=-1)
-
-        inner_dim = key.shape[-1]
-        head_dim = inner_dim // attn.heads
-
-        query = query.view(batch_size, -1, attn.heads, head_dim).swapaxes(1, 2)
-        key = key.view(batch_size, -1, attn.heads, head_dim).swapaxes(1, 2)
-        value = value.view(batch_size, -1, attn.heads, head_dim).swapaxes(1, 2)
-
-        if attn.norm_q is not None:
-            query = attn.norm_q(query)
-        if attn.norm_k is not None:
-            key = attn.norm_k(key)
-
-        # the attention in FluxSingleTransformerBlock does not use `encoder_hidden_states`
-        # `context` projections.
-        if encoder_hidden_states is not None:
-            encoder_qkv = attn.to_added_qkv(encoder_hidden_states)
-            split_size = encoder_qkv.shape[-1] // 3
-            (
-                encoder_hidden_states_query_proj,
-                encoder_hidden_states_key_proj,
-                encoder_hidden_states_value_proj,
-            ) = mint.split(encoder_qkv, split_size, dim=-1)
-
-            encoder_hidden_states_query_proj = encoder_hidden_states_query_proj.view(
-                batch_size, -1, attn.heads, head_dim
-            ).swapaxes(1, 2)
-            encoder_hidden_states_key_proj = encoder_hidden_states_key_proj.view(
-                batch_size, -1, attn.heads, head_dim
-            ).swapaxes(1, 2)
-            encoder_hidden_states_value_proj = encoder_hidden_states_value_proj.view(
-                batch_size, -1, attn.heads, head_dim
-            ).swapaxes(1, 2)
-
-            if attn.norm_added_q is not None:
-                encoder_hidden_states_query_proj = attn.norm_added_q(encoder_hidden_states_query_proj)
-            if attn.norm_added_k is not None:
-                encoder_hidden_states_key_proj = attn.norm_added_k(encoder_hidden_states_key_proj)
-
-            # attention
-            query = mint.cat([encoder_hidden_states_query_proj, query], dim=2)
-            key = mint.cat([encoder_hidden_states_key_proj, key], dim=2)
-            value = mint.cat([encoder_hidden_states_value_proj, value], dim=2)
-
-        if image_rotary_emb is not None:
-            query = self.apply_rotary_emb(query, image_rotary_emb)
-            key = self.apply_rotary_emb(key, image_rotary_emb)
-
-        hidden_states = attn.scaled_dot_product_attention(
-            query, key, value, attn_mask=attention_mask, dropout_p=0.0, is_causal=False
-        )
-
-        hidden_states = hidden_states.swapaxes(1, 2).reshape(batch_size, -1, attn.heads * head_dim)
-        hidden_states = hidden_states.to(query.dtype)
-
-        if encoder_hidden_states is not None:
-            encoder_hidden_states, hidden_states = (
-                hidden_states[:, : encoder_hidden_states.shape[1]],
-                hidden_states[:, encoder_hidden_states.shape[1] :],
-            )
-
-            # linear proj
-            hidden_states = attn.to_out[0](hidden_states)
-            # dropout
-            hidden_states = attn.to_out[1](hidden_states)
-            encoder_hidden_states = attn.to_add_out(encoder_hidden_states)
-
-            return hidden_states, encoder_hidden_states
-        else:
-            return hidden_states
-
-
-class FluxIPAdapterJointAttnProcessor2_0(nn.Cell):
-    """Flux Attention processor for IP-Adapter."""
-
-    def __init__(self, hidden_size: int, cross_attention_dim: int, num_tokens=(4,), scale=1.0, dtype=None):
-        super().__init__()
-        from .embeddings import apply_rotary_emb
-
-        self.apply_rotary_emb = apply_rotary_emb
-
-        self.hidden_size = hidden_size
-        self.cross_attention_dim = cross_attention_dim
-
-        if not isinstance(num_tokens, (tuple, list)):
-            num_tokens = [num_tokens]
-
-        if not isinstance(scale, list):
-            scale = [scale] * len(num_tokens)
-        if len(scale) != len(num_tokens):
-            raise ValueError("`scale` should be a list of integers with the same length as `num_tokens`.")
-        self.scale = scale
-
-        self.to_k_ip = nn.CellList(
-            [mint.nn.Linear(cross_attention_dim, hidden_size, bias=True, dtype=dtype) for _ in range(len(num_tokens))]
-        )
-        self.to_v_ip = nn.CellList(
-            [mint.nn.Linear(cross_attention_dim, hidden_size, bias=True, dtype=dtype) for _ in range(len(num_tokens))]
-        )
-
-    def construct(
-        self,
-        attn: Attention,
-        hidden_states: ms.Tensor,
-        encoder_hidden_states: ms.Tensor = None,
-        attention_mask: Optional[ms.Tensor] = None,
-        image_rotary_emb: Optional[ms.Tensor] = None,
-        ip_hidden_states: Optional[List[ms.Tensor]] = None,
-        ip_adapter_masks: Optional[ms.Tensor] = None,
-    ) -> ms.Tensor:
-        batch_size, _, _ = hidden_states.shape if encoder_hidden_states is None else encoder_hidden_states.shape
-
-        # `sample` projections.
-        hidden_states_query_proj = attn.to_q(hidden_states)
-        key = attn.to_k(hidden_states)
-        value = attn.to_v(hidden_states)
-
-        inner_dim = key.shape[-1]
-        head_dim = inner_dim // attn.heads
-
-        hidden_states_query_proj = hidden_states_query_proj.view(batch_size, -1, attn.heads, head_dim).swapaxes(1, 2)
-        key = key.view(batch_size, -1, attn.heads, head_dim).swapaxes(1, 2)
-        value = value.view(batch_size, -1, attn.heads, head_dim).swapaxes(1, 2)
-
-        if attn.norm_q is not None:
-            hidden_states_query_proj = attn.norm_q(hidden_states_query_proj)
-        if attn.norm_k is not None:
-            key = attn.norm_k(key)
-
-        # the attention in FluxSingleTransformerBlock does not use `encoder_hidden_states`
-        if encoder_hidden_states is not None:
-            # `context` projections.
-            encoder_hidden_states_query_proj = attn.add_q_proj(encoder_hidden_states)
-            encoder_hidden_states_key_proj = attn.add_k_proj(encoder_hidden_states)
-            encoder_hidden_states_value_proj = attn.add_v_proj(encoder_hidden_states)
-
-            encoder_hidden_states_query_proj = encoder_hidden_states_query_proj.view(
-                batch_size, -1, attn.heads, head_dim
-            ).swapaxes(1, 2)
-            encoder_hidden_states_key_proj = encoder_hidden_states_key_proj.view(
-                batch_size, -1, attn.heads, head_dim
-            ).swapaxes(1, 2)
-            encoder_hidden_states_value_proj = encoder_hidden_states_value_proj.view(
-                batch_size, -1, attn.heads, head_dim
-            ).swapaxes(1, 2)
-
-            if attn.norm_added_q is not None:
-                encoder_hidden_states_query_proj = attn.norm_added_q(encoder_hidden_states_query_proj)
-            if attn.norm_added_k is not None:
-                encoder_hidden_states_key_proj = attn.norm_added_k(encoder_hidden_states_key_proj)
-
-            # attention
-            query = mint.cat([encoder_hidden_states_query_proj, hidden_states_query_proj], dim=2)
-            key = mint.cat([encoder_hidden_states_key_proj, key], dim=2)
-            value = mint.cat([encoder_hidden_states_value_proj, value], dim=2)
-
-        if image_rotary_emb is not None:
-            query = self.apply_rotary_emb(query, image_rotary_emb)
-            key = self.apply_rotary_emb(key, image_rotary_emb)
-
-        hidden_states = attn.scaled_dot_product_attention(
-            query, key, value, attn_mask=attention_mask, dropout_p=0.0, is_causal=False
-        )
-        hidden_states = hidden_states.swapaxes(1, 2).reshape(batch_size, -1, attn.heads * head_dim)
-        hidden_states = hidden_states.to(query.dtype)
-
-        if encoder_hidden_states is not None:
-            encoder_hidden_states, hidden_states = (
-                hidden_states[:, : encoder_hidden_states.shape[1]],
-                hidden_states[:, encoder_hidden_states.shape[1] :],
-            )
-
-            # linear proj
-            hidden_states = attn.to_out[0](hidden_states)
-            # dropout
-            hidden_states = attn.to_out[1](hidden_states)
-            encoder_hidden_states = attn.to_add_out(encoder_hidden_states)
-
-            # IP-adapter
-            ip_query = hidden_states_query_proj
-            ip_attn_output = mint.zeros_like(hidden_states)
-
-            for current_ip_hidden_states, scale, to_k_ip, to_v_ip in zip(
-                ip_hidden_states, self.scale, self.to_k_ip, self.to_v_ip
-            ):
-                ip_key = to_k_ip(current_ip_hidden_states)
-                ip_value = to_v_ip(current_ip_hidden_states)
-
-                ip_key = ip_key.view(batch_size, -1, attn.heads, head_dim).swapaxes(1, 2)
-                ip_value = ip_value.view(batch_size, -1, attn.heads, head_dim).swapaxes(1, 2)
-                # the output of sdp = (batch, num_heads, seq_len, head_dim)
-                # TODO: add support for attn.scale when we move to Torch 2.1
-                current_ip_hidden_states = attn.scaled_dot_product_attention(
-                    ip_query, ip_key, ip_value, attn_mask=None, dropout_p=0.0, is_causal=False
-                )
-                current_ip_hidden_states = current_ip_hidden_states.swapaxes(1, 2).reshape(
-                    batch_size, -1, attn.heads * head_dim
-                )
-                current_ip_hidden_states = current_ip_hidden_states.to(ip_query.dtype)
-                ip_attn_output += scale * current_ip_hidden_states
-
-            return hidden_states, encoder_hidden_states, ip_attn_output
-        else:
-            return hidden_states
-
-
-@ms.jit_class
-=======
->>>>>>> 831bcaf1
 class CogVideoXAttnProcessor2_0:
     r"""
     Processor for implementing scaled dot-product attention for the CogVideoX model. It applies a rotary embedding on
