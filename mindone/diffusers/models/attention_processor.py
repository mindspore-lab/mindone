# Copyright 2024 The HuggingFace Team. All rights reserved.
#
# Licensed under the Apache License, Version 2.0 (the "License");
# you may not use this file except in compliance with the License.
# You may obtain a copy of the License at
#
#     http://www.apache.org/licenses/LICENSE-2.0
#
# Unless required by applicable law or agreed to in writing, software
# distributed under the License is distributed on an "AS IS" BASIS,
# WITHOUT WARRANTIES OR CONDITIONS OF ANY KIND, either express or implied.
# See the License for the specific language governing permissions and
# limitations under the License.
import math
from typing import Callable, List, Optional, Tuple, Union

import mindspore as ms
import mindspore.mint.nn.functional as F
from mindspore import mint, nn, ops

from ..image_processor import IPAdapterMaskProcessor
from ..utils import deprecate, is_mindspore_version, logging
from ..utils.mindspore_utils import dtype_to_min
from .layers_compat import unflatten

logger = logging.get_logger(__name__)  # pylint: disable=invalid-name


class Attention(nn.Cell):
    r"""
    A cross attention layer.

    Parameters:
        query_dim (`int`):
            The number of channels in the query.
        cross_attention_dim (`int`, *optional*):
            The number of channels in the encoder_hidden_states. If not given, defaults to `query_dim`.
        heads (`int`,  *optional*, defaults to 8):
            The number of heads to use for multi-head attention.
        kv_heads (`int`,  *optional*, defaults to `None`):
            The number of key and value heads to use for multi-head attention. Defaults to `heads`. If
            `kv_heads=heads`, the model will use Multi Head Attention (MHA), if `kv_heads=1` the model will use Multi
            Query Attention (MQA) otherwise GQA is used.
        dim_head (`int`,  *optional*, defaults to 64):
            The number of channels in each head.
        dropout (`float`, *optional*, defaults to 0.0):
            The dropout probability to use.
        bias (`bool`, *optional*, defaults to False):
            Set to `True` for the query, key, and value linear layers to contain a bias parameter.
        upcast_attention (`bool`, *optional*, defaults to False):
            Set to `True` to upcast the attention computation to `float32`.
        upcast_softmax (`bool`, *optional*, defaults to False):
            Set to `True` to upcast the softmax computation to `float32`.
        cross_attention_norm (`str`, *optional*, defaults to `None`):
            The type of normalization to use for the cross attention. Can be `None`, `layer_norm`, or `group_norm`.
        cross_attention_norm_num_groups (`int`, *optional*, defaults to 32):
            The number of groups to use for the group norm in the cross attention.
        added_kv_proj_dim (`int`, *optional*, defaults to `None`):
            The number of channels to use for the added key and value projections. If `None`, no projection is used.
        norm_num_groups (`int`, *optional*, defaults to `None`):
            The number of groups to use for the group norm in the attention.
        spatial_norm_dim (`int`, *optional*, defaults to `None`):
            The number of channels to use for the spatial normalization.
        out_bias (`bool`, *optional*, defaults to `True`):
            Set to `True` to use a bias in the output linear layer.
        scale_qk (`bool`, *optional*, defaults to `True`):
            Set to `True` to scale the query and key by `1 / sqrt(dim_head)`.
        only_cross_attention (`bool`, *optional*, defaults to `False`):
            Set to `True` to only use cross attention and not added_kv_proj_dim. Can only be set to `True` if
            `added_kv_proj_dim` is not `None`.
        eps (`float`, *optional*, defaults to 1e-5):
            An additional value added to the denominator in group normalization that is used for numerical stability.
        rescale_output_factor (`float`, *optional*, defaults to 1.0):
            A factor to rescale the output by dividing it with this value.
        residual_connection (`bool`, *optional*, defaults to `False`):
            Set to `True` to add the residual connection to the output.
        _from_deprecated_attn_block (`bool`, *optional*, defaults to `False`):
            Set to `True` if the attention block is loaded from a deprecated state dict.
        processor (`AttnProcessor`, *optional*, defaults to `None`):
            The attention processor to use. If `None`, defaults to `AttnProcessor2_0` if `torch 2.x` is used and
            `AttnProcessor` otherwise.
    """

    def __init__(
        self,
        query_dim: int,
        cross_attention_dim: Optional[int] = None,
        heads: int = 8,
        kv_heads: Optional[int] = None,
        dim_head: int = 64,
        dropout: float = 0.0,
        bias: bool = False,
        upcast_attention: bool = False,
        upcast_softmax: bool = False,
        cross_attention_norm: Optional[str] = None,
        cross_attention_norm_num_groups: int = 32,
        qk_norm: Optional[str] = None,
        added_kv_proj_dim: Optional[int] = None,
        added_proj_bias: Optional[bool] = True,
        norm_num_groups: Optional[int] = None,
        spatial_norm_dim: Optional[int] = None,
        out_bias: bool = True,
        scale_qk: bool = True,
        only_cross_attention: bool = False,
        eps: float = 1e-5,
        rescale_output_factor: float = 1.0,
        residual_connection: bool = False,
        _from_deprecated_attn_block: bool = False,
        processor: Optional["AttnProcessor"] = None,
        out_dim: int = None,
        out_context_dim: int = None,
        context_pre_only=None,
        pre_only=False,
        elementwise_affine: bool = True,
        is_causal: bool = False,
    ):
        super().__init__()

        # To prevent circular import.
        from .normalization import FP32LayerNorm, LpNorm, RMSNorm

        self.inner_dim = out_dim if out_dim is not None else dim_head * heads
        self.inner_kv_dim = self.inner_dim if kv_heads is None else dim_head * kv_heads
        self.query_dim = query_dim
        self.use_bias = bias
        self.is_cross_attention = cross_attention_dim is not None
        self.cross_attention_dim = cross_attention_dim if cross_attention_dim is not None else query_dim
        self.upcast_attention = upcast_attention
        self.upcast_softmax = upcast_softmax
        self.rescale_output_factor = rescale_output_factor
        self.residual_connection = residual_connection
        self.dropout = dropout
        self.fused_projections = False
        self.out_dim = out_dim if out_dim is not None else query_dim
        self.out_context_dim = out_context_dim if out_context_dim is not None else query_dim
        self.context_pre_only = context_pre_only
        self.pre_only = pre_only
        self.is_causal = is_causal

        # we make use of this private variable to know whether this class is loaded
        # with an deprecated state dict so that we can convert it on the fly
        self._from_deprecated_attn_block = _from_deprecated_attn_block

        self.scale_qk = scale_qk
        self.scale = dim_head**-0.5 if self.scale_qk else 1.0
        # use `scale_sqrt` for ops.baddbmm to get same outputs with torch.baddbmm in fp16
        self.scale_sqrt = float(math.sqrt(self.scale))

        self.heads = out_dim // dim_head if out_dim is not None else heads
        # for slice_size > 0 the attention score computation
        # is split across the batch axis to save memory
        # You can set slice_size with `set_attention_slice`
        self.sliceable_head_dim = heads

        self.added_kv_proj_dim = added_kv_proj_dim
        self.only_cross_attention = only_cross_attention

        if self.added_kv_proj_dim is None and self.only_cross_attention:
            raise ValueError(
                "`only_cross_attention` can only be set to True if `added_kv_proj_dim` is not None. Make sure to set either `only_cross_attention=False` or define `added_kv_proj_dim`."  # noqa: E501
            )

        if norm_num_groups is not None:
            self.group_norm = mint.nn.GroupNorm(
                num_channels=query_dim, num_groups=norm_num_groups, eps=eps, affine=True
            )
        else:
            self.group_norm = None

        if spatial_norm_dim is not None:
            self.spatial_norm = SpatialNorm(f_channels=query_dim, zq_channels=spatial_norm_dim)
        else:
            self.spatial_norm = None

        if qk_norm is None:
            self.norm_q = None
            self.norm_k = None
        elif qk_norm == "layer_norm":
            self.norm_q = mint.nn.LayerNorm(dim_head, eps=eps, elementwise_affine=elementwise_affine)
            self.norm_k = mint.nn.LayerNorm(dim_head, eps=eps, elementwise_affine=elementwise_affine)
        elif qk_norm == "fp32_layer_norm":
            self.norm_q = FP32LayerNorm(dim_head, elementwise_affine=False, bias=False, eps=eps)
            self.norm_k = FP32LayerNorm(dim_head, elementwise_affine=False, bias=False, eps=eps)
        elif qk_norm == "layer_norm_across_heads":
            # Lumina applies qk norm across all heads
            self.norm_q = mint.nn.LayerNorm(dim_head * heads, eps=eps)
            self.norm_k = mint.nn.LayerNorm(dim_head * kv_heads, eps=eps)
        elif qk_norm == "rms_norm":
            self.norm_q = RMSNorm(dim_head, eps=eps)
            self.norm_k = RMSNorm(dim_head, eps=eps)
        elif qk_norm == "rms_norm_across_heads":
            # LTX applies qk norm across all heads
            self.norm_q = RMSNorm(dim_head * heads, eps=eps)
            self.norm_k = RMSNorm(dim_head * kv_heads, eps=eps)
        elif qk_norm == "l2":
            self.norm_q = LpNorm(p=2, dim=-1, eps=eps)
            self.norm_k = LpNorm(p=2, dim=-1, eps=eps)
        else:
            raise ValueError(
                f"unknown qk_norm: {qk_norm}. Should be one of None, 'layer_norm', 'fp32_layer_norm', 'layer_norm_across_heads', 'rms_norm', 'rms_norm_across_heads', 'l2'."
            )

        if cross_attention_norm is None:
            self.norm_cross = None
        elif cross_attention_norm == "layer_norm":
            self.norm_cross = mint.nn.LayerNorm(self.cross_attention_dim)
        elif cross_attention_norm == "group_norm":
            if self.added_kv_proj_dim is not None:
                # The given `encoder_hidden_states` are initially of shape
                # (batch_size, seq_len, added_kv_proj_dim) before being projected
                # to (batch_size, seq_len, cross_attention_dim). The norm is applied
                # before the projection, so we need to use `added_kv_proj_dim` as
                # the number of channels for the group norm.
                norm_cross_num_channels = added_kv_proj_dim
            else:
                norm_cross_num_channels = self.cross_attention_dim

            self.norm_cross = mint.nn.GroupNorm(
                num_channels=norm_cross_num_channels, num_groups=cross_attention_norm_num_groups, eps=1e-5, affine=True
            )
        else:
            raise ValueError(
                f"unknown cross_attention_norm: {cross_attention_norm}. Should be None, 'layer_norm' or 'group_norm'"
            )

        self.to_q = mint.nn.Linear(query_dim, self.inner_dim, bias=bias)

        if not self.only_cross_attention:
            # only relevant for the `AddedKVProcessor` classes
            self.to_k = mint.nn.Linear(self.cross_attention_dim, self.inner_kv_dim, bias=bias)
            self.to_v = mint.nn.Linear(self.cross_attention_dim, self.inner_kv_dim, bias=bias)
        else:
            self.to_k = None
            self.to_v = None

        self.added_proj_bias = added_proj_bias
        if self.added_kv_proj_dim is not None:
            self.add_k_proj = mint.nn.Linear(added_kv_proj_dim, self.inner_kv_dim, bias=added_proj_bias)
            self.add_v_proj = mint.nn.Linear(added_kv_proj_dim, self.inner_kv_dim, bias=added_proj_bias)
            if self.context_pre_only is not None:
                self.add_q_proj = mint.nn.Linear(added_kv_proj_dim, self.inner_dim, bias=added_proj_bias)
        else:
            self.add_q_proj = None
            self.add_k_proj = None
            self.add_v_proj = None

        if not self.pre_only:
            self.to_out = nn.CellList(
                [mint.nn.Linear(self.inner_dim, self.out_dim, bias=out_bias), mint.nn.Dropout(p=dropout)]
            )
        else:
            self.to_out = None

        if self.context_pre_only is not None and not self.context_pre_only:
            self.to_add_out = mint.nn.Linear(self.inner_dim, self.out_dim, bias=out_bias)
        else:
            self.to_add_out = None

        if qk_norm is not None and added_kv_proj_dim is not None:
            if qk_norm == "layer_norm":
<<<<<<< HEAD
                self.norm_added_q = mint.nn.LayerNorm(dim_head, eps=eps, elementwise_affine=elementwise_affine)
                self.norm_added_k = mint.nn.LayerNorm(dim_head, eps=eps, elementwise_affine=elementwise_affine)
=======
                self.norm_added_q = LayerNorm(dim_head, eps=eps, elementwise_affine=elementwise_affine)
                self.norm_added_k = LayerNorm(dim_head, eps=eps, elementwise_affine=elementwise_affine)
>>>>>>> 1a419582
            elif qk_norm == "fp32_layer_norm":
                self.norm_added_q = FP32LayerNorm(dim_head, elementwise_affine=False, bias=False, eps=eps)
                self.norm_added_k = FP32LayerNorm(dim_head, elementwise_affine=False, bias=False, eps=eps)
            elif qk_norm == "rms_norm":
                self.norm_added_q = RMSNorm(dim_head, eps=eps)
                self.norm_added_k = RMSNorm(dim_head, eps=eps)
            elif qk_norm == "rms_norm_across_heads":
                # Wan applies qk norm across all heads
                # Wan also doesn't apply a q norm
                self.norm_added_q = None
                self.norm_added_k = RMSNorm(dim_head * kv_heads, eps=eps)
            else:
                raise ValueError(
                    f"unknown qk_norm: {qk_norm}. Should be one of `None,'layer_norm','fp32_layer_norm','rms_norm'`"
                )
        else:
            self.norm_added_q = None
            self.norm_added_k = None

        # MindSpore flash attention settings
        # flash attention only supports fp16 and bf 16, force cast to fp16 defaultly
        self.fa_op_available = (
            is_mindspore_version(">=", "2.3.0") and ms.get_context("device_target").lower() == "ascend"
        )
        self._enable_flash_sdp = True
        self.set_flash_attention_force_cast_dtype(ms.float16)

        # set attention processor
        # We use the AttnProcessor2_0 by default when torch 2.x is used which uses
        # torch.nn.functional.scaled_dot_product_attention for native Flash/memory_efficient_attention
        # but only if it has the default `scale` argument. TODO remove scale_qk check when we move to torch 2.1
        if processor is None:
            processor = AttnProcessor2_0() if self.scale_qk else AttnProcessor()
        self.processor = processor

    def set_use_memory_efficient_attention_xformers(
        self, use_memory_efficient_attention_xformers: bool, attention_op: Optional[Callable] = None
    ) -> None:
        r"""
        Set whether to use memory efficient attention from `xformers` or not.

        Args:
            use_memory_efficient_attention_xformers (`bool`):
                Whether to use memory efficient attention from `xformers` or not.
            attention_op (`Callable`, *optional*):
                Not supported for now.
        """
        if use_memory_efficient_attention_xformers:
            if not hasattr(ops.operations.nn_ops, "FlashAttentionScore"):
                raise ModuleNotFoundError(
                    f"Memory efficient attention on mindspore uses flash attention under the hoods. "
                    f"The implementation of flash attention is `FlashAttentionScore`, "
                    f"which should be available in `mindspore.ops.operations.nn_ops`. "
                    f"However, we cannot find it in current environment(mindspore version: {ms.__version__})."
                )
            elif ms.get_context("device_target") != "Ascend":
                raise ValueError(
                    f"Memory efficient attention is only available for Ascend, "
                    f"but got current device: {ms.get_context('device_target')}"
                )
            else:
                try:
                    # Make sure we can run the memory efficient attention
                    flash_attn = ops.operations.nn_ops.FlashAttentionScore(1, input_layout="BSH")
<<<<<<< HEAD
                    q = mint.randn(1, 16, 64, dtype=ms.float16)
                    _ = flash_attn(q, q, q)
=======
                    _ = flash_attn(
                        mint.randn(1, 16, 64, dtype=ms.float16),
                        mint.randn(1, 16, 64, dtype=ms.float16),
                        mint.randn(1, 16, 64, dtype=ms.float16),
                    )
>>>>>>> 1a419582
                except Exception as e:
                    raise e

            # The following lines is a patch for flash attn, which calculates implicit padding on head_dim.
            # TODO: Remove it if flash attention has better supports.
            import bisect

            self.flash_attn_valid_head_dims = [64, 80, 96, 120, 128, 256]
            self.head_dim = self.inner_dim // self.heads
            if self.head_dim in self.flash_attn_valid_head_dims:
                self.head_dim_padding = 0
            else:
                minimum_larger_index = bisect.bisect_right(self.flash_attn_valid_head_dims, self.head_dim)
                if minimum_larger_index >= len(self.flash_attn_valid_head_dims):
                    self.head_dim_padding = -1  # head_dim is bigger than the largest one, we cannot do padding
                else:
                    self.head_dim_padding = self.flash_attn_valid_head_dims[minimum_larger_index] - self.head_dim

            if self.head_dim_padding == 0:
                logger.info(
                    f"The head dimension of '{self.to_q.weight.name[:-12]}' is {self.head_dim}. "
                    f"Successfully set to use the flash attention."
                )
                processor = XFormersAttnProcessor(attention_op=attention_op)
            elif self.head_dim_padding > 0:
                logger.warning(
                    f"Flash attention requires that the head dimension must be one of "
                    f"{self.flash_attn_valid_head_dims}, but got {self.head_dim} in '{self.to_q.weight.name[:-12]}'. "
                    f"We will implicitly pad the head dimension to {self.head_dim + self.head_dim_padding}."
                )
                processor = XFormersAttnProcessor(attention_op=attention_op)
            else:
                logger.warning(
                    f"Flash attention requires that the head dimension must be one of "
                    f"{self.flash_attn_valid_head_dims}, but got {self.head_dim} in '{self.to_q.weight.name[:-12]}'. "
                    f"Fallback to the vanilla implementation of attention."
                )
                processor = AttnProcessor()

            # # The following lines is a patch for flash attn, which fallbacks to vanilla attn if head_dim is invalid.
            # # TODO: Remove it if flash attention has better supports.
            # self.flash_attn_valid_head_dims = [64, 80, 96, 120, 128, 256]
            # self.head_dim = self.inner_dim // self.heads
            # self.head_dim_padding = 0
            # if self.head_dim in self.flash_attn_valid_head_dims:
            #     logger.info(
            #         f"The head dimension of '{self.to_q.weight.name[:-12]}' is {self.head_dim}. "
            #         f"Successfully set to use the flash attention."
            #     )
            #     processor = XFormersAttnProcessor(attention_op=attention_op)
            # else:
            #     logger.warning(
            #         f"Flash attention requires that the head dimension must be one of "
            #         f"{self.flash_attn_valid_head_dims}, but got {self.head_dim} in '{self.to_q.weight.name[:-12]}'. "
            #         f"Fallback to the vanilla implementation of attention."
            #     )
            #     processor = AttnProcessor()
        else:
            # set attention processor
            # We use the AttnProcessor2_0 by default when torch 2.x is used which uses
            # torch.nn.functional.scaled_dot_product_attention for native Flash/memory_efficient_attention
            # but only if it has the default `scale` argument. TODO remove scale_qk check when we move to torch 2.1
            processor = AttnProcessor()

        self.set_processor(processor)

    def set_processor(self, processor: "AttnProcessor") -> None:
        r"""
        Set the attention processor to use.

        Args:
            processor (`AttnProcessor`):
                The attention processor to use.
        """
        # if current processor is in `self._modules` and if passed `processor` is not, we need to
        # pop `processor` from `self._modules`
        if hasattr(self, "processor") and isinstance(self.processor, nn.Cell) and not isinstance(processor, nn.Cell):
            logger.info(f"You are removing possibly trained weights of {self.processor} with {processor}")
            self._cells.pop("processor")

        self.processor = processor

    def get_processor(self) -> "AttentionProcessor":
        r"""
        Get the attention processor in use.

        Returns:
            "AttentionProcessor": The attention processor in use.
        """
        return self.processor

    def construct(
        self,
        hidden_states: ms.Tensor,
        encoder_hidden_states: Optional[ms.Tensor] = None,
        attention_mask: Optional[ms.Tensor] = None,
        **cross_attention_kwargs,
    ) -> ms.Tensor:
        r"""
        The forward method of the `Attention` class.

        Args:
            hidden_states (`ms.Tensor`):
                The hidden states of the query.
            encoder_hidden_states (`ms.Tensor`, *optional*):
                The hidden states of the encoder.
            attention_mask (`ms.Tensor`, *optional*):
                The attention mask to use. If `None`, no mask is applied.
            **cross_attention_kwargs:
                Additional keyword arguments to pass along to the cross attention.

        Returns:
            `ms.Tensor`: The output of the attention layer.
        """
        # The `Attention` class can call different attention processors / attention functions
        # here we simply pass along all tensors to the selected processor class
        # For standard processors that are defined here, `**cross_attention_kwargs` is empty
        return self.processor(
            self,
            hidden_states,
            encoder_hidden_states=encoder_hidden_states,
            attention_mask=attention_mask,
            **cross_attention_kwargs,
        )

    def batch_to_head_dim(self, tensor: ms.Tensor) -> ms.Tensor:
        r"""
        Reshape the tensor from `[batch_size, seq_len, dim]` to `[batch_size // heads, seq_len, dim * heads]`. `heads`
        is the number of heads initialized while constructing the `Attention` class.

        Args:
            tensor (`ms.Tensor`): The tensor to reshape.

        Returns:
            `ms.Tensor`: The reshaped tensor.
        """
        head_size = self.heads
        batch_size, seq_len, dim = tensor.shape
        tensor = tensor.reshape(batch_size // head_size, head_size, seq_len, dim)
        tensor = tensor.permute(0, 2, 1, 3).reshape(batch_size // head_size, seq_len, dim * head_size)
        return tensor

    def head_to_batch_dim(self, tensor: ms.Tensor, out_dim: int = 3) -> ms.Tensor:
        r"""
        Reshape the tensor from `[batch_size, seq_len, dim]` to `[batch_size, seq_len, heads, dim // heads]` `heads` is
        the number of heads initialized while constructing the `Attention` class.

        Args:
            tensor (`ms.Tensor`): The tensor to reshape.
            out_dim (`int`, *optional*, defaults to `3`): The output dimension of the tensor. If `3`, the tensor is
                reshaped to `[batch_size * heads, seq_len, dim // heads]`.

        Returns:
            `ms.Tensor`: The reshaped tensor.
        """
        head_size = self.heads
        if tensor.ndim == 3:
            batch_size, seq_len, dim = tensor.shape
            extra_dim = 1
        else:
            batch_size, extra_dim, seq_len, dim = tensor.shape
        tensor = tensor.reshape(batch_size, seq_len * extra_dim, head_size, dim // head_size)
        tensor = tensor.permute(0, 2, 1, 3)

        if out_dim == 3:
            tensor = tensor.reshape(batch_size * head_size, seq_len * extra_dim, dim // head_size)

        return tensor

    def get_attention_scores(
        self, query: ms.Tensor, key: ms.Tensor, attention_mask: Optional[ms.Tensor] = None
    ) -> ms.Tensor:
        r"""
        Compute the attention scores.

        Args:
            query (`ms.Tensor`): The query tensor.
            key (`ms.Tensor`): The key tensor.
            attention_mask (`ms.Tensor`, *optional*): The attention mask to use. If `None`, no mask is applied.

        Returns:
            `ms.Tensor`: The attention probabilities/scores.
        """
        dtype = query.dtype
        if self.upcast_attention:
            query = query.float()
            key = key.float()

        if attention_mask is None:
            attention_scores = mint.bmm(
                query * self.scale_sqrt,
                key.swapaxes(-1, -2) * self.scale_sqrt,
            )
        else:
            attention_scores = mint.baddbmm(
                attention_mask.to(query.dtype),
                query * self.scale_sqrt,
                key.swapaxes(-1, -2) * self.scale_sqrt,
                beta=1,
                alpha=1,
            )

        if self.upcast_softmax:
            attention_scores = attention_scores.float()

        attention_probs = mint.softmax(attention_scores, dim=-1)

        attention_probs = attention_probs.to(dtype)

        return attention_probs

    def prepare_attention_mask(
        self, attention_mask: ms.Tensor, target_length: int, batch_size: int, out_dim: int = 3
    ) -> Optional[ms.Tensor]:
        r"""
        Prepare the attention mask for the attention computation.

        Args:
            attention_mask (`ms.Tensor`):
                The attention mask to prepare.
            target_length (`int`):
                The target length of the attention mask. This is the length of the attention mask after padding.
            batch_size (`int`):
                The batch size, which is used to repeat the attention mask.
            out_dim (`int`, *optional*, defaults to `3`):
                The output dimension of the attention mask. Can be either `3` or `4`.

        Returns:
            `ms.Tensor`: The prepared attention mask.
        """
        head_size = self.heads
        if attention_mask is None:
            return attention_mask

        current_length = attention_mask.shape[-1]
        if current_length != target_length:
            # TODO: for pipelines such as stable-diffusion, padding cross-attn mask:
            #       we want to instead pad by (0, remaining_length), where remaining_length is:
            #       remaining_length: int = target_length - current_length
            # TODO: re-enable tests/models/test_models_unet_2d_condition.py#test_model_xattn_padding
            attention_mask = mint.nn.functional.pad(attention_mask, (0, target_length), value=0.0)

        # bool input dtype is not supported in tensor.repeat_interleave
        attention_mask_dtype = attention_mask.dtype
        if attention_mask_dtype == ms.bool_:
            attention_mask = attention_mask.float()

        if out_dim == 3:
            if attention_mask.shape[0] < batch_size * head_size:
                attention_mask = attention_mask.repeat_interleave(
                    head_size, dim=0, output_size=attention_mask.shape[0] * head_size
                )
        elif out_dim == 4:
            attention_mask = attention_mask.unsqueeze(1)
            attention_mask = attention_mask.repeat_interleave(
                head_size, dim=1, output_size=attention_mask.shape[1] * head_size
            )

        if attention_mask_dtype == ms.bool_:
            attention_mask = attention_mask.bool()

        return attention_mask

    def norm_encoder_hidden_states(self, encoder_hidden_states: ms.Tensor) -> ms.Tensor:
        r"""
        Normalize the encoder hidden states. Requires `self.norm_cross` to be specified when constructing the
        `Attention` class.

        Args:
            encoder_hidden_states (`ms.Tensor`): Hidden states of the encoder.

        Returns:
            `ms.Tensor`: The normalized encoder hidden states.
        """
        assert self.norm_cross is not None, "self.norm_cross must be defined to call self.norm_encoder_hidden_states"

        if isinstance(self.norm_cross, mint.nn.LayerNorm):
            encoder_hidden_states = self.norm_cross(encoder_hidden_states)
        elif isinstance(self.norm_cross, mint.nn.GroupNorm):
            # Group norm norms along the channels dimension and expects
            # input to be in the shape of (N, C, *). In this case, we want
            # to norm along the hidden dimension, so we need to move
            # (batch_size, sequence_length, hidden_size) ->
            # (batch_size, hidden_size, sequence_length)
            encoder_hidden_states = encoder_hidden_states.swapaxes(1, 2)
            encoder_hidden_states = self.norm_cross(encoder_hidden_states)
            encoder_hidden_states = encoder_hidden_states.swapaxes(1, 2)
        else:
            assert False

        return encoder_hidden_states

    def fuse_projections(self, fuse=True):
        dtype = self.to_q.weight.dtype

        if not self.is_cross_attention:
            # fetch weight matrices.
            concatenated_weights = mint.cat([self.to_q.weight, self.to_k.weight, self.to_v.weight])
            in_features = concatenated_weights.shape[1]
            out_features = concatenated_weights.shape[0]

            # create a new single projection layer and copy over the weights.
            self.to_qkv = mint.nn.Linear(in_features, out_features, bias=self.use_bias, dtype=dtype)
            self.to_qkv.weight.set_data(concatenated_weights)
            if self.use_bias:
                concatenated_bias = mint.cat([self.to_q.bias, self.to_k.bias, self.to_v.bias])
                self.to_qkv.bias.set_data(concatenated_bias)

        else:
            concatenated_weights = mint.cat([self.to_k.weight, self.to_v.weight])
            in_features = concatenated_weights.shape[1]
            out_features = concatenated_weights.shape[0]

            self.to_kv = mint.nn.Linear(in_features, out_features, bias=self.use_bias, dtype=dtype)
            self.to_kv.weight.set_data(concatenated_weights)
            if self.use_bias:
                concatenated_bias = mint.cat([self.to_k.bias, self.to_v.bias])
                self.to_kv.bias.set_data(concatenated_bias)

        # handle added projections for SD3 and others.
        if (
            getattr(self, "add_q_proj", None) is not None
            and getattr(self, "add_k_proj", None) is not None
            and getattr(self, "add_v_proj", None) is not None
        ):
            concatenated_weights = mint.cat([self.add_q_proj.weight, self.add_k_proj.weight, self.add_v_proj.weight])
            in_features = concatenated_weights.shape[1]
            out_features = concatenated_weights.shape[0]

            self.to_added_qkv = mint.nn.Linear(in_features, out_features, bias=self.added_proj_bias, dtype=dtype)
            self.to_added_qkv.weight.set_data(concatenated_weights)
            if self.added_proj_bias:
                concatenated_bias = mint.cat([self.add_q_proj.bias, self.add_k_proj.bias, self.add_v_proj.bias])
                self.to_added_qkv.bias.set_data(concatenated_bias)

        self.fused_projections = fuse

    def enable_flash_sdp(self, enabled: bool):
        r"""
        .. warning:: This flag is beta and subject to change.

        Enables or disables flash scaled dot product attention.
        """
        self._enable_flash_sdp = enabled

    def set_flash_attention_force_cast_dtype(self, force_cast_dtype: Optional[ms.Type]):
        r"""
        Since the flash-attention operator in MindSpore only supports float16 and bfloat16 data types,
        we need to manually set whether to force data type conversion.

        When the attention interface encounters data of an unsupported data type, if `force_cast_dtype`
        is not None, the function will forcibly convert the data to `force_cast_dtype` for computation
        and then restore it to the original data type afterward. If `force_cast_dtype` is None, it will
        fall back to the original attention calculation using mathematical formulas.

        Parameters:
            force_cast_dtype (Optional): The data type to which the input data should be forcibly converted.
                                         If None, no forced conversion is performed.
        """
        self.fa_force_dtype = force_cast_dtype

    def scaled_dot_product_attention(
        self,
        query: ms.Tensor,
        key: ms.Tensor,
        value: ms.Tensor,
        attn_mask: Optional[ms.Tensor] = None,
        dropout_p: float = 0.0,
        is_causal: bool = False,
        scale: Optional[float] = None,
    ):
        r"""
        Perform scaled dot-product attention using either the flash attention operator or the mathematical
        formula-based attention, depending on the availability of the flash attention operator and the
        data-types of the inputs.

        Parameters:
            query (ms.Tensor): The query tensor.
            key (ms.Tensor): The key tensor.
            value (ms.Tensor): The value tensor.
            attn_mask (Optional[ms.Tensor], optional): The attention mask tensor. Defaults to None.
            dropout_p (float, optional): The dropout probability. Defaults to 0.0.
            is_causal (bool): Un-used. Aligned with Torch
            scale (float, optional): scaled value

        Returns:
            ms.Tensor: The result of the scaled dot-product attention.

        Notes:
            - If the flash attention operator is not available (`self.fa_op_available` is False),
              the function falls back to the mathematical formula-based attention.
            - If the data types of `query`, `key`, and `value` are either `float16` or `bfloat16`, the
              flash-attention operator is used directly.
            - If `self.fa_force_dtype` is set to `float16` or `bfloat16`, the input tensors are cast to
              this data-type, the flash attention operator is applied, and the result is cast back to the
              original data type of `query`.
            - Otherwise, the function falls back to the mathematical formula-based attention.
        """
        head_dim = query.shape[-1]

        if not (self.fa_op_available and self._enable_flash_sdp):
            return self.math_attention_op(query, key, value, attn_mask)
        elif head_dim > 512:
            logger.warning("Flash attention requires that the head dimension must <= 512")
            return self.math_attention_op(query, key, value, attn_mask)
        elif query.dtype in (ms.float16, ms.bfloat16):
            return self.flash_attention_op(query, key, value, attn_mask, keep_prob=1 - dropout_p, scale=scale)
        elif self.fa_force_dtype in (ms.float16, ms.bfloat16):
            return self.flash_attention_op(
                query.to(self.fa_force_dtype),
                key.to(self.fa_force_dtype),
                value.to(self.fa_force_dtype),
                attn_mask,
                keep_prob=1 - dropout_p,
                scale=scale,
            ).to(query.dtype)
        else:
            return self.math_attention_op(query, key, value, attn_mask)

    def math_attention_op(
        self,
        query: ms.Tensor,
        key: ms.Tensor,
        value: ms.Tensor,
        attn_mask: Optional[ms.Tensor] = None,
    ):
        # Adapted from mindone.diffusers.models.unets.unet_2d_condition.UNet2DConditionModel.construct
        if attn_mask is not None and attn_mask.dtype == ms.bool_:
            attn_mask = mint.logical_not(attn_mask) * dtype_to_min(query.dtype)

        has_extra_dims = query.ndim > 3
        # adapt to graph mode
        origin_query_shape = None
        if has_extra_dims:
            origin_query_shape = query.shape
            query = query.reshape(-1, query.shape[-2], query.shape[-1])
            key = key.reshape(-1, key.shape[-2], key.shape[-1])
            value = value.reshape(-1, value.shape[-2], value.shape[-1])
        else:
            origin_query_shape = None

        attention_probs = self.get_attention_scores(query, key, attn_mask)
        hidden_states = mint.bmm(attention_probs, value)

        if has_extra_dims:
            hidden_states = hidden_states.reshape(*origin_query_shape)

        return hidden_states

    def flash_attention_op(
        self,
        query: ms.Tensor,
        key: ms.Tensor,
        value: ms.Tensor,
        attn_mask: Optional[ms.Tensor] = None,
        keep_prob: float = 1.0,
        scale: Optional[float] = None,
    ):
        # For most scenarios, qkv has been processed into a BNSD layout before sdp
        input_layout = "BNSD"
        head_num = self.heads

        # In case qkv is 3-dim after `head_to_batch_dim`
        if query.ndim == 3:
            input_layout = "BSH"
            head_num = 1

        # process `attn_mask` as logic is different between PyTorch and Mindspore
        # In MindSpore, False indicates retention and True indicates discard, in PyTorch it is the opposite
        if attn_mask is not None:
            attn_mask = mint.logical_not(attn_mask) if attn_mask.dtype == ms.bool_ else attn_mask.bool()
            attn_mask = mint.broadcast_to(
                attn_mask, (attn_mask.shape[0], attn_mask.shape[1], query.shape[-2], key.shape[-2])
            )[:, :1, :, :]

        return ops.operations.nn_ops.FlashAttentionScore(
            head_num=head_num, keep_prob=keep_prob, scale_value=scale or self.scale, input_layout=input_layout
        )(query, key, value, None, None, None, attn_mask)[3]


class SanaMultiscaleAttentionProjection(nn.Cell):
    def __init__(
        self,
        in_channels: int,
        num_attention_heads: int,
        kernel_size: int,
    ) -> None:
        super().__init__()

        channels = 3 * in_channels
        self.proj_in = mint.nn.Conv2d(
            channels,
            channels,
            kernel_size,
            padding=kernel_size // 2,
            groups=channels,
            bias=False,
        )
        self.proj_out = mint.nn.Conv2d(channels, channels, 1, 1, padding=0, groups=3 * num_attention_heads, bias=False)

    def construct(self, hidden_states: ms.Tensor) -> ms.Tensor:
        hidden_states = self.proj_in(hidden_states)
        hidden_states = self.proj_out(hidden_states)
        return hidden_states


class SanaMultiscaleLinearAttention(nn.Cell):
    r"""Lightweight multi-scale linear attention"""

    def __init__(
        self,
        in_channels: int,
        out_channels: int,
        num_attention_heads: Optional[int] = None,
        attention_head_dim: int = 8,
        mult: float = 1.0,
        norm_type: str = "batch_norm",
        kernel_sizes: Tuple[int, ...] = (5,),
        eps: float = 1e-15,
        residual_connection: bool = False,
    ):
        super().__init__()

        # To prevent circular import
        from .normalization import get_normalization

        self.eps = eps
        self.attention_head_dim = attention_head_dim
        self.norm_type = norm_type
        self.residual_connection = residual_connection

        num_attention_heads = (
            int(in_channels // attention_head_dim * mult) if num_attention_heads is None else num_attention_heads
        )
        inner_dim = num_attention_heads * attention_head_dim

        self.to_q = mint.nn.Linear(in_channels, inner_dim, bias=False)
        self.to_k = mint.nn.Linear(in_channels, inner_dim, bias=False)
        self.to_v = mint.nn.Linear(in_channels, inner_dim, bias=False)

        to_qkv_multiscale = []
        for kernel_size in kernel_sizes:
            to_qkv_multiscale.append(SanaMultiscaleAttentionProjection(inner_dim, num_attention_heads, kernel_size))
        self.to_qkv_multiscale = nn.CellList(to_qkv_multiscale)

        self.nonlinearity = mint.nn.ReLU()
        self.to_out = mint.nn.Linear(inner_dim * (1 + len(kernel_sizes)), out_channels, bias=False)
        self.norm_out = get_normalization(norm_type, num_features=out_channels)

        self.processor = SanaMultiscaleAttnProcessor2_0()

    def apply_linear_attention(self, query: ms.Tensor, key: ms.Tensor, value: ms.Tensor) -> ms.Tensor:
        value = F.pad(value, (0, 0, 0, 1), mode="constant", value=1)  # Adds padding
        scores = mint.matmul(value, key.swapaxes(-1, -2))
        hidden_states = mint.matmul(scores, query)

        hidden_states = hidden_states.to(dtype=ms.float32)
        hidden_states = hidden_states[:, :, :-1] / (hidden_states[:, :, -1:] + self.eps)
        return hidden_states

    def apply_quadratic_attention(self, query: ms.Tensor, key: ms.Tensor, value: ms.Tensor) -> ms.Tensor:
        scores = mint.matmul(key.swapaxes(-1, -2), query)
        scores = scores.to(dtype=ms.float32)
        scores = scores / (mint.sum(scores, dim=2, keepdim=True) + self.eps)
        hidden_states = mint.matmul(value, scores.to(value.dtype))
        return hidden_states

    def construct(self, hidden_states: ms.Tensor) -> ms.Tensor:
        return self.processor(self, hidden_states)


class MochiAttention(nn.Cell):
    def __init__(
        self,
        query_dim: int,
        added_kv_proj_dim: int,
        processor: "MochiAttnProcessor2_0",
        heads: int = 8,
        dim_head: int = 64,
        dropout: float = 0.0,
        bias: bool = False,
        added_proj_bias: bool = True,
        out_dim: Optional[int] = None,
        out_context_dim: Optional[int] = None,
        out_bias: bool = True,
        context_pre_only: bool = False,
        eps: float = 1e-5,
    ):
        super().__init__()
        from .normalization import MochiRMSNorm

        self.inner_dim = out_dim if out_dim is not None else dim_head * heads
        self.out_dim = out_dim if out_dim is not None else query_dim
        self.out_context_dim = out_context_dim if out_context_dim else query_dim
        self.context_pre_only = context_pre_only

        self.heads = out_dim // dim_head if out_dim is not None else heads
        self.scale = dim_head**-0.5

        self.norm_q = MochiRMSNorm(dim_head, eps, True)
        self.norm_k = MochiRMSNorm(dim_head, eps, True)
        self.norm_added_q = MochiRMSNorm(dim_head, eps, True)
        self.norm_added_k = MochiRMSNorm(dim_head, eps, True)

        self.to_q = mint.nn.Linear(query_dim, self.inner_dim, bias=bias)
        self.to_k = mint.nn.Linear(query_dim, self.inner_dim, bias=bias)
        self.to_v = mint.nn.Linear(query_dim, self.inner_dim, bias=bias)

        self.add_k_proj = mint.nn.Linear(added_kv_proj_dim, self.inner_dim, bias=added_proj_bias)
        self.add_v_proj = mint.nn.Linear(added_kv_proj_dim, self.inner_dim, bias=added_proj_bias)
        if self.context_pre_only is not None:
            self.add_q_proj = mint.nn.Linear(added_kv_proj_dim, self.inner_dim, bias=added_proj_bias)

        self.to_out = nn.CellList(
            [mint.nn.Linear(self.inner_dim, self.out_dim, bias=out_bias), mint.nn.Dropout(p=dropout)]
        )

        if not self.context_pre_only:
            self.to_add_out = mint.nn.Linear(self.inner_dim, self.out_context_dim, bias=out_bias)

        self.processor = processor

    def scaled_dot_product_attention(
        self,
        query: ms.Tensor,
        key: ms.Tensor,
        value: ms.Tensor,
        attn_mask: Optional[ms.Tensor] = None,
        dropout_p: float = 0.0,
        is_causal: bool = False,
        scale: Optional[float] = None,
    ):
        if query.dtype in (ms.float16, ms.bfloat16):
            return self.flash_attention_op(query, key, value, attn_mask, keep_prob=1 - dropout_p, scale=scale)
        else:
            return self.flash_attention_op(
                query.to(ms.float16),
                key.to(ms.float16),
                value.to(ms.float16),
                attn_mask,
                keep_prob=1 - dropout_p,
                scale=scale,
            ).to(query.dtype)

    def flash_attention_op(
        self,
        query: ms.Tensor,
        key: ms.Tensor,
        value: ms.Tensor,
        attn_mask: Optional[ms.Tensor] = None,
        keep_prob: float = 1.0,
        scale: Optional[float] = None,
    ):
        # For most scenarios, qkv has been processed into a BNSD layout before sdp
        input_layout = "BNSD"
        head_num = self.heads

        # In case qkv is 3-dim after `head_to_batch_dim`
        if query.ndim == 3:
            input_layout = "BSH"
            head_num = 1

        # process `attn_mask` as logic is different between PyTorch and Mindspore
        # In MindSpore, False indicates retention and True indicates discard, in PyTorch it is the opposite
        if attn_mask is not None:
            attn_mask = mint.logical_not(attn_mask) if attn_mask.dtype == ms.bool_ else attn_mask.bool()
            attn_mask = mint.broadcast_to(
                attn_mask, (attn_mask.shape[0], attn_mask.shape[1], query.shape[-2], key.shape[-2])
            )[:, :1, :, :]

        return ops.operations.nn_ops.FlashAttentionScore(
            head_num=head_num, keep_prob=keep_prob, scale_value=scale or self.scale, input_layout=input_layout
        )(query, key, value, None, None, None, attn_mask)[3]

    def construct(
        self,
        hidden_states: ms.Tensor,
        encoder_hidden_states: Optional[ms.Tensor] = None,
        attention_mask: Optional[ms.Tensor] = None,
        **kwargs,
    ):
        return self.processor(
            self,
            hidden_states,
            encoder_hidden_states=encoder_hidden_states,
            attention_mask=attention_mask,
            **kwargs,
        )


@ms.jit_class
class MochiAttnProcessor2_0:
    """Attention processor used in Mochi."""

    def __init__(self):
        pass

    def apply_rotary_emb(self, x, freqs_cos, freqs_sin):
        x_even = x[..., 0::2].float()
        x_odd = x[..., 1::2].float()

        cos = (x_even * freqs_cos - x_odd * freqs_sin).to(x.dtype)
        sin = (x_even * freqs_sin + x_odd * freqs_cos).to(x.dtype)

        return mint.stack([cos, sin], dim=-1).flatten(start_dim=-2)

    def __call__(
        self,
        attn: "MochiAttention",
        hidden_states: ms.Tensor,
        encoder_hidden_states: ms.Tensor,
        attention_mask: ms.Tensor,
        image_rotary_emb: Optional[ms.Tensor] = None,
    ) -> ms.Tensor:
        query = attn.to_q(hidden_states)
        key = attn.to_k(hidden_states)
        value = attn.to_v(hidden_states)

        query = unflatten(query, 2, (attn.heads, -1))
        key = unflatten(key, 2, (attn.heads, -1))
        value = unflatten(value, 2, (attn.heads, -1))

        if attn.norm_q is not None:
            query = attn.norm_q(query)
        if attn.norm_k is not None:
            key = attn.norm_k(key)

        encoder_query = attn.add_q_proj(encoder_hidden_states)
        encoder_key = attn.add_k_proj(encoder_hidden_states)
        encoder_value = attn.add_v_proj(encoder_hidden_states)

        encoder_query = unflatten(encoder_query, 2, (attn.heads, -1))
        encoder_key = unflatten(encoder_key, 2, (attn.heads, -1))
        encoder_value = unflatten(encoder_value, 2, (attn.heads, -1))

        if attn.norm_added_q is not None:
            encoder_query = attn.norm_added_q(encoder_query)
        if attn.norm_added_k is not None:
            encoder_key = attn.norm_added_k(encoder_key)

        if image_rotary_emb is not None:
            query = self.apply_rotary_emb(query, *image_rotary_emb)
            key = self.apply_rotary_emb(key, *image_rotary_emb)

        query, key, value = query.swapaxes(1, 2), key.swapaxes(1, 2), value.swapaxes(1, 2)
        encoder_query, encoder_key, encoder_value = (
            encoder_query.swapaxes(1, 2),
            encoder_key.swapaxes(1, 2),
            encoder_value.swapaxes(1, 2),
        )

        sequence_length = query.shape[2]
        encoder_sequence_length = encoder_query.shape[2]
        total_length = sequence_length + encoder_sequence_length

        batch_size, heads, _, dim = query.shape
        attn_outputs = []
        for idx in range(batch_size):
            mask = attention_mask[idx][None, :]
            valid_prompt_token_indices = mint.nonzero(mask.flatten(), as_tuple=False).flatten()

            valid_encoder_query = encoder_query[idx : idx + 1, :, valid_prompt_token_indices, :]
            valid_encoder_key = encoder_key[idx : idx + 1, :, valid_prompt_token_indices, :]
            valid_encoder_value = encoder_value[idx : idx + 1, :, valid_prompt_token_indices, :]

            valid_query = mint.cat([query[idx : idx + 1], valid_encoder_query], dim=2)
            valid_key = mint.cat([key[idx : idx + 1], valid_encoder_key], dim=2)
            valid_value = mint.cat([value[idx : idx + 1], valid_encoder_value], dim=2)

            attn_output = attn.scaled_dot_product_attention(
                valid_query, valid_key, valid_value, dropout_p=0.0, is_causal=False
            )
            valid_sequence_length = attn_output.shape[2]
            attn_output = F.pad(attn_output, (0, 0, 0, total_length - valid_sequence_length))
            attn_outputs.append(attn_output)

        hidden_states = mint.cat(attn_outputs, dim=0)
        hidden_states = hidden_states.swapaxes(1, 2).flatten(start_dim=2, end_dim=3)

        # hidden_states, encoder_hidden_states = hidden_states.split_with_sizes(
        #     (sequence_length, encoder_sequence_length), dim=1
        # )
        hidden_states, encoder_hidden_states = (
            hidden_states[:, :sequence_length, :],
            hidden_states[:, sequence_length:, :],
        )

        # linear proj
        hidden_states = attn.to_out[0](hidden_states)
        # dropout
        hidden_states = attn.to_out[1](hidden_states)

        if hasattr(attn, "to_add_out"):
            encoder_hidden_states = attn.to_add_out(encoder_hidden_states)

        return hidden_states, encoder_hidden_states


<<<<<<< HEAD
=======
class SanaMultiscaleAttentionProjection(nn.Cell):
    def __init__(
        self,
        in_channels: int,
        num_attention_heads: int,
        kernel_size: int,
    ) -> None:
        super().__init__()

        channels = 3 * in_channels
        self.proj_in = mint.nn.Conv2d(
            channels,
            channels,
            kernel_size,
            padding=kernel_size // 2,
            groups=channels,
            bias=False,
        )
        self.proj_out = mint.nn.Conv2d(channels, channels, 1, 1, padding=0, groups=3 * num_attention_heads, bias=False)

    def construct(self, hidden_states: ms.Tensor) -> ms.Tensor:
        hidden_states = self.proj_in(hidden_states)
        hidden_states = self.proj_out(hidden_states)
        return hidden_states


class SanaMultiscaleLinearAttention(nn.Cell):
    r"""Lightweight multi-scale linear attention"""

    def __init__(
        self,
        in_channels: int,
        out_channels: int,
        num_attention_heads: Optional[int] = None,
        attention_head_dim: int = 8,
        mult: float = 1.0,
        norm_type: str = "batch_norm",
        kernel_sizes: Tuple[int, ...] = (5,),
        eps: float = 1e-15,
        residual_connection: bool = False,
    ):
        super().__init__()

        # To prevent circular import
        from .normalization import get_normalization

        self.eps = eps
        self.attention_head_dim = attention_head_dim
        self.norm_type = norm_type
        self.residual_connection = residual_connection

        num_attention_heads = (
            int(in_channels // attention_head_dim * mult) if num_attention_heads is None else num_attention_heads
        )
        inner_dim = num_attention_heads * attention_head_dim

        self.to_q = mint.nn.Linear(in_channels, inner_dim, bias=False)
        self.to_k = mint.nn.Linear(in_channels, inner_dim, bias=False)
        self.to_v = mint.nn.Linear(in_channels, inner_dim, bias=False)

        to_qkv_multiscale = []
        for kernel_size in kernel_sizes:
            to_qkv_multiscale.append(SanaMultiscaleAttentionProjection(inner_dim, num_attention_heads, kernel_size))
        self.to_qkv_multiscale = nn.CellList(to_qkv_multiscale)

        self.nonlinearity = mint.nn.ReLU()
        self.to_out = mint.nn.Linear(inner_dim * (1 + len(kernel_sizes)), out_channels, bias=False)
        self.norm_out = get_normalization(norm_type, num_features=out_channels)

        self.processor = SanaMultiscaleAttnProcessor2_0()

    def apply_linear_attention(self, query: ms.Tensor, key: ms.Tensor, value: ms.Tensor) -> ms.Tensor:
        value = pad(value, (0, 0, 0, 1), mode="constant", value=1)  # Adds padding
        scores = mint.matmul(value, key.swapaxes(-1, -2))
        hidden_states = mint.matmul(scores, query)

        hidden_states = hidden_states.to(dtype=ms.float32)
        hidden_states = hidden_states[:, :, :-1] / (hidden_states[:, :, -1:] + self.eps)
        return hidden_states

    def apply_quadratic_attention(self, query: ms.Tensor, key: ms.Tensor, value: ms.Tensor) -> ms.Tensor:
        scores = mint.matmul(key.swapaxes(-1, -2), query)
        scores = scores.to(dtype=ms.float32)
        scores = scores / (mint.sum(scores, dim=2, keepdim=True) + self.eps)
        hidden_states = mint.matmul(value, scores)
        return hidden_states

    def construct(self, hidden_states: ms.Tensor) -> ms.Tensor:
        return self.processor(self, hidden_states)


>>>>>>> 1a419582
@ms.jit_class
class AttnProcessor:
    r"""
    Default processor for performing attention-related computations.
    """

    def __call__(
        self,
        attn: Attention,
        hidden_states: ms.Tensor,
        encoder_hidden_states: Optional[ms.Tensor] = None,
        attention_mask: Optional[ms.Tensor] = None,
        temb: Optional[ms.Tensor] = None,
    ) -> ms.Tensor:
        residual = hidden_states

        if attn.spatial_norm is not None:
            hidden_states = attn.spatial_norm(hidden_states, temb)

        input_ndim = hidden_states.ndim

        if input_ndim == 4:
            batch_size, channel, height, width = hidden_states.shape
            hidden_states = hidden_states.view(batch_size, channel, height * width).swapaxes(1, 2)
        else:
            batch_size, channel, height, width = None, None, None, None

        batch_size, sequence_length, _ = (
            hidden_states.shape if encoder_hidden_states is None else encoder_hidden_states.shape
        )
        attention_mask = attn.prepare_attention_mask(attention_mask, sequence_length, batch_size)

        if attn.group_norm is not None:
            hidden_states = attn.group_norm(hidden_states.swapaxes(1, 2)).swapaxes(1, 2)

        query = attn.to_q(hidden_states)

        if encoder_hidden_states is None:
            encoder_hidden_states = hidden_states
        elif attn.norm_cross:
            encoder_hidden_states = attn.norm_encoder_hidden_states(encoder_hidden_states)

        key = attn.to_k(encoder_hidden_states)
        value = attn.to_v(encoder_hidden_states)

        query = attn.head_to_batch_dim(query)
        key = attn.head_to_batch_dim(key)
        value = attn.head_to_batch_dim(value)

        attention_probs = attn.get_attention_scores(query, key, attention_mask)
        hidden_states = mint.bmm(attention_probs, value)
        hidden_states = attn.batch_to_head_dim(hidden_states)

        # linear proj
        hidden_states = attn.to_out[0](hidden_states)
        # dropout
        hidden_states = attn.to_out[1](hidden_states)

        if input_ndim == 4:
            hidden_states = hidden_states.swapaxes(-1, -2).reshape(batch_size, channel, height, width)

        if attn.residual_connection:
            hidden_states = hidden_states + residual

        hidden_states = hidden_states / attn.rescale_output_factor

        return hidden_states


class CustomDiffusionAttnProcessor(nn.Cell):
    r"""
    Processor for implementing attention for the Custom Diffusion method.

    Args:
        train_kv (`bool`, defaults to `True`):
            Whether to newly train the key and value matrices corresponding to the text features.
        train_q_out (`bool`, defaults to `True`):
            Whether to newly train query matrices corresponding to the latent image features.
        hidden_size (`int`, *optional*, defaults to `None`):
            The hidden size of the attention layer.
        cross_attention_dim (`int`, *optional*, defaults to `None`):
            The number of channels in the `encoder_hidden_states`.
        out_bias (`bool`, defaults to `True`):
            Whether to include the bias parameter in `train_q_out`.
        dropout (`float`, *optional*, defaults to 0.0):
            The dropout probability to use.
    """

    def __init__(
        self,
        train_kv: bool = True,
        train_q_out: bool = True,
        hidden_size: Optional[int] = None,
        cross_attention_dim: Optional[int] = None,
        out_bias: bool = True,
        dropout: float = 0.0,
    ):
        super().__init__()
        self.train_kv = train_kv
        self.train_q_out = train_q_out

        self.hidden_size = hidden_size
        self.cross_attention_dim = cross_attention_dim

        # `_custom_diffusion` id for easy serialization and loading.
        if self.train_kv:
            self.to_k_custom_diffusion = mint.nn.Linear(cross_attention_dim or hidden_size, hidden_size, bias=False)
            self.to_v_custom_diffusion = mint.nn.Linear(cross_attention_dim or hidden_size, hidden_size, bias=False)
        if self.train_q_out:
            self.to_q_custom_diffusion = mint.nn.Linear(hidden_size, hidden_size, bias=False)
            self.to_out_custom_diffusion = []
            self.to_out_custom_diffusion.append(mint.nn.Linear(hidden_size, hidden_size, bias=out_bias))
            self.to_out_custom_diffusion.append(mint.nn.Dropout(p=dropout))
            self.to_out_custom_diffusion = nn.CellList(self.to_out_custom_diffusion)

    def __call__(
        self,
        attn: Attention,
        hidden_states: ms.Tensor,
        encoder_hidden_states: Optional[ms.Tensor] = None,
        attention_mask: Optional[ms.Tensor] = None,
    ) -> ms.Tensor:
        batch_size, sequence_length, _ = hidden_states.shape
        attention_mask = attn.prepare_attention_mask(attention_mask, sequence_length, batch_size)
        if self.train_q_out:
            query = self.to_q_custom_diffusion(hidden_states).to(attn.to_q.weight.dtype)
        else:
            query = attn.to_q(hidden_states.to(attn.to_q.weight.dtype))

        if encoder_hidden_states is None:
            crossattn = False
            encoder_hidden_states = hidden_states
        else:
            crossattn = True
            if attn.norm_cross:
                encoder_hidden_states = attn.norm_encoder_hidden_states(encoder_hidden_states)

        if self.train_kv:
            key = self.to_k_custom_diffusion(encoder_hidden_states.to(self.to_k_custom_diffusion.weight.dtype))
            value = self.to_v_custom_diffusion(encoder_hidden_states.to(self.to_v_custom_diffusion.weight.dtype))
            key = key.to(attn.to_q.weight.dtype)
            value = value.to(attn.to_q.weight.dtype)
        else:
            key = attn.to_k(encoder_hidden_states)
            value = attn.to_v(encoder_hidden_states)

        if crossattn:
            detach = mint.ones_like(key)
            detach[:, :1, :] = detach[:, :1, :] * 0.0
            key = detach * key + (1 - detach) * key.detach()
            value = detach * value + (1 - detach) * value.detach()

        query = attn.head_to_batch_dim(query)
        key = attn.head_to_batch_dim(key)
        value = attn.head_to_batch_dim(value)

        attention_probs = attn.get_attention_scores(query, key, attention_mask)
        hidden_states = mint.bmm(attention_probs, value)
        hidden_states = attn.batch_to_head_dim(hidden_states)

        if self.train_q_out:
            # linear proj
            hidden_states = self.to_out_custom_diffusion[0](hidden_states)
            # dropout
            hidden_states = self.to_out_custom_diffusion[1](hidden_states)
        else:
            # linear proj
            hidden_states = attn.to_out[0](hidden_states)
            # dropout
            hidden_states = attn.to_out[1](hidden_states)

        return hidden_states


@ms.jit_class
class AttnAddedKVProcessor:
    r"""
    Processor for performing attention-related computations with extra learnable key and value matrices for the text
    encoder.
    """

    def __call__(
        self,
        attn: Attention,
        hidden_states: ms.Tensor,
        encoder_hidden_states: Optional[ms.Tensor] = None,
        attention_mask: Optional[ms.Tensor] = None,
    ) -> ms.Tensor:
        residual = hidden_states

        hidden_states = hidden_states.view(hidden_states.shape[0], hidden_states.shape[1], -1).swapaxes(1, 2)
        batch_size, sequence_length, _ = hidden_states.shape

        attention_mask = attn.prepare_attention_mask(attention_mask, sequence_length, batch_size)

        if encoder_hidden_states is None:
            encoder_hidden_states = hidden_states
        elif attn.norm_cross:
            encoder_hidden_states = attn.norm_encoder_hidden_states(encoder_hidden_states)

        hidden_states = attn.group_norm(hidden_states.swapaxes(1, 2)).swapaxes(1, 2)

        query = attn.to_q(hidden_states)
        query = attn.head_to_batch_dim(query)

        encoder_hidden_states_key_proj = attn.add_k_proj(encoder_hidden_states)
        encoder_hidden_states_value_proj = attn.add_v_proj(encoder_hidden_states)
        encoder_hidden_states_key_proj = attn.head_to_batch_dim(encoder_hidden_states_key_proj)
        encoder_hidden_states_value_proj = attn.head_to_batch_dim(encoder_hidden_states_value_proj)

        if not attn.only_cross_attention:
            key = attn.to_k(hidden_states)
            value = attn.to_v(hidden_states)
            key = attn.head_to_batch_dim(key)
            value = attn.head_to_batch_dim(value)
            key = mint.cat([encoder_hidden_states_key_proj, key], dim=1)
            value = mint.cat([encoder_hidden_states_value_proj, value], dim=1)
        else:
            key = encoder_hidden_states_key_proj
            value = encoder_hidden_states_value_proj

        attention_probs = attn.get_attention_scores(query, key, attention_mask)
        hidden_states = mint.bmm(attention_probs, value)
        hidden_states = attn.batch_to_head_dim(hidden_states)

        # linear proj
        hidden_states = attn.to_out[0](hidden_states)
        # dropout
        hidden_states = attn.to_out[1](hidden_states)

        hidden_states = hidden_states.swapaxes(-1, -2).reshape(residual.shape)
        hidden_states = hidden_states + residual

        return hidden_states


@ms.jit_class
class JointAttnProcessor2_0:
    """Attention processor used typically in processing the SD3-like self-attention projections."""

    def __call__(
        self,
        attn: Attention,
        hidden_states: ms.Tensor,
        encoder_hidden_states: ms.Tensor = None,
        attention_mask: Optional[ms.Tensor] = None,
    ) -> ms.Tensor:
        residual = hidden_states

        batch_size = hidden_states.shape[0]

        # `sample` projections.
        query = attn.to_q(hidden_states)
        key = attn.to_k(hidden_states)
        value = attn.to_v(hidden_states)

        inner_dim = key.shape[-1]
        head_dim = inner_dim // attn.heads

        query = query.view(batch_size, -1, attn.heads, head_dim).swapaxes(1, 2)
        key = key.view(batch_size, -1, attn.heads, head_dim).swapaxes(1, 2)
        value = value.view(batch_size, -1, attn.heads, head_dim).swapaxes(1, 2)

        if attn.norm_q is not None:
            query = attn.norm_q(query)
        if attn.norm_k is not None:
            key = attn.norm_k(key)

        # `context` projections.
        if encoder_hidden_states is not None:
            encoder_hidden_states_query_proj = attn.add_q_proj(encoder_hidden_states)
            encoder_hidden_states_key_proj = attn.add_k_proj(encoder_hidden_states)
            encoder_hidden_states_value_proj = attn.add_v_proj(encoder_hidden_states)

            encoder_hidden_states_query_proj = encoder_hidden_states_query_proj.view(
                batch_size, -1, attn.heads, head_dim
            ).swapaxes(1, 2)
            encoder_hidden_states_key_proj = encoder_hidden_states_key_proj.view(
                batch_size, -1, attn.heads, head_dim
            ).swapaxes(1, 2)
            encoder_hidden_states_value_proj = encoder_hidden_states_value_proj.view(
                batch_size, -1, attn.heads, head_dim
            ).swapaxes(1, 2)

            if attn.norm_added_q is not None:
                encoder_hidden_states_query_proj = attn.norm_added_q(encoder_hidden_states_query_proj)
            if attn.norm_added_k is not None:
                encoder_hidden_states_key_proj = attn.norm_added_k(encoder_hidden_states_key_proj)

            query = mint.cat([query, encoder_hidden_states_query_proj], dim=2)
            key = mint.cat([key, encoder_hidden_states_key_proj], dim=2)
            value = mint.cat([value, encoder_hidden_states_value_proj], dim=2)

        hidden_states = attn.scaled_dot_product_attention(query, key, value, dropout_p=0.0, is_causal=False)
        hidden_states = hidden_states.swapaxes(1, 2).reshape(batch_size, -1, attn.heads * head_dim)
        hidden_states = hidden_states.to(query.dtype)

        if encoder_hidden_states is not None:
            # Split the attention outputs.
            hidden_states, encoder_hidden_states = (
                hidden_states[:, : residual.shape[1]],
                hidden_states[:, residual.shape[1] :],
            )
            if not attn.context_pre_only:
                encoder_hidden_states = attn.to_add_out(encoder_hidden_states)

        # linear proj
        hidden_states = attn.to_out[0](hidden_states)
        # dropout
        hidden_states = attn.to_out[1](hidden_states)

        if encoder_hidden_states is not None:
            return hidden_states, encoder_hidden_states
        else:
            return hidden_states


@ms.jit_class
class PAGJointAttnProcessor2_0:
    """Attention processor used typically in processing the SD3-like self-attention projections."""

    def __call__(
        self,
        attn: Attention,
        hidden_states: ms.Tensor,
        encoder_hidden_states: ms.Tensor = None,
    ) -> ms.Tensor:
        residual = hidden_states

        input_ndim = hidden_states.ndim
        batch_size, channel, height, width = None, None, None, None
        if input_ndim == 4:
            batch_size, channel, height, width = hidden_states.shape
            hidden_states = hidden_states.view(batch_size, channel, height * width).swapaxes(1, 2)
        context_input_ndim = encoder_hidden_states.ndim
        if context_input_ndim == 4:
            batch_size, channel, height, width = encoder_hidden_states.shape
            encoder_hidden_states = encoder_hidden_states.view(batch_size, channel, height * width).swapaxes(1, 2)

        # store the length of image patch sequences to create a mask that prevents interaction between patches
        # similar to making the self-attention map an identity matrix
        identity_block_size = hidden_states.shape[1]

        # chunk
        hidden_states_org, hidden_states_ptb = hidden_states.chunk(2)
        encoder_hidden_states_org, encoder_hidden_states_ptb = encoder_hidden_states.chunk(2)

        # original path
        batch_size = encoder_hidden_states_org.shape[0]

        # `sample` projections.
        query_org = attn.to_q(hidden_states_org)
        key_org = attn.to_k(hidden_states_org)
        value_org = attn.to_v(hidden_states_org)

        # `context` projections.
        encoder_hidden_states_org_query_proj = attn.add_q_proj(encoder_hidden_states_org)
        encoder_hidden_states_org_key_proj = attn.add_k_proj(encoder_hidden_states_org)
        encoder_hidden_states_org_value_proj = attn.add_v_proj(encoder_hidden_states_org)

        # attention
        query_org = mint.cat([query_org, encoder_hidden_states_org_query_proj], dim=1)
        key_org = mint.cat([key_org, encoder_hidden_states_org_key_proj], dim=1)
        value_org = mint.cat([value_org, encoder_hidden_states_org_value_proj], dim=1)

        inner_dim = key_org.shape[-1]
        head_dim = inner_dim // attn.heads
        query_org = query_org.view(batch_size, -1, attn.heads, head_dim).swapaxes(1, 2)
        key_org = key_org.view(batch_size, -1, attn.heads, head_dim).swapaxes(1, 2)
        value_org = value_org.view(batch_size, -1, attn.heads, head_dim).swapaxes(1, 2)

        hidden_states_org = attn.scaled_dot_product_attention(
            query_org, key_org, value_org, dropout_p=0.0, is_causal=False
        )
        hidden_states_org = hidden_states_org.swapaxes(1, 2).reshape(batch_size, -1, attn.heads * head_dim)
        hidden_states_org = hidden_states_org.to(query_org.dtype)

        # Split the attention outputs.
        hidden_states_org, encoder_hidden_states_org = (
            hidden_states_org[:, : residual.shape[1]],
            hidden_states_org[:, residual.shape[1] :],
        )

        # linear proj
        hidden_states_org = attn.to_out[0](hidden_states_org)
        # dropout
        hidden_states_org = attn.to_out[1](hidden_states_org)
        if not attn.context_pre_only:
            encoder_hidden_states_org = attn.to_add_out(encoder_hidden_states_org)

        if input_ndim == 4:
            hidden_states_org = hidden_states_org.swapaxes(-1, -2).reshape(batch_size, channel, height, width)
        if context_input_ndim == 4:
            encoder_hidden_states_org = encoder_hidden_states_org.swapaxes(-1, -2).reshape(
                batch_size, channel, height, width
            )

        # perturbed path

        batch_size = encoder_hidden_states_ptb.shape[0]

        # `sample` projections.
        query_ptb = attn.to_q(hidden_states_ptb)
        key_ptb = attn.to_k(hidden_states_ptb)
        value_ptb = attn.to_v(hidden_states_ptb)

        # `context` projections.
        encoder_hidden_states_ptb_query_proj = attn.add_q_proj(encoder_hidden_states_ptb)
        encoder_hidden_states_ptb_key_proj = attn.add_k_proj(encoder_hidden_states_ptb)
        encoder_hidden_states_ptb_value_proj = attn.add_v_proj(encoder_hidden_states_ptb)

        # attention
        query_ptb = mint.cat([query_ptb, encoder_hidden_states_ptb_query_proj], dim=1)
        key_ptb = mint.cat([key_ptb, encoder_hidden_states_ptb_key_proj], dim=1)
        value_ptb = mint.cat([value_ptb, encoder_hidden_states_ptb_value_proj], dim=1)

        inner_dim = key_ptb.shape[-1]
        head_dim = inner_dim // attn.heads
        query_ptb = query_ptb.view(batch_size, -1, attn.heads, head_dim).swapaxes(1, 2)
        key_ptb = key_ptb.view(batch_size, -1, attn.heads, head_dim).swapaxes(1, 2)
        value_ptb = value_ptb.view(batch_size, -1, attn.heads, head_dim).swapaxes(1, 2)

        # create a full mask with all entries set to 0
        seq_len = query_ptb.shape[2]
        full_mask = mint.zeros((seq_len, seq_len), dtype=query_ptb.dtype)

        # set the attention value between image patches to -inf
        full_mask[:identity_block_size, :identity_block_size] = float("-inf")

        # set the diagonal of the attention value between image patches to 0
        full_mask[:identity_block_size, :identity_block_size] = full_mask[
            :identity_block_size, :identity_block_size
        ].fill_diagonal(0.0)

        # expand the mask to match the attention weights shape
        full_mask = full_mask.unsqueeze(0).unsqueeze(0)  # Add batch and num_heads dimensions

        hidden_states_ptb = attn.scaled_dot_product_attention(
            query_ptb, key_ptb, value_ptb, attn_mask=full_mask, dropout_p=0.0, is_causal=False
        )
        hidden_states_ptb = hidden_states_ptb.swapaxes(1, 2).reshape(batch_size, -1, attn.heads * head_dim)
        hidden_states_ptb = hidden_states_ptb.to(query_ptb.dtype)

        # split the attention outputs.
        hidden_states_ptb, encoder_hidden_states_ptb = (
            hidden_states_ptb[:, : residual.shape[1]],
            hidden_states_ptb[:, residual.shape[1] :],
        )

        # linear proj
        hidden_states_ptb = attn.to_out[0](hidden_states_ptb)
        # dropout
        hidden_states_ptb = attn.to_out[1](hidden_states_ptb)
        if not attn.context_pre_only:
            encoder_hidden_states_ptb = attn.to_add_out(encoder_hidden_states_ptb)

        if input_ndim == 4:
            hidden_states_ptb = hidden_states_ptb.swapaxes(-1, -2).reshape(batch_size, channel, height, width)
        if context_input_ndim == 4:
            encoder_hidden_states_ptb = encoder_hidden_states_ptb.swapaxes(-1, -2).reshape(
                batch_size, channel, height, width
            )

        # concat
        hidden_states = mint.cat([hidden_states_org, hidden_states_ptb])
        encoder_hidden_states = mint.cat([encoder_hidden_states_org, encoder_hidden_states_ptb])

        return hidden_states, encoder_hidden_states


@ms.jit_class
class PAGCFGJointAttnProcessor2_0:
    """Attention processor used typically in processing the SD3-like self-attention projections."""

    def __call__(
        self,
        attn: Attention,
        hidden_states: ms.Tensor,
        encoder_hidden_states: ms.Tensor = None,
        attention_mask: Optional[ms.Tensor] = None,
    ) -> ms.Tensor:
        residual = hidden_states

        input_ndim = hidden_states.ndim
        batch_size, channel, height, width = None, None, None, None
        if input_ndim == 4:
            batch_size, channel, height, width = hidden_states.shape
            hidden_states = hidden_states.view(batch_size, channel, height * width).swapaxes(1, 2)
        context_input_ndim = encoder_hidden_states.ndim
        if context_input_ndim == 4:
            batch_size, channel, height, width = encoder_hidden_states.shape
            encoder_hidden_states = encoder_hidden_states.view(batch_size, channel, height * width).swapaxes(1, 2)

        identity_block_size = hidden_states.shape[
            1
        ]  # patch embeddings width * height (correspond to self-attention map width or height)

        # chunk
        hidden_states_uncond, hidden_states_org, hidden_states_ptb = hidden_states.chunk(3)
        hidden_states_org = mint.cat([hidden_states_uncond, hidden_states_org])

        (
            encoder_hidden_states_uncond,
            encoder_hidden_states_org,
            encoder_hidden_states_ptb,
        ) = encoder_hidden_states.chunk(3)
        encoder_hidden_states_org = mint.cat([encoder_hidden_states_uncond, encoder_hidden_states_org])

        # original path
        batch_size = encoder_hidden_states_org.shape[0]

        # `sample` projections.
        query_org = attn.to_q(hidden_states_org)
        key_org = attn.to_k(hidden_states_org)
        value_org = attn.to_v(hidden_states_org)

        # `context` projections.
        encoder_hidden_states_org_query_proj = attn.add_q_proj(encoder_hidden_states_org)
        encoder_hidden_states_org_key_proj = attn.add_k_proj(encoder_hidden_states_org)
        encoder_hidden_states_org_value_proj = attn.add_v_proj(encoder_hidden_states_org)

        # attention
        query_org = mint.cat([query_org, encoder_hidden_states_org_query_proj], dim=1)
        key_org = mint.cat([key_org, encoder_hidden_states_org_key_proj], dim=1)
        value_org = mint.cat([value_org, encoder_hidden_states_org_value_proj], dim=1)

        inner_dim = key_org.shape[-1]
        head_dim = inner_dim // attn.heads
        query_org = query_org.view(batch_size, -1, attn.heads, head_dim).swapaxes(1, 2)
        key_org = key_org.view(batch_size, -1, attn.heads, head_dim).swapaxes(1, 2)
        value_org = value_org.view(batch_size, -1, attn.heads, head_dim).swapaxes(1, 2)

        hidden_states_org = attn.scaled_dot_product_attention(
            query_org, key_org, value_org, dropout_p=0.0, is_causal=False
        )
        hidden_states_org = hidden_states_org.swapaxes(1, 2).reshape(batch_size, -1, attn.heads * head_dim)
        hidden_states_org = hidden_states_org.to(query_org.dtype)

        # Split the attention outputs.
        hidden_states_org, encoder_hidden_states_org = (
            hidden_states_org[:, : residual.shape[1]],
            hidden_states_org[:, residual.shape[1] :],
        )

        # linear proj
        hidden_states_org = attn.to_out[0](hidden_states_org)
        # dropout
        hidden_states_org = attn.to_out[1](hidden_states_org)
        if not attn.context_pre_only:
            encoder_hidden_states_org = attn.to_add_out(encoder_hidden_states_org)

        if input_ndim == 4:
            hidden_states_org = hidden_states_org.swapaxes(-1, -2).reshape(batch_size, channel, height, width)
        if context_input_ndim == 4:
            encoder_hidden_states_org = encoder_hidden_states_org.swapaxes(-1, -2).reshape(
                batch_size, channel, height, width
            )

        # perturbed path

        batch_size = encoder_hidden_states_ptb.shape[0]

        # `sample` projections.
        query_ptb = attn.to_q(hidden_states_ptb)
        key_ptb = attn.to_k(hidden_states_ptb)
        value_ptb = attn.to_v(hidden_states_ptb)

        # `context` projections.
        encoder_hidden_states_ptb_query_proj = attn.add_q_proj(encoder_hidden_states_ptb)
        encoder_hidden_states_ptb_key_proj = attn.add_k_proj(encoder_hidden_states_ptb)
        encoder_hidden_states_ptb_value_proj = attn.add_v_proj(encoder_hidden_states_ptb)

        # attention
        query_ptb = mint.cat([query_ptb, encoder_hidden_states_ptb_query_proj], dim=1)
        key_ptb = mint.cat([key_ptb, encoder_hidden_states_ptb_key_proj], dim=1)
        value_ptb = mint.cat([value_ptb, encoder_hidden_states_ptb_value_proj], dim=1)

        inner_dim = key_ptb.shape[-1]
        head_dim = inner_dim // attn.heads
        query_ptb = query_ptb.view(batch_size, -1, attn.heads, head_dim).swapaxes(1, 2)
        key_ptb = key_ptb.view(batch_size, -1, attn.heads, head_dim).swapaxes(1, 2)
        value_ptb = value_ptb.view(batch_size, -1, attn.heads, head_dim).swapaxes(1, 2)

        # create a full mask with all entries set to 0
        seq_len = query_ptb.shape[2]
        full_mask = mint.zeros((seq_len, seq_len), dtype=query_ptb.dtype)

        # set the attention value between image patches to -inf
        full_mask[:identity_block_size, :identity_block_size] = float("-inf")

        # set the diagonal of the attention value between image patches to 0
        full_mask[:identity_block_size, :identity_block_size] = full_mask[
            :identity_block_size, :identity_block_size
        ].fill_diagonal(0.0)

        # expand the mask to match the attention weights shape
        full_mask = full_mask.unsqueeze(0).unsqueeze(0)  # Add batch and num_heads dimensions

        hidden_states_ptb = attn.scaled_dot_product_attention(
            query_ptb, key_ptb, value_ptb, attn_mask=full_mask, dropout_p=0.0, is_causal=False
        )
        hidden_states_ptb = hidden_states_ptb.swapaxes(1, 2).reshape(batch_size, -1, attn.heads * head_dim)
        hidden_states_ptb = hidden_states_ptb.to(query_ptb.dtype)

        # split the attention outputs.
        hidden_states_ptb, encoder_hidden_states_ptb = (
            hidden_states_ptb[:, : residual.shape[1]],
            hidden_states_ptb[:, residual.shape[1] :],
        )

        # linear proj
        hidden_states_ptb = attn.to_out[0](hidden_states_ptb)
        # dropout
        hidden_states_ptb = attn.to_out[1](hidden_states_ptb)
        if not attn.context_pre_only:
            encoder_hidden_states_ptb = attn.to_add_out(encoder_hidden_states_ptb)

        if input_ndim == 4:
            hidden_states_ptb = hidden_states_ptb.swapaxes(-1, -2).reshape(batch_size, channel, height, width)
        if context_input_ndim == 4:
            encoder_hidden_states_ptb = encoder_hidden_states_ptb.swapaxes(-1, -2).reshape(
                batch_size, channel, height, width
            )

        # concat
        hidden_states = mint.cat([hidden_states_org, hidden_states_ptb])
        encoder_hidden_states = mint.cat([encoder_hidden_states_org, encoder_hidden_states_ptb])

        return hidden_states, encoder_hidden_states


@ms.jit_class
class FusedJointAttnProcessor2_0:
    """Attention processor used typically in processing the SD3-like self-attention projections."""

    def __call__(
        self,
        attn: Attention,
        hidden_states: ms.Tensor,
        encoder_hidden_states: ms.Tensor = None,
        attention_mask: Optional[ms.Tensor] = None,
    ) -> ms.Tensor:
        residual = hidden_states

        batch_size, channel, height, width = (None,) * 4
        input_ndim = hidden_states.ndim
        if input_ndim == 4:
            batch_size, channel, height, width = hidden_states.shape
            hidden_states = hidden_states.view(batch_size, channel, height * width).swapaxes(1, 2)
        context_input_ndim = encoder_hidden_states.ndim
        if context_input_ndim == 4:
            batch_size, channel, height, width = encoder_hidden_states.shape
            encoder_hidden_states = encoder_hidden_states.view(batch_size, channel, height * width).swapaxes(1, 2)

        batch_size = encoder_hidden_states.shape[0]

        # `sample` projections.
        qkv = attn.to_qkv(hidden_states)
        split_size = qkv.shape[-1] // 3
        query, key, value = mint.split(qkv, split_size, dim=-1)

        # `context` projections.
        encoder_qkv = attn.to_added_qkv(encoder_hidden_states)
        split_size = encoder_qkv.shape[-1] // 3
        (
            encoder_hidden_states_query_proj,
            encoder_hidden_states_key_proj,
            encoder_hidden_states_value_proj,
        ) = mint.split(encoder_qkv, split_size, dim=-1)

        # attention
        query = mint.cat([query, encoder_hidden_states_query_proj], dim=1)
        key = mint.cat([key, encoder_hidden_states_key_proj], dim=1)
        value = mint.cat([value, encoder_hidden_states_value_proj], dim=1)

        inner_dim = key.shape[-1]
        head_dim = inner_dim // attn.heads
        query = query.view(batch_size, -1, attn.heads, head_dim).swapaxes(1, 2)
        key = key.view(batch_size, -1, attn.heads, head_dim).swapaxes(1, 2)
        value = value.view(batch_size, -1, attn.heads, head_dim).swapaxes(1, 2)

        hidden_states = attn.scaled_dot_product_attention(query, key, value, dropout_p=0.0, is_causal=False)
        hidden_states = hidden_states.swapaxes(1, 2).reshape(batch_size, -1, attn.heads * head_dim)
        hidden_states = hidden_states.to(query.dtype)

        # Split the attention outputs.
        hidden_states, encoder_hidden_states = (
            hidden_states[:, : residual.shape[1]],
            hidden_states[:, residual.shape[1] :],
        )

        # linear proj
        hidden_states = attn.to_out[0](hidden_states)
        # dropout
        hidden_states = attn.to_out[1](hidden_states)
        if not attn.context_pre_only:
            encoder_hidden_states = attn.to_add_out(encoder_hidden_states)

        if input_ndim == 4:
            hidden_states = hidden_states.swapaxes(-1, -2).reshape(batch_size, channel, height, width)
        if context_input_ndim == 4:
            encoder_hidden_states = encoder_hidden_states.swapaxes(-1, -2).reshape(batch_size, channel, height, width)

        return hidden_states, encoder_hidden_states


@ms.jit_class
class AllegroAttnProcessor2_0:
    r"""
    Processor for implementing scaled dot-product attention (enabled by default if you're using PyTorch 2.0). This is
    used in the Allegro model. It applies a normalization layer and rotary embedding on the query and key vector.
    """

    def __init__(self):
        from .embeddings import apply_rotary_emb_allegro

        self.apply_rotary_emb_allegro = apply_rotary_emb_allegro

    def __call__(
        self,
        attn: Attention,
        hidden_states: ms.Tensor,
        encoder_hidden_states: Optional[ms.Tensor] = None,
        attention_mask: Optional[ms.Tensor] = None,
        temb: Optional[ms.Tensor] = None,
        image_rotary_emb: Optional[ms.Tensor] = None,
    ) -> ms.Tensor:
        residual = hidden_states

        if attn.spatial_norm is not None:
            hidden_states = attn.spatial_norm(hidden_states, temb)

        input_ndim = hidden_states.ndim

        if input_ndim == 4:
            batch_size, channel, height, width = hidden_states.shape
            hidden_states = hidden_states.view(batch_size, channel, height * width).swapaxes(1, 2)
        else:
            batch_size, channel, height, width = None, None, None, None

        batch_size, sequence_length, _ = (
            hidden_states.shape if encoder_hidden_states is None else encoder_hidden_states.shape
        )

        if attention_mask is not None:
            attention_mask = attn.prepare_attention_mask(attention_mask, sequence_length, batch_size)
            # scaled_dot_product_attention expects attention_mask shape to be
            # (batch, heads, source_length, target_length)
            attention_mask = attention_mask.view(batch_size, attn.heads, -1, attention_mask.shape[-1])

        if attn.group_norm is not None:
            hidden_states = attn.group_norm(hidden_states.swapaxes(1, 2)).swapaxes(1, 2)

        query = attn.to_q(hidden_states)

        if encoder_hidden_states is None:
            encoder_hidden_states = hidden_states
        elif attn.norm_cross:
            encoder_hidden_states = attn.norm_encoder_hidden_states(encoder_hidden_states)

        key = attn.to_k(encoder_hidden_states)
        value = attn.to_v(encoder_hidden_states)

        inner_dim = key.shape[-1]
        head_dim = inner_dim // attn.heads

        query = query.view(batch_size, -1, attn.heads, head_dim).swapaxes(1, 2)
        key = key.view(batch_size, -1, attn.heads, head_dim).swapaxes(1, 2)
        value = value.view(batch_size, -1, attn.heads, head_dim).swapaxes(1, 2)

        # Apply RoPE if needed
        if image_rotary_emb is not None and not attn.is_cross_attention:
            query = self.apply_rotary_emb_allegro(query, image_rotary_emb[0], image_rotary_emb[1])
            key = self.apply_rotary_emb_allegro(key, image_rotary_emb[0], image_rotary_emb[1])

        # the output of sdp = (batch, num_heads, seq_len, head_dim)
        # TODO: add support for attn.scale when we move to Torch 2.1
        hidden_states = attn.scaled_dot_product_attention(
            query, key, value, attn_mask=attention_mask, dropout_p=0.0, is_causal=False
        )

        hidden_states = hidden_states.swapaxes(1, 2).reshape(batch_size, -1, attn.heads * head_dim)
        hidden_states = hidden_states.to(query.dtype)

        # linear proj
        hidden_states = attn.to_out[0](hidden_states)
        # dropout
        hidden_states = attn.to_out[1](hidden_states)

        if input_ndim == 4:
            hidden_states = hidden_states.swapaxes(-1, -2).reshape(batch_size, channel, height, width)

        if attn.residual_connection:
            hidden_states = hidden_states + residual

        hidden_states = hidden_states / attn.rescale_output_factor

        return hidden_states


@ms.jit_class
class AuraFlowAttnProcessor2_0:
    """Attention processor used typically in processing Aura Flow."""

    def __call__(
        self,
        attn: Attention,
        hidden_states: ms.Tensor,
        encoder_hidden_states: ms.Tensor = None,
        attention_mask: Optional[ms.Tensor] = None,
    ) -> ms.Tensor:
        batch_size = hidden_states.shape[0]

        # `sample` projections.
        query = attn.to_q(hidden_states)
        key = attn.to_k(hidden_states)
        value = attn.to_v(hidden_states)

        # `context` projections.
        if encoder_hidden_states is not None:
            encoder_hidden_states_query_proj = attn.add_q_proj(encoder_hidden_states)
            encoder_hidden_states_key_proj = attn.add_k_proj(encoder_hidden_states)
            encoder_hidden_states_value_proj = attn.add_v_proj(encoder_hidden_states)
        else:
            encoder_hidden_states_query_proj = None
            encoder_hidden_states_key_proj = None
            encoder_hidden_states_value_proj = None

        # Reshape.
        inner_dim = key.shape[-1]
        head_dim = inner_dim // attn.heads
        query = query.view(batch_size, -1, attn.heads, head_dim)
        key = key.view(batch_size, -1, attn.heads, head_dim)
        value = value.view(batch_size, -1, attn.heads, head_dim)

        # Apply QK norm.
        if attn.norm_q is not None:
            query = attn.norm_q(query)
        if attn.norm_k is not None:
            key = attn.norm_k(key)

        # Concatenate the projections.
        if encoder_hidden_states is not None:
            encoder_hidden_states_query_proj = encoder_hidden_states_query_proj.view(
                batch_size, -1, attn.heads, head_dim
            )
            encoder_hidden_states_key_proj = encoder_hidden_states_key_proj.view(batch_size, -1, attn.heads, head_dim)
            encoder_hidden_states_value_proj = encoder_hidden_states_value_proj.view(
                batch_size, -1, attn.heads, head_dim
            )

            if attn.norm_added_q is not None:
                encoder_hidden_states_query_proj = attn.norm_added_q(encoder_hidden_states_query_proj)
            if attn.norm_added_k is not None:
                encoder_hidden_states_key_proj = attn.norm_added_q(encoder_hidden_states_key_proj)

            query = mint.cat([encoder_hidden_states_query_proj, query], dim=1)
            key = mint.cat([encoder_hidden_states_key_proj, key], dim=1)
            value = mint.cat([encoder_hidden_states_value_proj, value], dim=1)

        query = query.swapaxes(1, 2)
        key = key.swapaxes(1, 2)
        value = value.swapaxes(1, 2)

        # Attention.
        hidden_states = attn.scaled_dot_product_attention(
            query, key, value, dropout_p=0.0, scale=attn.scale, is_causal=False
        )
        hidden_states = hidden_states.swapaxes(1, 2).reshape(batch_size, -1, attn.heads * head_dim)
        hidden_states = hidden_states.to(query.dtype)

        # Split the attention outputs.
        if encoder_hidden_states is not None:
            hidden_states, encoder_hidden_states = (
                hidden_states[:, encoder_hidden_states.shape[1] :],
                hidden_states[:, : encoder_hidden_states.shape[1]],
            )

        # linear proj
        hidden_states = attn.to_out[0](hidden_states)
        # dropout
        hidden_states = attn.to_out[1](hidden_states)
        if encoder_hidden_states is not None:
            encoder_hidden_states = attn.to_add_out(encoder_hidden_states)

        if encoder_hidden_states is not None:
            return hidden_states, encoder_hidden_states
        else:
            return hidden_states


@ms.jit_class
class FusedAuraFlowAttnProcessor2_0:
    """Attention processor used typically in processing Aura Flow with fused projections."""

    def __call__(
        self,
        attn: Attention,
        hidden_states: ms.Tensor,
        encoder_hidden_states: ms.Tensor = None,
    ) -> ms.Tensor:
        batch_size = hidden_states.shape[0]

        # `sample` projections.
        qkv = attn.to_qkv(hidden_states)
        split_size = qkv.shape[-1] // 3
        query, key, value = mint.split(qkv, split_size, dim=-1)

        # `context` projections.
        if encoder_hidden_states is not None:
            encoder_qkv = attn.to_added_qkv(encoder_hidden_states)
            split_size = encoder_qkv.shape[-1] // 3
            (
                encoder_hidden_states_query_proj,
                encoder_hidden_states_key_proj,
                encoder_hidden_states_value_proj,
            ) = mint.split(encoder_qkv, split_size, dim=-1)

        # Reshape.
        inner_dim = key.shape[-1]
        head_dim = inner_dim // attn.heads
        query = query.view(batch_size, -1, attn.heads, head_dim)
        key = key.view(batch_size, -1, attn.heads, head_dim)
        value = value.view(batch_size, -1, attn.heads, head_dim)

        # Apply QK norm.
        if attn.norm_q is not None:
            query = attn.norm_q(query)
        if attn.norm_k is not None:
            key = attn.norm_k(key)

        # Concatenate the projections.
        if encoder_hidden_states is not None:
            encoder_hidden_states_query_proj = encoder_hidden_states_query_proj.view(
                batch_size, -1, attn.heads, head_dim
            )
            encoder_hidden_states_key_proj = encoder_hidden_states_key_proj.view(batch_size, -1, attn.heads, head_dim)
            encoder_hidden_states_value_proj = encoder_hidden_states_value_proj.view(
                batch_size, -1, attn.heads, head_dim
            )

            if attn.norm_added_q is not None:
                encoder_hidden_states_query_proj = attn.norm_added_q(encoder_hidden_states_query_proj)
            if attn.norm_added_k is not None:
                encoder_hidden_states_key_proj = attn.norm_added_q(encoder_hidden_states_key_proj)

            query = mint.cat([encoder_hidden_states_query_proj, query], dim=1)
            key = mint.cat([encoder_hidden_states_key_proj, key], dim=1)
            value = mint.cat([encoder_hidden_states_value_proj, value], dim=1)

        query = query.swapaxes(1, 2)
        key = key.swapaxes(1, 2)
        value = value.swapaxes(1, 2)

        # Attention.
        hidden_states = attn.scaled_dot_product_attention(
            query, key, value, dropout_p=0.0, scale=attn.scale, is_causal=False
        )
        hidden_states = hidden_states.swapaxes(1, 2).reshape(batch_size, -1, attn.heads * head_dim)
        hidden_states = hidden_states.to(query.dtype)

        # Split the attention outputs.
        if encoder_hidden_states is not None:
            hidden_states, encoder_hidden_states = (
                hidden_states[:, encoder_hidden_states.shape[1] :],
                hidden_states[:, : encoder_hidden_states.shape[1]],
            )

        # linear proj
        hidden_states = attn.to_out[0](hidden_states)
        # dropout
        hidden_states = attn.to_out[1](hidden_states)
        if encoder_hidden_states is not None:
            encoder_hidden_states = attn.to_add_out(encoder_hidden_states)

        if encoder_hidden_states is not None:
            return hidden_states, encoder_hidden_states
        else:
            return hidden_states


@ms.jit_class
class FluxAttnProcessor2_0:
    """Attention processor used typically in processing the SD3-like self-attention projections."""

    def __init__(self):
        # move importing from __call__ to __init__ as it is not supported in construct()
        from .embeddings import apply_rotary_emb

        self.apply_rotary_emb = apply_rotary_emb

    def __call__(
        self,
        attn: Attention,
        hidden_states: ms.Tensor,
        encoder_hidden_states: ms.Tensor = None,
        attention_mask: Optional[ms.Tensor] = None,
        image_rotary_emb: Optional[ms.Tensor] = None,
    ) -> ms.Tensor:
        batch_size, _, _ = hidden_states.shape if encoder_hidden_states is None else encoder_hidden_states.shape

        # `sample` projections.
        query = attn.to_q(hidden_states)
        key = attn.to_k(hidden_states)
        value = attn.to_v(hidden_states)

        inner_dim = key.shape[-1]
        head_dim = inner_dim // attn.heads

        query = query.view(batch_size, -1, attn.heads, head_dim).swapaxes(1, 2)
        key = key.view(batch_size, -1, attn.heads, head_dim).swapaxes(1, 2)
        value = value.view(batch_size, -1, attn.heads, head_dim).swapaxes(1, 2)

        if attn.norm_q is not None:
            query = attn.norm_q(query)
        if attn.norm_k is not None:
            key = attn.norm_k(key)

        # the attention in FluxSingleTransformerBlock does not use `encoder_hidden_states`
        if encoder_hidden_states is not None:
            # `context` projections.
            encoder_hidden_states_query_proj = attn.add_q_proj(encoder_hidden_states)
            encoder_hidden_states_key_proj = attn.add_k_proj(encoder_hidden_states)
            encoder_hidden_states_value_proj = attn.add_v_proj(encoder_hidden_states)

            encoder_hidden_states_query_proj = encoder_hidden_states_query_proj.view(
                batch_size, -1, attn.heads, head_dim
            ).swapaxes(1, 2)
            encoder_hidden_states_key_proj = encoder_hidden_states_key_proj.view(
                batch_size, -1, attn.heads, head_dim
            ).swapaxes(1, 2)
            encoder_hidden_states_value_proj = encoder_hidden_states_value_proj.view(
                batch_size, -1, attn.heads, head_dim
            ).swapaxes(1, 2)

            if attn.norm_added_q is not None:
                encoder_hidden_states_query_proj = attn.norm_added_q(encoder_hidden_states_query_proj)
            if attn.norm_added_k is not None:
                encoder_hidden_states_key_proj = attn.norm_added_k(encoder_hidden_states_key_proj)

            # attention
            query = mint.cat([encoder_hidden_states_query_proj, query], dim=2)
            key = mint.cat([encoder_hidden_states_key_proj, key], dim=2)
            value = mint.cat([encoder_hidden_states_value_proj, value], dim=2)

        if image_rotary_emb is not None:
            query = self.apply_rotary_emb(query, image_rotary_emb)
            key = self.apply_rotary_emb(key, image_rotary_emb)

        hidden_states = attn.scaled_dot_product_attention(
            query, key, value, attn_mask=attention_mask, dropout_p=0.0, is_causal=False
        )

        hidden_states = hidden_states.swapaxes(1, 2).reshape(batch_size, -1, attn.heads * head_dim)
        hidden_states = hidden_states.to(query.dtype)

        if encoder_hidden_states is not None:
            """
            encoder_hidden_states, hidden_states = (
                hidden_states[:, : encoder_hidden_states.shape[1]],
                hidden_states[:, encoder_hidden_states.shape[1] :],
            )
            """
            encoder_hidden_states, hidden_states = mint.split(
                hidden_states,
                [encoder_hidden_states.shape[1], hidden_states.shape[1] - encoder_hidden_states.shape[1]],
                dim=1,
            )

            # linear proj
            hidden_states = attn.to_out[0](hidden_states)
            # dropout
            hidden_states = attn.to_out[1](hidden_states)
            encoder_hidden_states = attn.to_add_out(encoder_hidden_states)

            return hidden_states, encoder_hidden_states
        else:
            return hidden_states


@ms.jit_class
class FusedFluxAttnProcessor2_0:
    """Attention processor used typically in processing the SD3-like self-attention projections."""

    def __init__(self):
        # move importing from __call__ to __init__ as it is not supported in construct()
        from .embeddings import apply_rotary_emb

        self.apply_rotary_emb = apply_rotary_emb

    def __call__(
        self,
        attn: Attention,
        hidden_states: ms.Tensor,
        encoder_hidden_states: ms.Tensor = None,
        attention_mask: Optional[ms.Tensor] = None,
        image_rotary_emb: Optional[ms.Tensor] = None,
    ) -> ms.Tensor:
        batch_size, _, _ = hidden_states.shape if encoder_hidden_states is None else encoder_hidden_states.shape

        # `sample` projections.
        qkv = attn.to_qkv(hidden_states)
        split_size = qkv.shape[-1] // 3
        query, key, value = mint.split(qkv, split_size, dim=-1)

        inner_dim = key.shape[-1]
        head_dim = inner_dim // attn.heads

        query = query.view(batch_size, -1, attn.heads, head_dim).swapaxes(1, 2)
        key = key.view(batch_size, -1, attn.heads, head_dim).swapaxes(1, 2)
        value = value.view(batch_size, -1, attn.heads, head_dim).swapaxes(1, 2)

        if attn.norm_q is not None:
            query = attn.norm_q(query)
        if attn.norm_k is not None:
            key = attn.norm_k(key)

        # the attention in FluxSingleTransformerBlock does not use `encoder_hidden_states`
        # `context` projections.
        if encoder_hidden_states is not None:
            encoder_qkv = attn.to_added_qkv(encoder_hidden_states)
            split_size = encoder_qkv.shape[-1] // 3
            (
                encoder_hidden_states_query_proj,
                encoder_hidden_states_key_proj,
                encoder_hidden_states_value_proj,
            ) = mint.split(encoder_qkv, split_size, dim=-1)

            encoder_hidden_states_query_proj = encoder_hidden_states_query_proj.view(
                batch_size, -1, attn.heads, head_dim
            ).swapaxes(1, 2)
            encoder_hidden_states_key_proj = encoder_hidden_states_key_proj.view(
                batch_size, -1, attn.heads, head_dim
            ).swapaxes(1, 2)
            encoder_hidden_states_value_proj = encoder_hidden_states_value_proj.view(
                batch_size, -1, attn.heads, head_dim
            ).swapaxes(1, 2)

            if attn.norm_added_q is not None:
                encoder_hidden_states_query_proj = attn.norm_added_q(encoder_hidden_states_query_proj)
            if attn.norm_added_k is not None:
                encoder_hidden_states_key_proj = attn.norm_added_k(encoder_hidden_states_key_proj)

            # attention
            query = mint.cat([encoder_hidden_states_query_proj, query], dim=2)
            key = mint.cat([encoder_hidden_states_key_proj, key], dim=2)
            value = mint.cat([encoder_hidden_states_value_proj, value], dim=2)

        if image_rotary_emb is not None:
            query = self.apply_rotary_emb(query, image_rotary_emb)
            key = self.apply_rotary_emb(key, image_rotary_emb)

        hidden_states = attn.scaled_dot_product_attention(query, key, value, dropout_p=0.0, is_causal=False)
        hidden_states = hidden_states.swapaxes(1, 2).reshape(batch_size, -1, attn.heads * head_dim)
        hidden_states = hidden_states.to(query.dtype)

        if encoder_hidden_states is not None:
            encoder_hidden_states, hidden_states = (
                hidden_states[:, : encoder_hidden_states.shape[1]],
                hidden_states[:, encoder_hidden_states.shape[1] :],
            )

            # linear proj
            hidden_states = attn.to_out[0](hidden_states)
            # dropout
            hidden_states = attn.to_out[1](hidden_states)
            encoder_hidden_states = attn.to_add_out(encoder_hidden_states)

            return hidden_states, encoder_hidden_states
        else:
            return hidden_states


class FluxIPAdapterJointAttnProcessor2_0(nn.Cell):
    """Flux Attention processor for IP-Adapter."""

    def __init__(self, hidden_size: int, cross_attention_dim: int, num_tokens=(4,), scale=1.0, dtype=None):
        super().__init__()
        from .embeddings import apply_rotary_emb

        self.apply_rotary_emb = apply_rotary_emb

        self.hidden_size = hidden_size
        self.cross_attention_dim = cross_attention_dim

        if not isinstance(num_tokens, (tuple, list)):
            num_tokens = [num_tokens]

        if not isinstance(scale, list):
            scale = [scale] * len(num_tokens)
        if len(scale) != len(num_tokens):
            raise ValueError("`scale` should be a list of integers with the same length as `num_tokens`.")
        self.scale = scale

        self.to_k_ip = nn.CellList(
            [mint.nn.Linear(cross_attention_dim, hidden_size, bias=True, dtype=dtype) for _ in range(len(num_tokens))]
        )
        self.to_v_ip = nn.CellList(
            [mint.nn.Linear(cross_attention_dim, hidden_size, bias=True, dtype=dtype) for _ in range(len(num_tokens))]
        )

    def construct(
        self,
        attn: Attention,
        hidden_states: ms.Tensor,
        encoder_hidden_states: ms.Tensor = None,
        attention_mask: Optional[ms.Tensor] = None,
        image_rotary_emb: Optional[ms.Tensor] = None,
        ip_hidden_states: Optional[List[ms.Tensor]] = None,
        ip_adapter_masks: Optional[ms.Tensor] = None,
    ) -> ms.Tensor:
        batch_size, _, _ = hidden_states.shape if encoder_hidden_states is None else encoder_hidden_states.shape

        # `sample` projections.
        hidden_states_query_proj = attn.to_q(hidden_states)
        key = attn.to_k(hidden_states)
        value = attn.to_v(hidden_states)

        inner_dim = key.shape[-1]
        head_dim = inner_dim // attn.heads

        hidden_states_query_proj = hidden_states_query_proj.view(batch_size, -1, attn.heads, head_dim).swapaxes(1, 2)
        key = key.view(batch_size, -1, attn.heads, head_dim).swapaxes(1, 2)
        value = value.view(batch_size, -1, attn.heads, head_dim).swapaxes(1, 2)

        if attn.norm_q is not None:
            hidden_states_query_proj = attn.norm_q(hidden_states_query_proj)
        if attn.norm_k is not None:
            key = attn.norm_k(key)

        # the attention in FluxSingleTransformerBlock does not use `encoder_hidden_states`
        if encoder_hidden_states is not None:
            # `context` projections.
            encoder_hidden_states_query_proj = attn.add_q_proj(encoder_hidden_states)
            encoder_hidden_states_key_proj = attn.add_k_proj(encoder_hidden_states)
            encoder_hidden_states_value_proj = attn.add_v_proj(encoder_hidden_states)

            encoder_hidden_states_query_proj = encoder_hidden_states_query_proj.view(
                batch_size, -1, attn.heads, head_dim
            ).swapaxes(1, 2)
            encoder_hidden_states_key_proj = encoder_hidden_states_key_proj.view(
                batch_size, -1, attn.heads, head_dim
            ).swapaxes(1, 2)
            encoder_hidden_states_value_proj = encoder_hidden_states_value_proj.view(
                batch_size, -1, attn.heads, head_dim
            ).swapaxes(1, 2)

            if attn.norm_added_q is not None:
                encoder_hidden_states_query_proj = attn.norm_added_q(encoder_hidden_states_query_proj)
            if attn.norm_added_k is not None:
                encoder_hidden_states_key_proj = attn.norm_added_k(encoder_hidden_states_key_proj)

            # attention
            query = mint.cat([encoder_hidden_states_query_proj, hidden_states_query_proj], dim=2)
            key = mint.cat([encoder_hidden_states_key_proj, key], dim=2)
            value = mint.cat([encoder_hidden_states_value_proj, value], dim=2)

        if image_rotary_emb is not None:
            query = self.apply_rotary_emb(query, image_rotary_emb)
            key = self.apply_rotary_emb(key, image_rotary_emb)

        hidden_states = attn.scaled_dot_product_attention(query, key, value, dropout_p=0.0, is_causal=False)
        hidden_states = hidden_states.swapaxes(1, 2).reshape(batch_size, -1, attn.heads * head_dim)
        hidden_states = hidden_states.to(query.dtype)

        if encoder_hidden_states is not None:
            encoder_hidden_states, hidden_states = (
                hidden_states[:, : encoder_hidden_states.shape[1]],
                hidden_states[:, encoder_hidden_states.shape[1] :],
            )

            # linear proj
            hidden_states = attn.to_out[0](hidden_states)
            # dropout
            hidden_states = attn.to_out[1](hidden_states)
            encoder_hidden_states = attn.to_add_out(encoder_hidden_states)

            # IP-adapter
            ip_query = hidden_states_query_proj
            ip_attn_output = mint.zeros_like(hidden_states)

            for current_ip_hidden_states, scale, to_k_ip, to_v_ip in zip(
                ip_hidden_states, self.scale, self.to_k_ip, self.to_v_ip
            ):
                ip_key = to_k_ip(current_ip_hidden_states)
                ip_value = to_v_ip(current_ip_hidden_states)

                ip_key = ip_key.view(batch_size, -1, attn.heads, head_dim).swapaxes(1, 2)
                ip_value = ip_value.view(batch_size, -1, attn.heads, head_dim).swapaxes(1, 2)
                # the output of sdp = (batch, num_heads, seq_len, head_dim)
                # TODO: add support for attn.scale when we move to Torch 2.1
                current_ip_hidden_states = attn.scaled_dot_product_attention(
                    ip_query, ip_key, ip_value, attn_mask=None, dropout_p=0.0, is_causal=False
                )
                current_ip_hidden_states = current_ip_hidden_states.swapaxes(1, 2).reshape(
                    batch_size, -1, attn.heads * head_dim
                )
                current_ip_hidden_states = current_ip_hidden_states.to(ip_query.dtype)
                ip_attn_output += scale * current_ip_hidden_states

            return hidden_states, encoder_hidden_states, ip_attn_output
        else:
            return hidden_states


@ms.jit_class
class CogVideoXAttnProcessor2_0:
    r"""
    Processor for implementing scaled dot-product attention for the CogVideoX model. It applies a rotary embedding on
    query and key vectors, but does not include spatial normalization.
    """

    def __init__(self):
        # move importing from __call__ to __init__ as it is not supported in construct()
        from .embeddings import apply_rotary_emb

        self.apply_rotary_emb = apply_rotary_emb

    def apply_rotary_emb_for_image_part(
        self,
        hidden_state: ms.Tensor,
        image_rotary_emb: ms.Tensor,
        start_index: int,
        axis: int = 2,
    ) -> ms.Tensor:
        """
        Equivalence of expression(when axis=2):
            `hidden_state[:, :, start_index:] = self.apply_rotary_emb(hidden_state[:, :, start_index:], image_rotary_emb)`

        Rewrite it since implement above might call ops.ScatterNdUpdate which is super slow!
        """
        hidden_state_text, hidden_state_image = mint.split(
            hidden_state, (start_index, hidden_state.shape[axis] - start_index), dim=axis
        )
        hidden_state_image = self.apply_rotary_emb(hidden_state_image, image_rotary_emb)
        hidden_state = mint.cat([hidden_state_text, hidden_state_image], dim=axis)
        return hidden_state

    def __call__(
        self,
        attn: Attention,
        hidden_states: ms.Tensor,
        encoder_hidden_states: ms.Tensor,
        attention_mask: Optional[ms.Tensor] = None,
        image_rotary_emb: Optional[ms.Tensor] = None,
    ) -> ms.Tensor:
        text_seq_length = encoder_hidden_states.shape[1]

        hidden_states = mint.cat([encoder_hidden_states, hidden_states], dim=1)

        batch_size, sequence_length, _ = hidden_states.shape

        if attention_mask is not None:
            attention_mask = attn.prepare_attention_mask(attention_mask, sequence_length, batch_size)
            attention_mask = attention_mask.view(batch_size, attn.heads, -1, attention_mask.shape[-1])

        query = attn.to_q(hidden_states)
        key = attn.to_k(hidden_states)
        value = attn.to_v(hidden_states)

        inner_dim = key.shape[-1]
        head_dim = inner_dim // attn.heads

        query = query.view(batch_size, -1, attn.heads, head_dim).swapaxes(1, 2)
        key = key.view(batch_size, -1, attn.heads, head_dim).swapaxes(1, 2)
        value = value.view(batch_size, -1, attn.heads, head_dim).swapaxes(1, 2)

        if attn.norm_q is not None:
            query = attn.norm_q(query)
        if attn.norm_k is not None:
            key = attn.norm_k(key)

        # Apply RoPE if needed
        # rewrite the implement for performance, refer to `self.apply_rotary_emb_for_image_part`
        if image_rotary_emb is not None:
            query = self.apply_rotary_emb_for_image_part(query, image_rotary_emb, text_seq_length)
            if not attn.is_cross_attention:
                key = self.apply_rotary_emb_for_image_part(key, image_rotary_emb, text_seq_length)

        hidden_states = attn.scaled_dot_product_attention(
            query, key, value, attn_mask=attention_mask, dropout_p=0.0, is_causal=False
        )

        hidden_states = hidden_states.swapaxes(1, 2).reshape(batch_size, -1, attn.heads * head_dim)

        # linear proj
        hidden_states = attn.to_out[0](hidden_states)
        # dropout
        hidden_states = attn.to_out[1](hidden_states)

        encoder_hidden_states, hidden_states = mint.split(
            hidden_states, [text_seq_length, hidden_states.shape[1] - text_seq_length], dim=1
        )
        return hidden_states, encoder_hidden_states


@ms.jit_class
class FusedCogVideoXAttnProcessor2_0:
    r"""
    Processor for implementing scaled dot-product attention for the CogVideoX model. It applies a rotary embedding on
    query and key vectors, but does not include spatial normalization.
    """

    def __init__(self):
        # move importing from __call__ to __init__ as it is not supported in construct()
        from .embeddings import apply_rotary_emb

        self.apply_rotary_emb = apply_rotary_emb

    def __call__(
        self,
        attn: Attention,
        hidden_states: ms.Tensor,
        encoder_hidden_states: ms.Tensor,
        attention_mask: Optional[ms.Tensor] = None,
        image_rotary_emb: Optional[ms.Tensor] = None,
    ) -> ms.Tensor:
        text_seq_length = encoder_hidden_states.shape[1]

        hidden_states = mint.cat([encoder_hidden_states, hidden_states], dim=1)

        batch_size, sequence_length, _ = (
            hidden_states.shape if encoder_hidden_states is None else encoder_hidden_states.shape
        )

        if attention_mask is not None:
            attention_mask = attn.prepare_attention_mask(attention_mask, sequence_length, batch_size)
            attention_mask = attention_mask.view(batch_size, attn.heads, -1, attention_mask.shape[-1])

        qkv = attn.to_qkv(hidden_states)
        split_size = qkv.shape[-1] // 3
        query, key, value = mint.split(qkv, split_size, dim=-1)

        inner_dim = key.shape[-1]
        head_dim = inner_dim // attn.heads

        query = query.view(batch_size, -1, attn.heads, head_dim).swapaxes(1, 2)
        key = key.view(batch_size, -1, attn.heads, head_dim).swapaxes(1, 2)
        value = value.view(batch_size, -1, attn.heads, head_dim).swapaxes(1, 2)

        if attn.norm_q is not None:
            query = attn.norm_q(query)
        if attn.norm_k is not None:
            key = attn.norm_k(key)

        # Apply RoPE if needed
        if image_rotary_emb is not None:
            query[:, :, text_seq_length:] = self.apply_rotary_emb(query[:, :, text_seq_length:], image_rotary_emb)
            if not attn.is_cross_attention:
                key[:, :, text_seq_length:] = self.apply_rotary_emb(key[:, :, text_seq_length:], image_rotary_emb)

        hidden_states = attn.scaled_dot_product_attention(
            query, key, value, attn_mask=attention_mask, dropout_p=0.0, is_causal=False
        )

        hidden_states = hidden_states.swapaxes(1, 2).reshape(batch_size, -1, attn.heads * head_dim)

        # linear proj
        hidden_states = attn.to_out[0](hidden_states)
        # dropout
        hidden_states = attn.to_out[1](hidden_states)

        encoder_hidden_states, hidden_states = hidden_states.split(
            [text_seq_length, hidden_states.shape[1] - text_seq_length], axis=1
        )
        return hidden_states, encoder_hidden_states


@ms.jit_class
class XFormersAttnProcessor:
    r"""
    Processor for implementing memory efficient attention using xFormers-like interface.

    Args:
        attention_op (`Callable`, *optional*, defaults to `None`):
            The base
            [operator](https://facebookresearch.github.io/xformers/components/ops.html#xformers.ops.AttentionOpBase) to
            use as the attention operator. It is recommended to set to `None`, and allow xFormers to choose the best
            operator.
    """

    def __init__(self, attention_op: Optional[Callable] = None):
        assert attention_op is None, (
            "Memory efficient attention on mindspore uses flash attention under the hoods. "
            "There is no other implementation for now. Please do not set `attention_op`."
        )
        self.attention_op = attention_op

    def __call__(
        self,
        attn: Attention,
        hidden_states: ms.Tensor,
        encoder_hidden_states: Optional[ms.Tensor] = None,
        attention_mask: Optional[ms.Tensor] = None,
        temb: Optional[ms.Tensor] = None,
    ) -> ms.Tensor:
        residual = hidden_states

        if attn.spatial_norm is not None:
            hidden_states = attn.spatial_norm(hidden_states, temb)

        input_ndim = hidden_states.ndim

        if input_ndim == 4:
            batch_size, channel, height, width = hidden_states.shape
            hidden_states = hidden_states.view(batch_size, channel, height * width).swapaxes(1, 2)
        else:
            batch_size, channel, height, width = None, None, None, None

        batch_size, key_tokens, _ = (
            hidden_states.shape if encoder_hidden_states is None else encoder_hidden_states.shape
        )

        attention_mask = attn.prepare_attention_mask(attention_mask, key_tokens, batch_size)
        if attention_mask is not None:
            # expand our mask's singleton query_tokens dimension:
            #   [batch*heads,            1, key_tokens] ->
            #   [batch*heads, query_tokens, key_tokens]
            # so that it can be added as a bias onto the attention scores that xformers computes:
            #   [batch*heads, query_tokens, key_tokens]
            # we do this explicitly because xformers doesn't broadcast the singleton dimension for us.
            _, query_tokens, _ = hidden_states.shape
            attention_mask = attention_mask.tile((1, query_tokens, 1))

        if attn.group_norm is not None:
            hidden_states = attn.group_norm(hidden_states.swapaxes(1, 2)).swapaxes(1, 2)

        query = attn.to_q(hidden_states)

        if encoder_hidden_states is None:
            encoder_hidden_states = hidden_states
        elif attn.norm_cross:
            encoder_hidden_states = attn.norm_encoder_hidden_states(encoder_hidden_states)

        key = attn.to_k(encoder_hidden_states)
        value = attn.to_v(encoder_hidden_states)

        query = attn.head_to_batch_dim(query)
        key = attn.head_to_batch_dim(key)
        value = attn.head_to_batch_dim(value)

        # Memory efficient attention on mindspore uses flash attention under the hoods.
        # Flash attention implementation is called `FlashAttentionScore`
        # which is an experimental api with the following limitations:
        # 1. Sequence length of query must be divisible by 16 and in range of [1, 32768].
        # 2. Head dimensions must be one of [64, 80, 96, 120, 128, 256].
        # 3. The input dtype must be float16 or bfloat16.
        # Sequence length of query must be checked in runtime.
        _, query_tokens, _ = query.shape
        assert query_tokens % 16 == 0, f"Sequence length of query must be divisible by 16, but got {query_tokens=}."
        # Head dimension is checked in Attention.set_use_memory_efficient_attention_xformers. We maybe pad on head_dim.
        if attn.head_dim_padding > 0:
            query_padded = mint.nn.functional.pad(query, (0, attn.head_dim_padding), mode="constant", value=0.0)
            key_padded = mint.nn.functional.pad(key, (0, attn.head_dim_padding), mode="constant", value=0.0)
            value_padded = mint.nn.functional.pad(value, (0, attn.head_dim_padding), mode="constant", value=0.0)
        else:
            query_padded, key_padded, value_padded = query, key, value
        flash_attn = ops.operations.nn_ops.FlashAttentionScore(1, scale_value=attn.scale)
        hidden_states_padded = flash_attn(query_padded, key_padded, value_padded, None, None, None, attention_mask)[3]
        # If we did padding before calculate attention, undo it!
        if attn.head_dim_padding > 0:
            hidden_states = hidden_states_padded[..., : attn.head_dim]
        else:
            hidden_states = hidden_states_padded

        hidden_states = hidden_states.to(query.dtype)
        hidden_states = attn.batch_to_head_dim(hidden_states)

        # linear proj
        hidden_states = attn.to_out[0](hidden_states)
        # dropout
        hidden_states = attn.to_out[1](hidden_states)

        if input_ndim == 4:
            hidden_states = hidden_states.swapaxes(-1, -2).reshape(batch_size, channel, height, width)

        if attn.residual_connection:
            hidden_states = hidden_states + residual

        hidden_states = hidden_states / attn.rescale_output_factor

        return hidden_states


@ms.jit_class
class AttnProcessor2_0:
    r"""
    Processor for implementing scaled dot-product attention (enabled by default if you're using PyTorch 2.0).
    """

    def __call__(
        self,
        attn: Attention,
        hidden_states: ms.Tensor,
        encoder_hidden_states: Optional[ms.Tensor] = None,
        attention_mask: Optional[ms.Tensor] = None,
        temb: Optional[ms.Tensor] = None,
    ) -> ms.Tensor:
        residual = hidden_states
        if attn.spatial_norm is not None:
            hidden_states = attn.spatial_norm(hidden_states, temb)

        input_ndim = hidden_states.ndim

        if input_ndim == 4:
            batch_size, channel, height, width = hidden_states.shape
            hidden_states = hidden_states.view(batch_size, channel, height * width).swapaxes(1, 2)
        else:
            batch_size, channel, height, width = None, None, None, None

        batch_size, sequence_length, _ = (
            hidden_states.shape if encoder_hidden_states is None else encoder_hidden_states.shape
        )

        if attention_mask is not None:
            attention_mask = attn.prepare_attention_mask(attention_mask, sequence_length, batch_size)
            # scaled_dot_product_attention expects attention_mask shape to be
            # (batch, heads, source_length, target_length)
            attention_mask = attention_mask.view(batch_size, attn.heads, -1, attention_mask.shape[-1])

        if attn.group_norm is not None:
            hidden_states = attn.group_norm(hidden_states.swapaxes(1, 2)).swapaxes(1, 2)

        query = attn.to_q(hidden_states)

        if encoder_hidden_states is None:
            encoder_hidden_states = hidden_states
        elif attn.norm_cross:
            encoder_hidden_states = attn.norm_encoder_hidden_states(encoder_hidden_states)

        key = attn.to_k(encoder_hidden_states)
        value = attn.to_v(encoder_hidden_states)

        inner_dim = key.shape[-1]
        head_dim = inner_dim // attn.heads

        query = query.view(batch_size, -1, attn.heads, head_dim).swapaxes(1, 2)

        key = key.view(batch_size, -1, attn.heads, head_dim).swapaxes(1, 2)
        value = value.view(batch_size, -1, attn.heads, head_dim).swapaxes(1, 2)

        if attn.norm_q is not None:
            query = attn.norm_q(query)
        if attn.norm_k is not None:
            key = attn.norm_k(key)

        # the output of sdp = (batch, num_heads, seq_len, head_dim)
        hidden_states = attn.scaled_dot_product_attention(
            query, key, value, attn_mask=attention_mask, dropout_p=0.0, is_causal=False
        )

        hidden_states = hidden_states.swapaxes(1, 2).reshape(batch_size, -1, attn.heads * head_dim)
        hidden_states = hidden_states.to(query.dtype)

        # linear proj
        hidden_states = attn.to_out[0](hidden_states)
        # dropout
        hidden_states = attn.to_out[1](hidden_states)

        if input_ndim == 4:
            hidden_states = hidden_states.swapaxes(-1, -2).reshape(batch_size, channel, height, width)

        if attn.residual_connection:
            hidden_states = hidden_states + residual

        hidden_states = hidden_states / attn.rescale_output_factor

        return hidden_states


@ms.jit_class
class MochiVaeAttnProcessor2_0:
    r"""
    Attention processor used in Mochi VAE.
    """

    def __init__(self) -> None:
        pass

    def __call__(
        self,
        attn: Attention,
        hidden_states: ms.Tensor,
        encoder_hidden_states: Optional[ms.Tensor] = None,
        attention_mask: Optional[ms.Tensor] = None,
    ) -> ms.Tensor:
        residual = hidden_states
        is_single_frame = hidden_states.shape[1] == 1

        batch_size, sequence_length, _ = (
            hidden_states.shape if encoder_hidden_states is None else encoder_hidden_states.shape
        )

        if attention_mask is not None:
            attention_mask = attn.prepare_attention_mask(attention_mask, sequence_length, batch_size)
            # scaled_dot_product_attention expects attention_mask shape to be
            # (batch, heads, source_length, target_length)
            attention_mask = attention_mask.view(batch_size, attn.heads, -1, attention_mask.shape[-1])

        if is_single_frame:
            hidden_states = attn.to_v(hidden_states)

            # linear proj
            hidden_states = attn.to_out[0](hidden_states)
            # dropout
            hidden_states = attn.to_out[1](hidden_states)

            if attn.residual_connection:
                hidden_states = hidden_states + residual

            hidden_states = hidden_states / attn.rescale_output_factor
            return hidden_states

        query = attn.to_q(hidden_states)

        if encoder_hidden_states is None:
            encoder_hidden_states = hidden_states

        key = attn.to_k(encoder_hidden_states)
        value = attn.to_v(encoder_hidden_states)

        inner_dim = key.shape[-1]
        head_dim = inner_dim // attn.heads

        query = query.view(batch_size, -1, attn.heads, head_dim).swapaxes(1, 2)
        key = key.view(batch_size, -1, attn.heads, head_dim).swapaxes(1, 2)
        value = value.view(batch_size, -1, attn.heads, head_dim).swapaxes(1, 2)

        if attn.norm_q is not None:
            query = attn.norm_q(query)
        if attn.norm_k is not None:
            key = attn.norm_k(key)

        # the output of sdp = (batch, num_heads, seq_len, head_dim)
        # TODO: add support for attn.scale when we move to Torch 2.1
        hidden_states = attn.scaled_dot_product_attention(
            query, key, value, attn_mask=attention_mask, dropout_p=0.0, is_causal=attn.is_causal
        )

        hidden_states = hidden_states.swapaxes(1, 2).reshape(batch_size, -1, attn.heads * head_dim)
        hidden_states = hidden_states.to(query.dtype)

        # linear proj
        hidden_states = attn.to_out[0](hidden_states)
        # dropout
        hidden_states = attn.to_out[1](hidden_states)

        if attn.residual_connection:
            hidden_states = hidden_states + residual

        hidden_states = hidden_states / attn.rescale_output_factor

        return hidden_states


@ms.jit_class
class HunyuanAttnProcessor2_0:
    r"""
    Processor for implementing scaled dot-product attention (enabled by default if you're using PyTorch 2.0). This is
    used in the HunyuanDiT model. It applies a s normalization layer and rotary embedding on query and key vector.
    """

    def __init__(self) -> None:
        # move importing from __call__ to __init__ as it is not supported in construct()
        from .embeddings import apply_rotary_emb

        self.apply_rotary_emb = apply_rotary_emb

    def __call__(
        self,
        attn: Attention,
        hidden_states: ms.Tensor,
        encoder_hidden_states: Optional[ms.Tensor] = None,
        attention_mask: Optional[ms.Tensor] = None,
        temb: Optional[ms.Tensor] = None,
        image_rotary_emb: Optional[ms.Tensor] = None,
    ) -> ms.Tensor:
        residual = hidden_states
        if attn.spatial_norm is not None:
            hidden_states = attn.spatial_norm(hidden_states, temb)

        input_ndim = hidden_states.ndim

        batch_size, channel, height, width = (None,) * 4
        if input_ndim == 4:
            batch_size, channel, height, width = hidden_states.shape
            hidden_states = hidden_states.view(batch_size, channel, height * width).swapaxes(1, 2)

        batch_size, sequence_length, _ = (
            hidden_states.shape if encoder_hidden_states is None else encoder_hidden_states.shape
        )

        if attention_mask is not None:
            attention_mask = attn.prepare_attention_mask(attention_mask, sequence_length, batch_size)
            # scaled_dot_product_attention expects attention_mask shape to be
            # (batch, heads, source_length, target_length)
            attention_mask = attention_mask.view(batch_size, attn.heads, -1, attention_mask.shape[-1])

        if attn.group_norm is not None:
            hidden_states = attn.group_norm(hidden_states.swapaxes(1, 2)).swapaxes(1, 2)

        query = attn.to_q(hidden_states)

        if encoder_hidden_states is None:
            encoder_hidden_states = hidden_states
        elif attn.norm_cross:
            encoder_hidden_states = attn.norm_encoder_hidden_states(encoder_hidden_states)

        key = attn.to_k(encoder_hidden_states)
        value = attn.to_v(encoder_hidden_states)

        inner_dim = key.shape[-1]
        head_dim = inner_dim // attn.heads

        query = query.view(batch_size, -1, attn.heads, head_dim).swapaxes(1, 2)

        key = key.view(batch_size, -1, attn.heads, head_dim).swapaxes(1, 2)
        value = value.view(batch_size, -1, attn.heads, head_dim).swapaxes(1, 2)

        if attn.norm_q is not None:
            query = attn.norm_q(query)
        if attn.norm_k is not None:
            key = attn.norm_k(key)

        # Apply RoPE if needed
        if image_rotary_emb is not None:
            query = self.apply_rotary_emb(query, image_rotary_emb)
            if not attn.is_cross_attention:
                key = self.apply_rotary_emb(key, image_rotary_emb)

        # # the output of sdp = (batch, num_heads, seq_len, head_dim)
        # # TODO: add support for attn.scale when we move to Torch 2.1
        hidden_states = attn.scaled_dot_product_attention(
            query, key, value, attn_mask=attention_mask, dropout_p=0.0, is_causal=False
        )

        hidden_states = hidden_states.swapaxes(1, 2).reshape(batch_size, -1, attn.heads * head_dim)
        hidden_states = hidden_states.to(query.dtype)

        # linear proj
        hidden_states = attn.to_out[0](hidden_states)
        # dropout
        hidden_states = attn.to_out[1](hidden_states)

        if input_ndim == 4:
            hidden_states = hidden_states.swapaxes(-1, -2).reshape(batch_size, channel, height, width)

        if attn.residual_connection:
            hidden_states = hidden_states + residual

        hidden_states = hidden_states / attn.rescale_output_factor

        return hidden_states


<<<<<<< HEAD
=======
class SpatialNorm(nn.Cell):
    """
    Spatially conditioned normalization as defined in https://arxiv.org/abs/2209.09002.

    Args:
        f_channels (`int`):
            The number of channels for input to group normalization layer, and output of the spatial norm layer.
        zq_channels (`int`):
            The number of channels for the quantized vector as described in the paper.
    """

    def __init__(
        self,
        f_channels: int,
        zq_channels: int,
    ):
        super().__init__()
        from .normalization import GroupNorm

        self.norm_layer = GroupNorm(num_channels=f_channels, num_groups=32, eps=1e-6, affine=True)
        self.conv_y = mint.nn.Conv2d(zq_channels, f_channels, kernel_size=1, stride=1, padding=0, bias=True)
        self.conv_b = mint.nn.Conv2d(zq_channels, f_channels, kernel_size=1, stride=1, padding=0, bias=True)

    def construct(self, f: ms.Tensor, zq: ms.Tensor) -> ms.Tensor:
        f_size = f.shape[-2:]
        zq = mint.nn.functional.interpolate(zq, size=f_size, mode="nearest")
        norm_f = self.norm_layer(f)
        new_f = norm_f * self.conv_y(zq) + self.conv_b(zq)
        return new_f


>>>>>>> 1a419582
@ms.jit_class
class StableAudioAttnProcessor2_0:
    r"""
    Processor for implementing scaled dot-product attention (enabled by default if you're using PyTorch 2.0). This is
    used in the Stable Audio model. It applies rotary embedding on query and key vector, and allows MHA, GQA or MQA.
    """

    def __init__(self) -> None:
        # move importing from __call__ to __init__ as it is not supported in construct()
        from .embeddings import apply_rotary_emb

        self.apply_rotary_emb = apply_rotary_emb

    def apply_partial_rotary_emb(
        self,
        x: ms.Tensor,
        freqs_cis: Tuple[ms.Tensor],
    ) -> ms.Tensor:
        rot_dim = freqs_cis[0].shape[-1]
        x_to_rotate, x_unrotated = x[..., :rot_dim], x[..., rot_dim:]

        x_rotated = self.apply_rotary_emb(x_to_rotate, freqs_cis, use_real=True, use_real_unbind_dim=-2)

        out = mint.cat((x_rotated, x_unrotated), dim=-1)
        return out

    def __call__(
        self,
        attn: Attention,
        hidden_states: ms.Tensor,
        encoder_hidden_states: Optional[ms.Tensor] = None,
        attention_mask: Optional[ms.Tensor] = None,
        rotary_emb: Optional[ms.Tensor] = None,
    ) -> ms.Tensor:
        residual = hidden_states

        input_ndim = hidden_states.ndim

        batch_size, channel, height, width = (None,) * 4
        if input_ndim == 4:
            batch_size, channel, height, width = hidden_states.shape
            hidden_states = hidden_states.view(batch_size, channel, height * width).transpose(1, 2)

        batch_size, sequence_length, _ = (
            hidden_states.shape if encoder_hidden_states is None else encoder_hidden_states.shape
        )

        if attention_mask is not None:
            attention_mask = attn.prepare_attention_mask(attention_mask, sequence_length, batch_size)
            # scaled_dot_product_attention expects attention_mask shape to be
            # (batch, heads, source_length, target_length)
            attention_mask = attention_mask.view(batch_size, attn.heads, -1, attention_mask.shape[-1])

        query = attn.to_q(hidden_states)

        if encoder_hidden_states is None:
            encoder_hidden_states = hidden_states
        elif attn.norm_cross:
            encoder_hidden_states = attn.norm_encoder_hidden_states(encoder_hidden_states)

        key = attn.to_k(encoder_hidden_states)
        value = attn.to_v(encoder_hidden_states)

        head_dim = query.shape[-1] // attn.heads
        kv_heads = key.shape[-1] // head_dim

        query = query.view(batch_size, -1, attn.heads, head_dim).swapaxes(1, 2)

        key = key.view(batch_size, -1, kv_heads, head_dim).swapaxes(1, 2)
        value = value.view(batch_size, -1, kv_heads, head_dim).swapaxes(1, 2)

        if kv_heads != attn.heads:
            # if GQA or MQA, repeat the key/value heads to reach the number of query heads.
            heads_per_kv_head = attn.heads // kv_heads
<<<<<<< HEAD
            key = mint.repeat_interleave(key, heads_per_kv_head, dim=1, output_size=key.shape[1] * heads_per_kv_head)
            value = mint.repeat_interleave(
                value, heads_per_kv_head, dim=1, output_size=value.shape[1] * heads_per_kv_head
            )
=======
            key = mint.repeat_interleave(key, heads_per_kv_head, dim=1)
            value = mint.repeat_interleave(value, heads_per_kv_head, dim=1)
>>>>>>> 1a419582

        if attn.norm_q is not None:
            query = attn.norm_q(query)
        if attn.norm_k is not None:
            key = attn.norm_k(key)

        # Apply RoPE if needed
        if rotary_emb is not None:
            query_dtype = query.dtype
            key_dtype = key.dtype
            query = query.to(ms.float32)
            key = key.to(ms.float32)

            rot_dim = rotary_emb[0].shape[-1]
            query_to_rotate, query_unrotated = query[..., :rot_dim], query[..., rot_dim:]
            query_rotated = self.apply_rotary_emb(query_to_rotate, rotary_emb, use_real=True, use_real_unbind_dim=-2)

            query = mint.cat((query_rotated, query_unrotated), dim=-1)

            if not attn.is_cross_attention:
                key_to_rotate, key_unrotated = key[..., :rot_dim], key[..., rot_dim:]
                key_rotated = self.apply_rotary_emb(key_to_rotate, rotary_emb, use_real=True, use_real_unbind_dim=-2)

                key = mint.cat((key_rotated, key_unrotated), dim=-1)

            query = query.to(query_dtype)
            key = key.to(key_dtype)

        # the output of sdp = (batch, num_heads, seq_len, head_dim)
        # TODO: add support for attn.scale when we move to Torch 2.1
        hidden_states = attn.scaled_dot_product_attention(
            query, key, value, attn_mask=attention_mask, dropout_p=0.0, is_causal=False
        )
        # attention_probs = attn.get_attention_scores(query, key, attention_mask)
        # hidden_states = mint.bmm(attention_probs, value)

        hidden_states = hidden_states.swapaxes(1, 2).reshape(batch_size, -1, attn.heads * head_dim)
        hidden_states = hidden_states.to(query.dtype)

        # linear proj
        hidden_states = attn.to_out[0](hidden_states)
        # dropout
        hidden_states = attn.to_out[1](hidden_states)

        if input_ndim == 4:
            hidden_states = hidden_states.swapaxes(-1, -2).reshape(batch_size, channel, height, width)

        if attn.residual_connection:
            hidden_states = hidden_states + residual

        hidden_states = hidden_states / attn.rescale_output_factor

        return hidden_states


class SpatialNorm(nn.Cell):
    """
    Spatially conditioned normalization as defined in https://arxiv.org/abs/2209.09002.

    Args:
        f_channels (`int`):
            The number of channels for input to group normalization layer, and output of the spatial norm layer.
        zq_channels (`int`):
            The number of channels for the quantized vector as described in the paper.
    """

    def __init__(
        self,
        f_channels: int,
        zq_channels: int,
    ):
        super().__init__()
        self.norm_layer = mint.nn.GroupNorm(num_channels=f_channels, num_groups=32, eps=1e-6, affine=True)
        self.conv_y = mint.nn.Conv2d(zq_channels, f_channels, kernel_size=1, stride=1, padding=0, bias=True)
        self.conv_b = mint.nn.Conv2d(zq_channels, f_channels, kernel_size=1, stride=1, padding=0, bias=True)

    def construct(self, f: ms.Tensor, zq: ms.Tensor) -> ms.Tensor:
        f_size = f.shape[-2:]
        zq = mint.nn.functional.interpolate(zq, size=f_size, mode="nearest")
        norm_f = self.norm_layer(f)
        new_f = norm_f * self.conv_y(zq) + self.conv_b(zq)
        return new_f


class IPAdapterAttnProcessor(nn.Cell):
    r"""
    Attention processor for Multiple IP-Adapters.

    Args:
        hidden_size (`int`):
            The hidden size of the attention layer.
        cross_attention_dim (`int`):
            The number of channels in the `encoder_hidden_states`.
        num_tokens (`int`, `Tuple[int]` or `List[int]`, defaults to `(4,)`):
            The context length of the image features.
        scale (`float` or List[`float`], defaults to 1.0):
            the weight scale of image prompt.
    """

    def __init__(self, hidden_size, cross_attention_dim=None, num_tokens=(4,), scale=1.0):
        super().__init__()

        self.hidden_size = hidden_size
        self.cross_attention_dim = cross_attention_dim

        if not isinstance(num_tokens, (tuple, list)):
            num_tokens = [num_tokens]
        self.num_tokens = num_tokens

        if not isinstance(scale, list):
            scale = [scale] * len(num_tokens)
        if len(scale) != len(num_tokens):
            raise ValueError("`scale` should be a list of integers with the same length as `num_tokens`.")
        self.scale = scale

        self.to_k_ip = nn.CellList(
            [mint.nn.Linear(cross_attention_dim, hidden_size, bias=False) for _ in range(len(num_tokens))]
        )
        self.to_v_ip = nn.CellList(
            [mint.nn.Linear(cross_attention_dim, hidden_size, bias=False) for _ in range(len(num_tokens))]
        )

    def construct(
        self,
        attn: Attention,
        hidden_states: ms.Tensor,
        encoder_hidden_states: Optional[ms.Tensor] = None,
        attention_mask: Optional[ms.Tensor] = None,
        temb: Optional[ms.Tensor] = None,
        scale: float = 1.0,
        ip_adapter_masks: Optional[ms.Tensor] = None,
    ):
        residual = hidden_states

        # separate ip_hidden_states from encoder_hidden_states
        if encoder_hidden_states is not None:
            if isinstance(encoder_hidden_states, tuple):
                encoder_hidden_states, ip_hidden_states = encoder_hidden_states
            else:
                end_pos = encoder_hidden_states.shape[1] - self.num_tokens[0]
                encoder_hidden_states, ip_hidden_states = (
                    encoder_hidden_states[:, :end_pos, :],
                    [encoder_hidden_states[:, end_pos:, :]],
                )
        else:
            ip_hidden_states = None

        if attn.spatial_norm is not None:
            hidden_states = attn.spatial_norm(hidden_states, temb)

        input_ndim = hidden_states.ndim

        if input_ndim == 4:
            batch_size, channel, height, width = hidden_states.shape
            hidden_states = hidden_states.view(batch_size, channel, height * width).swapaxes(1, 2)
        else:
            batch_size, channel, height, width = None, None, None, None

        batch_size, sequence_length, _ = (
            hidden_states.shape if encoder_hidden_states is None else encoder_hidden_states.shape
        )
        attention_mask = attn.prepare_attention_mask(attention_mask, sequence_length, batch_size)

        if attn.group_norm is not None:
            hidden_states = attn.group_norm(hidden_states.swapaxes(1, 2)).swapaxes(1, 2)

        query = attn.to_q(hidden_states)

        if encoder_hidden_states is None:
            encoder_hidden_states = hidden_states
        elif attn.norm_cross:
            encoder_hidden_states = attn.norm_encoder_hidden_states(encoder_hidden_states)

        key = attn.to_k(encoder_hidden_states)
        value = attn.to_v(encoder_hidden_states)

        query = attn.head_to_batch_dim(query)
        key = attn.head_to_batch_dim(key)
        value = attn.head_to_batch_dim(value)

        attention_probs = attn.get_attention_scores(query, key, attention_mask)
        hidden_states = mint.bmm(attention_probs, value)
        hidden_states = attn.batch_to_head_dim(hidden_states)

        if ip_adapter_masks is not None:
            if not isinstance(ip_adapter_masks, List):
                # for backward compatibility, we accept `ip_adapter_mask` as a tensor of shape [num_ip_adapter, 1, height, width]
                ip_adapter_masks = list(ip_adapter_masks.unsqueeze(1))
            if not (len(ip_adapter_masks) == len(self.scale) == len(ip_hidden_states)):
                raise ValueError(
                    f"Length of ip_adapter_masks array ({len(ip_adapter_masks)}) must match "
                    f"length of self.scale array ({len(self.scale)}) and number of ip_hidden_states "
                    f"({len(ip_hidden_states)})"
                )
            else:
                for index, (mask, scale, ip_state) in enumerate(zip(ip_adapter_masks, self.scale, ip_hidden_states)):
                    if mask is None:
                        continue
                    if not isinstance(mask, ms.Tensor) or mask.ndim != 4:
                        raise ValueError(
                            "Each element of the ip_adapter_masks array should be a tensor with shape "
                            "[1, num_images_for_ip_adapter, height, width]."
                            " Please use `IPAdapterMaskProcessor` to preprocess your mask"
                        )
                    if mask.shape[1] != ip_state.shape[1]:
                        raise ValueError(
                            f"Number of masks ({mask.shape[1]}) does not match "
                            f"number of ip images ({ip_state.shape[1]}) at index {index}"
                        )
                    if isinstance(scale, list) and not len(scale) == mask.shape[1]:
                        raise ValueError(
                            f"Number of masks ({mask.shape[1]}) does not match "
                            f"number of scales ({len(scale)}) at index {index}"
                        )
        else:
            ip_adapter_masks = [None] * len(self.scale)

        # for ip-adapter
        for current_ip_hidden_states, scale, to_k_ip, to_v_ip, mask in zip(
            ip_hidden_states, self.scale, self.to_k_ip, self.to_v_ip, ip_adapter_masks
        ):
            skip = False
            if isinstance(scale, list):
                if all(s == 0 for s in scale):
                    skip = True
            elif scale == 0:
                skip = True
            if not skip:
                if mask is not None:
                    if not isinstance(scale, list):
                        scale = [scale] * mask.shape[1]

                    current_num_images = mask.shape[1]
                    for i in range(current_num_images):
                        ip_key = to_k_ip(current_ip_hidden_states[:, i, :, :])
                        ip_value = to_v_ip(current_ip_hidden_states[:, i, :, :])

                        ip_key = attn.head_to_batch_dim(ip_key)
                        ip_value = attn.head_to_batch_dim(ip_value)

                        ip_attention_probs = attn.get_attention_scores(query, ip_key, None)
                        _current_ip_hidden_states = mint.bmm(ip_attention_probs, ip_value)
                        _current_ip_hidden_states = attn.batch_to_head_dim(_current_ip_hidden_states)

                        mask_downsample = IPAdapterMaskProcessor.downsample(
                            mask[:, i, :, :],
                            batch_size,
                            _current_ip_hidden_states.shape[1],
                            _current_ip_hidden_states.shape[2],
                        )

                        mask_downsample = mask_downsample.to(dtype=query.dtype)

                        hidden_states = hidden_states + scale[i] * (_current_ip_hidden_states * mask_downsample)
                else:
                    ip_key = to_k_ip(current_ip_hidden_states)
                    ip_value = to_v_ip(current_ip_hidden_states)

                    ip_key = attn.head_to_batch_dim(ip_key)
                    ip_value = attn.head_to_batch_dim(ip_value)

                    ip_attention_probs = attn.get_attention_scores(query, ip_key, None)
                    current_ip_hidden_states = mint.bmm(ip_attention_probs, ip_value)
                    current_ip_hidden_states = attn.batch_to_head_dim(current_ip_hidden_states)

                    hidden_states = hidden_states + scale * current_ip_hidden_states

        # linear proj
        hidden_states = attn.to_out[0](hidden_states)
        # dropout
        hidden_states = attn.to_out[1](hidden_states)

        if input_ndim == 4:
            hidden_states = hidden_states.swapaxes(-1, -2).reshape(batch_size, channel, height, width)

        if attn.residual_connection:
            hidden_states = hidden_states + residual

        hidden_states = hidden_states / attn.rescale_output_factor

        return hidden_states


class IPAdapterAttnProcessor2_0(nn.Cell):
    r"""
    Attention processor for IP-Adapter for PyTorch 2.0.

    Args:
        hidden_size (`int`):
            The hidden size of the attention layer.
        cross_attention_dim (`int`):
            The number of channels in the `encoder_hidden_states`.
        num_tokens (`int`, `Tuple[int]` or `List[int]`, defaults to `(4,)`):
            The context length of the image features.
        scale (`float` or `List[float]`, defaults to 1.0):
            the weight scale of image prompt.
    """

    def __init__(self, hidden_size, cross_attention_dim=None, num_tokens=(4,), scale=1.0):
        super().__init__()
        self.hidden_size = hidden_size
        self.cross_attention_dim = cross_attention_dim

        if not isinstance(num_tokens, (tuple, list)):
            num_tokens = [num_tokens]
        self.num_tokens = num_tokens

        if not isinstance(scale, list):
            scale = [scale] * len(num_tokens)
        if len(scale) != len(num_tokens):
            raise ValueError("`scale` should be a list of integers with the same length as `num_tokens`.")
        self.scale = scale

        self.to_k_ip = nn.CellList(
            [mint.nn.Linear(cross_attention_dim, hidden_size, bias=False) for _ in range(len(num_tokens))]
        )
        self.to_v_ip = nn.CellList(
            [mint.nn.Linear(cross_attention_dim, hidden_size, bias=False) for _ in range(len(num_tokens))]
        )

    def construct(
        self,
        attn: Attention,
        hidden_states: ms.Tensor,
        encoder_hidden_states: Optional[ms.Tensor] = None,
        attention_mask: Optional[ms.Tensor] = None,
        temb: Optional[ms.Tensor] = None,
        scale: float = 1.0,
        ip_adapter_masks: Optional[ms.Tensor] = None,
    ):
        residual = hidden_states

        # separate ip_hidden_states from encoder_hidden_states
        if encoder_hidden_states is not None:
            if isinstance(encoder_hidden_states, tuple):
                encoder_hidden_states, ip_hidden_states = encoder_hidden_states
            else:
                deprecation_message = (
                    "You have passed a tensor as `encoder_hidden_states`. This is deprecated and will be removed in a future release."
                    " Please make sure to update your script to pass `encoder_hidden_states` as a tuple to suppress this warning."
                )
                deprecate("encoder_hidden_states not a tuple", "1.0.0", deprecation_message, standard_warn=False)
                end_pos = encoder_hidden_states.shape[1] - self.num_tokens[0]
                encoder_hidden_states, ip_hidden_states = (
                    encoder_hidden_states[:, :end_pos, :],
                    [encoder_hidden_states[:, end_pos:, :]],
                )

        if attn.spatial_norm is not None:
            hidden_states = attn.spatial_norm(hidden_states, temb)

        input_ndim = hidden_states.ndim

        if input_ndim == 4:
            batch_size, channel, height, width = hidden_states.shape
            hidden_states = hidden_states.view(batch_size, channel, height * width).transpose(1, 2)

        batch_size, sequence_length, _ = (
            hidden_states.shape if encoder_hidden_states is None else encoder_hidden_states.shape
        )

        if attention_mask is not None:
            attention_mask = attn.prepare_attention_mask(attention_mask, sequence_length, batch_size)
            # scaled_dot_product_attention expects attention_mask shape to be
            # (batch, heads, source_length, target_length)
            attention_mask = attention_mask.view(batch_size, attn.heads, -1, attention_mask.shape[-1])

        if attn.group_norm is not None:
            hidden_states = attn.group_norm(hidden_states.swapaxes(1, 2)).swapaxes(1, 2)

        query = attn.to_q(hidden_states)

        if encoder_hidden_states is None:
            encoder_hidden_states = hidden_states
        elif attn.norm_cross:
            encoder_hidden_states = attn.norm_encoder_hidden_states(encoder_hidden_states)

        key = attn.to_k(encoder_hidden_states)
        value = attn.to_v(encoder_hidden_states)

        inner_dim = key.shape[-1]
        head_dim = inner_dim // attn.heads

        query = query.view(batch_size, -1, attn.heads, head_dim).swapaxes(1, 2)

        key = key.view(batch_size, -1, attn.heads, head_dim).swapaxes(1, 2)
        value = value.view(batch_size, -1, attn.heads, head_dim).swapaxes(1, 2)

        # the output of sdp = (batch, num_heads, seq_len, head_dim)
        # TODO: add support for attn.scale when we move to Torch 2.1
        hidden_states = attn.scaled_dot_product_attention(
            query, key, value, attn_mask=attention_mask, dropout_p=0.0, is_causal=False
        )

        hidden_states = hidden_states.swapaxes(1, 2).reshape(batch_size, -1, attn.heads * head_dim)
        hidden_states = hidden_states.to(query.dtype)

        if ip_adapter_masks is not None:
            if not isinstance(ip_adapter_masks, List):
                # for backward compatibility, we accept `ip_adapter_mask` as a tensor of shape [num_ip_adapter, 1, height, width]
                ip_adapter_masks = list(ip_adapter_masks.unsqueeze(1))
            if not (len(ip_adapter_masks) == len(self.scale) == len(ip_hidden_states)):
                raise ValueError(
                    f"Length of ip_adapter_masks array ({len(ip_adapter_masks)}) must match "
                    f"length of self.scale array ({len(self.scale)}) and number of ip_hidden_states "
                    f"({len(ip_hidden_states)})"
                )
            else:
                for index, (mask, scale, ip_state) in enumerate(zip(ip_adapter_masks, self.scale, ip_hidden_states)):
                    if mask is None:
                        continue
                    if not isinstance(mask, ms.Tensor) or mask.ndim != 4:
                        raise ValueError(
                            "Each element of the ip_adapter_masks array should be a tensor with shape "
                            "[1, num_images_for_ip_adapter, height, width]."
                            " Please use `IPAdapterMaskProcessor` to preprocess your mask"
                        )
                    if mask.shape[1] != ip_state.shape[1]:
                        raise ValueError(
                            f"Number of masks ({mask.shape[1]}) does not match "
                            f"number of ip images ({ip_state.shape[1]}) at index {index}"
                        )
                    if isinstance(scale, list) and not len(scale) == mask.shape[1]:
                        raise ValueError(
                            f"Number of masks ({mask.shape[1]}) does not match "
                            f"number of scales ({len(scale)}) at index {index}"
                        )
        else:
            ip_adapter_masks = [None] * len(self.scale)

        # for ip-adapter
        for current_ip_hidden_states, scale, to_k_ip, to_v_ip, mask in zip(
            ip_hidden_states, self.scale, self.to_k_ip, self.to_v_ip, ip_adapter_masks
        ):
            skip = False
            if isinstance(scale, list):
                if all(s == 0 for s in scale):
                    skip = True
            elif scale == 0:
                skip = True
            if not skip:
                if mask is not None:
                    if not isinstance(scale, list):
                        scale = [scale] * mask.shape[1]

                    current_num_images = mask.shape[1]
                    for i in range(current_num_images):
                        ip_key = to_k_ip(current_ip_hidden_states[:, i, :, :])
                        ip_value = to_v_ip(current_ip_hidden_states[:, i, :, :])

                        ip_key = ip_key.view(batch_size, -1, attn.heads, head_dim).swapaxes(1, 2)
                        ip_value = ip_value.view(batch_size, -1, attn.heads, head_dim).swapaxes(1, 2)

                        # the output of sdp = (batch, num_heads, seq_len, head_dim)
                        # TODO: add support for attn.scale when we move to Torch 2.1
                        _current_ip_hidden_states = attn.scaled_dot_product_attention(
                            query, ip_key, ip_value, attn_mask=None, dropout_p=0.0, is_causal=False
                        )

                        _current_ip_hidden_states = _current_ip_hidden_states.swapaxes(1, 2).reshape(
                            batch_size, -1, attn.heads * head_dim
                        )
                        _current_ip_hidden_states = _current_ip_hidden_states.to(query.dtype)

                        mask_downsample = IPAdapterMaskProcessor.downsample(
                            mask[:, i, :, :],
                            batch_size,
                            _current_ip_hidden_states.shape[1],
                            _current_ip_hidden_states.shape[2],
                        )

                        mask_downsample = mask_downsample.to(dtype=query.dtype)
                        hidden_states = hidden_states + scale[i] * (_current_ip_hidden_states * mask_downsample)
                else:
                    ip_key = to_k_ip(current_ip_hidden_states)
                    ip_value = to_v_ip(current_ip_hidden_states)

                    ip_key = ip_key.view(batch_size, -1, attn.heads, head_dim).swapaxes(1, 2)
                    ip_value = ip_value.view(batch_size, -1, attn.heads, head_dim).swapaxes(1, 2)

                    # the output of sdp = (batch, num_heads, seq_len, head_dim)
                    # TODO: add support for attn.scale when we move to Torch 2.1
                    current_ip_hidden_states = attn.scaled_dot_product_attention(
                        query, ip_key, ip_value, attn_mask=None, dropout_p=0.0, is_causal=False
                    )

                    current_ip_hidden_states = current_ip_hidden_states.swapaxes(1, 2).reshape(
                        batch_size, -1, attn.heads * head_dim
                    )
                    current_ip_hidden_states = current_ip_hidden_states.to(query.dtype)

                    hidden_states = hidden_states + scale * current_ip_hidden_states

        # linear proj
        hidden_states = attn.to_out[0](hidden_states)
        # dropout
        hidden_states = attn.to_out[1](hidden_states)

        if input_ndim == 4:
            hidden_states = hidden_states.swapaxes(-1, -2).reshape(batch_size, channel, height, width)

        if attn.residual_connection:
            hidden_states = hidden_states + residual

        hidden_states = hidden_states / attn.rescale_output_factor

        return hidden_states


class SD3IPAdapterJointAttnProcessor2_0(nn.Cell):
    """
    Attention processor for IP-Adapter used typically in processing the SD3-like self-attention projections, with
    additional image-based information and timestep embeddings.

    Args:
        hidden_size (`int`):
            The number of hidden channels.
        ip_hidden_states_dim (`int`):
            The image feature dimension.
        head_dim (`int`):
            The number of head channels.
        timesteps_emb_dim (`int`, defaults to 1280):
            The number of input channels for timestep embedding.
        scale (`float`, defaults to 0.5):
            IP-Adapter scale.
    """

    def __init__(
        self,
        hidden_size: int,
        ip_hidden_states_dim: int,
        head_dim: int,
        timesteps_emb_dim: int = 1280,
        scale: float = 0.5,
    ):
        super().__init__()

        # To prevent circular import
        from .normalization import AdaLayerNorm, RMSNorm

        self.norm_ip = AdaLayerNorm(timesteps_emb_dim, output_dim=ip_hidden_states_dim * 2, norm_eps=1e-6, chunk_dim=1)
        self.to_k_ip = mint.nn.Linear(ip_hidden_states_dim, hidden_size, bias=False)
        self.to_v_ip = mint.nn.Linear(ip_hidden_states_dim, hidden_size, bias=False)
        self.norm_q = RMSNorm(head_dim, 1e-6)
        self.norm_k = RMSNorm(head_dim, 1e-6)
        self.norm_ip_k = RMSNorm(head_dim, 1e-6)
        self.scale = scale

    def construct(
        self,
        attn: Attention,
        hidden_states: ms.Tensor,
        encoder_hidden_states: ms.Tensor = None,
        attention_mask: Optional[ms.Tensor] = None,
        ip_hidden_states: ms.Tensor = None,
        temb: ms.Tensor = None,
    ) -> ms.Tensor:
        """
        Perform the attention computation, integrating image features (if provided) and timestep embeddings.

        If `ip_hidden_states` is `None`, this is equivalent to using JointAttnProcessor2_0.

        Args:
            attn (`Attention`):
                Attention instance.
            hidden_states (`ms.Tensor`):
                Input `hidden_states`.
            encoder_hidden_states (`ms.Tensor`, *optional*):
                The encoder hidden states.
            attention_mask (`ms.Tensor`, *optional*):
                Attention mask.
            ip_hidden_states (`ms.Tensor`, *optional*):
                Image embeddings.
            temb (`ms.Tensor`, *optional*):
                Timestep embeddings.

        Returns:
            `ms.Tensor`: Output hidden states.
        """
        residual = hidden_states

        batch_size = hidden_states.shape[0]

        # `sample` projections.
        query = attn.to_q(hidden_states)
        key = attn.to_k(hidden_states)
        value = attn.to_v(hidden_states)

        inner_dim = key.shape[-1]
        head_dim = inner_dim // attn.heads

        query = query.view(batch_size, -1, attn.heads, head_dim).swapaxes(1, 2)
        key = key.view(batch_size, -1, attn.heads, head_dim).swapaxes(1, 2)
        value = value.view(batch_size, -1, attn.heads, head_dim).swapaxes(1, 2)
        img_query = query
        img_key = key
        img_value = value

        if attn.norm_q is not None:
            query = attn.norm_q(query)
        if attn.norm_k is not None:
            key = attn.norm_k(key)

        # `context` projections.
        if encoder_hidden_states is not None:
            encoder_hidden_states_query_proj = attn.add_q_proj(encoder_hidden_states)
            encoder_hidden_states_key_proj = attn.add_k_proj(encoder_hidden_states)
            encoder_hidden_states_value_proj = attn.add_v_proj(encoder_hidden_states)

            encoder_hidden_states_query_proj = encoder_hidden_states_query_proj.view(
                batch_size, -1, attn.heads, head_dim
            ).swapaxes(1, 2)
            encoder_hidden_states_key_proj = encoder_hidden_states_key_proj.view(
                batch_size, -1, attn.heads, head_dim
            ).swapaxes(1, 2)
            encoder_hidden_states_value_proj = encoder_hidden_states_value_proj.view(
                batch_size, -1, attn.heads, head_dim
            ).swapaxes(1, 2)

            if attn.norm_added_q is not None:
                encoder_hidden_states_query_proj = attn.norm_added_q(encoder_hidden_states_query_proj)
            if attn.norm_added_k is not None:
                encoder_hidden_states_key_proj = attn.norm_added_k(encoder_hidden_states_key_proj)

            query = mint.cat([query, encoder_hidden_states_query_proj], dim=2)
            key = mint.cat([key, encoder_hidden_states_key_proj], dim=2)
            value = mint.cat([value, encoder_hidden_states_value_proj], dim=2)

        hidden_states = attn.scaled_dot_product_attention(query, key, value, dropout_p=0.0, is_causal=False)
        hidden_states = hidden_states.swapaxes(1, 2).reshape(batch_size, -1, attn.heads * head_dim)
        hidden_states = hidden_states.to(query.dtype)

        if encoder_hidden_states is not None:
            # Split the attention outputs.
            hidden_states, encoder_hidden_states = (
                hidden_states[:, : residual.shape[1]],
                hidden_states[:, residual.shape[1] :],
            )
            if not attn.context_pre_only:
                encoder_hidden_states = attn.to_add_out(encoder_hidden_states)

        # IP Adapter
        if self.scale != 0 and ip_hidden_states is not None:
            # Norm image features
            norm_ip_hidden_states = self.norm_ip(ip_hidden_states, temb=temb)

            # To k and v
            ip_key = self.to_k_ip(norm_ip_hidden_states)
            ip_value = self.to_v_ip(norm_ip_hidden_states)

            # Reshape
            ip_key = ip_key.view(batch_size, -1, attn.heads, head_dim).swapaxes(1, 2)
            ip_value = ip_value.view(batch_size, -1, attn.heads, head_dim).swapaxes(1, 2)

            # Norm
            query = self.norm_q(img_query)
            img_key = self.norm_k(img_key)
            ip_key = self.norm_ip_k(ip_key)

            # cat img
            key = mint.cat([img_key, ip_key], dim=2)
            value = mint.cat([img_value, ip_value], dim=2)

            ip_hidden_states = attn.scaled_dot_product_attention(query, key, value, dropout_p=0.0, is_causal=False)
            ip_hidden_states = ip_hidden_states.swapaxes(1, 2).view(batch_size, -1, attn.heads * head_dim)
            ip_hidden_states = ip_hidden_states.to(query.dtype)

            hidden_states = hidden_states + ip_hidden_states * self.scale

        # linear proj
        hidden_states = attn.to_out[0](hidden_states)
        # dropout
        hidden_states = attn.to_out[1](hidden_states)

        if encoder_hidden_states is not None:
            return hidden_states, encoder_hidden_states
        else:
            return hidden_states


@ms.jit_class
class PAGHunyuanAttnProcessor2_0:
    r"""
    Processor for implementing scaled dot-product attention (enabled by default if you're using PyTorch 2.0). This is
    used in the HunyuanDiT model. It applies a normalization layer and rotary embedding on query and key vector. This
    variant of the processor employs [Pertubed Attention Guidance](https://arxiv.org/abs/2403.17377).
    """

    def __init__(self):
        # move importing from __call__ to __init__ as it is not supported in construct()
        from .embeddings import apply_rotary_emb

        self.apply_rotary_emb = apply_rotary_emb

    def __call__(
        self,
        attn: Attention,
        hidden_states: ms.Tensor,
        encoder_hidden_states: Optional[ms.Tensor] = None,
        attention_mask: Optional[ms.Tensor] = None,
        temb: Optional[ms.Tensor] = None,
        image_rotary_emb: Optional[ms.Tensor] = None,
    ) -> ms.Tensor:
        residual = hidden_states
        if attn.spatial_norm is not None:
            hidden_states = attn.spatial_norm(hidden_states, temb)

        input_ndim = hidden_states.ndim

        if input_ndim == 4:
            batch_size, channel, height, width = hidden_states.shape
            hidden_states = hidden_states.view(batch_size, channel, height * width).swapaxes(1, 2)
        else:
            batch_size, channel, height, width = None, None, None, None

        # chunk
        hidden_states_org, hidden_states_ptb = hidden_states.chunk(2)

        # 1. Original Path
        batch_size, sequence_length, _ = (
            hidden_states_org.shape if encoder_hidden_states is None else encoder_hidden_states.shape
        )

        if attention_mask is not None:
            attention_mask = attn.prepare_attention_mask(attention_mask, sequence_length, batch_size)
            # scaled_dot_product_attention expects attention_mask shape to be
            # (batch, heads, source_length, target_length)
            attention_mask = attention_mask.view(batch_size, attn.heads, -1, attention_mask.shape[-1])

        if attn.group_norm is not None:
            hidden_states_org = attn.group_norm(hidden_states_org.swapaxes(1, 2)).swapaxes(1, 2)

        query = attn.to_q(hidden_states_org)

        if encoder_hidden_states is None:
            encoder_hidden_states = hidden_states_org
        elif attn.norm_cross:
            encoder_hidden_states = attn.norm_encoder_hidden_states(encoder_hidden_states)

        key = attn.to_k(encoder_hidden_states)
        value = attn.to_v(encoder_hidden_states)

        inner_dim = key.shape[-1]
        head_dim = inner_dim // attn.heads

        query = query.view(batch_size, -1, attn.heads, head_dim).swapaxes(1, 2)

        key = key.view(batch_size, -1, attn.heads, head_dim).swapaxes(1, 2)
        value = value.view(batch_size, -1, attn.heads, head_dim).swapaxes(1, 2)

        if attn.norm_q is not None:
            query = attn.norm_q(query)
        if attn.norm_k is not None:
            key = attn.norm_k(key)

        # Apply RoPE if needed
        if image_rotary_emb is not None:
            query = self.apply_rotary_emb(query, image_rotary_emb)
            if not attn.is_cross_attention:
                key = self.apply_rotary_emb(key, image_rotary_emb)

        # the output of sdp = (batch, num_heads, seq_len, head_dim)
        # TODO: add support for attn.scale when we move to Torch 2.1
        hidden_states_org = attn.scaled_dot_product_attention(
            query, key, value, attn_mask=attention_mask, dropout_p=0.0, is_causal=False
        )

        hidden_states_org = hidden_states_org.swapaxes(1, 2).reshape(batch_size, -1, attn.heads * head_dim)
        hidden_states_org = hidden_states_org.to(query.dtype)

        # linear proj
        hidden_states_org = attn.to_out[0](hidden_states_org)
        # dropout
        hidden_states_org = attn.to_out[1](hidden_states_org)

        if input_ndim == 4:
            hidden_states_org = hidden_states_org.swapaxes(-1, -2).reshape(batch_size, channel, height, width)

        # 2. Perturbed Path
        if attn.group_norm is not None:
            hidden_states_ptb = attn.group_norm(hidden_states_ptb.swapaxes(1, 2)).swapaxes(1, 2)

        hidden_states_ptb = attn.to_v(hidden_states_ptb)
        hidden_states_ptb = hidden_states_ptb.to(query.dtype)

        # linear proj
        hidden_states_ptb = attn.to_out[0](hidden_states_ptb)
        # dropout
        hidden_states_ptb = attn.to_out[1](hidden_states_ptb)

        if input_ndim == 4:
            hidden_states_ptb = hidden_states_ptb.swapaxes(-1, -2).reshape(batch_size, channel, height, width)

        # cat
        hidden_states = mint.cat([hidden_states_org, hidden_states_ptb])

        if attn.residual_connection:
            hidden_states = hidden_states + residual

        hidden_states = hidden_states / attn.rescale_output_factor

        return hidden_states


@ms.jit_class
class PAGCFGHunyuanAttnProcessor2_0:
    r"""
    Processor for implementing scaled dot-product attention (enabled by default if you're using PyTorch 2.0). This is
    used in the HunyuanDiT model. It applies a normalization layer and rotary embedding on query and key vector. This
    variant of the processor employs [Pertubed Attention Guidance](https://arxiv.org/abs/2403.17377).
    """

    def __init__(self):
        # move importing from __call__ to __init__ as it is not supported in construct()
        from .embeddings import apply_rotary_emb

        self.apply_rotary_emb = apply_rotary_emb

    def __call__(
        self,
        attn: Attention,
        hidden_states: ms.Tensor,
        encoder_hidden_states: Optional[ms.Tensor] = None,
        attention_mask: Optional[ms.Tensor] = None,
        temb: Optional[ms.Tensor] = None,
        image_rotary_emb: Optional[ms.Tensor] = None,
    ) -> ms.Tensor:
        residual = hidden_states
        if attn.spatial_norm is not None:
            hidden_states = attn.spatial_norm(hidden_states, temb)

        input_ndim = hidden_states.ndim

        if input_ndim == 4:
            batch_size, channel, height, width = hidden_states.shape
            hidden_states = hidden_states.view(batch_size, channel, height * width).swapaxes(1, 2)
        else:
            batch_size, channel, height, width = None, None, None, None

        # chunk
        hidden_states_uncond, hidden_states_org, hidden_states_ptb = hidden_states.chunk(3)
        hidden_states_org = mint.cat([hidden_states_uncond, hidden_states_org])

        # 1. Original Path
        batch_size, sequence_length, _ = (
            hidden_states_org.shape if encoder_hidden_states is None else encoder_hidden_states.shape
        )

        if attention_mask is not None:
            attention_mask = attn.prepare_attention_mask(attention_mask, sequence_length, batch_size)
            # scaled_dot_product_attention expects attention_mask shape to be
            # (batch, heads, source_length, target_length)
            attention_mask = attention_mask.view(batch_size, attn.heads, -1, attention_mask.shape[-1])

        if attn.group_norm is not None:
            hidden_states_org = attn.group_norm(hidden_states_org.swapaxes(1, 2)).swapaxes(1, 2)

        query = attn.to_q(hidden_states_org)

        if encoder_hidden_states is None:
            encoder_hidden_states = hidden_states_org
        elif attn.norm_cross:
            encoder_hidden_states = attn.norm_encoder_hidden_states(encoder_hidden_states)

        key = attn.to_k(encoder_hidden_states)
        value = attn.to_v(encoder_hidden_states)

        inner_dim = key.shape[-1]
        head_dim = inner_dim // attn.heads

        query = query.view(batch_size, -1, attn.heads, head_dim).swapaxes(1, 2)

        key = key.view(batch_size, -1, attn.heads, head_dim).swapaxes(1, 2)
        value = value.view(batch_size, -1, attn.heads, head_dim).swapaxes(1, 2)

        if attn.norm_q is not None:
            query = attn.norm_q(query)
        if attn.norm_k is not None:
            key = attn.norm_k(key)

        # Apply RoPE if needed
        if image_rotary_emb is not None:
            query = self.apply_rotary_emb(query, image_rotary_emb)
            if not attn.is_cross_attention:
                key = self.apply_rotary_emb(key, image_rotary_emb)

        # the output of sdp = (batch, num_heads, seq_len, head_dim)
        # TODO: add support for attn.scale when we move to Torch 2.1
        hidden_states_org = attn.scaled_dot_product_attention(
            query, key, value, attn_mask=attention_mask, dropout_p=0.0, is_causal=False
        )

        hidden_states_org = hidden_states_org.swapaxes(1, 2).reshape(batch_size, -1, attn.heads * head_dim)
        hidden_states_org = hidden_states_org.to(query.dtype)

        # linear proj
        hidden_states_org = attn.to_out[0](hidden_states_org)
        # dropout
        hidden_states_org = attn.to_out[1](hidden_states_org)

        if input_ndim == 4:
            hidden_states_org = hidden_states_org.swapaxes(-1, -2).reshape(batch_size, channel, height, width)

        # 2. Perturbed Path
        if attn.group_norm is not None:
            hidden_states_ptb = attn.group_norm(hidden_states_ptb.swapaxes(1, 2)).swapaxes(1, 2)

        hidden_states_ptb = attn.to_v(hidden_states_ptb)
        hidden_states_ptb = hidden_states_ptb.to(query.dtype)

        # linear proj
        hidden_states_ptb = attn.to_out[0](hidden_states_ptb)
        # dropout
        hidden_states_ptb = attn.to_out[1](hidden_states_ptb)

        if input_ndim == 4:
            hidden_states_ptb = hidden_states_ptb.swapaxes(-1, -2).reshape(batch_size, channel, height, width)

        # cat
        hidden_states = mint.cat([hidden_states_org, hidden_states_ptb])

        if attn.residual_connection:
            hidden_states = hidden_states + residual

        hidden_states = hidden_states / attn.rescale_output_factor

        return hidden_states


@ms.jit_class
class LuminaAttnProcessor2_0:
    r"""
    Processor for implementing scaled dot-product attention (enabled by default if you're using PyTorch 2.0). This is
    used in the LuminaNextDiT model. It applies a s normalization layer and rotary embedding on query and key vector.
    """

    def __init__(self):
        from .embeddings import apply_rotary_emb

        self.apply_rotary_emb = apply_rotary_emb

    def __call__(
        self,
        attn: Attention,
        hidden_states: ms.Tensor,
        encoder_hidden_states: ms.Tensor,
        attention_mask: Optional[ms.Tensor] = None,
        query_rotary_emb: Optional[ms.Tensor] = None,
        key_rotary_emb: Optional[ms.Tensor] = None,
        base_sequence_length: Optional[int] = None,
    ) -> ms.Tensor:
        input_ndim = hidden_states.ndim

        if input_ndim == 4:
            batch_size, channel, height, width = hidden_states.shape
            hidden_states = hidden_states.view(batch_size, channel, height * width).swapaxes(1, 2)
        else:
            batch_size, channel, height, width = None, None, None, None

        batch_size, sequence_length, _ = hidden_states.shape

        # Get Query-Key-Value Pair
        query = attn.to_q(hidden_states)
        key = attn.to_k(encoder_hidden_states)
        value = attn.to_v(encoder_hidden_states)

        query_dim = query.shape[-1]
        inner_dim = key.shape[-1]
        head_dim = query_dim // attn.heads
        dtype = query.dtype

        # Get key-value heads
        kv_heads = inner_dim // head_dim

        # Apply Query-Key Norm if needed
        if attn.norm_q is not None:
            query = attn.norm_q(query)
        if attn.norm_k is not None:
            key = attn.norm_k(key)

        query = query.view(batch_size, -1, attn.heads, head_dim)

        key = key.view(batch_size, -1, kv_heads, head_dim)
        value = value.view(batch_size, -1, kv_heads, head_dim)

        # Apply RoPE if needed
        if query_rotary_emb is not None:
            query = self.apply_rotary_emb(query, query_rotary_emb, use_real=False)
        if key_rotary_emb is not None:
            key = self.apply_rotary_emb(key, key_rotary_emb, use_real=False)

        query, key = query.to(dtype), key.to(dtype)

        softmax_scale = None
        # Apply proportional attention if true
        if key_rotary_emb is not None:
            if base_sequence_length is not None:
                softmax_scale = math.sqrt(math.log(sequence_length, base_sequence_length)) * attn.scale
            else:
                softmax_scale = attn.scale

        # perform Grouped-qurey Attention (GQA)
        n_rep = attn.heads // kv_heads
        if n_rep >= 1:
            key = key.unsqueeze(3).tile((1, 1, 1, n_rep, 1)).flatten(start_dim=2, end_dim=3)
            value = value.unsqueeze(3).tile((1, 1, 1, n_rep, 1)).flatten(start_dim=2, end_dim=3)

        # scaled_dot_product_attention expects attention_mask shape to be
        # (batch, heads, source_length, target_length)
        target_length = attention_mask.shape[-1]
        attention_mask = attention_mask.bool().view(batch_size, 1, 1, -1)
        attention_mask = attention_mask.broadcast_to((batch_size, attn.heads, sequence_length, target_length))

        query = query.swapaxes(1, 2)
        key = key.swapaxes(1, 2)
        value = value.swapaxes(1, 2)

        # the output of sdp = (batch, num_heads, seq_len, head_dim)
        # TODO: add support for attn.scale when we move to Torch 2.1
        hidden_states = attn.scaled_dot_product_attention(
            query, key, value, attn_mask=attention_mask, scale=softmax_scale
        )

        hidden_states = hidden_states.swapaxes(1, 2).to(dtype)

        return hidden_states


@ms.jit_class
class FusedAttnProcessor2_0:
    r"""
    Processor for implementing scaled dot-product attention (enabled by default if you're using PyTorch 2.0). It uses
    fused projection layers. For self-attention modules, all projection matrices (i.e., query, key, value) are fused.
    For cross-attention modules, key and value projection matrices are fused.

    <Tip warning={true}>

    This API is currently 🧪 experimental in nature and can change in future.

    </Tip>
    """

    def __call__(
        self,
        attn: Attention,
        hidden_states: ms.Tensor,
        encoder_hidden_states: Optional[ms.Tensor] = None,
        attention_mask: Optional[ms.Tensor] = None,
        temb: Optional[ms.Tensor] = None,
    ) -> ms.Tensor:
        residual = hidden_states
        if attn.spatial_norm is not None:
            hidden_states = attn.spatial_norm(hidden_states, temb)

        input_ndim = hidden_states.ndim

        if input_ndim == 4:
            batch_size, channel, height, width = hidden_states.shape
            hidden_states = hidden_states.view(batch_size, channel, height * width).swapaxes(1, 2)
        else:
            batch_size, channel, height, width = None, None, None, None

        batch_size, sequence_length, _ = (
            hidden_states.shape if encoder_hidden_states is None else encoder_hidden_states.shape
        )

        if attention_mask is not None:
            attention_mask = attn.prepare_attention_mask(attention_mask, sequence_length, batch_size)
            # scaled_dot_product_attention expects attention_mask shape to be
            # (batch, heads, source_length, target_length)
            attention_mask = attention_mask.view(batch_size, attn.heads, -1, attention_mask.shape[-1])

        if attn.group_norm is not None:
            hidden_states = attn.group_norm(hidden_states.swapaxes(1, 2)).swapaxes(1, 2)

        if encoder_hidden_states is None:
            qkv = attn.to_qkv(hidden_states)
            split_size = qkv.shape[-1] // 3
            query, key, value = mint.split(qkv, split_size, dim=-1)
        else:
            if attn.norm_cross:
                encoder_hidden_states = attn.norm_encoder_hidden_states(encoder_hidden_states)
            query = attn.to_q(hidden_states)

            kv = attn.to_kv(encoder_hidden_states)
            split_size = kv.shape[-1] // 2
            key, value = mint.split(kv, split_size, dim=-1)

        inner_dim = key.shape[-1]
        head_dim = inner_dim // attn.heads

        query = query.view(batch_size, -1, attn.heads, head_dim).swapaxes(1, 2)
        key = key.view(batch_size, -1, attn.heads, head_dim).swapaxes(1, 2)
        value = value.view(batch_size, -1, attn.heads, head_dim).swapaxes(1, 2)

        if attn.norm_q is not None:
            query = attn.norm_q(query)
        if attn.norm_k is not None:
            key = attn.norm_k(key)

        # the output of sdp = (batch, num_heads, seq_len, head_dim)
        # TODO: add support for attn.scale when we move to Torch 2.1
        hidden_states = attn.scaled_dot_product_attention(
            query, key, value, attn_mask=attention_mask, dropout_p=0.0, is_causal=False
        )

        hidden_states = hidden_states.swapaxes(1, 2).reshape(batch_size, -1, attn.heads * head_dim)
        hidden_states = hidden_states.to(query.dtype)

        # linear proj
        hidden_states = attn.to_out[0](hidden_states)
        # dropout
        hidden_states = attn.to_out[1](hidden_states)

        if input_ndim == 4:
            hidden_states = hidden_states.swapaxes(-1, -2).reshape(batch_size, channel, height, width)

        if attn.residual_connection:
            hidden_states = hidden_states + residual

        hidden_states = hidden_states / attn.rescale_output_factor

        return hidden_states


@ms.jit_class
class PAGIdentitySelfAttnProcessor2_0:
    r"""
    Processor for implementing PAG using scaled dot-product attention (enabled by default if you're using PyTorch 2.0).
    PAG reference: https://arxiv.org/abs/2403.17377
    """

    def __call__(
        self,
        attn: Attention,
        hidden_states: ms.Tensor,
        encoder_hidden_states: Optional[ms.Tensor] = None,
        attention_mask: Optional[ms.Tensor] = None,
        temb: Optional[ms.Tensor] = None,
    ) -> ms.Tensor:
        residual = hidden_states
        if attn.spatial_norm is not None:
            hidden_states = attn.spatial_norm(hidden_states, temb)

        input_ndim = hidden_states.ndim
        if input_ndim == 4:
            batch_size, channel, height, width = hidden_states.shape
            hidden_states = hidden_states.view(batch_size, channel, height * width).swapaxes(1, 2)
        else:
            batch_size, channel, height, width = None, None, None, None

        # chunk
        hidden_states_org, hidden_states_ptb = hidden_states.chunk(2)

        # original path
        batch_size, sequence_length, _ = hidden_states_org.shape

        if attention_mask is not None:
            attention_mask = attn.prepare_attention_mask(attention_mask, sequence_length, batch_size)
            # scaled_dot_product_attention expects attention_mask shape to be
            # (batch, heads, source_length, target_length)
            attention_mask = attention_mask.view(batch_size, attn.heads, -1, attention_mask.shape[-1])

        if attn.group_norm is not None:
            hidden_states_org = attn.group_norm(hidden_states_org.swapaxes(1, 2)).swapaxes(1, 2)

        query = attn.to_q(hidden_states_org)
        key = attn.to_k(hidden_states_org)
        value = attn.to_v(hidden_states_org)

        inner_dim = key.shape[-1]
        head_dim = inner_dim // attn.heads

        query = query.view(batch_size, -1, attn.heads, head_dim).swapaxes(1, 2)
        key = key.view(batch_size, -1, attn.heads, head_dim).swapaxes(1, 2)
        value = value.view(batch_size, -1, attn.heads, head_dim).swapaxes(1, 2)

        # the output of sdp = (batch, num_heads, seq_len, head_dim)
        # TODO: add support for attn.scale when we move to Torch 2.1
        hidden_states_org = attn.scaled_dot_product_attention(
            query, key, value, attn_mask=attention_mask, dropout_p=0.0, is_causal=False
        )
        hidden_states_org = hidden_states_org.swapaxes(1, 2).reshape(batch_size, -1, attn.heads * head_dim)
        hidden_states_org = hidden_states_org.to(query.dtype)

        # linear proj
        hidden_states_org = attn.to_out[0](hidden_states_org)
        # dropout
        hidden_states_org = attn.to_out[1](hidden_states_org)

        if input_ndim == 4:
            hidden_states_org = hidden_states_org.swapaxes(-1, -2).reshape(batch_size, channel, height, width)

        # perturbed path (identity attention)
        batch_size, sequence_length, _ = hidden_states_ptb.shape

        if attn.group_norm is not None:
            hidden_states_ptb = attn.group_norm(hidden_states_ptb.swapaxes(1, 2)).swapaxes(1, 2)

        hidden_states_ptb = attn.to_v(hidden_states_ptb)
        hidden_states_ptb = hidden_states_ptb.to(query.dtype)

        # linear proj
        hidden_states_ptb = attn.to_out[0](hidden_states_ptb)
        # dropout
        hidden_states_ptb = attn.to_out[1](hidden_states_ptb)

        if input_ndim == 4:
            hidden_states_ptb = hidden_states_ptb.swapaxes(-1, -2).reshape(batch_size, channel, height, width)

        # cat
        hidden_states = mint.cat([hidden_states_org, hidden_states_ptb])

        if attn.residual_connection:
            hidden_states = hidden_states + residual

        hidden_states = hidden_states / attn.rescale_output_factor

        return hidden_states


@ms.jit_class
class PAGCFGIdentitySelfAttnProcessor2_0:
    r"""
    Processor for implementing PAG using scaled dot-product attention (enabled by default if you're using PyTorch 2.0).
    PAG reference: https://arxiv.org/abs/2403.17377
    """

    def __call__(
        self,
        attn: Attention,
        hidden_states: ms.Tensor,
        encoder_hidden_states: Optional[ms.Tensor] = None,
        attention_mask: Optional[ms.Tensor] = None,
        temb: Optional[ms.Tensor] = None,
    ) -> ms.Tensor:
        residual = hidden_states
        if attn.spatial_norm is not None:
            hidden_states = attn.spatial_norm(hidden_states, temb)

        input_ndim = hidden_states.ndim
        if input_ndim == 4:
            batch_size, channel, height, width = hidden_states.shape
            hidden_states = hidden_states.view(batch_size, channel, height * width).swapaxes(1, 2)
        else:
            batch_size, channel, height, width = None, None, None, None

        # chunk
        hidden_states_uncond, hidden_states_org, hidden_states_ptb = hidden_states.chunk(3)
        hidden_states_org = mint.cat([hidden_states_uncond, hidden_states_org])

        # original path
        batch_size, sequence_length, _ = hidden_states_org.shape

        if attention_mask is not None:
            attention_mask = attn.prepare_attention_mask(attention_mask, sequence_length, batch_size)
            # scaled_dot_product_attention expects attention_mask shape to be
            # (batch, heads, source_length, target_length)
            attention_mask = attention_mask.view(batch_size, attn.heads, -1, attention_mask.shape[-1])

        if attn.group_norm is not None:
            hidden_states_org = attn.group_norm(hidden_states_org.swapaxes(1, 2)).swapaxes(1, 2)

        query = attn.to_q(hidden_states_org)
        key = attn.to_k(hidden_states_org)
        value = attn.to_v(hidden_states_org)

        inner_dim = key.shape[-1]
        head_dim = inner_dim // attn.heads

        query = query.view(batch_size, -1, attn.heads, head_dim).swapaxes(1, 2)
        key = key.view(batch_size, -1, attn.heads, head_dim).swapaxes(1, 2)
        value = value.view(batch_size, -1, attn.heads, head_dim).swapaxes(1, 2)

        # the output of sdp = (batch, num_heads, seq_len, head_dim)
        # TODO: add support for attn.scale when we move to Torch 2.1
        hidden_states_org = attn.scaled_dot_product_attention(
            query, key, value, attn_mask=attention_mask, dropout_p=0.0, is_causal=False
        )

        hidden_states_org = hidden_states_org.swapaxes(1, 2).reshape(batch_size, -1, attn.heads * head_dim)
        hidden_states_org = hidden_states_org.to(query.dtype)

        # linear proj
        hidden_states_org = attn.to_out[0](hidden_states_org)
        # dropout
        hidden_states_org = attn.to_out[1](hidden_states_org)

        if input_ndim == 4:
            hidden_states_org = hidden_states_org.swapaxes(-1, -2).reshape(batch_size, channel, height, width)

        # perturbed path (identity attention)
        batch_size, sequence_length, _ = hidden_states_ptb.shape

        if attn.group_norm is not None:
            hidden_states_ptb = attn.group_norm(hidden_states_ptb.swapaxes(1, 2)).swapaxes(1, 2)

        value = attn.to_v(hidden_states_ptb)
        hidden_states_ptb = value
        hidden_states_ptb = hidden_states_ptb.to(query.dtype)

        # linear proj
        hidden_states_ptb = attn.to_out[0](hidden_states_ptb)
        # dropout
        hidden_states_ptb = attn.to_out[1](hidden_states_ptb)

        if input_ndim == 4:
            hidden_states_ptb = hidden_states_ptb.swapaxes(-1, -2).reshape(batch_size, channel, height, width)

        # cat
        hidden_states = mint.cat([hidden_states_org, hidden_states_ptb])

        if attn.residual_connection:
            hidden_states = hidden_states + residual

        hidden_states = hidden_states / attn.rescale_output_factor

        return hidden_states


@ms.jit_class
class SanaMultiscaleAttnProcessor2_0:
    r"""
    Processor for implementing multiscale quadratic attention.
    """

    def __call__(self, attn: SanaMultiscaleLinearAttention, hidden_states: ms.Tensor) -> ms.Tensor:
        height, width = hidden_states.shape[-2:]
        if height * width > attn.attention_head_dim:
            use_linear_attention = True
        else:
            use_linear_attention = False

        residual = hidden_states

        batch_size, _, height, width = list(hidden_states.shape)
        original_dtype = hidden_states.dtype

        hidden_states = hidden_states.movedim(1, -1)
        query = attn.to_q(hidden_states)
        key = attn.to_k(hidden_states)
        value = attn.to_v(hidden_states)
        hidden_states = mint.cat([query, key, value], dim=3)
        hidden_states = hidden_states.movedim(-1, 1)

        multi_scale_qkv = [hidden_states]
        for block in attn.to_qkv_multiscale:
            multi_scale_qkv.append(block(hidden_states))

        hidden_states = mint.cat(multi_scale_qkv, dim=1)

        if use_linear_attention:
            # for linear attention upcast hidden_states to float32
            hidden_states = hidden_states.to(dtype=ms.float32)

        hidden_states = hidden_states.reshape(batch_size, -1, 3 * attn.attention_head_dim, height * width)

        query, key, value = hidden_states.chunk(3, axis=2)
        query = attn.nonlinearity(query)
        key = attn.nonlinearity(key)

        if use_linear_attention:
            hidden_states = attn.apply_linear_attention(query, key, value)
            hidden_states = hidden_states.to(dtype=original_dtype)
        else:
            hidden_states = attn.apply_quadratic_attention(query, key, value)

        hidden_states = mint.reshape(hidden_states, (batch_size, -1, height, width))
        hidden_states = attn.to_out(hidden_states.movedim(1, -1)).movedim(-1, 1)

        if attn.norm_type == "rms_norm":
            hidden_states = attn.norm_out(hidden_states.movedim(1, -1)).movedim(-1, 1)
        else:
            hidden_states = attn.norm_out(hidden_states)

        if attn.residual_connection:
            hidden_states = hidden_states + residual

        return hidden_states


@ms.jit_class
class FluxSingleAttnProcessor2_0(FluxAttnProcessor2_0):
    r"""
    Processor for implementing scaled dot-product attention (enabled by default if you're using PyTorch 2.0).
    """

    def __init__(self):
        deprecation_message = "`FluxSingleAttnProcessor2_0` is deprecated and will be removed in a future version. Please use `FluxAttnProcessor2_0` instead."
        deprecate("FluxSingleAttnProcessor2_0", "0.32.0", deprecation_message)
        super().__init__()


@ms.jit_class
class SanaLinearAttnProcessor2_0:
    r"""
    Processor for implementing scaled dot-product linear attention.
    """

    def __call__(
        self,
        attn: Attention,
        hidden_states: ms.Tensor,
        encoder_hidden_states: Optional[ms.Tensor] = None,
        attention_mask: Optional[ms.Tensor] = None,
    ) -> ms.Tensor:
        original_dtype = hidden_states.dtype

        if encoder_hidden_states is None:
            encoder_hidden_states = hidden_states

        query = attn.to_q(hidden_states)
        key = attn.to_k(encoder_hidden_states)
        value = attn.to_v(encoder_hidden_states)

        if attn.norm_q is not None:
            query = attn.norm_q(query)
        if attn.norm_k is not None:
            key = attn.norm_k(key)

<<<<<<< HEAD
        # query = query.transpose(1, 2).unflatten(1, (attn.heads, -1))
        # key = key.transpose(1, 2).unflatten(1, (attn.heads, -1)).transpose(2, 3)
        # value = value.transpose(1, 2).unflatten(1, (attn.heads, -1))
=======
>>>>>>> 1a419582
        query = query.swapaxes(1, 2)
        query = query.reshape(query.shape[0], attn.heads, -1, *query.shape[2:])
        key = key.swapaxes(1, 2)
        key = key.reshape(key.shape[0], attn.heads, -1, *key.shape[2:]).swapaxes(2, 3)
        value = value.swapaxes(1, 2)
        value = value.reshape(value.shape[0], attn.heads, -1, *value.shape[2:])

        query = mint.nn.functional.relu(query)
        key = mint.nn.functional.relu(key)

        query, key, value = query.float(), key.float(), value.float()

<<<<<<< HEAD
        value = F.pad(value, (0, 0, 0, 1), mode="constant", value=1.0)
=======
        value = pad(value, (0, 0, 0, 1), mode="constant", value=1.0)
>>>>>>> 1a419582
        scores = mint.matmul(value, key)
        hidden_states = mint.matmul(scores, query)

        hidden_states = hidden_states[:, :, :-1] / (hidden_states[:, :, -1:] + 1e-15)
        hidden_states = hidden_states.flatten(start_dim=1, end_dim=2).swapaxes(1, 2)
        hidden_states = hidden_states.to(original_dtype)

        hidden_states = attn.to_out[0](hidden_states)
        hidden_states = attn.to_out[1](hidden_states)

        if original_dtype == ms.float16:
            hidden_states = hidden_states.clip(-65504, 65504)

        return hidden_states


@ms.jit_class
class PAGCFGSanaLinearAttnProcessor2_0:
    r"""
    Processor for implementing scaled dot-product linear attention.
    """

    def __call__(
        self,
        attn: Attention,
        hidden_states: ms.Tensor,
        encoder_hidden_states: Optional[ms.Tensor] = None,
        attention_mask: Optional[ms.Tensor] = None,
    ) -> ms.Tensor:
        original_dtype = hidden_states.dtype

        hidden_states_uncond, hidden_states_org, hidden_states_ptb = hidden_states.chunk(3)
        hidden_states_org = mint.cat([hidden_states_uncond, hidden_states_org])

        query = attn.to_q(hidden_states_org)
        key = attn.to_k(hidden_states_org)
        value = attn.to_v(hidden_states_org)

        query = query.swapaxes(1, 2)
        query = query.reshape(query.shape[0], attn.heads, -1, *query.shape[2:])
        key = key.swapaxes(1, 2)
        key = key.reshape(key.shape[0], attn.heads, -1, *key.shape[2:]).swapaxes(2, 3)
        value = value.swapaxes(1, 2)
        value = value.reshape(value.shape[0], attn.heads, -1, *value.shape[2:])

        query = mint.nn.functional.relu(query)
        key = mint.nn.functional.relu(key)

        query, key, value = query.float(), key.float(), value.float()

<<<<<<< HEAD
        value = F.pad(value, (0, 0, 0, 1), mode="constant", value=1.0)
=======
        value = pad(value, (0, 0, 0, 1), mode="constant", value=1.0)
>>>>>>> 1a419582
        scores = mint.matmul(value, key)
        hidden_states_org = mint.matmul(scores, query)

        hidden_states_org = hidden_states_org[:, :, :-1] / (hidden_states_org[:, :, -1:] + 1e-15)
        hidden_states_org = hidden_states_org.flatten(start_dim=1, end_dim=2).swapaxes(1, 2)
        hidden_states_org = hidden_states_org.to(original_dtype)

        hidden_states_org = attn.to_out[0](hidden_states_org)
        hidden_states_org = attn.to_out[1](hidden_states_org)

        # perturbed path (identity attention)
        hidden_states_ptb = attn.to_v(hidden_states_ptb).to(original_dtype)

        hidden_states_ptb = attn.to_out[0](hidden_states_ptb)
        hidden_states_ptb = attn.to_out[1](hidden_states_ptb)

        hidden_states = mint.cat([hidden_states_org, hidden_states_ptb])

        if original_dtype == ms.float16:
            hidden_states = hidden_states.clip(-65504, 65504)

        return hidden_states


@ms.jit_class
class PAGIdentitySanaLinearAttnProcessor2_0:
    r"""
    Processor for implementing scaled dot-product linear attention.
    """

    def __call__(
        self,
        attn: Attention,
        hidden_states: ms.Tensor,
        encoder_hidden_states: Optional[ms.Tensor] = None,
        attention_mask: Optional[ms.Tensor] = None,
    ) -> ms.Tensor:
        original_dtype = hidden_states.dtype

        hidden_states_org, hidden_states_ptb = hidden_states.chunk(2)

        query = attn.to_q(hidden_states_org)
        key = attn.to_k(hidden_states_org)
        value = attn.to_v(hidden_states_org)

        query = query.swapaxes(1, 2)
        query = query.reshape(query.shape[0], attn.heads, -1, *query.shape[2:])
        key = key.swapaxes(1, 2)
        key = key.reshape(key.shape[0], attn.heads, -1, *key.shape[2:]).swapaxes(2, 3)
        value = value.swapaxes(1, 2)
        value = value.reshape(value.shape[0], attn.heads, -1, *value.shape[2:])

        query = mint.nn.functional.relu(query)
        key = mint.nn.functional.relu(key)

        query, key, value = query.float(), key.float(), value.float()

<<<<<<< HEAD
        value = F.pad(value, (0, 0, 0, 1), mode="constant", value=1.0)
=======
        value = pad(value, (0, 0, 0, 1), mode="constant", value=1.0)
>>>>>>> 1a419582
        scores = mint.matmul(value, key)
        hidden_states_org = mint.matmul(scores, query)

        if hidden_states_org.dtype in [ms.float16, ms.bfloat16]:
            hidden_states_org = hidden_states_org.float()

        hidden_states_org = hidden_states_org[:, :, :-1] / (hidden_states_org[:, :, -1:] + 1e-15)
        hidden_states_org = hidden_states_org.flatten(start_dim=1, end_dim=2).swapaxes(1, 2)
        hidden_states_org = hidden_states_org.to(original_dtype)

        hidden_states_org = attn.to_out[0](hidden_states_org)
        hidden_states_org = attn.to_out[1](hidden_states_org)

        # perturbed path (identity attention)
        hidden_states_ptb = attn.to_v(hidden_states_ptb).to(original_dtype)

        hidden_states_ptb = attn.to_out[0](hidden_states_ptb)
        hidden_states_ptb = attn.to_out[1](hidden_states_ptb)

        hidden_states = mint.cat([hidden_states_org, hidden_states_ptb])

        if original_dtype == ms.float16:
            hidden_states = hidden_states.clip(-65504, 65504)

        return hidden_states


ADDED_KV_ATTENTION_PROCESSORS = (AttnAddedKVProcessor,)

CROSS_ATTENTION_PROCESSORS = (
    AttnProcessor,
    AttnProcessor2_0,
    XFormersAttnProcessor,
    IPAdapterAttnProcessor,
    IPAdapterAttnProcessor2_0,
    FluxIPAdapterJointAttnProcessor2_0,
)

AttentionProcessor = Union[
    AttnProcessor,
    CustomDiffusionAttnProcessor,
    AttnAddedKVProcessor,
    JointAttnProcessor2_0,
    PAGJointAttnProcessor2_0,
    PAGCFGJointAttnProcessor2_0,
    FusedJointAttnProcessor2_0,
    AuraFlowAttnProcessor2_0,
    FusedAuraFlowAttnProcessor2_0,
    FluxAttnProcessor2_0,
    FusedFluxAttnProcessor2_0,
    CogVideoXAttnProcessor2_0,
    FusedCogVideoXAttnProcessor2_0,
    XFormersAttnProcessor,
    AttnProcessor2_0,
    MochiVaeAttnProcessor2_0,
    MochiAttnProcessor2_0,
    HunyuanAttnProcessor2_0,
    SanaLinearAttnProcessor2_0,
    PAGCFGSanaLinearAttnProcessor2_0,
    PAGIdentitySanaLinearAttnProcessor2_0,
    SanaMultiscaleLinearAttention,
    SanaMultiscaleAttnProcessor2_0,
    SanaMultiscaleAttentionProjection,
    PAGCFGIdentitySelfAttnProcessor2_0,
    PAGIdentitySelfAttnProcessor2_0,
    PAGCFGHunyuanAttnProcessor2_0,
    PAGHunyuanAttnProcessor2_0,
    PAGCFGHunyuanAttnProcessor2_0,
    LuminaAttnProcessor2_0,
    FusedAttnProcessor2_0,
    IPAdapterAttnProcessor,
    IPAdapterAttnProcessor2_0,
    SD3IPAdapterJointAttnProcessor2_0,
    PAGIdentitySelfAttnProcessor2_0,
    PAGCFGIdentitySelfAttnProcessor2_0,
]<|MERGE_RESOLUTION|>--- conflicted
+++ resolved
@@ -197,7 +197,7 @@
             self.norm_k = LpNorm(p=2, dim=-1, eps=eps)
         else:
             raise ValueError(
-                f"unknown qk_norm: {qk_norm}. Should be one of None, 'layer_norm', 'fp32_layer_norm', 'layer_norm_across_heads', 'rms_norm', 'rms_norm_across_heads', 'l2'."
+                f"unknown qk_norm: {qk_norm}. Should be one of None, 'layer_norm', 'fp32_layer_norm', 'layer_norm_across_heads', 'rms_norm', 'rms_norm_across_heads', 'l2'."  # noqa
             )
 
         if cross_attention_norm is None:
@@ -258,13 +258,8 @@
 
         if qk_norm is not None and added_kv_proj_dim is not None:
             if qk_norm == "layer_norm":
-<<<<<<< HEAD
                 self.norm_added_q = mint.nn.LayerNorm(dim_head, eps=eps, elementwise_affine=elementwise_affine)
                 self.norm_added_k = mint.nn.LayerNorm(dim_head, eps=eps, elementwise_affine=elementwise_affine)
-=======
-                self.norm_added_q = LayerNorm(dim_head, eps=eps, elementwise_affine=elementwise_affine)
-                self.norm_added_k = LayerNorm(dim_head, eps=eps, elementwise_affine=elementwise_affine)
->>>>>>> 1a419582
             elif qk_norm == "fp32_layer_norm":
                 self.norm_added_q = FP32LayerNorm(dim_head, elementwise_affine=False, bias=False, eps=eps)
                 self.norm_added_k = FP32LayerNorm(dim_head, elementwise_affine=False, bias=False, eps=eps)
@@ -329,16 +324,8 @@
                 try:
                     # Make sure we can run the memory efficient attention
                     flash_attn = ops.operations.nn_ops.FlashAttentionScore(1, input_layout="BSH")
-<<<<<<< HEAD
                     q = mint.randn(1, 16, 64, dtype=ms.float16)
                     _ = flash_attn(q, q, q)
-=======
-                    _ = flash_attn(
-                        mint.randn(1, 16, 64, dtype=ms.float16),
-                        mint.randn(1, 16, 64, dtype=ms.float16),
-                        mint.randn(1, 16, 64, dtype=ms.float16),
-                    )
->>>>>>> 1a419582
                 except Exception as e:
                     raise e
 
@@ -1137,100 +1124,6 @@
         return hidden_states, encoder_hidden_states
 
 
-<<<<<<< HEAD
-=======
-class SanaMultiscaleAttentionProjection(nn.Cell):
-    def __init__(
-        self,
-        in_channels: int,
-        num_attention_heads: int,
-        kernel_size: int,
-    ) -> None:
-        super().__init__()
-
-        channels = 3 * in_channels
-        self.proj_in = mint.nn.Conv2d(
-            channels,
-            channels,
-            kernel_size,
-            padding=kernel_size // 2,
-            groups=channels,
-            bias=False,
-        )
-        self.proj_out = mint.nn.Conv2d(channels, channels, 1, 1, padding=0, groups=3 * num_attention_heads, bias=False)
-
-    def construct(self, hidden_states: ms.Tensor) -> ms.Tensor:
-        hidden_states = self.proj_in(hidden_states)
-        hidden_states = self.proj_out(hidden_states)
-        return hidden_states
-
-
-class SanaMultiscaleLinearAttention(nn.Cell):
-    r"""Lightweight multi-scale linear attention"""
-
-    def __init__(
-        self,
-        in_channels: int,
-        out_channels: int,
-        num_attention_heads: Optional[int] = None,
-        attention_head_dim: int = 8,
-        mult: float = 1.0,
-        norm_type: str = "batch_norm",
-        kernel_sizes: Tuple[int, ...] = (5,),
-        eps: float = 1e-15,
-        residual_connection: bool = False,
-    ):
-        super().__init__()
-
-        # To prevent circular import
-        from .normalization import get_normalization
-
-        self.eps = eps
-        self.attention_head_dim = attention_head_dim
-        self.norm_type = norm_type
-        self.residual_connection = residual_connection
-
-        num_attention_heads = (
-            int(in_channels // attention_head_dim * mult) if num_attention_heads is None else num_attention_heads
-        )
-        inner_dim = num_attention_heads * attention_head_dim
-
-        self.to_q = mint.nn.Linear(in_channels, inner_dim, bias=False)
-        self.to_k = mint.nn.Linear(in_channels, inner_dim, bias=False)
-        self.to_v = mint.nn.Linear(in_channels, inner_dim, bias=False)
-
-        to_qkv_multiscale = []
-        for kernel_size in kernel_sizes:
-            to_qkv_multiscale.append(SanaMultiscaleAttentionProjection(inner_dim, num_attention_heads, kernel_size))
-        self.to_qkv_multiscale = nn.CellList(to_qkv_multiscale)
-
-        self.nonlinearity = mint.nn.ReLU()
-        self.to_out = mint.nn.Linear(inner_dim * (1 + len(kernel_sizes)), out_channels, bias=False)
-        self.norm_out = get_normalization(norm_type, num_features=out_channels)
-
-        self.processor = SanaMultiscaleAttnProcessor2_0()
-
-    def apply_linear_attention(self, query: ms.Tensor, key: ms.Tensor, value: ms.Tensor) -> ms.Tensor:
-        value = pad(value, (0, 0, 0, 1), mode="constant", value=1)  # Adds padding
-        scores = mint.matmul(value, key.swapaxes(-1, -2))
-        hidden_states = mint.matmul(scores, query)
-
-        hidden_states = hidden_states.to(dtype=ms.float32)
-        hidden_states = hidden_states[:, :, :-1] / (hidden_states[:, :, -1:] + self.eps)
-        return hidden_states
-
-    def apply_quadratic_attention(self, query: ms.Tensor, key: ms.Tensor, value: ms.Tensor) -> ms.Tensor:
-        scores = mint.matmul(key.swapaxes(-1, -2), query)
-        scores = scores.to(dtype=ms.float32)
-        scores = scores / (mint.sum(scores, dim=2, keepdim=True) + self.eps)
-        hidden_states = mint.matmul(value, scores)
-        return hidden_states
-
-    def construct(self, hidden_states: ms.Tensor) -> ms.Tensor:
-        return self.processor(self, hidden_states)
-
-
->>>>>>> 1a419582
 @ms.jit_class
 class AttnProcessor:
     r"""
@@ -3086,40 +2979,6 @@
         return hidden_states
 
 
-<<<<<<< HEAD
-=======
-class SpatialNorm(nn.Cell):
-    """
-    Spatially conditioned normalization as defined in https://arxiv.org/abs/2209.09002.
-
-    Args:
-        f_channels (`int`):
-            The number of channels for input to group normalization layer, and output of the spatial norm layer.
-        zq_channels (`int`):
-            The number of channels for the quantized vector as described in the paper.
-    """
-
-    def __init__(
-        self,
-        f_channels: int,
-        zq_channels: int,
-    ):
-        super().__init__()
-        from .normalization import GroupNorm
-
-        self.norm_layer = GroupNorm(num_channels=f_channels, num_groups=32, eps=1e-6, affine=True)
-        self.conv_y = mint.nn.Conv2d(zq_channels, f_channels, kernel_size=1, stride=1, padding=0, bias=True)
-        self.conv_b = mint.nn.Conv2d(zq_channels, f_channels, kernel_size=1, stride=1, padding=0, bias=True)
-
-    def construct(self, f: ms.Tensor, zq: ms.Tensor) -> ms.Tensor:
-        f_size = f.shape[-2:]
-        zq = mint.nn.functional.interpolate(zq, size=f_size, mode="nearest")
-        norm_f = self.norm_layer(f)
-        new_f = norm_f * self.conv_y(zq) + self.conv_b(zq)
-        return new_f
-
-
->>>>>>> 1a419582
 @ms.jit_class
 class StableAudioAttnProcessor2_0:
     r"""
@@ -3194,15 +3053,10 @@
         if kv_heads != attn.heads:
             # if GQA or MQA, repeat the key/value heads to reach the number of query heads.
             heads_per_kv_head = attn.heads // kv_heads
-<<<<<<< HEAD
             key = mint.repeat_interleave(key, heads_per_kv_head, dim=1, output_size=key.shape[1] * heads_per_kv_head)
             value = mint.repeat_interleave(
                 value, heads_per_kv_head, dim=1, output_size=value.shape[1] * heads_per_kv_head
             )
-=======
-            key = mint.repeat_interleave(key, heads_per_kv_head, dim=1)
-            value = mint.repeat_interleave(value, heads_per_kv_head, dim=1)
->>>>>>> 1a419582
 
         if attn.norm_q is not None:
             query = attn.norm_q(query)
@@ -4623,12 +4477,9 @@
         if attn.norm_k is not None:
             key = attn.norm_k(key)
 
-<<<<<<< HEAD
         # query = query.transpose(1, 2).unflatten(1, (attn.heads, -1))
         # key = key.transpose(1, 2).unflatten(1, (attn.heads, -1)).transpose(2, 3)
         # value = value.transpose(1, 2).unflatten(1, (attn.heads, -1))
-=======
->>>>>>> 1a419582
         query = query.swapaxes(1, 2)
         query = query.reshape(query.shape[0], attn.heads, -1, *query.shape[2:])
         key = key.swapaxes(1, 2)
@@ -4641,11 +4492,7 @@
 
         query, key, value = query.float(), key.float(), value.float()
 
-<<<<<<< HEAD
         value = F.pad(value, (0, 0, 0, 1), mode="constant", value=1.0)
-=======
-        value = pad(value, (0, 0, 0, 1), mode="constant", value=1.0)
->>>>>>> 1a419582
         scores = mint.matmul(value, key)
         hidden_states = mint.matmul(scores, query)
 
@@ -4696,11 +4543,7 @@
 
         query, key, value = query.float(), key.float(), value.float()
 
-<<<<<<< HEAD
         value = F.pad(value, (0, 0, 0, 1), mode="constant", value=1.0)
-=======
-        value = pad(value, (0, 0, 0, 1), mode="constant", value=1.0)
->>>>>>> 1a419582
         scores = mint.matmul(value, key)
         hidden_states_org = mint.matmul(scores, query)
 
@@ -4758,11 +4601,7 @@
 
         query, key, value = query.float(), key.float(), value.float()
 
-<<<<<<< HEAD
         value = F.pad(value, (0, 0, 0, 1), mode="constant", value=1.0)
-=======
-        value = pad(value, (0, 0, 0, 1), mode="constant", value=1.0)
->>>>>>> 1a419582
         scores = mint.matmul(value, key)
         hidden_states_org = mint.matmul(scores, query)
 
