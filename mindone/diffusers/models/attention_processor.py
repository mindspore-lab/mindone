# Copyright 2024 The HuggingFace Team. All rights reserved.
#
# Licensed under the Apache License, Version 2.0 (the "License");
# you may not use this file except in compliance with the License.
# You may obtain a copy of the License at
#
#     http://www.apache.org/licenses/LICENSE-2.0
#
# Unless required by applicable law or agreed to in writing, software
# distributed under the License is distributed on an "AS IS" BASIS,
# WITHOUT WARRANTIES OR CONDITIONS OF ANY KIND, either express or implied.
# See the License for the specific language governing permissions and
# limitations under the License.
import math
from typing import Callable, List, Optional, Tuple, Union

import mindspore as ms
from mindspore import nn, ops

from ..image_processor import IPAdapterMaskProcessor
from ..utils import is_mindspore_version, logging
from ..utils.mindspore_utils import dtype_to_min

logger = logging.get_logger(__name__)  # pylint: disable=invalid-name


class Attention(nn.Cell):
    r"""
    A cross attention layer.

    Parameters:
        query_dim (`int`):
            The number of channels in the query.
        cross_attention_dim (`int`, *optional*):
            The number of channels in the encoder_hidden_states. If not given, defaults to `query_dim`.
        heads (`int`,  *optional*, defaults to 8):
            The number of heads to use for multi-head attention.
        kv_heads (`int`,  *optional*, defaults to `None`):
            The number of key and value heads to use for multi-head attention. Defaults to `heads`. If
            `kv_heads=heads`, the model will use Multi Head Attention (MHA), if `kv_heads=1` the model will use Multi
            Query Attention (MQA) otherwise GQA is used.
        dim_head (`int`,  *optional*, defaults to 64):
            The number of channels in each head.
        dropout (`float`, *optional*, defaults to 0.0):
            The dropout probability to use.
        bias (`bool`, *optional*, defaults to False):
            Set to `True` for the query, key, and value linear layers to contain a bias parameter.
        upcast_attention (`bool`, *optional*, defaults to False):
            Set to `True` to upcast the attention computation to `float32`.
        upcast_softmax (`bool`, *optional*, defaults to False):
            Set to `True` to upcast the softmax computation to `float32`.
        cross_attention_norm (`str`, *optional*, defaults to `None`):
            The type of normalization to use for the cross attention. Can be `None`, `layer_norm`, or `group_norm`.
        cross_attention_norm_num_groups (`int`, *optional*, defaults to 32):
            The number of groups to use for the group norm in the cross attention.
        added_kv_proj_dim (`int`, *optional*, defaults to `None`):
            The number of channels to use for the added key and value projections. If `None`, no projection is used.
        norm_num_groups (`int`, *optional*, defaults to `None`):
            The number of groups to use for the group norm in the attention.
        spatial_norm_dim (`int`, *optional*, defaults to `None`):
            The number of channels to use for the spatial normalization.
        out_bias (`bool`, *optional*, defaults to `True`):
            Set to `True` to use a bias in the output linear layer.
        scale_qk (`bool`, *optional*, defaults to `True`):
            Set to `True` to scale the query and key by `1 / sqrt(dim_head)`.
        only_cross_attention (`bool`, *optional*, defaults to `False`):
            Set to `True` to only use cross attention and not added_kv_proj_dim. Can only be set to `True` if
            `added_kv_proj_dim` is not `None`.
        eps (`float`, *optional*, defaults to 1e-5):
            An additional value added to the denominator in group normalization that is used for numerical stability.
        rescale_output_factor (`float`, *optional*, defaults to 1.0):
            A factor to rescale the output by dividing it with this value.
        residual_connection (`bool`, *optional*, defaults to `False`):
            Set to `True` to add the residual connection to the output.
        _from_deprecated_attn_block (`bool`, *optional*, defaults to `False`):
            Set to `True` if the attention block is loaded from a deprecated state dict.
        processor (`AttnProcessor`, *optional*, defaults to `None`):
            The attention processor to use. If `None`, defaults to `AttnProcessor2_0` if `torch 2.x` is used and
            `AttnProcessor` otherwise.
    """

    def __init__(
        self,
        query_dim: int,
        cross_attention_dim: Optional[int] = None,
        heads: int = 8,
        kv_heads: Optional[int] = None,
        dim_head: int = 64,
        dropout: float = 0.0,
        bias: bool = False,
        upcast_attention: bool = False,
        upcast_softmax: bool = False,
        cross_attention_norm: Optional[str] = None,
        cross_attention_norm_num_groups: int = 32,
        qk_norm: Optional[str] = None,
        added_kv_proj_dim: Optional[int] = None,
        added_proj_bias: Optional[bool] = True,
        norm_num_groups: Optional[int] = None,
        spatial_norm_dim: Optional[int] = None,
        out_bias: bool = True,
        scale_qk: bool = True,
        only_cross_attention: bool = False,
        eps: float = 1e-5,
        rescale_output_factor: float = 1.0,
        residual_connection: bool = False,
        _from_deprecated_attn_block: bool = False,
        processor: Optional["AttnProcessor"] = None,
        out_dim: int = None,
        context_pre_only=None,
        pre_only=False,
    ):
        super().__init__()

        # To prevent circular import.
        from .normalization import FP32LayerNorm, GroupNorm, LayerNorm, RMSNorm

        self.inner_dim = out_dim if out_dim is not None else dim_head * heads
        self.inner_kv_dim = self.inner_dim if kv_heads is None else dim_head * kv_heads
        self.query_dim = query_dim
        self.use_bias = bias
        self.is_cross_attention = cross_attention_dim is not None
        self.cross_attention_dim = cross_attention_dim if cross_attention_dim is not None else query_dim
        self.upcast_attention = upcast_attention
        self.upcast_softmax = upcast_softmax
        self.rescale_output_factor = rescale_output_factor
        self.residual_connection = residual_connection
        self.dropout = dropout
        self.fused_projections = False
        self.out_dim = out_dim if out_dim is not None else query_dim
        self.context_pre_only = context_pre_only
        self.pre_only = pre_only

        # we make use of this private variable to know whether this class is loaded
        # with an deprecated state dict so that we can convert it on the fly
        self._from_deprecated_attn_block = _from_deprecated_attn_block

        self.scale_qk = scale_qk
        self.scale = dim_head**-0.5 if self.scale_qk else 1.0
        # use `scale_sqrt` for ops.baddbmm to get same outputs with torch.baddbmm in fp16
        self.scale_sqrt = float(math.sqrt(self.scale))

        self.heads = out_dim // dim_head if out_dim is not None else heads
        # for slice_size > 0 the attention score computation
        # is split across the batch axis to save memory
        # You can set slice_size with `set_attention_slice`
        self.sliceable_head_dim = heads

        self.added_kv_proj_dim = added_kv_proj_dim
        self.only_cross_attention = only_cross_attention

        if self.added_kv_proj_dim is None and self.only_cross_attention:
            raise ValueError(
                "`only_cross_attention` can only be set to True if `added_kv_proj_dim` is not None. Make sure to set either `only_cross_attention=False` or define `added_kv_proj_dim`."  # noqa: E501
            )

        if norm_num_groups is not None:
            self.group_norm = GroupNorm(num_channels=query_dim, num_groups=norm_num_groups, eps=eps, affine=True)
        else:
            self.group_norm = None

        if spatial_norm_dim is not None:
            self.spatial_norm = SpatialNorm(f_channels=query_dim, zq_channels=spatial_norm_dim)
        else:
            self.spatial_norm = None

        if qk_norm is None:
            self.norm_q = None
            self.norm_k = None
        elif qk_norm == "layer_norm":
            self.norm_q = LayerNorm(dim_head, eps=eps)
            self.norm_k = LayerNorm(dim_head, eps=eps)
        elif qk_norm == "fp32_layer_norm":
            self.norm_q = FP32LayerNorm(dim_head, elementwise_affine=False, bias=False, eps=eps)
            self.norm_k = FP32LayerNorm(dim_head, elementwise_affine=False, bias=False, eps=eps)
        elif qk_norm == "layer_norm_across_heads":
            # Lumina applys qk norm across all heads
            self.norm_q = LayerNorm(dim_head * heads, eps=eps)
            self.norm_k = LayerNorm(dim_head * kv_heads, eps=eps)
        elif qk_norm == "rms_norm":
            self.norm_q = RMSNorm(dim_head, eps=eps)
            self.norm_k = RMSNorm(dim_head, eps=eps)
        else:
            raise ValueError(f"unknown qk_norm: {qk_norm}. Should be None or 'layer_norm'")

        self.cross_attention_norm = cross_attention_norm
        if cross_attention_norm is None:
            self.norm_cross = None
        elif cross_attention_norm == "layer_norm":
            self.norm_cross = LayerNorm(self.cross_attention_dim)
        elif cross_attention_norm == "group_norm":
            if self.added_kv_proj_dim is not None:
                # The given `encoder_hidden_states` are initially of shape
                # (batch_size, seq_len, added_kv_proj_dim) before being projected
                # to (batch_size, seq_len, cross_attention_dim). The norm is applied
                # before the projection, so we need to use `added_kv_proj_dim` as
                # the number of channels for the group norm.
                norm_cross_num_channels = added_kv_proj_dim
            else:
                norm_cross_num_channels = self.cross_attention_dim

            self.norm_cross = GroupNorm(
                num_channels=norm_cross_num_channels, num_groups=cross_attention_norm_num_groups, eps=1e-5, affine=True
            )
        else:
            raise ValueError(
                f"unknown cross_attention_norm: {cross_attention_norm}. Should be None, 'layer_norm' or 'group_norm'"
            )

        self.to_q = nn.Dense(query_dim, self.inner_dim, has_bias=bias)

        if not self.only_cross_attention:
            # only relevant for the `AddedKVProcessor` classes
            self.to_k = nn.Dense(self.cross_attention_dim, self.inner_kv_dim, has_bias=bias)
            self.to_v = nn.Dense(self.cross_attention_dim, self.inner_kv_dim, has_bias=bias)
        else:
            self.to_k = None
            self.to_v = None

        self.added_proj_bias = added_proj_bias
        if self.added_kv_proj_dim is not None:
            self.add_k_proj = nn.Dense(added_kv_proj_dim, self.inner_kv_dim, has_bias=added_proj_bias)
            self.add_v_proj = nn.Dense(added_kv_proj_dim, self.inner_kv_dim, has_bias=added_proj_bias)
            if self.context_pre_only is not None:
                self.add_q_proj = nn.Dense(added_kv_proj_dim, self.inner_dim, has_bias=added_proj_bias)

        if not self.pre_only:
            self.to_out = nn.CellList(
                [nn.Dense(self.inner_dim, self.out_dim, has_bias=out_bias), nn.Dropout(p=dropout)]
            )

        if self.context_pre_only is not None and not self.context_pre_only:
            self.to_add_out = nn.Dense(self.inner_dim, self.out_dim, has_bias=out_bias)

        if qk_norm is not None and added_kv_proj_dim is not None:
            if qk_norm == "fp32_layer_norm":
                self.norm_added_q = FP32LayerNorm(dim_head, elementwise_affine=False, bias=False, eps=eps)
                self.norm_added_k = FP32LayerNorm(dim_head, elementwise_affine=False, bias=False, eps=eps)
            elif qk_norm == "rms_norm":
                self.norm_added_q = RMSNorm(dim_head, eps=eps)
                self.norm_added_k = RMSNorm(dim_head, eps=eps)
        else:
            self.norm_added_q = None
            self.norm_added_k = None

        # MindSpore flash attention settings
        # flash attention only supports fp16 and bf 16, force cast to fp16 defaultly
        self.fa_op_available = (
            is_mindspore_version(">=", "2.3.0") and ms.get_context("device_target").lower() == "ascend"
        )
        self._enable_flash_sdp = True
        self.set_flash_attention_force_cast_dtype(ms.float16)

        # set attention processor
        # We use the AttnProcessor2_0 by default when torch 2.x is used which uses
        # torch.nn.functional.scaled_dot_product_attention for native Flash/memory_efficient_attention
        # but only if it has the default `scale` argument. TODO remove scale_qk check when we move to torch 2.1
        if processor is None:
            processor = AttnProcessor2_0() if self.scale_qk else AttnProcessor()
        self.processor = processor

    def set_use_memory_efficient_attention_xformers(
        self, use_memory_efficient_attention_xformers: bool, attention_op: Optional[Callable] = None
    ) -> None:
        r"""
        Set whether to use memory efficient attention from `xformers` or not.

        Args:
            use_memory_efficient_attention_xformers (`bool`):
                Whether to use memory efficient attention from `xformers` or not.
            attention_op (`Callable`, *optional*):
                Not supported for now.
        """
        if use_memory_efficient_attention_xformers:
            if not hasattr(ops.operations.nn_ops, "FlashAttentionScore"):
                raise ModuleNotFoundError(
                    f"Memory efficient attention on mindspore uses flash attention under the hoods. "
                    f"The implementation of flash attention is `FlashAttentionScore`, "
                    f"which should be available in `mindspore.ops.operations.nn_ops`. "
                    f"However, we cannot find it in current environment(mindspore version: {ms.__version__})."
                )
            elif ms.get_context("device_target") != "Ascend":
                raise ValueError(
                    f"Memory efficient attention is only available for Ascend, "
                    f"but got current device: {ms.get_context('device_target')}"
                )
            else:
                try:
                    # Make sure we can run the memory efficient attention
                    flash_attn = ops.operations.nn_ops.FlashAttentionScore(1, input_layout="BSH")
                    _ = flash_attn(
                        ops.randn(1, 16, 64, dtype=ms.float16),
                        ops.randn(1, 16, 64, dtype=ms.float16),
                        ops.randn(1, 16, 64, dtype=ms.float16),
                    )
                except Exception as e:
                    raise e

            # The following lines is a patch for flash attn, which calculates implicit padding on head_dim.
            # TODO: Remove it if flash attention has better supports.
            import bisect

            self.flash_attn_valid_head_dims = [64, 80, 96, 120, 128, 256]
            self.head_dim = self.inner_dim // self.heads
            if self.head_dim in self.flash_attn_valid_head_dims:
                self.head_dim_padding = 0
            else:
                minimum_larger_index = bisect.bisect_right(self.flash_attn_valid_head_dims, self.head_dim)
                if minimum_larger_index >= len(self.flash_attn_valid_head_dims):
                    self.head_dim_padding = -1  # head_dim is bigger than the largest one, we cannot do padding
                else:
                    self.head_dim_padding = self.flash_attn_valid_head_dims[minimum_larger_index] - self.head_dim

            if self.head_dim_padding == 0:
                logger.info(
                    f"The head dimension of '{self.to_q.weight.name[:-12]}' is {self.head_dim}. "
                    f"Successfully set to use the flash attention."
                )
                processor = XFormersAttnProcessor(attention_op=attention_op)
            elif self.head_dim_padding > 0:
                logger.warning(
                    f"Flash attention requires that the head dimension must be one of "
                    f"{self.flash_attn_valid_head_dims}, but got {self.head_dim} in '{self.to_q.weight.name[:-12]}'. "
                    f"We will implicitly pad the head dimension to {self.head_dim + self.head_dim_padding}."
                )
                processor = XFormersAttnProcessor(attention_op=attention_op)
            else:
                logger.warning(
                    f"Flash attention requires that the head dimension must be one of "
                    f"{self.flash_attn_valid_head_dims}, but got {self.head_dim} in '{self.to_q.weight.name[:-12]}'. "
                    f"Fallback to the vanilla implementation of attention."
                )
                processor = AttnProcessor()

            # # The following lines is a patch for flash attn, which fallbacks to vanilla attn if head_dim is invalid.
            # # TODO: Remove it if flash attention has better supports.
            # self.flash_attn_valid_head_dims = [64, 80, 96, 120, 128, 256]
            # self.head_dim = self.inner_dim // self.heads
            # self.head_dim_padding = 0
            # if self.head_dim in self.flash_attn_valid_head_dims:
            #     logger.info(
            #         f"The head dimension of '{self.to_q.weight.name[:-12]}' is {self.head_dim}. "
            #         f"Successfully set to use the flash attention."
            #     )
            #     processor = XFormersAttnProcessor(attention_op=attention_op)
            # else:
            #     logger.warning(
            #         f"Flash attention requires that the head dimension must be one of "
            #         f"{self.flash_attn_valid_head_dims}, but got {self.head_dim} in '{self.to_q.weight.name[:-12]}'. "
            #         f"Fallback to the vanilla implementation of attention."
            #     )
            #     processor = AttnProcessor()
        else:
            # set attention processor
            # We use the AttnProcessor2_0 by default when torch 2.x is used which uses
            # torch.nn.functional.scaled_dot_product_attention for native Flash/memory_efficient_attention
            # but only if it has the default `scale` argument. TODO remove scale_qk check when we move to torch 2.1
            processor = AttnProcessor()

        self.set_processor(processor)

    def set_processor(self, processor: "AttnProcessor") -> None:
        r"""
        Set the attention processor to use.

        Args:
            processor (`AttnProcessor`):
                The attention processor to use.
        """
        # if current processor is in `self._modules` and if passed `processor` is not, we need to
        # pop `processor` from `self._modules`
        if hasattr(self, "processor") and isinstance(self.processor, nn.Cell) and not isinstance(processor, nn.Cell):
            logger.info(f"You are removing possibly trained weights of {self.processor} with {processor}")
            self._cells.pop("processor")

        self.processor = processor

    def get_processor(self) -> "AttentionProcessor":
        r"""
        Get the attention processor in use.

        Returns:
            "AttentionProcessor": The attention processor in use.
        """
        return self.processor

    def construct(
        self,
        hidden_states: ms.Tensor,
        encoder_hidden_states: Optional[ms.Tensor] = None,
        attention_mask: Optional[ms.Tensor] = None,
        **cross_attention_kwargs,
    ) -> ms.Tensor:
        r"""
        The forward method of the `Attention` class.

        Args:
            hidden_states (`ms.Tensor`):
                The hidden states of the query.
            encoder_hidden_states (`ms.Tensor`, *optional*):
                The hidden states of the encoder.
            attention_mask (`ms.Tensor`, *optional*):
                The attention mask to use. If `None`, no mask is applied.
            **cross_attention_kwargs:
                Additional keyword arguments to pass along to the cross attention.

        Returns:
            `ms.Tensor`: The output of the attention layer.
        """
        # The `Attention` class can call different attention processors / attention functions
        # here we simply pass along all tensors to the selected processor class
        # For standard processors that are defined here, `**cross_attention_kwargs` is empty
        return self.processor(
            self,
            hidden_states,
            encoder_hidden_states=encoder_hidden_states,
            attention_mask=attention_mask,
            **cross_attention_kwargs,
        )

    def batch_to_head_dim(self, tensor: ms.Tensor) -> ms.Tensor:
        r"""
        Reshape the tensor from `[batch_size, seq_len, dim]` to `[batch_size // heads, seq_len, dim * heads]`. `heads`
        is the number of heads initialized while constructing the `Attention` class.

        Args:
            tensor (`ms.Tensor`): The tensor to reshape.

        Returns:
            `ms.Tensor`: The reshaped tensor.
        """
        head_size = self.heads
        batch_size, seq_len, dim = tensor.shape
        tensor = tensor.reshape(batch_size // head_size, head_size, seq_len, dim)
        tensor = tensor.permute(0, 2, 1, 3).reshape(batch_size // head_size, seq_len, dim * head_size)
        return tensor

    def head_to_batch_dim(self, tensor: ms.Tensor, out_dim: int = 3) -> ms.Tensor:
        r"""
        Reshape the tensor from `[batch_size, seq_len, dim]` to `[batch_size, seq_len, heads, dim // heads]` `heads` is
        the number of heads initialized while constructing the `Attention` class.

        Args:
            tensor (`ms.Tensor`): The tensor to reshape.
            out_dim (`int`, *optional*, defaults to `3`): The output dimension of the tensor. If `3`, the tensor is
                reshaped to `[batch_size * heads, seq_len, dim // heads]`.

        Returns:
            `ms.Tensor`: The reshaped tensor.
        """
        head_size = self.heads
        if tensor.ndim == 3:
            batch_size, seq_len, dim = tensor.shape
            extra_dim = 1
        else:
            batch_size, extra_dim, seq_len, dim = tensor.shape
        tensor = tensor.reshape(batch_size, seq_len * extra_dim, head_size, dim // head_size)
        tensor = tensor.permute(0, 2, 1, 3)

        if out_dim == 3:
            tensor = tensor.reshape(batch_size * head_size, seq_len * extra_dim, dim // head_size)

        return tensor

    def get_attention_scores(
        self, query: ms.Tensor, key: ms.Tensor, attention_mask: Optional[ms.Tensor] = None
    ) -> ms.Tensor:
        r"""
        Compute the attention scores.

        Args:
            query (`ms.Tensor`): The query tensor.
            key (`ms.Tensor`): The key tensor.
            attention_mask (`ms.Tensor`, *optional*): The attention mask to use. If `None`, no mask is applied.

        Returns:
            `ms.Tensor`: The attention probabilities/scores.
        """
        dtype = query.dtype
        if self.upcast_attention:
            query = query.float()
            key = key.float()

        if attention_mask is None:
            attention_scores = ops.bmm(
                query * self.scale_sqrt,
                key.swapaxes(-1, -2) * self.scale_sqrt,
            )
        else:
            attention_scores = ops.baddbmm(
                attention_mask.to(query.dtype),
                query * self.scale_sqrt,
                key.swapaxes(-1, -2) * self.scale_sqrt,
                beta=1,
                alpha=1,
            )

        if self.upcast_softmax:
            attention_scores = attention_scores.float()

        attention_probs = ops.softmax(attention_scores, axis=-1)

        attention_probs = attention_probs.to(dtype)

        return attention_probs

    def prepare_attention_mask(
        self, attention_mask: ms.Tensor, target_length: int, batch_size: int, out_dim: int = 3
    ) -> Optional[ms.Tensor]:
        r"""
        Prepare the attention mask for the attention computation.

        Args:
            attention_mask (`ms.Tensor`):
                The attention mask to prepare.
            target_length (`int`):
                The target length of the attention mask. This is the length of the attention mask after padding.
            batch_size (`int`):
                The batch size, which is used to repeat the attention mask.
            out_dim (`int`, *optional*, defaults to `3`):
                The output dimension of the attention mask. Can be either `3` or `4`.

        Returns:
            `ms.Tensor`: The prepared attention mask.
        """
        head_size = self.heads
        if attention_mask is None:
            return attention_mask

        current_length = attention_mask.shape[-1]
        if current_length != target_length:
            # TODO: for pipelines such as stable-diffusion, padding cross-attn mask:
            #       we want to instead pad by (0, remaining_length), where remaining_length is:
            #       remaining_length: int = target_length - current_length
            # TODO: re-enable tests/models/test_models_unet_2d_condition.py#test_model_xattn_padding
            attention_mask = ops.Pad(paddings=((0, 0),) * (attention_mask.ndim - 1) + ((0, target_length),))(
                attention_mask
            )

        if out_dim == 3:
            if attention_mask.shape[0] < batch_size * head_size:
                attention_mask = attention_mask.repeat_interleave(head_size, axis=0)
        elif out_dim == 4:
            attention_mask = attention_mask.unsqueeze(1)
            attention_mask = attention_mask.repeat_interleave(head_size, axis=1)

        return attention_mask

    def norm_encoder_hidden_states(self, encoder_hidden_states: ms.Tensor) -> ms.Tensor:
        r"""
        Normalize the encoder hidden states. Requires `self.norm_cross` to be specified when constructing the
        `Attention` class.

        Args:
            encoder_hidden_states (`ms.Tensor`): Hidden states of the encoder.

        Returns:
            `ms.Tensor`: The normalized encoder hidden states.
        """
        assert self.norm_cross is not None, "self.norm_cross must be defined to call self.norm_encoder_hidden_states"

        if self.cross_attention_norm == "layer_norm":
            encoder_hidden_states = self.norm_cross(encoder_hidden_states)
        elif self.cross_attention_norm == "group_norm":
            # Group norm norms along the channels dimension and expects
            # input to be in the shape of (N, C, *). In this case, we want
            # to norm along the hidden dimension, so we need to move
            # (batch_size, sequence_length, hidden_size) ->
            # (batch_size, hidden_size, sequence_length)
            encoder_hidden_states = encoder_hidden_states.swapaxes(1, 2)
            encoder_hidden_states = self.norm_cross(encoder_hidden_states)
            encoder_hidden_states = encoder_hidden_states.swapaxes(1, 2)
        else:
            assert False

        return encoder_hidden_states

    def fuse_projections(self, fuse=True):
        dtype = self.to_q.weight.dtype

        if not self.is_cross_attention:
            # fetch weight matrices.
            concatenated_weights = ops.cat([self.to_q.weight, self.to_k.weight, self.to_v.weight])
            in_features = concatenated_weights.shape[1]
            out_features = concatenated_weights.shape[0]

            # create a new single projection layer and copy over the weights.
            self.to_qkv = nn.Dense(in_features, out_features, has_bias=self.use_bias, dtype=dtype)
            self.to_qkv.weight.set_data(concatenated_weights)
            if self.use_bias:
                concatenated_bias = ops.cat([self.to_q.bias, self.to_k.bias, self.to_v.bias])
                self.to_qkv.bias.set_data(concatenated_bias)

        else:
            concatenated_weights = ops.cat([self.to_k.weight, self.to_v.weight])
            in_features = concatenated_weights.shape[1]
            out_features = concatenated_weights.shape[0]

            self.to_kv = nn.Dense(in_features, out_features, has_bias=self.use_bias, dtype=dtype)
            self.to_kv.weight.set_data(concatenated_weights)
            if self.use_bias:
                concatenated_bias = ops.cat([self.to_k.bias, self.to_v.bias])
                self.to_kv.bias.set_data(concatenated_bias)

        # handle added projections for SD3 and others.
        if hasattr(self, "add_q_proj") and hasattr(self, "add_k_proj") and hasattr(self, "add_v_proj"):
            concatenated_weights = ops.cat([self.add_q_proj.weight, self.add_k_proj.weight, self.add_v_proj.weight])
            in_features = concatenated_weights.shape[1]
            out_features = concatenated_weights.shape[0]

            self.to_added_qkv = nn.Dense(in_features, out_features, has_bias=self.added_proj_bias, dtype=dtype)
            self.to_added_qkv.weight.set_data(concatenated_weights)
            if self.added_proj_bias:
                concatenated_bias = ops.cat([self.add_q_proj.bias, self.add_k_proj.bias, self.add_v_proj.bias])
                self.to_added_qkv.bias.set_data(concatenated_bias)

        self.fused_projections = fuse

    def enable_flash_sdp(self, enabled: bool):
        r"""
        .. warning:: This flag is beta and subject to change.

        Enables or disables flash scaled dot product attention.
        """
        self._enable_flash_sdp = enabled

    def set_flash_attention_force_cast_dtype(self, force_cast_dtype: Optional[ms.Type]):
        r"""
        Since the flash-attention operator in MindSpore only supports float16 and bfloat16 data types,
        we need to manually set whether to force data type conversion.

        When the attention interface encounters data of an unsupported data type, if `force_cast_dtype`
        is not None, the function will forcibly convert the data to `force_cast_dtype` for computation
        and then restore it to the original data type afterward. If `force_cast_dtype` is None, it will
        fall back to the original attention calculation using mathematical formulas.

        Parameters:
            force_cast_dtype (Optional): The data type to which the input data should be forcibly converted.
                                         If None, no forced conversion is performed.
        """
        self.fa_force_dtype = force_cast_dtype

    def scaled_dot_product_attention(
        self,
        query: ms.Tensor,
        key: ms.Tensor,
        value: ms.Tensor,
        attn_mask: Optional[ms.Tensor] = None,
        dropout_p: float = 0.0,
        is_causal: bool = False,
        scale: Optional[float] = None,
    ):
        r"""
        Perform scaled dot-product attention using either the flash attention operator or the mathematical
        formula-based attention, depending on the availability of the flash attention operator and the
        data-types of the inputs.

        Parameters:
            query (ms.Tensor): The query tensor.
            key (ms.Tensor): The key tensor.
            value (ms.Tensor): The value tensor.
            attn_mask (Optional[ms.Tensor], optional): The attention mask tensor. Defaults to None.
            dropout_p (float, optional): The dropout probability. Defaults to 0.0.
            is_causal (bool): Un-used. Aligned with Torch
            scale (float, optional): scaled value

        Returns:
            ms.Tensor: The result of the scaled dot-product attention.

        Notes:
            - If the flash attention operator is not available (`self.fa_op_available` is False),
              the function falls back to the mathematical formula-based attention.
            - If the data types of `query`, `key`, and `value` are either `float16` or `bfloat16`, the
              flash-attention operator is used directly.
            - If `self.fa_force_dtype` is set to `float16` or `bfloat16`, the input tensors are cast to
              this data-type, the flash attention operator is applied, and the result is cast back to the
              original data type of `query`.
            - Otherwise, the function falls back to the mathematical formula-based attention.
        """
        head_dim = query.shape[-1]

        if not (self.fa_op_available and self._enable_flash_sdp):
            return self.math_attention_op(query, key, value, attn_mask)
        elif head_dim > 512:
            logger.warning("Flash attention requires that the head dimension must <= 512")
            return self.math_attention_op(query, key, value, attn_mask)
        elif query.dtype in (ms.float16, ms.bfloat16):
            return self.flash_attention_op(query, key, value, attn_mask, keep_prob=1 - dropout_p, scale=scale)
        elif self.fa_force_dtype in (ms.float16, ms.bfloat16):
            return self.flash_attention_op(
                query.to(self.fa_force_dtype),
                key.to(self.fa_force_dtype),
                value.to(self.fa_force_dtype),
                attn_mask,
                keep_prob=1 - dropout_p,
                scale=scale,
            ).to(query.dtype)
        else:
            return self.math_attention_op(query, key, value, attn_mask)

    def math_attention_op(
        self,
        query: ms.Tensor,
        key: ms.Tensor,
        value: ms.Tensor,
        attn_mask: Optional[ms.Tensor] = None,
    ):
        # Adapted from mindone.diffusers.models.unets.unet_2d_condition.UNet2DConditionModel.construct
        if attn_mask is not None and attn_mask.dtype == ms.bool_:
            attn_mask = ops.logical_not(attn_mask) * dtype_to_min(query.dtype)

        attention_probs = self.get_attention_scores(query, key, attn_mask)
        hidden_states = ops.bmm(attention_probs, value)

        return hidden_states

    def flash_attention_op(
        self,
        query: ms.Tensor,
        key: ms.Tensor,
        value: ms.Tensor,
        attn_mask: Optional[ms.Tensor] = None,
        keep_prob: float = 1.0,
        scale: Optional[float] = None,
    ):
        # For most scenarios, qkv has been processed into a BNSD layout before sdp
        input_layout = "BNSD"
        head_num = self.heads

        # In case qkv is 3-dim after `head_to_batch_dim`
        if query.ndim == 3:
            input_layout = "BSH"
            head_num = 1

        # process `attn_mask` as logic is different between PyTorch and Mindspore
        # In MindSpore, False indicates retention and True indicates discard, in PyTorch it is the opposite
        if attn_mask is not None:
            attn_mask = ops.logical_not(attn_mask) if attn_mask.dtype == ms.bool_ else attn_mask.bool()
            attn_mask = ops.broadcast_to(
                attn_mask, (attn_mask.shape[0], attn_mask.shape[1], query.shape[-2], key.shape[-2])
            )[:, :1, :, :]

        return ops.operations.nn_ops.FlashAttentionScore(
            head_num=head_num, keep_prob=keep_prob, scale_value=scale or self.scale, input_layout=input_layout
        )(query, key, value, None, None, None, attn_mask)[3]


@ms.jit_class
class AttnProcessor:
    r"""
    Default processor for performing attention-related computations.
    """

    def __call__(
        self,
        attn: Attention,
        hidden_states: ms.Tensor,
        encoder_hidden_states: Optional[ms.Tensor] = None,
        attention_mask: Optional[ms.Tensor] = None,
        temb: Optional[ms.Tensor] = None,
    ) -> ms.Tensor:
        residual = hidden_states

        if attn.spatial_norm is not None:
            hidden_states = attn.spatial_norm(hidden_states, temb)

        input_ndim = hidden_states.ndim

        if input_ndim == 4:
            batch_size, channel, height, width = hidden_states.shape
            hidden_states = hidden_states.view(batch_size, channel, height * width).swapaxes(1, 2)
        else:
            batch_size, channel, height, width = None, None, None, None

        batch_size, sequence_length, _ = (
            hidden_states.shape if encoder_hidden_states is None else encoder_hidden_states.shape
        )
        attention_mask = attn.prepare_attention_mask(attention_mask, sequence_length, batch_size)

        if attn.group_norm is not None:
            hidden_states = attn.group_norm(hidden_states.swapaxes(1, 2)).swapaxes(1, 2)

        query = attn.to_q(hidden_states)

        if encoder_hidden_states is None:
            encoder_hidden_states = hidden_states
        elif attn.norm_cross:
            encoder_hidden_states = attn.norm_encoder_hidden_states(encoder_hidden_states)

        key = attn.to_k(encoder_hidden_states)
        value = attn.to_v(encoder_hidden_states)

        query = attn.head_to_batch_dim(query)
        key = attn.head_to_batch_dim(key)
        value = attn.head_to_batch_dim(value)

        attention_probs = attn.get_attention_scores(query, key, attention_mask)
        hidden_states = ops.bmm(attention_probs, value)
        hidden_states = attn.batch_to_head_dim(hidden_states)

        # linear proj
        hidden_states = attn.to_out[0](hidden_states)
        # dropout
        hidden_states = attn.to_out[1](hidden_states)

        if input_ndim == 4:
            hidden_states = hidden_states.swapaxes(-1, -2).reshape(batch_size, channel, height, width)

        if attn.residual_connection:
            hidden_states = hidden_states + residual

        hidden_states = hidden_states / attn.rescale_output_factor

        return hidden_states


class CustomDiffusionAttnProcessor(nn.Cell):
    r"""
    Processor for implementing attention for the Custom Diffusion method.

    Args:
        train_kv (`bool`, defaults to `True`):
            Whether to newly train the key and value matrices corresponding to the text features.
        train_q_out (`bool`, defaults to `True`):
            Whether to newly train query matrices corresponding to the latent image features.
        hidden_size (`int`, *optional*, defaults to `None`):
            The hidden size of the attention layer.
        cross_attention_dim (`int`, *optional*, defaults to `None`):
            The number of channels in the `encoder_hidden_states`.
        out_bias (`bool`, defaults to `True`):
            Whether to include the bias parameter in `train_q_out`.
        dropout (`float`, *optional*, defaults to 0.0):
            The dropout probability to use.
    """

    def __init__(
        self,
        train_kv: bool = True,
        train_q_out: bool = True,
        hidden_size: Optional[int] = None,
        cross_attention_dim: Optional[int] = None,
        out_bias: bool = True,
        dropout: float = 0.0,
    ):
        super().__init__()
        self.train_kv = train_kv
        self.train_q_out = train_q_out

        self.hidden_size = hidden_size
        self.cross_attention_dim = cross_attention_dim

        # `_custom_diffusion` id for easy serialization and loading.
        if self.train_kv:
            self.to_k_custom_diffusion = nn.Dense(cross_attention_dim or hidden_size, hidden_size, has_bias=False)
            self.to_v_custom_diffusion = nn.Dense(cross_attention_dim or hidden_size, hidden_size, has_bias=False)
        if self.train_q_out:
            self.to_q_custom_diffusion = nn.Dense(hidden_size, hidden_size, has_bias=False)
            self.to_out_custom_diffusion = []
            self.to_out_custom_diffusion.append(nn.Dense(hidden_size, hidden_size, bias=out_bias))
            self.to_out_custom_diffusion.append(nn.Dropout(p=dropout))
            self.to_out_custom_diffusion = nn.CellList(self.to_out_custom_diffusion)

    def __call__(
        self,
        attn: Attention,
        hidden_states: ms.Tensor,
        encoder_hidden_states: Optional[ms.Tensor] = None,
        attention_mask: Optional[ms.Tensor] = None,
    ) -> ms.Tensor:
        batch_size, sequence_length, _ = hidden_states.shape
        attention_mask = attn.prepare_attention_mask(attention_mask, sequence_length, batch_size)
        if self.train_q_out:
            query = self.to_q_custom_diffusion(hidden_states).to(attn.to_q.weight.dtype)
        else:
            query = attn.to_q(hidden_states.to(attn.to_q.weight.dtype))

        if encoder_hidden_states is None:
            crossattn = False
            encoder_hidden_states = hidden_states
        else:
            crossattn = True
            if attn.norm_cross:
                encoder_hidden_states = attn.norm_encoder_hidden_states(encoder_hidden_states)

        if self.train_kv:
            key = self.to_k_custom_diffusion(encoder_hidden_states.to(self.to_k_custom_diffusion.weight.dtype))
            value = self.to_v_custom_diffusion(encoder_hidden_states.to(self.to_v_custom_diffusion.weight.dtype))
            key = key.to(attn.to_q.weight.dtype)
            value = value.to(attn.to_q.weight.dtype)
        else:
            key = attn.to_k(encoder_hidden_states)
            value = attn.to_v(encoder_hidden_states)

        if crossattn:
            detach = ops.ones_like(key)
            detach[:, :1, :] = detach[:, :1, :] * 0.0
            key = detach * key + (1 - detach) * key.detach()
            value = detach * value + (1 - detach) * value.detach()

        query = attn.head_to_batch_dim(query)
        key = attn.head_to_batch_dim(key)
        value = attn.head_to_batch_dim(value)

        attention_probs = attn.get_attention_scores(query, key, attention_mask)
        hidden_states = ops.bmm(attention_probs, value)
        hidden_states = attn.batch_to_head_dim(hidden_states)

        if self.train_q_out:
            # linear proj
            hidden_states = self.to_out_custom_diffusion[0](hidden_states)
            # dropout
            hidden_states = self.to_out_custom_diffusion[1](hidden_states)
        else:
            # linear proj
            hidden_states = attn.to_out[0](hidden_states)
            # dropout
            hidden_states = attn.to_out[1](hidden_states)

        return hidden_states


@ms.jit_class
class AttnAddedKVProcessor:
    r"""
    Processor for performing attention-related computations with extra learnable key and value matrices for the text
    encoder.
    """

    def __call__(
        self,
        attn: Attention,
        hidden_states: ms.Tensor,
        encoder_hidden_states: Optional[ms.Tensor] = None,
        attention_mask: Optional[ms.Tensor] = None,
    ) -> ms.Tensor:
        residual = hidden_states

        hidden_states = hidden_states.view(hidden_states.shape[0], hidden_states.shape[1], -1).swapaxes(1, 2)
        batch_size, sequence_length, _ = hidden_states.shape

        attention_mask = attn.prepare_attention_mask(attention_mask, sequence_length, batch_size)

        if encoder_hidden_states is None:
            encoder_hidden_states = hidden_states
        elif attn.norm_cross:
            encoder_hidden_states = attn.norm_encoder_hidden_states(encoder_hidden_states)

        hidden_states = attn.group_norm(hidden_states.swapaxes(1, 2)).swapaxes(1, 2)

        query = attn.to_q(hidden_states)
        query = attn.head_to_batch_dim(query)

        encoder_hidden_states_key_proj = attn.add_k_proj(encoder_hidden_states)
        encoder_hidden_states_value_proj = attn.add_v_proj(encoder_hidden_states)
        encoder_hidden_states_key_proj = attn.head_to_batch_dim(encoder_hidden_states_key_proj)
        encoder_hidden_states_value_proj = attn.head_to_batch_dim(encoder_hidden_states_value_proj)

        if not attn.only_cross_attention:
            key = attn.to_k(hidden_states)
            value = attn.to_v(hidden_states)
            key = attn.head_to_batch_dim(key)
            value = attn.head_to_batch_dim(value)
            key = ops.cat([encoder_hidden_states_key_proj, key], axis=1)
            value = ops.cat([encoder_hidden_states_value_proj, value], axis=1)
        else:
            key = encoder_hidden_states_key_proj
            value = encoder_hidden_states_value_proj

        attention_probs = attn.get_attention_scores(query, key, attention_mask)
        hidden_states = ops.bmm(attention_probs, value)
        hidden_states = attn.batch_to_head_dim(hidden_states)

        # linear proj
        hidden_states = attn.to_out[0](hidden_states)
        # dropout
        hidden_states = attn.to_out[1](hidden_states)

        hidden_states = hidden_states.swapaxes(-1, -2).reshape(residual.shape)
        hidden_states = hidden_states + residual

        return hidden_states


@ms.jit_class
class JointAttnProcessor2_0:
    """Attention processor used typically in processing the SD3-like self-attention projections."""

    def __call__(
        self,
        attn: Attention,
        hidden_states: ms.Tensor,
        encoder_hidden_states: ms.Tensor = None,
        attention_mask: Optional[ms.Tensor] = None,
    ) -> ms.Tensor:
        residual = hidden_states

        batch_size, channel, height, width = (None,) * 4
        input_ndim = hidden_states.ndim
        if input_ndim == 4:
            batch_size, channel, height, width = hidden_states.shape
            hidden_states = hidden_states.view(batch_size, channel, height * width).swapaxes(1, 2)
        context_input_ndim = encoder_hidden_states.ndim
        if context_input_ndim == 4:
            batch_size, channel, height, width = encoder_hidden_states.shape
            encoder_hidden_states = encoder_hidden_states.view(batch_size, channel, height * width).swapaxes(1, 2)

        batch_size = encoder_hidden_states.shape[0]

        # `sample` projections.
        query = attn.to_q(hidden_states)
        key = attn.to_k(hidden_states)
        value = attn.to_v(hidden_states)

        # `context` projections.
        encoder_hidden_states_query_proj = attn.add_q_proj(encoder_hidden_states)
        encoder_hidden_states_key_proj = attn.add_k_proj(encoder_hidden_states)
        encoder_hidden_states_value_proj = attn.add_v_proj(encoder_hidden_states)

        # attention
        query = ops.cat([query, encoder_hidden_states_query_proj], axis=1)
        key = ops.cat([key, encoder_hidden_states_key_proj], axis=1)
        value = ops.cat([value, encoder_hidden_states_value_proj], axis=1)

        inner_dim = key.shape[-1]
        head_dim = inner_dim // attn.heads
        query = query.view(batch_size, -1, attn.heads, head_dim).swapaxes(1, 2)
        key = key.view(batch_size, -1, attn.heads, head_dim).swapaxes(1, 2)
        value = value.view(batch_size, -1, attn.heads, head_dim).swapaxes(1, 2)

        hidden_states = attn.scaled_dot_product_attention(query, key, value, dropout_p=0.0, is_causal=False)
        hidden_states = hidden_states.swapaxes(1, 2).reshape(batch_size, -1, attn.heads * head_dim)
        hidden_states = hidden_states.to(query.dtype)

        # Split the attention outputs.
        hidden_states, encoder_hidden_states = (
            hidden_states[:, : residual.shape[1]],
            hidden_states[:, residual.shape[1] :],
        )

        # linear proj
        hidden_states = attn.to_out[0](hidden_states)
        # dropout
        hidden_states = attn.to_out[1](hidden_states)
        if not attn.context_pre_only:
            encoder_hidden_states = attn.to_add_out(encoder_hidden_states)

        if input_ndim == 4:
            hidden_states = hidden_states.swapaxes(-1, -2).reshape(batch_size, channel, height, width)
        if context_input_ndim == 4:
            encoder_hidden_states = encoder_hidden_states.swapaxes(-1, -2).reshape(batch_size, channel, height, width)

        return hidden_states, encoder_hidden_states


@ms.jit_class
class PAGJointAttnProcessor2_0:
    """Attention processor used typically in processing the SD3-like self-attention projections."""

    def __call__(
        self,
        attn: Attention,
        hidden_states: ms.Tensor,
        encoder_hidden_states: ms.Tensor = None,
    ) -> ms.Tensor:
        residual = hidden_states

        input_ndim = hidden_states.ndim
        batch_size, channel, height, width = None, None, None, None
        if input_ndim == 4:
            batch_size, channel, height, width = hidden_states.shape
            hidden_states = hidden_states.view(batch_size, channel, height * width).swapaxes(1, 2)
        context_input_ndim = encoder_hidden_states.ndim
        if context_input_ndim == 4:
            batch_size, channel, height, width = encoder_hidden_states.shape
            encoder_hidden_states = encoder_hidden_states.view(batch_size, channel, height * width).swapaxes(1, 2)

        # store the length of image patch sequences to create a mask that prevents interaction between patches
        # similar to making the self-attention map an identity matrix
        identity_block_size = hidden_states.shape[1]

        # chunk
        hidden_states_org, hidden_states_ptb = hidden_states.chunk(2)
        encoder_hidden_states_org, encoder_hidden_states_ptb = encoder_hidden_states.chunk(2)

        # original path
        batch_size = encoder_hidden_states_org.shape[0]

        # `sample` projections.
        query_org = attn.to_q(hidden_states_org)
        key_org = attn.to_k(hidden_states_org)
        value_org = attn.to_v(hidden_states_org)

        # `context` projections.
        encoder_hidden_states_org_query_proj = attn.add_q_proj(encoder_hidden_states_org)
        encoder_hidden_states_org_key_proj = attn.add_k_proj(encoder_hidden_states_org)
        encoder_hidden_states_org_value_proj = attn.add_v_proj(encoder_hidden_states_org)

        # attention
        query_org = ops.cat([query_org, encoder_hidden_states_org_query_proj], axis=1)
        key_org = ops.cat([key_org, encoder_hidden_states_org_key_proj], axis=1)
        value_org = ops.cat([value_org, encoder_hidden_states_org_value_proj], axis=1)

        inner_dim = key_org.shape[-1]
        head_dim = inner_dim // attn.heads
        query_org = query_org.view(batch_size, -1, attn.heads, head_dim).swapaxes(1, 2)
        key_org = key_org.view(batch_size, -1, attn.heads, head_dim).swapaxes(1, 2)
        value_org = value_org.view(batch_size, -1, attn.heads, head_dim).swapaxes(1, 2)

        hidden_states_org = attn.scaled_dot_product_attention(
            query_org, key_org, value_org, dropout_p=0.0, is_causal=False
        )
        hidden_states_org = hidden_states_org.swapaxes(1, 2).reshape(batch_size, -1, attn.heads * head_dim)
        hidden_states_org = hidden_states_org.to(query_org.dtype)

        # Split the attention outputs.
        hidden_states_org, encoder_hidden_states_org = (
            hidden_states_org[:, : residual.shape[1]],
            hidden_states_org[:, residual.shape[1] :],
        )

        # linear proj
        hidden_states_org = attn.to_out[0](hidden_states_org)
        # dropout
        hidden_states_org = attn.to_out[1](hidden_states_org)
        if not attn.context_pre_only:
            encoder_hidden_states_org = attn.to_add_out(encoder_hidden_states_org)

        if input_ndim == 4:
            hidden_states_org = hidden_states_org.swapaxes(-1, -2).reshape(batch_size, channel, height, width)
        if context_input_ndim == 4:
            encoder_hidden_states_org = encoder_hidden_states_org.swapaxes(-1, -2).reshape(
                batch_size, channel, height, width
            )

        # perturbed path

        batch_size = encoder_hidden_states_ptb.shape[0]

        # `sample` projections.
        query_ptb = attn.to_q(hidden_states_ptb)
        key_ptb = attn.to_k(hidden_states_ptb)
        value_ptb = attn.to_v(hidden_states_ptb)

        # `context` projections.
        encoder_hidden_states_ptb_query_proj = attn.add_q_proj(encoder_hidden_states_ptb)
        encoder_hidden_states_ptb_key_proj = attn.add_k_proj(encoder_hidden_states_ptb)
        encoder_hidden_states_ptb_value_proj = attn.add_v_proj(encoder_hidden_states_ptb)

        # attention
        query_ptb = ops.cat([query_ptb, encoder_hidden_states_ptb_query_proj], axis=1)
        key_ptb = ops.cat([key_ptb, encoder_hidden_states_ptb_key_proj], axis=1)
        value_ptb = ops.cat([value_ptb, encoder_hidden_states_ptb_value_proj], axis=1)

        inner_dim = key_ptb.shape[-1]
        head_dim = inner_dim // attn.heads
        query_ptb = query_ptb.view(batch_size, -1, attn.heads, head_dim).swapaxes(1, 2)
        key_ptb = key_ptb.view(batch_size, -1, attn.heads, head_dim).swapaxes(1, 2)
        value_ptb = value_ptb.view(batch_size, -1, attn.heads, head_dim).swapaxes(1, 2)

        # create a full mask with all entries set to 0
        seq_len = query_ptb.shape[2]
        full_mask = ops.zeros((seq_len, seq_len), dtype=query_ptb.dtype)

        # set the attention value between image patches to -inf
        full_mask[:identity_block_size, :identity_block_size] = float("-inf")

        # set the diagonal of the attention value between image patches to 0
        full_mask[:identity_block_size, :identity_block_size] = full_mask[
            :identity_block_size, :identity_block_size
        ].fill_diagonal(0.0)

        # expand the mask to match the attention weights shape
        full_mask = full_mask.unsqueeze(0).unsqueeze(0)  # Add batch and num_heads dimensions

        hidden_states_ptb = attn.scaled_dot_product_attention(
            query_ptb, key_ptb, value_ptb, attn_mask=full_mask, dropout_p=0.0, is_causal=False
        )
        hidden_states_ptb = hidden_states_ptb.swapaxes(1, 2).reshape(batch_size, -1, attn.heads * head_dim)
        hidden_states_ptb = hidden_states_ptb.to(query_ptb.dtype)

        # split the attention outputs.
        hidden_states_ptb, encoder_hidden_states_ptb = (
            hidden_states_ptb[:, : residual.shape[1]],
            hidden_states_ptb[:, residual.shape[1] :],
        )

        # linear proj
        hidden_states_ptb = attn.to_out[0](hidden_states_ptb)
        # dropout
        hidden_states_ptb = attn.to_out[1](hidden_states_ptb)
        if not attn.context_pre_only:
            encoder_hidden_states_ptb = attn.to_add_out(encoder_hidden_states_ptb)

        if input_ndim == 4:
            hidden_states_ptb = hidden_states_ptb.swapaxes(-1, -2).reshape(batch_size, channel, height, width)
        if context_input_ndim == 4:
            encoder_hidden_states_ptb = encoder_hidden_states_ptb.swapaxes(-1, -2).reshape(
                batch_size, channel, height, width
            )

        # concat
        hidden_states = ops.cat([hidden_states_org, hidden_states_ptb])
        encoder_hidden_states = ops.cat([encoder_hidden_states_org, encoder_hidden_states_ptb])

        return hidden_states, encoder_hidden_states


@ms.jit_class
class PAGCFGJointAttnProcessor2_0:
    """Attention processor used typically in processing the SD3-like self-attention projections."""

    def __call__(
        self,
        attn: Attention,
        hidden_states: ms.Tensor,
        encoder_hidden_states: ms.Tensor = None,
        attention_mask: Optional[ms.Tensor] = None,
    ) -> ms.Tensor:
        residual = hidden_states

        input_ndim = hidden_states.ndim
        batch_size, channel, height, width = None, None, None, None
        if input_ndim == 4:
            batch_size, channel, height, width = hidden_states.shape
            hidden_states = hidden_states.view(batch_size, channel, height * width).swapaxes(1, 2)
        context_input_ndim = encoder_hidden_states.ndim
        if context_input_ndim == 4:
            batch_size, channel, height, width = encoder_hidden_states.shape
            encoder_hidden_states = encoder_hidden_states.view(batch_size, channel, height * width).swapaxes(1, 2)

        identity_block_size = hidden_states.shape[
            1
        ]  # patch embeddings width * height (correspond to self-attention map width or height)

        # chunk
        hidden_states_uncond, hidden_states_org, hidden_states_ptb = hidden_states.chunk(3)
        hidden_states_org = ops.cat([hidden_states_uncond, hidden_states_org])

        (
            encoder_hidden_states_uncond,
            encoder_hidden_states_org,
            encoder_hidden_states_ptb,
        ) = encoder_hidden_states.chunk(3)
        encoder_hidden_states_org = ops.cat([encoder_hidden_states_uncond, encoder_hidden_states_org])

        # original path
        batch_size = encoder_hidden_states_org.shape[0]

        # `sample` projections.
        query_org = attn.to_q(hidden_states_org)
        key_org = attn.to_k(hidden_states_org)
        value_org = attn.to_v(hidden_states_org)

        # `context` projections.
        encoder_hidden_states_org_query_proj = attn.add_q_proj(encoder_hidden_states_org)
        encoder_hidden_states_org_key_proj = attn.add_k_proj(encoder_hidden_states_org)
        encoder_hidden_states_org_value_proj = attn.add_v_proj(encoder_hidden_states_org)

        # attention
        query_org = ops.cat([query_org, encoder_hidden_states_org_query_proj], axis=1)
        key_org = ops.cat([key_org, encoder_hidden_states_org_key_proj], axis=1)
        value_org = ops.cat([value_org, encoder_hidden_states_org_value_proj], axis=1)

        inner_dim = key_org.shape[-1]
        head_dim = inner_dim // attn.heads
        query_org = query_org.view(batch_size, -1, attn.heads, head_dim).swapaxes(1, 2)
        key_org = key_org.view(batch_size, -1, attn.heads, head_dim).swapaxes(1, 2)
        value_org = value_org.view(batch_size, -1, attn.heads, head_dim).swapaxes(1, 2)

        hidden_states_org = attn.scaled_dot_product_attention(
            query_org, key_org, value_org, dropout_p=0.0, is_causal=False
        )
        hidden_states_org = hidden_states_org.swapaxes(1, 2).reshape(batch_size, -1, attn.heads * head_dim)
        hidden_states_org = hidden_states_org.to(query_org.dtype)

        # Split the attention outputs.
        hidden_states_org, encoder_hidden_states_org = (
            hidden_states_org[:, : residual.shape[1]],
            hidden_states_org[:, residual.shape[1] :],
        )

        # linear proj
        hidden_states_org = attn.to_out[0](hidden_states_org)
        # dropout
        hidden_states_org = attn.to_out[1](hidden_states_org)
        if not attn.context_pre_only:
            encoder_hidden_states_org = attn.to_add_out(encoder_hidden_states_org)

        if input_ndim == 4:
            hidden_states_org = hidden_states_org.swapaxes(-1, -2).reshape(batch_size, channel, height, width)
        if context_input_ndim == 4:
            encoder_hidden_states_org = encoder_hidden_states_org.swapaxes(-1, -2).reshape(
                batch_size, channel, height, width
            )

        # perturbed path

        batch_size = encoder_hidden_states_ptb.shape[0]

        # `sample` projections.
        query_ptb = attn.to_q(hidden_states_ptb)
        key_ptb = attn.to_k(hidden_states_ptb)
        value_ptb = attn.to_v(hidden_states_ptb)

        # `context` projections.
        encoder_hidden_states_ptb_query_proj = attn.add_q_proj(encoder_hidden_states_ptb)
        encoder_hidden_states_ptb_key_proj = attn.add_k_proj(encoder_hidden_states_ptb)
        encoder_hidden_states_ptb_value_proj = attn.add_v_proj(encoder_hidden_states_ptb)

        # attention
        query_ptb = ops.cat([query_ptb, encoder_hidden_states_ptb_query_proj], axis=1)
        key_ptb = ops.cat([key_ptb, encoder_hidden_states_ptb_key_proj], axis=1)
        value_ptb = ops.cat([value_ptb, encoder_hidden_states_ptb_value_proj], axis=1)

        inner_dim = key_ptb.shape[-1]
        head_dim = inner_dim // attn.heads
        query_ptb = query_ptb.view(batch_size, -1, attn.heads, head_dim).swapaxes(1, 2)
        key_ptb = key_ptb.view(batch_size, -1, attn.heads, head_dim).swapaxes(1, 2)
        value_ptb = value_ptb.view(batch_size, -1, attn.heads, head_dim).swapaxes(1, 2)

        # create a full mask with all entries set to 0
        seq_len = query_ptb.shape[2]
        full_mask = ops.zeros((seq_len, seq_len), dtype=query_ptb.dtype)

        # set the attention value between image patches to -inf
        full_mask[:identity_block_size, :identity_block_size] = float("-inf")

        # set the diagonal of the attention value between image patches to 0
        full_mask[:identity_block_size, :identity_block_size] = full_mask[
            :identity_block_size, :identity_block_size
        ].fill_diagonal(0.0)

        # expand the mask to match the attention weights shape
        full_mask = full_mask.unsqueeze(0).unsqueeze(0)  # Add batch and num_heads dimensions

        hidden_states_ptb = attn.scaled_dot_product_attention(
            query_ptb, key_ptb, value_ptb, attn_mask=full_mask, dropout_p=0.0, is_causal=False
        )
        hidden_states_ptb = hidden_states_ptb.swapaxes(1, 2).reshape(batch_size, -1, attn.heads * head_dim)
        hidden_states_ptb = hidden_states_ptb.to(query_ptb.dtype)

        # split the attention outputs.
        hidden_states_ptb, encoder_hidden_states_ptb = (
            hidden_states_ptb[:, : residual.shape[1]],
            hidden_states_ptb[:, residual.shape[1] :],
        )

        # linear proj
        hidden_states_ptb = attn.to_out[0](hidden_states_ptb)
        # dropout
        hidden_states_ptb = attn.to_out[1](hidden_states_ptb)
        if not attn.context_pre_only:
            encoder_hidden_states_ptb = attn.to_add_out(encoder_hidden_states_ptb)

        if input_ndim == 4:
            hidden_states_ptb = hidden_states_ptb.swapaxes(-1, -2).reshape(batch_size, channel, height, width)
        if context_input_ndim == 4:
            encoder_hidden_states_ptb = encoder_hidden_states_ptb.swapaxes(-1, -2).reshape(
                batch_size, channel, height, width
            )

        # concat
        hidden_states = ops.cat([hidden_states_org, hidden_states_ptb])
        encoder_hidden_states = ops.cat([encoder_hidden_states_org, encoder_hidden_states_ptb])

        return hidden_states, encoder_hidden_states


@ms.jit_class
class FusedJointAttnProcessor2_0:
    """Attention processor used typically in processing the SD3-like self-attention projections."""

    def __call__(
        self,
        attn: Attention,
        hidden_states: ms.Tensor,
        encoder_hidden_states: ms.Tensor = None,
        attention_mask: Optional[ms.Tensor] = None,
    ) -> ms.Tensor:
        residual = hidden_states

        batch_size, channel, height, width = (None,) * 4
        input_ndim = hidden_states.ndim
        if input_ndim == 4:
            batch_size, channel, height, width = hidden_states.shape
            hidden_states = hidden_states.view(batch_size, channel, height * width).swapaxes(1, 2)
        context_input_ndim = encoder_hidden_states.ndim
        if context_input_ndim == 4:
            batch_size, channel, height, width = encoder_hidden_states.shape
            encoder_hidden_states = encoder_hidden_states.view(batch_size, channel, height * width).swapaxes(1, 2)

        batch_size = encoder_hidden_states.shape[0]

        # `sample` projections.
        qkv = attn.to_qkv(hidden_states)
        split_size = qkv.shape[-1] // 3
        query, key, value = ms.mint.split(qkv, split_size, dim=-1)

        # `context` projections.
        encoder_qkv = attn.to_added_qkv(encoder_hidden_states)
        split_size = encoder_qkv.shape[-1] // 3
        (
            encoder_hidden_states_query_proj,
            encoder_hidden_states_key_proj,
            encoder_hidden_states_value_proj,
        ) = ms.mint.split(encoder_qkv, split_size, dim=-1)

        # attention
        query = ops.cat([query, encoder_hidden_states_query_proj], axis=1)
        key = ops.cat([key, encoder_hidden_states_key_proj], axis=1)
        value = ops.cat([value, encoder_hidden_states_value_proj], axis=1)

        inner_dim = key.shape[-1]
        head_dim = inner_dim // attn.heads
        query = query.view(batch_size, -1, attn.heads, head_dim).swapaxes(1, 2)
        key = key.view(batch_size, -1, attn.heads, head_dim).swapaxes(1, 2)
        value = value.view(batch_size, -1, attn.heads, head_dim).swapaxes(1, 2)

        hidden_states = attn.scaled_dot_product_attention(query, key, value, dropout_p=0.0, is_causal=False)
        hidden_states = hidden_states.swapaxes(1, 2).reshape(batch_size, -1, attn.heads * head_dim)
        hidden_states = hidden_states.to(query.dtype)

        # Split the attention outputs.
        hidden_states, encoder_hidden_states = (
            hidden_states[:, : residual.shape[1]],
            hidden_states[:, residual.shape[1] :],
        )

        # linear proj
        hidden_states = attn.to_out[0](hidden_states)
        # dropout
        hidden_states = attn.to_out[1](hidden_states)
        if not attn.context_pre_only:
            encoder_hidden_states = attn.to_add_out(encoder_hidden_states)

        if input_ndim == 4:
            hidden_states = hidden_states.swapaxes(-1, -2).reshape(batch_size, channel, height, width)
        if context_input_ndim == 4:
            encoder_hidden_states = encoder_hidden_states.swapaxes(-1, -2).reshape(batch_size, channel, height, width)

        return hidden_states, encoder_hidden_states


@ms.jit_class
class AuraFlowAttnProcessor2_0:
    """Attention processor used typically in processing Aura Flow."""

    def __call__(
        self,
        attn: Attention,
        hidden_states: ms.Tensor,
        encoder_hidden_states: ms.Tensor = None,
        attention_mask: Optional[ms.Tensor] = None,
    ) -> ms.Tensor:
        batch_size = hidden_states.shape[0]

        # `sample` projections.
        query = attn.to_q(hidden_states)
        key = attn.to_k(hidden_states)
        value = attn.to_v(hidden_states)

        # `context` projections.
        if encoder_hidden_states is not None:
            encoder_hidden_states_query_proj = attn.add_q_proj(encoder_hidden_states)
            encoder_hidden_states_key_proj = attn.add_k_proj(encoder_hidden_states)
            encoder_hidden_states_value_proj = attn.add_v_proj(encoder_hidden_states)
        else:
            encoder_hidden_states_query_proj = None
            encoder_hidden_states_key_proj = None
            encoder_hidden_states_value_proj = None

        # Reshape.
        inner_dim = key.shape[-1]
        head_dim = inner_dim // attn.heads
        query = query.view(batch_size, -1, attn.heads, head_dim)
        key = key.view(batch_size, -1, attn.heads, head_dim)
        value = value.view(batch_size, -1, attn.heads, head_dim)

        # Apply QK norm.
        if attn.norm_q is not None:
            query = attn.norm_q(query)
        if attn.norm_k is not None:
            key = attn.norm_k(key)

        # Concatenate the projections.
        if encoder_hidden_states is not None:
            encoder_hidden_states_query_proj = encoder_hidden_states_query_proj.view(
                batch_size, -1, attn.heads, head_dim
            )
            encoder_hidden_states_key_proj = encoder_hidden_states_key_proj.view(batch_size, -1, attn.heads, head_dim)
            encoder_hidden_states_value_proj = encoder_hidden_states_value_proj.view(
                batch_size, -1, attn.heads, head_dim
            )

            if attn.norm_added_q is not None:
                encoder_hidden_states_query_proj = attn.norm_added_q(encoder_hidden_states_query_proj)
            if attn.norm_added_k is not None:
                encoder_hidden_states_key_proj = attn.norm_added_q(encoder_hidden_states_key_proj)

            query = ops.cat([encoder_hidden_states_query_proj, query], axis=1)
            key = ops.cat([encoder_hidden_states_key_proj, key], axis=1)
            value = ops.cat([encoder_hidden_states_value_proj, value], axis=1)

        query = query.swapaxes(1, 2)
        key = key.swapaxes(1, 2)
        value = value.swapaxes(1, 2)

        # Attention.
        hidden_states = attn.scaled_dot_product_attention(
            query, key, value, dropout_p=0.0, scale=attn.scale, is_causal=False
        )
        hidden_states = hidden_states.swapaxes(1, 2).reshape(batch_size, -1, attn.heads * head_dim)
        hidden_states = hidden_states.to(query.dtype)

        # Split the attention outputs.
        if encoder_hidden_states is not None:
            hidden_states, encoder_hidden_states = (
                hidden_states[:, encoder_hidden_states.shape[1] :],
                hidden_states[:, : encoder_hidden_states.shape[1]],
            )

        # linear proj
        hidden_states = attn.to_out[0](hidden_states)
        # dropout
        hidden_states = attn.to_out[1](hidden_states)
        if encoder_hidden_states is not None:
            encoder_hidden_states = attn.to_add_out(encoder_hidden_states)

        if encoder_hidden_states is not None:
            return hidden_states, encoder_hidden_states
        else:
            return hidden_states


@ms.jit_class
class FusedAuraFlowAttnProcessor2_0:
    """Attention processor used typically in processing Aura Flow with fused projections."""

    def __call__(
        self,
        attn: Attention,
        hidden_states: ms.Tensor,
        encoder_hidden_states: ms.Tensor = None,
        attention_mask: Optional[ms.Tensor] = None,
    ) -> ms.Tensor:
        batch_size = hidden_states.shape[0]

        # `sample` projections.
        qkv = attn.to_qkv(hidden_states)
        split_size = qkv.shape[-1] // 3
        query, key, value = ops.split(qkv, split_size, axis=-1)

        # `context` projections.
        if encoder_hidden_states is not None:
            encoder_qkv = attn.to_added_qkv(encoder_hidden_states)
            split_size = encoder_qkv.shape[-1] // 3
            (
                encoder_hidden_states_query_proj,
                encoder_hidden_states_key_proj,
                encoder_hidden_states_value_proj,
            ) = ops.split(encoder_qkv, split_size, axis=-1)

        # Reshape.
        inner_dim = key.shape[-1]
        head_dim = inner_dim // attn.heads
        query = query.view(batch_size, -1, attn.heads, head_dim)
        key = key.view(batch_size, -1, attn.heads, head_dim)
        value = value.view(batch_size, -1, attn.heads, head_dim)

        # Apply QK norm.
        if attn.norm_q is not None:
            query = attn.norm_q(query)
        if attn.norm_k is not None:
            key = attn.norm_k(key)

        # Concatenate the projections.
        if encoder_hidden_states is not None:
            encoder_hidden_states_query_proj = encoder_hidden_states_query_proj.view(
                batch_size, -1, attn.heads, head_dim
            )
            encoder_hidden_states_key_proj = encoder_hidden_states_key_proj.view(batch_size, -1, attn.heads, head_dim)
            encoder_hidden_states_value_proj = encoder_hidden_states_value_proj.view(
                batch_size, -1, attn.heads, head_dim
            )

            if attn.norm_added_q is not None:
                encoder_hidden_states_query_proj = attn.norm_added_q(encoder_hidden_states_query_proj)
            if attn.norm_added_k is not None:
                encoder_hidden_states_key_proj = attn.norm_added_q(encoder_hidden_states_key_proj)

            query = ops.cat([encoder_hidden_states_query_proj, query], axis=1)
            key = ops.cat([encoder_hidden_states_key_proj, key], axis=1)
            value = ops.cat([encoder_hidden_states_value_proj, value], axis=1)

        query = query.swapaxes(1, 2)
        key = key.swapaxes(1, 2)
        value = value.swapaxes(1, 2)

        # Attention.
        hidden_states = attn.scaled_dot_product_attention(
            query, key, value, dropout_p=0.0, scale=attn.scale, is_causal=False
        )
        hidden_states = hidden_states.swapaxes(1, 2).reshape(batch_size, -1, attn.heads * head_dim)
        hidden_states = hidden_states.to(query.dtype)

        # Split the attention outputs.
        if encoder_hidden_states is not None:
            hidden_states, encoder_hidden_states = (
                hidden_states[:, encoder_hidden_states.shape[1] :],
                hidden_states[:, : encoder_hidden_states.shape[1]],
            )

        # linear proj
        hidden_states = attn.to_out[0](hidden_states)
        # dropout
        hidden_states = attn.to_out[1](hidden_states)
        if encoder_hidden_states is not None:
            encoder_hidden_states = attn.to_add_out(encoder_hidden_states)

        if encoder_hidden_states is not None:
            return hidden_states, encoder_hidden_states
        else:
            return hidden_states


# YiYi to-do: refactor rope related functions/classes
def apply_rope(xq, xk, freqs_cis):
    xq_ = xq.float().reshape(*xq.shape[:-1], -1, 1, 2)
    xk_ = xk.float().reshape(*xk.shape[:-1], -1, 1, 2)
    xq_out = freqs_cis[..., 0] * xq_[..., 0] + freqs_cis[..., 1] * xq_[..., 1]
    xk_out = freqs_cis[..., 0] * xk_[..., 0] + freqs_cis[..., 1] * xk_[..., 1]
    return xq_out.reshape(*xq.shape).type_as(xq), xk_out.reshape(*xk.shape).type_as(xk)


@ms.jit_class
class FluxSingleAttnProcessor2_0:
    r"""
    Processor for implementing scaled dot-product attention (enabled by default if you're using MindSpore 2.3+).
    """

    def __call__(
        self,
        attn: Attention,
        hidden_states: ms.Tensor,
        encoder_hidden_states: Optional[ms.Tensor] = None,
        attention_mask: Optional[ms.Tensor] = None,
        image_rotary_emb: Optional[ms.Tensor] = None,
    ) -> ms.Tensor:
        input_ndim = hidden_states.ndim
        batch_size, channel, height, width = (None,) * 4  # make complier happy

        if input_ndim == 4:
            batch_size, channel, height, width = hidden_states.shape
            hidden_states = hidden_states.view(batch_size, channel, height * width).swapaxes(1, 2)

        batch_size, _, _ = hidden_states.shape if encoder_hidden_states is None else encoder_hidden_states.shape

        query = attn.to_q(hidden_states)
        if encoder_hidden_states is None:
            encoder_hidden_states = hidden_states

        key = attn.to_k(encoder_hidden_states)
        value = attn.to_v(encoder_hidden_states)

        inner_dim = key.shape[-1]
        head_dim = inner_dim // attn.heads

        query = query.view(batch_size, -1, attn.heads, head_dim).swapaxes(1, 2)

        key = key.view(batch_size, -1, attn.heads, head_dim).swapaxes(1, 2)
        value = value.view(batch_size, -1, attn.heads, head_dim).swapaxes(1, 2)

        if attn.norm_q is not None:
            query = attn.norm_q(query)
        if attn.norm_k is not None:
            key = attn.norm_k(key)

        # Apply RoPE if needed
        if image_rotary_emb is not None:
            # YiYi to-do: update uising apply_rotary_emb
            # from ..embeddings import apply_rotary_emb
            # query = apply_rotary_emb(query, image_rotary_emb)
            # key = apply_rotary_emb(key, image_rotary_emb)
            query, key = apply_rope(query, key, image_rotary_emb)

        # the output of sdp = (batch, num_heads, seq_len, head_dim)
        hidden_states = attn.scaled_dot_product_attention(query, key, value, dropout_p=0.0, is_causal=False)

        hidden_states = hidden_states.swapaxes(1, 2).reshape(batch_size, -1, attn.heads * head_dim)
        hidden_states = hidden_states.to(query.dtype)

        if input_ndim == 4:
            hidden_states = hidden_states.swapaxes(-1, -2).reshape(batch_size, channel, height, width)

        return hidden_states


@ms.jit_class
class FluxAttnProcessor2_0:
    """Attention processor used typically in processing the SD3-like self-attention projections."""

    def __call__(
        self,
        attn: Attention,
        hidden_states: ms.Tensor,
        encoder_hidden_states: ms.Tensor = None,
        attention_mask: Optional[ms.Tensor] = None,
        image_rotary_emb: Optional[ms.Tensor] = None,
    ) -> ms.Tensor:
        input_ndim = hidden_states.ndim
        batch_size, channel, height, width = (None,) * 4  # make complier happy
        if input_ndim == 4:
            batch_size, channel, height, width = hidden_states.shape
            hidden_states = hidden_states.view(batch_size, channel, height * width).swapaxes(1, 2)
        context_input_ndim = encoder_hidden_states.ndim
        if context_input_ndim == 4:
            batch_size, channel, height, width = encoder_hidden_states.shape
            encoder_hidden_states = encoder_hidden_states.view(batch_size, channel, height * width).swapaxes(1, 2)

        batch_size = encoder_hidden_states.shape[0]

        # `sample` projections.
        query = attn.to_q(hidden_states)
        key = attn.to_k(hidden_states)
        value = attn.to_v(hidden_states)

        inner_dim = key.shape[-1]
        head_dim = inner_dim // attn.heads

        query = query.view(batch_size, -1, attn.heads, head_dim).swapaxes(1, 2)
        key = key.view(batch_size, -1, attn.heads, head_dim).swapaxes(1, 2)
        value = value.view(batch_size, -1, attn.heads, head_dim).swapaxes(1, 2)

        if attn.norm_q is not None:
            query = attn.norm_q(query)
        if attn.norm_k is not None:
            key = attn.norm_k(key)

        # `context` projections.
        encoder_hidden_states_query_proj = attn.add_q_proj(encoder_hidden_states)
        encoder_hidden_states_key_proj = attn.add_k_proj(encoder_hidden_states)
        encoder_hidden_states_value_proj = attn.add_v_proj(encoder_hidden_states)

        encoder_hidden_states_query_proj = encoder_hidden_states_query_proj.view(
            batch_size, -1, attn.heads, head_dim
        ).swapaxes(1, 2)
        encoder_hidden_states_key_proj = encoder_hidden_states_key_proj.view(
            batch_size, -1, attn.heads, head_dim
        ).swapaxes(1, 2)
        encoder_hidden_states_value_proj = encoder_hidden_states_value_proj.view(
            batch_size, -1, attn.heads, head_dim
        ).swapaxes(1, 2)

        if attn.norm_added_q is not None:
            encoder_hidden_states_query_proj = attn.norm_added_q(encoder_hidden_states_query_proj)
        if attn.norm_added_k is not None:
            encoder_hidden_states_key_proj = attn.norm_added_k(encoder_hidden_states_key_proj)

        # attention
        query = ops.cat([encoder_hidden_states_query_proj, query], axis=2)
        key = ops.cat([encoder_hidden_states_key_proj, key], axis=2)
        value = ops.cat([encoder_hidden_states_value_proj, value], axis=2)

        if image_rotary_emb is not None:
            # YiYi to-do: update uising apply_rotary_emb
            # from ..embeddings import apply_rotary_emb
            # query = apply_rotary_emb(query, image_rotary_emb)
            # key = apply_rotary_emb(key, image_rotary_emb)
            query, key = apply_rope(query, key, image_rotary_emb)

        hidden_states = attn.scaled_dot_product_attention(query, key, value, dropout_p=0.0, is_causal=False)
        hidden_states = hidden_states.swapaxes(1, 2).reshape(batch_size, -1, attn.heads * head_dim)
        hidden_states = hidden_states.to(query.dtype)

        encoder_hidden_states, hidden_states = (
            hidden_states[:, : encoder_hidden_states.shape[1]],
            hidden_states[:, encoder_hidden_states.shape[1] :],
        )

        # linear proj
        hidden_states = attn.to_out[0](hidden_states)
        # dropout
        hidden_states = attn.to_out[1](hidden_states)
        encoder_hidden_states = attn.to_add_out(encoder_hidden_states)

        if input_ndim == 4:
            hidden_states = hidden_states.swapaxes(-1, -2).reshape(batch_size, channel, height, width)
        if context_input_ndim == 4:
            encoder_hidden_states = encoder_hidden_states.swapaxes(-1, -2).reshape(batch_size, channel, height, width)

        return hidden_states, encoder_hidden_states


@ms.jit_class
class CogVideoXAttnProcessor2_0:
    r"""
    Processor for implementing scaled dot-product attention for the CogVideoX model. It applies a rotary embedding on
    query and key vectors, but does not include spatial normalization.
    """

    def __init__(self):
        # move importing from __call__ to __init__ as it is not supported in construct()
        from .embeddings import apply_rotary_emb

        self.apply_rotary_emb = apply_rotary_emb

    def __call__(
        self,
        attn: Attention,
        hidden_states: ms.Tensor,
        encoder_hidden_states: ms.Tensor,
        attention_mask: Optional[ms.Tensor] = None,
        image_rotary_emb: Optional[ms.Tensor] = None,
    ) -> ms.Tensor:
        text_seq_length = encoder_hidden_states.shape[1]

        hidden_states = ops.cat([encoder_hidden_states, hidden_states], axis=1)

        batch_size, sequence_length, _ = (
            hidden_states.shape if encoder_hidden_states is None else encoder_hidden_states.shape
        )

        if attention_mask is not None:
            attention_mask = attn.prepare_attention_mask(attention_mask, sequence_length, batch_size)
            attention_mask = attention_mask.view(batch_size, attn.heads, -1, attention_mask.shape[-1])

        query = attn.to_q(hidden_states)
        key = attn.to_k(hidden_states)
        value = attn.to_v(hidden_states)

        inner_dim = key.shape[-1]
        head_dim = inner_dim // attn.heads

        query = query.view(batch_size, -1, attn.heads, head_dim).swapaxes(1, 2)
        key = key.view(batch_size, -1, attn.heads, head_dim).swapaxes(1, 2)
        value = value.view(batch_size, -1, attn.heads, head_dim).swapaxes(1, 2)

        if attn.norm_q is not None:
            query = attn.norm_q(query)
        if attn.norm_k is not None:
            key = attn.norm_k(key)

        # Apply RoPE if needed
        if image_rotary_emb is not None:
            query[:, :, text_seq_length:] = self.apply_rotary_emb(query[:, :, text_seq_length:], image_rotary_emb)
            if not attn.is_cross_attention:
                key[:, :, text_seq_length:] = self.apply_rotary_emb(key[:, :, text_seq_length:], image_rotary_emb)

        hidden_states = attn.scaled_dot_product_attention(
            query, key, value, attn_mask=attention_mask, dropout_p=0.0, is_causal=False
        )

        hidden_states = hidden_states.swapaxes(1, 2).reshape(batch_size, -1, attn.heads * head_dim)

        # linear proj
        hidden_states = attn.to_out[0](hidden_states)
        # dropout
        hidden_states = attn.to_out[1](hidden_states)

        encoder_hidden_states, hidden_states = hidden_states.split(
            [text_seq_length, hidden_states.shape[1] - text_seq_length], axis=1
        )
        return hidden_states, encoder_hidden_states


@ms.jit_class
class FusedCogVideoXAttnProcessor2_0:
    r"""
    Processor for implementing scaled dot-product attention for the CogVideoX model. It applies a rotary embedding on
    query and key vectors, but does not include spatial normalization.
    """

    def __init__(self):
        # move importing from __call__ to __init__ as it is not supported in construct()
        from .embeddings import apply_rotary_emb

        self.apply_rotary_emb = apply_rotary_emb

    def __call__(
        self,
        attn: Attention,
        hidden_states: ms.Tensor,
        encoder_hidden_states: ms.Tensor,
        attention_mask: Optional[ms.Tensor] = None,
        image_rotary_emb: Optional[ms.Tensor] = None,
    ) -> ms.Tensor:
        text_seq_length = encoder_hidden_states.shape[1]

        hidden_states = ops.cat([encoder_hidden_states, hidden_states], axis=1)

        batch_size, sequence_length, _ = (
            hidden_states.shape if encoder_hidden_states is None else encoder_hidden_states.shape
        )

        if attention_mask is not None:
            attention_mask = attn.prepare_attention_mask(attention_mask, sequence_length, batch_size)
            attention_mask = attention_mask.view(batch_size, attn.heads, -1, attention_mask.shape[-1])

        qkv = attn.to_qkv(hidden_states)
        split_size = qkv.shape[-1] // 3
        query, key, value = ops.split(qkv, split_size, axis=-1)

        inner_dim = key.shape[-1]
        head_dim = inner_dim // attn.heads

<<<<<<< HEAD
@ms.jit_class
class StableAudioAttnProcessor2_0:
    r"""
    Processor for implementing scaled dot-product attention (enabled by default if you're using PyTorch 2.0). This is
    used in the Stable Audio model. It applies rotary embedding on query and key vector, and allows MHA, GQA or MQA.
    """

    def __init__(self) -> None:
        # move importing from __call__ to __init__ as it is not supported in construct()
        from .embeddings import apply_rotary_emb

        self.apply_rotary_emb = apply_rotary_emb

    def apply_partial_rotary_emb(
        self,
        x: ms.Tensor,
        freqs_cis: Tuple[ms.Tensor],
    ) -> ms.Tensor:
        rot_dim = freqs_cis[0].shape[-1]
        x_to_rotate, x_unrotated = x[..., :rot_dim], x[..., rot_dim:]

        x_rotated = self.apply_rotary_emb(x_to_rotate, freqs_cis, use_real=True, use_real_unbind_dim=-2)

        out = ops.cat((x_rotated, x_unrotated), dim=-1)
        return out

    def __call__(
        self,
        attn: Attention,
        hidden_states: ms.Tensor,
        encoder_hidden_states: Optional[ms.Tensor] = None,
        attention_mask: Optional[ms.Tensor] = None,
        rotary_emb: Optional[ms.Tensor] = None,
    ) -> ms.Tensor:
        residual = hidden_states

        input_ndim = hidden_states.ndim

        batch_size, channel, height, width = (None,) * 4
        if input_ndim == 4:
            batch_size, channel, height, width = hidden_states.shape
            hidden_states = hidden_states.view(batch_size, channel, height * width).transpose(1, 2)

        batch_size, sequence_length, _ = (
            hidden_states.shape if encoder_hidden_states is None else encoder_hidden_states.shape
        )

        if attention_mask is not None:
            attention_mask = attn.prepare_attention_mask(attention_mask, sequence_length, batch_size)
            # scaled_dot_product_attention expects attention_mask shape to be
            # (batch, heads, source_length, target_length)
            attention_mask = attention_mask.view(batch_size, attn.heads, -1, attention_mask.shape[-1])

        query = attn.to_q(hidden_states)

        if encoder_hidden_states is None:
            encoder_hidden_states = hidden_states
        elif attn.norm_cross:
            encoder_hidden_states = attn.norm_encoder_hidden_states(encoder_hidden_states)

        key = attn.to_k(encoder_hidden_states)
        value = attn.to_v(encoder_hidden_states)

        head_dim = query.shape[-1] // attn.heads
        kv_heads = key.shape[-1] // head_dim

        query = query.view(batch_size, -1, attn.heads, head_dim).swapaxes(1, 2)

        key = key.view(batch_size, -1, kv_heads, head_dim).swapaxes(1, 2)
        value = value.view(batch_size, -1, kv_heads, head_dim).swapaxes(1, 2)

        if kv_heads != attn.heads:
            # if GQA or MQA, repeat the key/value heads to reach the number of query heads.
            heads_per_kv_head = attn.heads // kv_heads
            key = ops.repeat_interleave(key, heads_per_kv_head, axis=1)
            value = ops.repeat_interleave(value, heads_per_kv_head, axis=1)

        if attn.norm_q is not None:
            query = attn.norm_q(query)
        if attn.norm_k is not None:
            key = attn.norm_k(key)

        # Apply RoPE if needed
        if rotary_emb is not None:
            query_dtype = query.dtype
            key_dtype = key.dtype
            query = query.to(ms.float32)
            key = key.to(ms.float32)

            rot_dim = rotary_emb[0].shape[-1]
            query_to_rotate, query_unrotated = query[..., :rot_dim], query[..., rot_dim:]
            query_rotated = self.apply_rotary_emb(query_to_rotate, rotary_emb, use_real=True, use_real_unbind_dim=-2)

            query = ops.cat((query_rotated, query_unrotated), axis=-1)

            if not attn.is_cross_attention:
                key_to_rotate, key_unrotated = key[..., :rot_dim], key[..., rot_dim:]
                key_rotated = self.apply_rotary_emb(key_to_rotate, rotary_emb, use_real=True, use_real_unbind_dim=-2)

                key = ops.cat((key_rotated, key_unrotated), axis=-1)

            query = query.to(query_dtype)
            key = key.to(key_dtype)

        # the output of sdp = (batch, num_heads, seq_len, head_dim)
        # TODO: add support for attn.scale when we move to Torch 2.1
        # hidden_states = F.scaled_dot_product_attention(
        #     query, key, value, attn_mask=attention_mask, dropout_p=0.0, is_causal=False
        # )
        attention_probs = attn.get_attention_scores(query, key, attention_mask)
        hidden_states = ops.bmm(attention_probs, value)

        hidden_states = hidden_states.swapaxes(1, 2).reshape(batch_size, -1, attn.heads * head_dim)
        hidden_states = hidden_states.to(query.dtype)

        # linear proj
        hidden_states = attn.to_out[0](hidden_states)
        # dropout
        hidden_states = attn.to_out[1](hidden_states)

        if input_ndim == 4:
            hidden_states = hidden_states.swapaxes(-1, -2).reshape(batch_size, channel, height, width)

        if attn.residual_connection:
            hidden_states = hidden_states + residual

        hidden_states = hidden_states / attn.rescale_output_factor

        return hidden_states


class IPAdapterAttnProcessor(nn.Cell):
    r"""
    Attention processor for Multiple IP-Adapters.
=======
        query = query.view(batch_size, -1, attn.heads, head_dim).swapaxes(1, 2)
        key = key.view(batch_size, -1, attn.heads, head_dim).swapaxes(1, 2)
        value = value.view(batch_size, -1, attn.heads, head_dim).swapaxes(1, 2)
>>>>>>> 359f0e9d

        if attn.norm_q is not None:
            query = attn.norm_q(query)
        if attn.norm_k is not None:
            key = attn.norm_k(key)

        # Apply RoPE if needed
        if image_rotary_emb is not None:
            query[:, :, text_seq_length:] = self.apply_rotary_emb(query[:, :, text_seq_length:], image_rotary_emb)
            if not attn.is_cross_attention:
                key[:, :, text_seq_length:] = self.apply_rotary_emb(key[:, :, text_seq_length:], image_rotary_emb)

        hidden_states = attn.scaled_dot_product_attention(
            query, key, value, attn_mask=attention_mask, dropout_p=0.0, is_causal=False
        )

        hidden_states = hidden_states.swapaxes(1, 2).reshape(batch_size, -1, attn.heads * head_dim)

        # linear proj
        hidden_states = attn.to_out[0](hidden_states)
        # dropout
        hidden_states = attn.to_out[1](hidden_states)

        encoder_hidden_states, hidden_states = hidden_states.split(
            [text_seq_length, hidden_states.shape[1] - text_seq_length], axis=1
        )
        return hidden_states, encoder_hidden_states


@ms.jit_class
class XFormersAttnProcessor:
    r"""
    Processor for implementing memory efficient attention using xFormers-like interface.

    Args:
        attention_op (`Callable`, *optional*, defaults to `None`):
            The base
            [operator](https://facebookresearch.github.io/xformers/components/ops.html#xformers.ops.AttentionOpBase) to
            use as the attention operator. It is recommended to set to `None`, and allow xFormers to choose the best
            operator.
    """

    def __init__(self, attention_op: Optional[Callable] = None):
        assert attention_op is None, (
            "Memory efficient attention on mindspore uses flash attention under the hoods. "
            "There is no other implementation for now. Please do not set `attention_op`."
        )
        self.attention_op = attention_op

    def __call__(
        self,
        attn: Attention,
        hidden_states: ms.Tensor,
        encoder_hidden_states: Optional[ms.Tensor] = None,
        attention_mask: Optional[ms.Tensor] = None,
        temb: Optional[ms.Tensor] = None,
    ) -> ms.Tensor:
        residual = hidden_states

        if attn.spatial_norm is not None:
            hidden_states = attn.spatial_norm(hidden_states, temb)

        input_ndim = hidden_states.ndim

        if input_ndim == 4:
            batch_size, channel, height, width = hidden_states.shape
            hidden_states = hidden_states.view(batch_size, channel, height * width).swapaxes(1, 2)
        else:
            batch_size, channel, height, width = None, None, None, None

        batch_size, key_tokens, _ = (
            hidden_states.shape if encoder_hidden_states is None else encoder_hidden_states.shape
        )

        attention_mask = attn.prepare_attention_mask(attention_mask, key_tokens, batch_size)
        if attention_mask is not None:
            # expand our mask's singleton query_tokens dimension:
            #   [batch*heads,            1, key_tokens] ->
            #   [batch*heads, query_tokens, key_tokens]
            # so that it can be added as a bias onto the attention scores that xformers computes:
            #   [batch*heads, query_tokens, key_tokens]
            # we do this explicitly because xformers doesn't broadcast the singleton dimension for us.
            _, query_tokens, _ = hidden_states.shape
            attention_mask = attention_mask.tile((1, query_tokens, 1))

        if attn.group_norm is not None:
            hidden_states = attn.group_norm(hidden_states.swapaxes(1, 2)).swapaxes(1, 2)

        query = attn.to_q(hidden_states)

        if encoder_hidden_states is None:
            encoder_hidden_states = hidden_states
        elif attn.norm_cross:
            encoder_hidden_states = attn.norm_encoder_hidden_states(encoder_hidden_states)

        key = attn.to_k(encoder_hidden_states)
        value = attn.to_v(encoder_hidden_states)

        query = attn.head_to_batch_dim(query)
        key = attn.head_to_batch_dim(key)
        value = attn.head_to_batch_dim(value)

        # Memory efficient attention on mindspore uses flash attention under the hoods.
        # Flash attention implementation is called `FlashAttentionScore`
        # which is an experimental api with the following limitations:
        # 1. Sequence length of query must be divisible by 16 and in range of [1, 32768].
        # 2. Head dimensions must be one of [64, 80, 96, 120, 128, 256].
        # 3. The input dtype must be float16 or bfloat16.
        # Sequence length of query must be checked in runtime.
        _, query_tokens, _ = query.shape
        assert query_tokens % 16 == 0, f"Sequence length of query must be divisible by 16, but got {query_tokens=}."
        # Head dimension is checked in Attention.set_use_memory_efficient_attention_xformers. We maybe pad on head_dim.
        if attn.head_dim_padding > 0:
            query_padded = ops.pad(query, (0, attn.head_dim_padding), mode="constant", value=0.0)
            key_padded = ops.pad(key, (0, attn.head_dim_padding), mode="constant", value=0.0)
            value_padded = ops.pad(value, (0, attn.head_dim_padding), mode="constant", value=0.0)
        else:
            query_padded, key_padded, value_padded = query, key, value
        flash_attn = ops.operations.nn_ops.FlashAttentionScore(1, scale_value=attn.scale)
        hidden_states_padded = flash_attn(query_padded, key_padded, value_padded, None, None, None, attention_mask)[3]
        # If we did padding before calculate attention, undo it!
        if attn.head_dim_padding > 0:
            hidden_states = hidden_states_padded[..., : attn.head_dim]
        else:
            hidden_states = hidden_states_padded

        hidden_states = hidden_states.to(query.dtype)
        hidden_states = attn.batch_to_head_dim(hidden_states)

        # linear proj
        hidden_states = attn.to_out[0](hidden_states)
        # dropout
        hidden_states = attn.to_out[1](hidden_states)

        if input_ndim == 4:
            hidden_states = hidden_states.swapaxes(-1, -2).reshape(batch_size, channel, height, width)

        if attn.residual_connection:
            hidden_states = hidden_states + residual

        hidden_states = hidden_states / attn.rescale_output_factor

        return hidden_states


@ms.jit_class
class AttnProcessor2_0:
    r"""
    Processor for implementing scaled dot-product attention (enabled by default if you're using PyTorch 2.0).
    """

    def __call__(
        self,
        attn: Attention,
        hidden_states: ms.Tensor,
        encoder_hidden_states: Optional[ms.Tensor] = None,
        attention_mask: Optional[ms.Tensor] = None,
        temb: Optional[ms.Tensor] = None,
        **kwargs,
    ) -> ms.Tensor:
        residual = hidden_states
        if attn.spatial_norm is not None:
            hidden_states = attn.spatial_norm(hidden_states, temb)

        input_ndim = hidden_states.ndim

        if input_ndim == 4:
            batch_size, channel, height, width = hidden_states.shape
            hidden_states = hidden_states.view(batch_size, channel, height * width).swapaxes(1, 2)
        else:
            batch_size, channel, height, width = None, None, None, None

        batch_size, sequence_length, _ = (
            hidden_states.shape if encoder_hidden_states is None else encoder_hidden_states.shape
        )

        if attention_mask is not None:
            attention_mask = attn.prepare_attention_mask(attention_mask, sequence_length, batch_size)
            # scaled_dot_product_attention expects attention_mask shape to be
            # (batch, heads, source_length, target_length)
            attention_mask = attention_mask.view(batch_size, attn.heads, -1, attention_mask.shape[-1])

        if attn.group_norm is not None:
            hidden_states = attn.group_norm(hidden_states.swapaxes(1, 2)).swapaxes(1, 2)

        query = attn.to_q(hidden_states)

        if encoder_hidden_states is None:
            encoder_hidden_states = hidden_states
        elif attn.norm_cross:
            encoder_hidden_states = attn.norm_encoder_hidden_states(encoder_hidden_states)

        key = attn.to_k(encoder_hidden_states)
        value = attn.to_v(encoder_hidden_states)

        inner_dim = key.shape[-1]
        head_dim = inner_dim // attn.heads

        query = query.view(batch_size, -1, attn.heads, head_dim).swapaxes(1, 2)

        key = key.view(batch_size, -1, attn.heads, head_dim).swapaxes(1, 2)
        value = value.view(batch_size, -1, attn.heads, head_dim).swapaxes(1, 2)

        if attn.norm_q is not None:
            query = attn.norm_q(query)
        if attn.norm_k is not None:
            key = attn.norm_k(key)

        # the output of sdp = (batch, num_heads, seq_len, head_dim)
        hidden_states = attn.scaled_dot_product_attention(
            query, key, value, attn_mask=attention_mask, dropout_p=0.0, is_causal=False
        )

        hidden_states = hidden_states.swapaxes(1, 2).reshape(batch_size, -1, attn.heads * head_dim)
        hidden_states = hidden_states.to(query.dtype)

        # linear proj
        hidden_states = attn.to_out[0](hidden_states)
        # dropout
        hidden_states = attn.to_out[1](hidden_states)

        if input_ndim == 4:
            hidden_states = hidden_states.swapaxes(-1, -2).reshape(batch_size, channel, height, width)

        if attn.residual_connection:
            hidden_states = hidden_states + residual

        hidden_states = hidden_states / attn.rescale_output_factor

        return hidden_states


@ms.jit_class
class HunyuanAttnProcessor2_0:
    r"""
    Processor for implementing scaled dot-product attention (enabled by default if you're using PyTorch 2.0). This is
    used in the HunyuanDiT model. It applies a s normalization layer and rotary embedding on query and key vector.
    """

    def __init__(self) -> None:
        # move importing from __call__ to __init__ as it is not supported in construct()
        from .embeddings import apply_rotary_emb

        self.apply_rotary_emb = apply_rotary_emb

    def __call__(
        self,
        attn: Attention,
        hidden_states: ms.Tensor,
        encoder_hidden_states: Optional[ms.Tensor] = None,
        attention_mask: Optional[ms.Tensor] = None,
        temb: Optional[ms.Tensor] = None,
        image_rotary_emb: Optional[ms.Tensor] = None,
    ) -> ms.Tensor:
        residual = hidden_states
        if attn.spatial_norm is not None:
            hidden_states = attn.spatial_norm(hidden_states, temb)

        input_ndim = hidden_states.ndim

        batch_size, channel, height, width = (None,) * 4
        if input_ndim == 4:
            batch_size, channel, height, width = hidden_states.shape
            hidden_states = hidden_states.view(batch_size, channel, height * width).swapaxes(1, 2)

        batch_size, sequence_length, _ = (
            hidden_states.shape if encoder_hidden_states is None else encoder_hidden_states.shape
        )

        if attention_mask is not None:
            attention_mask = attn.prepare_attention_mask(attention_mask, sequence_length, batch_size)
            # scaled_dot_product_attention expects attention_mask shape to be
            # (batch, heads, source_length, target_length)
            attention_mask = attention_mask.view(batch_size, attn.heads, -1, attention_mask.shape[-1])

        if attn.group_norm is not None:
            hidden_states = attn.group_norm(hidden_states.swapaxes(1, 2)).swapaxes(1, 2)

        query = attn.to_q(hidden_states)

        if encoder_hidden_states is None:
            encoder_hidden_states = hidden_states
        elif attn.norm_cross:
            encoder_hidden_states = attn.norm_encoder_hidden_states(encoder_hidden_states)

        key = attn.to_k(encoder_hidden_states)
        value = attn.to_v(encoder_hidden_states)

        inner_dim = key.shape[-1]
        head_dim = inner_dim // attn.heads

        query = query.view(batch_size, -1, attn.heads, head_dim).swapaxes(1, 2)

        key = key.view(batch_size, -1, attn.heads, head_dim).swapaxes(1, 2)
        value = value.view(batch_size, -1, attn.heads, head_dim).swapaxes(1, 2)

        if attn.norm_q is not None:
            query = attn.norm_q(query)
        if attn.norm_k is not None:
            key = attn.norm_k(key)

        # Apply RoPE if needed
        if image_rotary_emb is not None:
            query = self.apply_rotary_emb(query, image_rotary_emb)
            if not attn.is_cross_attention:
                key = self.apply_rotary_emb(key, image_rotary_emb)

        # # the output of sdp = (batch, num_heads, seq_len, head_dim)
        # # TODO: add support for attn.scale when we move to Torch 2.1
        hidden_states = attn.scaled_dot_product_attention(
            query, key, value, attn_mask=attention_mask, dropout_p=0.0, is_causal=False
        )

        hidden_states = hidden_states.swapaxes(1, 2).reshape(batch_size, -1, attn.heads * head_dim)
        hidden_states = hidden_states.to(query.dtype)

        # linear proj
        hidden_states = attn.to_out[0](hidden_states)
        # dropout
        hidden_states = attn.to_out[1](hidden_states)

        if input_ndim == 4:
            hidden_states = hidden_states.swapaxes(-1, -2).reshape(batch_size, channel, height, width)

        if attn.residual_connection:
            hidden_states = hidden_states + residual

        hidden_states = hidden_states / attn.rescale_output_factor

        return hidden_states


class SpatialNorm(nn.Cell):
    """
    Spatially conditioned normalization as defined in https://arxiv.org/abs/2209.09002.

    Args:
        f_channels (`int`):
            The number of channels for input to group normalization layer, and output of the spatial norm layer.
        zq_channels (`int`):
            The number of channels for the quantized vector as described in the paper.
    """

    def __init__(
        self,
        f_channels: int,
        zq_channels: int,
    ):
        super().__init__()
        from .normalization import GroupNorm

        self.norm_layer = GroupNorm(num_channels=f_channels, num_groups=32, eps=1e-6, affine=True)
        self.conv_y = nn.Conv2d(zq_channels, f_channels, kernel_size=1, stride=1, padding=0, has_bias=True)
        self.conv_b = nn.Conv2d(zq_channels, f_channels, kernel_size=1, stride=1, padding=0, has_bias=True)

    def construct(self, f: ms.Tensor, zq: ms.Tensor) -> ms.Tensor:
        f_size = f.shape[-2:]
        zq = ops.interpolate(zq, size=f_size, mode="nearest")
        norm_f = self.norm_layer(f)
        new_f = norm_f * self.conv_y(zq) + self.conv_b(zq)
        return new_f


class IPAdapterAttnProcessor(nn.Cell):
    r"""
    Attention processor for Multiple IP-Adapters.

    Args:
        hidden_size (`int`):
            The hidden size of the attention layer.
        cross_attention_dim (`int`):
            The number of channels in the `encoder_hidden_states`.
        num_tokens (`int`, `Tuple[int]` or `List[int]`, defaults to `(4,)`):
            The context length of the image features.
        scale (`float` or List[`float`], defaults to 1.0):
            the weight scale of image prompt.
    """

    def __init__(self, hidden_size, cross_attention_dim=None, num_tokens=(4,), scale=1.0):
        super().__init__()

        self.hidden_size = hidden_size
        self.cross_attention_dim = cross_attention_dim

        if not isinstance(num_tokens, (tuple, list)):
            num_tokens = [num_tokens]
        self.num_tokens = num_tokens

        if not isinstance(scale, list):
            scale = [scale] * len(num_tokens)
        if len(scale) != len(num_tokens):
            raise ValueError("`scale` should be a list of integers with the same length as `num_tokens`.")
        self.scale = scale

        self.to_k_ip = nn.CellList(
            [nn.Dense(cross_attention_dim, hidden_size, has_bias=False) for _ in range(len(num_tokens))]
        )
        self.to_v_ip = nn.CellList(
            [nn.Dense(cross_attention_dim, hidden_size, has_bias=False) for _ in range(len(num_tokens))]
        )

    def construct(
        self,
        attn: Attention,
        hidden_states: ms.Tensor,
        encoder_hidden_states: Optional[ms.Tensor] = None,
        attention_mask: Optional[ms.Tensor] = None,
        temb: Optional[ms.Tensor] = None,
        scale: float = 1.0,
        ip_adapter_masks: Optional[ms.Tensor] = None,
    ):
        residual = hidden_states

        # separate ip_hidden_states from encoder_hidden_states
        if encoder_hidden_states is not None:
            if isinstance(encoder_hidden_states, tuple):
                encoder_hidden_states, ip_hidden_states = encoder_hidden_states
            else:
                end_pos = encoder_hidden_states.shape[1] - self.num_tokens[0]
                encoder_hidden_states, ip_hidden_states = (
                    encoder_hidden_states[:, :end_pos, :],
                    [encoder_hidden_states[:, end_pos:, :]],
                )
        else:
            ip_hidden_states = None

        if attn.spatial_norm is not None:
            hidden_states = attn.spatial_norm(hidden_states, temb)

        input_ndim = hidden_states.ndim

        if input_ndim == 4:
            batch_size, channel, height, width = hidden_states.shape
            hidden_states = hidden_states.view(batch_size, channel, height * width).swapaxes(1, 2)
        else:
            batch_size, channel, height, width = None, None, None, None

        batch_size, sequence_length, _ = (
            hidden_states.shape if encoder_hidden_states is None else encoder_hidden_states.shape
        )
        attention_mask = attn.prepare_attention_mask(attention_mask, sequence_length, batch_size)

        if attn.group_norm is not None:
            hidden_states = attn.group_norm(hidden_states.swapaxes(1, 2)).swapaxes(1, 2)

        query = attn.to_q(hidden_states)

        if encoder_hidden_states is None:
            encoder_hidden_states = hidden_states
        elif attn.norm_cross:
            encoder_hidden_states = attn.norm_encoder_hidden_states(encoder_hidden_states)

        key = attn.to_k(encoder_hidden_states)
        value = attn.to_v(encoder_hidden_states)

        query = attn.head_to_batch_dim(query)
        key = attn.head_to_batch_dim(key)
        value = attn.head_to_batch_dim(value)

        attention_probs = attn.get_attention_scores(query, key, attention_mask)
        hidden_states = ops.bmm(attention_probs, value)
        hidden_states = attn.batch_to_head_dim(hidden_states)

        if ip_adapter_masks is not None:
            if not isinstance(ip_adapter_masks, List):
                # for backward compatibility, we accept `ip_adapter_mask` as a tensor of shape [num_ip_adapter, 1, height, width]
                ip_adapter_masks = list(ip_adapter_masks.unsqueeze(1))
            if not (len(ip_adapter_masks) == len(self.scale) == len(ip_hidden_states)):
                raise ValueError(
                    f"Length of ip_adapter_masks array ({len(ip_adapter_masks)}) must match "
                    f"length of self.scale array ({len(self.scale)}) and number of ip_hidden_states "
                    f"({len(ip_hidden_states)})"
                )
            else:
                for index, (mask, scale, ip_state) in enumerate(zip(ip_adapter_masks, self.scale, ip_hidden_states)):
                    if not isinstance(mask, ms.Tensor) or mask.ndim != 4:
                        raise ValueError(
                            "Each element of the ip_adapter_masks array should be a tensor with shape "
                            "[1, num_images_for_ip_adapter, height, width]."
                            " Please use `IPAdapterMaskProcessor` to preprocess your mask"
                        )
                    if mask.shape[1] != ip_state.shape[1]:
                        raise ValueError(
                            f"Number of masks ({mask.shape[1]}) does not match "
                            f"number of ip images ({ip_state.shape[1]}) at index {index}"
                        )
                    if isinstance(scale, list) and not len(scale) == mask.shape[1]:
                        raise ValueError(
                            f"Number of masks ({mask.shape[1]}) does not match "
                            f"number of scales ({len(scale)}) at index {index}"
                        )
        else:
            ip_adapter_masks = [None] * len(self.scale)

        # for ip-adapter
        for current_ip_hidden_states, scale, to_k_ip, to_v_ip, mask in zip(
            ip_hidden_states, self.scale, self.to_k_ip, self.to_v_ip, ip_adapter_masks
        ):
            skip = False
            if isinstance(scale, list):
                if all(s == 0 for s in scale):
                    skip = True
            elif scale == 0:
                skip = True
            if not skip:
                if mask is not None:
                    if not isinstance(scale, list):
                        scale = [scale] * mask.shape[1]

                    current_num_images = mask.shape[1]
                    for i in range(current_num_images):
                        ip_key = to_k_ip(current_ip_hidden_states[:, i, :, :])
                        ip_value = to_v_ip(current_ip_hidden_states[:, i, :, :])

                        ip_key = attn.head_to_batch_dim(ip_key)
                        ip_value = attn.head_to_batch_dim(ip_value)

                        ip_attention_probs = attn.get_attention_scores(query, ip_key, None)
                        _current_ip_hidden_states = ops.bmm(ip_attention_probs, ip_value)
                        _current_ip_hidden_states = attn.batch_to_head_dim(_current_ip_hidden_states)

                        mask_downsample = IPAdapterMaskProcessor.downsample(
                            mask[:, i, :, :],
                            batch_size,
                            _current_ip_hidden_states.shape[1],
                            _current_ip_hidden_states.shape[2],
                        )

                        mask_downsample = mask_downsample.to(dtype=query.dtype)

                        hidden_states = hidden_states + scale[i] * (_current_ip_hidden_states * mask_downsample)
                else:
                    ip_key = to_k_ip(current_ip_hidden_states)
                    ip_value = to_v_ip(current_ip_hidden_states)

                    ip_key = attn.head_to_batch_dim(ip_key)
                    ip_value = attn.head_to_batch_dim(ip_value)

                    ip_attention_probs = attn.get_attention_scores(query, ip_key, None)
                    current_ip_hidden_states = ops.bmm(ip_attention_probs, ip_value)
                    current_ip_hidden_states = attn.batch_to_head_dim(current_ip_hidden_states)

                    hidden_states = hidden_states + scale * current_ip_hidden_states

        # linear proj
        hidden_states = attn.to_out[0](hidden_states)
        # dropout
        hidden_states = attn.to_out[1](hidden_states)

        if input_ndim == 4:
            hidden_states = hidden_states.swapaxes(-1, -2).reshape(batch_size, channel, height, width)

        if attn.residual_connection:
            hidden_states = hidden_states + residual

        hidden_states = hidden_states / attn.rescale_output_factor

        return hidden_states


@ms.jit_class
class PAGHunyuanAttnProcessor2_0:
    r"""
    Processor for implementing scaled dot-product attention (enabled by default if you're using PyTorch 2.0). This is
    used in the HunyuanDiT model. It applies a normalization layer and rotary embedding on query and key vector. This
    variant of the processor employs [Pertubed Attention Guidance](https://arxiv.org/abs/2403.17377).
    """

    def __init__(self):
        # move importing from __call__ to __init__ as it is not supported in construct()
        from .embeddings import apply_rotary_emb

        self.apply_rotary_emb = apply_rotary_emb

    def __call__(
        self,
        attn: Attention,
        hidden_states: ms.Tensor,
        encoder_hidden_states: Optional[ms.Tensor] = None,
        attention_mask: Optional[ms.Tensor] = None,
        temb: Optional[ms.Tensor] = None,
        image_rotary_emb: Optional[ms.Tensor] = None,
    ) -> ms.Tensor:
        residual = hidden_states
        if attn.spatial_norm is not None:
            hidden_states = attn.spatial_norm(hidden_states, temb)

        input_ndim = hidden_states.ndim

        if input_ndim == 4:
            batch_size, channel, height, width = hidden_states.shape
            hidden_states = hidden_states.view(batch_size, channel, height * width).swapaxes(1, 2)
        else:
            batch_size, channel, height, width = None, None, None, None

        # chunk
        hidden_states_org, hidden_states_ptb = hidden_states.chunk(2)

        # 1. Original Path
        batch_size, sequence_length, _ = (
            hidden_states_org.shape if encoder_hidden_states is None else encoder_hidden_states.shape
        )

        if attention_mask is not None:
            attention_mask = attn.prepare_attention_mask(attention_mask, sequence_length, batch_size)
            # scaled_dot_product_attention expects attention_mask shape to be
            # (batch, heads, source_length, target_length)
            attention_mask = attention_mask.view(batch_size, attn.heads, -1, attention_mask.shape[-1])

        if attn.group_norm is not None:
            hidden_states_org = attn.group_norm(hidden_states_org.swapaxes(1, 2)).swapaxes(1, 2)

        query = attn.to_q(hidden_states_org)

        if encoder_hidden_states is None:
            encoder_hidden_states = hidden_states_org
        elif attn.norm_cross:
            encoder_hidden_states = attn.norm_encoder_hidden_states(encoder_hidden_states)

        key = attn.to_k(encoder_hidden_states)
        value = attn.to_v(encoder_hidden_states)

        inner_dim = key.shape[-1]
        head_dim = inner_dim // attn.heads

        query = query.view(batch_size, -1, attn.heads, head_dim).swapaxes(1, 2)

        key = key.view(batch_size, -1, attn.heads, head_dim).swapaxes(1, 2)
        value = value.view(batch_size, -1, attn.heads, head_dim).swapaxes(1, 2)

        if attn.norm_q is not None:
            query = attn.norm_q(query)
        if attn.norm_k is not None:
            key = attn.norm_k(key)

        # Apply RoPE if needed
        if image_rotary_emb is not None:
            query = self.apply_rotary_emb(query, image_rotary_emb)
            if not attn.is_cross_attention:
                key = self.apply_rotary_emb(key, image_rotary_emb)

        # the output of sdp = (batch, num_heads, seq_len, head_dim)
        # TODO: add support for attn.scale when we move to Torch 2.1
        hidden_states_org = attn.scaled_dot_product_attention(
            query, key, value, attn_mask=attention_mask, dropout_p=0.0, is_causal=False
        )

        hidden_states_org = hidden_states_org.swapaxes(1, 2).reshape(batch_size, -1, attn.heads * head_dim)
        hidden_states_org = hidden_states_org.to(query.dtype)

        # linear proj
        hidden_states_org = attn.to_out[0](hidden_states_org)
        # dropout
        hidden_states_org = attn.to_out[1](hidden_states_org)

        if input_ndim == 4:
            hidden_states_org = hidden_states_org.swapaxes(-1, -2).reshape(batch_size, channel, height, width)

        # 2. Perturbed Path
        if attn.group_norm is not None:
            hidden_states_ptb = attn.group_norm(hidden_states_ptb.swapaxes(1, 2)).swapaxes(1, 2)

        hidden_states_ptb = attn.to_v(hidden_states_ptb)
        hidden_states_ptb = hidden_states_ptb.to(query.dtype)

        # linear proj
        hidden_states_ptb = attn.to_out[0](hidden_states_ptb)
        # dropout
        hidden_states_ptb = attn.to_out[1](hidden_states_ptb)

        if input_ndim == 4:
            hidden_states_ptb = hidden_states_ptb.swapaxes(-1, -2).reshape(batch_size, channel, height, width)

        # cat
        hidden_states = ops.cat([hidden_states_org, hidden_states_ptb])

        if attn.residual_connection:
            hidden_states = hidden_states + residual

        hidden_states = hidden_states / attn.rescale_output_factor

        return hidden_states


@ms.jit_class
class PAGCFGHunyuanAttnProcessor2_0:
    r"""
    Processor for implementing scaled dot-product attention (enabled by default if you're using PyTorch 2.0). This is
    used in the HunyuanDiT model. It applies a normalization layer and rotary embedding on query and key vector. This
    variant of the processor employs [Pertubed Attention Guidance](https://arxiv.org/abs/2403.17377).
    """

    def __init__(self):
        # move importing from __call__ to __init__ as it is not supported in construct()
        from .embeddings import apply_rotary_emb

        self.apply_rotary_emb = apply_rotary_emb

    def __call__(
        self,
        attn: Attention,
        hidden_states: ms.Tensor,
        encoder_hidden_states: Optional[ms.Tensor] = None,
        attention_mask: Optional[ms.Tensor] = None,
        temb: Optional[ms.Tensor] = None,
        image_rotary_emb: Optional[ms.Tensor] = None,
    ) -> ms.Tensor:
        residual = hidden_states
        if attn.spatial_norm is not None:
            hidden_states = attn.spatial_norm(hidden_states, temb)

        input_ndim = hidden_states.ndim

        if input_ndim == 4:
            batch_size, channel, height, width = hidden_states.shape
            hidden_states = hidden_states.view(batch_size, channel, height * width).swapaxes(1, 2)
        else:
            batch_size, channel, height, width = None, None, None, None

        # chunk
        hidden_states_uncond, hidden_states_org, hidden_states_ptb = hidden_states.chunk(3)
        hidden_states_org = ops.cat([hidden_states_uncond, hidden_states_org])

        # 1. Original Path
        batch_size, sequence_length, _ = (
            hidden_states_org.shape if encoder_hidden_states is None else encoder_hidden_states.shape
        )

        if attention_mask is not None:
            attention_mask = attn.prepare_attention_mask(attention_mask, sequence_length, batch_size)
            # scaled_dot_product_attention expects attention_mask shape to be
            # (batch, heads, source_length, target_length)
            attention_mask = attention_mask.view(batch_size, attn.heads, -1, attention_mask.shape[-1])

        if attn.group_norm is not None:
            hidden_states_org = attn.group_norm(hidden_states_org.swapaxes(1, 2)).swapaxes(1, 2)

        query = attn.to_q(hidden_states_org)

        if encoder_hidden_states is None:
            encoder_hidden_states = hidden_states_org
        elif attn.norm_cross:
            encoder_hidden_states = attn.norm_encoder_hidden_states(encoder_hidden_states)

        key = attn.to_k(encoder_hidden_states)
        value = attn.to_v(encoder_hidden_states)

        inner_dim = key.shape[-1]
        head_dim = inner_dim // attn.heads

        query = query.view(batch_size, -1, attn.heads, head_dim).swapaxes(1, 2)

        key = key.view(batch_size, -1, attn.heads, head_dim).swapaxes(1, 2)
        value = value.view(batch_size, -1, attn.heads, head_dim).swapaxes(1, 2)

        if attn.norm_q is not None:
            query = attn.norm_q(query)
        if attn.norm_k is not None:
            key = attn.norm_k(key)

        # Apply RoPE if needed
        if image_rotary_emb is not None:
            query = self.apply_rotary_emb(query, image_rotary_emb)
            if not attn.is_cross_attention:
                key = self.apply_rotary_emb(key, image_rotary_emb)

        # the output of sdp = (batch, num_heads, seq_len, head_dim)
        # TODO: add support for attn.scale when we move to Torch 2.1
        hidden_states_org = attn.scaled_dot_product_attention(
            query, key, value, attn_mask=attention_mask, dropout_p=0.0, is_causal=False
        )

        hidden_states_org = hidden_states_org.swapaxes(1, 2).reshape(batch_size, -1, attn.heads * head_dim)
        hidden_states_org = hidden_states_org.to(query.dtype)

        # linear proj
        hidden_states_org = attn.to_out[0](hidden_states_org)
        # dropout
        hidden_states_org = attn.to_out[1](hidden_states_org)

        if input_ndim == 4:
            hidden_states_org = hidden_states_org.swapaxes(-1, -2).reshape(batch_size, channel, height, width)

        # 2. Perturbed Path
        if attn.group_norm is not None:
            hidden_states_ptb = attn.group_norm(hidden_states_ptb.swapaxes(1, 2)).swapaxes(1, 2)

        hidden_states_ptb = attn.to_v(hidden_states_ptb)
        hidden_states_ptb = hidden_states_ptb.to(query.dtype)

        # linear proj
        hidden_states_ptb = attn.to_out[0](hidden_states_ptb)
        # dropout
        hidden_states_ptb = attn.to_out[1](hidden_states_ptb)

        if input_ndim == 4:
            hidden_states_ptb = hidden_states_ptb.swapaxes(-1, -2).reshape(batch_size, channel, height, width)

        # cat
        hidden_states = ops.cat([hidden_states_org, hidden_states_ptb])

        if attn.residual_connection:
            hidden_states = hidden_states + residual

        hidden_states = hidden_states / attn.rescale_output_factor

        return hidden_states


@ms.jit_class
class LuminaAttnProcessor2_0:
    r"""
    Processor for implementing scaled dot-product attention (enabled by default if you're using PyTorch 2.0). This is
    used in the LuminaNextDiT model. It applies a s normalization layer and rotary embedding on query and key vector.
    """

    def __init__(self):
        from .embeddings import apply_rotary_emb

        self.apply_rotary_emb = apply_rotary_emb

    def __call__(
        self,
        attn: Attention,
        hidden_states: ms.Tensor,
        encoder_hidden_states: ms.Tensor,
        attention_mask: Optional[ms.Tensor] = None,
        query_rotary_emb: Optional[ms.Tensor] = None,
        key_rotary_emb: Optional[ms.Tensor] = None,
        base_sequence_length: Optional[int] = None,
    ) -> ms.Tensor:
        input_ndim = hidden_states.ndim

        if input_ndim == 4:
            batch_size, channel, height, width = hidden_states.shape
            hidden_states = hidden_states.view(batch_size, channel, height * width).swapaxes(1, 2)
        else:
            batch_size, channel, height, width = None, None, None, None

        batch_size, sequence_length, _ = hidden_states.shape

        # Get Query-Key-Value Pair
        query = attn.to_q(hidden_states)
        key = attn.to_k(encoder_hidden_states)
        value = attn.to_v(encoder_hidden_states)

        query_dim = query.shape[-1]
        inner_dim = key.shape[-1]
        head_dim = query_dim // attn.heads
        dtype = query.dtype

        # Get key-value heads
        kv_heads = inner_dim // head_dim

        # Apply Query-Key Norm if needed
        if attn.norm_q is not None:
            query = attn.norm_q(query)
        if attn.norm_k is not None:
            key = attn.norm_k(key)

        query = query.view(batch_size, -1, attn.heads, head_dim)

        key = key.view(batch_size, -1, kv_heads, head_dim)
        value = value.view(batch_size, -1, kv_heads, head_dim)

        # Apply RoPE if needed
        if query_rotary_emb is not None:
            query = self.apply_rotary_emb(query, query_rotary_emb, use_real=False)
        if key_rotary_emb is not None:
            key = self.apply_rotary_emb(key, key_rotary_emb, use_real=False)

        query, key = query.to(dtype), key.to(dtype)

        softmax_scale = None
        # Apply proportional attention if true
        if key_rotary_emb is not None:
            if base_sequence_length is not None:
                softmax_scale = math.sqrt(math.log(sequence_length, base_sequence_length)) * attn.scale
            else:
                softmax_scale = attn.scale

        # perform Grouped-qurey Attention (GQA)
        n_rep = attn.heads // kv_heads
        if n_rep >= 1:
            key = key.unsqueeze(3).tile((1, 1, 1, n_rep, 1)).flatten(start_dim=2, end_dim=3)
            value = value.unsqueeze(3).tile((1, 1, 1, n_rep, 1)).flatten(start_dim=2, end_dim=3)

        # scaled_dot_product_attention expects attention_mask shape to be
        # (batch, heads, source_length, target_length)
        target_length = attention_mask.shape[-1]
        attention_mask = attention_mask.bool().view(batch_size, 1, 1, -1)
        attention_mask = attention_mask.broadcast_to((batch_size, attn.heads, sequence_length, target_length))

        query = query.swapaxes(1, 2)
        key = key.swapaxes(1, 2)
        value = value.swapaxes(1, 2)

        # the output of sdp = (batch, num_heads, seq_len, head_dim)
        # TODO: add support for attn.scale when we move to Torch 2.1
        hidden_states = attn.scaled_dot_product_attention(
            query, key, value, attn_mask=attention_mask, scale=softmax_scale
        )

        hidden_states = hidden_states.swapaxes(1, 2).to(dtype)

        return hidden_states


@ms.jit_class
class FusedAttnProcessor2_0:
    r"""
    Processor for implementing scaled dot-product attention (enabled by default if you're using PyTorch 2.0). It uses
    fused projection layers. For self-attention modules, all projection matrices (i.e., query, key, value) are fused.
    For cross-attention modules, key and value projection matrices are fused.

    <Tip warning={true}>

    This API is currently 🧪 experimental in nature and can change in future.

    </Tip>
    """

    def __call__(
        self,
        attn: Attention,
        hidden_states: ms.Tensor,
        encoder_hidden_states: Optional[ms.Tensor] = None,
        attention_mask: Optional[ms.Tensor] = None,
        temb: Optional[ms.Tensor] = None,
    ) -> ms.Tensor:
        residual = hidden_states
        if attn.spatial_norm is not None:
            hidden_states = attn.spatial_norm(hidden_states, temb)

        input_ndim = hidden_states.ndim

        if input_ndim == 4:
            batch_size, channel, height, width = hidden_states.shape
            hidden_states = hidden_states.view(batch_size, channel, height * width).swapaxes(1, 2)
        else:
            batch_size, channel, height, width = None, None, None, None

        batch_size, sequence_length, _ = (
            hidden_states.shape if encoder_hidden_states is None else encoder_hidden_states.shape
        )

        if attention_mask is not None:
            attention_mask = attn.prepare_attention_mask(attention_mask, sequence_length, batch_size)
            # scaled_dot_product_attention expects attention_mask shape to be
            # (batch, heads, source_length, target_length)
            attention_mask = attention_mask.view(batch_size, attn.heads, -1, attention_mask.shape[-1])

        if attn.group_norm is not None:
            hidden_states = attn.group_norm(hidden_states.swapaxes(1, 2)).swapaxes(1, 2)

        if encoder_hidden_states is None:
            qkv = attn.to_qkv(hidden_states)
            split_size = qkv.shape[-1] // 3
            query, key, value = ops.split(qkv, split_size, axis=-1)
        else:
            if attn.norm_cross:
                encoder_hidden_states = attn.norm_encoder_hidden_states(encoder_hidden_states)
            query = attn.to_q(hidden_states)

            kv = attn.to_kv(encoder_hidden_states)
            split_size = kv.shape[-1] // 2
            key, value = ops.split(kv, split_size, axis=-1)

        inner_dim = key.shape[-1]
        head_dim = inner_dim // attn.heads

        query = query.view(batch_size, -1, attn.heads, head_dim).swapaxes(1, 2)
        key = key.view(batch_size, -1, attn.heads, head_dim).swapaxes(1, 2)
        value = value.view(batch_size, -1, attn.heads, head_dim).swapaxes(1, 2)

        if attn.norm_q is not None:
            query = attn.norm_q(query)
        if attn.norm_k is not None:
            key = attn.norm_k(key)

        # the output of sdp = (batch, num_heads, seq_len, head_dim)
        # TODO: add support for attn.scale when we move to Torch 2.1
        hidden_states = attn.scaled_dot_product_attention(
            query, key, value, attn_mask=attention_mask, dropout_p=0.0, is_causal=False
        )

        hidden_states = hidden_states.swapaxes(1, 2).reshape(batch_size, -1, attn.heads * head_dim)
        hidden_states = hidden_states.to(query.dtype)

        # linear proj
        hidden_states = attn.to_out[0](hidden_states)
        # dropout
        hidden_states = attn.to_out[1](hidden_states)

        if input_ndim == 4:
            hidden_states = hidden_states.swapaxes(-1, -2).reshape(batch_size, channel, height, width)

        if attn.residual_connection:
            hidden_states = hidden_states + residual

        hidden_states = hidden_states / attn.rescale_output_factor

        return hidden_states


@ms.jit_class
class PAGIdentitySelfAttnProcessor2_0:
    r"""
    Processor for implementing PAG using scaled dot-product attention (enabled by default if you're using PyTorch 2.0).
    PAG reference: https://arxiv.org/abs/2403.17377
    """

    def __call__(
        self,
        attn: Attention,
        hidden_states: ms.Tensor,
        encoder_hidden_states: Optional[ms.Tensor] = None,
        attention_mask: Optional[ms.Tensor] = None,
        temb: Optional[ms.Tensor] = None,
    ) -> ms.Tensor:
        residual = hidden_states
        if attn.spatial_norm is not None:
            hidden_states = attn.spatial_norm(hidden_states, temb)

        input_ndim = hidden_states.ndim
        if input_ndim == 4:
            batch_size, channel, height, width = hidden_states.shape
            hidden_states = hidden_states.view(batch_size, channel, height * width).swapaxes(1, 2)
        else:
            batch_size, channel, height, width = None, None, None, None

        # chunk
        hidden_states_org, hidden_states_ptb = hidden_states.chunk(2)

        # original path
        batch_size, sequence_length, _ = hidden_states_org.shape

        if attention_mask is not None:
            attention_mask = attn.prepare_attention_mask(attention_mask, sequence_length, batch_size)
            # scaled_dot_product_attention expects attention_mask shape to be
            # (batch, heads, source_length, target_length)
            attention_mask = attention_mask.view(batch_size, attn.heads, -1, attention_mask.shape[-1])

        if attn.group_norm is not None:
            hidden_states_org = attn.group_norm(hidden_states_org.swapaxes(1, 2)).swapaxes(1, 2)

        query = attn.to_q(hidden_states_org)
        key = attn.to_k(hidden_states_org)
        value = attn.to_v(hidden_states_org)

        inner_dim = key.shape[-1]
        head_dim = inner_dim // attn.heads

        query = query.view(batch_size, -1, attn.heads, head_dim).swapaxes(1, 2)
        key = key.view(batch_size, -1, attn.heads, head_dim).swapaxes(1, 2)
        value = value.view(batch_size, -1, attn.heads, head_dim).swapaxes(1, 2)

        # the output of sdp = (batch, num_heads, seq_len, head_dim)
        # TODO: add support for attn.scale when we move to Torch 2.1
        hidden_states_org = attn.scaled_dot_product_attention(
            query, key, value, attn_mask=attention_mask, dropout_p=0.0, is_causal=False
        )
        hidden_states_org = hidden_states_org.swapaxes(1, 2).reshape(batch_size, -1, attn.heads * head_dim)
        hidden_states_org = hidden_states_org.to(query.dtype)

        # linear proj
        hidden_states_org = attn.to_out[0](hidden_states_org)
        # dropout
        hidden_states_org = attn.to_out[1](hidden_states_org)

        if input_ndim == 4:
            hidden_states_org = hidden_states_org.swapaxes(-1, -2).reshape(batch_size, channel, height, width)

        # perturbed path (identity attention)
        batch_size, sequence_length, _ = hidden_states_ptb.shape

        if attn.group_norm is not None:
            hidden_states_ptb = attn.group_norm(hidden_states_ptb.swapaxes(1, 2)).swapaxes(1, 2)

        hidden_states_ptb = attn.to_v(hidden_states_ptb)
        hidden_states_ptb = hidden_states_ptb.to(query.dtype)

        # linear proj
        hidden_states_ptb = attn.to_out[0](hidden_states_ptb)
        # dropout
        hidden_states_ptb = attn.to_out[1](hidden_states_ptb)

        if input_ndim == 4:
            hidden_states_ptb = hidden_states_ptb.swapaxes(-1, -2).reshape(batch_size, channel, height, width)

        # cat
        hidden_states = ops.cat([hidden_states_org, hidden_states_ptb])

        if attn.residual_connection:
            hidden_states = hidden_states + residual

        hidden_states = hidden_states / attn.rescale_output_factor

        return hidden_states


@ms.jit_class
class PAGCFGIdentitySelfAttnProcessor2_0:
    r"""
    Processor for implementing PAG using scaled dot-product attention (enabled by default if you're using PyTorch 2.0).
    PAG reference: https://arxiv.org/abs/2403.17377
    """

    def __call__(
        self,
        attn: Attention,
        hidden_states: ms.Tensor,
        encoder_hidden_states: Optional[ms.Tensor] = None,
        attention_mask: Optional[ms.Tensor] = None,
        temb: Optional[ms.Tensor] = None,
    ) -> ms.Tensor:
        residual = hidden_states
        if attn.spatial_norm is not None:
            hidden_states = attn.spatial_norm(hidden_states, temb)

        input_ndim = hidden_states.ndim
        if input_ndim == 4:
            batch_size, channel, height, width = hidden_states.shape
            hidden_states = hidden_states.view(batch_size, channel, height * width).swapaxes(1, 2)
        else:
            batch_size, channel, height, width = None, None, None, None

        # chunk
        hidden_states_uncond, hidden_states_org, hidden_states_ptb = hidden_states.chunk(3)
        hidden_states_org = ops.cat([hidden_states_uncond, hidden_states_org])

        # original path
        batch_size, sequence_length, _ = hidden_states_org.shape

        if attention_mask is not None:
            attention_mask = attn.prepare_attention_mask(attention_mask, sequence_length, batch_size)
            # scaled_dot_product_attention expects attention_mask shape to be
            # (batch, heads, source_length, target_length)
            attention_mask = attention_mask.view(batch_size, attn.heads, -1, attention_mask.shape[-1])

        if attn.group_norm is not None:
            hidden_states_org = attn.group_norm(hidden_states_org.swapaxes(1, 2)).swapaxes(1, 2)

        query = attn.to_q(hidden_states_org)
        key = attn.to_k(hidden_states_org)
        value = attn.to_v(hidden_states_org)

        inner_dim = key.shape[-1]
        head_dim = inner_dim // attn.heads

        query = query.view(batch_size, -1, attn.heads, head_dim).swapaxes(1, 2)

        key = key.view(batch_size, -1, attn.heads, head_dim).swapaxes(1, 2)
        value = value.view(batch_size, -1, attn.heads, head_dim).swapaxes(1, 2)

        # the output of sdp = (batch, num_heads, seq_len, head_dim)
        # TODO: add support for attn.scale when we move to Torch 2.1
        hidden_states_org = attn.scaled_dot_product_attention(
            query, key, value, attn_mask=attention_mask, dropout_p=0.0, is_causal=False
        )

        hidden_states_org = hidden_states_org.swapaxes(1, 2).reshape(batch_size, -1, attn.heads * head_dim)
        hidden_states_org = hidden_states_org.to(query.dtype)

        # linear proj
        hidden_states_org = attn.to_out[0](hidden_states_org)
        # dropout
        hidden_states_org = attn.to_out[1](hidden_states_org)

        if input_ndim == 4:
            hidden_states_org = hidden_states_org.swapaxes(-1, -2).reshape(batch_size, channel, height, width)

        # perturbed path (identity attention)
        batch_size, sequence_length, _ = hidden_states_ptb.shape

        if attn.group_norm is not None:
            hidden_states_ptb = attn.group_norm(hidden_states_ptb.swapaxes(1, 2)).swapaxes(1, 2)

        value = attn.to_v(hidden_states_ptb)
        hidden_states_ptb = value
        hidden_states_ptb = hidden_states_ptb.to(query.dtype)

        # linear proj
        hidden_states_ptb = attn.to_out[0](hidden_states_ptb)
        # dropout
        hidden_states_ptb = attn.to_out[1](hidden_states_ptb)

        if input_ndim == 4:
            hidden_states_ptb = hidden_states_ptb.swapaxes(-1, -2).reshape(batch_size, channel, height, width)

        # cat
        hidden_states = ops.cat([hidden_states_org, hidden_states_ptb])

        if attn.residual_connection:
            hidden_states = hidden_states + residual

        hidden_states = hidden_states / attn.rescale_output_factor

        return hidden_states


ADDED_KV_ATTENTION_PROCESSORS = (AttnAddedKVProcessor,)

CROSS_ATTENTION_PROCESSORS = (
    AttnProcessor,
    AttnProcessor2_0,
    IPAdapterAttnProcessor,
    XFormersAttnProcessor,
)

AttentionProcessor = Union[
    AttnProcessor,
    AttnProcessor2_0,
    FusedAttnProcessor2_0,
    XFormersAttnProcessor,
    AttnAddedKVProcessor,
    CustomDiffusionAttnProcessor,
    JointAttnProcessor2_0,
    FusedJointAttnProcessor2_0,
    HunyuanAttnProcessor2_0,
    PAGCFGIdentitySelfAttnProcessor2_0,
    PAGIdentitySelfAttnProcessor2_0,
    PAGCFGHunyuanAttnProcessor2_0,
    PAGHunyuanAttnProcessor2_0,
]<|MERGE_RESOLUTION|>--- conflicted
+++ resolved
@@ -1902,146 +1902,9 @@
         inner_dim = key.shape[-1]
         head_dim = inner_dim // attn.heads
 
-<<<<<<< HEAD
-@ms.jit_class
-class StableAudioAttnProcessor2_0:
-    r"""
-    Processor for implementing scaled dot-product attention (enabled by default if you're using PyTorch 2.0). This is
-    used in the Stable Audio model. It applies rotary embedding on query and key vector, and allows MHA, GQA or MQA.
-    """
-
-    def __init__(self) -> None:
-        # move importing from __call__ to __init__ as it is not supported in construct()
-        from .embeddings import apply_rotary_emb
-
-        self.apply_rotary_emb = apply_rotary_emb
-
-    def apply_partial_rotary_emb(
-        self,
-        x: ms.Tensor,
-        freqs_cis: Tuple[ms.Tensor],
-    ) -> ms.Tensor:
-        rot_dim = freqs_cis[0].shape[-1]
-        x_to_rotate, x_unrotated = x[..., :rot_dim], x[..., rot_dim:]
-
-        x_rotated = self.apply_rotary_emb(x_to_rotate, freqs_cis, use_real=True, use_real_unbind_dim=-2)
-
-        out = ops.cat((x_rotated, x_unrotated), dim=-1)
-        return out
-
-    def __call__(
-        self,
-        attn: Attention,
-        hidden_states: ms.Tensor,
-        encoder_hidden_states: Optional[ms.Tensor] = None,
-        attention_mask: Optional[ms.Tensor] = None,
-        rotary_emb: Optional[ms.Tensor] = None,
-    ) -> ms.Tensor:
-        residual = hidden_states
-
-        input_ndim = hidden_states.ndim
-
-        batch_size, channel, height, width = (None,) * 4
-        if input_ndim == 4:
-            batch_size, channel, height, width = hidden_states.shape
-            hidden_states = hidden_states.view(batch_size, channel, height * width).transpose(1, 2)
-
-        batch_size, sequence_length, _ = (
-            hidden_states.shape if encoder_hidden_states is None else encoder_hidden_states.shape
-        )
-
-        if attention_mask is not None:
-            attention_mask = attn.prepare_attention_mask(attention_mask, sequence_length, batch_size)
-            # scaled_dot_product_attention expects attention_mask shape to be
-            # (batch, heads, source_length, target_length)
-            attention_mask = attention_mask.view(batch_size, attn.heads, -1, attention_mask.shape[-1])
-
-        query = attn.to_q(hidden_states)
-
-        if encoder_hidden_states is None:
-            encoder_hidden_states = hidden_states
-        elif attn.norm_cross:
-            encoder_hidden_states = attn.norm_encoder_hidden_states(encoder_hidden_states)
-
-        key = attn.to_k(encoder_hidden_states)
-        value = attn.to_v(encoder_hidden_states)
-
-        head_dim = query.shape[-1] // attn.heads
-        kv_heads = key.shape[-1] // head_dim
-
-        query = query.view(batch_size, -1, attn.heads, head_dim).swapaxes(1, 2)
-
-        key = key.view(batch_size, -1, kv_heads, head_dim).swapaxes(1, 2)
-        value = value.view(batch_size, -1, kv_heads, head_dim).swapaxes(1, 2)
-
-        if kv_heads != attn.heads:
-            # if GQA or MQA, repeat the key/value heads to reach the number of query heads.
-            heads_per_kv_head = attn.heads // kv_heads
-            key = ops.repeat_interleave(key, heads_per_kv_head, axis=1)
-            value = ops.repeat_interleave(value, heads_per_kv_head, axis=1)
-
-        if attn.norm_q is not None:
-            query = attn.norm_q(query)
-        if attn.norm_k is not None:
-            key = attn.norm_k(key)
-
-        # Apply RoPE if needed
-        if rotary_emb is not None:
-            query_dtype = query.dtype
-            key_dtype = key.dtype
-            query = query.to(ms.float32)
-            key = key.to(ms.float32)
-
-            rot_dim = rotary_emb[0].shape[-1]
-            query_to_rotate, query_unrotated = query[..., :rot_dim], query[..., rot_dim:]
-            query_rotated = self.apply_rotary_emb(query_to_rotate, rotary_emb, use_real=True, use_real_unbind_dim=-2)
-
-            query = ops.cat((query_rotated, query_unrotated), axis=-1)
-
-            if not attn.is_cross_attention:
-                key_to_rotate, key_unrotated = key[..., :rot_dim], key[..., rot_dim:]
-                key_rotated = self.apply_rotary_emb(key_to_rotate, rotary_emb, use_real=True, use_real_unbind_dim=-2)
-
-                key = ops.cat((key_rotated, key_unrotated), axis=-1)
-
-            query = query.to(query_dtype)
-            key = key.to(key_dtype)
-
-        # the output of sdp = (batch, num_heads, seq_len, head_dim)
-        # TODO: add support for attn.scale when we move to Torch 2.1
-        # hidden_states = F.scaled_dot_product_attention(
-        #     query, key, value, attn_mask=attention_mask, dropout_p=0.0, is_causal=False
-        # )
-        attention_probs = attn.get_attention_scores(query, key, attention_mask)
-        hidden_states = ops.bmm(attention_probs, value)
-
-        hidden_states = hidden_states.swapaxes(1, 2).reshape(batch_size, -1, attn.heads * head_dim)
-        hidden_states = hidden_states.to(query.dtype)
-
-        # linear proj
-        hidden_states = attn.to_out[0](hidden_states)
-        # dropout
-        hidden_states = attn.to_out[1](hidden_states)
-
-        if input_ndim == 4:
-            hidden_states = hidden_states.swapaxes(-1, -2).reshape(batch_size, channel, height, width)
-
-        if attn.residual_connection:
-            hidden_states = hidden_states + residual
-
-        hidden_states = hidden_states / attn.rescale_output_factor
-
-        return hidden_states
-
-
-class IPAdapterAttnProcessor(nn.Cell):
-    r"""
-    Attention processor for Multiple IP-Adapters.
-=======
         query = query.view(batch_size, -1, attn.heads, head_dim).swapaxes(1, 2)
         key = key.view(batch_size, -1, attn.heads, head_dim).swapaxes(1, 2)
         value = value.view(batch_size, -1, attn.heads, head_dim).swapaxes(1, 2)
->>>>>>> 359f0e9d
 
         if attn.norm_q is not None:
             query = attn.norm_q(query)
@@ -2403,6 +2266,137 @@
         norm_f = self.norm_layer(f)
         new_f = norm_f * self.conv_y(zq) + self.conv_b(zq)
         return new_f
+
+
+@ms.jit_class
+class StableAudioAttnProcessor2_0:
+    r"""
+    Processor for implementing scaled dot-product attention (enabled by default if you're using PyTorch 2.0). This is
+    used in the Stable Audio model. It applies rotary embedding on query and key vector, and allows MHA, GQA or MQA.
+    """
+
+    def __init__(self) -> None:
+        # move importing from __call__ to __init__ as it is not supported in construct()
+        from .embeddings import apply_rotary_emb
+
+        self.apply_rotary_emb = apply_rotary_emb
+
+    def apply_partial_rotary_emb(
+        self,
+        x: ms.Tensor,
+        freqs_cis: Tuple[ms.Tensor],
+    ) -> ms.Tensor:
+        rot_dim = freqs_cis[0].shape[-1]
+        x_to_rotate, x_unrotated = x[..., :rot_dim], x[..., rot_dim:]
+
+        x_rotated = self.apply_rotary_emb(x_to_rotate, freqs_cis, use_real=True, use_real_unbind_dim=-2)
+
+        out = ops.cat((x_rotated, x_unrotated), dim=-1)
+        return out
+
+    def __call__(
+        self,
+        attn: Attention,
+        hidden_states: ms.Tensor,
+        encoder_hidden_states: Optional[ms.Tensor] = None,
+        attention_mask: Optional[ms.Tensor] = None,
+        rotary_emb: Optional[ms.Tensor] = None,
+    ) -> ms.Tensor:
+        residual = hidden_states
+
+        input_ndim = hidden_states.ndim
+
+        batch_size, channel, height, width = (None,) * 4
+        if input_ndim == 4:
+            batch_size, channel, height, width = hidden_states.shape
+            hidden_states = hidden_states.view(batch_size, channel, height * width).transpose(1, 2)
+
+        batch_size, sequence_length, _ = (
+            hidden_states.shape if encoder_hidden_states is None else encoder_hidden_states.shape
+        )
+
+        if attention_mask is not None:
+            attention_mask = attn.prepare_attention_mask(attention_mask, sequence_length, batch_size)
+            # scaled_dot_product_attention expects attention_mask shape to be
+            # (batch, heads, source_length, target_length)
+            attention_mask = attention_mask.view(batch_size, attn.heads, -1, attention_mask.shape[-1])
+
+        query = attn.to_q(hidden_states)
+
+        if encoder_hidden_states is None:
+            encoder_hidden_states = hidden_states
+        elif attn.norm_cross:
+            encoder_hidden_states = attn.norm_encoder_hidden_states(encoder_hidden_states)
+
+        key = attn.to_k(encoder_hidden_states)
+        value = attn.to_v(encoder_hidden_states)
+
+        head_dim = query.shape[-1] // attn.heads
+        kv_heads = key.shape[-1] // head_dim
+
+        query = query.view(batch_size, -1, attn.heads, head_dim).swapaxes(1, 2)
+
+        key = key.view(batch_size, -1, kv_heads, head_dim).swapaxes(1, 2)
+        value = value.view(batch_size, -1, kv_heads, head_dim).swapaxes(1, 2)
+
+        if kv_heads != attn.heads:
+            # if GQA or MQA, repeat the key/value heads to reach the number of query heads.
+            heads_per_kv_head = attn.heads // kv_heads
+            key = ops.repeat_interleave(key, heads_per_kv_head, axis=1)
+            value = ops.repeat_interleave(value, heads_per_kv_head, axis=1)
+
+        if attn.norm_q is not None:
+            query = attn.norm_q(query)
+        if attn.norm_k is not None:
+            key = attn.norm_k(key)
+
+        # Apply RoPE if needed
+        if rotary_emb is not None:
+            query_dtype = query.dtype
+            key_dtype = key.dtype
+            query = query.to(ms.float32)
+            key = key.to(ms.float32)
+
+            rot_dim = rotary_emb[0].shape[-1]
+            query_to_rotate, query_unrotated = query[..., :rot_dim], query[..., rot_dim:]
+            query_rotated = self.apply_rotary_emb(query_to_rotate, rotary_emb, use_real=True, use_real_unbind_dim=-2)
+
+            query = ops.cat((query_rotated, query_unrotated), axis=-1)
+
+            if not attn.is_cross_attention:
+                key_to_rotate, key_unrotated = key[..., :rot_dim], key[..., rot_dim:]
+                key_rotated = self.apply_rotary_emb(key_to_rotate, rotary_emb, use_real=True, use_real_unbind_dim=-2)
+
+                key = ops.cat((key_rotated, key_unrotated), axis=-1)
+
+            query = query.to(query_dtype)
+            key = key.to(key_dtype)
+
+        # the output of sdp = (batch, num_heads, seq_len, head_dim)
+        # TODO: add support for attn.scale when we move to Torch 2.1
+        # hidden_states = F.scaled_dot_product_attention(
+        #     query, key, value, attn_mask=attention_mask, dropout_p=0.0, is_causal=False
+        # )
+        attention_probs = attn.get_attention_scores(query, key, attention_mask)
+        hidden_states = ops.bmm(attention_probs, value)
+
+        hidden_states = hidden_states.swapaxes(1, 2).reshape(batch_size, -1, attn.heads * head_dim)
+        hidden_states = hidden_states.to(query.dtype)
+
+        # linear proj
+        hidden_states = attn.to_out[0](hidden_states)
+        # dropout
+        hidden_states = attn.to_out[1](hidden_states)
+
+        if input_ndim == 4:
+            hidden_states = hidden_states.swapaxes(-1, -2).reshape(batch_size, channel, height, width)
+
+        if attn.residual_connection:
+            hidden_states = hidden_states + residual
+
+        hidden_states = hidden_states / attn.rescale_output_factor
+
+        return hidden_states
 
 
 class IPAdapterAttnProcessor(nn.Cell):
