--- conflicted
+++ resolved
@@ -39,11 +39,8 @@
 from ...safetensors.mindspore import load as safe_load
 from ...safetensors.mindspore import load_file as safe_load_file
 from ..utils import (
-<<<<<<< HEAD
     CKPT_FILE_EXTENSION,
-=======
     DEFAULT_HF_PARALLEL_LOADING_WORKERS,
->>>>>>> 831bcaf1
     SAFE_WEIGHTS_INDEX_NAME,
     SAFETENSORS_FILE_EXTENSION,
     WEIGHTS_INDEX_NAME,
@@ -105,6 +102,7 @@
                 return safe_load(open(checkpoint_file, "rb").read())
             else:
                 return safe_load_file(checkpoint_file)
+        # support loading checkpoint file in mindspore format
         elif file_extension == CKPT_FILE_EXTENSION:
             return ms.load_checkpoint(checkpoint_file)
         else:
