# coding=utf-8
# Copyright 2024 The HuggingFace Inc. team.
# Copyright (c) 2022, NVIDIA CORPORATION.  All rights reserved.
#
# Licensed under the Apache License, Version 2.0 (the "License");
# you may not use this file except in compliance with the License.
# You may obtain a copy of the License at
#
#     http://www.apache.org/licenses/LICENSE-2.0
#
# Unless required by applicable law or agreed to in writing, software
# distributed under the License is distributed on an "AS IS" BASIS,
# WITHOUT WARRANTIES OR CONDITIONS OF ANY KIND, either express or implied.
# See the License for the specific language governing permissions and
# limitations under the License.

import gc
import importlib
import json
import os
from collections import OrderedDict
from contextlib import contextmanager, nullcontext
from dataclasses import dataclass, field
from functools import lru_cache
from pathlib import Path
from typing import Any, Callable, Dict, List, Optional, TypeVar, Union

from huggingface_hub.utils import EntryNotFoundError

import mindspore as ms
from mindspore import nn, ops

from ..utils import (
    SAFE_WEIGHTS_INDEX_NAME,
    SAFETENSORS_FILE_EXTENSION,
    WEIGHTS_INDEX_NAME,
    _add_variant,
    _get_model_file,
    deprecate,
    logging,
)

logger = logging.get_logger(__name__)

_CLASS_REMAPPING_DICT = {
    "Transformer2DModel": {
        "ada_norm_zero": "DiTTransformer2DModel",
        "ada_norm_single": "PixArtTransformer2DModel",
    }
}


def _fetch_remapped_cls_from_config(config, old_class):
    previous_class_name = old_class.__name__
    remapped_class_name = _CLASS_REMAPPING_DICT.get(previous_class_name).get(config["norm_type"], None)

    # Details:
    # https://github.com/huggingface/diffusers/pull/7647#discussion_r1621344818
    if remapped_class_name:
        # load diffusers library to import compatible and original scheduler
        diffusers_library = importlib.import_module(__name__.split(".")[0] + ".diffusers")
        remapped_class = getattr(diffusers_library, remapped_class_name)
        logger.info(
            f"Changing class object to be of `{remapped_class_name}` type from `{previous_class_name}` type."
            f"This is because `{previous_class_name}` is scheduled to be deprecated in a future version. Note that this"
            " DOESN'T affect the final results."
        )
        return remapped_class
    else:
        return old_class


def load_state_dict(checkpoint_file: Union[str, os.PathLike], variant: Optional[str] = None):
    """
    Reads a checkpoint file, returning properly formatted errors if they arise.
    """
    # TODO: We merge the sharded checkpoints in case we're doing quantization. We can revisit this change
    # when refactoring the _merge_sharded_checkpoints() method later.
    if isinstance(checkpoint_file, dict):
        return checkpoint_file
    try:
        file_extension = os.path.basename(checkpoint_file).split(".")[-1]
        if file_extension == SAFETENSORS_FILE_EXTENSION:
            return ms.load_checkpoint(checkpoint_file, format="safetensors")
        else:
            raise NotImplementedError(
                f"Only supports deserialization of weights file in safetensors format, but got {checkpoint_file}"
            )
    except Exception as e:
        try:
            with open(checkpoint_file) as f:
                if f.read().startswith("version"):
                    raise OSError(
                        "You seem to have cloned a repository without having git-lfs installed. Please install "
                        "git-lfs and run `git lfs install` followed by `git lfs pull` in the folder "
                        "you cloned."
                    )
                else:
                    raise ValueError(
                        f"Unable to locate the file {checkpoint_file} which is necessary to load this pretrained "
                        "model. Make sure you have saved the model properly."
                    ) from e
        except (UnicodeDecodeError, ValueError):
            raise OSError(
                f"Unable to load weights from checkpoint file for '{checkpoint_file}' " f"at '{checkpoint_file}'. "
            )


def _load_state_dict_into_model(
    model_to_load, state_dict: OrderedDict, keep_in_fp32_modules=None, dtype=None
) -> List[str]:
    # TODO: error_msgs is always empty for now. Maybe we need to rewrite MindSpore's `load_param_into_net`.
    #  Error msgs should contain caught exception like size mismatch instead of missing/unexpected keys.
    # TODO: We should support loading float16 state_dict into float32 model, like PyTorch's behavior.
    error_msgs = []
    # TODO: State dict loading in mindspore does not cast dtype correctly. We do it manually. It's might unsafe.
    local_state = {k: v for k, v in model_to_load.parameters_and_names()}
    for k, v in state_dict.items():
        if k in local_state:
<<<<<<< HEAD
            state_dict[k] = ms.Parameter(v.to(local_state[k].dtype))
            del v
=======
            if ops.is_floating_point(v):
                if (
                    keep_in_fp32_modules is not None
                    and any(module_to_keep_in_fp32 in k.split(".") for module_to_keep_in_fp32 in keep_in_fp32_modules)
                    and dtype == ms.float16
                ):
                    v.set_dtype(ms.float32)
                else:
                    v.set_dtype(local_state[k].dtype)
            else:
                v.set_dtype(local_state[k].dtype)
>>>>>>> 7cc009d0
        else:
            pass  # unexpect key keeps origin dtype
    ms.load_param_into_net(model_to_load, state_dict, strict_load=True)
    return error_msgs


def _fetch_index_file(
    is_local,
    pretrained_model_name_or_path,
    subfolder,
    use_safetensors,
    cache_dir,
    variant,
    force_download,
    proxies,
    local_files_only,
    token,
    revision,
    user_agent,
    commit_hash,
):
    if is_local:
        index_file = Path(
            pretrained_model_name_or_path,
            subfolder or "",
            _add_variant(SAFE_WEIGHTS_INDEX_NAME if use_safetensors else WEIGHTS_INDEX_NAME, variant),
        )
    else:
        index_file_in_repo = Path(
            subfolder or "",
            _add_variant(SAFE_WEIGHTS_INDEX_NAME if use_safetensors else WEIGHTS_INDEX_NAME, variant),
        ).as_posix()
        try:
            index_file = _get_model_file(
                pretrained_model_name_or_path,
                weights_name=index_file_in_repo,
                cache_dir=cache_dir,
                force_download=force_download,
                proxies=proxies,
                local_files_only=local_files_only,
                token=token,
                revision=revision,
                subfolder=None,
                user_agent=user_agent,
                commit_hash=commit_hash,
            )
            index_file = Path(index_file)
        except (EntryNotFoundError, EnvironmentError):
            index_file = None

    return index_file


# Adapted from
# https://github.com/bghira/SimpleTuner/blob/cea2457ab063f6dedb9e697830ae68a96be90641/helpers/training/save_hooks.py#L64
def _merge_sharded_checkpoints(sharded_ckpt_cached_folder, sharded_metadata):
    weight_map = sharded_metadata.get("weight_map", None)
    if weight_map is None:
        raise KeyError("'weight_map' key not found in the shard index file.")

    # Collect all unique safetensors files from weight_map
    files_to_load = set(weight_map.values())
    is_safetensors = all(f.endswith(".safetensors") for f in files_to_load)
    merged_state_dict = {}

    # Load tensors from each unique file
    for file_name in files_to_load:
        part_file_path = os.path.join(sharded_ckpt_cached_folder, file_name)
        if not os.path.exists(part_file_path):
            raise FileNotFoundError(f"Part file {file_name} not found.")

        if is_safetensors:
            state_dict = safe_load_file(part_file_path)
            for tensor_key in state_dict.keys():
                if tensor_key in weight_map:
                    merged_state_dict[tensor_key] = state_dict(tensor_key)
        else:
            logger.warning("Currently, only safetensors format is supported.")

    return merged_state_dict


def _fetch_index_file_legacy(
    is_local,
    pretrained_model_name_or_path,
    subfolder,
    use_safetensors,
    cache_dir,
    variant,
    force_download,
    proxies,
    local_files_only,
    token,
    revision,
    user_agent,
    commit_hash,
):
    if is_local:
        index_file = Path(
            pretrained_model_name_or_path,
            subfolder or "",
            SAFE_WEIGHTS_INDEX_NAME if use_safetensors else WEIGHTS_INDEX_NAME,
        ).as_posix()
        splits = index_file.split(".")
        split_index = -3 if ".cache" in index_file else -2
        splits = splits[:-split_index] + [variant] + splits[-split_index:]
        index_file = ".".join(splits)
        if os.path.exists(index_file):
            deprecation_message = f"This serialization format is now deprecated to standardize the serialization format between `transformers` and `diffusers`. We recommend you to remove the existing files associated with the current variant ({variant}) and re-obtain them by running a `save_pretrained()`."  # noqa: E501
            deprecate("legacy_sharded_ckpts_with_variant", "1.0.0", deprecation_message, standard_warn=False)
            index_file = Path(index_file)
        else:
            index_file = None
    else:
        if variant is not None:
            index_file_in_repo = Path(
                subfolder or "",
                SAFE_WEIGHTS_INDEX_NAME if use_safetensors else WEIGHTS_INDEX_NAME,
            ).as_posix()
            splits = index_file_in_repo.split(".")
            split_index = -2
            splits = splits[:-split_index] + [variant] + splits[-split_index:]
            index_file_in_repo = ".".join(splits)
            try:
                index_file = _get_model_file(
                    pretrained_model_name_or_path,
                    weights_name=index_file_in_repo,
                    cache_dir=cache_dir,
                    force_download=force_download,
                    proxies=proxies,
                    local_files_only=local_files_only,
                    token=token,
                    revision=revision,
                    subfolder=None,
                    user_agent=user_agent,
                    commit_hash=commit_hash,
                )
                index_file = Path(index_file)
                deprecation_message = f"This serialization format is now deprecated to standardize the serialization format between `transformers` and `diffusers`. We recommend you to remove the existing files associated with the current variant ({variant}) and re-obtain them by running a `save_pretrained()`."  # noqa: E501
                deprecate("legacy_sharded_ckpts_with_variant", "1.0.0", deprecation_message, standard_warn=False)
            except (EntryNotFoundError, EnvironmentError):
                index_file = None

    return index_file


# ===============================================
# Sharded loading utils by huggingface Accelerate
# ===============================================

_SAFE_MODEL_NAME = "model"
_SAFE_WEIGHTS_NAME = f"{_SAFE_MODEL_NAME}.safetensors"


# Copied from mindone.transformers.modeling_utils.silence_mindspore_logger
@contextmanager
def silence_mindspore_logger():
    ms_logger = ms.log._get_logger()
    ms_level = ms_logger.level
    ms_logger.setLevel("ERROR")
    yield
    ms_logger.setLevel(ms_level)


def load_checkpoint_and_dispatch(
    model: nn.Cell,
    checkpoint: Union[str, os.PathLike],
    dtype: Optional[Union[str, ms.Type]] = None,
    keep_in_fp32_modules=None,
    strict: bool = False,
):
    """
    Loads a (potentially sharded) checkpoint inside a model, potentially sending weights to a given device as they are
    loaded and adds the various hooks that will make this model run properly (even if split across devices).

    Args:
        model (`mindspore.nn.Cell`): The model in which we want to load a checkpoint.
        checkpoint (`str` or `os.PathLike`):
            The folder checkpoint to load. It can be:
            - a path to a file containing a whole model state dict
            - a path to a `.json` file containing the index to a sharded checkpoint
            - a path to a folder containing a unique `.index.json` file and the shards of a checkpoint.
        dtype (`str` or `mindspore.dtype`, *optional*):
            If provided, the weights will be converted to that type when loaded.
        force_hooks (`bool`, *optional*, defaults to `False`):
            Whether or not to force device hooks to be attached to the model even if all layers are dispatched to a
            single device.
        strict (`bool`, *optional*, defaults to `False`):
            Whether to strictly enforce that the keys in the checkpoint state_dict match the keys of the model's
            state_dict.

    Example:

    ```python
    >>> from accelerate import init_empty_weights, load_checkpoint_and_dispatch
    >>> from huggingface_hub import hf_hub_download
    >>> from transformers import AutoConfig, AutoModelForCausalLM

    >>> # Download the Weights
    >>> checkpoint = "EleutherAI/gpt-j-6B"
    >>> weights_location = hf_hub_download(checkpoint, "pytorch_model.bin")

    >>> # Create a model and initialize it with empty weights
    >>> config = AutoConfig.from_pretrained(checkpoint)
    >>> with init_empty_weights():
    ...     model = AutoModelForCausalLM.from_config(config)

    >>> # Load the checkpoint and dispatch it to the right devices
    >>> model = load_checkpoint_and_dispatch(
    ...     model, weights_location, device_map="auto", no_split_module_classes=["GPTJBlock"]
    ... )
    ```
    """

    if isinstance(dtype, str):
        # We accept "torch.float16" or just "float16"
        dtype = dtype.replace("mindspore.", "")
        dtype = getattr(ms, dtype)

    checkpoint_files = None
    index_filename = None
    if os.path.isfile(checkpoint):
        if str(checkpoint).endswith(".json"):
            index_filename = checkpoint
        else:
            checkpoint_files = [checkpoint]
    elif os.path.isdir(checkpoint):
        # check if the whole state dict is present
        potential_state_safetensor = [f for f in os.listdir(checkpoint) if f == _SAFE_WEIGHTS_NAME]
        if len(potential_state_safetensor) == 1:
            checkpoint_files = [os.path.join(checkpoint, potential_state_safetensor[0])]
        else:
            # otherwise check for sharded checkpoints
            potential_index = [f for f in os.listdir(checkpoint) if f.endswith(".index.json")]
            if len(potential_index) == 0:
                raise ValueError(
                    f"{checkpoint} is not a folder containing a `.index.json` file or a {_SAFE_WEIGHTS_NAME} file"
                )
            elif len(potential_index) == 1:
                index_filename = os.path.join(checkpoint, potential_index[0])
            else:
                raise ValueError(
                    f"{checkpoint} containing more than one `.index.json` file, delete the irrelevant ones."
                )
    else:
        raise ValueError(
            "`checkpoint` should be the path to a file containing a whole state dict, or the index of a sharded "
            f"checkpoint, or a folder containing a sharded checkpoint or the whole state dict, but got {checkpoint}."
        )

    if index_filename is not None:
        checkpoint_folder = os.path.split(index_filename)[0]
        with open(index_filename) as f:
            index = json.loads(f.read())

        if "weight_map" in index:
            index = index["weight_map"]
        checkpoint_files = sorted(list(set(index.values())))
        checkpoint_files = [os.path.join(checkpoint_folder, f) for f in checkpoint_files]

    # Logic for missing/unexepected keys goes here.
    unexpected_keys = set()
    model_keys = set(model.parameters_dict().keys())
    is_sharded = index_filename is not None
    cm = silence_mindspore_logger() if is_sharded else nullcontext()
    with cm:
        for checkpoint_file in checkpoint_files:
            loaded_checkpoint = load_state_dict(checkpoint_file)
            _ = _load_state_dict_into_model(model, loaded_checkpoint, keep_in_fp32_modules, dtype)
            unexpected_keys.update(set(loaded_checkpoint.keys()) - model_keys)
            del loaded_checkpoint
            gc.collect()

    if not strict and len(unexpected_keys) > 0:
        logger.warning(
            f"Some weights of the model checkpoint at {checkpoint} were not used when"
            f" initializing {model.__class__.__name__}: {unexpected_keys}. This may or may not be an issue - make sure that the checkpoint does not have unnecessary parameters, or that the model definition correctly corresponds to the checkpoint."  # noqa E501
        )

    return model


# =============================================
# Sharded saving by huggingface huggingface_hub
# =============================================

TensorT = TypeVar("TensorT")
TensorSizeFn_T = Callable[[TensorT], int]
StorageIDFn_T = Callable[[TensorT], Optional[Any]]

_MAX_SHARD_SIZE = "5GB"
_SAFETENSORS_WEIGHTS_FILE_PATTERN = "model{suffix}.safetensors"
_SIZE_UNITS = {
    "TB": 10**12,
    "GB": 10**9,
    "MB": 10**6,
    "KB": 10**3,
}


@dataclass
class StateDictSplit:
    is_sharded: bool = field(init=False)
    metadata: Dict[str, Any]
    filename_to_tensors: Dict[str, List[str]]
    tensor_to_filename: Dict[str, str]

    def __post_init__(self):
        self.is_sharded = len(self.filename_to_tensors) > 1


def split_state_dict_into_shards_factory(
    state_dict: Dict[str, TensorT],
    *,
    get_storage_size: TensorSizeFn_T,
    filename_pattern: str,
    get_storage_id: StorageIDFn_T = lambda tensor: None,
    max_shard_size: Union[int, str] = _MAX_SHARD_SIZE,
) -> StateDictSplit:
    """
    Split a model state dictionary in shards so that each shard is smaller than a given size.

    The shards are determined by iterating through the `state_dict` in the order of its keys. There is no optimization
    made to make each shard as close as possible to the maximum size passed. For example, if the limit is 10GB and we
    have tensors of sizes [6GB, 6GB, 2GB, 6GB, 2GB, 2GB] they will get sharded as [6GB], [6+2GB], [6+2+2GB] and not
    [6+2+2GB], [6+2GB], [6GB].

    <Tip warning={true}>

    If one of the model's tensor is bigger than `max_shard_size`, it will end up in its own shard which will have a
    size greater than `max_shard_size`.

    </Tip>

    Args:
        state_dict (`Dict[str, Tensor]`):
            The state dictionary to save.
        get_storage_size (`Callable[[Tensor], int]`):
            A function that returns the size of a tensor when saved on disk in bytes.
        get_storage_id (`Callable[[Tensor], Optional[Any]]`, *optional*):
            A function that returns a unique identifier to a tensor storage. Multiple different tensors can share the
            same underlying storage. This identifier is guaranteed to be unique and constant for this tensor's storage
            during its lifetime. Two tensor storages with non-overlapping lifetimes may have the same id.
        filename_pattern (`str`, *optional*):
            The pattern to generate the files names in which the model will be saved. Pattern must be a string that
            can be formatted with `filename_pattern.format(suffix=...)` and must contain the keyword `suffix`
        max_shard_size (`int` or `str`, *optional*):
            The maximum size of each shard, in bytes. Defaults to 5GB.

    Returns:
        [`StateDictSplit`]: A `StateDictSplit` object containing the shards and the index to retrieve them.
    """
    storage_id_to_tensors: Dict[Any, List[str]] = {}

    shard_list: List[Dict[str, TensorT]] = []
    current_shard: Dict[str, TensorT] = {}
    current_shard_size = 0
    total_size = 0

    if isinstance(max_shard_size, str):
        max_shard_size = parse_size_to_int(max_shard_size)

    for key, tensor in state_dict.items():
        # when bnb serialization is used the weights in the state dict can be strings
        # check: https://github.com/huggingface/transformers/pull/24416 for more details
        if isinstance(tensor, str):
            logger.info("Skipping tensor %s as it is a string (bnb serialization)", key)
            continue

        # If a `tensor` shares the same underlying storage as another tensor, we put `tensor` in the same `block`
        storage_id = get_storage_id(tensor)
        if storage_id is not None:
            if storage_id in storage_id_to_tensors:
                # We skip this tensor for now and will reassign to correct shard later
                storage_id_to_tensors[storage_id].append(key)
                continue
            else:
                # This is the first tensor with this storage_id, we create a new entry
                # in the storage_id_to_tensors dict => we will assign the shard id later
                storage_id_to_tensors[storage_id] = [key]

        # Compute tensor size
        tensor_size = get_storage_size(tensor)

        # If this tensor is bigger than the maximal size, we put it in its own shard
        if tensor_size > max_shard_size:
            total_size += tensor_size
            shard_list.append({key: tensor})
            continue

        # If this tensor is going to tip up over the maximal size, we split.
        # Current shard already has some tensors, we add it to the list of shards and create a new one.
        if current_shard_size + tensor_size > max_shard_size:
            shard_list.append(current_shard)
            current_shard = {}
            current_shard_size = 0

        # Add the tensor to the current shard
        current_shard[key] = tensor
        current_shard_size += tensor_size
        total_size += tensor_size

    # Add the last shard
    if len(current_shard) > 0:
        shard_list.append(current_shard)
    nb_shards = len(shard_list)

    # Loop over the tensors that share the same storage and assign them together
    for storage_id, keys in storage_id_to_tensors.items():
        # Let's try to find the shard where the first tensor of this storage is and put all tensors in the same shard
        for shard in shard_list:
            if keys[0] in shard:
                for key in keys:
                    shard[key] = state_dict[key]
                break

    # If we only have one shard, we return it => no need to build the index
    if nb_shards == 1:
        filename = filename_pattern.format(suffix="")
        return StateDictSplit(
            metadata={"total_size": total_size},
            filename_to_tensors={filename: list(state_dict.keys())},
            tensor_to_filename={key: filename for key in state_dict.keys()},
        )

    # Now that each tensor is assigned to a shard, let's assign a filename to each shard
    tensor_name_to_filename = {}
    filename_to_tensors = {}
    for idx, shard in enumerate(shard_list):
        filename = filename_pattern.format(suffix=f"-{idx+1:05d}-of-{nb_shards:05d}")
        for key in shard:
            tensor_name_to_filename[key] = filename
        filename_to_tensors[filename] = list(shard.keys())

    # Build the index and return
    return StateDictSplit(
        metadata={"total_size": total_size},
        filename_to_tensors=filename_to_tensors,
        tensor_to_filename=tensor_name_to_filename,
    )


def parse_size_to_int(size_as_str: str) -> int:
    """
    Parse a size expressed as a string with digits and unit (like `"5MB"`) to an integer (in bytes).

    Supported units are "TB", "GB", "MB", "KB".

    Args:
        size_as_str (`str`): The size to convert. Will be directly returned if an `int`.

    Example:

    ```py
    >>> parse_size_to_int("5MB")
    5000000
    ```
    """
    size_as_str = size_as_str.strip()

    # Parse unit
    unit = size_as_str[-2:].upper()
    if unit not in _SIZE_UNITS:
        raise ValueError(f"Unit '{unit}' not supported. Supported units are TB, GB, MB, KB. Got '{size_as_str}'.")
    multiplier = _SIZE_UNITS[unit]

    # Parse value
    try:
        value = float(size_as_str[:-2].strip())
    except ValueError as e:
        raise ValueError(f"Could not parse the size value from '{size_as_str}': {e}") from e

    return int(value * multiplier)


def split_torch_state_dict_into_shards(
    state_dict: Dict[str, "ms.Tensor"],
    *,
    filename_pattern: str = _SAFETENSORS_WEIGHTS_FILE_PATTERN,
    max_shard_size: Union[int, str] = _MAX_SHARD_SIZE,
) -> StateDictSplit:
    """
    Split a model state dictionary in shards so that each shard is smaller than a given size.

    The shards are determined by iterating through the `state_dict` in the order of its keys. There is no optimization
    made to make each shard as close as possible to the maximum size passed. For example, if the limit is 10GB and we
    have tensors of sizes [6GB, 6GB, 2GB, 6GB, 2GB, 2GB] they will get sharded as [6GB], [6+2GB], [6+2+2GB] and not
    [6+2+2GB], [6+2GB], [6GB].


    <Tip>

    To save a model state dictionary to the disk, see [`save_torch_state_dict`]. This helper uses
    `split_torch_state_dict_into_shards` under the hood.

    </Tip>

    <Tip warning={true}>

    If one of the model's tensor is bigger than `max_shard_size`, it will end up in its own shard which will have a
    size greater than `max_shard_size`.

    </Tip>

    Args:
        state_dict (`Dict[str, ms.Tensor]`):
            The state dictionary to save.
        filename_pattern (`str`, *optional*):
            The pattern to generate the files names in which the model will be saved. Pattern must be a string that
            can be formatted with `filename_pattern.format(suffix=...)` and must contain the keyword `suffix`
            Defaults to `"model{suffix}.safetensors"`.
        max_shard_size (`int` or `str`, *optional*):
            The maximum size of each shard, in bytes. Defaults to 5GB.

    Returns:
        [`StateDictSplit`]: A `StateDictSplit` object containing the shards and the index to retrieve them.

    Example:
    ```py
    >>> import json
    >>> import os
    >>> from safetensors.torch import save_file as safe_save_file
    >>> from huggingface_hub import split_torch_state_dict_into_shards

    >>> def save_state_dict(state_dict: Dict[str, ms.Tensor], save_directory: str):
    ...     state_dict_split = split_torch_state_dict_into_shards(state_dict)
    ...     for filename, tensors in state_dict_split.filename_to_tensors.items():
    ...         shard = {tensor: state_dict[tensor] for tensor in tensors}
    ...         safe_save_file(
    ...             shard,
    ...             os.path.join(save_directory, filename),
    ...             metadata={"format": "pt"},
    ...         )
    ...     if state_dict_split.is_sharded:
    ...         index = {
    ...             "metadata": state_dict_split.metadata,
    ...             "weight_map": state_dict_split.tensor_to_filename,
    ...         }
    ...         with open(os.path.join(save_directory, "model.safetensors.index.json"), "w") as f:
    ...             f.write(json.dumps(index, indent=2))
    ```
    """
    return split_state_dict_into_shards_factory(
        state_dict,
        max_shard_size=max_shard_size,
        filename_pattern=filename_pattern,
        get_storage_size=get_torch_storage_size,
    )


def get_torch_storage_size(tensor: "ms.Tensor") -> int:
    """
    Taken from https://github.com/huggingface/safetensors/blob/08db34094e9e59e2f9218f2df133b7b4aaff5a99/bindings/python/py_src/safetensors/torch.py#L31C1-L41C59
    """
    return tensor.nelement() * _get_dtype_size(tensor.dtype)


@lru_cache()
def _get_dtype_size(dtype: "ms.Type") -> int:
    """
    Taken from https://github.com/huggingface/safetensors/blob/08db34094e9e59e2f9218f2df133b7b4aaff5a99/bindings/python/py_src/safetensors/torch.py#L344
    """
    import mindspore as ms

    _SIZE = {
        ms.int64: 8,
        ms.float32: 4,
        ms.int32: 4,
        ms.bfloat16: 2,
        ms.float16: 2,
        ms.int16: 2,
        ms.uint8: 1,
        ms.int8: 1,
        ms.bool_: 1,
        ms.float64: 8,
    }
    return _SIZE[dtype]<|MERGE_RESOLUTION|>--- conflicted
+++ resolved
@@ -117,22 +117,20 @@
     local_state = {k: v for k, v in model_to_load.parameters_and_names()}
     for k, v in state_dict.items():
         if k in local_state:
-<<<<<<< HEAD
-            state_dict[k] = ms.Parameter(v.to(local_state[k].dtype))
-            del v
-=======
+            _param_info = v.param_info
             if ops.is_floating_point(v):
                 if (
                     keep_in_fp32_modules is not None
                     and any(module_to_keep_in_fp32 in k.split(".") for module_to_keep_in_fp32 in keep_in_fp32_modules)
                     and dtype == ms.float16
                 ):
-                    v.set_dtype(ms.float32)
+                    state_dict[k] = ms.Parameter(v.to(ms.float32))
                 else:
-                    v.set_dtype(local_state[k].dtype)
+                    state_dict[k] = ms.Parameter(v.to(local_state[k].dtype))
             else:
-                v.set_dtype(local_state[k].dtype)
->>>>>>> 7cc009d0
+                state_dict[k] = ms.Parameter(v.to(local_state[k].dtype))
+            state_dict[k].param_info = _param_info
+            v.param_info = None
         else:
             pass  # unexpect key keeps origin dtype
     ms.load_param_into_net(model_to_load, state_dict, strict_load=True)
@@ -205,7 +203,7 @@
             raise FileNotFoundError(f"Part file {file_name} not found.")
 
         if is_safetensors:
-            state_dict = safe_load_file(part_file_path)
+            state_dict = ms.load_checkpoint(part_file_path, format="safetensors")
             for tensor_key in state_dict.keys():
                 if tensor_key in weight_map:
                     merged_state_dict[tensor_key] = state_dict(tensor_key)
