--- conflicted
+++ resolved
@@ -162,11 +162,7 @@
         elif class_embed_type == "timestep":
             self.class_embedding = TimestepEmbedding(timestep_input_dim, time_embed_dim)
         elif class_embed_type == "identity":
-<<<<<<< HEAD
             self.class_embedding = mint.nn.Identity(time_embed_dim, time_embed_dim)
-=======
-            self.class_embedding = mint.nn.Identity()
->>>>>>> 1a419582
         else:
             self.class_embedding = None
 
@@ -252,15 +248,10 @@
 
         # out
         num_groups_out = norm_num_groups if norm_num_groups is not None else min(block_out_channels[0] // 4, 32)
-<<<<<<< HEAD
         self.conv_norm_out = mint.nn.GroupNorm(
             num_channels=block_out_channels[0], num_groups=num_groups_out, eps=norm_eps
         )
         self.conv_act = mint.nn.SiLU()
-=======
-        self.conv_norm_out = GroupNorm(num_channels=block_out_channels[0], num_groups=num_groups_out, eps=norm_eps)
-        self.conv_act = get_activation(act_fn)()
->>>>>>> 1a419582
         self.conv_out = mint.nn.Conv2d(block_out_channels[0], out_channels, kernel_size=3, padding=1)
 
         self.center_input_sample = self.config.center_input_sample
@@ -298,7 +289,7 @@
         timesteps = timestep
         # todo: unavailable mint interface
         if not ops.is_tensor(timesteps):
-            timesteps = ms.Tensor([timesteps], dtype=ms.int64)
+            timesteps = ms.tensor([timesteps], dtype=ms.int64)
         # todo: unavailable mint interface
         elif ops.is_tensor(timesteps) and len(timesteps.shape) == 0:
             timesteps = timesteps[None]
