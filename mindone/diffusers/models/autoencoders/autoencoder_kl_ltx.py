--- conflicted
+++ resolved
@@ -18,11 +18,7 @@
 import numpy as np
 
 import mindspore as ms
-<<<<<<< HEAD
-from mindspore import mint, nn, ops
-=======
 from mindspore import mint, nn
->>>>>>> e7c0220c
 
 from ...configuration_utils import ConfigMixin, register_to_config
 from ...loaders import FromOriginalModelMixin
@@ -69,10 +65,7 @@
             dilation=dilation,
             groups=groups,
             padding=padding,
-<<<<<<< HEAD
             padding_mode=padding_mode,
-=======
->>>>>>> e7c0220c
         )
 
     def construct(self, hidden_states: ms.Tensor) -> ms.Tensor:
@@ -1366,7 +1359,6 @@
             )
         return b
 
-<<<<<<< HEAD
     def blend_t(self, a: ms.Tensor, b: ms.Tensor, blend_extent: int) -> ms.Tensor:
         blend_extent = min(a.shape[-3], b.shape[-3], blend_extent)
         for x in range(blend_extent):
@@ -1375,8 +1367,6 @@
             )
         return b
 
-=======
->>>>>>> e7c0220c
     def tiled_encode(self, x: ms.Tensor) -> ms.Tensor:
         r"""Encode a batch of images using a tiled encoder.
 
