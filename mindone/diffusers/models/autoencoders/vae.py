--- conflicted
+++ resolved
@@ -726,7 +726,6 @@
 
 
 class IdentityDistribution(object):
-<<<<<<< HEAD
     def __init__(self):
         pass
 
@@ -735,16 +734,6 @@
 
     def mode(self, parameters: ms.Tensor) -> ms.Tensor:
         return parameters
-=======
-    def __init__(self, parameters: ms.Tensor):
-        self.parameters = parameters
-
-    def sample(self, generator: Optional[np.random.Generator] = None) -> ms.Tensor:
-        return self.parameters
-
-    def mode(self) -> ms.Tensor:
-        return self.parameters
->>>>>>> 46ff896a
 
 
 class EncoderTiny(nn.Cell):
