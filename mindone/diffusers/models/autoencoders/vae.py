--- conflicted
+++ resolved
@@ -139,18 +139,10 @@
         )
 
         # out
-<<<<<<< HEAD
         self.conv_norm_out = mint.nn.GroupNorm(
             num_channels=block_out_channels[-1], num_groups=norm_num_groups, eps=1e-6
         )
         self.conv_act = mint.nn.SiLU()
-=======
-        self.conv_norm_out = GroupNorm(num_channels=block_out_channels[-1], num_groups=norm_num_groups, eps=1e-6)
-        self.conv_act = mint.nn.SiLU()
-
-        conv_out_channels = 2 * out_channels if double_z else out_channels
-        self.conv_out = mint.nn.Conv2d(block_out_channels[-1], conv_out_channels, 3, padding=1)
->>>>>>> 1a419582
 
         conv_out_channels = 2 * out_channels if double_z else out_channels
         self.conv_out = mint.nn.Conv2d(block_out_channels[-1], conv_out_channels, 3, padding=1)
@@ -270,23 +262,11 @@
         if norm_type == "spatial":
             self.conv_norm_out = SpatialNorm(block_out_channels[0], temb_channels)
         else:
-<<<<<<< HEAD
             self.conv_norm_out = mint.nn.GroupNorm(
                 num_channels=block_out_channels[0], num_groups=norm_num_groups, eps=1e-6
             )
         self.conv_act = mint.nn.SiLU()
         self.conv_out = mint.nn.Conv2d(block_out_channels[0], out_channels, 3, padding=1)
-=======
-            self.conv_norm_out = GroupNorm(num_channels=block_out_channels[0], num_groups=norm_num_groups, eps=1e-6)
-        self.conv_act = mint.nn.SiLU()
-        self.conv_out = mint.nn.Conv2d(block_out_channels[0], out_channels, 3, padding=1)
-
-        self._gradient_checkpointing = False
-
-    @property
-    def gradient_checkpointing(self):
-        return self._gradient_checkpointing
->>>>>>> 1a419582
 
         self.gradient_checkpointing = False
 
@@ -499,13 +479,9 @@
         if norm_type == "spatial":
             self.conv_norm_out = SpatialNorm(block_out_channels[0], temb_channels)
         else:
-<<<<<<< HEAD
             self.conv_norm_out = mint.nn.GroupNorm(
                 num_channels=block_out_channels[0], num_groups=norm_num_groups, eps=1e-6
             )
-=======
-            self.conv_norm_out = GroupNorm(num_channels=block_out_channels[0], num_groups=norm_num_groups, eps=1e-6)
->>>>>>> 1a419582
         self.conv_act = mint.nn.SiLU()
         self.conv_out = mint.nn.Conv2d(block_out_channels[0], out_channels, 3, padding=1)
 
@@ -584,7 +560,7 @@
 
         self.remap = remap
         if self.remap is not None:
-            self.used = ms.Tensor(np.load(self.remap))
+            self.used = ms.tensor(np.load(self.remap))
             self.used: ms.Tensor
             self.re_embed = self.used.shape[0]
             self.unknown_index = unknown_index  # "random" or "extra" or integer
@@ -711,7 +687,7 @@
     def kl(self, parameters: ms.Tensor, other: ms.Tensor = None) -> ms.Tensor:
         mean, logvar, var, std = self.init(parameters)
         if self.deterministic:
-            return ms.Tensor([0.0])
+            return ms.tensor([0.0])
         else:
             if other is None:
                 return 0.5 * mint.sum(
@@ -734,7 +710,7 @@
     def nll(self, parameters: ms.Tensor, sample: ms.Tensor, dims: Tuple[int, ...] = (1, 2, 3)) -> ms.Tensor:
         mean, logvar, var, std = self.init(parameters)
         if self.deterministic:
-            return ms.Tensor([0.0])
+            return ms.tensor([0.0])
         logtwopi = np.log(2.0 * np.pi)
         return 0.5 * mint.sum(
             logtwopi + logvar + mint.pow(sample - mean, 2) / var,
@@ -842,11 +818,7 @@
 
         layers = [
             mint.nn.Conv2d(in_channels, block_out_channels[0], kernel_size=3, padding=1),
-<<<<<<< HEAD
             get_activation(act_fn),
-=======
-            get_activation(act_fn)(),
->>>>>>> 1a419582
         ]
 
         for i, num_block in enumerate(num_blocks):
