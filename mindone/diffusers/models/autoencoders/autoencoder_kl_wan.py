--- conflicted
+++ resolved
@@ -1171,11 +1171,8 @@
             return self.tiled_encode(x)
 
         self.clear_cache()
-<<<<<<< HEAD
-=======
         if self.config.patch_size is not None:
             x = patchify(x, patch_size=self.config.patch_size)
->>>>>>> 831bcaf1
         iter_ = 1 + (num_frame - 1) // 4
         for i in range(iter_):
             self._enc_conv_idx = [0]
@@ -1225,17 +1222,10 @@
         _, _, num_frame, height, width = z.shape
         tile_latent_min_height = self.tile_sample_min_height // self.spatial_compression_ratio
         tile_latent_min_width = self.tile_sample_min_width // self.spatial_compression_ratio
-<<<<<<< HEAD
 
         if self.use_tiling and (width > tile_latent_min_width or height > tile_latent_min_height):
             return self.tiled_decode(z, return_dict=return_dict)
 
-=======
-
-        if self.use_tiling and (width > tile_latent_min_width or height > tile_latent_min_height):
-            return self.tiled_decode(z, return_dict=return_dict)
-
->>>>>>> 831bcaf1
         self.clear_cache()
         x = self.post_quant_conv(z)
         for i in range(num_frame):
