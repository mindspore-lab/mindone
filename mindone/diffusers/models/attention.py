--- conflicted
+++ resolved
@@ -17,13 +17,8 @@
 from mindspore import nn, ops
 
 from ..utils import logging
-<<<<<<< HEAD
-from .activations import GEGLU, GELU, ApproximateGELU, FP32SiLU
-from .attention_processor import Attention, JointAttnProcessor
-=======
-from .activations import GEGLU, GELU, ApproximateGELU, SwiGLU
+from .activations import GEGLU, GELU, ApproximateGELU, FP32SiLU, SwiGLU
 from .attention_processor import Attention, JointAttnProcessor2_0
->>>>>>> 02765799
 from .embeddings import SinusoidalPositionalEmbedding
 from .normalization import AdaLayerNorm, AdaLayerNormContinuous, AdaLayerNormZero, LayerNorm, RMSNorm
 
