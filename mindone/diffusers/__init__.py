--- conflicted
+++ resolved
@@ -1,8 +1,4 @@
-<<<<<<< HEAD
 __version__ = "0.31.0"
-=======
-__version__ = "0.30.3"
->>>>>>> 02765799
 
 from typing import TYPE_CHECKING
 
