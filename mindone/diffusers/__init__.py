--- conflicted
+++ resolved
@@ -17,10 +17,7 @@
         "AutoencoderKL",
         "ModelMixin",
         "SD3Transformer2DModel",
-<<<<<<< HEAD
         "UNet1DModel",
-=======
->>>>>>> edc93ba9
         "UNet2DConditionModel",
         "UNet2DModel",
         "StableCascadeUNet",
@@ -82,7 +79,6 @@
 
 if TYPE_CHECKING:
     from .configuration_utils import ConfigMixin
-<<<<<<< HEAD
     from .models import (
         AutoencoderKL,
         ModelMixin,
@@ -92,9 +88,6 @@
         UNet2DConditionModel,
         UNet2DModel,
     )
-=======
-    from .models import AutoencoderKL, ModelMixin, SD3Transformer2DModel, UNet2DConditionModel, UNet2DModel
->>>>>>> edc93ba9
     from .optimization import (
         get_constant_schedule,
         get_constant_schedule_with_warmup,
