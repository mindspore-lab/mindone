# Copyright 2025 The HuggingFace Team. All rights reserved.
#
# This code is adapted from https://github.com/huggingface/diffusers
# with modifications to run diffusers on mindspore.
#
# Licensed under the Apache License, Version 2.0 (the "License");
# you may not use this file except in compliance with the License.
# You may obtain a copy of the License at
#
#     http://www.apache.org/licenses/LICENSE-2.0
#
# Unless required by applicable law or agreed to in writing, software
# distributed under the License is distributed on an "AS IS" BASIS,
# WITHOUT WARRANTIES OR CONDITIONS OF ANY KIND, either express or implied.
# See the License for the specific language governing permissions and
# limitations under the License.
import importlib
import inspect
import re
from contextlib import nullcontext
from typing import Optional

from huggingface_hub.utils import validate_hf_hub_args
from typing_extensions import Self

import mindspore as ms

from .. import __version__
from ..models.modeling_utils import _convert_state_dict
from ..utils import deprecate, logging
from .single_file_utils import (
    SingleFileComponentError,
    _load_param_into_net,
    convert_animatediff_checkpoint_to_diffusers,
    convert_auraflow_transformer_checkpoint_to_diffusers,
    convert_autoencoder_dc_checkpoint_to_diffusers,
    convert_chroma_transformer_checkpoint_to_diffusers,
    convert_controlnet_checkpoint,
    convert_cosmos_transformer_checkpoint_to_diffusers,
    convert_flux_transformer_checkpoint_to_diffusers,
    convert_hidream_transformer_to_diffusers,
    convert_hunyuan_video_transformer_to_diffusers,
    convert_ldm_unet_checkpoint,
    convert_ldm_vae_checkpoint,
    convert_ltx_transformer_checkpoint_to_diffusers,
    convert_ltx_vae_checkpoint_to_diffusers,
    convert_lumina2_to_diffusers,
    convert_mochi_transformer_checkpoint_to_diffusers,
    convert_sana_transformer_to_diffusers,
    convert_sd3_transformer_checkpoint_to_diffusers,
    convert_stable_cascade_unet_single_file_to_diffusers,
    convert_wan_transformer_to_diffusers,
    convert_wan_vae_to_diffusers,
    create_controlnet_diffusers_config_from_ldm,
    create_unet_diffusers_config_from_ldm,
    create_vae_diffusers_config_from_ldm,
    fetch_diffusers_config,
    fetch_original_config,
    load_single_file_checkpoint,
)

logger = logging.get_logger(__name__)


SINGLE_FILE_LOADABLE_CLASSES = {
    "StableCascadeUNet": {
        "checkpoint_mapping_fn": convert_stable_cascade_unet_single_file_to_diffusers,
    },
    "UNet2DConditionModel": {
        "checkpoint_mapping_fn": convert_ldm_unet_checkpoint,
        "config_mapping_fn": create_unet_diffusers_config_from_ldm,
        "default_subfolder": "unet",
        "legacy_kwargs": {
            "num_in_channels": "in_channels",  # Legacy kwargs supported by `from_single_file` mapped to new args
        },
    },
    "AutoencoderKL": {
        "checkpoint_mapping_fn": convert_ldm_vae_checkpoint,
        "config_mapping_fn": create_vae_diffusers_config_from_ldm,
        "default_subfolder": "vae",
    },
    "ControlNetModel": {
        "checkpoint_mapping_fn": convert_controlnet_checkpoint,
        "config_mapping_fn": create_controlnet_diffusers_config_from_ldm,
    },
    "SD3Transformer2DModel": {
        "checkpoint_mapping_fn": convert_sd3_transformer_checkpoint_to_diffusers,
        "default_subfolder": "transformer",
    },
    "MotionAdapter": {
        "checkpoint_mapping_fn": convert_animatediff_checkpoint_to_diffusers,
    },
    "SparseControlNetModel": {
        "checkpoint_mapping_fn": convert_animatediff_checkpoint_to_diffusers,
    },
    "FluxTransformer2DModel": {
        "checkpoint_mapping_fn": convert_flux_transformer_checkpoint_to_diffusers,
        "default_subfolder": "transformer",
    },
    "ChromaTransformer2DModel": {
        "checkpoint_mapping_fn": convert_chroma_transformer_checkpoint_to_diffusers,
        "default_subfolder": "transformer",
    },
    "LTXVideoTransformer3DModel": {
        "checkpoint_mapping_fn": convert_ltx_transformer_checkpoint_to_diffusers,
        "default_subfolder": "transformer",
    },
    "AutoencoderKLLTXVideo": {
        "checkpoint_mapping_fn": convert_ltx_vae_checkpoint_to_diffusers,
        "default_subfolder": "vae",
    },
    "AutoencoderDC": {"checkpoint_mapping_fn": convert_autoencoder_dc_checkpoint_to_diffusers},
    "MochiTransformer3DModel": {
        "checkpoint_mapping_fn": convert_mochi_transformer_checkpoint_to_diffusers,
        "default_subfolder": "transformer",
    },
    "HunyuanVideoTransformer3DModel": {
        "checkpoint_mapping_fn": convert_hunyuan_video_transformer_to_diffusers,
        "default_subfolder": "transformer",
    },
    "AuraFlowTransformer2DModel": {
        "checkpoint_mapping_fn": convert_auraflow_transformer_checkpoint_to_diffusers,
        "default_subfolder": "transformer",
    },
    "Lumina2Transformer2DModel": {
        "checkpoint_mapping_fn": convert_lumina2_to_diffusers,
        "default_subfolder": "transformer",
    },
    "SanaTransformer2DModel": {
        "checkpoint_mapping_fn": convert_sana_transformer_to_diffusers,
        "default_subfolder": "transformer",
    },
    "WanTransformer3DModel": {
        "checkpoint_mapping_fn": convert_wan_transformer_to_diffusers,
        "default_subfolder": "transformer",
    },
    "WanVACETransformer3DModel": {
        "checkpoint_mapping_fn": convert_wan_transformer_to_diffusers,
        "default_subfolder": "transformer",
    },
    "AutoencoderKLWan": {
        "checkpoint_mapping_fn": convert_wan_vae_to_diffusers,
        "default_subfolder": "vae",
    },
    "HiDreamImageTransformer2DModel": {
        "checkpoint_mapping_fn": convert_hidream_transformer_to_diffusers,
        "default_subfolder": "transformer",
    },
<<<<<<< HEAD
=======
    "CosmosTransformer3DModel": {
        "checkpoint_mapping_fn": convert_cosmos_transformer_checkpoint_to_diffusers,
        "default_subfolder": "transformer",
    },
    "QwenImageTransformer2DModel": {
        "checkpoint_mapping_fn": lambda x: x,
        "default_subfolder": "transformer",
    },
>>>>>>> 831bcaf1
}


def _should_convert_state_dict_to_diffusers(model_state_dict, checkpoint_state_dict):
    return not set(model_state_dict.keys()).issubset(set(checkpoint_state_dict.keys()))


def _get_single_file_loadable_mapping_class(cls):
    diffusers_module = importlib.import_module("mindone.diffusers")
    for loadable_class_str in SINGLE_FILE_LOADABLE_CLASSES:
        loadable_class = getattr(diffusers_module, loadable_class_str)

        if issubclass(cls, loadable_class):
            return loadable_class_str

    return None


def _get_mapping_function_kwargs(mapping_fn, **kwargs):
    parameters = inspect.signature(mapping_fn).parameters

    mapping_kwargs = {}
    for parameter in parameters:
        if parameter in kwargs:
            mapping_kwargs[parameter] = kwargs[parameter]

    return mapping_kwargs


class FromOriginalModelMixin:
    """
    Load pretrained weights saved in the `.ckpt` or `.safetensors` format into a model.
    """

    @classmethod
    @validate_hf_hub_args
    def from_single_file(cls, pretrained_model_link_or_path_or_dict: Optional[str] = None, **kwargs) -> Self:
        r"""
        Instantiate a model from pretrained weights saved in the original `.ckpt` or `.safetensors` format. The model
        is set in evaluation mode (`model.eval()`) by default.

        Parameters:
            pretrained_model_link_or_path_or_dict (`str`, *optional*):
                Can be either:
                    - A link to the `.safetensors` or `.ckpt` file (for example
                      `"https://huggingface.co/<repo_id>/blob/main/<path_to_file>.safetensors"`) on the Hub.
                    - A path to a local *file* containing the weights of the component model.
                    - A state dict containing the component model weights.
            config (`str`, *optional*):
                - A string, the *repo id* (for example `CompVis/ldm-text2im-large-256`) of a pretrained pipeline hosted
                  on the Hub.
                - A path to a *directory* (for example `./my_pipeline_directory/`) containing the pipeline component
                  configs in Diffusers format.
            subfolder (`str`, *optional*, defaults to `""`):
                The subfolder location of a model file within a larger model repository on the Hub or locally.
            original_config (`str`, *optional*):
                Dict or path to a yaml file containing the configuration for the model in its original format.
                    If a dict is provided, it will be used to initialize the model configuration.
            mindspore_dtype (`ms.Type`, *optional*):
                Override the default `ms.Type` and load the model with another dtype.
            force_download (`bool`, *optional*, defaults to `False`):
                Whether or not to force the (re-)download of the model weights and configuration files, overriding the
                cached versions if they exist.
            cache_dir (`Union[str, os.PathLike]`, *optional*):
                Path to a directory where a downloaded pretrained model configuration is cached if the standard cache
                is not used.

            proxies (`Dict[str, str]`, *optional*):
                A dictionary of proxy servers to use by protocol or endpoint, for example, `{'http': 'foo.bar:3128',
                'http://hostname': 'foo.bar:4012'}`. The proxies are used on each request.
            local_files_only (`bool`, *optional*, defaults to `False`):
                Whether to only load local model weights and configuration files or not. If set to True, the model
                won't be downloaded from the Hub.
            token (`str` or *bool*, *optional*):
                The token to use as HTTP bearer authorization for remote files. If `True`, the token generated from
                `diffusers-cli login` (stored in `~/.huggingface`) is used.
            revision (`str`, *optional*, defaults to `"main"`):
                The specific model version to use. It can be a branch name, a tag name, a commit id, or any identifier
                allowed by Git.
            disable_mmap ('bool', *optional*, defaults to 'False'):
                Whether to disable mmap when loading a Safetensors model. This option can perform better when the model
                is on a network mount or hard drive, which may not handle the seeky-ness of mmap very well.
            kwargs (remaining dictionary of keyword arguments, *optional*):
                Can be used to overwrite load and saveable variables (for example the pipeline components of the
                specific pipeline class). The overwritten components are directly passed to the pipelines `__init__`
                method. See example below for more information.

        ```py
        >>> from mindone.diffusers import StableCascadeUNet

        >>> ckpt_path = "https://huggingface.co/stabilityai/stable-cascade/blob/main/stage_b_lite.safetensors"
        >>> model = StableCascadeUNet.from_single_file(ckpt_path)
        ```
        """

        mapping_class_name = _get_single_file_loadable_mapping_class(cls)
        # if class_name not in SINGLE_FILE_LOADABLE_CLASSES:
        if mapping_class_name is None:
            raise ValueError(
                f"FromOriginalModelMixin is currently only compatible with {', '.join(SINGLE_FILE_LOADABLE_CLASSES.keys())}"
            )

        pretrained_model_link_or_path = kwargs.get("pretrained_model_link_or_path", None)
        if pretrained_model_link_or_path is not None:
            deprecation_message = (
                "Please use `pretrained_model_link_or_path_or_dict` argument instead for model classes"
            )
            deprecate("pretrained_model_link_or_path", "1.0.0", deprecation_message)
            pretrained_model_link_or_path_or_dict = pretrained_model_link_or_path

        config = kwargs.pop("config", None)
        original_config = kwargs.pop("original_config", None)

        if config is not None and original_config is not None:
            raise ValueError(
                "`from_single_file` cannot accept both `config` and `original_config` arguments. Please provide only one of these arguments"
            )

        force_download = kwargs.pop("force_download", False)
        proxies = kwargs.pop("proxies", None)
        token = kwargs.pop("token", None)
        cache_dir = kwargs.pop("cache_dir", None)
        local_files_only = kwargs.pop("local_files_only", None)
        subfolder = kwargs.pop("subfolder", None)
        revision = kwargs.pop("revision", None)
        config_revision = kwargs.pop("config_revision", None)
        mindspore_dtype = kwargs.pop("mindspore_dtype", None)
        disable_mmap = kwargs.pop("disable_mmap", False)

        user_agent = {"diffusers": __version__, "file_type": "single_file", "framework": "pytorch"}
        if mindspore_dtype is not None and not isinstance(mindspore_dtype, ms.Type):
            mindspore_dtype = ms.float32
            logger.warning(
                f"Passed `mindspore_dtype` {mindspore_dtype} is not a `ms.Type`. Defaulting to `ms.float32`."
            )

        if isinstance(pretrained_model_link_or_path_or_dict, dict):
            checkpoint = pretrained_model_link_or_path_or_dict
        else:
            checkpoint = load_single_file_checkpoint(
                pretrained_model_link_or_path_or_dict,
                force_download=force_download,
                proxies=proxies,
                token=token,
                cache_dir=cache_dir,
                local_files_only=local_files_only,
                revision=revision,
                disable_mmap=disable_mmap,
                user_agent=user_agent,
            )

        mapping_functions = SINGLE_FILE_LOADABLE_CLASSES[mapping_class_name]

        checkpoint_mapping_fn = mapping_functions["checkpoint_mapping_fn"]
        if original_config is not None:
            if "config_mapping_fn" in mapping_functions:
                config_mapping_fn = mapping_functions["config_mapping_fn"]
            else:
                config_mapping_fn = None

            if config_mapping_fn is None:
                raise ValueError(
                    (
                        f"`original_config` has been provided for {mapping_class_name} but no mapping function"
                        "was found to convert the original config to a Diffusers config in"
                        "`diffusers.loaders.single_file_utils`"
                    )
                )

            if isinstance(original_config, str):
                # If original_config is a URL or filepath fetch the original_config dict
                original_config = fetch_original_config(original_config, local_files_only=local_files_only)

            config_mapping_kwargs = _get_mapping_function_kwargs(config_mapping_fn, **kwargs)
            diffusers_model_config = config_mapping_fn(
                original_config=original_config, checkpoint=checkpoint, **config_mapping_kwargs
            )
        else:
            if config is not None:
                if isinstance(config, str):
                    default_pretrained_model_config_name = config
                else:
                    raise ValueError(
                        (
                            "Invalid `config` argument. Please provide a string representing a repo id"
                            "or path to a local Diffusers model repo."
                        )
                    )

            else:
                config = fetch_diffusers_config(checkpoint)
                default_pretrained_model_config_name = config["pretrained_model_name_or_path"]

                if "default_subfolder" in mapping_functions:
                    subfolder = mapping_functions["default_subfolder"]

                subfolder = subfolder or config.pop(
                    "subfolder", None
                )  # some configs contain a subfolder key, e.g. StableCascadeUNet

            diffusers_model_config = cls.load_config(
                pretrained_model_name_or_path=default_pretrained_model_config_name,
                subfolder=subfolder,
                local_files_only=local_files_only,
                token=token,
                revision=config_revision,
            )
            expected_kwargs, optional_kwargs = cls._get_signature_keys(cls)

            # Map legacy kwargs to new kwargs
            if "legacy_kwargs" in mapping_functions:
                legacy_kwargs = mapping_functions["legacy_kwargs"]
                for legacy_key, new_key in legacy_kwargs.items():
                    if legacy_key in kwargs:
                        kwargs[new_key] = kwargs.pop(legacy_key)

            model_kwargs = {k: kwargs.get(k) for k in kwargs if k in expected_kwargs or k in optional_kwargs}
            diffusers_model_config.update(model_kwargs)

        ctx = nullcontext
        with ctx():
            model = cls.from_config(diffusers_model_config)

        checkpoint_mapping_kwargs = _get_mapping_function_kwargs(checkpoint_mapping_fn, **kwargs)

        if _should_convert_state_dict_to_diffusers(model.state_dict(), checkpoint):
            diffusers_format_checkpoint = checkpoint_mapping_fn(
                config=diffusers_model_config, checkpoint=checkpoint, **checkpoint_mapping_kwargs
            )
        else:
            diffusers_format_checkpoint = checkpoint

        if not diffusers_format_checkpoint:
            raise SingleFileComponentError(
                f"Failed to load {mapping_class_name}. Weights for this component appear to be missing in the checkpoint."
            )

        diffusers_format_checkpoint = _convert_state_dict(model, diffusers_format_checkpoint)
        _, unexpected_keys = _load_param_into_net(model, diffusers_format_checkpoint, mindspore_dtype)

        if model._keys_to_ignore_on_load_unexpected is not None:
            for pat in model._keys_to_ignore_on_load_unexpected:
                unexpected_keys = [k for k in unexpected_keys if re.search(pat, k) is None]

        if len(unexpected_keys) > 0:
            logger.warning(
                f"Some weights of the model checkpoint were not used when initializing {cls.__name__}: \n {[', '.join(unexpected_keys)]}"
            )

        model.set_train(False)

        return model<|MERGE_RESOLUTION|>--- conflicted
+++ resolved
@@ -146,8 +146,6 @@
         "checkpoint_mapping_fn": convert_hidream_transformer_to_diffusers,
         "default_subfolder": "transformer",
     },
-<<<<<<< HEAD
-=======
     "CosmosTransformer3DModel": {
         "checkpoint_mapping_fn": convert_cosmos_transformer_checkpoint_to_diffusers,
         "default_subfolder": "transformer",
@@ -156,7 +154,6 @@
         "checkpoint_mapping_fn": lambda x: x,
         "default_subfolder": "transformer",
     },
->>>>>>> 831bcaf1
 }
 
 
