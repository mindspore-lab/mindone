"""Adapted from https://github.com/huggingface/diffusers/tree/main/src/diffusers/loaders/__init__.py."""

from typing import TYPE_CHECKING

from ..utils import _LazyModule, deprecate


def text_encoder_lora_state_dict(text_encoder):
    deprecate(
        "text_encoder_load_state_dict in `models`",
        "0.27.0",
        "`text_encoder_lora_state_dict` is deprecated and will be removed in 0.27.0. Make sure to retrieve the weights using `get_peft_model`. See https://huggingface.co/docs/peft/v0.6.2/en/quicktour#peftmodel for more information.",  # noqa: E501
    )
    state_dict = {}

    for name, module in text_encoder_attn_modules(text_encoder):
        for k, v in module.q_proj.lora_linear_layer.parameters_and_names():
            state_dict[f"{name}.q_proj.lora_linear_layer.{k}"] = v

        for k, v in module.k_proj.lora_linear_layer.parameters_and_names():
            state_dict[f"{name}.k_proj.lora_linear_layer.{k}"] = v

        for k, v in module.v_proj.lora_linear_layer.parameters_and_names():
            state_dict[f"{name}.v_proj.lora_linear_layer.{k}"] = v

        for k, v in module.out_proj.lora_linear_layer.parameters_and_names():
            state_dict[f"{name}.out_proj.lora_linear_layer.{k}"] = v

    return state_dict


def text_encoder_attn_modules(text_encoder):
    deprecate(
        "text_encoder_attn_modules in `models`",
        "0.27.0",
        "`text_encoder_lora_state_dict` is deprecated and will be removed in 0.27.0. Make sure to retrieve the weights using `get_peft_model`. See https://huggingface.co/docs/peft/v0.6.2/en/quicktour#peftmodel for more information.",  # noqa: E501
    )
    from mindone.transformers import CLIPTextModel, CLIPTextModelWithProjection

    attn_modules = []

    if isinstance(text_encoder, (CLIPTextModel, CLIPTextModelWithProjection)):
        for i, layer in enumerate(text_encoder.text_model.encoder.layers):
            name = f"text_model.encoder.layers.{i}.self_attn"
            mod = layer.self_attn
            attn_modules.append((name, mod))
    else:
        raise ValueError(f"do not know how to get attention modules for: {text_encoder.__class__.__name__}")

    return attn_modules


_import_structure = {
    "single_file_model": ["FromOriginalModelMixin"],
    "transformer_flux": ["FluxTransformer2DLoadersMixin"],
    "transformer_sd3": ["SD3Transformer2DLoadersMixin"],
    "ip_adapter": [
        "IPAdapterMixin",
        "FluxIPAdapterMixin",
        "SD3IPAdapterMixin",
        "ModularIPAdapterMixin",
    ],
    "lora_pipeline": [
        "AmusedLoraLoaderMixin",
        "StableDiffusionLoraLoaderMixin",
        "SD3LoraLoaderMixin",
        "AuraFlowLoraLoaderMixin",
        "StableDiffusionXLLoraLoaderMixin",
        "LTXVideoLoraLoaderMixin",
        "LoraLoaderMixin",
        "FluxLoraLoaderMixin",
        "CogVideoXLoraLoaderMixin",
        "CogView4LoraLoaderMixin",
        "Mochi1LoraLoaderMixin",
        "HunyuanVideoLoraLoaderMixin",
        "SanaLoraLoaderMixin",
        "Lumina2LoraLoaderMixin",
        "WanLoraLoaderMixin",
        "HiDreamImageLoraLoaderMixin",
<<<<<<< HEAD
=======
        "SkyReelsV2LoraLoaderMixin",
>>>>>>> a8601242
    ],
    "peft": ["PeftAdapterMixin"],
    "single_file": ["FromSingleFileMixin"],
    "textual_inversion": ["TextualInversionLoaderMixin"],
    "unet": ["UNet2DConditionLoadersMixin"],
}


if TYPE_CHECKING:
    from .ip_adapter import FluxIPAdapterMixin, IPAdapterMixin, ModularIPAdapterMixin, SD3IPAdapterMixin
    from .lora_pipeline import (
        AmusedLoraLoaderMixin,
        AuraFlowLoraLoaderMixin,
        CogVideoXLoraLoaderMixin,
        CogView4LoraLoaderMixin,
        FluxLoraLoaderMixin,
        HiDreamImageLoraLoaderMixin,
        HunyuanVideoLoraLoaderMixin,
        LoraLoaderMixin,
        LTXVideoLoraLoaderMixin,
        Lumina2LoraLoaderMixin,
        Mochi1LoraLoaderMixin,
        SanaLoraLoaderMixin,
        SD3LoraLoaderMixin,
        SkyReelsV2LoraLoaderMixin,
        StableDiffusionLoraLoaderMixin,
        StableDiffusionXLLoraLoaderMixin,
        WanLoraLoaderMixin,
    )
    from .peft import PeftAdapterMixin
    from .single_file import FromSingleFileMixin
    from .single_file_model import FromOriginalModelMixin
    from .textual_inversion import TextualInversionLoaderMixin
    from .transformer_flux import FluxTransformer2DLoadersMixin
    from .transformer_sd3 import SD3Transformer2DLoadersMixin
    from .unet import UNet2DConditionLoadersMixin
else:
    import sys

    sys.modules[__name__] = _LazyModule(__name__, globals()["__file__"], _import_structure, module_spec=__spec__)<|MERGE_RESOLUTION|>--- conflicted
+++ resolved
@@ -77,10 +77,7 @@
         "Lumina2LoraLoaderMixin",
         "WanLoraLoaderMixin",
         "HiDreamImageLoraLoaderMixin",
-<<<<<<< HEAD
-=======
         "SkyReelsV2LoraLoaderMixin",
->>>>>>> a8601242
     ],
     "peft": ["PeftAdapterMixin"],
     "single_file": ["FromSingleFileMixin"],
