--- conflicted
+++ resolved
@@ -54,14 +54,11 @@
     "SanaTransformer2DModel": lambda model_cls, weights: weights,
     "AuraFlowTransformer2DModel": lambda model_cls, weights: weights,
     "Lumina2Transformer2DModel": lambda model_cls, weights: weights,
-<<<<<<< HEAD
-=======
     "WanTransformer3DModel": lambda model_cls, weights: weights,
     "CogView4Transformer2DModel": lambda model_cls, weights: weights,
     "HiDreamImageTransformer2DModel": lambda model_cls, weights: weights,
     "HunyuanVideoFramepackTransformer3DModel": lambda model_cls, weights: weights,
     "WanVACETransformer3DModel": lambda model_cls, weights: weights,
->>>>>>> 28f3b18a
     "ChromaTransformer2DModel": lambda model_cls, weights: weights,
 }
 
