--- conflicted
+++ resolved
@@ -231,12 +231,6 @@
                 alpha_keys = [k for k in network_alphas.keys() if k.startswith(f"{prefix}.")]
                 network_alphas = {k.removeprefix(f"{prefix}."): v for k, v in network_alphas.items() if k in alpha_keys}
 
-<<<<<<< HEAD
-            # create LoraConfig
-            lora_config = _create_lora_config(state_dict, network_alphas, metadata, rank)
-
-=======
->>>>>>> 831bcaf1
             # adapter_name
             if adapter_name is None:
                 adapter_name = get_adapter_name(self)
