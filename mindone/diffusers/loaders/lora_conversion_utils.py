# Copyright 2025 The HuggingFace Team. All rights reserved.
#
# This code is adapted from https://github.com/huggingface/diffusers
# with modifications to run diffusers on mindspore.
#
# Licensed under the Apache License, Version 2.0 (the "License");
# you may not use this file except in compliance with the License.
# You may obtain a copy of the License at
#
#     http://www.apache.org/licenses/LICENSE-2.0
#
# Unless required by applicable law or agreed to in writing, software
# distributed under the License is distributed on an "AS IS" BASIS,
# WITHOUT WARRANTIES OR CONDITIONS OF ANY KIND, either express or implied.
# See the License for the specific language governing permissions and
# limitations under the License.

import re
from typing import List

import mindspore as ms
from mindspore import Parameter, mint

from ..utils import is_peft_version, logging, state_dict_all_zero

logger = logging.get_logger(__name__)


def swap_scale_shift(weight):
    shift, scale = weight.chunk(2, dim=0)
    new_weight = mint.cat([scale, shift], dim=0)
    return new_weight


def _maybe_map_sgm_blocks_to_diffusers(state_dict, unet_config, delimiter="_", block_slice_pos=5):
    # 1. get all state_dict_keys
    all_keys = list(state_dict.keys())
    sgm_patterns = ["input_blocks", "middle_block", "output_blocks"]
    not_sgm_patterns = ["down_blocks", "mid_block", "up_blocks"]

    # check if state_dict contains both patterns
    contains_sgm_patterns = False
    contains_not_sgm_patterns = False
    for key in all_keys:
        if any(p in key for p in sgm_patterns):
            contains_sgm_patterns = True
        elif any(p in key for p in not_sgm_patterns):
            contains_not_sgm_patterns = True

    # if state_dict contains both patterns, remove sgm
    # we can then return state_dict immediately
    if contains_sgm_patterns and contains_not_sgm_patterns:
        for key in all_keys:
            if any(p in key for p in sgm_patterns):
                state_dict.pop(key)
        return state_dict

    # 2. check if needs remapping, if not return original dict
    is_in_sgm_format = False
    for key in all_keys:
        if any(p in key for p in sgm_patterns):
            is_in_sgm_format = True
            break

    if not is_in_sgm_format:
        return state_dict

    # 3. Else remap from SGM patterns
    new_state_dict = {}
    inner_block_map = ["resnets", "attentions", "upsamplers"]

    # Retrieves # of down, mid and up blocks
    input_block_ids, middle_block_ids, output_block_ids = set(), set(), set()

    for layer in all_keys:
        if "text" in layer:
            new_state_dict[layer] = state_dict.pop(layer)
        else:
            layer_id = int(layer.split(delimiter)[:block_slice_pos][-1])
            if sgm_patterns[0] in layer:
                input_block_ids.add(layer_id)
            elif sgm_patterns[1] in layer:
                middle_block_ids.add(layer_id)
            elif sgm_patterns[2] in layer:
                output_block_ids.add(layer_id)
            else:
                raise ValueError(f"Checkpoint not supported because layer {layer} not supported.")

    input_blocks = {
        layer_id: [key for key in state_dict if f"input_blocks{delimiter}{layer_id}" in key]
        for layer_id in input_block_ids
    }
    middle_blocks = {
        layer_id: [key for key in state_dict if f"middle_block{delimiter}{layer_id}" in key]
        for layer_id in middle_block_ids
    }
    output_blocks = {
        layer_id: [key for key in state_dict if f"output_blocks{delimiter}{layer_id}" in key]
        for layer_id in output_block_ids
    }

    # Rename keys accordingly
    for i in input_block_ids:
        block_id = (i - 1) // (unet_config.layers_per_block + 1)
        layer_in_block_id = (i - 1) % (unet_config.layers_per_block + 1)

        for key in input_blocks[i]:
            inner_block_id = int(key.split(delimiter)[block_slice_pos])
            inner_block_key = inner_block_map[inner_block_id] if "op" not in key else "downsamplers"
            inner_layers_in_block = str(layer_in_block_id) if "op" not in key else "0"
            new_key = delimiter.join(
                key.split(delimiter)[: block_slice_pos - 1]
                + [str(block_id), inner_block_key, inner_layers_in_block]
                + key.split(delimiter)[block_slice_pos + 1 :]
            )
            new_state_dict[new_key] = state_dict.pop(key)

    for i in middle_block_ids:
        key_part = None
        if i == 0:
            key_part = [inner_block_map[0], "0"]
        elif i == 1:
            key_part = [inner_block_map[1], "0"]
        elif i == 2:
            key_part = [inner_block_map[0], "1"]
        else:
            raise ValueError(f"Invalid middle block id {i}.")

        for key in middle_blocks[i]:
            new_key = delimiter.join(
                key.split(delimiter)[: block_slice_pos - 1] + key_part + key.split(delimiter)[block_slice_pos:]
            )
            new_state_dict[new_key] = state_dict.pop(key)

    for i in output_block_ids:
        block_id = i // (unet_config.layers_per_block + 1)
        layer_in_block_id = i % (unet_config.layers_per_block + 1)

        for key in output_blocks[i]:
            inner_block_id = int(key.split(delimiter)[block_slice_pos])
            inner_block_key = inner_block_map[inner_block_id]
            inner_layers_in_block = str(layer_in_block_id) if inner_block_id < 2 else "0"
            new_key = delimiter.join(
                key.split(delimiter)[: block_slice_pos - 1]
                + [str(block_id), inner_block_key, inner_layers_in_block]
                + key.split(delimiter)[block_slice_pos + 1 :]
            )
            new_state_dict[new_key] = state_dict.pop(key)

    if state_dict:
        raise ValueError("At this point all state dict entries have to be converted.")

    return new_state_dict


def _convert_non_diffusers_lora_to_diffusers(state_dict, unet_name="unet", text_encoder_name="text_encoder"):
    """
    Converts a non-Diffusers LoRA state dict to a Diffusers compatible state dict.

    Args:
        state_dict (`dict`): The state dict to convert.
        unet_name (`str`, optional): The name of the U-Net module in the Diffusers model. Defaults to "unet".
        text_encoder_name (`str`, optional): The name of the text encoder module in the Diffusers model. Defaults to
            "text_encoder".

    Returns:
        `tuple`: A tuple containing the converted state dict and a dictionary of alphas.
    """
    unet_state_dict = {}
    te_state_dict = {}
    te2_state_dict = {}
    network_alphas = {}

    # Check for DoRA-enabled LoRAs.
    dora_present_in_unet = any("dora_scale" in k and "lora_unet_" in k for k in state_dict)
    dora_present_in_te = any("dora_scale" in k and ("lora_te_" in k or "lora_te1_" in k) for k in state_dict)
    dora_present_in_te2 = any("dora_scale" in k and "lora_te2_" in k for k in state_dict)
    if dora_present_in_unet or dora_present_in_te or dora_present_in_te2:
        if is_peft_version("<", "0.9.0"):
            raise ValueError(
                "You need `peft` 0.9.0 at least to use DoRA-enabled LoRAs. Please upgrade your installation of `peft`."
            )

    # Iterate over all LoRA weights.
    all_lora_keys = list(state_dict.keys())
    for key in all_lora_keys:
        if not key.endswith("lora_down.weight"):
            continue

        # Extract LoRA name.
        lora_name = key.split(".")[0]

        # Find corresponding up weight and alpha.
        lora_name_up = lora_name + ".lora_up.weight"
        lora_name_alpha = lora_name + ".alpha"

        # Handle U-Net LoRAs.
        if lora_name.startswith("lora_unet_"):
            diffusers_name = _convert_unet_lora_key(key)

            # Store down and up weights.
            unet_state_dict[diffusers_name] = state_dict.pop(key)
            unet_state_dict[diffusers_name.replace(".down.", ".up.")] = state_dict.pop(lora_name_up)

            # Store DoRA scale if present.
            if dora_present_in_unet:
                dora_scale_key_to_replace = "_lora.down." if "_lora.down." in diffusers_name else ".lora.down."
                unet_state_dict[
                    diffusers_name.replace(dora_scale_key_to_replace, ".lora_magnitude_vector.")
                ] = state_dict.pop(key.replace("lora_down.weight", "dora_scale"))

        # Handle text encoder LoRAs.
        elif lora_name.startswith(("lora_te_", "lora_te1_", "lora_te2_")):
            diffusers_name = _convert_text_encoder_lora_key(key, lora_name)

            # Store down and up weights for te or te2.
            if lora_name.startswith(("lora_te_", "lora_te1_")):
                te_state_dict[diffusers_name] = state_dict.pop(key)
                te_state_dict[diffusers_name.replace(".down.", ".up.")] = state_dict.pop(lora_name_up)
            else:
                te2_state_dict[diffusers_name] = state_dict.pop(key)
                te2_state_dict[diffusers_name.replace(".down.", ".up.")] = state_dict.pop(lora_name_up)

            # Store DoRA scale if present.
            if dora_present_in_te or dora_present_in_te2:
                dora_scale_key_to_replace_te = (
                    "_lora.down." if "_lora.down." in diffusers_name else ".lora_linear_layer."
                )
                if lora_name.startswith(("lora_te_", "lora_te1_")):
                    te_state_dict[
                        diffusers_name.replace(dora_scale_key_to_replace_te, ".lora_magnitude_vector.")
                    ] = state_dict.pop(key.replace("lora_down.weight", "dora_scale"))
                elif lora_name.startswith("lora_te2_"):
                    te2_state_dict[
                        diffusers_name.replace(dora_scale_key_to_replace_te, ".lora_magnitude_vector.")
                    ] = state_dict.pop(key.replace("lora_down.weight", "dora_scale"))

        # Store alpha if present.
        if lora_name_alpha in state_dict:
            alpha = state_dict.pop(lora_name_alpha).item()
            # When alpha comes from a Tensor with dtype bfloat16, the `item()` returns an instance
            # of ml_dtypes.bfloat16 which couldn't be computed with float, int or tensors directly.
            # Therefore we cast it to float to enable binary operation with others.

            # TODO: mindspore_bf16_tensor.item() should return to a python built-in float natively,
            # push mindspore to do it.
            if not isinstance(alpha, (int, float)):
                alpha = float(alpha)
            network_alphas.update(_get_alpha_name(lora_name_alpha, diffusers_name, alpha))

    # Check if any keys remain.
    if len(state_dict) > 0:
        raise ValueError(f"The following keys have not been correctly renamed: \n\n {', '.join(state_dict.keys())}")

    logger.info("Non-diffusers checkpoint detected.")

    # Construct final state dict.
    unet_state_dict = {f"{unet_name}.{module_name}": params for module_name, params in unet_state_dict.items()}
    te_state_dict = {f"{text_encoder_name}.{module_name}": params for module_name, params in te_state_dict.items()}
    te2_state_dict = (
        {f"text_encoder_2.{module_name}": params for module_name, params in te2_state_dict.items()}
        if len(te2_state_dict) > 0
        else None
    )
    if te2_state_dict is not None:
        te_state_dict.update(te2_state_dict)

    new_state_dict = {**unet_state_dict, **te_state_dict}
    return new_state_dict, network_alphas


def _convert_unet_lora_key(key):
    """
    Converts a U-Net LoRA key to a Diffusers compatible key.
    """
    diffusers_name = key.replace("lora_unet_", "").replace("_", ".")

    # Replace common U-Net naming patterns.
    diffusers_name = diffusers_name.replace("input.blocks", "down_blocks")
    diffusers_name = diffusers_name.replace("down.blocks", "down_blocks")
    diffusers_name = diffusers_name.replace("middle.block", "mid_block")
    diffusers_name = diffusers_name.replace("mid.block", "mid_block")
    diffusers_name = diffusers_name.replace("output.blocks", "up_blocks")
    diffusers_name = diffusers_name.replace("up.blocks", "up_blocks")
    diffusers_name = diffusers_name.replace("transformer.blocks", "transformer_blocks")
    diffusers_name = diffusers_name.replace("to.q.lora", "to_q_lora")
    diffusers_name = diffusers_name.replace("to.k.lora", "to_k_lora")
    diffusers_name = diffusers_name.replace("to.v.lora", "to_v_lora")
    diffusers_name = diffusers_name.replace("to.out.0.lora", "to_out_lora")
    diffusers_name = diffusers_name.replace("proj.in", "proj_in")
    diffusers_name = diffusers_name.replace("proj.out", "proj_out")
    diffusers_name = diffusers_name.replace("emb.layers", "time_emb_proj")

    # SDXL specific conversions.
    if "emb" in diffusers_name and "time.emb.proj" not in diffusers_name:
        pattern = r"\.\d+(?=\D*$)"
        diffusers_name = re.sub(pattern, "", diffusers_name, count=1)
    if ".in." in diffusers_name:
        diffusers_name = diffusers_name.replace("in.layers.2", "conv1")
    if ".out." in diffusers_name:
        diffusers_name = diffusers_name.replace("out.layers.3", "conv2")
    if "downsamplers" in diffusers_name or "upsamplers" in diffusers_name:
        diffusers_name = diffusers_name.replace("op", "conv")
    if "skip" in diffusers_name:
        diffusers_name = diffusers_name.replace("skip.connection", "conv_shortcut")

    # LyCORIS specific conversions.
    if "time.emb.proj" in diffusers_name:
        diffusers_name = diffusers_name.replace("time.emb.proj", "time_emb_proj")
    if "conv.shortcut" in diffusers_name:
        diffusers_name = diffusers_name.replace("conv.shortcut", "conv_shortcut")

    # General conversions.
    if "transformer_blocks" in diffusers_name:
        if "attn1" in diffusers_name or "attn2" in diffusers_name:
            diffusers_name = diffusers_name.replace("attn1", "attn1.processor")
            diffusers_name = diffusers_name.replace("attn2", "attn2.processor")
        elif "ff" in diffusers_name:
            pass
    elif any(key in diffusers_name for key in ("proj_in", "proj_out")):
        pass
    else:
        pass

    return diffusers_name


def _convert_text_encoder_lora_key(key, lora_name):
    """
    Converts a text encoder LoRA key to a Diffusers compatible key.
    """
    if lora_name.startswith(("lora_te_", "lora_te1_")):
        key_to_replace = "lora_te_" if lora_name.startswith("lora_te_") else "lora_te1_"
    else:
        key_to_replace = "lora_te2_"

    diffusers_name = key.replace(key_to_replace, "").replace("_", ".")
    diffusers_name = diffusers_name.replace("text.model", "text_model")
    diffusers_name = diffusers_name.replace("self.attn", "self_attn")
    diffusers_name = diffusers_name.replace("q.proj.lora", "to_q_lora")
    diffusers_name = diffusers_name.replace("k.proj.lora", "to_k_lora")
    diffusers_name = diffusers_name.replace("v.proj.lora", "to_v_lora")
    diffusers_name = diffusers_name.replace("out.proj.lora", "to_out_lora")
    diffusers_name = diffusers_name.replace("text.projection", "text_projection")

    if "self_attn" in diffusers_name or "text_projection" in diffusers_name:
        pass
    elif "mlp" in diffusers_name:
        # Be aware that this is the new diffusers convention and the rest of the code might
        # not utilize it yet.
        diffusers_name = diffusers_name.replace(".lora.", ".lora_linear_layer.")

    return diffusers_name


def _get_alpha_name(lora_name_alpha, diffusers_name, alpha):
    """
    Gets the correct alpha name for the Diffusers model.
    """
    if lora_name_alpha.startswith("lora_unet_"):
        prefix = "unet."
    elif lora_name_alpha.startswith(("lora_te_", "lora_te1_")):
        prefix = "text_encoder."
    else:
        prefix = "text_encoder_2."
    new_name = prefix + diffusers_name.split(".lora.")[0] + ".alpha"
    return {new_name: alpha}


# The utilities under `_convert_kohya_flux_lora_to_diffusers()`
# are adapted from https://github.com/kohya-ss/sd-scripts/blob/a61cf73a5cb5209c3f4d1a3688dd276a4dfd1ecb/networks/convert_flux_lora.py
def _convert_kohya_flux_lora_to_diffusers(state_dict):
    def _convert_to_ai_toolkit(sds_sd, ait_sd, sds_key, ait_key):
        if sds_key + ".lora_down.weight" not in sds_sd:
            return
        down_weight = sds_sd.pop(sds_key + ".lora_down.weight")

        # scale weight by alpha and dim
        rank = down_weight.shape[0]
        default_alpha = ms.tensor(rank, dtype=down_weight.dtype)
        alpha = sds_sd.pop(sds_key + ".alpha", default_alpha).item()  # alpha is scalar
        scale = alpha / rank  # LoRA is scaled by 'alpha / rank' in forward pass, so we need to scale it back here

        # calculate scale_down and scale_up to keep the same value. if scale is 4, scale_down is 2 and scale_up is 2
        scale_down = scale
        scale_up = 1.0
        while scale_down * 2 < scale_up:
            scale_down *= 2
            scale_up /= 2

        ait_sd[ait_key + ".lora_A.weight"] = down_weight * scale_down
        ait_sd[ait_key + ".lora_B.weight"] = sds_sd.pop(sds_key + ".lora_up.weight") * scale_up

    def _convert_to_ai_toolkit_cat(sds_sd, ait_sd, sds_key, ait_keys, dims=None):
        if sds_key + ".lora_down.weight" not in sds_sd:
            return
        down_weight = sds_sd.pop(sds_key + ".lora_down.weight")
        up_weight = sds_sd.pop(sds_key + ".lora_up.weight")
        sd_lora_rank = down_weight.shape[0]

        # scale weight by alpha and dim
        default_alpha = ms.tensor(sd_lora_rank, dtype=down_weight.dtype)
        alpha = sds_sd.pop(sds_key + ".alpha", default_alpha)
        scale = alpha / sd_lora_rank

        # calculate scale_down and scale_up
        scale_down = scale
        scale_up = 1.0
        while scale_down * 2 < scale_up:
            scale_down *= 2
            scale_up /= 2

        down_weight = down_weight * scale_down
        up_weight = up_weight * scale_up

        # calculate dims if not provided
        num_splits = len(ait_keys)
        if dims is None:
            dims = [up_weight.shape[0] // num_splits] * num_splits
        else:
            assert sum(dims) == up_weight.shape[0]

        # check upweight is sparse or not
        is_sparse = False
        if sd_lora_rank % num_splits == 0:
            ait_rank = sd_lora_rank // num_splits
            is_sparse = True
            i = 0
            for j in range(len(dims)):
                for k in range(len(dims)):
                    if j == k:
                        continue
                    is_sparse = is_sparse and mint.all(
                        up_weight[i : i + dims[j], k * ait_rank : (k + 1) * ait_rank] == 0
                    )
                i += dims[j]
            if is_sparse:
                logger.info(f"weight is sparse: {sds_key}")

        # make ai-toolkit weight
        ait_down_keys = [k + ".lora_A.weight" for k in ait_keys]
        ait_up_keys = [k + ".lora_B.weight" for k in ait_keys]
        if not is_sparse:
            # down_weight is copied to each split
            ait_sd.update(dict.fromkeys(ait_down_keys, down_weight))

            # up_weight is split to each split
            ait_sd.update({k: v for k, v in zip(ait_up_keys, mint.split(up_weight, dims, dim=0))})  # noqa: C416
        else:
            # down_weight is chunked to each split
            ait_sd.update(
                {k: v for k, v in zip(ait_down_keys, mint.chunk(down_weight, num_splits, dim=0))}
            )  # noqa: C416

            # up_weight is sparse: only non-zero values are copied to each split
            i = 0
            for j in range(len(dims)):
                ait_sd[ait_up_keys[j]] = up_weight[i : i + dims[j], j * ait_rank : (j + 1) * ait_rank].contiguous()
                i += dims[j]

    def _convert_sd_scripts_to_ai_toolkit(sds_sd):
        ait_sd = {}
        for i in range(19):
            _convert_to_ai_toolkit(
                sds_sd,
                ait_sd,
                f"lora_unet_double_blocks_{i}_img_attn_proj",
                f"transformer.transformer_blocks.{i}.attn.to_out.0",
            )
            _convert_to_ai_toolkit_cat(
                sds_sd,
                ait_sd,
                f"lora_unet_double_blocks_{i}_img_attn_qkv",
                [
                    f"transformer.transformer_blocks.{i}.attn.to_q",
                    f"transformer.transformer_blocks.{i}.attn.to_k",
                    f"transformer.transformer_blocks.{i}.attn.to_v",
                ],
            )
            _convert_to_ai_toolkit(
                sds_sd,
                ait_sd,
                f"lora_unet_double_blocks_{i}_img_mlp_0",
                f"transformer.transformer_blocks.{i}.ff.net.0.proj",
            )
            _convert_to_ai_toolkit(
                sds_sd,
                ait_sd,
                f"lora_unet_double_blocks_{i}_img_mlp_2",
                f"transformer.transformer_blocks.{i}.ff.net.2",
            )
            _convert_to_ai_toolkit(
                sds_sd,
                ait_sd,
                f"lora_unet_double_blocks_{i}_img_mod_lin",
                f"transformer.transformer_blocks.{i}.norm1.linear",
            )
            _convert_to_ai_toolkit(
                sds_sd,
                ait_sd,
                f"lora_unet_double_blocks_{i}_txt_attn_proj",
                f"transformer.transformer_blocks.{i}.attn.to_add_out",
            )
            _convert_to_ai_toolkit_cat(
                sds_sd,
                ait_sd,
                f"lora_unet_double_blocks_{i}_txt_attn_qkv",
                [
                    f"transformer.transformer_blocks.{i}.attn.add_q_proj",
                    f"transformer.transformer_blocks.{i}.attn.add_k_proj",
                    f"transformer.transformer_blocks.{i}.attn.add_v_proj",
                ],
            )
            _convert_to_ai_toolkit(
                sds_sd,
                ait_sd,
                f"lora_unet_double_blocks_{i}_txt_mlp_0",
                f"transformer.transformer_blocks.{i}.ff_context.net.0.proj",
            )
            _convert_to_ai_toolkit(
                sds_sd,
                ait_sd,
                f"lora_unet_double_blocks_{i}_txt_mlp_2",
                f"transformer.transformer_blocks.{i}.ff_context.net.2",
            )
            _convert_to_ai_toolkit(
                sds_sd,
                ait_sd,
                f"lora_unet_double_blocks_{i}_txt_mod_lin",
                f"transformer.transformer_blocks.{i}.norm1_context.linear",
            )

        for i in range(38):
            _convert_to_ai_toolkit_cat(
                sds_sd,
                ait_sd,
                f"lora_unet_single_blocks_{i}_linear1",
                [
                    f"transformer.single_transformer_blocks.{i}.attn.to_q",
                    f"transformer.single_transformer_blocks.{i}.attn.to_k",
                    f"transformer.single_transformer_blocks.{i}.attn.to_v",
                    f"transformer.single_transformer_blocks.{i}.proj_mlp",
                ],
                dims=[3072, 3072, 3072, 12288],
            )
            _convert_to_ai_toolkit(
                sds_sd,
                ait_sd,
                f"lora_unet_single_blocks_{i}_linear2",
                f"transformer.single_transformer_blocks.{i}.proj_out",
            )
            _convert_to_ai_toolkit(
                sds_sd,
                ait_sd,
                f"lora_unet_single_blocks_{i}_modulation_lin",
                f"transformer.single_transformer_blocks.{i}.norm.linear",
            )

        # TODO: alphas.
        def assign_remaining_weights(assignments, source):
            for lora_key in ["lora_A", "lora_B"]:
                orig_lora_key = "lora_down" if lora_key == "lora_A" else "lora_up"
                for target_fmt, source_fmt, transform in assignments:
                    target_key = target_fmt.format(lora_key=lora_key)
                    source_key = source_fmt.format(orig_lora_key=orig_lora_key)
                    value = source.pop(source_key)
                    if transform:
                        value = transform(value)
                    ait_sd[target_key] = value

        if any("guidance_in" in k for k in sds_sd):
            assign_remaining_weights(
                [
                    (
                        "time_text_embed.guidance_embedder.linear_1.{lora_key}.weight",
                        "lora_unet_guidance_in_in_layer.{orig_lora_key}.weight",
                        None,
                    ),
                    (
                        "time_text_embed.guidance_embedder.linear_2.{lora_key}.weight",
                        "lora_unet_guidance_in_out_layer.{orig_lora_key}.weight",
                        None,
                    ),
                ],
                sds_sd,
            )

        if any("img_in" in k for k in sds_sd):
            assign_remaining_weights(
                [
                    ("x_embedder.{lora_key}.weight", "lora_unet_img_in.{orig_lora_key}.weight", None),
                ],
                sds_sd,
            )

        if any("txt_in" in k for k in sds_sd):
            assign_remaining_weights(
                [
                    ("context_embedder.{lora_key}.weight", "lora_unet_txt_in.{orig_lora_key}.weight", None),
                ],
                sds_sd,
            )

        if any("time_in" in k for k in sds_sd):
            assign_remaining_weights(
                [
                    (
                        "time_text_embed.timestep_embedder.linear_1.{lora_key}.weight",
                        "lora_unet_time_in_in_layer.{orig_lora_key}.weight",
                        None,
                    ),
                    (
                        "time_text_embed.timestep_embedder.linear_2.{lora_key}.weight",
                        "lora_unet_time_in_out_layer.{orig_lora_key}.weight",
                        None,
                    ),
                ],
                sds_sd,
            )

        if any("vector_in" in k for k in sds_sd):
            assign_remaining_weights(
                [
                    (
                        "time_text_embed.text_embedder.linear_1.{lora_key}.weight",
                        "lora_unet_vector_in_in_layer.{orig_lora_key}.weight",
                        None,
                    ),
                    (
                        "time_text_embed.text_embedder.linear_2.{lora_key}.weight",
                        "lora_unet_vector_in_out_layer.{orig_lora_key}.weight",
                        None,
                    ),
                ],
                sds_sd,
            )

        if any("final_layer" in k for k in sds_sd):
            # Notice the swap in processing for "final_layer".
            assign_remaining_weights(
                [
                    (
                        "norm_out.linear.{lora_key}.weight",
                        "lora_unet_final_layer_adaLN_modulation_1.{orig_lora_key}.weight",
                        swap_scale_shift,
                    ),
                    ("proj_out.{lora_key}.weight", "lora_unet_final_layer_linear.{orig_lora_key}.weight", None),
                ],
                sds_sd,
            )

        remaining_keys = list(sds_sd.keys())
        te_state_dict = {}
        if remaining_keys:
            if not all(k.startswith(("lora_te", "lora_te1")) for k in remaining_keys):
                raise ValueError(f"Incompatible keys detected: \n\n {', '.join(remaining_keys)}")
            for key in remaining_keys:
                if not key.endswith("lora_down.weight"):
                    continue

                lora_name = key.split(".")[0]
                lora_name_up = f"{lora_name}.lora_up.weight"
                lora_name_alpha = f"{lora_name}.alpha"
                diffusers_name = _convert_text_encoder_lora_key(key, lora_name)

                if lora_name.startswith(("lora_te_", "lora_te1_")):
                    down_weight = sds_sd.pop(key)
                    sd_lora_rank = down_weight.shape[0]
                    te_state_dict[diffusers_name] = down_weight
                    te_state_dict[diffusers_name.replace(".down.", ".up.")] = sds_sd.pop(lora_name_up)

                if lora_name_alpha in sds_sd:
                    alpha = sds_sd.pop(lora_name_alpha).item()
                    scale = alpha / sd_lora_rank

                    scale_down = scale
                    scale_up = 1.0
                    while scale_down * 2 < scale_up:
                        scale_down *= 2
                        scale_up /= 2

                    te_state_dict[diffusers_name] *= scale_down
                    te_state_dict[diffusers_name.replace(".down.", ".up.")] *= scale_up

        if len(sds_sd) > 0:
            logger.warning(f"Unsupported keys for ai-toolkit: {sds_sd.keys()}")

        if te_state_dict:
            te_state_dict = {f"text_encoder.{module_name}": params for module_name, params in te_state_dict.items()}

        new_state_dict = {**ait_sd, **te_state_dict}
        return new_state_dict

    def _convert_mixture_state_dict_to_diffusers(state_dict):
        new_state_dict = {}

        def _convert(original_key, diffusers_key, state_dict, new_state_dict):
            down_key = f"{original_key}.lora_down.weight"
            down_weight = state_dict.pop(down_key)
            lora_rank = down_weight.shape[0]

            up_weight_key = f"{original_key}.lora_up.weight"
            up_weight = state_dict.pop(up_weight_key)

            alpha_key = f"{original_key}.alpha"
            alpha = state_dict.pop(alpha_key)

            # scale weight by alpha and dim
            scale = alpha / lora_rank
            # calculate scale_down and scale_up
            scale_down = scale
            scale_up = 1.0
            while scale_down * 2 < scale_up:
                scale_down *= 2
                scale_up /= 2
            down_weight = down_weight * scale_down
            up_weight = up_weight * scale_up

            diffusers_down_key = f"{diffusers_key}.lora_A.weight"
            new_state_dict[diffusers_down_key] = down_weight
            new_state_dict[diffusers_down_key.replace(".lora_A.", ".lora_B.")] = up_weight

        all_unique_keys = {
            k.replace(".lora_down.weight", "").replace(".lora_up.weight", "").replace(".alpha", "")
            for k in state_dict
            if not k.startswith(("lora_unet_"))
        }
        assert all(k.startswith(("lora_transformer_", "lora_te1_")) for k in all_unique_keys), f"{all_unique_keys=}"

        has_te_keys = False
        for k in all_unique_keys:
            if k.startswith("lora_transformer_single_transformer_blocks_"):
                i = int(k.split("lora_transformer_single_transformer_blocks_")[-1].split("_")[0])
                diffusers_key = f"single_transformer_blocks.{i}"
            elif k.startswith("lora_transformer_transformer_blocks_"):
                i = int(k.split("lora_transformer_transformer_blocks_")[-1].split("_")[0])
                diffusers_key = f"transformer_blocks.{i}"
            elif k.startswith("lora_te1_"):
                has_te_keys = True
                continue
            elif k.startswith("lora_transformer_context_embedder"):
                diffusers_key = "context_embedder"
            elif k.startswith("lora_transformer_norm_out_linear"):
                diffusers_key = "norm_out.linear"
            elif k.startswith("lora_transformer_proj_out"):
                diffusers_key = "proj_out"
            elif k.startswith("lora_transformer_x_embedder"):
                diffusers_key = "x_embedder"
            elif k.startswith("lora_transformer_time_text_embed_guidance_embedder_linear_"):
                i = int(k.split("lora_transformer_time_text_embed_guidance_embedder_linear_")[-1])
                diffusers_key = f"time_text_embed.guidance_embedder.linear_{i}"
            elif k.startswith("lora_transformer_time_text_embed_text_embedder_linear_"):
                i = int(k.split("lora_transformer_time_text_embed_text_embedder_linear_")[-1])
                diffusers_key = f"time_text_embed.text_embedder.linear_{i}"
            elif k.startswith("lora_transformer_time_text_embed_timestep_embedder_linear_"):
                i = int(k.split("lora_transformer_time_text_embed_timestep_embedder_linear_")[-1])
                diffusers_key = f"time_text_embed.timestep_embedder.linear_{i}"
            else:
                raise NotImplementedError(f"Handling for key ({k}) is not implemented.")

            if "attn_" in k:
                if "_to_out_0" in k:
                    diffusers_key += ".attn.to_out.0"
                elif "_to_add_out" in k:
                    diffusers_key += ".attn.to_add_out"
                elif any(qkv in k for qkv in ["to_q", "to_k", "to_v"]):
                    remaining = k.split("attn_")[-1]
                    diffusers_key += f".attn.{remaining}"
                elif any(add_qkv in k for add_qkv in ["add_q_proj", "add_k_proj", "add_v_proj"]):
                    remaining = k.split("attn_")[-1]
                    diffusers_key += f".attn.{remaining}"

            _convert(k, diffusers_key, state_dict, new_state_dict)

        if has_te_keys:
            layer_pattern = re.compile(r"lora_te1_text_model_encoder_layers_(\d+)")
            attn_mapping = {
                "q_proj": ".self_attn.q_proj",
                "k_proj": ".self_attn.k_proj",
                "v_proj": ".self_attn.v_proj",
                "out_proj": ".self_attn.out_proj",
            }
            mlp_mapping = {"fc1": ".mlp.fc1", "fc2": ".mlp.fc2"}
            for k in all_unique_keys:
                if not k.startswith("lora_te1_"):
                    continue

                match = layer_pattern.search(k)
                if not match:
                    continue
                i = int(match.group(1))
                diffusers_key = f"text_model.encoder.layers.{i}"

                if "attn" in k:
                    for key_fragment, suffix in attn_mapping.items():
                        if key_fragment in k:
                            diffusers_key += suffix
                            break
                elif "mlp" in k:
                    for key_fragment, suffix in mlp_mapping.items():
                        if key_fragment in k:
                            diffusers_key += suffix
                            break

                _convert(k, diffusers_key, state_dict, new_state_dict)

        remaining_all_unet = False
        if state_dict:
            remaining_all_unet = all(k.startswith("lora_unet_") for k in state_dict)
        if remaining_all_unet:
            keys = list(state_dict.keys())
            for k in keys:
                state_dict.pop(k)

        if len(state_dict) > 0:
            raise ValueError(
                f"Expected an empty state dict at this point but its has these keys which couldn't be parsed: {list(state_dict.keys())}."
            )

        transformer_state_dict = {
            f"transformer.{k}": v for k, v in new_state_dict.items() if not k.startswith("text_model.")
        }
        te_state_dict = {f"text_encoder.{k}": v for k, v in new_state_dict.items() if k.startswith("text_model.")}
        return {**transformer_state_dict, **te_state_dict}

    # This is  weird.
    # https://huggingface.co/sayakpaul/different-lora-from-civitai/tree/main?show_file_info=sharp_detailed_foot.safetensors
    # has both `peft` and non-peft state dict.
    has_peft_state_dict = any(k.startswith("transformer.") for k in state_dict)
    if has_peft_state_dict:
        state_dict = {
            k.replace("lora_down.weight", "lora_A.weight").replace("lora_up.weight", "lora_B.weight"): v
            for k, v in state_dict.items()
            if k.startswith("transformer.")
        }
        return state_dict

    # Another weird one.
    has_mixture = any(
        k.startswith("lora_transformer_") and ("lora_down" in k or "lora_up" in k or "alpha" in k) for k in state_dict
    )

    # ComfyUI.
    if not has_mixture:
        state_dict = {k.replace("diffusion_model.", "lora_unet_"): v for k, v in state_dict.items()}
        state_dict = {k.replace("text_encoders.clip_l.transformer.", "lora_te_"): v for k, v in state_dict.items()}

        has_position_embedding = any("position_embedding" in k for k in state_dict)
        if has_position_embedding:
            zero_status_pe = state_dict_all_zero(state_dict, "position_embedding")
            if zero_status_pe:
                logger.info(
                    "The `position_embedding` LoRA params are all zeros which make them ineffective. "
                    "So, we will purge them out of the current state dict to make loading possible."
                )

            else:
                logger.info(
                    "The state_dict has position_embedding LoRA params and we currently do not support them. "
                    "Open an issue if you need this supported - https://github.com/huggingface/diffusers/issues/new."
                )
            state_dict = {k: v for k, v in state_dict.items() if "position_embedding" not in k}

        has_t5xxl = any(k.startswith("text_encoders.t5xxl.transformer.") for k in state_dict)
        if has_t5xxl:
            zero_status_t5 = state_dict_all_zero(state_dict, "text_encoders.t5xxl")
            if zero_status_t5:
                logger.info(
                    "The `t5xxl` LoRA params are all zeros which make them ineffective. "
                    "So, we will purge them out of the current state dict to make loading possible."
                )
            else:
                logger.info(
                    "T5-xxl keys found in the state dict, which are currently unsupported. We will filter them out."
                    "Open an issue if this is a problem - https://github.com/huggingface/diffusers/issues/new."
                )
            state_dict = {k: v for k, v in state_dict.items() if not k.startswith("text_encoders.t5xxl.transformer.")}

        has_diffb = any("diff_b" in k and k.startswith(("lora_unet_", "lora_te_")) for k in state_dict)
        if has_diffb:
            zero_status_diff_b = state_dict_all_zero(state_dict, ".diff_b")
            if zero_status_diff_b:
                logger.info(
                    "The `diff_b` LoRA params are all zeros which make them ineffective. "
                    "So, we will purge them out of the current state dict to make loading possible."
                )
            else:
                logger.info(
                    "`diff_b` keys found in the state dict which are currently unsupported. "
                    "So, we will filter out those keys. Open an issue if this is a problem - "
                    "https://github.com/huggingface/diffusers/issues/new."
                )
            state_dict = {k: v for k, v in state_dict.items() if ".diff_b" not in k}

        has_norm_diff = any(".norm" in k and ".diff" in k for k in state_dict)
        if has_norm_diff:
            zero_status_diff = state_dict_all_zero(state_dict, ".diff")
            if zero_status_diff:
                logger.info(
                    "The `diff` LoRA params are all zeros which make them ineffective. "
                    "So, we will purge them out of the current state dict to make loading possible."
                )
            else:
                logger.info(
                    "Normalization diff keys found in the state dict which are currently unsupported. "
                    "So, we will filter out those keys. Open an issue if this is a problem - "
                    "https://github.com/huggingface/diffusers/issues/new."
                )
            state_dict = {k: v for k, v in state_dict.items() if ".norm" not in k and ".diff" not in k}

        limit_substrings = ["lora_down", "lora_up"]
        if any("alpha" in k for k in state_dict):
            limit_substrings.append("alpha")

        state_dict = {
            _custom_replace(k, limit_substrings): v
            for k, v in state_dict.items()
            if k.startswith(("lora_unet_", "lora_te_"))
        }

        if any("text_projection" in k for k in state_dict):
            logger.info(
                "`text_projection` keys found in the `state_dict` which are unexpected. "
                "So, we will filter out those keys. Open an issue if this is a problem - "
                "https://github.com/huggingface/diffusers/issues/new."
            )
            state_dict = {k: v for k, v in state_dict.items() if "text_projection" not in k}

    if has_mixture:
        return _convert_mixture_state_dict_to_diffusers(state_dict)

    return _convert_sd_scripts_to_ai_toolkit(state_dict)


# Adapted from https://gist.github.com/Leommm-byte/6b331a1e9bd53271210b26543a7065d6
# Some utilities were reused from
# https://github.com/kohya-ss/sd-scripts/blob/a61cf73a5cb5209c3f4d1a3688dd276a4dfd1ecb/networks/convert_flux_lora.py
def _convert_xlabs_flux_lora_to_diffusers(old_state_dict):
    new_state_dict = {}
    orig_keys = list(old_state_dict.keys())

    def handle_qkv(sds_sd, ait_sd, sds_key, ait_keys, dims=None):
        down_weight = sds_sd.pop(sds_key)
        up_weight = sds_sd.pop(sds_key.replace(".down.weight", ".up.weight"))

        # calculate dims if not provided
        num_splits = len(ait_keys)
        if dims is None:
            dims = [up_weight.shape[0] // num_splits] * num_splits
        else:
            assert sum(dims) == up_weight.shape[0]

        # make ai-toolkit weight
        ait_down_keys = [k + ".lora_A.weight" for k in ait_keys]
        ait_up_keys = [k + ".lora_B.weight" for k in ait_keys]

        # down_weight is copied to each split
        ait_sd.update(dict.fromkeys(ait_down_keys, down_weight))

        # up_weight is split to each split
        ait_sd.update({k: v for k, v in zip(ait_up_keys, mint.split(up_weight, dims, dim=0))})  # noqa: C416

    for old_key in orig_keys:
        # Handle double_blocks
        if old_key.startswith(("diffusion_model.double_blocks", "double_blocks")):
            block_num = re.search(r"double_blocks\.(\d+)", old_key).group(1)
            new_key = f"transformer.transformer_blocks.{block_num}"

            if "processor.proj_lora1" in old_key:
                new_key += ".attn.to_out.0"
            elif "processor.proj_lora2" in old_key:
                new_key += ".attn.to_add_out"
            # Handle text latents.
            elif "processor.qkv_lora2" in old_key and "up" not in old_key:
                handle_qkv(
                    old_state_dict,
                    new_state_dict,
                    old_key,
                    [
                        f"transformer.transformer_blocks.{block_num}.attn.add_q_proj",
                        f"transformer.transformer_blocks.{block_num}.attn.add_k_proj",
                        f"transformer.transformer_blocks.{block_num}.attn.add_v_proj",
                    ],
                )
                # continue
            # Handle image latents.
            elif "processor.qkv_lora1" in old_key and "up" not in old_key:
                handle_qkv(
                    old_state_dict,
                    new_state_dict,
                    old_key,
                    [
                        f"transformer.transformer_blocks.{block_num}.attn.to_q",
                        f"transformer.transformer_blocks.{block_num}.attn.to_k",
                        f"transformer.transformer_blocks.{block_num}.attn.to_v",
                    ],
                )
                # continue

            if "down" in old_key:
                new_key += ".lora_A.weight"
            elif "up" in old_key:
                new_key += ".lora_B.weight"

        # Handle single_blocks
        elif old_key.startswith(("diffusion_model.single_blocks", "single_blocks")):
            block_num = re.search(r"single_blocks\.(\d+)", old_key).group(1)
            new_key = f"transformer.single_transformer_blocks.{block_num}"

            if "proj_lora" in old_key:
                new_key += ".proj_out"
            elif "qkv_lora" in old_key and "up" not in old_key:
                handle_qkv(
                    old_state_dict,
                    new_state_dict,
                    old_key,
                    [
                        f"transformer.single_transformer_blocks.{block_num}.attn.to_q",
                        f"transformer.single_transformer_blocks.{block_num}.attn.to_k",
                        f"transformer.single_transformer_blocks.{block_num}.attn.to_v",
                    ],
                )

            if "down" in old_key:
                new_key += ".lora_A.weight"
            elif "up" in old_key:
                new_key += ".lora_B.weight"

        else:
            # Handle other potential key patterns here
            new_key = old_key

        # Since we already handle qkv above.
        if "qkv" not in old_key:
            new_state_dict[new_key] = old_state_dict.pop(old_key)

    if len(old_state_dict) > 0:
        raise ValueError(f"`old_state_dict` should be at this point but has: {list(old_state_dict.keys())}.")

    return new_state_dict


def _custom_replace(key: str, substrings: List[str]) -> str:
    # Replaces the "."s with "_"s upto the `substrings`.
    # Example:
    # lora_unet.foo.bar.lora_A.weight -> lora_unet_foo_bar.lora_A.weight
    pattern = "(" + "|".join(re.escape(sub) for sub in substrings) + ")"

    match = re.search(pattern, key)
    if match:
        start_sub = match.start()
        if start_sub > 0 and key[start_sub - 1] == ".":
            boundary = start_sub - 1
        else:
            boundary = start_sub
        left = key[:boundary].replace(".", "_")
        right = key[boundary:]
        return left + right
    else:
        return key.replace(".", "_")


def _convert_bfl_flux_control_lora_to_diffusers(original_state_dict):
    converted_state_dict = {}
    original_state_dict_keys = list(original_state_dict.keys())
    num_layers = 19
    num_single_layers = 38
    inner_dim = 3072
    mlp_ratio = 4.0

    for lora_key in ["lora_A", "lora_B"]:
        # time_text_embed.timestep_embedder <-  time_in
        converted_state_dict[f"time_text_embed.timestep_embedder.linear_1.{lora_key}.weight"] = original_state_dict.pop(
            f"time_in.in_layer.{lora_key}.weight"
        )
        if f"time_in.in_layer.{lora_key}.bias" in original_state_dict_keys:
            converted_state_dict[
                f"time_text_embed.timestep_embedder.linear_1.{lora_key}.bias"
            ] = original_state_dict.pop(f"time_in.in_layer.{lora_key}.bias")

        converted_state_dict[f"time_text_embed.timestep_embedder.linear_2.{lora_key}.weight"] = original_state_dict.pop(
            f"time_in.out_layer.{lora_key}.weight"
        )
        if f"time_in.out_layer.{lora_key}.bias" in original_state_dict_keys:
            converted_state_dict[
                f"time_text_embed.timestep_embedder.linear_2.{lora_key}.bias"
            ] = original_state_dict.pop(f"time_in.out_layer.{lora_key}.bias")

        # time_text_embed.text_embedder <- vector_in
        converted_state_dict[f"time_text_embed.text_embedder.linear_1.{lora_key}.weight"] = original_state_dict.pop(
            f"vector_in.in_layer.{lora_key}.weight"
        )
        if f"vector_in.in_layer.{lora_key}.bias" in original_state_dict_keys:
            converted_state_dict[f"time_text_embed.text_embedder.linear_1.{lora_key}.bias"] = original_state_dict.pop(
                f"vector_in.in_layer.{lora_key}.bias"
            )

        converted_state_dict[f"time_text_embed.text_embedder.linear_2.{lora_key}.weight"] = original_state_dict.pop(
            f"vector_in.out_layer.{lora_key}.weight"
        )
        if f"vector_in.out_layer.{lora_key}.bias" in original_state_dict_keys:
            converted_state_dict[f"time_text_embed.text_embedder.linear_2.{lora_key}.bias"] = original_state_dict.pop(
                f"vector_in.out_layer.{lora_key}.bias"
            )

        # guidance
        has_guidance = any("guidance" in k for k in original_state_dict)
        if has_guidance:
            converted_state_dict[
                f"time_text_embed.guidance_embedder.linear_1.{lora_key}.weight"
            ] = original_state_dict.pop(f"guidance_in.in_layer.{lora_key}.weight")
            if f"guidance_in.in_layer.{lora_key}.bias" in original_state_dict_keys:
                converted_state_dict[
                    f"time_text_embed.guidance_embedder.linear_1.{lora_key}.bias"
                ] = original_state_dict.pop(f"guidance_in.in_layer.{lora_key}.bias")

            converted_state_dict[
                f"time_text_embed.guidance_embedder.linear_2.{lora_key}.weight"
            ] = original_state_dict.pop(f"guidance_in.out_layer.{lora_key}.weight")
            if f"guidance_in.out_layer.{lora_key}.bias" in original_state_dict_keys:
                converted_state_dict[
                    f"time_text_embed.guidance_embedder.linear_2.{lora_key}.bias"
                ] = original_state_dict.pop(f"guidance_in.out_layer.{lora_key}.bias")

        # context_embedder
        converted_state_dict[f"context_embedder.{lora_key}.weight"] = original_state_dict.pop(
            f"txt_in.{lora_key}.weight"
        )
        if f"txt_in.{lora_key}.bias" in original_state_dict_keys:
            converted_state_dict[f"context_embedder.{lora_key}.bias"] = original_state_dict.pop(
                f"txt_in.{lora_key}.bias"
            )

        # x_embedder
        converted_state_dict[f"x_embedder.{lora_key}.weight"] = original_state_dict.pop(f"img_in.{lora_key}.weight")
        if f"img_in.{lora_key}.bias" in original_state_dict_keys:
            converted_state_dict[f"x_embedder.{lora_key}.bias"] = original_state_dict.pop(f"img_in.{lora_key}.bias")

    # double transformer blocks
    for i in range(num_layers):
        block_prefix = f"transformer_blocks.{i}."

        for lora_key in ["lora_A", "lora_B"]:
            # norms
            converted_state_dict[f"{block_prefix}norm1.linear.{lora_key}.weight"] = original_state_dict.pop(
                f"double_blocks.{i}.img_mod.lin.{lora_key}.weight"
            )
            if f"double_blocks.{i}.img_mod.lin.{lora_key}.bias" in original_state_dict_keys:
                converted_state_dict[f"{block_prefix}norm1.linear.{lora_key}.bias"] = original_state_dict.pop(
                    f"double_blocks.{i}.img_mod.lin.{lora_key}.bias"
                )

            converted_state_dict[f"{block_prefix}norm1_context.linear.{lora_key}.weight"] = original_state_dict.pop(
                f"double_blocks.{i}.txt_mod.lin.{lora_key}.weight"
            )
            if f"double_blocks.{i}.txt_mod.lin.{lora_key}.bias" in original_state_dict_keys:
                converted_state_dict[f"{block_prefix}norm1_context.linear.{lora_key}.bias"] = original_state_dict.pop(
                    f"double_blocks.{i}.txt_mod.lin.{lora_key}.bias"
                )

            # Q, K, V
            if lora_key == "lora_A":
                sample_lora_weight = original_state_dict.pop(f"double_blocks.{i}.img_attn.qkv.{lora_key}.weight")
                converted_state_dict[f"{block_prefix}attn.to_v.{lora_key}.weight"] = Parameter(
                    mint.cat([sample_lora_weight]), name=f"{block_prefix}attn.to_v.{lora_key}.weight"
                )
                converted_state_dict[f"{block_prefix}attn.to_q.{lora_key}.weight"] = Parameter(
                    mint.cat([sample_lora_weight]), name=f"{block_prefix}attn.to_q.{lora_key}.weight"
                )
                converted_state_dict[f"{block_prefix}attn.to_k.{lora_key}.weight"] = Parameter(
                    mint.cat([sample_lora_weight]), name=f"{block_prefix}attn.to_k.{lora_key}.weight"
                )

                context_lora_weight = original_state_dict.pop(f"double_blocks.{i}.txt_attn.qkv.{lora_key}.weight")
                converted_state_dict[f"{block_prefix}attn.add_q_proj.{lora_key}.weight"] = Parameter(
                    mint.cat([context_lora_weight]), name=f"{block_prefix}attn.add_q_proj.{lora_key}.weight"
                )
                converted_state_dict[f"{block_prefix}attn.add_k_proj.{lora_key}.weight"] = Parameter(
                    mint.cat([context_lora_weight]), name=f"{block_prefix}attn.add_k_proj.{lora_key}.weight"
                )
                converted_state_dict[f"{block_prefix}attn.add_v_proj.{lora_key}.weight"] = Parameter(
                    mint.cat([context_lora_weight]), name=f"{block_prefix}attn.add_v_proj.{lora_key}.weight"
                )
            else:
                sample_q, sample_k, sample_v = mint.chunk(
                    original_state_dict.pop(f"double_blocks.{i}.img_attn.qkv.{lora_key}.weight"), 3, dim=0
                )
                converted_state_dict[f"{block_prefix}attn.to_q.{lora_key}.weight"] = Parameter(
                    mint.cat([sample_q]), name=f"{block_prefix}attn.to_q.{lora_key}.weight"
                )
                converted_state_dict[f"{block_prefix}attn.to_k.{lora_key}.weight"] = Parameter(
                    mint.cat([sample_k]), name=f"{block_prefix}attn.to_k.{lora_key}.weight"
                )
                converted_state_dict[f"{block_prefix}attn.to_v.{lora_key}.weight"] = Parameter(
                    mint.cat([sample_v]), name=f"{block_prefix}attn.to_v.{lora_key}.weight"
                )

                context_q, context_k, context_v = mint.chunk(
                    original_state_dict.pop(f"double_blocks.{i}.txt_attn.qkv.{lora_key}.weight"), 3, dim=0
                )
                converted_state_dict[f"{block_prefix}attn.add_q_proj.{lora_key}.weight"] = Parameter(
                    mint.cat([context_q]), name=f"{block_prefix}attn.add_q_proj.{lora_key}.weight"
                )
                converted_state_dict[f"{block_prefix}attn.add_k_proj.{lora_key}.weight"] = Parameter(
                    mint.cat([context_k]), name=f"{block_prefix}attn.add_k_proj.{lora_key}.weight"
                )
                converted_state_dict[f"{block_prefix}attn.add_v_proj.{lora_key}.weight"] = Parameter(
                    mint.cat([context_v]), name=f"{block_prefix}attn.add_v_proj.{lora_key}.weight"
                )

            if f"double_blocks.{i}.img_attn.qkv.{lora_key}.bias" in original_state_dict_keys:
                sample_q_bias, sample_k_bias, sample_v_bias = mint.chunk(
                    original_state_dict.pop(f"double_blocks.{i}.img_attn.qkv.{lora_key}.bias"), 3, dim=0
                )
                converted_state_dict[f"{block_prefix}attn.to_q.{lora_key}.bias"] = Parameter(
                    mint.cat([sample_q_bias]), name=f"{block_prefix}attn.to_q.{lora_key}.bias"
                )
                converted_state_dict[f"{block_prefix}attn.to_k.{lora_key}.bias"] = Parameter(
                    mint.cat([sample_k_bias]), name=f"{block_prefix}attn.to_k.{lora_key}.bias"
                )
                converted_state_dict[f"{block_prefix}attn.to_v.{lora_key}.bias"] = Parameter(
                    mint.cat([sample_v_bias]), name=f"{block_prefix}attn.to_v.{lora_key}.bias"
                )

            if f"double_blocks.{i}.txt_attn.qkv.{lora_key}.bias" in original_state_dict_keys:
                context_q_bias, context_k_bias, context_v_bias = mint.chunk(
                    original_state_dict.pop(f"double_blocks.{i}.txt_attn.qkv.{lora_key}.bias"), 3, dim=0
                )
                converted_state_dict[f"{block_prefix}attn.add_q_proj.{lora_key}.bias"] = Parameter(
                    mint.cat([context_q_bias]), name=f"{block_prefix}attn.add_q_proj.{lora_key}.bias"
                )
                converted_state_dict[f"{block_prefix}attn.add_k_proj.{lora_key}.bias"] = Parameter(
                    mint.cat([context_k_bias]), name=f"{block_prefix}attn.add_k_proj.{lora_key}.bias"
                )
                converted_state_dict[f"{block_prefix}attn.add_v_proj.{lora_key}.bias"] = Parameter(
                    mint.cat([context_v_bias]), name=f"{block_prefix}attn.add_v_proj.{lora_key}.bias"
                )

            # ff img_mlp
            converted_state_dict[f"{block_prefix}ff.net.0.proj.{lora_key}.weight"] = original_state_dict.pop(
                f"double_blocks.{i}.img_mlp.0.{lora_key}.weight"
            )
            if f"double_blocks.{i}.img_mlp.0.{lora_key}.bias" in original_state_dict_keys:
                converted_state_dict[f"{block_prefix}ff.net.0.proj.{lora_key}.bias"] = original_state_dict.pop(
                    f"double_blocks.{i}.img_mlp.0.{lora_key}.bias"
                )

            converted_state_dict[f"{block_prefix}ff.net.2.{lora_key}.weight"] = original_state_dict.pop(
                f"double_blocks.{i}.img_mlp.2.{lora_key}.weight"
            )
            if f"double_blocks.{i}.img_mlp.2.{lora_key}.bias" in original_state_dict_keys:
                converted_state_dict[f"{block_prefix}ff.net.2.{lora_key}.bias"] = original_state_dict.pop(
                    f"double_blocks.{i}.img_mlp.2.{lora_key}.bias"
                )

            converted_state_dict[f"{block_prefix}ff_context.net.0.proj.{lora_key}.weight"] = original_state_dict.pop(
                f"double_blocks.{i}.txt_mlp.0.{lora_key}.weight"
            )
            if f"double_blocks.{i}.txt_mlp.0.{lora_key}.bias" in original_state_dict_keys:
                converted_state_dict[f"{block_prefix}ff_context.net.0.proj.{lora_key}.bias"] = original_state_dict.pop(
                    f"double_blocks.{i}.txt_mlp.0.{lora_key}.bias"
                )

            converted_state_dict[f"{block_prefix}ff_context.net.2.{lora_key}.weight"] = original_state_dict.pop(
                f"double_blocks.{i}.txt_mlp.2.{lora_key}.weight"
            )
            if f"double_blocks.{i}.txt_mlp.2.{lora_key}.bias" in original_state_dict_keys:
                converted_state_dict[f"{block_prefix}ff_context.net.2.{lora_key}.bias"] = original_state_dict.pop(
                    f"double_blocks.{i}.txt_mlp.2.{lora_key}.bias"
                )

            # output projections.
            converted_state_dict[f"{block_prefix}attn.to_out.0.{lora_key}.weight"] = original_state_dict.pop(
                f"double_blocks.{i}.img_attn.proj.{lora_key}.weight"
            )
            if f"double_blocks.{i}.img_attn.proj.{lora_key}.bias" in original_state_dict_keys:
                converted_state_dict[f"{block_prefix}attn.to_out.0.{lora_key}.bias"] = original_state_dict.pop(
                    f"double_blocks.{i}.img_attn.proj.{lora_key}.bias"
                )
            converted_state_dict[f"{block_prefix}attn.to_add_out.{lora_key}.weight"] = original_state_dict.pop(
                f"double_blocks.{i}.txt_attn.proj.{lora_key}.weight"
            )
            if f"double_blocks.{i}.txt_attn.proj.{lora_key}.bias" in original_state_dict_keys:
                converted_state_dict[f"{block_prefix}attn.to_add_out.{lora_key}.bias"] = original_state_dict.pop(
                    f"double_blocks.{i}.txt_attn.proj.{lora_key}.bias"
                )

        # qk_norm
        converted_state_dict[f"{block_prefix}attn.norm_q.weight"] = original_state_dict.pop(
            f"double_blocks.{i}.img_attn.norm.query_norm.scale"
        )
        converted_state_dict[f"{block_prefix}attn.norm_k.weight"] = original_state_dict.pop(
            f"double_blocks.{i}.img_attn.norm.key_norm.scale"
        )
        converted_state_dict[f"{block_prefix}attn.norm_added_q.weight"] = original_state_dict.pop(
            f"double_blocks.{i}.txt_attn.norm.query_norm.scale"
        )
        converted_state_dict[f"{block_prefix}attn.norm_added_k.weight"] = original_state_dict.pop(
            f"double_blocks.{i}.txt_attn.norm.key_norm.scale"
        )

    # single transformer blocks
    for i in range(num_single_layers):
        block_prefix = f"single_transformer_blocks.{i}."

        for lora_key in ["lora_A", "lora_B"]:
            # norm.linear  <- single_blocks.0.modulation.lin
            converted_state_dict[f"{block_prefix}norm.linear.{lora_key}.weight"] = original_state_dict.pop(
                f"single_blocks.{i}.modulation.lin.{lora_key}.weight"
            )
            if f"single_blocks.{i}.modulation.lin.{lora_key}.bias" in original_state_dict_keys:
                converted_state_dict[f"{block_prefix}norm.linear.{lora_key}.bias"] = original_state_dict.pop(
                    f"single_blocks.{i}.modulation.lin.{lora_key}.bias"
                )

            # Q, K, V, mlp
            mlp_hidden_dim = int(inner_dim * mlp_ratio)
            split_size = (inner_dim, inner_dim, inner_dim, mlp_hidden_dim)

            if lora_key == "lora_A":
                lora_weight = original_state_dict.pop(f"single_blocks.{i}.linear1.{lora_key}.weight")
                converted_state_dict[f"{block_prefix}attn.to_q.{lora_key}.weight"] = Parameter(
                    mint.cat([lora_weight]), name=f"{block_prefix}attn.to_q.{lora_key}.weight"
                )
                converted_state_dict[f"{block_prefix}attn.to_k.{lora_key}.weight"] = Parameter(
                    mint.cat([lora_weight]), name=f"{block_prefix}attn.to_k.{lora_key}.weight"
                )
                converted_state_dict[f"{block_prefix}attn.to_v.{lora_key}.weight"] = Parameter(
                    mint.cat([lora_weight]), name=f"{block_prefix}attn.to_v.{lora_key}.weight"
                )
                converted_state_dict[f"{block_prefix}proj_mlp.{lora_key}.weight"] = Parameter(
                    mint.cat([lora_weight]), name=f"{block_prefix}proj_mlp.{lora_key}.weight"
                )

                if f"single_blocks.{i}.linear1.{lora_key}.bias" in original_state_dict_keys:
                    lora_bias = original_state_dict.pop(f"single_blocks.{i}.linear1.{lora_key}.bias")
                    converted_state_dict[f"{block_prefix}attn.to_q.{lora_key}.bias"] = Parameter(
                        mint.cat([lora_bias]), name=f"{block_prefix}attn.to_q.{lora_key}.bias"
                    )
                    converted_state_dict[f"{block_prefix}attn.to_k.{lora_key}.bias"] = Parameter(
                        mint.cat([lora_bias]), name=f"{block_prefix}attn.to_k.{lora_key}.bias"
                    )
                    converted_state_dict[f"{block_prefix}attn.to_v.{lora_key}.bias"] = Parameter(
                        mint.cat([lora_bias]), name=f"{block_prefix}attn.to_v.{lora_key}.bias"
                    )
                    converted_state_dict[f"{block_prefix}proj_mlp.{lora_key}.bias"] = Parameter(
                        mint.cat([lora_bias]), name=f"{block_prefix}proj_mlp.{lora_key}.bias"
                    )
            else:
                q, k, v, mlp = mint.split(
                    original_state_dict.pop(f"single_blocks.{i}.linear1.{lora_key}.weight"), split_size, dim=0
                )
                converted_state_dict[f"{block_prefix}attn.to_q.{lora_key}.weight"] = Parameter(
                    mint.cat([q]), name=f"{block_prefix}attn.to_q.{lora_key}.weight"
                )
                converted_state_dict[f"{block_prefix}attn.to_k.{lora_key}.weight"] = Parameter(
                    mint.cat([k]), name=f"{block_prefix}attn.to_k.{lora_key}.weight"
                )
                converted_state_dict[f"{block_prefix}attn.to_v.{lora_key}.weight"] = Parameter(
                    mint.cat([v]), name=f"{block_prefix}attn.to_v.{lora_key}.weight"
                )
                converted_state_dict[f"{block_prefix}proj_mlp.{lora_key}.weight"] = Parameter(
                    mint.cat([mlp]), name=f"{block_prefix}proj_mlp.{lora_key}.weight"
                )

                if f"single_blocks.{i}.linear1.{lora_key}.bias" in original_state_dict_keys:
                    q_bias, k_bias, v_bias, mlp_bias = mint.split(
                        original_state_dict.pop(f"single_blocks.{i}.linear1.{lora_key}.bias"), split_size, dim=0
                    )
                    converted_state_dict[f"{block_prefix}attn.to_q.{lora_key}.bias"] = Parameter(
                        mint.cat([q_bias]), name=f"{block_prefix}attn.to_q.{lora_key}.bias"
                    )
                    converted_state_dict[f"{block_prefix}attn.to_k.{lora_key}.bias"] = Parameter(
                        mint.cat([k_bias]), name=f"{block_prefix}attn.to_k.{lora_key}.bias"
                    )
                    converted_state_dict[f"{block_prefix}attn.to_v.{lora_key}.bias"] = Parameter(
                        mint.cat([v_bias]), name=f"{block_prefix}attn.to_v.{lora_key}.bias"
                    )
                    converted_state_dict[f"{block_prefix}proj_mlp.{lora_key}.bias"] = Parameter(
                        mint.cat([mlp_bias]), name=f"{block_prefix}proj_mlp.{lora_key}.bias"
                    )

            # output projections.
            converted_state_dict[f"{block_prefix}proj_out.{lora_key}.weight"] = original_state_dict.pop(
                f"single_blocks.{i}.linear2.{lora_key}.weight"
            )
            if f"single_blocks.{i}.linear2.{lora_key}.bias" in original_state_dict_keys:
                converted_state_dict[f"{block_prefix}proj_out.{lora_key}.bias"] = original_state_dict.pop(
                    f"single_blocks.{i}.linear2.{lora_key}.bias"
                )

        # qk norm
        converted_state_dict[f"{block_prefix}attn.norm_q.weight"] = original_state_dict.pop(
            f"single_blocks.{i}.norm.query_norm.scale"
        )
        converted_state_dict[f"{block_prefix}attn.norm_k.weight"] = original_state_dict.pop(
            f"single_blocks.{i}.norm.key_norm.scale"
        )

    for lora_key in ["lora_A", "lora_B"]:
        converted_state_dict[f"proj_out.{lora_key}.weight"] = original_state_dict.pop(
            f"final_layer.linear.{lora_key}.weight"
        )
        if f"final_layer.linear.{lora_key}.bias" in original_state_dict_keys:
            converted_state_dict[f"proj_out.{lora_key}.bias"] = original_state_dict.pop(
                f"final_layer.linear.{lora_key}.bias"
            )

        converted_state_dict[f"norm_out.linear.{lora_key}.weight"] = Parameter(
            swap_scale_shift(original_state_dict.pop(f"final_layer.adaLN_modulation.1.{lora_key}.weight")),
            name=f"norm_out.linear.{lora_key}.weight",
        )
        if f"final_layer.adaLN_modulation.1.{lora_key}.bias" in original_state_dict_keys:
            converted_state_dict[f"norm_out.linear.{lora_key}.bias"] = Parameter(
                swap_scale_shift(original_state_dict.pop(f"final_layer.adaLN_modulation.1.{lora_key}.bias")),
                name=f"norm_out.linear.{lora_key}.bias",
            )

    if len(original_state_dict) > 0:
        raise ValueError(f"`original_state_dict` should be empty at this point but has {original_state_dict.keys()=}.")

    for key in list(converted_state_dict.keys()):
        converted_state_dict[f"transformer.{key}"] = converted_state_dict.pop(key)

    return converted_state_dict


def _convert_fal_kontext_lora_to_diffusers(original_state_dict):
    converted_state_dict = {}
    original_state_dict_keys = list(original_state_dict.keys())
    num_layers = 19
    num_single_layers = 38
    inner_dim = 3072
    mlp_ratio = 4.0

    # double transformer blocks
    for i in range(num_layers):
        block_prefix = f"transformer_blocks.{i}."
        original_block_prefix = "base_model.model."

        for lora_key in ["lora_A", "lora_B"]:
            # norms
            converted_state_dict[f"{block_prefix}norm1.linear.{lora_key}.weight"] = original_state_dict.pop(
                f"{original_block_prefix}double_blocks.{i}.img_mod.lin.{lora_key}.weight"
            )
            if f"double_blocks.{i}.img_mod.lin.{lora_key}.bias" in original_state_dict_keys:
                converted_state_dict[f"{block_prefix}norm1.linear.{lora_key}.bias"] = original_state_dict.pop(
                    f"{original_block_prefix}double_blocks.{i}.img_mod.lin.{lora_key}.bias"
                )

            converted_state_dict[f"{block_prefix}norm1_context.linear.{lora_key}.weight"] = original_state_dict.pop(
                f"{original_block_prefix}double_blocks.{i}.txt_mod.lin.{lora_key}.weight"
            )

            # Q, K, V
            if lora_key == "lora_A":
                sample_lora_weight = original_state_dict.pop(
                    f"{original_block_prefix}double_blocks.{i}.img_attn.qkv.{lora_key}.weight"
                )
                converted_state_dict[f"{block_prefix}attn.to_v.{lora_key}.weight"] = Parameter(
                    mint.cat([sample_lora_weight]), name=f"{block_prefix}attn.to_v.{lora_key}.weight"
                )
                converted_state_dict[f"{block_prefix}attn.to_q.{lora_key}.weight"] = Parameter(
                    mint.cat([sample_lora_weight]), name=f"{block_prefix}attn.to_q.{lora_key}.weight"
                )
                converted_state_dict[f"{block_prefix}attn.to_k.{lora_key}.weight"] = Parameter(
                    mint.cat([sample_lora_weight]), name=f"{block_prefix}attn.to_k.{lora_key}.weight"
                )

                context_lora_weight = original_state_dict.pop(
                    f"{original_block_prefix}double_blocks.{i}.txt_attn.qkv.{lora_key}.weight"
                )
                converted_state_dict[f"{block_prefix}attn.add_q_proj.{lora_key}.weight"] = Parameter(
                    mint.cat([context_lora_weight]), name=f"{block_prefix}attn.add_q_proj.{lora_key}.weight"
                )
                converted_state_dict[f"{block_prefix}attn.add_k_proj.{lora_key}.weight"] = Parameter(
                    mint.cat([context_lora_weight]), name=f"{block_prefix}attn.add_k_proj.{lora_key}.weight"
                )
                converted_state_dict[f"{block_prefix}attn.add_v_proj.{lora_key}.weight"] = Parameter(
                    mint.cat([context_lora_weight]), name=f"{block_prefix}attn.add_v_proj.{lora_key}.weight"
                )
            else:
                sample_q, sample_k, sample_v = mint.chunk(
                    original_state_dict.pop(f"{original_block_prefix}double_blocks.{i}.img_attn.qkv.{lora_key}.weight"),
                    3,
                    dim=0,
                )
                converted_state_dict[f"{block_prefix}attn.to_q.{lora_key}.weight"] = Parameter(
                    mint.cat([sample_q]), name=f"{block_prefix}attn.to_q.{lora_key}.weight"
                )
                converted_state_dict[f"{block_prefix}attn.to_k.{lora_key}.weight"] = Parameter(
                    mint.cat([sample_k]), name=f"{block_prefix}attn.to_k.{lora_key}.weight"
                )
                converted_state_dict[f"{block_prefix}attn.to_v.{lora_key}.weight"] = Parameter(
                    mint.cat([sample_v]), name=f"{block_prefix}attn.to_v.{lora_key}.weight"
                )

                context_q, context_k, context_v = mint.chunk(
                    original_state_dict.pop(f"{original_block_prefix}double_blocks.{i}.txt_attn.qkv.{lora_key}.weight"),
                    3,
                    dim=0,
                )
                converted_state_dict[f"{block_prefix}attn.add_q_proj.{lora_key}.weight"] = Parameter(
                    mint.cat([context_q]), name=f"{block_prefix}attn.add_q_proj.{lora_key}.weight"
                )
                converted_state_dict[f"{block_prefix}attn.add_k_proj.{lora_key}.weight"] = Parameter(
                    mint.cat([context_k]), name=f"{block_prefix}attn.add_k_proj.{lora_key}.weight"
                )
                converted_state_dict[f"{block_prefix}attn.add_v_proj.{lora_key}.weight"] = Parameter(
                    mint.cat([context_v]), name=f"{block_prefix}attn.add_v_proj.{lora_key}.weight"
                )

            if f"double_blocks.{i}.img_attn.qkv.{lora_key}.bias" in original_state_dict_keys:
                sample_q_bias, sample_k_bias, sample_v_bias = mint.chunk(
                    original_state_dict.pop(f"{original_block_prefix}double_blocks.{i}.img_attn.qkv.{lora_key}.bias"),
                    3,
                    dim=0,
                )
                converted_state_dict[f"{block_prefix}attn.to_q.{lora_key}.bias"] = Parameter(
                    mint.cat([sample_q_bias]), name=f"{block_prefix}attn.to_q.{lora_key}.bias"
                )
                converted_state_dict[f"{block_prefix}attn.to_k.{lora_key}.bias"] = Parameter(
                    mint.cat([sample_k_bias]), name=f"{block_prefix}attn.to_k.{lora_key}.bias"
                )
                converted_state_dict[f"{block_prefix}attn.to_v.{lora_key}.bias"] = Parameter(
                    mint.cat([sample_v_bias]), name=f"{block_prefix}attn.to_v.{lora_key}.bias"
                )

            if f"double_blocks.{i}.txt_attn.qkv.{lora_key}.bias" in original_state_dict_keys:
                context_q_bias, context_k_bias, context_v_bias = mint.chunk(
                    original_state_dict.pop(f"{original_block_prefix}double_blocks.{i}.txt_attn.qkv.{lora_key}.bias"),
                    3,
                    dim=0,
                )
                converted_state_dict[f"{block_prefix}attn.add_q_proj.{lora_key}.bias"] = Parameter(
                    mint.cat([context_q_bias]), name=f"{block_prefix}attn.add_q_proj.{lora_key}.bias"
                )
                converted_state_dict[f"{block_prefix}attn.add_k_proj.{lora_key}.bias"] = Parameter(
                    mint.cat([context_k_bias]), name=f"{block_prefix}attn.add_k_proj.{lora_key}.bias"
                )
                converted_state_dict[f"{block_prefix}attn.add_v_proj.{lora_key}.bias"] = Parameter(
                    mint.cat([context_v_bias]), name=f"{block_prefix}attn.add_v_proj.{lora_key}.bias"
                )

            # ff img_mlp
            converted_state_dict[f"{block_prefix}ff.net.0.proj.{lora_key}.weight"] = original_state_dict.pop(
                f"{original_block_prefix}double_blocks.{i}.img_mlp.0.{lora_key}.weight"
            )
            if f"{original_block_prefix}double_blocks.{i}.img_mlp.0.{lora_key}.bias" in original_state_dict_keys:
                converted_state_dict[f"{block_prefix}ff.net.0.proj.{lora_key}.bias"] = original_state_dict.pop(
                    f"{original_block_prefix}double_blocks.{i}.img_mlp.0.{lora_key}.bias"
                )

            converted_state_dict[f"{block_prefix}ff.net.2.{lora_key}.weight"] = original_state_dict.pop(
                f"{original_block_prefix}double_blocks.{i}.img_mlp.2.{lora_key}.weight"
            )
            if f"{original_block_prefix}double_blocks.{i}.img_mlp.2.{lora_key}.bias" in original_state_dict_keys:
                converted_state_dict[f"{block_prefix}ff.net.2.{lora_key}.bias"] = original_state_dict.pop(
                    f"{original_block_prefix}double_blocks.{i}.img_mlp.2.{lora_key}.bias"
                )

            converted_state_dict[f"{block_prefix}ff_context.net.0.proj.{lora_key}.weight"] = original_state_dict.pop(
                f"{original_block_prefix}double_blocks.{i}.txt_mlp.0.{lora_key}.weight"
            )
            if f"{original_block_prefix}double_blocks.{i}.txt_mlp.0.{lora_key}.bias" in original_state_dict_keys:
                converted_state_dict[f"{block_prefix}ff_context.net.0.proj.{lora_key}.bias"] = original_state_dict.pop(
                    f"{original_block_prefix}double_blocks.{i}.txt_mlp.0.{lora_key}.bias"
                )

            converted_state_dict[f"{block_prefix}ff_context.net.2.{lora_key}.weight"] = original_state_dict.pop(
                f"{original_block_prefix}double_blocks.{i}.txt_mlp.2.{lora_key}.weight"
            )
            if f"{original_block_prefix}double_blocks.{i}.txt_mlp.2.{lora_key}.bias" in original_state_dict_keys:
                converted_state_dict[f"{block_prefix}ff_context.net.2.{lora_key}.bias"] = original_state_dict.pop(
                    f"{original_block_prefix}double_blocks.{i}.txt_mlp.2.{lora_key}.bias"
                )

            # output projections.
            converted_state_dict[f"{block_prefix}attn.to_out.0.{lora_key}.weight"] = original_state_dict.pop(
                f"{original_block_prefix}double_blocks.{i}.img_attn.proj.{lora_key}.weight"
            )
            if f"{original_block_prefix}double_blocks.{i}.img_attn.proj.{lora_key}.bias" in original_state_dict_keys:
                converted_state_dict[f"{block_prefix}attn.to_out.0.{lora_key}.bias"] = original_state_dict.pop(
                    f"{original_block_prefix}double_blocks.{i}.img_attn.proj.{lora_key}.bias"
                )
            converted_state_dict[f"{block_prefix}attn.to_add_out.{lora_key}.weight"] = original_state_dict.pop(
                f"{original_block_prefix}double_blocks.{i}.txt_attn.proj.{lora_key}.weight"
            )
            if f"{original_block_prefix}double_blocks.{i}.txt_attn.proj.{lora_key}.bias" in original_state_dict_keys:
                converted_state_dict[f"{block_prefix}attn.to_add_out.{lora_key}.bias"] = original_state_dict.pop(
                    f"{original_block_prefix}double_blocks.{i}.txt_attn.proj.{lora_key}.bias"
                )

    # single transformer blocks
    for i in range(num_single_layers):
        block_prefix = f"single_transformer_blocks.{i}."

        for lora_key in ["lora_A", "lora_B"]:
            # norm.linear  <- single_blocks.0.modulation.lin
            converted_state_dict[f"{block_prefix}norm.linear.{lora_key}.weight"] = original_state_dict.pop(
                f"{original_block_prefix}single_blocks.{i}.modulation.lin.{lora_key}.weight"
            )
            if f"{original_block_prefix}single_blocks.{i}.modulation.lin.{lora_key}.bias" in original_state_dict_keys:
                converted_state_dict[f"{block_prefix}norm.linear.{lora_key}.bias"] = original_state_dict.pop(
                    f"{original_block_prefix}single_blocks.{i}.modulation.lin.{lora_key}.bias"
                )

            # Q, K, V, mlp
            mlp_hidden_dim = int(inner_dim * mlp_ratio)
            split_size = (inner_dim, inner_dim, inner_dim, mlp_hidden_dim)

            if lora_key == "lora_A":
                lora_weight = original_state_dict.pop(
                    f"{original_block_prefix}single_blocks.{i}.linear1.{lora_key}.weight"
                )
                converted_state_dict[f"{block_prefix}attn.to_q.{lora_key}.weight"] = Parameter(
                    mint.cat([lora_weight]), name=f"{block_prefix}attn.to_q.{lora_key}.weight"
                )
                converted_state_dict[f"{block_prefix}attn.to_k.{lora_key}.weight"] = Parameter(
                    mint.cat([lora_weight]), name=f"{block_prefix}attn.to_k.{lora_key}.weight"
                )
                converted_state_dict[f"{block_prefix}attn.to_v.{lora_key}.weight"] = Parameter(
                    mint.cat([lora_weight]), name=f"{block_prefix}attn.to_v.{lora_key}.weight"
                )
                converted_state_dict[f"{block_prefix}proj_mlp.{lora_key}.weight"] = Parameter(
                    mint.cat([lora_weight]), name=f"{block_prefix}proj_mlp.{lora_key}.weight"
                )

                if f"{original_block_prefix}single_blocks.{i}.linear1.{lora_key}.bias" in original_state_dict_keys:
                    lora_bias = original_state_dict.pop(f"single_blocks.{i}.linear1.{lora_key}.bias")
                    converted_state_dict[f"{block_prefix}attn.to_q.{lora_key}.bias"] = Parameter(
                        mint.cat([lora_bias]), name=f"{block_prefix}attn.to_q.{lora_key}.bias"
                    )
                    converted_state_dict[f"{block_prefix}attn.to_k.{lora_key}.bias"] = Parameter(
                        mint.cat([lora_bias]), name=f"{block_prefix}attn.to_k.{lora_key}.bias"
                    )
                    converted_state_dict[f"{block_prefix}attn.to_v.{lora_key}.bias"] = Parameter(
                        mint.cat([lora_bias]), name=f"{block_prefix}attn.to_v.{lora_key}.bias"
                    )
                    converted_state_dict[f"{block_prefix}proj_mlp.{lora_key}.bias"] = Parameter(
                        mint.cat([lora_bias]), name=f"{block_prefix}proj_mlp.{lora_key}.bias"
                    )
            else:
                q, k, v, mlp = mint.split(
                    original_state_dict.pop(f"{original_block_prefix}single_blocks.{i}.linear1.{lora_key}.weight"),
                    split_size,
                    dim=0,
                )
                converted_state_dict[f"{block_prefix}attn.to_q.{lora_key}.weight"] = Parameter(
                    mint.cat([q]), name=f"{block_prefix}attn.to_q.{lora_key}.weight"
                )
                converted_state_dict[f"{block_prefix}attn.to_k.{lora_key}.weight"] = Parameter(
                    mint.cat([k]), name=f"{block_prefix}attn.to_k.{lora_key}.weight"
                )
                converted_state_dict[f"{block_prefix}attn.to_v.{lora_key}.weight"] = Parameter(
                    mint.cat([v]), name=f"{block_prefix}attn.to_v.{lora_key}.weight"
                )
                converted_state_dict[f"{block_prefix}proj_mlp.{lora_key}.weight"] = Parameter(
                    mint.cat([mlp]), name=f"{block_prefix}proj_mlp.{lora_key}.weight"
                )

                if f"{original_block_prefix}single_blocks.{i}.linear1.{lora_key}.bias" in original_state_dict_keys:
                    q_bias, k_bias, v_bias, mlp_bias = mint.split(
                        original_state_dict.pop(f"{original_block_prefix}single_blocks.{i}.linear1.{lora_key}.bias"),
                        split_size,
                        dim=0,
                    )
                    converted_state_dict[f"{block_prefix}attn.to_q.{lora_key}.bias"] = Parameter(
                        mint.cat([q_bias]), name=f"{block_prefix}attn.to_q.{lora_key}.bias"
                    )
                    converted_state_dict[f"{block_prefix}attn.to_k.{lora_key}.bias"] = Parameter(
                        mint.cat([k_bias]), name=f"{block_prefix}attn.to_k.{lora_key}.bias"
                    )
                    converted_state_dict[f"{block_prefix}attn.to_v.{lora_key}.bias"] = Parameter(
                        mint.cat([v_bias]), name=f"{block_prefix}attn.to_v.{lora_key}.bias"
                    )
                    converted_state_dict[f"{block_prefix}proj_mlp.{lora_key}.bias"] = Parameter(
                        mint.cat([mlp_bias]), name=f"{block_prefix}proj_mlp.{lora_key}.bias"
                    )

            # output projections.
            converted_state_dict[f"{block_prefix}proj_out.{lora_key}.weight"] = original_state_dict.pop(
                f"{original_block_prefix}single_blocks.{i}.linear2.{lora_key}.weight"
            )
            if f"{original_block_prefix}single_blocks.{i}.linear2.{lora_key}.bias" in original_state_dict_keys:
                converted_state_dict[f"{block_prefix}proj_out.{lora_key}.bias"] = original_state_dict.pop(
                    f"{original_block_prefix}single_blocks.{i}.linear2.{lora_key}.bias"
                )

    for lora_key in ["lora_A", "lora_B"]:
        converted_state_dict[f"proj_out.{lora_key}.weight"] = original_state_dict.pop(
            f"{original_block_prefix}final_layer.linear.{lora_key}.weight"
        )
        if f"{original_block_prefix}final_layer.linear.{lora_key}.bias" in original_state_dict_keys:
            converted_state_dict[f"proj_out.{lora_key}.bias"] = original_state_dict.pop(
                f"{original_block_prefix}final_layer.linear.{lora_key}.bias"
            )

    if len(original_state_dict) > 0:
        raise ValueError(f"`original_state_dict` should be empty at this point but has {original_state_dict.keys()=}.")

    for key in list(converted_state_dict.keys()):
        converted_state_dict[f"transformer.{key}"] = converted_state_dict.pop(key)

    return converted_state_dict


def _convert_hunyuan_video_lora_to_diffusers(original_state_dict):
    converted_state_dict = {k: original_state_dict.pop(k) for k in list(original_state_dict.keys())}

    def remap_norm_scale_shift_(key, state_dict):
        weight = state_dict.pop(key)
        shift, scale = weight.chunk(2, dim=0)
        new_weight = mint.cat([scale, shift], dim=0)
        state_dict[key.replace("final_layer.adaLN_modulation.1", "norm_out.linear")] = new_weight

    def remap_txt_in_(key, state_dict):
        def rename_key(key):
            new_key = key.replace("individual_token_refiner.blocks", "token_refiner.refiner_blocks")
            new_key = new_key.replace("adaLN_modulation.1", "norm_out.linear")
            new_key = new_key.replace("txt_in", "context_embedder")
            new_key = new_key.replace("t_embedder.mlp.0", "time_text_embed.timestep_embedder.linear_1")
            new_key = new_key.replace("t_embedder.mlp.2", "time_text_embed.timestep_embedder.linear_2")
            new_key = new_key.replace("c_embedder", "time_text_embed.text_embedder")
            new_key = new_key.replace("mlp", "ff")
            return new_key

        if "self_attn_qkv" in key:
            weight = state_dict.pop(key)
            to_q, to_k, to_v = weight.chunk(3, dim=0)
            state_dict[rename_key(key.replace("self_attn_qkv", "attn.to_q"))] = to_q
            state_dict[rename_key(key.replace("self_attn_qkv", "attn.to_k"))] = to_k
            state_dict[rename_key(key.replace("self_attn_qkv", "attn.to_v"))] = to_v
        else:
            state_dict[rename_key(key)] = state_dict.pop(key)

    def remap_img_attn_qkv_(key, state_dict):
        weight = state_dict.pop(key)
        if "lora_A" in key:
            state_dict[key.replace("img_attn_qkv", "attn.to_q")] = weight
            state_dict[key.replace("img_attn_qkv", "attn.to_k")] = weight
            state_dict[key.replace("img_attn_qkv", "attn.to_v")] = weight
        else:
            to_q, to_k, to_v = weight.chunk(3, dim=0)
            state_dict[key.replace("img_attn_qkv", "attn.to_q")] = to_q
            state_dict[key.replace("img_attn_qkv", "attn.to_k")] = to_k
            state_dict[key.replace("img_attn_qkv", "attn.to_v")] = to_v

    def remap_txt_attn_qkv_(key, state_dict):
        weight = state_dict.pop(key)
        if "lora_A" in key:
            state_dict[key.replace("txt_attn_qkv", "attn.add_q_proj")] = weight
            state_dict[key.replace("txt_attn_qkv", "attn.add_k_proj")] = weight
            state_dict[key.replace("txt_attn_qkv", "attn.add_v_proj")] = weight
        else:
            to_q, to_k, to_v = weight.chunk(3, dim=0)
            state_dict[key.replace("txt_attn_qkv", "attn.add_q_proj")] = to_q
            state_dict[key.replace("txt_attn_qkv", "attn.add_k_proj")] = to_k
            state_dict[key.replace("txt_attn_qkv", "attn.add_v_proj")] = to_v

    def remap_single_transformer_blocks_(key, state_dict):
        hidden_size = 3072

        if "linear1.lora_A.weight" in key or "linear1.lora_B.weight" in key:
            linear1_weight = state_dict.pop(key)
            if "lora_A" in key:
                new_key = key.replace("single_blocks", "single_transformer_blocks").removesuffix(
                    ".linear1.lora_A.weight"
                )
                state_dict[f"{new_key}.attn.to_q.lora_A.weight"] = linear1_weight
                state_dict[f"{new_key}.attn.to_k.lora_A.weight"] = linear1_weight
                state_dict[f"{new_key}.attn.to_v.lora_A.weight"] = linear1_weight
                state_dict[f"{new_key}.proj_mlp.lora_A.weight"] = linear1_weight
            else:
                split_size = (hidden_size, hidden_size, hidden_size, linear1_weight.shape[0] - 3 * hidden_size)
                q, k, v, mlp = mint.split(linear1_weight, split_size, dim=0)
                new_key = key.replace("single_blocks", "single_transformer_blocks").removesuffix(
                    ".linear1.lora_B.weight"
                )
                state_dict[f"{new_key}.attn.to_q.lora_B.weight"] = q
                state_dict[f"{new_key}.attn.to_k.lora_B.weight"] = k
                state_dict[f"{new_key}.attn.to_v.lora_B.weight"] = v
                state_dict[f"{new_key}.proj_mlp.lora_B.weight"] = mlp

        elif "linear1.lora_A.bias" in key or "linear1.lora_B.bias" in key:
            linear1_bias = state_dict.pop(key)
            if "lora_A" in key:
                new_key = key.replace("single_blocks", "single_transformer_blocks").removesuffix(".linear1.lora_A.bias")
                state_dict[f"{new_key}.attn.to_q.lora_A.bias"] = linear1_bias
                state_dict[f"{new_key}.attn.to_k.lora_A.bias"] = linear1_bias
                state_dict[f"{new_key}.attn.to_v.lora_A.bias"] = linear1_bias
                state_dict[f"{new_key}.proj_mlp.lora_A.bias"] = linear1_bias
            else:
                split_size = (hidden_size, hidden_size, hidden_size, linear1_bias.shape[0] - 3 * hidden_size)
                q_bias, k_bias, v_bias, mlp_bias = mint.split(linear1_bias, split_size, dim=0)
                new_key = key.replace("single_blocks", "single_transformer_blocks").removesuffix(".linear1.lora_B.bias")
                state_dict[f"{new_key}.attn.to_q.lora_B.bias"] = q_bias
                state_dict[f"{new_key}.attn.to_k.lora_B.bias"] = k_bias
                state_dict[f"{new_key}.attn.to_v.lora_B.bias"] = v_bias
                state_dict[f"{new_key}.proj_mlp.lora_B.bias"] = mlp_bias

        else:
            new_key = key.replace("single_blocks", "single_transformer_blocks")
            new_key = new_key.replace("linear2", "proj_out")
            new_key = new_key.replace("q_norm", "attn.norm_q")
            new_key = new_key.replace("k_norm", "attn.norm_k")
            state_dict[new_key] = state_dict.pop(key)

    TRANSFORMER_KEYS_RENAME_DICT = {
        "img_in": "x_embedder",
        "time_in.mlp.0": "time_text_embed.timestep_embedder.linear_1",
        "time_in.mlp.2": "time_text_embed.timestep_embedder.linear_2",
        "guidance_in.mlp.0": "time_text_embed.guidance_embedder.linear_1",
        "guidance_in.mlp.2": "time_text_embed.guidance_embedder.linear_2",
        "vector_in.in_layer": "time_text_embed.text_embedder.linear_1",
        "vector_in.out_layer": "time_text_embed.text_embedder.linear_2",
        "double_blocks": "transformer_blocks",
        "img_attn_q_norm": "attn.norm_q",
        "img_attn_k_norm": "attn.norm_k",
        "img_attn_proj": "attn.to_out.0",
        "txt_attn_q_norm": "attn.norm_added_q",
        "txt_attn_k_norm": "attn.norm_added_k",
        "txt_attn_proj": "attn.to_add_out",
        "img_mod.linear": "norm1.linear",
        "img_norm1": "norm1.norm",
        "img_norm2": "norm2",
        "img_mlp": "ff",
        "txt_mod.linear": "norm1_context.linear",
        "txt_norm1": "norm1.norm",
        "txt_norm2": "norm2_context",
        "txt_mlp": "ff_context",
        "self_attn_proj": "attn.to_out.0",
        "modulation.linear": "norm.linear",
        "pre_norm": "norm.norm",
        "final_layer.norm_final": "norm_out.norm",
        "final_layer.linear": "proj_out",
        "fc1": "net.0.proj",
        "fc2": "net.2",
        "input_embedder": "proj_in",
    }

    TRANSFORMER_SPECIAL_KEYS_REMAP = {
        "txt_in": remap_txt_in_,
        "img_attn_qkv": remap_img_attn_qkv_,
        "txt_attn_qkv": remap_txt_attn_qkv_,
        "single_blocks": remap_single_transformer_blocks_,
        "final_layer.adaLN_modulation.1": remap_norm_scale_shift_,
    }

    # Some folks attempt to make their state dict compatible with diffusers by adding "transformer." prefix to all keys
    # and use their custom code. To make sure both "original" and "attempted diffusers" loras work as expected, we make
    # sure that both follow the same initial format by stripping off the "transformer." prefix.
    for key in list(converted_state_dict.keys()):
        if key.startswith("transformer."):
            converted_state_dict[key[len("transformer.") :]] = converted_state_dict.pop(key)
        if key.startswith("diffusion_model."):
            converted_state_dict[key[len("diffusion_model.") :]] = converted_state_dict.pop(key)

    # Rename and remap the state dict keys
    for key in list(converted_state_dict.keys()):
        new_key = key[:]
        for replace_key, rename_key in TRANSFORMER_KEYS_RENAME_DICT.items():
            new_key = new_key.replace(replace_key, rename_key)
        converted_state_dict[new_key] = converted_state_dict.pop(key)

    for key in list(converted_state_dict.keys()):
        for special_key, handler_fn_inplace in TRANSFORMER_SPECIAL_KEYS_REMAP.items():
            if special_key not in key:
                continue
            handler_fn_inplace(key, converted_state_dict)

    # Add back the "transformer." prefix
    for key in list(converted_state_dict.keys()):
        converted_state_dict[f"transformer.{key}"] = converted_state_dict.pop(key)

    return converted_state_dict


def _convert_non_diffusers_lumina2_lora_to_diffusers(state_dict):
    # Remove "diffusion_model." prefix from keys.
    state_dict = {k[len("diffusion_model.") :]: v for k, v in state_dict.items()}
    converted_state_dict = {}

    def get_num_layers(keys, pattern):
        layers = set()
        for key in keys:
            match = re.search(pattern, key)
            if match:
                layers.add(int(match.group(1)))
        return len(layers)

    def process_block(prefix, index, convert_norm):
        # Process attention qkv: pop lora_A and lora_B weights.
        lora_down = state_dict.pop(f"{prefix}.{index}.attention.qkv.lora_A.weight")
        lora_up = state_dict.pop(f"{prefix}.{index}.attention.qkv.lora_B.weight")
        for attn_key in ["to_q", "to_k", "to_v"]:
            converted_state_dict[f"{prefix}.{index}.attn.{attn_key}.lora_A.weight"] = lora_down
        for attn_key, weight in zip(["to_q", "to_k", "to_v"], mint.split(lora_up, [2304, 768, 768], dim=0)):
            converted_state_dict[f"{prefix}.{index}.attn.{attn_key}.lora_B.weight"] = weight

        # Process attention out weights.
        converted_state_dict[f"{prefix}.{index}.attn.to_out.0.lora_A.weight"] = state_dict.pop(
            f"{prefix}.{index}.attention.out.lora_A.weight"
        )
        converted_state_dict[f"{prefix}.{index}.attn.to_out.0.lora_B.weight"] = state_dict.pop(
            f"{prefix}.{index}.attention.out.lora_B.weight"
        )

        # Process feed-forward weights for layers 1, 2, and 3.
        for layer in range(1, 4):
            converted_state_dict[f"{prefix}.{index}.feed_forward.linear_{layer}.lora_A.weight"] = state_dict.pop(
                f"{prefix}.{index}.feed_forward.w{layer}.lora_A.weight"
            )
            converted_state_dict[f"{prefix}.{index}.feed_forward.linear_{layer}.lora_B.weight"] = state_dict.pop(
                f"{prefix}.{index}.feed_forward.w{layer}.lora_B.weight"
            )

        if convert_norm:
            converted_state_dict[f"{prefix}.{index}.norm1.linear.lora_A.weight"] = state_dict.pop(
                f"{prefix}.{index}.adaLN_modulation.1.lora_A.weight"
            )
            converted_state_dict[f"{prefix}.{index}.norm1.linear.lora_B.weight"] = state_dict.pop(
                f"{prefix}.{index}.adaLN_modulation.1.lora_B.weight"
            )

    noise_refiner_pattern = r"noise_refiner\.(\d+)\."
    num_noise_refiner_layers = get_num_layers(state_dict.keys(), noise_refiner_pattern)
    for i in range(num_noise_refiner_layers):
        process_block("noise_refiner", i, convert_norm=True)

    context_refiner_pattern = r"context_refiner\.(\d+)\."
    num_context_refiner_layers = get_num_layers(state_dict.keys(), context_refiner_pattern)
    for i in range(num_context_refiner_layers):
        process_block("context_refiner", i, convert_norm=False)

    core_transformer_pattern = r"layers\.(\d+)\."
    num_core_transformer_layers = get_num_layers(state_dict.keys(), core_transformer_pattern)
    for i in range(num_core_transformer_layers):
        process_block("layers", i, convert_norm=True)

    if len(state_dict) > 0:
        raise ValueError(f"`state_dict` should be empty at this point but has {state_dict.keys()=}")

    for key in list(converted_state_dict.keys()):
        converted_state_dict[f"transformer.{key}"] = converted_state_dict.pop(key)

    return converted_state_dict


def _convert_non_diffusers_wan_lora_to_diffusers(state_dict):
    converted_state_dict = {}
    original_state_dict = {k[len("diffusion_model.") :]: v for k, v in state_dict.items()}

    block_numbers = {int(k.split(".")[1]) for k in original_state_dict if k.startswith("blocks.")}
    min_block = min(block_numbers)
    max_block = max(block_numbers)

    is_i2v_lora = any("k_img" in k for k in original_state_dict) and any("v_img" in k for k in original_state_dict)
    lora_down_key = "lora_A" if any("lora_A" in k for k in original_state_dict) else "lora_down"
    lora_up_key = "lora_B" if any("lora_B" in k for k in original_state_dict) else "lora_up"
<<<<<<< HEAD

    diff_keys = [k for k in original_state_dict if k.endswith((".diff_b", ".diff"))]
    if diff_keys:
        for diff_k in diff_keys:
            param = original_state_dict[diff_k]
            # The magnitudes of the .diff-ending weights are very low (most are below 1e-4, some are upto 1e-3,
            # and 2 of them are about 1.6e-2 [the case with AccVideo lora]). The low magnitudes mostly correspond
            # to norm layers. Ignoring them is the best option at the moment until a better solution is found. It
            # is okay to ignore because they do not affect the model output in a significant manner.
            threshold = 1.6e-2
            absdiff = param.abs().max() - param.abs().min()
            all_zero = mint.all(param == 0).item()
            all_absdiff_lower_than_threshold = absdiff < threshold
            if all_zero or all_absdiff_lower_than_threshold:
                logger.debug(
                    f"Removed {diff_k} key from the state dict as it's all zeros, or values lower than hardcoded threshold."
                )
                original_state_dict.pop(diff_k)

=======
    has_time_projection_weight = any(
        k.startswith("time_projection") and k.endswith(".weight") for k in original_state_dict
    )

    def get_alpha_scales(down_weight, alpha_key):
        rank = down_weight.shape[0]
        alpha = original_state_dict.pop(alpha_key).item()
        scale = alpha / rank  # LoRA is scaled by 'alpha / rank' in forward pass, so we need to scale it back here
        scale_down = scale
        scale_up = 1.0
        while scale_down * 2 < scale_up:
            scale_down *= 2
            scale_up /= 2
        return scale_down, scale_up

    for key in list(original_state_dict.keys()):
        if key.endswith((".diff", ".diff_b")) and "norm" in key:
            # NOTE: we don't support this because norm layer diff keys are just zeroed values. We can support it
            # in future if needed and they are not zeroed.
            original_state_dict.pop(key)
            logger.debug(f"Removing {key} key from the state dict as it is a norm diff key. This is unsupported.")

        if "time_projection" in key and not has_time_projection_weight:
            # AccVideo lora has diff bias keys but not the weight keys. This causes a weird problem where
            # our lora config adds the time proj lora layers, but we don't have the weights for them.
            # CausVid lora has the weight keys and the bias keys.
            original_state_dict.pop(key)

>>>>>>> 831bcaf1
    # For the `diff_b` keys, we treat them as lora_bias.
    # https://huggingface.co/docs/peft/main/en/package_reference/lora#peft.LoraConfig.lora_bias

    for i in range(min_block, max_block + 1):
        # Self-attention
        for o, c in zip(["q", "k", "v", "o"], ["to_q", "to_k", "to_v", "to_out.0"]):
<<<<<<< HEAD
            original_key = f"blocks.{i}.self_attn.{o}.{lora_down_key}.weight"
            converted_key = f"blocks.{i}.attn1.{c}.lora_A.weight"
            if original_key in original_state_dict:
                converted_state_dict[converted_key] = original_state_dict.pop(original_key)

            original_key = f"blocks.{i}.self_attn.{o}.{lora_up_key}.weight"
            converted_key = f"blocks.{i}.attn1.{c}.lora_B.weight"
            if original_key in original_state_dict:
                converted_state_dict[converted_key] = original_state_dict.pop(original_key)
=======
            alpha_key = f"blocks.{i}.self_attn.{o}.alpha"
            has_alpha = alpha_key in original_state_dict
            original_key_A = f"blocks.{i}.self_attn.{o}.{lora_down_key}.weight"
            converted_key_A = f"blocks.{i}.attn1.{c}.lora_A.weight"

            original_key_B = f"blocks.{i}.self_attn.{o}.{lora_up_key}.weight"
            converted_key_B = f"blocks.{i}.attn1.{c}.lora_B.weight"

            if has_alpha:
                down_weight = original_state_dict.pop(original_key_A)
                up_weight = original_state_dict.pop(original_key_B)
                scale_down, scale_up = get_alpha_scales(down_weight, alpha_key)
                converted_state_dict[converted_key_A] = down_weight * scale_down
                converted_state_dict[converted_key_B] = up_weight * scale_up

            else:
                if original_key_A in original_state_dict:
                    converted_state_dict[converted_key_A] = original_state_dict.pop(original_key_A)
                if original_key_B in original_state_dict:
                    converted_state_dict[converted_key_B] = original_state_dict.pop(original_key_B)
>>>>>>> 831bcaf1

            original_key = f"blocks.{i}.self_attn.{o}.diff_b"
            converted_key = f"blocks.{i}.attn1.{c}.lora_B.bias"
            if original_key in original_state_dict:
                converted_state_dict[converted_key] = original_state_dict.pop(original_key)

        # Cross-attention
        for o, c in zip(["q", "k", "v", "o"], ["to_q", "to_k", "to_v", "to_out.0"]):
<<<<<<< HEAD
            original_key = f"blocks.{i}.cross_attn.{o}.{lora_down_key}.weight"
            converted_key = f"blocks.{i}.attn2.{c}.lora_A.weight"
            if original_key in original_state_dict:
                converted_state_dict[converted_key] = original_state_dict.pop(original_key)

            original_key = f"blocks.{i}.cross_attn.{o}.{lora_up_key}.weight"
            converted_key = f"blocks.{i}.attn2.{c}.lora_B.weight"
            if original_key in original_state_dict:
                converted_state_dict[converted_key] = original_state_dict.pop(original_key)
=======
            alpha_key = f"blocks.{i}.cross_attn.{o}.alpha"
            has_alpha = alpha_key in original_state_dict
            original_key_A = f"blocks.{i}.cross_attn.{o}.{lora_down_key}.weight"
            converted_key_A = f"blocks.{i}.attn2.{c}.lora_A.weight"

            original_key_B = f"blocks.{i}.cross_attn.{o}.{lora_up_key}.weight"
            converted_key_B = f"blocks.{i}.attn2.{c}.lora_B.weight"

            if original_key_A in original_state_dict:
                down_weight = original_state_dict.pop(original_key_A)
                converted_state_dict[converted_key_A] = down_weight
            if original_key_B in original_state_dict:
                up_weight = original_state_dict.pop(original_key_B)
                converted_state_dict[converted_key_B] = up_weight
            if has_alpha:
                scale_down, scale_up = get_alpha_scales(down_weight, alpha_key)
                converted_state_dict[converted_key_A] *= scale_down
                converted_state_dict[converted_key_B] *= scale_up
>>>>>>> 831bcaf1

            original_key = f"blocks.{i}.cross_attn.{o}.diff_b"
            converted_key = f"blocks.{i}.attn2.{c}.lora_B.bias"
            if original_key in original_state_dict:
                converted_state_dict[converted_key] = original_state_dict.pop(original_key)

        if is_i2v_lora:
            for o, c in zip(["k_img", "v_img"], ["add_k_proj", "add_v_proj"]):
<<<<<<< HEAD
                original_key = f"blocks.{i}.cross_attn.{o}.{lora_down_key}.weight"
                converted_key = f"blocks.{i}.attn2.{c}.lora_A.weight"
                if original_key in original_state_dict:
                    converted_state_dict[converted_key] = original_state_dict.pop(original_key)

                original_key = f"blocks.{i}.cross_attn.{o}.{lora_up_key}.weight"
                converted_key = f"blocks.{i}.attn2.{c}.lora_B.weight"
                if original_key in original_state_dict:
                    converted_state_dict[converted_key] = original_state_dict.pop(original_key)
=======
                alpha_key = f"blocks.{i}.cross_attn.{o}.alpha"
                has_alpha = alpha_key in original_state_dict
                original_key_A = f"blocks.{i}.cross_attn.{o}.{lora_down_key}.weight"
                converted_key_A = f"blocks.{i}.attn2.{c}.lora_A.weight"

                original_key_B = f"blocks.{i}.cross_attn.{o}.{lora_up_key}.weight"
                converted_key_B = f"blocks.{i}.attn2.{c}.lora_B.weight"

                if original_key_A in original_state_dict:
                    down_weight = original_state_dict.pop(original_key_A)
                    converted_state_dict[converted_key_A] = down_weight
                if original_key_B in original_state_dict:
                    up_weight = original_state_dict.pop(original_key_B)
                    converted_state_dict[converted_key_B] = up_weight
                if has_alpha:
                    scale_down, scale_up = get_alpha_scales(down_weight, alpha_key)
                    converted_state_dict[converted_key_A] *= scale_down
                    converted_state_dict[converted_key_B] *= scale_up
>>>>>>> 831bcaf1

                original_key = f"blocks.{i}.cross_attn.{o}.diff_b"
                converted_key = f"blocks.{i}.attn2.{c}.lora_B.bias"
                if original_key in original_state_dict:
                    converted_state_dict[converted_key] = original_state_dict.pop(original_key)

        # FFN
        for o, c in zip(["ffn.0", "ffn.2"], ["net.0.proj", "net.2"]):
<<<<<<< HEAD
            original_key = f"blocks.{i}.{o}.{lora_down_key}.weight"
            converted_key = f"blocks.{i}.ffn.{c}.lora_A.weight"
            if original_key in original_state_dict:
                converted_state_dict[converted_key] = original_state_dict.pop(original_key)

            original_key = f"blocks.{i}.{o}.{lora_up_key}.weight"
            converted_key = f"blocks.{i}.ffn.{c}.lora_B.weight"
            if original_key in original_state_dict:
                converted_state_dict[converted_key] = original_state_dict.pop(original_key)
=======
            alpha_key = f"blocks.{i}.{o}.alpha"
            has_alpha = alpha_key in original_state_dict
            original_key_A = f"blocks.{i}.{o}.{lora_down_key}.weight"
            converted_key_A = f"blocks.{i}.ffn.{c}.lora_A.weight"

            original_key_B = f"blocks.{i}.{o}.{lora_up_key}.weight"
            converted_key_B = f"blocks.{i}.ffn.{c}.lora_B.weight"

            if original_key_A in original_state_dict:
                down_weight = original_state_dict.pop(original_key_A)
                converted_state_dict[converted_key_A] = down_weight
            if original_key_B in original_state_dict:
                up_weight = original_state_dict.pop(original_key_B)
                converted_state_dict[converted_key_B] = up_weight
            if has_alpha:
                scale_down, scale_up = get_alpha_scales(down_weight, alpha_key)
                converted_state_dict[converted_key_A] *= scale_down
                converted_state_dict[converted_key_B] *= scale_up
>>>>>>> 831bcaf1

            original_key = f"blocks.{i}.{o}.diff_b"
            converted_key = f"blocks.{i}.ffn.{c}.lora_B.bias"
            if original_key in original_state_dict:
                converted_state_dict[converted_key] = original_state_dict.pop(original_key)

    # Remaining.
    if original_state_dict:
        if any("time_projection" in k for k in original_state_dict):
            original_key = f"time_projection.1.{lora_down_key}.weight"
            converted_key = "condition_embedder.time_proj.lora_A.weight"
            if original_key in original_state_dict:
                converted_state_dict[converted_key] = original_state_dict.pop(original_key)

            original_key = f"time_projection.1.{lora_up_key}.weight"
            converted_key = "condition_embedder.time_proj.lora_B.weight"
            if original_key in original_state_dict:
                converted_state_dict[converted_key] = original_state_dict.pop(original_key)

            if "time_projection.1.diff_b" in original_state_dict:
                converted_state_dict["condition_embedder.time_proj.lora_B.bias"] = original_state_dict.pop(
                    "time_projection.1.diff_b"
                )

        if any("head.head" in k for k in state_dict):
            converted_state_dict["proj_out.lora_A.weight"] = original_state_dict.pop(
                f"head.head.{lora_down_key}.weight"
            )
            converted_state_dict["proj_out.lora_B.weight"] = original_state_dict.pop(f"head.head.{lora_up_key}.weight")
            if "head.head.diff_b" in original_state_dict:
                converted_state_dict["proj_out.lora_B.bias"] = original_state_dict.pop("head.head.diff_b")

        for text_time in ["text_embedding", "time_embedding"]:
            if any(text_time in k for k in original_state_dict):
                for b_n in [0, 2]:
                    diffusers_b_n = 1 if b_n == 0 else 2
                    diffusers_name = (
                        "condition_embedder.text_embedder"
                        if text_time == "text_embedding"
                        else "condition_embedder.time_embedder"
                    )
                    if any(f"{text_time}.{b_n}" in k for k in original_state_dict):
                        converted_state_dict[
                            f"{diffusers_name}.linear_{diffusers_b_n}.lora_A.weight"
                        ] = original_state_dict.pop(f"{text_time}.{b_n}.{lora_down_key}.weight")
                        converted_state_dict[
                            f"{diffusers_name}.linear_{diffusers_b_n}.lora_B.weight"
                        ] = original_state_dict.pop(f"{text_time}.{b_n}.{lora_up_key}.weight")
                    if f"{text_time}.{b_n}.diff_b" in original_state_dict:
                        converted_state_dict[
                            f"{diffusers_name}.linear_{diffusers_b_n}.lora_B.bias"
                        ] = original_state_dict.pop(f"{text_time}.{b_n}.diff_b")

        for img_ours, img_theirs in [
            ("ff.net.0.proj", "img_emb.proj.1"),
            ("ff.net.2", "img_emb.proj.3"),
        ]:
            original_key = f"{img_theirs}.{lora_down_key}.weight"
            converted_key = f"condition_embedder.image_embedder.{img_ours}.lora_A.weight"
            if original_key in original_state_dict:
                converted_state_dict[converted_key] = original_state_dict.pop(original_key)

            original_key = f"{img_theirs}.{lora_up_key}.weight"
            converted_key = f"condition_embedder.image_embedder.{img_ours}.lora_B.weight"
            if original_key in original_state_dict:
                converted_state_dict[converted_key] = original_state_dict.pop(original_key)
<<<<<<< HEAD
=======
                bias_key_theirs = original_key.removesuffix(f".{lora_up_key}.weight") + ".diff_b"
                if bias_key_theirs in original_state_dict:
                    bias_key = converted_key.removesuffix(".weight") + ".bias"
                    converted_state_dict[bias_key] = original_state_dict.pop(bias_key_theirs)
>>>>>>> 831bcaf1

    if len(original_state_dict) > 0:
        diff = all(".diff" in k for k in original_state_dict)
        if diff:
            diff_keys = {k for k in original_state_dict if k.endswith(".diff")}
            if not all("lora" not in k for k in diff_keys):
                raise ValueError
            logger.info(
                "The remaining `state_dict` contains `diff` keys which we do not handle yet. If you see performance issues, please file an issue: "
                "https://github.com/huggingface/diffusers//issues/new"
            )
        else:
            raise ValueError(f"`state_dict` should be empty at this point but has {original_state_dict.keys()=}")

    for key in list(converted_state_dict.keys()):
        converted_state_dict[f"transformer.{key}"] = converted_state_dict.pop(key)

    return converted_state_dict


def _convert_musubi_wan_lora_to_diffusers(state_dict):
    # https://github.com/kohya-ss/musubi-tuner
    converted_state_dict = {}
    original_state_dict = {k[len("lora_unet_") :]: v for k, v in state_dict.items()}

    num_blocks = len({k.split("blocks_")[1].split("_")[0] for k in original_state_dict})
    is_i2v_lora = any("k_img" in k for k in original_state_dict) and any("v_img" in k for k in original_state_dict)

    def get_alpha_scales(down_weight, key):
        rank = down_weight.shape[0]
        alpha = original_state_dict.pop(key + ".alpha").item()
        scale = alpha / rank  # LoRA is scaled by 'alpha / rank' in forward pass, so we need to scale it back here
        scale_down = scale
        scale_up = 1.0
        while scale_down * 2 < scale_up:
            scale_down *= 2
            scale_up /= 2
        return scale_down, scale_up

    for i in range(num_blocks):
        # Self-attention
        for o, c in zip(["q", "k", "v", "o"], ["to_q", "to_k", "to_v", "to_out.0"]):
            down_weight = original_state_dict.pop(f"blocks_{i}_self_attn_{o}.lora_down.weight")
            up_weight = original_state_dict.pop(f"blocks_{i}_self_attn_{o}.lora_up.weight")
            scale_down, scale_up = get_alpha_scales(down_weight, f"blocks_{i}_self_attn_{o}")
            converted_state_dict[f"blocks.{i}.attn1.{c}.lora_A.weight"] = down_weight * scale_down
            converted_state_dict[f"blocks.{i}.attn1.{c}.lora_B.weight"] = up_weight * scale_up

        # Cross-attention
        for o, c in zip(["q", "k", "v", "o"], ["to_q", "to_k", "to_v", "to_out.0"]):
            down_weight = original_state_dict.pop(f"blocks_{i}_cross_attn_{o}.lora_down.weight")
            up_weight = original_state_dict.pop(f"blocks_{i}_cross_attn_{o}.lora_up.weight")
            scale_down, scale_up = get_alpha_scales(down_weight, f"blocks_{i}_cross_attn_{o}")
            converted_state_dict[f"blocks.{i}.attn2.{c}.lora_A.weight"] = down_weight * scale_down
            converted_state_dict[f"blocks.{i}.attn2.{c}.lora_B.weight"] = up_weight * scale_up

        if is_i2v_lora:
            for o, c in zip(["k_img", "v_img"], ["add_k_proj", "add_v_proj"]):
                down_weight = original_state_dict.pop(f"blocks_{i}_cross_attn_{o}.lora_down.weight")
                up_weight = original_state_dict.pop(f"blocks_{i}_cross_attn_{o}.lora_up.weight")
                scale_down, scale_up = get_alpha_scales(down_weight, f"blocks_{i}_cross_attn_{o}")
                converted_state_dict[f"blocks.{i}.attn2.{c}.lora_A.weight"] = down_weight * scale_down
                converted_state_dict[f"blocks.{i}.attn2.{c}.lora_B.weight"] = up_weight * scale_up

        # FFN
        for o, c in zip(["ffn_0", "ffn_2"], ["net.0.proj", "net.2"]):
            down_weight = original_state_dict.pop(f"blocks_{i}_{o}.lora_down.weight")
            up_weight = original_state_dict.pop(f"blocks_{i}_{o}.lora_up.weight")
            scale_down, scale_up = get_alpha_scales(down_weight, f"blocks_{i}_{o}")
            converted_state_dict[f"blocks.{i}.ffn.{c}.lora_A.weight"] = down_weight * scale_down
            converted_state_dict[f"blocks.{i}.ffn.{c}.lora_B.weight"] = up_weight * scale_up

    if len(original_state_dict) > 0:
        raise ValueError(f"`state_dict` should be empty at this point but has {original_state_dict.keys()=}")

    for key in list(converted_state_dict.keys()):
        converted_state_dict[f"transformer.{key}"] = converted_state_dict.pop(key)

    return converted_state_dict


def _convert_non_diffusers_hidream_lora_to_diffusers(state_dict, non_diffusers_prefix="diffusion_model"):
    if not all(k.startswith(non_diffusers_prefix) for k in state_dict):
        raise ValueError("Invalid LoRA state dict for HiDream.")
    converted_state_dict = {k.removeprefix(f"{non_diffusers_prefix}."): v for k, v in state_dict.items()}
    converted_state_dict = {f"transformer.{k}": v for k, v in converted_state_dict.items()}
    return converted_state_dict


def _convert_non_diffusers_ltxv_lora_to_diffusers(state_dict, non_diffusers_prefix="diffusion_model"):
    if not all(k.startswith(f"{non_diffusers_prefix}.") for k in state_dict):
        raise ValueError("Invalid LoRA state dict for LTX-Video.")
    converted_state_dict = {k.removeprefix(f"{non_diffusers_prefix}."): v for k, v in state_dict.items()}
    converted_state_dict = {f"transformer.{k}": v for k, v in converted_state_dict.items()}
<<<<<<< HEAD
=======
    return converted_state_dict


def _convert_non_diffusers_qwen_lora_to_diffusers(state_dict):
    has_lora_unet = any(k.startswith("lora_unet_") for k in state_dict)
    if has_lora_unet:
        state_dict = {k.removeprefix("lora_unet_"): v for k, v in state_dict.items()}

        def convert_key(key: str) -> str:
            prefix = "transformer_blocks"
            if "." in key:
                base, suffix = key.rsplit(".", 1)
            else:
                base, suffix = key, ""

            start = f"{prefix}_"
            rest = base[len(start) :]

            if "." in rest:
                head, tail = rest.split(".", 1)
                tail = "." + tail
            else:
                head, tail = rest, ""

            # Protected n-grams that must keep their internal underscores
            protected = {
                # pairs
                ("to", "q"),
                ("to", "k"),
                ("to", "v"),
                ("to", "out"),
                ("add", "q"),
                ("add", "k"),
                ("add", "v"),
                ("txt", "mlp"),
                ("img", "mlp"),
                ("txt", "mod"),
                ("img", "mod"),
                # triplets
                ("add", "q", "proj"),
                ("add", "k", "proj"),
                ("add", "v", "proj"),
                ("to", "add", "out"),
            }

            prot_by_len = {}
            for ng in protected:
                prot_by_len.setdefault(len(ng), set()).add(ng)

            parts = head.split("_")
            merged = []
            i = 0
            lengths_desc = sorted(prot_by_len.keys(), reverse=True)

            while i < len(parts):
                matched = False
                for L in lengths_desc:
                    if i + L <= len(parts) and tuple(parts[i : i + L]) in prot_by_len[L]:
                        merged.append("_".join(parts[i : i + L]))
                        i += L
                        matched = True
                        break
                if not matched:
                    merged.append(parts[i])
                    i += 1

            head_converted = ".".join(merged)
            converted_base = f"{prefix}.{head_converted}{tail}"
            return converted_base + (("." + suffix) if suffix else "")

        state_dict = {convert_key(k): v for k, v in state_dict.items()}

    converted_state_dict = {}
    all_keys = list(state_dict.keys())
    down_key = ".lora_down.weight"
    up_key = ".lora_up.weight"

    def get_alpha_scales(down_weight, alpha_key):
        rank = down_weight.shape[0]
        alpha = state_dict.pop(alpha_key).item()
        scale = alpha / rank  # LoRA is scaled by 'alpha / rank' in forward pass, so we need to scale it back here
        scale_down = scale
        scale_up = 1.0
        while scale_down * 2 < scale_up:
            scale_down *= 2
            scale_up /= 2
        return scale_down, scale_up

    for k in all_keys:
        if k.endswith(down_key):
            diffusers_down_key = k.replace(down_key, ".lora_A.weight")
            diffusers_up_key = k.replace(down_key, up_key).replace(up_key, ".lora_B.weight")
            alpha_key = k.replace(down_key, ".alpha")

            down_weight = state_dict.pop(k)
            up_weight = state_dict.pop(k.replace(down_key, up_key))
            scale_down, scale_up = get_alpha_scales(down_weight, alpha_key)
            converted_state_dict[diffusers_down_key] = down_weight * scale_down
            converted_state_dict[diffusers_up_key] = up_weight * scale_up

    if len(state_dict) > 0:
        raise ValueError(f"`state_dict` should be empty at this point but has {state_dict.keys()=}")

    converted_state_dict = {f"transformer.{k}": v for k, v in converted_state_dict.items()}
>>>>>>> 831bcaf1
    return converted_state_dict<|MERGE_RESOLUTION|>--- conflicted
+++ resolved
@@ -689,6 +689,9 @@
             te_state_dict = {f"text_encoder.{module_name}": params for module_name, params in te_state_dict.items()}
 
         new_state_dict = {**ait_sd, **te_state_dict}
+        # FIXME: convert tensor to parameter in MindSpore
+        for k, v in new_state_dict.items():
+            new_state_dict[k] = ms.Parameter(v, name=k)
         return new_state_dict
 
     def _convert_mixture_state_dict_to_diffusers(state_dict):
@@ -821,7 +824,12 @@
             f"transformer.{k}": v for k, v in new_state_dict.items() if not k.startswith("text_model.")
         }
         te_state_dict = {f"text_encoder.{k}": v for k, v in new_state_dict.items() if k.startswith("text_model.")}
-        return {**transformer_state_dict, **te_state_dict}
+        # return {**transformer_state_dict, **te_state_dict}
+        new_state_dict = {**transformer_state_dict, **te_state_dict}
+        # FIXME: convert tensor to parameter in MindSpore
+        for k, v in new_state_dict.items():
+            new_state_dict[k] = ms.Parameter(v, name=k)
+        return new_state_dict
 
     # This is  weird.
     # https://huggingface.co/sayakpaul/different-lora-from-civitai/tree/main?show_file_info=sharp_detailed_foot.safetensors
@@ -958,7 +966,9 @@
         ait_sd.update(dict.fromkeys(ait_down_keys, down_weight))
 
         # up_weight is split to each split
-        ait_sd.update({k: v for k, v in zip(ait_up_keys, mint.split(up_weight, dims, dim=0))})  # noqa: C416
+        ait_sd.update(
+            {k: ms.Parameter(v, name=k) for k, v in zip(ait_up_keys, mint.split(up_weight, dims, dim=0))}
+        )  # noqa: C416
 
     for old_key in orig_keys:
         # Handle double_blocks
@@ -1712,7 +1722,9 @@
         weight = state_dict.pop(key)
         shift, scale = weight.chunk(2, dim=0)
         new_weight = mint.cat([scale, shift], dim=0)
-        state_dict[key.replace("final_layer.adaLN_modulation.1", "norm_out.linear")] = new_weight
+        state_dict[key.replace("final_layer.adaLN_modulation.1", "norm_out.linear")] = ms.Parameter(
+            new_weight, name=key.replace("final_layer.adaLN_modulation.1", "norm_out.linear")
+        )
 
     def remap_txt_in_(key, state_dict):
         def rename_key(key):
@@ -1728,9 +1740,15 @@
         if "self_attn_qkv" in key:
             weight = state_dict.pop(key)
             to_q, to_k, to_v = weight.chunk(3, dim=0)
-            state_dict[rename_key(key.replace("self_attn_qkv", "attn.to_q"))] = to_q
-            state_dict[rename_key(key.replace("self_attn_qkv", "attn.to_k"))] = to_k
-            state_dict[rename_key(key.replace("self_attn_qkv", "attn.to_v"))] = to_v
+            state_dict[rename_key(key.replace("self_attn_qkv", "attn.to_q"))] = ms.Parameter(
+                to_q, name=rename_key(key.replace("self_attn_qkv", "attn.to_q"))
+            )
+            state_dict[rename_key(key.replace("self_attn_qkv", "attn.to_k"))] = ms.Parameter(
+                to_k, name=rename_key(key.replace("self_attn_qkv", "attn.to_k"))
+            )
+            state_dict[rename_key(key.replace("self_attn_qkv", "attn.to_v"))] = ms.Parameter(
+                to_v, name=rename_key(key.replace("self_attn_qkv", "attn.to_v"))
+            )
         else:
             state_dict[rename_key(key)] = state_dict.pop(key)
 
@@ -1742,9 +1760,15 @@
             state_dict[key.replace("img_attn_qkv", "attn.to_v")] = weight
         else:
             to_q, to_k, to_v = weight.chunk(3, dim=0)
-            state_dict[key.replace("img_attn_qkv", "attn.to_q")] = to_q
-            state_dict[key.replace("img_attn_qkv", "attn.to_k")] = to_k
-            state_dict[key.replace("img_attn_qkv", "attn.to_v")] = to_v
+            state_dict[key.replace("img_attn_qkv", "attn.to_q")] = ms.Parameter(
+                to_q, name=key.replace("img_attn_qkv", "attn.to_q")
+            )
+            state_dict[key.replace("img_attn_qkv", "attn.to_k")] = ms.Parameter(
+                to_k, name=key.replace("img_attn_qkv", "attn.to_k")
+            )
+            state_dict[key.replace("img_attn_qkv", "attn.to_v")] = ms.Parameter(
+                to_v, name=key.replace("img_attn_qkv", "attn.to_v")
+            )
 
     def remap_txt_attn_qkv_(key, state_dict):
         weight = state_dict.pop(key)
@@ -1754,9 +1778,15 @@
             state_dict[key.replace("txt_attn_qkv", "attn.add_v_proj")] = weight
         else:
             to_q, to_k, to_v = weight.chunk(3, dim=0)
-            state_dict[key.replace("txt_attn_qkv", "attn.add_q_proj")] = to_q
-            state_dict[key.replace("txt_attn_qkv", "attn.add_k_proj")] = to_k
-            state_dict[key.replace("txt_attn_qkv", "attn.add_v_proj")] = to_v
+            state_dict[key.replace("txt_attn_qkv", "attn.add_q_proj")] = ms.Parameter(
+                to_q, name=key.replace("txt_attn_qkv", "attn.add_q_proj")
+            )
+            state_dict[key.replace("txt_attn_qkv", "attn.add_k_proj")] = ms.Parameter(
+                to_k, name=key.replace("txt_attn_qkv", "attn.add_k_proj")
+            )
+            state_dict[key.replace("txt_attn_qkv", "attn.add_v_proj")] = ms.Parameter(
+                to_v, name=key.replace("txt_attn_qkv", "attn.add_v_proj")
+            )
 
     def remap_single_transformer_blocks_(key, state_dict):
         hidden_size = 3072
@@ -1777,10 +1807,18 @@
                 new_key = key.replace("single_blocks", "single_transformer_blocks").removesuffix(
                     ".linear1.lora_B.weight"
                 )
-                state_dict[f"{new_key}.attn.to_q.lora_B.weight"] = q
-                state_dict[f"{new_key}.attn.to_k.lora_B.weight"] = k
-                state_dict[f"{new_key}.attn.to_v.lora_B.weight"] = v
-                state_dict[f"{new_key}.proj_mlp.lora_B.weight"] = mlp
+                state_dict[f"{new_key}.attn.to_q.lora_B.weight"] = ms.Parameter(
+                    q, name=f"{new_key}.attn.to_q.lora_B.weight"
+                )
+                state_dict[f"{new_key}.attn.to_k.lora_B.weight"] = ms.Parameter(
+                    k, name=f"{new_key}.attn.to_k.lora_B.weight"
+                )
+                state_dict[f"{new_key}.attn.to_v.lora_B.weight"] = ms.Parameter(
+                    v, name=f"{new_key}.attn.to_v.lora_B.weight"
+                )
+                state_dict[f"{new_key}.proj_mlp.lora_B.weight"] = ms.Parameter(
+                    mlp, name=f"{new_key}.proj_mlp.lora_B.weight"
+                )
 
         elif "linear1.lora_A.bias" in key or "linear1.lora_B.bias" in key:
             linear1_bias = state_dict.pop(key)
@@ -1794,10 +1832,18 @@
                 split_size = (hidden_size, hidden_size, hidden_size, linear1_bias.shape[0] - 3 * hidden_size)
                 q_bias, k_bias, v_bias, mlp_bias = mint.split(linear1_bias, split_size, dim=0)
                 new_key = key.replace("single_blocks", "single_transformer_blocks").removesuffix(".linear1.lora_B.bias")
-                state_dict[f"{new_key}.attn.to_q.lora_B.bias"] = q_bias
-                state_dict[f"{new_key}.attn.to_k.lora_B.bias"] = k_bias
-                state_dict[f"{new_key}.attn.to_v.lora_B.bias"] = v_bias
-                state_dict[f"{new_key}.proj_mlp.lora_B.bias"] = mlp_bias
+                state_dict[f"{new_key}.attn.to_q.lora_B.bias"] = ms.Parameter(
+                    q_bias, name=f"{new_key}.attn.to_q.lora_B.bias"
+                )
+                state_dict[f"{new_key}.attn.to_k.lora_B.bias"] = ms.Parameter(
+                    k_bias, name=f"{new_key}.attn.to_k.lora_B.bias"
+                )
+                state_dict[f"{new_key}.attn.to_v.lora_B.bias"] = ms.Parameter(
+                    v_bias, name=f"{new_key}.attn.to_v.lora_B.bias"
+                )
+                state_dict[f"{new_key}.proj_mlp.lora_B.bias"] = ms.Parameter(
+                    mlp_bias, name=f"{new_key}.proj_mlp.lora_B.bias"
+                )
 
         else:
             new_key = key.replace("single_blocks", "single_transformer_blocks")
@@ -1958,27 +2004,6 @@
     is_i2v_lora = any("k_img" in k for k in original_state_dict) and any("v_img" in k for k in original_state_dict)
     lora_down_key = "lora_A" if any("lora_A" in k for k in original_state_dict) else "lora_down"
     lora_up_key = "lora_B" if any("lora_B" in k for k in original_state_dict) else "lora_up"
-<<<<<<< HEAD
-
-    diff_keys = [k for k in original_state_dict if k.endswith((".diff_b", ".diff"))]
-    if diff_keys:
-        for diff_k in diff_keys:
-            param = original_state_dict[diff_k]
-            # The magnitudes of the .diff-ending weights are very low (most are below 1e-4, some are upto 1e-3,
-            # and 2 of them are about 1.6e-2 [the case with AccVideo lora]). The low magnitudes mostly correspond
-            # to norm layers. Ignoring them is the best option at the moment until a better solution is found. It
-            # is okay to ignore because they do not affect the model output in a significant manner.
-            threshold = 1.6e-2
-            absdiff = param.abs().max() - param.abs().min()
-            all_zero = mint.all(param == 0).item()
-            all_absdiff_lower_than_threshold = absdiff < threshold
-            if all_zero or all_absdiff_lower_than_threshold:
-                logger.debug(
-                    f"Removed {diff_k} key from the state dict as it's all zeros, or values lower than hardcoded threshold."
-                )
-                original_state_dict.pop(diff_k)
-
-=======
     has_time_projection_weight = any(
         k.startswith("time_projection") and k.endswith(".weight") for k in original_state_dict
     )
@@ -2007,24 +2032,12 @@
             # CausVid lora has the weight keys and the bias keys.
             original_state_dict.pop(key)
 
->>>>>>> 831bcaf1
     # For the `diff_b` keys, we treat them as lora_bias.
     # https://huggingface.co/docs/peft/main/en/package_reference/lora#peft.LoraConfig.lora_bias
 
     for i in range(min_block, max_block + 1):
         # Self-attention
         for o, c in zip(["q", "k", "v", "o"], ["to_q", "to_k", "to_v", "to_out.0"]):
-<<<<<<< HEAD
-            original_key = f"blocks.{i}.self_attn.{o}.{lora_down_key}.weight"
-            converted_key = f"blocks.{i}.attn1.{c}.lora_A.weight"
-            if original_key in original_state_dict:
-                converted_state_dict[converted_key] = original_state_dict.pop(original_key)
-
-            original_key = f"blocks.{i}.self_attn.{o}.{lora_up_key}.weight"
-            converted_key = f"blocks.{i}.attn1.{c}.lora_B.weight"
-            if original_key in original_state_dict:
-                converted_state_dict[converted_key] = original_state_dict.pop(original_key)
-=======
             alpha_key = f"blocks.{i}.self_attn.{o}.alpha"
             has_alpha = alpha_key in original_state_dict
             original_key_A = f"blocks.{i}.self_attn.{o}.{lora_down_key}.weight"
@@ -2045,7 +2058,6 @@
                     converted_state_dict[converted_key_A] = original_state_dict.pop(original_key_A)
                 if original_key_B in original_state_dict:
                     converted_state_dict[converted_key_B] = original_state_dict.pop(original_key_B)
->>>>>>> 831bcaf1
 
             original_key = f"blocks.{i}.self_attn.{o}.diff_b"
             converted_key = f"blocks.{i}.attn1.{c}.lora_B.bias"
@@ -2054,17 +2066,6 @@
 
         # Cross-attention
         for o, c in zip(["q", "k", "v", "o"], ["to_q", "to_k", "to_v", "to_out.0"]):
-<<<<<<< HEAD
-            original_key = f"blocks.{i}.cross_attn.{o}.{lora_down_key}.weight"
-            converted_key = f"blocks.{i}.attn2.{c}.lora_A.weight"
-            if original_key in original_state_dict:
-                converted_state_dict[converted_key] = original_state_dict.pop(original_key)
-
-            original_key = f"blocks.{i}.cross_attn.{o}.{lora_up_key}.weight"
-            converted_key = f"blocks.{i}.attn2.{c}.lora_B.weight"
-            if original_key in original_state_dict:
-                converted_state_dict[converted_key] = original_state_dict.pop(original_key)
-=======
             alpha_key = f"blocks.{i}.cross_attn.{o}.alpha"
             has_alpha = alpha_key in original_state_dict
             original_key_A = f"blocks.{i}.cross_attn.{o}.{lora_down_key}.weight"
@@ -2083,7 +2084,6 @@
                 scale_down, scale_up = get_alpha_scales(down_weight, alpha_key)
                 converted_state_dict[converted_key_A] *= scale_down
                 converted_state_dict[converted_key_B] *= scale_up
->>>>>>> 831bcaf1
 
             original_key = f"blocks.{i}.cross_attn.{o}.diff_b"
             converted_key = f"blocks.{i}.attn2.{c}.lora_B.bias"
@@ -2092,17 +2092,6 @@
 
         if is_i2v_lora:
             for o, c in zip(["k_img", "v_img"], ["add_k_proj", "add_v_proj"]):
-<<<<<<< HEAD
-                original_key = f"blocks.{i}.cross_attn.{o}.{lora_down_key}.weight"
-                converted_key = f"blocks.{i}.attn2.{c}.lora_A.weight"
-                if original_key in original_state_dict:
-                    converted_state_dict[converted_key] = original_state_dict.pop(original_key)
-
-                original_key = f"blocks.{i}.cross_attn.{o}.{lora_up_key}.weight"
-                converted_key = f"blocks.{i}.attn2.{c}.lora_B.weight"
-                if original_key in original_state_dict:
-                    converted_state_dict[converted_key] = original_state_dict.pop(original_key)
-=======
                 alpha_key = f"blocks.{i}.cross_attn.{o}.alpha"
                 has_alpha = alpha_key in original_state_dict
                 original_key_A = f"blocks.{i}.cross_attn.{o}.{lora_down_key}.weight"
@@ -2121,7 +2110,6 @@
                     scale_down, scale_up = get_alpha_scales(down_weight, alpha_key)
                     converted_state_dict[converted_key_A] *= scale_down
                     converted_state_dict[converted_key_B] *= scale_up
->>>>>>> 831bcaf1
 
                 original_key = f"blocks.{i}.cross_attn.{o}.diff_b"
                 converted_key = f"blocks.{i}.attn2.{c}.lora_B.bias"
@@ -2130,17 +2118,6 @@
 
         # FFN
         for o, c in zip(["ffn.0", "ffn.2"], ["net.0.proj", "net.2"]):
-<<<<<<< HEAD
-            original_key = f"blocks.{i}.{o}.{lora_down_key}.weight"
-            converted_key = f"blocks.{i}.ffn.{c}.lora_A.weight"
-            if original_key in original_state_dict:
-                converted_state_dict[converted_key] = original_state_dict.pop(original_key)
-
-            original_key = f"blocks.{i}.{o}.{lora_up_key}.weight"
-            converted_key = f"blocks.{i}.ffn.{c}.lora_B.weight"
-            if original_key in original_state_dict:
-                converted_state_dict[converted_key] = original_state_dict.pop(original_key)
-=======
             alpha_key = f"blocks.{i}.{o}.alpha"
             has_alpha = alpha_key in original_state_dict
             original_key_A = f"blocks.{i}.{o}.{lora_down_key}.weight"
@@ -2159,7 +2136,6 @@
                 scale_down, scale_up = get_alpha_scales(down_weight, alpha_key)
                 converted_state_dict[converted_key_A] *= scale_down
                 converted_state_dict[converted_key_B] *= scale_up
->>>>>>> 831bcaf1
 
             original_key = f"blocks.{i}.{o}.diff_b"
             converted_key = f"blocks.{i}.ffn.{c}.lora_B.bias"
@@ -2226,13 +2202,10 @@
             converted_key = f"condition_embedder.image_embedder.{img_ours}.lora_B.weight"
             if original_key in original_state_dict:
                 converted_state_dict[converted_key] = original_state_dict.pop(original_key)
-<<<<<<< HEAD
-=======
                 bias_key_theirs = original_key.removesuffix(f".{lora_up_key}.weight") + ".diff_b"
                 if bias_key_theirs in original_state_dict:
                     bias_key = converted_key.removesuffix(".weight") + ".bias"
                     converted_state_dict[bias_key] = original_state_dict.pop(bias_key_theirs)
->>>>>>> 831bcaf1
 
     if len(original_state_dict) > 0:
         diff = all(".diff" in k for k in original_state_dict)
@@ -2327,8 +2300,6 @@
         raise ValueError("Invalid LoRA state dict for LTX-Video.")
     converted_state_dict = {k.removeprefix(f"{non_diffusers_prefix}."): v for k, v in state_dict.items()}
     converted_state_dict = {f"transformer.{k}": v for k, v in converted_state_dict.items()}
-<<<<<<< HEAD
-=======
     return converted_state_dict
 
 
@@ -2433,5 +2404,4 @@
         raise ValueError(f"`state_dict` should be empty at this point but has {state_dict.keys()=}")
 
     converted_state_dict = {f"transformer.{k}": v for k, v in converted_state_dict.items()}
->>>>>>> 831bcaf1
     return converted_state_dict