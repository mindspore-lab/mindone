# Copyright 2025 The HuggingFace Team. All rights reserved.
#
# This code is adapted from https://github.com/huggingface/diffusers
# with modifications to run diffusers on mindspore.
#
# Licensed under the Apache License, Version 2.0 (the "License");
# you may not use this file except in compliance with the License.
# You may obtain a copy of the License at
#
#     http://www.apache.org/licenses/LICENSE-2.0
#
# Unless required by applicable law or agreed to in writing, software
# distributed under the License is distributed on an "AS IS" BASIS,
# WITHOUT WARRANTIES OR CONDITIONS OF ANY KIND, either express or implied.
# See the License for the specific language governing permissions and
# limitations under the License.

import re
from typing import List

import mindspore as ms
from mindspore import Parameter, mint

from ..utils import is_peft_version, logging, state_dict_all_zero

logger = logging.get_logger(__name__)


def swap_scale_shift(weight):
    shift, scale = weight.chunk(2, dim=0)
    new_weight = mint.cat([scale, shift], dim=0)
    return new_weight


def _maybe_map_sgm_blocks_to_diffusers(state_dict, unet_config, delimiter="_", block_slice_pos=5):
    # 1. get all state_dict_keys
    all_keys = list(state_dict.keys())
    sgm_patterns = ["input_blocks", "middle_block", "output_blocks"]
    not_sgm_patterns = ["down_blocks", "mid_block", "up_blocks"]

    # check if state_dict contains both patterns
    contains_sgm_patterns = False
    contains_not_sgm_patterns = False
    for key in all_keys:
        if any(p in key for p in sgm_patterns):
            contains_sgm_patterns = True
        elif any(p in key for p in not_sgm_patterns):
            contains_not_sgm_patterns = True

    # if state_dict contains both patterns, remove sgm
    # we can then return state_dict immediately
    if contains_sgm_patterns and contains_not_sgm_patterns:
        for key in all_keys:
            if any(p in key for p in sgm_patterns):
                state_dict.pop(key)
        return state_dict

    # 2. check if needs remapping, if not return original dict
    is_in_sgm_format = False
    for key in all_keys:
        if any(p in key for p in sgm_patterns):
            is_in_sgm_format = True
            break

    if not is_in_sgm_format:
        return state_dict

    # 3. Else remap from SGM patterns
    new_state_dict = {}
    inner_block_map = ["resnets", "attentions", "upsamplers"]

    # Retrieves # of down, mid and up blocks
    input_block_ids, middle_block_ids, output_block_ids = set(), set(), set()

    for layer in all_keys:
        if "text" in layer:
            new_state_dict[layer] = state_dict.pop(layer)
        else:
            layer_id = int(layer.split(delimiter)[:block_slice_pos][-1])
            if sgm_patterns[0] in layer:
                input_block_ids.add(layer_id)
            elif sgm_patterns[1] in layer:
                middle_block_ids.add(layer_id)
            elif sgm_patterns[2] in layer:
                output_block_ids.add(layer_id)
            else:
                raise ValueError(f"Checkpoint not supported because layer {layer} not supported.")

    input_blocks = {
        layer_id: [key for key in state_dict if f"input_blocks{delimiter}{layer_id}" in key]
        for layer_id in input_block_ids
    }
    middle_blocks = {
        layer_id: [key for key in state_dict if f"middle_block{delimiter}{layer_id}" in key]
        for layer_id in middle_block_ids
    }
    output_blocks = {
        layer_id: [key for key in state_dict if f"output_blocks{delimiter}{layer_id}" in key]
        for layer_id in output_block_ids
    }

    # Rename keys accordingly
    for i in input_block_ids:
        block_id = (i - 1) // (unet_config.layers_per_block + 1)
        layer_in_block_id = (i - 1) % (unet_config.layers_per_block + 1)

        for key in input_blocks[i]:
            inner_block_id = int(key.split(delimiter)[block_slice_pos])
            inner_block_key = inner_block_map[inner_block_id] if "op" not in key else "downsamplers"
            inner_layers_in_block = str(layer_in_block_id) if "op" not in key else "0"
            new_key = delimiter.join(
                key.split(delimiter)[: block_slice_pos - 1]
                + [str(block_id), inner_block_key, inner_layers_in_block]
                + key.split(delimiter)[block_slice_pos + 1 :]
            )
            new_state_dict[new_key] = state_dict.pop(key)

    for i in middle_block_ids:
        key_part = None
        if i == 0:
            key_part = [inner_block_map[0], "0"]
        elif i == 1:
            key_part = [inner_block_map[1], "0"]
        elif i == 2:
            key_part = [inner_block_map[0], "1"]
        else:
            raise ValueError(f"Invalid middle block id {i}.")

        for key in middle_blocks[i]:
            new_key = delimiter.join(
                key.split(delimiter)[: block_slice_pos - 1] + key_part + key.split(delimiter)[block_slice_pos:]
            )
            new_state_dict[new_key] = state_dict.pop(key)

    for i in output_block_ids:
        block_id = i // (unet_config.layers_per_block + 1)
        layer_in_block_id = i % (unet_config.layers_per_block + 1)

        for key in output_blocks[i]:
            inner_block_id = int(key.split(delimiter)[block_slice_pos])
            inner_block_key = inner_block_map[inner_block_id]
            inner_layers_in_block = str(layer_in_block_id) if inner_block_id < 2 else "0"
            new_key = delimiter.join(
                key.split(delimiter)[: block_slice_pos - 1]
                + [str(block_id), inner_block_key, inner_layers_in_block]
                + key.split(delimiter)[block_slice_pos + 1 :]
            )
            new_state_dict[new_key] = state_dict.pop(key)

    if state_dict:
        raise ValueError("At this point all state dict entries have to be converted.")

    return new_state_dict


def _convert_non_diffusers_lora_to_diffusers(state_dict, unet_name="unet", text_encoder_name="text_encoder"):
    """
    Converts a non-Diffusers LoRA state dict to a Diffusers compatible state dict.

    Args:
        state_dict (`dict`): The state dict to convert.
        unet_name (`str`, optional): The name of the U-Net module in the Diffusers model. Defaults to "unet".
        text_encoder_name (`str`, optional): The name of the text encoder module in the Diffusers model. Defaults to
            "text_encoder".

    Returns:
        `tuple`: A tuple containing the converted state dict and a dictionary of alphas.
    """
    unet_state_dict = {}
    te_state_dict = {}
    te2_state_dict = {}
    network_alphas = {}

    # Check for DoRA-enabled LoRAs.
    dora_present_in_unet = any("dora_scale" in k and "lora_unet_" in k for k in state_dict)
    dora_present_in_te = any("dora_scale" in k and ("lora_te_" in k or "lora_te1_" in k) for k in state_dict)
    dora_present_in_te2 = any("dora_scale" in k and "lora_te2_" in k for k in state_dict)
    if dora_present_in_unet or dora_present_in_te or dora_present_in_te2:
        if is_peft_version("<", "0.9.0"):
            raise ValueError(
                "You need `peft` 0.9.0 at least to use DoRA-enabled LoRAs. Please upgrade your installation of `peft`."
            )

    # Iterate over all LoRA weights.
    all_lora_keys = list(state_dict.keys())
    for key in all_lora_keys:
        if not key.endswith("lora_down.weight"):
            continue

        # Extract LoRA name.
        lora_name = key.split(".")[0]

        # Find corresponding up weight and alpha.
        lora_name_up = lora_name + ".lora_up.weight"
        lora_name_alpha = lora_name + ".alpha"

        # Handle U-Net LoRAs.
        if lora_name.startswith("lora_unet_"):
            diffusers_name = _convert_unet_lora_key(key)

            # Store down and up weights.
            unet_state_dict[diffusers_name] = state_dict.pop(key)
            unet_state_dict[diffusers_name.replace(".down.", ".up.")] = state_dict.pop(lora_name_up)

            # Store DoRA scale if present.
            if dora_present_in_unet:
                dora_scale_key_to_replace = "_lora.down." if "_lora.down." in diffusers_name else ".lora.down."
                unet_state_dict[
                    diffusers_name.replace(dora_scale_key_to_replace, ".lora_magnitude_vector.")
                ] = state_dict.pop(key.replace("lora_down.weight", "dora_scale"))

        # Handle text encoder LoRAs.
        elif lora_name.startswith(("lora_te_", "lora_te1_", "lora_te2_")):
            diffusers_name = _convert_text_encoder_lora_key(key, lora_name)

            # Store down and up weights for te or te2.
            if lora_name.startswith(("lora_te_", "lora_te1_")):
                te_state_dict[diffusers_name] = state_dict.pop(key)
                te_state_dict[diffusers_name.replace(".down.", ".up.")] = state_dict.pop(lora_name_up)
            else:
                te2_state_dict[diffusers_name] = state_dict.pop(key)
                te2_state_dict[diffusers_name.replace(".down.", ".up.")] = state_dict.pop(lora_name_up)

            # Store DoRA scale if present.
            if dora_present_in_te or dora_present_in_te2:
                dora_scale_key_to_replace_te = (
                    "_lora.down." if "_lora.down." in diffusers_name else ".lora_linear_layer."
                )
                if lora_name.startswith(("lora_te_", "lora_te1_")):
                    te_state_dict[
                        diffusers_name.replace(dora_scale_key_to_replace_te, ".lora_magnitude_vector.")
                    ] = state_dict.pop(key.replace("lora_down.weight", "dora_scale"))
                elif lora_name.startswith("lora_te2_"):
                    te2_state_dict[
                        diffusers_name.replace(dora_scale_key_to_replace_te, ".lora_magnitude_vector.")
                    ] = state_dict.pop(key.replace("lora_down.weight", "dora_scale"))

        # Store alpha if present.
        if lora_name_alpha in state_dict:
            alpha = state_dict.pop(lora_name_alpha).item()
            # When alpha comes from a Tensor with dtype bfloat16, the `item()` returns an instance
            # of ml_dtypes.bfloat16 which couldn't be computed with float, int or tensors directly.
            # Therefore we cast it to float to enable binary operation with others.

            # TODO: mindspore_bf16_tensor.item() should return to a python built-in float natively,
            # push mindspore to do it.
            if not isinstance(alpha, (int, float)):
                alpha = float(alpha)
            network_alphas.update(_get_alpha_name(lora_name_alpha, diffusers_name, alpha))

    # Check if any keys remain.
    if len(state_dict) > 0:
        raise ValueError(f"The following keys have not been correctly renamed: \n\n {', '.join(state_dict.keys())}")

    logger.info("Non-diffusers checkpoint detected.")

    # Construct final state dict.
    unet_state_dict = {f"{unet_name}.{module_name}": params for module_name, params in unet_state_dict.items()}
    te_state_dict = {f"{text_encoder_name}.{module_name}": params for module_name, params in te_state_dict.items()}
    te2_state_dict = (
        {f"text_encoder_2.{module_name}": params for module_name, params in te2_state_dict.items()}
        if len(te2_state_dict) > 0
        else None
    )
    if te2_state_dict is not None:
        te_state_dict.update(te2_state_dict)

    new_state_dict = {**unet_state_dict, **te_state_dict}
    return new_state_dict, network_alphas


def _convert_unet_lora_key(key):
    """
    Converts a U-Net LoRA key to a Diffusers compatible key.
    """
    diffusers_name = key.replace("lora_unet_", "").replace("_", ".")

    # Replace common U-Net naming patterns.
    diffusers_name = diffusers_name.replace("input.blocks", "down_blocks")
    diffusers_name = diffusers_name.replace("down.blocks", "down_blocks")
    diffusers_name = diffusers_name.replace("middle.block", "mid_block")
    diffusers_name = diffusers_name.replace("mid.block", "mid_block")
    diffusers_name = diffusers_name.replace("output.blocks", "up_blocks")
    diffusers_name = diffusers_name.replace("up.blocks", "up_blocks")
    diffusers_name = diffusers_name.replace("transformer.blocks", "transformer_blocks")
    diffusers_name = diffusers_name.replace("to.q.lora", "to_q_lora")
    diffusers_name = diffusers_name.replace("to.k.lora", "to_k_lora")
    diffusers_name = diffusers_name.replace("to.v.lora", "to_v_lora")
    diffusers_name = diffusers_name.replace("to.out.0.lora", "to_out_lora")
    diffusers_name = diffusers_name.replace("proj.in", "proj_in")
    diffusers_name = diffusers_name.replace("proj.out", "proj_out")
    diffusers_name = diffusers_name.replace("emb.layers", "time_emb_proj")

    # SDXL specific conversions.
    if "emb" in diffusers_name and "time.emb.proj" not in diffusers_name:
        pattern = r"\.\d+(?=\D*$)"
        diffusers_name = re.sub(pattern, "", diffusers_name, count=1)
    if ".in." in diffusers_name:
        diffusers_name = diffusers_name.replace("in.layers.2", "conv1")
    if ".out." in diffusers_name:
        diffusers_name = diffusers_name.replace("out.layers.3", "conv2")
    if "downsamplers" in diffusers_name or "upsamplers" in diffusers_name:
        diffusers_name = diffusers_name.replace("op", "conv")
    if "skip" in diffusers_name:
        diffusers_name = diffusers_name.replace("skip.connection", "conv_shortcut")

    # LyCORIS specific conversions.
    if "time.emb.proj" in diffusers_name:
        diffusers_name = diffusers_name.replace("time.emb.proj", "time_emb_proj")
    if "conv.shortcut" in diffusers_name:
        diffusers_name = diffusers_name.replace("conv.shortcut", "conv_shortcut")

    # General conversions.
    if "transformer_blocks" in diffusers_name:
        if "attn1" in diffusers_name or "attn2" in diffusers_name:
            diffusers_name = diffusers_name.replace("attn1", "attn1.processor")
            diffusers_name = diffusers_name.replace("attn2", "attn2.processor")
        elif "ff" in diffusers_name:
            pass
    elif any(key in diffusers_name for key in ("proj_in", "proj_out")):
        pass
    else:
        pass

    return diffusers_name


def _convert_text_encoder_lora_key(key, lora_name):
    """
    Converts a text encoder LoRA key to a Diffusers compatible key.
    """
    if lora_name.startswith(("lora_te_", "lora_te1_")):
        key_to_replace = "lora_te_" if lora_name.startswith("lora_te_") else "lora_te1_"
    else:
        key_to_replace = "lora_te2_"

    diffusers_name = key.replace(key_to_replace, "").replace("_", ".")
    diffusers_name = diffusers_name.replace("text.model", "text_model")
    diffusers_name = diffusers_name.replace("self.attn", "self_attn")
    diffusers_name = diffusers_name.replace("q.proj.lora", "to_q_lora")
    diffusers_name = diffusers_name.replace("k.proj.lora", "to_k_lora")
    diffusers_name = diffusers_name.replace("v.proj.lora", "to_v_lora")
    diffusers_name = diffusers_name.replace("out.proj.lora", "to_out_lora")
    diffusers_name = diffusers_name.replace("text.projection", "text_projection")

    if "self_attn" in diffusers_name or "text_projection" in diffusers_name:
        pass
    elif "mlp" in diffusers_name:
        # Be aware that this is the new diffusers convention and the rest of the code might
        # not utilize it yet.
        diffusers_name = diffusers_name.replace(".lora.", ".lora_linear_layer.")

    return diffusers_name


def _get_alpha_name(lora_name_alpha, diffusers_name, alpha):
    """
    Gets the correct alpha name for the Diffusers model.
    """
    if lora_name_alpha.startswith("lora_unet_"):
        prefix = "unet."
    elif lora_name_alpha.startswith(("lora_te_", "lora_te1_")):
        prefix = "text_encoder."
    else:
        prefix = "text_encoder_2."
    new_name = prefix + diffusers_name.split(".lora.")[0] + ".alpha"
    return {new_name: alpha}


# The utilities under `_convert_kohya_flux_lora_to_diffusers()`
# are adapted from https://github.com/kohya-ss/sd-scripts/blob/a61cf73a5cb5209c3f4d1a3688dd276a4dfd1ecb/networks/convert_flux_lora.py
def _convert_kohya_flux_lora_to_diffusers(state_dict):
    def _convert_to_ai_toolkit(sds_sd, ait_sd, sds_key, ait_key):
        if sds_key + ".lora_down.weight" not in sds_sd:
            return
        down_weight = sds_sd.pop(sds_key + ".lora_down.weight")

        # scale weight by alpha and dim
        rank = down_weight.shape[0]
        default_alpha = ms.tensor(rank, dtype=down_weight.dtype)
        alpha = sds_sd.pop(sds_key + ".alpha", default_alpha).item()  # alpha is scalar
        scale = alpha / rank  # LoRA is scaled by 'alpha / rank' in forward pass, so we need to scale it back here

        # calculate scale_down and scale_up to keep the same value. if scale is 4, scale_down is 2 and scale_up is 2
        scale_down = scale
        scale_up = 1.0
        while scale_down * 2 < scale_up:
            scale_down *= 2
            scale_up /= 2

        ait_sd[ait_key + ".lora_A.weight"] = down_weight * scale_down
        ait_sd[ait_key + ".lora_B.weight"] = sds_sd.pop(sds_key + ".lora_up.weight") * scale_up

    def _convert_to_ai_toolkit_cat(sds_sd, ait_sd, sds_key, ait_keys, dims=None):
        if sds_key + ".lora_down.weight" not in sds_sd:
            return
        down_weight = sds_sd.pop(sds_key + ".lora_down.weight")
        up_weight = sds_sd.pop(sds_key + ".lora_up.weight")
        sd_lora_rank = down_weight.shape[0]

        # scale weight by alpha and dim
        default_alpha = ms.tensor(sd_lora_rank, dtype=down_weight.dtype)
        alpha = sds_sd.pop(sds_key + ".alpha", default_alpha)
        scale = alpha / sd_lora_rank

        # calculate scale_down and scale_up
        scale_down = scale
        scale_up = 1.0
        while scale_down * 2 < scale_up:
            scale_down *= 2
            scale_up /= 2

        down_weight = down_weight * scale_down
        up_weight = up_weight * scale_up

        # calculate dims if not provided
        num_splits = len(ait_keys)
        if dims is None:
            dims = [up_weight.shape[0] // num_splits] * num_splits
        else:
            assert sum(dims) == up_weight.shape[0]

        # check upweight is sparse or not
        is_sparse = False
        if sd_lora_rank % num_splits == 0:
            ait_rank = sd_lora_rank // num_splits
            is_sparse = True
            i = 0
            for j in range(len(dims)):
                for k in range(len(dims)):
                    if j == k:
                        continue
                    is_sparse = is_sparse and mint.all(
                        up_weight[i : i + dims[j], k * ait_rank : (k + 1) * ait_rank] == 0
                    )
                i += dims[j]
            if is_sparse:
                logger.info(f"weight is sparse: {sds_key}")

        # make ai-toolkit weight
        ait_down_keys = [k + ".lora_A.weight" for k in ait_keys]
        ait_up_keys = [k + ".lora_B.weight" for k in ait_keys]
        if not is_sparse:
            # down_weight is copied to each split
            ait_sd.update(dict.fromkeys(ait_down_keys, down_weight))

            # up_weight is split to each split
            ait_sd.update({k: v for k, v in zip(ait_up_keys, mint.split(up_weight, dims, dim=0))})  # noqa: C416
        else:
            # down_weight is chunked to each split
            ait_sd.update(
                {k: v for k, v in zip(ait_down_keys, mint.chunk(down_weight, num_splits, dim=0))}
            )  # noqa: C416

            # up_weight is sparse: only non-zero values are copied to each split
            i = 0
            for j in range(len(dims)):
                ait_sd[ait_up_keys[j]] = up_weight[i : i + dims[j], j * ait_rank : (j + 1) * ait_rank].contiguous()
                i += dims[j]

    def _convert_sd_scripts_to_ai_toolkit(sds_sd):
        ait_sd = {}
        for i in range(19):
            _convert_to_ai_toolkit(
                sds_sd,
                ait_sd,
                f"lora_unet_double_blocks_{i}_img_attn_proj",
                f"transformer.transformer_blocks.{i}.attn.to_out.0",
            )
            _convert_to_ai_toolkit_cat(
                sds_sd,
                ait_sd,
                f"lora_unet_double_blocks_{i}_img_attn_qkv",
                [
                    f"transformer.transformer_blocks.{i}.attn.to_q",
                    f"transformer.transformer_blocks.{i}.attn.to_k",
                    f"transformer.transformer_blocks.{i}.attn.to_v",
                ],
            )
            _convert_to_ai_toolkit(
                sds_sd,
                ait_sd,
                f"lora_unet_double_blocks_{i}_img_mlp_0",
                f"transformer.transformer_blocks.{i}.ff.net.0.proj",
            )
            _convert_to_ai_toolkit(
                sds_sd,
                ait_sd,
                f"lora_unet_double_blocks_{i}_img_mlp_2",
                f"transformer.transformer_blocks.{i}.ff.net.2",
            )
            _convert_to_ai_toolkit(
                sds_sd,
                ait_sd,
                f"lora_unet_double_blocks_{i}_img_mod_lin",
                f"transformer.transformer_blocks.{i}.norm1.linear",
            )
            _convert_to_ai_toolkit(
                sds_sd,
                ait_sd,
                f"lora_unet_double_blocks_{i}_txt_attn_proj",
                f"transformer.transformer_blocks.{i}.attn.to_add_out",
            )
            _convert_to_ai_toolkit_cat(
                sds_sd,
                ait_sd,
                f"lora_unet_double_blocks_{i}_txt_attn_qkv",
                [
                    f"transformer.transformer_blocks.{i}.attn.add_q_proj",
                    f"transformer.transformer_blocks.{i}.attn.add_k_proj",
                    f"transformer.transformer_blocks.{i}.attn.add_v_proj",
                ],
            )
            _convert_to_ai_toolkit(
                sds_sd,
                ait_sd,
                f"lora_unet_double_blocks_{i}_txt_mlp_0",
                f"transformer.transformer_blocks.{i}.ff_context.net.0.proj",
            )
            _convert_to_ai_toolkit(
                sds_sd,
                ait_sd,
                f"lora_unet_double_blocks_{i}_txt_mlp_2",
                f"transformer.transformer_blocks.{i}.ff_context.net.2",
            )
            _convert_to_ai_toolkit(
                sds_sd,
                ait_sd,
                f"lora_unet_double_blocks_{i}_txt_mod_lin",
                f"transformer.transformer_blocks.{i}.norm1_context.linear",
            )

        for i in range(38):
            _convert_to_ai_toolkit_cat(
                sds_sd,
                ait_sd,
                f"lora_unet_single_blocks_{i}_linear1",
                [
                    f"transformer.single_transformer_blocks.{i}.attn.to_q",
                    f"transformer.single_transformer_blocks.{i}.attn.to_k",
                    f"transformer.single_transformer_blocks.{i}.attn.to_v",
                    f"transformer.single_transformer_blocks.{i}.proj_mlp",
                ],
                dims=[3072, 3072, 3072, 12288],
            )
            _convert_to_ai_toolkit(
                sds_sd,
                ait_sd,
                f"lora_unet_single_blocks_{i}_linear2",
                f"transformer.single_transformer_blocks.{i}.proj_out",
            )
            _convert_to_ai_toolkit(
                sds_sd,
                ait_sd,
                f"lora_unet_single_blocks_{i}_modulation_lin",
                f"transformer.single_transformer_blocks.{i}.norm.linear",
            )

        # TODO: alphas.
        def assign_remaining_weights(assignments, source):
            for lora_key in ["lora_A", "lora_B"]:
                orig_lora_key = "lora_down" if lora_key == "lora_A" else "lora_up"
                for target_fmt, source_fmt, transform in assignments:
                    target_key = target_fmt.format(lora_key=lora_key)
                    source_key = source_fmt.format(orig_lora_key=orig_lora_key)
                    value = source.pop(source_key)
                    if transform:
                        value = transform(value)
                    ait_sd[target_key] = value

        if any("guidance_in" in k for k in sds_sd):
            assign_remaining_weights(
                [
                    (
                        "time_text_embed.guidance_embedder.linear_1.{lora_key}.weight",
                        "lora_unet_guidance_in_in_layer.{orig_lora_key}.weight",
                        None,
                    ),
                    (
                        "time_text_embed.guidance_embedder.linear_2.{lora_key}.weight",
                        "lora_unet_guidance_in_out_layer.{orig_lora_key}.weight",
                        None,
                    ),
                ],
                sds_sd,
            )

        if any("img_in" in k for k in sds_sd):
            assign_remaining_weights(
                [
                    ("x_embedder.{lora_key}.weight", "lora_unet_img_in.{orig_lora_key}.weight", None),
                ],
                sds_sd,
            )

        if any("txt_in" in k for k in sds_sd):
            assign_remaining_weights(
                [
                    ("context_embedder.{lora_key}.weight", "lora_unet_txt_in.{orig_lora_key}.weight", None),
                ],
                sds_sd,
            )

        if any("time_in" in k for k in sds_sd):
            assign_remaining_weights(
                [
                    (
                        "time_text_embed.timestep_embedder.linear_1.{lora_key}.weight",
                        "lora_unet_time_in_in_layer.{orig_lora_key}.weight",
                        None,
                    ),
                    (
                        "time_text_embed.timestep_embedder.linear_2.{lora_key}.weight",
                        "lora_unet_time_in_out_layer.{orig_lora_key}.weight",
                        None,
                    ),
                ],
                sds_sd,
            )

        if any("vector_in" in k for k in sds_sd):
            assign_remaining_weights(
                [
                    (
                        "time_text_embed.text_embedder.linear_1.{lora_key}.weight",
                        "lora_unet_vector_in_in_layer.{orig_lora_key}.weight",
                        None,
                    ),
                    (
                        "time_text_embed.text_embedder.linear_2.{lora_key}.weight",
                        "lora_unet_vector_in_out_layer.{orig_lora_key}.weight",
                        None,
                    ),
                ],
                sds_sd,
            )

        if any("final_layer" in k for k in sds_sd):
            # Notice the swap in processing for "final_layer".
            assign_remaining_weights(
                [
                    (
                        "norm_out.linear.{lora_key}.weight",
                        "lora_unet_final_layer_adaLN_modulation_1.{orig_lora_key}.weight",
                        swap_scale_shift,
                    ),
                    ("proj_out.{lora_key}.weight", "lora_unet_final_layer_linear.{orig_lora_key}.weight", None),
                ],
                sds_sd,
            )

        remaining_keys = list(sds_sd.keys())
        te_state_dict = {}
        if remaining_keys:
            if not all(k.startswith(("lora_te", "lora_te1")) for k in remaining_keys):
                raise ValueError(f"Incompatible keys detected: \n\n {', '.join(remaining_keys)}")
            for key in remaining_keys:
                if not key.endswith("lora_down.weight"):
                    continue

                lora_name = key.split(".")[0]
                lora_name_up = f"{lora_name}.lora_up.weight"
                lora_name_alpha = f"{lora_name}.alpha"
                diffusers_name = _convert_text_encoder_lora_key(key, lora_name)

                if lora_name.startswith(("lora_te_", "lora_te1_")):
                    down_weight = sds_sd.pop(key)
                    sd_lora_rank = down_weight.shape[0]
                    te_state_dict[diffusers_name] = down_weight
                    te_state_dict[diffusers_name.replace(".down.", ".up.")] = sds_sd.pop(lora_name_up)

                if lora_name_alpha in sds_sd:
                    alpha = sds_sd.pop(lora_name_alpha).item()
                    scale = alpha / sd_lora_rank

                    scale_down = scale
                    scale_up = 1.0
                    while scale_down * 2 < scale_up:
                        scale_down *= 2
                        scale_up /= 2

                    te_state_dict[diffusers_name] *= scale_down
                    te_state_dict[diffusers_name.replace(".down.", ".up.")] *= scale_up

        if len(sds_sd) > 0:
            logger.warning(f"Unsupported keys for ai-toolkit: {sds_sd.keys()}")

        if te_state_dict:
            te_state_dict = {f"text_encoder.{module_name}": params for module_name, params in te_state_dict.items()}

        new_state_dict = {**ait_sd, **te_state_dict}
        return new_state_dict

    def _convert_mixture_state_dict_to_diffusers(state_dict):
        new_state_dict = {}

        def _convert(original_key, diffusers_key, state_dict, new_state_dict):
            down_key = f"{original_key}.lora_down.weight"
            down_weight = state_dict.pop(down_key)
            lora_rank = down_weight.shape[0]

            up_weight_key = f"{original_key}.lora_up.weight"
            up_weight = state_dict.pop(up_weight_key)

            alpha_key = f"{original_key}.alpha"
            alpha = state_dict.pop(alpha_key)

            # scale weight by alpha and dim
            scale = alpha / lora_rank
            # calculate scale_down and scale_up
            scale_down = scale
            scale_up = 1.0
            while scale_down * 2 < scale_up:
                scale_down *= 2
                scale_up /= 2
            down_weight = down_weight * scale_down
            up_weight = up_weight * scale_up

            diffusers_down_key = f"{diffusers_key}.lora_A.weight"
            new_state_dict[diffusers_down_key] = down_weight
            new_state_dict[diffusers_down_key.replace(".lora_A.", ".lora_B.")] = up_weight

        all_unique_keys = {
            k.replace(".lora_down.weight", "").replace(".lora_up.weight", "").replace(".alpha", "")
            for k in state_dict
            if not k.startswith(("lora_unet_"))
        }
        assert all(k.startswith(("lora_transformer_", "lora_te1_")) for k in all_unique_keys), f"{all_unique_keys=}"

        has_te_keys = False
        for k in all_unique_keys:
            if k.startswith("lora_transformer_single_transformer_blocks_"):
                i = int(k.split("lora_transformer_single_transformer_blocks_")[-1].split("_")[0])
                diffusers_key = f"single_transformer_blocks.{i}"
            elif k.startswith("lora_transformer_transformer_blocks_"):
                i = int(k.split("lora_transformer_transformer_blocks_")[-1].split("_")[0])
                diffusers_key = f"transformer_blocks.{i}"
            elif k.startswith("lora_te1_"):
                has_te_keys = True
                continue
            elif k.startswith("lora_transformer_context_embedder"):
                diffusers_key = "context_embedder"
            elif k.startswith("lora_transformer_norm_out_linear"):
                diffusers_key = "norm_out.linear"
            elif k.startswith("lora_transformer_proj_out"):
                diffusers_key = "proj_out"
            elif k.startswith("lora_transformer_x_embedder"):
                diffusers_key = "x_embedder"
            elif k.startswith("lora_transformer_time_text_embed_guidance_embedder_linear_"):
                i = int(k.split("lora_transformer_time_text_embed_guidance_embedder_linear_")[-1])
                diffusers_key = f"time_text_embed.guidance_embedder.linear_{i}"
            elif k.startswith("lora_transformer_time_text_embed_text_embedder_linear_"):
                i = int(k.split("lora_transformer_time_text_embed_text_embedder_linear_")[-1])
                diffusers_key = f"time_text_embed.text_embedder.linear_{i}"
            elif k.startswith("lora_transformer_time_text_embed_timestep_embedder_linear_"):
                i = int(k.split("lora_transformer_time_text_embed_timestep_embedder_linear_")[-1])
                diffusers_key = f"time_text_embed.timestep_embedder.linear_{i}"
            else:
                raise NotImplementedError(f"Handling for key ({k}) is not implemented.")

            if "attn_" in k:
                if "_to_out_0" in k:
                    diffusers_key += ".attn.to_out.0"
                elif "_to_add_out" in k:
                    diffusers_key += ".attn.to_add_out"
                elif any(qkv in k for qkv in ["to_q", "to_k", "to_v"]):
                    remaining = k.split("attn_")[-1]
                    diffusers_key += f".attn.{remaining}"
                elif any(add_qkv in k for add_qkv in ["add_q_proj", "add_k_proj", "add_v_proj"]):
                    remaining = k.split("attn_")[-1]
                    diffusers_key += f".attn.{remaining}"

            _convert(k, diffusers_key, state_dict, new_state_dict)

        if has_te_keys:
            layer_pattern = re.compile(r"lora_te1_text_model_encoder_layers_(\d+)")
            attn_mapping = {
                "q_proj": ".self_attn.q_proj",
                "k_proj": ".self_attn.k_proj",
                "v_proj": ".self_attn.v_proj",
                "out_proj": ".self_attn.out_proj",
            }
            mlp_mapping = {"fc1": ".mlp.fc1", "fc2": ".mlp.fc2"}
            for k in all_unique_keys:
                if not k.startswith("lora_te1_"):
                    continue

                match = layer_pattern.search(k)
                if not match:
                    continue
                i = int(match.group(1))
                diffusers_key = f"text_model.encoder.layers.{i}"

                if "attn" in k:
                    for key_fragment, suffix in attn_mapping.items():
                        if key_fragment in k:
                            diffusers_key += suffix
                            break
                elif "mlp" in k:
                    for key_fragment, suffix in mlp_mapping.items():
                        if key_fragment in k:
                            diffusers_key += suffix
                            break

                _convert(k, diffusers_key, state_dict, new_state_dict)

        remaining_all_unet = False
        if state_dict:
            remaining_all_unet = all(k.startswith("lora_unet_") for k in state_dict)
        if remaining_all_unet:
            keys = list(state_dict.keys())
            for k in keys:
                state_dict.pop(k)

        if len(state_dict) > 0:
            raise ValueError(
                f"Expected an empty state dict at this point but its has these keys which couldn't be parsed: {list(state_dict.keys())}."
            )

        transformer_state_dict = {
            f"transformer.{k}": v for k, v in new_state_dict.items() if not k.startswith("text_model.")
        }
        te_state_dict = {f"text_encoder.{k}": v for k, v in new_state_dict.items() if k.startswith("text_model.")}
        return {**transformer_state_dict, **te_state_dict}

    # This is  weird.
    # https://huggingface.co/sayakpaul/different-lora-from-civitai/tree/main?show_file_info=sharp_detailed_foot.safetensors
    # has both `peft` and non-peft state dict.
    has_peft_state_dict = any(k.startswith("transformer.") for k in state_dict)
    if has_peft_state_dict:
        state_dict = {
            k.replace("lora_down.weight", "lora_A.weight").replace("lora_up.weight", "lora_B.weight"): v
            for k, v in state_dict.items()
            if k.startswith("transformer.")
        }
        return state_dict

    # Another weird one.
    has_mixture = any(
        k.startswith("lora_transformer_") and ("lora_down" in k or "lora_up" in k or "alpha" in k) for k in state_dict
    )

    # ComfyUI.
    if not has_mixture:
        state_dict = {k.replace("diffusion_model.", "lora_unet_"): v for k, v in state_dict.items()}
        state_dict = {k.replace("text_encoders.clip_l.transformer.", "lora_te_"): v for k, v in state_dict.items()}

        has_position_embedding = any("position_embedding" in k for k in state_dict)
        if has_position_embedding:
            zero_status_pe = state_dict_all_zero(state_dict, "position_embedding")
            if zero_status_pe:
                logger.info(
                    "The `position_embedding` LoRA params are all zeros which make them ineffective. "
                    "So, we will purge them out of the current state dict to make loading possible."
                )

            else:
                logger.info(
                    "The state_dict has position_embedding LoRA params and we currently do not support them. "
                    "Open an issue if you need this supported - https://github.com/huggingface/diffusers/issues/new."
                )
            state_dict = {k: v for k, v in state_dict.items() if "position_embedding" not in k}

        has_t5xxl = any(k.startswith("text_encoders.t5xxl.transformer.") for k in state_dict)
        if has_t5xxl:
            zero_status_t5 = state_dict_all_zero(state_dict, "text_encoders.t5xxl")
            if zero_status_t5:
                logger.info(
                    "The `t5xxl` LoRA params are all zeros which make them ineffective. "
                    "So, we will purge them out of the current state dict to make loading possible."
                )
            else:
                logger.info(
                    "T5-xxl keys found in the state dict, which are currently unsupported. We will filter them out."
                    "Open an issue if this is a problem - https://github.com/huggingface/diffusers/issues/new."
                )
            state_dict = {k: v for k, v in state_dict.items() if not k.startswith("text_encoders.t5xxl.transformer.")}

        has_diffb = any("diff_b" in k and k.startswith(("lora_unet_", "lora_te_")) for k in state_dict)
        if has_diffb:
            zero_status_diff_b = state_dict_all_zero(state_dict, ".diff_b")
            if zero_status_diff_b:
                logger.info(
                    "The `diff_b` LoRA params are all zeros which make them ineffective. "
                    "So, we will purge them out of the current state dict to make loading possible."
                )
            else:
                logger.info(
                    "`diff_b` keys found in the state dict which are currently unsupported. "
                    "So, we will filter out those keys. Open an issue if this is a problem - "
                    "https://github.com/huggingface/diffusers/issues/new."
                )
            state_dict = {k: v for k, v in state_dict.items() if ".diff_b" not in k}

        has_norm_diff = any(".norm" in k and ".diff" in k for k in state_dict)
        if has_norm_diff:
            zero_status_diff = state_dict_all_zero(state_dict, ".diff")
            if zero_status_diff:
                logger.info(
                    "The `diff` LoRA params are all zeros which make them ineffective. "
                    "So, we will purge them out of the current state dict to make loading possible."
                )
            else:
                logger.info(
                    "Normalization diff keys found in the state dict which are currently unsupported. "
                    "So, we will filter out those keys. Open an issue if this is a problem - "
                    "https://github.com/huggingface/diffusers/issues/new."
                )
            state_dict = {k: v for k, v in state_dict.items() if ".norm" not in k and ".diff" not in k}

        limit_substrings = ["lora_down", "lora_up"]
        if any("alpha" in k for k in state_dict):
            limit_substrings.append("alpha")

        state_dict = {
            _custom_replace(k, limit_substrings): v
            for k, v in state_dict.items()
            if k.startswith(("lora_unet_", "lora_te_"))
        }

        if any("text_projection" in k for k in state_dict):
            logger.info(
                "`text_projection` keys found in the `state_dict` which are unexpected. "
                "So, we will filter out those keys. Open an issue if this is a problem - "
                "https://github.com/huggingface/diffusers/issues/new."
            )
            state_dict = {k: v for k, v in state_dict.items() if "text_projection" not in k}

    if has_mixture:
        return _convert_mixture_state_dict_to_diffusers(state_dict)

    return _convert_sd_scripts_to_ai_toolkit(state_dict)


# Adapted from https://gist.github.com/Leommm-byte/6b331a1e9bd53271210b26543a7065d6
# Some utilities were reused from
# https://github.com/kohya-ss/sd-scripts/blob/a61cf73a5cb5209c3f4d1a3688dd276a4dfd1ecb/networks/convert_flux_lora.py
def _convert_xlabs_flux_lora_to_diffusers(old_state_dict):
    new_state_dict = {}
    orig_keys = list(old_state_dict.keys())

    def handle_qkv(sds_sd, ait_sd, sds_key, ait_keys, dims=None):
        down_weight = sds_sd.pop(sds_key)
        up_weight = sds_sd.pop(sds_key.replace(".down.weight", ".up.weight"))

        # calculate dims if not provided
        num_splits = len(ait_keys)
        if dims is None:
            dims = [up_weight.shape[0] // num_splits] * num_splits
        else:
            assert sum(dims) == up_weight.shape[0]

        # make ai-toolkit weight
        ait_down_keys = [k + ".lora_A.weight" for k in ait_keys]
        ait_up_keys = [k + ".lora_B.weight" for k in ait_keys]

        # down_weight is copied to each split
        ait_sd.update(dict.fromkeys(ait_down_keys, down_weight))

        # up_weight is split to each split
        ait_sd.update({k: v for k, v in zip(ait_up_keys, mint.split(up_weight, dims, dim=0))})  # noqa: C416

    for old_key in orig_keys:
        # Handle double_blocks
        if old_key.startswith(("diffusion_model.double_blocks", "double_blocks")):
            block_num = re.search(r"double_blocks\.(\d+)", old_key).group(1)
            new_key = f"transformer.transformer_blocks.{block_num}"

            if "processor.proj_lora1" in old_key:
                new_key += ".attn.to_out.0"
            elif "processor.proj_lora2" in old_key:
                new_key += ".attn.to_add_out"
            # Handle text latents.
            elif "processor.qkv_lora2" in old_key and "up" not in old_key:
                handle_qkv(
                    old_state_dict,
                    new_state_dict,
                    old_key,
                    [
                        f"transformer.transformer_blocks.{block_num}.attn.add_q_proj",
                        f"transformer.transformer_blocks.{block_num}.attn.add_k_proj",
                        f"transformer.transformer_blocks.{block_num}.attn.add_v_proj",
                    ],
                )
                # continue
            # Handle image latents.
            elif "processor.qkv_lora1" in old_key and "up" not in old_key:
                handle_qkv(
                    old_state_dict,
                    new_state_dict,
                    old_key,
                    [
                        f"transformer.transformer_blocks.{block_num}.attn.to_q",
                        f"transformer.transformer_blocks.{block_num}.attn.to_k",
                        f"transformer.transformer_blocks.{block_num}.attn.to_v",
                    ],
                )
                # continue

            if "down" in old_key:
                new_key += ".lora_A.weight"
            elif "up" in old_key:
                new_key += ".lora_B.weight"

        # Handle single_blocks
        elif old_key.startswith(("diffusion_model.single_blocks", "single_blocks")):
            block_num = re.search(r"single_blocks\.(\d+)", old_key).group(1)
            new_key = f"transformer.single_transformer_blocks.{block_num}"

            if "proj_lora" in old_key:
                new_key += ".proj_out"
            elif "qkv_lora" in old_key and "up" not in old_key:
                handle_qkv(
                    old_state_dict,
                    new_state_dict,
                    old_key,
                    [
                        f"transformer.single_transformer_blocks.{block_num}.attn.to_q",
                        f"transformer.single_transformer_blocks.{block_num}.attn.to_k",
                        f"transformer.single_transformer_blocks.{block_num}.attn.to_v",
                    ],
                )

            if "down" in old_key:
                new_key += ".lora_A.weight"
            elif "up" in old_key:
                new_key += ".lora_B.weight"

        else:
            # Handle other potential key patterns here
            new_key = old_key

        # Since we already handle qkv above.
        if "qkv" not in old_key:
            new_state_dict[new_key] = old_state_dict.pop(old_key)

    if len(old_state_dict) > 0:
        raise ValueError(f"`old_state_dict` should be at this point but has: {list(old_state_dict.keys())}.")

    return new_state_dict


def _custom_replace(key: str, substrings: List[str]) -> str:
    # Replaces the "."s with "_"s upto the `substrings`.
    # Example:
    # lora_unet.foo.bar.lora_A.weight -> lora_unet_foo_bar.lora_A.weight
    pattern = "(" + "|".join(re.escape(sub) for sub in substrings) + ")"

    match = re.search(pattern, key)
    if match:
        start_sub = match.start()
        if start_sub > 0 and key[start_sub - 1] == ".":
            boundary = start_sub - 1
        else:
            boundary = start_sub
        left = key[:boundary].replace(".", "_")
        right = key[boundary:]
        return left + right
    else:
        return key.replace(".", "_")


def _convert_bfl_flux_control_lora_to_diffusers(original_state_dict):
    converted_state_dict = {}
    original_state_dict_keys = list(original_state_dict.keys())
    num_layers = 19
    num_single_layers = 38
    inner_dim = 3072
    mlp_ratio = 4.0

    for lora_key in ["lora_A", "lora_B"]:
        # time_text_embed.timestep_embedder <-  time_in
        converted_state_dict[f"time_text_embed.timestep_embedder.linear_1.{lora_key}.weight"] = original_state_dict.pop(
            f"time_in.in_layer.{lora_key}.weight"
        )
        if f"time_in.in_layer.{lora_key}.bias" in original_state_dict_keys:
            converted_state_dict[
                f"time_text_embed.timestep_embedder.linear_1.{lora_key}.bias"
            ] = original_state_dict.pop(f"time_in.in_layer.{lora_key}.bias")

        converted_state_dict[f"time_text_embed.timestep_embedder.linear_2.{lora_key}.weight"] = original_state_dict.pop(
            f"time_in.out_layer.{lora_key}.weight"
        )
        if f"time_in.out_layer.{lora_key}.bias" in original_state_dict_keys:
            converted_state_dict[
                f"time_text_embed.timestep_embedder.linear_2.{lora_key}.bias"
            ] = original_state_dict.pop(f"time_in.out_layer.{lora_key}.bias")

        # time_text_embed.text_embedder <- vector_in
        converted_state_dict[f"time_text_embed.text_embedder.linear_1.{lora_key}.weight"] = original_state_dict.pop(
            f"vector_in.in_layer.{lora_key}.weight"
        )
        if f"vector_in.in_layer.{lora_key}.bias" in original_state_dict_keys:
            converted_state_dict[f"time_text_embed.text_embedder.linear_1.{lora_key}.bias"] = original_state_dict.pop(
                f"vector_in.in_layer.{lora_key}.bias"
            )

        converted_state_dict[f"time_text_embed.text_embedder.linear_2.{lora_key}.weight"] = original_state_dict.pop(
            f"vector_in.out_layer.{lora_key}.weight"
        )
        if f"vector_in.out_layer.{lora_key}.bias" in original_state_dict_keys:
            converted_state_dict[f"time_text_embed.text_embedder.linear_2.{lora_key}.bias"] = original_state_dict.pop(
                f"vector_in.out_layer.{lora_key}.bias"
            )

        # guidance
        has_guidance = any("guidance" in k for k in original_state_dict)
        if has_guidance:
            converted_state_dict[
                f"time_text_embed.guidance_embedder.linear_1.{lora_key}.weight"
            ] = original_state_dict.pop(f"guidance_in.in_layer.{lora_key}.weight")
            if f"guidance_in.in_layer.{lora_key}.bias" in original_state_dict_keys:
                converted_state_dict[
                    f"time_text_embed.guidance_embedder.linear_1.{lora_key}.bias"
                ] = original_state_dict.pop(f"guidance_in.in_layer.{lora_key}.bias")

            converted_state_dict[
                f"time_text_embed.guidance_embedder.linear_2.{lora_key}.weight"
            ] = original_state_dict.pop(f"guidance_in.out_layer.{lora_key}.weight")
            if f"guidance_in.out_layer.{lora_key}.bias" in original_state_dict_keys:
                converted_state_dict[
                    f"time_text_embed.guidance_embedder.linear_2.{lora_key}.bias"
                ] = original_state_dict.pop(f"guidance_in.out_layer.{lora_key}.bias")

        # context_embedder
        converted_state_dict[f"context_embedder.{lora_key}.weight"] = original_state_dict.pop(
            f"txt_in.{lora_key}.weight"
        )
        if f"txt_in.{lora_key}.bias" in original_state_dict_keys:
            converted_state_dict[f"context_embedder.{lora_key}.bias"] = original_state_dict.pop(
                f"txt_in.{lora_key}.bias"
            )

        # x_embedder
        converted_state_dict[f"x_embedder.{lora_key}.weight"] = original_state_dict.pop(f"img_in.{lora_key}.weight")
        if f"img_in.{lora_key}.bias" in original_state_dict_keys:
            converted_state_dict[f"x_embedder.{lora_key}.bias"] = original_state_dict.pop(f"img_in.{lora_key}.bias")

    # double transformer blocks
    for i in range(num_layers):
        block_prefix = f"transformer_blocks.{i}."

        for lora_key in ["lora_A", "lora_B"]:
            # norms
            converted_state_dict[f"{block_prefix}norm1.linear.{lora_key}.weight"] = original_state_dict.pop(
                f"double_blocks.{i}.img_mod.lin.{lora_key}.weight"
            )
            if f"double_blocks.{i}.img_mod.lin.{lora_key}.bias" in original_state_dict_keys:
                converted_state_dict[f"{block_prefix}norm1.linear.{lora_key}.bias"] = original_state_dict.pop(
                    f"double_blocks.{i}.img_mod.lin.{lora_key}.bias"
                )

            converted_state_dict[f"{block_prefix}norm1_context.linear.{lora_key}.weight"] = original_state_dict.pop(
                f"double_blocks.{i}.txt_mod.lin.{lora_key}.weight"
            )
            if f"double_blocks.{i}.txt_mod.lin.{lora_key}.bias" in original_state_dict_keys:
                converted_state_dict[f"{block_prefix}norm1_context.linear.{lora_key}.bias"] = original_state_dict.pop(
                    f"double_blocks.{i}.txt_mod.lin.{lora_key}.bias"
                )

            # Q, K, V
            if lora_key == "lora_A":
                sample_lora_weight = original_state_dict.pop(f"double_blocks.{i}.img_attn.qkv.{lora_key}.weight")
                converted_state_dict[f"{block_prefix}attn.to_v.{lora_key}.weight"] = Parameter(
                    mint.cat([sample_lora_weight]), name=f"{block_prefix}attn.to_v.{lora_key}.weight"
                )
                converted_state_dict[f"{block_prefix}attn.to_q.{lora_key}.weight"] = Parameter(
                    mint.cat([sample_lora_weight]), name=f"{block_prefix}attn.to_q.{lora_key}.weight"
                )
                converted_state_dict[f"{block_prefix}attn.to_k.{lora_key}.weight"] = Parameter(
                    mint.cat([sample_lora_weight]), name=f"{block_prefix}attn.to_k.{lora_key}.weight"
                )

                context_lora_weight = original_state_dict.pop(f"double_blocks.{i}.txt_attn.qkv.{lora_key}.weight")
                converted_state_dict[f"{block_prefix}attn.add_q_proj.{lora_key}.weight"] = Parameter(
                    mint.cat([context_lora_weight]), name=f"{block_prefix}attn.add_q_proj.{lora_key}.weight"
                )
                converted_state_dict[f"{block_prefix}attn.add_k_proj.{lora_key}.weight"] = Parameter(
                    mint.cat([context_lora_weight]), name=f"{block_prefix}attn.add_k_proj.{lora_key}.weight"
                )
                converted_state_dict[f"{block_prefix}attn.add_v_proj.{lora_key}.weight"] = Parameter(
                    mint.cat([context_lora_weight]), name=f"{block_prefix}attn.add_v_proj.{lora_key}.weight"
                )
            else:
                sample_q, sample_k, sample_v = mint.chunk(
                    original_state_dict.pop(f"double_blocks.{i}.img_attn.qkv.{lora_key}.weight"), 3, dim=0
                )
                converted_state_dict[f"{block_prefix}attn.to_q.{lora_key}.weight"] = Parameter(
                    mint.cat([sample_q]), name=f"{block_prefix}attn.to_q.{lora_key}.weight"
                )
                converted_state_dict[f"{block_prefix}attn.to_k.{lora_key}.weight"] = Parameter(
                    mint.cat([sample_k]), name=f"{block_prefix}attn.to_k.{lora_key}.weight"
                )
                converted_state_dict[f"{block_prefix}attn.to_v.{lora_key}.weight"] = Parameter(
                    mint.cat([sample_v]), name=f"{block_prefix}attn.to_v.{lora_key}.weight"
                )

                context_q, context_k, context_v = mint.chunk(
                    original_state_dict.pop(f"double_blocks.{i}.txt_attn.qkv.{lora_key}.weight"), 3, dim=0
                )
                converted_state_dict[f"{block_prefix}attn.add_q_proj.{lora_key}.weight"] = Parameter(
                    mint.cat([context_q]), name=f"{block_prefix}attn.add_q_proj.{lora_key}.weight"
                )
                converted_state_dict[f"{block_prefix}attn.add_k_proj.{lora_key}.weight"] = Parameter(
                    mint.cat([context_k]), name=f"{block_prefix}attn.add_k_proj.{lora_key}.weight"
                )
                converted_state_dict[f"{block_prefix}attn.add_v_proj.{lora_key}.weight"] = Parameter(
                    mint.cat([context_v]), name=f"{block_prefix}attn.add_v_proj.{lora_key}.weight"
                )

            if f"double_blocks.{i}.img_attn.qkv.{lora_key}.bias" in original_state_dict_keys:
                sample_q_bias, sample_k_bias, sample_v_bias = mint.chunk(
                    original_state_dict.pop(f"double_blocks.{i}.img_attn.qkv.{lora_key}.bias"), 3, dim=0
                )
                converted_state_dict[f"{block_prefix}attn.to_q.{lora_key}.bias"] = Parameter(
                    mint.cat([sample_q_bias]), name=f"{block_prefix}attn.to_q.{lora_key}.bias"
                )
                converted_state_dict[f"{block_prefix}attn.to_k.{lora_key}.bias"] = Parameter(
                    mint.cat([sample_k_bias]), name=f"{block_prefix}attn.to_k.{lora_key}.bias"
                )
                converted_state_dict[f"{block_prefix}attn.to_v.{lora_key}.bias"] = Parameter(
                    mint.cat([sample_v_bias]), name=f"{block_prefix}attn.to_v.{lora_key}.bias"
                )

            if f"double_blocks.{i}.txt_attn.qkv.{lora_key}.bias" in original_state_dict_keys:
                context_q_bias, context_k_bias, context_v_bias = mint.chunk(
                    original_state_dict.pop(f"double_blocks.{i}.txt_attn.qkv.{lora_key}.bias"), 3, dim=0
                )
                converted_state_dict[f"{block_prefix}attn.add_q_proj.{lora_key}.bias"] = Parameter(
                    mint.cat([context_q_bias]), name=f"{block_prefix}attn.add_q_proj.{lora_key}.bias"
                )
                converted_state_dict[f"{block_prefix}attn.add_k_proj.{lora_key}.bias"] = Parameter(
                    mint.cat([context_k_bias]), name=f"{block_prefix}attn.add_k_proj.{lora_key}.bias"
                )
                converted_state_dict[f"{block_prefix}attn.add_v_proj.{lora_key}.bias"] = Parameter(
                    mint.cat([context_v_bias]), name=f"{block_prefix}attn.add_v_proj.{lora_key}.bias"
                )

            # ff img_mlp
            converted_state_dict[f"{block_prefix}ff.net.0.proj.{lora_key}.weight"] = original_state_dict.pop(
                f"double_blocks.{i}.img_mlp.0.{lora_key}.weight"
            )
            if f"double_blocks.{i}.img_mlp.0.{lora_key}.bias" in original_state_dict_keys:
                converted_state_dict[f"{block_prefix}ff.net.0.proj.{lora_key}.bias"] = original_state_dict.pop(
                    f"double_blocks.{i}.img_mlp.0.{lora_key}.bias"
                )

            converted_state_dict[f"{block_prefix}ff.net.2.{lora_key}.weight"] = original_state_dict.pop(
                f"double_blocks.{i}.img_mlp.2.{lora_key}.weight"
            )
            if f"double_blocks.{i}.img_mlp.2.{lora_key}.bias" in original_state_dict_keys:
                converted_state_dict[f"{block_prefix}ff.net.2.{lora_key}.bias"] = original_state_dict.pop(
                    f"double_blocks.{i}.img_mlp.2.{lora_key}.bias"
                )

            converted_state_dict[f"{block_prefix}ff_context.net.0.proj.{lora_key}.weight"] = original_state_dict.pop(
                f"double_blocks.{i}.txt_mlp.0.{lora_key}.weight"
            )
            if f"double_blocks.{i}.txt_mlp.0.{lora_key}.bias" in original_state_dict_keys:
                converted_state_dict[f"{block_prefix}ff_context.net.0.proj.{lora_key}.bias"] = original_state_dict.pop(
                    f"double_blocks.{i}.txt_mlp.0.{lora_key}.bias"
                )

            converted_state_dict[f"{block_prefix}ff_context.net.2.{lora_key}.weight"] = original_state_dict.pop(
                f"double_blocks.{i}.txt_mlp.2.{lora_key}.weight"
            )
            if f"double_blocks.{i}.txt_mlp.2.{lora_key}.bias" in original_state_dict_keys:
                converted_state_dict[f"{block_prefix}ff_context.net.2.{lora_key}.bias"] = original_state_dict.pop(
                    f"double_blocks.{i}.txt_mlp.2.{lora_key}.bias"
                )

            # output projections.
            converted_state_dict[f"{block_prefix}attn.to_out.0.{lora_key}.weight"] = original_state_dict.pop(
                f"double_blocks.{i}.img_attn.proj.{lora_key}.weight"
            )
            if f"double_blocks.{i}.img_attn.proj.{lora_key}.bias" in original_state_dict_keys:
                converted_state_dict[f"{block_prefix}attn.to_out.0.{lora_key}.bias"] = original_state_dict.pop(
                    f"double_blocks.{i}.img_attn.proj.{lora_key}.bias"
                )
            converted_state_dict[f"{block_prefix}attn.to_add_out.{lora_key}.weight"] = original_state_dict.pop(
                f"double_blocks.{i}.txt_attn.proj.{lora_key}.weight"
            )
            if f"double_blocks.{i}.txt_attn.proj.{lora_key}.bias" in original_state_dict_keys:
                converted_state_dict[f"{block_prefix}attn.to_add_out.{lora_key}.bias"] = original_state_dict.pop(
                    f"double_blocks.{i}.txt_attn.proj.{lora_key}.bias"
                )

        # qk_norm
        converted_state_dict[f"{block_prefix}attn.norm_q.weight"] = original_state_dict.pop(
            f"double_blocks.{i}.img_attn.norm.query_norm.scale"
        )
        converted_state_dict[f"{block_prefix}attn.norm_k.weight"] = original_state_dict.pop(
            f"double_blocks.{i}.img_attn.norm.key_norm.scale"
        )
        converted_state_dict[f"{block_prefix}attn.norm_added_q.weight"] = original_state_dict.pop(
            f"double_blocks.{i}.txt_attn.norm.query_norm.scale"
        )
        converted_state_dict[f"{block_prefix}attn.norm_added_k.weight"] = original_state_dict.pop(
            f"double_blocks.{i}.txt_attn.norm.key_norm.scale"
        )

    # single transformer blocks
    for i in range(num_single_layers):
        block_prefix = f"single_transformer_blocks.{i}."

        for lora_key in ["lora_A", "lora_B"]:
            # norm.linear  <- single_blocks.0.modulation.lin
            converted_state_dict[f"{block_prefix}norm.linear.{lora_key}.weight"] = original_state_dict.pop(
                f"single_blocks.{i}.modulation.lin.{lora_key}.weight"
            )
            if f"single_blocks.{i}.modulation.lin.{lora_key}.bias" in original_state_dict_keys:
                converted_state_dict[f"{block_prefix}norm.linear.{lora_key}.bias"] = original_state_dict.pop(
                    f"single_blocks.{i}.modulation.lin.{lora_key}.bias"
                )

            # Q, K, V, mlp
            mlp_hidden_dim = int(inner_dim * mlp_ratio)
            split_size = (inner_dim, inner_dim, inner_dim, mlp_hidden_dim)

            if lora_key == "lora_A":
                lora_weight = original_state_dict.pop(f"single_blocks.{i}.linear1.{lora_key}.weight")
                converted_state_dict[f"{block_prefix}attn.to_q.{lora_key}.weight"] = Parameter(
                    mint.cat([lora_weight]), name=f"{block_prefix}attn.to_q.{lora_key}.weight"
                )
                converted_state_dict[f"{block_prefix}attn.to_k.{lora_key}.weight"] = Parameter(
                    mint.cat([lora_weight]), name=f"{block_prefix}attn.to_k.{lora_key}.weight"
                )
                converted_state_dict[f"{block_prefix}attn.to_v.{lora_key}.weight"] = Parameter(
                    mint.cat([lora_weight]), name=f"{block_prefix}attn.to_v.{lora_key}.weight"
                )
                converted_state_dict[f"{block_prefix}proj_mlp.{lora_key}.weight"] = Parameter(
                    mint.cat([lora_weight]), name=f"{block_prefix}proj_mlp.{lora_key}.weight"
                )

                if f"single_blocks.{i}.linear1.{lora_key}.bias" in original_state_dict_keys:
                    lora_bias = original_state_dict.pop(f"single_blocks.{i}.linear1.{lora_key}.bias")
                    converted_state_dict[f"{block_prefix}attn.to_q.{lora_key}.bias"] = Parameter(
                        mint.cat([lora_bias]), name=f"{block_prefix}attn.to_q.{lora_key}.bias"
                    )
                    converted_state_dict[f"{block_prefix}attn.to_k.{lora_key}.bias"] = Parameter(
                        mint.cat([lora_bias]), name=f"{block_prefix}attn.to_k.{lora_key}.bias"
                    )
                    converted_state_dict[f"{block_prefix}attn.to_v.{lora_key}.bias"] = Parameter(
                        mint.cat([lora_bias]), name=f"{block_prefix}attn.to_v.{lora_key}.bias"
                    )
                    converted_state_dict[f"{block_prefix}proj_mlp.{lora_key}.bias"] = Parameter(
                        mint.cat([lora_bias]), name=f"{block_prefix}proj_mlp.{lora_key}.bias"
                    )
            else:
                q, k, v, mlp = mint.split(
                    original_state_dict.pop(f"single_blocks.{i}.linear1.{lora_key}.weight"), split_size, dim=0
                )
                converted_state_dict[f"{block_prefix}attn.to_q.{lora_key}.weight"] = Parameter(
                    mint.cat([q]), name=f"{block_prefix}attn.to_q.{lora_key}.weight"
                )
                converted_state_dict[f"{block_prefix}attn.to_k.{lora_key}.weight"] = Parameter(
                    mint.cat([k]), name=f"{block_prefix}attn.to_k.{lora_key}.weight"
                )
                converted_state_dict[f"{block_prefix}attn.to_v.{lora_key}.weight"] = Parameter(
                    mint.cat([v]), name=f"{block_prefix}attn.to_v.{lora_key}.weight"
                )
                converted_state_dict[f"{block_prefix}proj_mlp.{lora_key}.weight"] = Parameter(
                    mint.cat([mlp]), name=f"{block_prefix}proj_mlp.{lora_key}.weight"
                )

                if f"single_blocks.{i}.linear1.{lora_key}.bias" in original_state_dict_keys:
                    q_bias, k_bias, v_bias, mlp_bias = mint.split(
                        original_state_dict.pop(f"single_blocks.{i}.linear1.{lora_key}.bias"), split_size, dim=0
                    )
                    converted_state_dict[f"{block_prefix}attn.to_q.{lora_key}.bias"] = Parameter(
                        mint.cat([q_bias]), name=f"{block_prefix}attn.to_q.{lora_key}.bias"
                    )
                    converted_state_dict[f"{block_prefix}attn.to_k.{lora_key}.bias"] = Parameter(
                        mint.cat([k_bias]), name=f"{block_prefix}attn.to_k.{lora_key}.bias"
                    )
                    converted_state_dict[f"{block_prefix}attn.to_v.{lora_key}.bias"] = Parameter(
                        mint.cat([v_bias]), name=f"{block_prefix}attn.to_v.{lora_key}.bias"
                    )
                    converted_state_dict[f"{block_prefix}proj_mlp.{lora_key}.bias"] = Parameter(
                        mint.cat([mlp_bias]), name=f"{block_prefix}proj_mlp.{lora_key}.bias"
                    )

            # output projections.
            converted_state_dict[f"{block_prefix}proj_out.{lora_key}.weight"] = original_state_dict.pop(
                f"single_blocks.{i}.linear2.{lora_key}.weight"
            )
            if f"single_blocks.{i}.linear2.{lora_key}.bias" in original_state_dict_keys:
                converted_state_dict[f"{block_prefix}proj_out.{lora_key}.bias"] = original_state_dict.pop(
                    f"single_blocks.{i}.linear2.{lora_key}.bias"
                )

        # qk norm
        converted_state_dict[f"{block_prefix}attn.norm_q.weight"] = original_state_dict.pop(
            f"single_blocks.{i}.norm.query_norm.scale"
        )
        converted_state_dict[f"{block_prefix}attn.norm_k.weight"] = original_state_dict.pop(
            f"single_blocks.{i}.norm.key_norm.scale"
        )

    for lora_key in ["lora_A", "lora_B"]:
        converted_state_dict[f"proj_out.{lora_key}.weight"] = original_state_dict.pop(
            f"final_layer.linear.{lora_key}.weight"
        )
        if f"final_layer.linear.{lora_key}.bias" in original_state_dict_keys:
            converted_state_dict[f"proj_out.{lora_key}.bias"] = original_state_dict.pop(
                f"final_layer.linear.{lora_key}.bias"
            )

        converted_state_dict[f"norm_out.linear.{lora_key}.weight"] = Parameter(
            swap_scale_shift(original_state_dict.pop(f"final_layer.adaLN_modulation.1.{lora_key}.weight")),
            name=f"norm_out.linear.{lora_key}.weight",
        )
        if f"final_layer.adaLN_modulation.1.{lora_key}.bias" in original_state_dict_keys:
            converted_state_dict[f"norm_out.linear.{lora_key}.bias"] = Parameter(
                swap_scale_shift(original_state_dict.pop(f"final_layer.adaLN_modulation.1.{lora_key}.bias")),
                name=f"norm_out.linear.{lora_key}.bias",
            )

    if len(original_state_dict) > 0:
        raise ValueError(f"`original_state_dict` should be empty at this point but has {original_state_dict.keys()=}.")

    for key in list(converted_state_dict.keys()):
        converted_state_dict[f"transformer.{key}"] = converted_state_dict.pop(key)

    return converted_state_dict


def _convert_fal_kontext_lora_to_diffusers(original_state_dict):
    converted_state_dict = {}
    original_state_dict_keys = list(original_state_dict.keys())
    num_layers = 19
    num_single_layers = 38
    inner_dim = 3072
    mlp_ratio = 4.0

    # double transformer blocks
    for i in range(num_layers):
        block_prefix = f"transformer_blocks.{i}."
        original_block_prefix = "base_model.model."

        for lora_key in ["lora_A", "lora_B"]:
            # norms
            converted_state_dict[f"{block_prefix}norm1.linear.{lora_key}.weight"] = original_state_dict.pop(
                f"{original_block_prefix}double_blocks.{i}.img_mod.lin.{lora_key}.weight"
            )
            if f"double_blocks.{i}.img_mod.lin.{lora_key}.bias" in original_state_dict_keys:
                converted_state_dict[f"{block_prefix}norm1.linear.{lora_key}.bias"] = original_state_dict.pop(
                    f"{original_block_prefix}double_blocks.{i}.img_mod.lin.{lora_key}.bias"
                )

            converted_state_dict[f"{block_prefix}norm1_context.linear.{lora_key}.weight"] = original_state_dict.pop(
                f"{original_block_prefix}double_blocks.{i}.txt_mod.lin.{lora_key}.weight"
            )

            # Q, K, V
            if lora_key == "lora_A":
                sample_lora_weight = original_state_dict.pop(
                    f"{original_block_prefix}double_blocks.{i}.img_attn.qkv.{lora_key}.weight"
                )
                converted_state_dict[f"{block_prefix}attn.to_v.{lora_key}.weight"] = Parameter(
                    mint.cat([sample_lora_weight]), name=f"{block_prefix}attn.to_v.{lora_key}.weight"
                )
                converted_state_dict[f"{block_prefix}attn.to_q.{lora_key}.weight"] = Parameter(
                    mint.cat([sample_lora_weight]), name=f"{block_prefix}attn.to_q.{lora_key}.weight"
                )
                converted_state_dict[f"{block_prefix}attn.to_k.{lora_key}.weight"] = Parameter(
                    mint.cat([sample_lora_weight]), name=f"{block_prefix}attn.to_k.{lora_key}.weight"
                )

                context_lora_weight = original_state_dict.pop(
                    f"{original_block_prefix}double_blocks.{i}.txt_attn.qkv.{lora_key}.weight"
                )
                converted_state_dict[f"{block_prefix}attn.add_q_proj.{lora_key}.weight"] = Parameter(
                    mint.cat([context_lora_weight]), name=f"{block_prefix}attn.add_q_proj.{lora_key}.weight"
                )
                converted_state_dict[f"{block_prefix}attn.add_k_proj.{lora_key}.weight"] = Parameter(
                    mint.cat([context_lora_weight]), name=f"{block_prefix}attn.add_k_proj.{lora_key}.weight"
                )
                converted_state_dict[f"{block_prefix}attn.add_v_proj.{lora_key}.weight"] = Parameter(
                    mint.cat([context_lora_weight]), name=f"{block_prefix}attn.add_v_proj.{lora_key}.weight"
                )
            else:
                sample_q, sample_k, sample_v = mint.chunk(
                    original_state_dict.pop(f"{original_block_prefix}double_blocks.{i}.img_attn.qkv.{lora_key}.weight"),
                    3,
                    dim=0,
                )
                converted_state_dict[f"{block_prefix}attn.to_q.{lora_key}.weight"] = Parameter(
                    mint.cat([sample_q]), name=f"{block_prefix}attn.to_q.{lora_key}.weight"
                )
                converted_state_dict[f"{block_prefix}attn.to_k.{lora_key}.weight"] = Parameter(
                    mint.cat([sample_k]), name=f"{block_prefix}attn.to_k.{lora_key}.weight"
                )
                converted_state_dict[f"{block_prefix}attn.to_v.{lora_key}.weight"] = Parameter(
                    mint.cat([sample_v]), name=f"{block_prefix}attn.to_v.{lora_key}.weight"
                )

                context_q, context_k, context_v = mint.chunk(
                    original_state_dict.pop(f"{original_block_prefix}double_blocks.{i}.txt_attn.qkv.{lora_key}.weight"),
                    3,
                    dim=0,
                )
                converted_state_dict[f"{block_prefix}attn.add_q_proj.{lora_key}.weight"] = Parameter(
                    mint.cat([context_q]), name=f"{block_prefix}attn.add_q_proj.{lora_key}.weight"
                )
                converted_state_dict[f"{block_prefix}attn.add_k_proj.{lora_key}.weight"] = Parameter(
                    mint.cat([context_k]), name=f"{block_prefix}attn.add_k_proj.{lora_key}.weight"
                )
                converted_state_dict[f"{block_prefix}attn.add_v_proj.{lora_key}.weight"] = Parameter(
                    mint.cat([context_v]), name=f"{block_prefix}attn.add_v_proj.{lora_key}.weight"
                )

            if f"double_blocks.{i}.img_attn.qkv.{lora_key}.bias" in original_state_dict_keys:
                sample_q_bias, sample_k_bias, sample_v_bias = mint.chunk(
                    original_state_dict.pop(f"{original_block_prefix}double_blocks.{i}.img_attn.qkv.{lora_key}.bias"),
                    3,
                    dim=0,
                )
                converted_state_dict[f"{block_prefix}attn.to_q.{lora_key}.bias"] = Parameter(
                    mint.cat([sample_q_bias]), name=f"{block_prefix}attn.to_q.{lora_key}.bias"
                )
                converted_state_dict[f"{block_prefix}attn.to_k.{lora_key}.bias"] = Parameter(
                    mint.cat([sample_k_bias]), name=f"{block_prefix}attn.to_k.{lora_key}.bias"
                )
                converted_state_dict[f"{block_prefix}attn.to_v.{lora_key}.bias"] = Parameter(
                    mint.cat([sample_v_bias]), name=f"{block_prefix}attn.to_v.{lora_key}.bias"
                )

            if f"double_blocks.{i}.txt_attn.qkv.{lora_key}.bias" in original_state_dict_keys:
                context_q_bias, context_k_bias, context_v_bias = mint.chunk(
                    original_state_dict.pop(f"{original_block_prefix}double_blocks.{i}.txt_attn.qkv.{lora_key}.bias"),
                    3,
                    dim=0,
                )
                converted_state_dict[f"{block_prefix}attn.add_q_proj.{lora_key}.bias"] = Parameter(
                    mint.cat([context_q_bias]), name=f"{block_prefix}attn.add_q_proj.{lora_key}.bias"
                )
                converted_state_dict[f"{block_prefix}attn.add_k_proj.{lora_key}.bias"] = Parameter(
                    mint.cat([context_k_bias]), name=f"{block_prefix}attn.add_k_proj.{lora_key}.bias"
                )
                converted_state_dict[f"{block_prefix}attn.add_v_proj.{lora_key}.bias"] = Parameter(
                    mint.cat([context_v_bias]), name=f"{block_prefix}attn.add_v_proj.{lora_key}.bias"
                )

            # ff img_mlp
            converted_state_dict[f"{block_prefix}ff.net.0.proj.{lora_key}.weight"] = original_state_dict.pop(
                f"{original_block_prefix}double_blocks.{i}.img_mlp.0.{lora_key}.weight"
            )
            if f"{original_block_prefix}double_blocks.{i}.img_mlp.0.{lora_key}.bias" in original_state_dict_keys:
                converted_state_dict[f"{block_prefix}ff.net.0.proj.{lora_key}.bias"] = original_state_dict.pop(
                    f"{original_block_prefix}double_blocks.{i}.img_mlp.0.{lora_key}.bias"
                )

            converted_state_dict[f"{block_prefix}ff.net.2.{lora_key}.weight"] = original_state_dict.pop(
                f"{original_block_prefix}double_blocks.{i}.img_mlp.2.{lora_key}.weight"
            )
            if f"{original_block_prefix}double_blocks.{i}.img_mlp.2.{lora_key}.bias" in original_state_dict_keys:
                converted_state_dict[f"{block_prefix}ff.net.2.{lora_key}.bias"] = original_state_dict.pop(
                    f"{original_block_prefix}double_blocks.{i}.img_mlp.2.{lora_key}.bias"
                )

            converted_state_dict[f"{block_prefix}ff_context.net.0.proj.{lora_key}.weight"] = original_state_dict.pop(
                f"{original_block_prefix}double_blocks.{i}.txt_mlp.0.{lora_key}.weight"
            )
            if f"{original_block_prefix}double_blocks.{i}.txt_mlp.0.{lora_key}.bias" in original_state_dict_keys:
                converted_state_dict[f"{block_prefix}ff_context.net.0.proj.{lora_key}.bias"] = original_state_dict.pop(
                    f"{original_block_prefix}double_blocks.{i}.txt_mlp.0.{lora_key}.bias"
                )

            converted_state_dict[f"{block_prefix}ff_context.net.2.{lora_key}.weight"] = original_state_dict.pop(
                f"{original_block_prefix}double_blocks.{i}.txt_mlp.2.{lora_key}.weight"
            )
            if f"{original_block_prefix}double_blocks.{i}.txt_mlp.2.{lora_key}.bias" in original_state_dict_keys:
                converted_state_dict[f"{block_prefix}ff_context.net.2.{lora_key}.bias"] = original_state_dict.pop(
                    f"{original_block_prefix}double_blocks.{i}.txt_mlp.2.{lora_key}.bias"
                )

            # output projections.
            converted_state_dict[f"{block_prefix}attn.to_out.0.{lora_key}.weight"] = original_state_dict.pop(
                f"{original_block_prefix}double_blocks.{i}.img_attn.proj.{lora_key}.weight"
            )
            if f"{original_block_prefix}double_blocks.{i}.img_attn.proj.{lora_key}.bias" in original_state_dict_keys:
                converted_state_dict[f"{block_prefix}attn.to_out.0.{lora_key}.bias"] = original_state_dict.pop(
                    f"{original_block_prefix}double_blocks.{i}.img_attn.proj.{lora_key}.bias"
                )
            converted_state_dict[f"{block_prefix}attn.to_add_out.{lora_key}.weight"] = original_state_dict.pop(
                f"{original_block_prefix}double_blocks.{i}.txt_attn.proj.{lora_key}.weight"
            )
            if f"{original_block_prefix}double_blocks.{i}.txt_attn.proj.{lora_key}.bias" in original_state_dict_keys:
                converted_state_dict[f"{block_prefix}attn.to_add_out.{lora_key}.bias"] = original_state_dict.pop(
                    f"{original_block_prefix}double_blocks.{i}.txt_attn.proj.{lora_key}.bias"
                )

    # single transformer blocks
    for i in range(num_single_layers):
        block_prefix = f"single_transformer_blocks.{i}."

        for lora_key in ["lora_A", "lora_B"]:
            # norm.linear  <- single_blocks.0.modulation.lin
            converted_state_dict[f"{block_prefix}norm.linear.{lora_key}.weight"] = original_state_dict.pop(
                f"{original_block_prefix}single_blocks.{i}.modulation.lin.{lora_key}.weight"
            )
            if f"{original_block_prefix}single_blocks.{i}.modulation.lin.{lora_key}.bias" in original_state_dict_keys:
                converted_state_dict[f"{block_prefix}norm.linear.{lora_key}.bias"] = original_state_dict.pop(
                    f"{original_block_prefix}single_blocks.{i}.modulation.lin.{lora_key}.bias"
                )

            # Q, K, V, mlp
            mlp_hidden_dim = int(inner_dim * mlp_ratio)
            split_size = (inner_dim, inner_dim, inner_dim, mlp_hidden_dim)

            if lora_key == "lora_A":
                lora_weight = original_state_dict.pop(
                    f"{original_block_prefix}single_blocks.{i}.linear1.{lora_key}.weight"
                )
                converted_state_dict[f"{block_prefix}attn.to_q.{lora_key}.weight"] = Parameter(
                    mint.cat([lora_weight]), name=f"{block_prefix}attn.to_q.{lora_key}.weight"
                )
                converted_state_dict[f"{block_prefix}attn.to_k.{lora_key}.weight"] = Parameter(
                    mint.cat([lora_weight]), name=f"{block_prefix}attn.to_k.{lora_key}.weight"
                )
                converted_state_dict[f"{block_prefix}attn.to_v.{lora_key}.weight"] = Parameter(
                    mint.cat([lora_weight]), name=f"{block_prefix}attn.to_v.{lora_key}.weight"
                )
                converted_state_dict[f"{block_prefix}proj_mlp.{lora_key}.weight"] = Parameter(
                    mint.cat([lora_weight]), name=f"{block_prefix}proj_mlp.{lora_key}.weight"
                )

                if f"{original_block_prefix}single_blocks.{i}.linear1.{lora_key}.bias" in original_state_dict_keys:
                    lora_bias = original_state_dict.pop(f"single_blocks.{i}.linear1.{lora_key}.bias")
                    converted_state_dict[f"{block_prefix}attn.to_q.{lora_key}.bias"] = Parameter(
                        mint.cat([lora_bias]), name=f"{block_prefix}attn.to_q.{lora_key}.bias"
                    )
                    converted_state_dict[f"{block_prefix}attn.to_k.{lora_key}.bias"] = Parameter(
                        mint.cat([lora_bias]), name=f"{block_prefix}attn.to_k.{lora_key}.bias"
                    )
                    converted_state_dict[f"{block_prefix}attn.to_v.{lora_key}.bias"] = Parameter(
                        mint.cat([lora_bias]), name=f"{block_prefix}attn.to_v.{lora_key}.bias"
                    )
                    converted_state_dict[f"{block_prefix}proj_mlp.{lora_key}.bias"] = Parameter(
                        mint.cat([lora_bias]), name=f"{block_prefix}proj_mlp.{lora_key}.bias"
                    )
            else:
                q, k, v, mlp = mint.split(
                    original_state_dict.pop(f"{original_block_prefix}single_blocks.{i}.linear1.{lora_key}.weight"),
                    split_size,
                    dim=0,
                )
                converted_state_dict[f"{block_prefix}attn.to_q.{lora_key}.weight"] = Parameter(
                    mint.cat([q]), name=f"{block_prefix}attn.to_q.{lora_key}.weight"
                )
                converted_state_dict[f"{block_prefix}attn.to_k.{lora_key}.weight"] = Parameter(
                    mint.cat([k]), name=f"{block_prefix}attn.to_k.{lora_key}.weight"
                )
                converted_state_dict[f"{block_prefix}attn.to_v.{lora_key}.weight"] = Parameter(
                    mint.cat([v]), name=f"{block_prefix}attn.to_v.{lora_key}.weight"
                )
                converted_state_dict[f"{block_prefix}proj_mlp.{lora_key}.weight"] = Parameter(
                    mint.cat([mlp]), name=f"{block_prefix}proj_mlp.{lora_key}.weight"
                )

                if f"{original_block_prefix}single_blocks.{i}.linear1.{lora_key}.bias" in original_state_dict_keys:
                    q_bias, k_bias, v_bias, mlp_bias = mint.split(
                        original_state_dict.pop(f"{original_block_prefix}single_blocks.{i}.linear1.{lora_key}.bias"),
                        split_size,
                        dim=0,
                    )
                    converted_state_dict[f"{block_prefix}attn.to_q.{lora_key}.bias"] = Parameter(
                        mint.cat([q_bias]), name=f"{block_prefix}attn.to_q.{lora_key}.bias"
                    )
                    converted_state_dict[f"{block_prefix}attn.to_k.{lora_key}.bias"] = Parameter(
                        mint.cat([k_bias]), name=f"{block_prefix}attn.to_k.{lora_key}.bias"
                    )
                    converted_state_dict[f"{block_prefix}attn.to_v.{lora_key}.bias"] = Parameter(
                        mint.cat([v_bias]), name=f"{block_prefix}attn.to_v.{lora_key}.bias"
                    )
                    converted_state_dict[f"{block_prefix}proj_mlp.{lora_key}.bias"] = Parameter(
                        mint.cat([mlp_bias]), name=f"{block_prefix}proj_mlp.{lora_key}.bias"
                    )

            # output projections.
            converted_state_dict[f"{block_prefix}proj_out.{lora_key}.weight"] = original_state_dict.pop(
                f"{original_block_prefix}single_blocks.{i}.linear2.{lora_key}.weight"
            )
            if f"{original_block_prefix}single_blocks.{i}.linear2.{lora_key}.bias" in original_state_dict_keys:
                converted_state_dict[f"{block_prefix}proj_out.{lora_key}.bias"] = original_state_dict.pop(
                    f"{original_block_prefix}single_blocks.{i}.linear2.{lora_key}.bias"
                )

    for lora_key in ["lora_A", "lora_B"]:
        converted_state_dict[f"proj_out.{lora_key}.weight"] = original_state_dict.pop(
            f"{original_block_prefix}final_layer.linear.{lora_key}.weight"
        )
        if f"{original_block_prefix}final_layer.linear.{lora_key}.bias" in original_state_dict_keys:
            converted_state_dict[f"proj_out.{lora_key}.bias"] = original_state_dict.pop(
                f"{original_block_prefix}final_layer.linear.{lora_key}.bias"
            )

    if len(original_state_dict) > 0:
        raise ValueError(f"`original_state_dict` should be empty at this point but has {original_state_dict.keys()=}.")

    for key in list(converted_state_dict.keys()):
        converted_state_dict[f"transformer.{key}"] = converted_state_dict.pop(key)

    return converted_state_dict


def _convert_hunyuan_video_lora_to_diffusers(original_state_dict):
    converted_state_dict = {k: original_state_dict.pop(k) for k in list(original_state_dict.keys())}

    def remap_norm_scale_shift_(key, state_dict):
        weight = state_dict.pop(key)
        shift, scale = weight.chunk(2, dim=0)
        new_weight = mint.cat([scale, shift], dim=0)
        state_dict[key.replace("final_layer.adaLN_modulation.1", "norm_out.linear")] = new_weight

    def remap_txt_in_(key, state_dict):
        def rename_key(key):
            new_key = key.replace("individual_token_refiner.blocks", "token_refiner.refiner_blocks")
            new_key = new_key.replace("adaLN_modulation.1", "norm_out.linear")
            new_key = new_key.replace("txt_in", "context_embedder")
            new_key = new_key.replace("t_embedder.mlp.0", "time_text_embed.timestep_embedder.linear_1")
            new_key = new_key.replace("t_embedder.mlp.2", "time_text_embed.timestep_embedder.linear_2")
            new_key = new_key.replace("c_embedder", "time_text_embed.text_embedder")
            new_key = new_key.replace("mlp", "ff")
            return new_key

        if "self_attn_qkv" in key:
            weight = state_dict.pop(key)
            to_q, to_k, to_v = weight.chunk(3, dim=0)
            state_dict[rename_key(key.replace("self_attn_qkv", "attn.to_q"))] = to_q
            state_dict[rename_key(key.replace("self_attn_qkv", "attn.to_k"))] = to_k
            state_dict[rename_key(key.replace("self_attn_qkv", "attn.to_v"))] = to_v
        else:
            state_dict[rename_key(key)] = state_dict.pop(key)

    def remap_img_attn_qkv_(key, state_dict):
        weight = state_dict.pop(key)
        if "lora_A" in key:
            state_dict[key.replace("img_attn_qkv", "attn.to_q")] = weight
            state_dict[key.replace("img_attn_qkv", "attn.to_k")] = weight
            state_dict[key.replace("img_attn_qkv", "attn.to_v")] = weight
        else:
            to_q, to_k, to_v = weight.chunk(3, dim=0)
            state_dict[key.replace("img_attn_qkv", "attn.to_q")] = to_q
            state_dict[key.replace("img_attn_qkv", "attn.to_k")] = to_k
            state_dict[key.replace("img_attn_qkv", "attn.to_v")] = to_v

    def remap_txt_attn_qkv_(key, state_dict):
        weight = state_dict.pop(key)
        if "lora_A" in key:
            state_dict[key.replace("txt_attn_qkv", "attn.add_q_proj")] = weight
            state_dict[key.replace("txt_attn_qkv", "attn.add_k_proj")] = weight
            state_dict[key.replace("txt_attn_qkv", "attn.add_v_proj")] = weight
        else:
            to_q, to_k, to_v = weight.chunk(3, dim=0)
            state_dict[key.replace("txt_attn_qkv", "attn.add_q_proj")] = to_q
            state_dict[key.replace("txt_attn_qkv", "attn.add_k_proj")] = to_k
            state_dict[key.replace("txt_attn_qkv", "attn.add_v_proj")] = to_v

    def remap_single_transformer_blocks_(key, state_dict):
        hidden_size = 3072

        if "linear1.lora_A.weight" in key or "linear1.lora_B.weight" in key:
            linear1_weight = state_dict.pop(key)
            if "lora_A" in key:
                new_key = key.replace("single_blocks", "single_transformer_blocks").removesuffix(
                    ".linear1.lora_A.weight"
                )
                state_dict[f"{new_key}.attn.to_q.lora_A.weight"] = linear1_weight
                state_dict[f"{new_key}.attn.to_k.lora_A.weight"] = linear1_weight
                state_dict[f"{new_key}.attn.to_v.lora_A.weight"] = linear1_weight
                state_dict[f"{new_key}.proj_mlp.lora_A.weight"] = linear1_weight
            else:
                split_size = (hidden_size, hidden_size, hidden_size, linear1_weight.shape[0] - 3 * hidden_size)
                q, k, v, mlp = mint.split(linear1_weight, split_size, dim=0)
                new_key = key.replace("single_blocks", "single_transformer_blocks").removesuffix(
                    ".linear1.lora_B.weight"
                )
                state_dict[f"{new_key}.attn.to_q.lora_B.weight"] = q
                state_dict[f"{new_key}.attn.to_k.lora_B.weight"] = k
                state_dict[f"{new_key}.attn.to_v.lora_B.weight"] = v
                state_dict[f"{new_key}.proj_mlp.lora_B.weight"] = mlp

        elif "linear1.lora_A.bias" in key or "linear1.lora_B.bias" in key:
            linear1_bias = state_dict.pop(key)
            if "lora_A" in key:
                new_key = key.replace("single_blocks", "single_transformer_blocks").removesuffix(".linear1.lora_A.bias")
                state_dict[f"{new_key}.attn.to_q.lora_A.bias"] = linear1_bias
                state_dict[f"{new_key}.attn.to_k.lora_A.bias"] = linear1_bias
                state_dict[f"{new_key}.attn.to_v.lora_A.bias"] = linear1_bias
                state_dict[f"{new_key}.proj_mlp.lora_A.bias"] = linear1_bias
            else:
                split_size = (hidden_size, hidden_size, hidden_size, linear1_bias.shape[0] - 3 * hidden_size)
                q_bias, k_bias, v_bias, mlp_bias = mint.split(linear1_bias, split_size, dim=0)
                new_key = key.replace("single_blocks", "single_transformer_blocks").removesuffix(".linear1.lora_B.bias")
                state_dict[f"{new_key}.attn.to_q.lora_B.bias"] = q_bias
                state_dict[f"{new_key}.attn.to_k.lora_B.bias"] = k_bias
                state_dict[f"{new_key}.attn.to_v.lora_B.bias"] = v_bias
                state_dict[f"{new_key}.proj_mlp.lora_B.bias"] = mlp_bias

        else:
            new_key = key.replace("single_blocks", "single_transformer_blocks")
            new_key = new_key.replace("linear2", "proj_out")
            new_key = new_key.replace("q_norm", "attn.norm_q")
            new_key = new_key.replace("k_norm", "attn.norm_k")
            state_dict[new_key] = state_dict.pop(key)

    TRANSFORMER_KEYS_RENAME_DICT = {
        "img_in": "x_embedder",
        "time_in.mlp.0": "time_text_embed.timestep_embedder.linear_1",
        "time_in.mlp.2": "time_text_embed.timestep_embedder.linear_2",
        "guidance_in.mlp.0": "time_text_embed.guidance_embedder.linear_1",
        "guidance_in.mlp.2": "time_text_embed.guidance_embedder.linear_2",
        "vector_in.in_layer": "time_text_embed.text_embedder.linear_1",
        "vector_in.out_layer": "time_text_embed.text_embedder.linear_2",
        "double_blocks": "transformer_blocks",
        "img_attn_q_norm": "attn.norm_q",
        "img_attn_k_norm": "attn.norm_k",
        "img_attn_proj": "attn.to_out.0",
        "txt_attn_q_norm": "attn.norm_added_q",
        "txt_attn_k_norm": "attn.norm_added_k",
        "txt_attn_proj": "attn.to_add_out",
        "img_mod.linear": "norm1.linear",
        "img_norm1": "norm1.norm",
        "img_norm2": "norm2",
        "img_mlp": "ff",
        "txt_mod.linear": "norm1_context.linear",
        "txt_norm1": "norm1.norm",
        "txt_norm2": "norm2_context",
        "txt_mlp": "ff_context",
        "self_attn_proj": "attn.to_out.0",
        "modulation.linear": "norm.linear",
        "pre_norm": "norm.norm",
        "final_layer.norm_final": "norm_out.norm",
        "final_layer.linear": "proj_out",
        "fc1": "net.0.proj",
        "fc2": "net.2",
        "input_embedder": "proj_in",
    }

    TRANSFORMER_SPECIAL_KEYS_REMAP = {
        "txt_in": remap_txt_in_,
        "img_attn_qkv": remap_img_attn_qkv_,
        "txt_attn_qkv": remap_txt_attn_qkv_,
        "single_blocks": remap_single_transformer_blocks_,
        "final_layer.adaLN_modulation.1": remap_norm_scale_shift_,
    }

    # Some folks attempt to make their state dict compatible with diffusers by adding "transformer." prefix to all keys
    # and use their custom code. To make sure both "original" and "attempted diffusers" loras work as expected, we make
    # sure that both follow the same initial format by stripping off the "transformer." prefix.
    for key in list(converted_state_dict.keys()):
        if key.startswith("transformer."):
            converted_state_dict[key[len("transformer.") :]] = converted_state_dict.pop(key)
        if key.startswith("diffusion_model."):
            converted_state_dict[key[len("diffusion_model.") :]] = converted_state_dict.pop(key)

    # Rename and remap the state dict keys
    for key in list(converted_state_dict.keys()):
        new_key = key[:]
        for replace_key, rename_key in TRANSFORMER_KEYS_RENAME_DICT.items():
            new_key = new_key.replace(replace_key, rename_key)
        converted_state_dict[new_key] = converted_state_dict.pop(key)

    for key in list(converted_state_dict.keys()):
        for special_key, handler_fn_inplace in TRANSFORMER_SPECIAL_KEYS_REMAP.items():
            if special_key not in key:
                continue
            handler_fn_inplace(key, converted_state_dict)

    # Add back the "transformer." prefix
    for key in list(converted_state_dict.keys()):
        converted_state_dict[f"transformer.{key}"] = converted_state_dict.pop(key)

    return converted_state_dict


def _convert_non_diffusers_lumina2_lora_to_diffusers(state_dict):
    # Remove "diffusion_model." prefix from keys.
    state_dict = {k[len("diffusion_model.") :]: v for k, v in state_dict.items()}
    converted_state_dict = {}

    def get_num_layers(keys, pattern):
        layers = set()
        for key in keys:
            match = re.search(pattern, key)
            if match:
                layers.add(int(match.group(1)))
        return len(layers)

    def process_block(prefix, index, convert_norm):
        # Process attention qkv: pop lora_A and lora_B weights.
        lora_down = state_dict.pop(f"{prefix}.{index}.attention.qkv.lora_A.weight")
        lora_up = state_dict.pop(f"{prefix}.{index}.attention.qkv.lora_B.weight")
        for attn_key in ["to_q", "to_k", "to_v"]:
            converted_state_dict[f"{prefix}.{index}.attn.{attn_key}.lora_A.weight"] = lora_down
        for attn_key, weight in zip(["to_q", "to_k", "to_v"], mint.split(lora_up, [2304, 768, 768], dim=0)):
            converted_state_dict[f"{prefix}.{index}.attn.{attn_key}.lora_B.weight"] = weight

        # Process attention out weights.
        converted_state_dict[f"{prefix}.{index}.attn.to_out.0.lora_A.weight"] = state_dict.pop(
            f"{prefix}.{index}.attention.out.lora_A.weight"
        )
        converted_state_dict[f"{prefix}.{index}.attn.to_out.0.lora_B.weight"] = state_dict.pop(
            f"{prefix}.{index}.attention.out.lora_B.weight"
        )

        # Process feed-forward weights for layers 1, 2, and 3.
        for layer in range(1, 4):
            converted_state_dict[f"{prefix}.{index}.feed_forward.linear_{layer}.lora_A.weight"] = state_dict.pop(
                f"{prefix}.{index}.feed_forward.w{layer}.lora_A.weight"
            )
            converted_state_dict[f"{prefix}.{index}.feed_forward.linear_{layer}.lora_B.weight"] = state_dict.pop(
                f"{prefix}.{index}.feed_forward.w{layer}.lora_B.weight"
            )

        if convert_norm:
            converted_state_dict[f"{prefix}.{index}.norm1.linear.lora_A.weight"] = state_dict.pop(
                f"{prefix}.{index}.adaLN_modulation.1.lora_A.weight"
            )
            converted_state_dict[f"{prefix}.{index}.norm1.linear.lora_B.weight"] = state_dict.pop(
                f"{prefix}.{index}.adaLN_modulation.1.lora_B.weight"
            )

    noise_refiner_pattern = r"noise_refiner\.(\d+)\."
    num_noise_refiner_layers = get_num_layers(state_dict.keys(), noise_refiner_pattern)
    for i in range(num_noise_refiner_layers):
        process_block("noise_refiner", i, convert_norm=True)

    context_refiner_pattern = r"context_refiner\.(\d+)\."
    num_context_refiner_layers = get_num_layers(state_dict.keys(), context_refiner_pattern)
    for i in range(num_context_refiner_layers):
        process_block("context_refiner", i, convert_norm=False)

    core_transformer_pattern = r"layers\.(\d+)\."
    num_core_transformer_layers = get_num_layers(state_dict.keys(), core_transformer_pattern)
    for i in range(num_core_transformer_layers):
        process_block("layers", i, convert_norm=True)

    if len(state_dict) > 0:
        raise ValueError(f"`state_dict` should be empty at this point but has {state_dict.keys()=}")

    for key in list(converted_state_dict.keys()):
        converted_state_dict[f"transformer.{key}"] = converted_state_dict.pop(key)

    return converted_state_dict


def _convert_non_diffusers_wan_lora_to_diffusers(state_dict):
    converted_state_dict = {}
    original_state_dict = {k[len("diffusion_model.") :]: v for k, v in state_dict.items()}

    block_numbers = {int(k.split(".")[1]) for k in original_state_dict if k.startswith("blocks.")}
    min_block = min(block_numbers)
    max_block = max(block_numbers)

    is_i2v_lora = any("k_img" in k for k in original_state_dict) and any("v_img" in k for k in original_state_dict)
    lora_down_key = "lora_A" if any("lora_A" in k for k in original_state_dict) else "lora_down"
    lora_up_key = "lora_B" if any("lora_B" in k for k in original_state_dict) else "lora_up"
    has_time_projection_weight = any(
        k.startswith("time_projection") and k.endswith(".weight") for k in original_state_dict
    )

    def get_alpha_scales(down_weight, alpha_key):
        rank = down_weight.shape[0]
        alpha = original_state_dict.pop(alpha_key).item()
        scale = alpha / rank  # LoRA is scaled by 'alpha / rank' in forward pass, so we need to scale it back here
        scale_down = scale
        scale_up = 1.0
        while scale_down * 2 < scale_up:
            scale_down *= 2
            scale_up /= 2
        return scale_down, scale_up

    for key in list(original_state_dict.keys()):
        if key.endswith((".diff", ".diff_b")) and "norm" in key:
            # NOTE: we don't support this because norm layer diff keys are just zeroed values. We can support it
            # in future if needed and they are not zeroed.
            original_state_dict.pop(key)
            logger.debug(f"Removing {key} key from the state dict as it is a norm diff key. This is unsupported.")

        if "time_projection" in key and not has_time_projection_weight:
            # AccVideo lora has diff bias keys but not the weight keys. This causes a weird problem where
            # our lora config adds the time proj lora layers, but we don't have the weights for them.
            # CausVid lora has the weight keys and the bias keys.
            original_state_dict.pop(key)

    # For the `diff_b` keys, we treat them as lora_bias.
    # https://huggingface.co/docs/peft/main/en/package_reference/lora#peft.LoraConfig.lora_bias

    for i in range(min_block, max_block + 1):
        # Self-attention
        for o, c in zip(["q", "k", "v", "o"], ["to_q", "to_k", "to_v", "to_out.0"]):
            alpha_key = f"blocks.{i}.self_attn.{o}.alpha"
            has_alpha = alpha_key in original_state_dict
            original_key_A = f"blocks.{i}.self_attn.{o}.{lora_down_key}.weight"
            converted_key_A = f"blocks.{i}.attn1.{c}.lora_A.weight"

            original_key_B = f"blocks.{i}.self_attn.{o}.{lora_up_key}.weight"
            converted_key_B = f"blocks.{i}.attn1.{c}.lora_B.weight"

            if has_alpha:
                down_weight = original_state_dict.pop(original_key_A)
                up_weight = original_state_dict.pop(original_key_B)
                scale_down, scale_up = get_alpha_scales(down_weight, alpha_key)
                converted_state_dict[converted_key_A] = down_weight * scale_down
                converted_state_dict[converted_key_B] = up_weight * scale_up

            else:
                if original_key_A in original_state_dict:
                    converted_state_dict[converted_key_A] = original_state_dict.pop(original_key_A)
                if original_key_B in original_state_dict:
                    converted_state_dict[converted_key_B] = original_state_dict.pop(original_key_B)

            original_key = f"blocks.{i}.self_attn.{o}.diff_b"
            converted_key = f"blocks.{i}.attn1.{c}.lora_B.bias"
            if original_key in original_state_dict:
                converted_state_dict[converted_key] = original_state_dict.pop(original_key)

        # Cross-attention
        for o, c in zip(["q", "k", "v", "o"], ["to_q", "to_k", "to_v", "to_out.0"]):
            alpha_key = f"blocks.{i}.cross_attn.{o}.alpha"
            has_alpha = alpha_key in original_state_dict
            original_key_A = f"blocks.{i}.cross_attn.{o}.{lora_down_key}.weight"
            converted_key_A = f"blocks.{i}.attn2.{c}.lora_A.weight"

            original_key_B = f"blocks.{i}.cross_attn.{o}.{lora_up_key}.weight"
            converted_key_B = f"blocks.{i}.attn2.{c}.lora_B.weight"

            if original_key_A in original_state_dict:
                down_weight = original_state_dict.pop(original_key_A)
                converted_state_dict[converted_key_A] = down_weight
            if original_key_B in original_state_dict:
                up_weight = original_state_dict.pop(original_key_B)
                converted_state_dict[converted_key_B] = up_weight
            if has_alpha:
                scale_down, scale_up = get_alpha_scales(down_weight, alpha_key)
                converted_state_dict[converted_key_A] *= scale_down
                converted_state_dict[converted_key_B] *= scale_up

            original_key = f"blocks.{i}.cross_attn.{o}.diff_b"
            converted_key = f"blocks.{i}.attn2.{c}.lora_B.bias"
            if original_key in original_state_dict:
                converted_state_dict[converted_key] = original_state_dict.pop(original_key)

        if is_i2v_lora:
            for o, c in zip(["k_img", "v_img"], ["add_k_proj", "add_v_proj"]):
                alpha_key = f"blocks.{i}.cross_attn.{o}.alpha"
                has_alpha = alpha_key in original_state_dict
                original_key_A = f"blocks.{i}.cross_attn.{o}.{lora_down_key}.weight"
                converted_key_A = f"blocks.{i}.attn2.{c}.lora_A.weight"

                original_key_B = f"blocks.{i}.cross_attn.{o}.{lora_up_key}.weight"
                converted_key_B = f"blocks.{i}.attn2.{c}.lora_B.weight"

                if original_key_A in original_state_dict:
                    down_weight = original_state_dict.pop(original_key_A)
                    converted_state_dict[converted_key_A] = down_weight
                if original_key_B in original_state_dict:
                    up_weight = original_state_dict.pop(original_key_B)
                    converted_state_dict[converted_key_B] = up_weight
                if has_alpha:
                    scale_down, scale_up = get_alpha_scales(down_weight, alpha_key)
                    converted_state_dict[converted_key_A] *= scale_down
                    converted_state_dict[converted_key_B] *= scale_up

                original_key = f"blocks.{i}.cross_attn.{o}.diff_b"
                converted_key = f"blocks.{i}.attn2.{c}.lora_B.bias"
                if original_key in original_state_dict:
                    converted_state_dict[converted_key] = original_state_dict.pop(original_key)

        # FFN
        for o, c in zip(["ffn.0", "ffn.2"], ["net.0.proj", "net.2"]):
            alpha_key = f"blocks.{i}.{o}.alpha"
            has_alpha = alpha_key in original_state_dict
            original_key_A = f"blocks.{i}.{o}.{lora_down_key}.weight"
            converted_key_A = f"blocks.{i}.ffn.{c}.lora_A.weight"

            original_key_B = f"blocks.{i}.{o}.{lora_up_key}.weight"
            converted_key_B = f"blocks.{i}.ffn.{c}.lora_B.weight"

            if original_key_A in original_state_dict:
                down_weight = original_state_dict.pop(original_key_A)
                converted_state_dict[converted_key_A] = down_weight
            if original_key_B in original_state_dict:
                up_weight = original_state_dict.pop(original_key_B)
                converted_state_dict[converted_key_B] = up_weight
            if has_alpha:
                scale_down, scale_up = get_alpha_scales(down_weight, alpha_key)
                converted_state_dict[converted_key_A] *= scale_down
                converted_state_dict[converted_key_B] *= scale_up

            original_key = f"blocks.{i}.{o}.diff_b"
            converted_key = f"blocks.{i}.ffn.{c}.lora_B.bias"
            if original_key in original_state_dict:
                converted_state_dict[converted_key] = original_state_dict.pop(original_key)

    # Remaining.
    if original_state_dict:
        if any("time_projection" in k for k in original_state_dict):
            original_key = f"time_projection.1.{lora_down_key}.weight"
            converted_key = "condition_embedder.time_proj.lora_A.weight"
            if original_key in original_state_dict:
                converted_state_dict[converted_key] = original_state_dict.pop(original_key)

            original_key = f"time_projection.1.{lora_up_key}.weight"
            converted_key = "condition_embedder.time_proj.lora_B.weight"
            if original_key in original_state_dict:
                converted_state_dict[converted_key] = original_state_dict.pop(original_key)

            if "time_projection.1.diff_b" in original_state_dict:
                converted_state_dict["condition_embedder.time_proj.lora_B.bias"] = original_state_dict.pop(
                    "time_projection.1.diff_b"
                )

        if any("head.head" in k for k in state_dict):
            converted_state_dict["proj_out.lora_A.weight"] = original_state_dict.pop(
                f"head.head.{lora_down_key}.weight"
            )
            converted_state_dict["proj_out.lora_B.weight"] = original_state_dict.pop(f"head.head.{lora_up_key}.weight")
            if "head.head.diff_b" in original_state_dict:
                converted_state_dict["proj_out.lora_B.bias"] = original_state_dict.pop("head.head.diff_b")

        for text_time in ["text_embedding", "time_embedding"]:
            if any(text_time in k for k in original_state_dict):
                for b_n in [0, 2]:
                    diffusers_b_n = 1 if b_n == 0 else 2
                    diffusers_name = (
                        "condition_embedder.text_embedder"
                        if text_time == "text_embedding"
                        else "condition_embedder.time_embedder"
                    )
                    if any(f"{text_time}.{b_n}" in k for k in original_state_dict):
                        converted_state_dict[
                            f"{diffusers_name}.linear_{diffusers_b_n}.lora_A.weight"
                        ] = original_state_dict.pop(f"{text_time}.{b_n}.{lora_down_key}.weight")
                        converted_state_dict[
                            f"{diffusers_name}.linear_{diffusers_b_n}.lora_B.weight"
                        ] = original_state_dict.pop(f"{text_time}.{b_n}.{lora_up_key}.weight")
                    if f"{text_time}.{b_n}.diff_b" in original_state_dict:
                        converted_state_dict[
                            f"{diffusers_name}.linear_{diffusers_b_n}.lora_B.bias"
                        ] = original_state_dict.pop(f"{text_time}.{b_n}.diff_b")

        for img_ours, img_theirs in [
            ("ff.net.0.proj", "img_emb.proj.1"),
            ("ff.net.2", "img_emb.proj.3"),
        ]:
            original_key = f"{img_theirs}.{lora_down_key}.weight"
            converted_key = f"condition_embedder.image_embedder.{img_ours}.lora_A.weight"
            if original_key in original_state_dict:
                converted_state_dict[converted_key] = original_state_dict.pop(original_key)

            original_key = f"{img_theirs}.{lora_up_key}.weight"
            converted_key = f"condition_embedder.image_embedder.{img_ours}.lora_B.weight"
            if original_key in original_state_dict:
                converted_state_dict[converted_key] = original_state_dict.pop(original_key)
                bias_key_theirs = original_key.removesuffix(f".{lora_up_key}.weight") + ".diff_b"
                if bias_key_theirs in original_state_dict:
                    bias_key = converted_key.removesuffix(".weight") + ".bias"
                    converted_state_dict[bias_key] = original_state_dict.pop(bias_key_theirs)

    if len(original_state_dict) > 0:
        diff = all(".diff" in k for k in original_state_dict)
        if diff:
            diff_keys = {k for k in original_state_dict if k.endswith(".diff")}
            if not all("lora" not in k for k in diff_keys):
                raise ValueError
            logger.info(
                "The remaining `state_dict` contains `diff` keys which we do not handle yet. If you see performance issues, please file an issue: "
                "https://github.com/huggingface/diffusers//issues/new"
            )
        else:
            raise ValueError(f"`state_dict` should be empty at this point but has {original_state_dict.keys()=}")

    for key in list(converted_state_dict.keys()):
        converted_state_dict[f"transformer.{key}"] = converted_state_dict.pop(key)

    return converted_state_dict


def _convert_musubi_wan_lora_to_diffusers(state_dict):
    # https://github.com/kohya-ss/musubi-tuner
    converted_state_dict = {}
    original_state_dict = {k[len("lora_unet_") :]: v for k, v in state_dict.items()}

    num_blocks = len({k.split("blocks_")[1].split("_")[0] for k in original_state_dict})
    is_i2v_lora = any("k_img" in k for k in original_state_dict) and any("v_img" in k for k in original_state_dict)

    def get_alpha_scales(down_weight, key):
        rank = down_weight.shape[0]
        alpha = original_state_dict.pop(key + ".alpha").item()
        scale = alpha / rank  # LoRA is scaled by 'alpha / rank' in forward pass, so we need to scale it back here
        scale_down = scale
        scale_up = 1.0
        while scale_down * 2 < scale_up:
            scale_down *= 2
            scale_up /= 2
        return scale_down, scale_up

    for i in range(num_blocks):
        # Self-attention
        for o, c in zip(["q", "k", "v", "o"], ["to_q", "to_k", "to_v", "to_out.0"]):
            down_weight = original_state_dict.pop(f"blocks_{i}_self_attn_{o}.lora_down.weight")
            up_weight = original_state_dict.pop(f"blocks_{i}_self_attn_{o}.lora_up.weight")
            scale_down, scale_up = get_alpha_scales(down_weight, f"blocks_{i}_self_attn_{o}")
            converted_state_dict[f"blocks.{i}.attn1.{c}.lora_A.weight"] = down_weight * scale_down
            converted_state_dict[f"blocks.{i}.attn1.{c}.lora_B.weight"] = up_weight * scale_up

        # Cross-attention
        for o, c in zip(["q", "k", "v", "o"], ["to_q", "to_k", "to_v", "to_out.0"]):
            down_weight = original_state_dict.pop(f"blocks_{i}_cross_attn_{o}.lora_down.weight")
            up_weight = original_state_dict.pop(f"blocks_{i}_cross_attn_{o}.lora_up.weight")
            scale_down, scale_up = get_alpha_scales(down_weight, f"blocks_{i}_cross_attn_{o}")
            converted_state_dict[f"blocks.{i}.attn2.{c}.lora_A.weight"] = down_weight * scale_down
            converted_state_dict[f"blocks.{i}.attn2.{c}.lora_B.weight"] = up_weight * scale_up

        if is_i2v_lora:
            for o, c in zip(["k_img", "v_img"], ["add_k_proj", "add_v_proj"]):
                down_weight = original_state_dict.pop(f"blocks_{i}_cross_attn_{o}.lora_down.weight")
                up_weight = original_state_dict.pop(f"blocks_{i}_cross_attn_{o}.lora_up.weight")
                scale_down, scale_up = get_alpha_scales(down_weight, f"blocks_{i}_cross_attn_{o}")
                converted_state_dict[f"blocks.{i}.attn2.{c}.lora_A.weight"] = down_weight * scale_down
                converted_state_dict[f"blocks.{i}.attn2.{c}.lora_B.weight"] = up_weight * scale_up

        # FFN
        for o, c in zip(["ffn_0", "ffn_2"], ["net.0.proj", "net.2"]):
            down_weight = original_state_dict.pop(f"blocks_{i}_{o}.lora_down.weight")
            up_weight = original_state_dict.pop(f"blocks_{i}_{o}.lora_up.weight")
            scale_down, scale_up = get_alpha_scales(down_weight, f"blocks_{i}_{o}")
            converted_state_dict[f"blocks.{i}.ffn.{c}.lora_A.weight"] = down_weight * scale_down
            converted_state_dict[f"blocks.{i}.ffn.{c}.lora_B.weight"] = up_weight * scale_up

    if len(original_state_dict) > 0:
        raise ValueError(f"`state_dict` should be empty at this point but has {original_state_dict.keys()=}")

    for key in list(converted_state_dict.keys()):
        converted_state_dict[f"transformer.{key}"] = converted_state_dict.pop(key)

    return converted_state_dict


def _convert_non_diffusers_hidream_lora_to_diffusers(state_dict, non_diffusers_prefix="diffusion_model"):
    if not all(k.startswith(non_diffusers_prefix) for k in state_dict):
        raise ValueError("Invalid LoRA state dict for HiDream.")
    converted_state_dict = {k.removeprefix(f"{non_diffusers_prefix}."): v for k, v in state_dict.items()}
    converted_state_dict = {f"transformer.{k}": v for k, v in converted_state_dict.items()}
    return converted_state_dict


def _convert_non_diffusers_ltxv_lora_to_diffusers(state_dict, non_diffusers_prefix="diffusion_model"):
    if not all(k.startswith(f"{non_diffusers_prefix}.") for k in state_dict):
        raise ValueError("Invalid LoRA state dict for LTX-Video.")
    converted_state_dict = {k.removeprefix(f"{non_diffusers_prefix}."): v for k, v in state_dict.items()}
    converted_state_dict = {f"transformer.{k}": v for k, v in converted_state_dict.items()}
    return converted_state_dict

<<<<<<< HEAD
def _convert_non_diffusers_qwen_lora_to_diffusers(state_dict):
=======

def _convert_non_diffusers_qwen_lora_to_diffusers(state_dict):
    has_lora_unet = any(k.startswith("lora_unet_") for k in state_dict)
    if has_lora_unet:
        state_dict = {k.removeprefix("lora_unet_"): v for k, v in state_dict.items()}

        def convert_key(key: str) -> str:
            prefix = "transformer_blocks"
            if "." in key:
                base, suffix = key.rsplit(".", 1)
            else:
                base, suffix = key, ""

            start = f"{prefix}_"
            rest = base[len(start) :]

            if "." in rest:
                head, tail = rest.split(".", 1)
                tail = "." + tail
            else:
                head, tail = rest, ""

            # Protected n-grams that must keep their internal underscores
            protected = {
                # pairs
                ("to", "q"),
                ("to", "k"),
                ("to", "v"),
                ("to", "out"),
                ("add", "q"),
                ("add", "k"),
                ("add", "v"),
                ("txt", "mlp"),
                ("img", "mlp"),
                ("txt", "mod"),
                ("img", "mod"),
                # triplets
                ("add", "q", "proj"),
                ("add", "k", "proj"),
                ("add", "v", "proj"),
                ("to", "add", "out"),
            }

            prot_by_len = {}
            for ng in protected:
                prot_by_len.setdefault(len(ng), set()).add(ng)

            parts = head.split("_")
            merged = []
            i = 0
            lengths_desc = sorted(prot_by_len.keys(), reverse=True)

            while i < len(parts):
                matched = False
                for L in lengths_desc:
                    if i + L <= len(parts) and tuple(parts[i : i + L]) in prot_by_len[L]:
                        merged.append("_".join(parts[i : i + L]))
                        i += L
                        matched = True
                        break
                if not matched:
                    merged.append(parts[i])
                    i += 1

            head_converted = ".".join(merged)
            converted_base = f"{prefix}.{head_converted}{tail}"
            return converted_base + (("." + suffix) if suffix else "")

        state_dict = {convert_key(k): v for k, v in state_dict.items()}

>>>>>>> 06ae9eea
    converted_state_dict = {}
    all_keys = list(state_dict.keys())
    down_key = ".lora_down.weight"
    up_key = ".lora_up.weight"

    def get_alpha_scales(down_weight, alpha_key):
        rank = down_weight.shape[0]
        alpha = state_dict.pop(alpha_key).item()
        scale = alpha / rank  # LoRA is scaled by 'alpha / rank' in forward pass, so we need to scale it back here
        scale_down = scale
        scale_up = 1.0
        while scale_down * 2 < scale_up:
            scale_down *= 2
            scale_up /= 2
        return scale_down, scale_up

    for k in all_keys:
        if k.endswith(down_key):
            diffusers_down_key = k.replace(down_key, ".lora_A.weight")
            diffusers_up_key = k.replace(down_key, up_key).replace(up_key, ".lora_B.weight")
            alpha_key = k.replace(down_key, ".alpha")

            down_weight = state_dict.pop(k)
            up_weight = state_dict.pop(k.replace(down_key, up_key))
            scale_down, scale_up = get_alpha_scales(down_weight, alpha_key)
            converted_state_dict[diffusers_down_key] = down_weight * scale_down
            converted_state_dict[diffusers_up_key] = up_weight * scale_up

    if len(state_dict) > 0:
        raise ValueError(f"`state_dict` should be empty at this point but has {state_dict.keys()=}")

    converted_state_dict = {f"transformer.{k}": v for k, v in converted_state_dict.items()}
    return converted_state_dict<|MERGE_RESOLUTION|>--- conflicted
+++ resolved
@@ -2256,10 +2256,6 @@
     converted_state_dict = {f"transformer.{k}": v for k, v in converted_state_dict.items()}
     return converted_state_dict
 
-<<<<<<< HEAD
-def _convert_non_diffusers_qwen_lora_to_diffusers(state_dict):
-=======
-
 def _convert_non_diffusers_qwen_lora_to_diffusers(state_dict):
     has_lora_unet = any(k.startswith("lora_unet_") for k in state_dict)
     if has_lora_unet:
@@ -2329,7 +2325,6 @@
 
         state_dict = {convert_key(k): v for k, v in state_dict.items()}
 
->>>>>>> 06ae9eea
     converted_state_dict = {}
     all_keys = list(state_dict.keys())
     down_key = ".lora_down.weight"
