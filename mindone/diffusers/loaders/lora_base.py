# Copyright 2025 The HuggingFace Team. All rights reserved.
#
# This code is adapted from https://github.com/huggingface/diffusers
# with modifications to run diffusers on mindspore.
#
# Licensed under the Apache License, Version 2.0 (the "License");
# you may not use this file except in compliance with the License.
# You may obtain a copy of the License at
#
#     http://www.apache.org/licenses/LICENSE-2.0
#
# Unless required by applicable law or agreed to in writing, software
# distributed under the License is distributed on an "AS IS" BASIS,
# WITHOUT WARRANTIES OR CONDITIONS OF ANY KIND, either express or implied.
# See the License for the specific language governing permissions and
# limitations under the License.

import copy
import inspect
import json
import os
from pathlib import Path
from typing import Callable, Dict, List, Optional, Union

import safetensors
from huggingface_hub import model_info
from huggingface_hub.constants import HF_HUB_OFFLINE

import mindspore as ms
from mindspore import nn

from mindone.peft.tuners.tuners_utils import BaseTunerLayer
from mindone.safetensors.mindspore import load_file, save_file
from mindone.transformers import MSPreTrainedModel

<<<<<<< HEAD
from .._peft.tuners.tuners_utils import BaseTunerLayer
from ..models.modeling_utils import ModelMixin, load_state_dict
=======
from ..models.lora import text_encoder_attn_modules, text_encoder_mlp_modules
from ..models.modeling_utils import ModelMixin
>>>>>>> d30ea8cb
from ..utils import (
    _get_model_file,
    convert_state_dict_to_diffusers,
    convert_state_dict_to_peft,
    delete_adapter_layers,
    deprecate,
    get_adapter_name,
    logging,
    recurse_remove_peft_layers,
    scale_lora_layers,
    set_adapter_layers,
    set_weights_and_activate_adapters,
)
from ..utils.peft_utils import _create_lora_config
from ..utils.state_dict_utils import _load_sft_state_dict_metadata

logger = logging.get_logger(__name__)

LORA_WEIGHT_NAME = "pytorch_lora_weights.bin"
LORA_WEIGHT_NAME_SAFE = "pytorch_lora_weights.safetensors"
LORA_ADAPTER_METADATA_KEY = "lora_adapter_metadata"


def fuse_text_encoder_lora(text_encoder, lora_scale=1.0, safe_fusing=False, adapter_names=None):
    """
    Fuses LoRAs for the text encoder.

    Args:
        text_encoder (`nn.Cell`):
            The text encoder module to set the adapter layers for. If `None`, it will try to get the `text_encoder`
            attribute.
        lora_scale (`float`, defaults to 1.0):
            Controls how much to influence the outputs with the LoRA parameters.
        safe_fusing (`bool`, defaults to `False`):
            Whether to check fused weights for NaN values before fusing and if values are NaN not fusing them.
        adapter_names (`List[str]` or `str`):
            The names of the adapters to use.
    """
    merge_kwargs = {"safe_merge": safe_fusing}

    for _, module in text_encoder.cells_and_names():
        if isinstance(module, BaseTunerLayer):
            if lora_scale != 1.0:
                module.scale_layer(lora_scale)

            # For BC with previous PEFT versions, we need to check the signature
            # of the `merge` method to see if it supports the `adapter_names` argument.
            supported_merge_kwargs = list(inspect.signature(module.merge).parameters)
            if "adapter_names" in supported_merge_kwargs:
                merge_kwargs["adapter_names"] = adapter_names
            elif "adapter_names" not in supported_merge_kwargs and adapter_names is not None:
                raise ValueError(
                    "The `adapter_names` argument is not supported with your PEFT version. "
                    "Please upgrade to the latest version of PEFT. `pip install -U peft`"
                )

            module.merge(**merge_kwargs)


def unfuse_text_encoder_lora(text_encoder):
    """
    Unfuses LoRAs for the text encoder.

    Args:
        text_encoder (`nn.Cell`):
            The text encoder module to set the adapter layers for. If `None`, it will try to get the `text_encoder`
            attribute.
    """
    for _, module in text_encoder.cells_and_names():
        if isinstance(module, BaseTunerLayer):
            module.unmerge()


def set_adapters_for_text_encoder(
    adapter_names: Union[List[str], str],
    text_encoder: Optional["MSPreTrainedModel"] = None,  # noqa: F821
    text_encoder_weights: Optional[Union[float, List[float], List[None]]] = None,
):
    """
    Sets the adapter layers for the text encoder.

    Args:
        adapter_names (`List[str]` or `str`):
            The names of the adapters to use.
        text_encoder (`nn.Cell`, *optional*):
            The text encoder module to set the adapter layers for. If `None`, it will try to get the `text_encoder`
            attribute.
        text_encoder_weights (`List[float]`, *optional*):
            The weights to use for the text encoder. If `None`, the weights are set to `1.0` for all the adapters.
    """
    if text_encoder is None:
        raise ValueError(
            "The pipeline does not have a default `pipe.text_encoder` class. Please make sure to pass a `text_encoder` instead."
        )

    def process_weights(adapter_names, weights):
        # Expand weights into a list, one entry per adapter
        # e.g. for 2 adapters:  7 -> [7,7] ; [3, None] -> [3, None]
        if not isinstance(weights, list):
            weights = [weights] * len(adapter_names)

        if len(adapter_names) != len(weights):
            raise ValueError(
                f"Length of adapter names {len(adapter_names)} is not equal to the length of the weights {len(weights)}"
            )

        # Set None values to default of 1.0
        # e.g. [7,7] -> [7,7] ; [3, None] -> [3,1]
        weights = [w if w is not None else 1.0 for w in weights]

        return weights

    adapter_names = [adapter_names] if isinstance(adapter_names, str) else adapter_names
    text_encoder_weights = process_weights(adapter_names, text_encoder_weights)
    set_weights_and_activate_adapters(text_encoder, adapter_names, text_encoder_weights)


def disable_lora_for_text_encoder(text_encoder: Optional["MSPreTrainedModel"] = None):
    """
    Disables the LoRA layers for the text encoder.

    Args:
        text_encoder (`nn.Cell`, *optional*):
            The text encoder module to disable the LoRA layers for. If `None`, it will try to get the `text_encoder`
            attribute.
    """
    if text_encoder is None:
        raise ValueError("Text Encoder not found.")
    set_adapter_layers(text_encoder, enabled=False)


def enable_lora_for_text_encoder(text_encoder: Optional["MSPreTrainedModel"] = None):
    """
    Enables the LoRA layers for the text encoder.

    Args:
        text_encoder (`nn.Cell`, *optional*):
            The text encoder module to enable the LoRA layers for. If `None`, it will try to get the `text_encoder`
            attribute.
    """
    if text_encoder is None:
        raise ValueError("Text Encoder not found.")
    set_adapter_layers(text_encoder, enabled=True)


def _remove_text_encoder_monkey_patch(text_encoder):
    recurse_remove_peft_layers(text_encoder)
    if getattr(text_encoder, "peft_config", None) is not None:
        del text_encoder.peft_config
        text_encoder._hf_peft_config_loaded = None


def _fetch_state_dict(
    pretrained_model_name_or_path_or_dict,
    weight_name,
    use_safetensors,
    local_files_only,
    cache_dir,
    force_download,
    proxies,
    token,
    revision,
    subfolder,
    user_agent,
    allow_pickle,
    metadata=None,
):
    model_file = None
    if not isinstance(pretrained_model_name_or_path_or_dict, dict):
        # Let's first try to load .safetensors weights
        if (use_safetensors and weight_name is None) or (
            weight_name is not None and weight_name.endswith(".safetensors")
        ):
            try:
                # Here we're relaxing the loading check to enable more Inference API
                # friendliness where sometimes, it's not at all possible to automatically
                # determine `weight_name`.
                if weight_name is None:
                    weight_name = _best_guess_weight_name(
                        pretrained_model_name_or_path_or_dict,
                        file_extension=".safetensors",
                        local_files_only=local_files_only,
                    )
                model_file = _get_model_file(
                    pretrained_model_name_or_path_or_dict,
                    weights_name=weight_name or LORA_WEIGHT_NAME_SAFE,
                    cache_dir=cache_dir,
                    force_download=force_download,
                    proxies=proxies,
                    local_files_only=local_files_only,
                    token=token,
                    revision=revision,
                    subfolder=subfolder,
                    user_agent=user_agent,
                )
                state_dict = load_file(model_file)
                metadata = _load_sft_state_dict_metadata(model_file)

            except (IOError, safetensors.SafetensorError) as e:
                if not allow_pickle:
                    raise e
                # try loading non-safetensors weights
                model_file = None
                metadata = None
                pass

        if model_file is None:
            if weight_name is None:
                weight_name = _best_guess_weight_name(
                    pretrained_model_name_or_path_or_dict, file_extension=".bin", local_files_only=local_files_only
                )
            model_file = _get_model_file(
                pretrained_model_name_or_path_or_dict,
                weights_name=weight_name or LORA_WEIGHT_NAME,
                cache_dir=cache_dir,
                force_download=force_download,
                proxies=proxies,
                local_files_only=local_files_only,
                token=token,
                revision=revision,
                subfolder=subfolder,
                user_agent=user_agent,
            )
            state_dict = load_state_dict(model_file)
            metadata = None
            raise NotImplementedError(
                f"Only supports deserialization of weights file in safetensors format, but got {model_file}"
            )
    else:
        state_dict = pretrained_model_name_or_path_or_dict

    return state_dict, metadata


def _best_guess_weight_name(
    pretrained_model_name_or_path_or_dict, file_extension=".safetensors", local_files_only=False
):
    if local_files_only or HF_HUB_OFFLINE:
        raise ValueError("When using the offline mode, you must specify a `weight_name`.")

    targeted_files = []

    if os.path.isfile(pretrained_model_name_or_path_or_dict):
        return
    elif os.path.isdir(pretrained_model_name_or_path_or_dict):
        targeted_files = [f for f in os.listdir(pretrained_model_name_or_path_or_dict) if f.endswith(file_extension)]
    else:
        files_in_repo = model_info(pretrained_model_name_or_path_or_dict).siblings
        targeted_files = [f.rfilename for f in files_in_repo if f.rfilename.endswith(file_extension)]
    if len(targeted_files) == 0:
        return

    # "scheduler" does not correspond to a LoRA checkpoint.
    # "optimizer" does not correspond to a LoRA checkpoint
    # only top-level checkpoints are considered and not the other ones, hence "checkpoint".
    unallowed_substrings = {"scheduler", "optimizer", "checkpoint"}
    targeted_files = list(
        filter(lambda x: all(substring not in x for substring in unallowed_substrings), targeted_files)
    )

    if any(f.endswith(LORA_WEIGHT_NAME) for f in targeted_files):
        targeted_files = list(filter(lambda x: x.endswith(LORA_WEIGHT_NAME), targeted_files))
    elif any(f.endswith(LORA_WEIGHT_NAME_SAFE) for f in targeted_files):
        targeted_files = list(filter(lambda x: x.endswith(LORA_WEIGHT_NAME_SAFE), targeted_files))

    if len(targeted_files) > 1:
        logger.warning(
            f"Provided path contains more than one weights file in the {file_extension} format. `{targeted_files[0]}` is going to be loaded, for precise control, specify a `weight_name` in `load_lora_weights`."  # noqa
        )
    weight_name = targeted_files[0]
    return weight_name


def _pack_dict_with_prefix(state_dict, prefix):
    sd_with_prefix = {f"{prefix}.{key}": value for key, value in state_dict.items()}
    return sd_with_prefix


def _load_lora_into_text_encoder(
    state_dict,
    network_alphas,
    text_encoder,
    prefix=None,
    lora_scale=1.0,
    text_encoder_name="text_encoder",
    adapter_name=None,
    _pipeline=None,
    metadata=None,
    hotswap: bool = False,
):
<<<<<<< HEAD
    if network_alphas and metadata:
        raise ValueError("`network_alphas` and `metadata` cannot be specified both at the same time.")
=======
    from mindone.peft import LoraConfig
>>>>>>> d30ea8cb

    # If the serialization format is new (introduced in https://github.com/huggingface/diffusers/pull/2918),
    # then the `state_dict` keys should have `unet_name` and/or `text_encoder_name` as
    # their prefixes.
    prefix = text_encoder_name if prefix is None else prefix

    # Safe prefix to check with.
    if hotswap and any(text_encoder_name in key for key in state_dict.keys()):
        raise ValueError("At the moment, hotswapping is not supported for text encoders, please pass `hotswap=False`.")

    # Load the layers corresponding to text encoder and make necessary adjustments.
    if prefix is not None:
        state_dict = {k.removeprefix(f"{prefix}."): v for k, v in state_dict.items() if k.startswith(f"{prefix}.")}
        if metadata is not None:
            metadata = {k.removeprefix(f"{prefix}."): v for k, v in metadata.items() if k.startswith(f"{prefix}.")}

    if len(state_dict) > 0:
        logger.info(f"Loading {prefix}.")
        rank = {}
        state_dict = convert_state_dict_to_diffusers(state_dict)

        # convert state dict
        state_dict = convert_state_dict_to_peft(state_dict)

        for name, _ in text_encoder.cells_and_names():
            if name.endswith((".q_proj", ".k_proj", ".v_proj", ".out_proj", ".fc1", ".fc2")):
                rank_key = f"{name}.lora_B.weight"
                if rank_key in state_dict:
                    rank[rank_key] = state_dict[rank_key].shape[1]

        if network_alphas is not None:
            alpha_keys = [k for k in network_alphas.keys() if k.startswith(prefix) and k.split(".")[0] == prefix]
            network_alphas = {k.removeprefix(f"{prefix}."): v for k, v in network_alphas.items() if k in alpha_keys}

        # create `LoraConfig`
        lora_config = _create_lora_config(state_dict, network_alphas, metadata, rank, is_unet=False)

        # adapter_name
        if adapter_name is None:
            adapter_name = get_adapter_name(text_encoder)

        # inject LoRA layers and load the state dict
        # in transformers we automatically check whether the adapter name is already in use or not
        text_encoder.load_adapter(
            adapter_name=adapter_name,
            adapter_state_dict=state_dict,
            peft_config=lora_config,
        )

        # scale LoRA layers with `lora_scale`
        scale_lora_layers(text_encoder, weight=lora_scale)
        text_encoder.to(dtype=text_encoder.dtype)

    if prefix is not None and not state_dict:
        model_class_name = text_encoder.__class__.__name__
        logger.warning(
            f"No LoRA keys associated to {model_class_name} found with the {prefix=}. "
            "This is safe to ignore if LoRA state dict didn't originally have any "
            f"{model_class_name} related params. You can also try specifying `prefix=None` "
            "to resolve the warning. Otherwise, open an issue if you think it's unexpected: "
            "https://github.com/huggingface/diffusers/issues/new"
        )


class LoraBaseMixin:
    """Utility class for handling LoRAs."""

    _lora_loadable_modules = []
    _merged_adapters = set()

    @property
    def lora_scale(self) -> float:
        """
        Returns the lora scale which can be set at run time by the pipeline. # if `_lora_scale` has not been set,
        return 1.
        """
        return self._lora_scale if hasattr(self, "_lora_scale") else 1.0

    @property
    def num_fused_loras(self):
        """Returns the number of LoRAs that have been fused."""
        return len(self._merged_adapters)

    @property
    def fused_loras(self):
        """Returns names of the LoRAs that have been fused."""
        return self._merged_adapters

    def load_lora_weights(self, **kwargs):
        raise NotImplementedError("`load_lora_weights()` is not implemented.")

    @classmethod
    def save_lora_weights(cls, **kwargs):
        raise NotImplementedError("`save_lora_weights()` not implemented.")

    @classmethod
    def lora_state_dict(cls, **kwargs):
        raise NotImplementedError("`lora_state_dict()` is not implemented.")

    def unload_lora_weights(self):
        """
        Unloads the LoRA parameters.

        Examples:

        ```python
        >>> # Assuming `pipeline` is already loaded with the LoRA parameters.
        >>> pipeline.unload_lora_weights()
        >>> ...
        ```
        """
        for component in self._lora_loadable_modules:
            model = getattr(self, component, None)
            if model is not None:
                if issubclass(model.__class__, ModelMixin):
                    model.unload_lora()
                elif issubclass(model.__class__, MSPreTrainedModel):
                    _remove_text_encoder_monkey_patch(model)

    def fuse_lora(
        self,
        components: List[str] = [],
        lora_scale: float = 1.0,
        safe_fusing: bool = False,
        adapter_names: Optional[List[str]] = None,
        **kwargs,
    ):
        r"""
        Fuses the LoRA parameters into the original parameters of the corresponding blocks.

        <Tip warning={true}>

        This is an experimental API.

        </Tip>

        Args:
            components: (`List[str]`): List of LoRA-injectable components to fuse the LoRAs into.
            lora_scale (`float`, defaults to 1.0):
                Controls how much to influence the outputs with the LoRA parameters.
            safe_fusing (`bool`, defaults to `False`):
                Whether to check fused weights for NaN values before fusing and if values are NaN not fusing them.
            adapter_names (`List[str]`, *optional*):
                Adapter names to be used for fusing. If nothing is passed, all active adapters will be fused.

        Example:

        ```py
        from mindone.diffusers import DiffusionPipeline
        import mindspore

        pipeline = DiffusionPipeline.from_pretrained(
            "stabilityai/stable-diffusion-xl-base-1.0", mindspore_dtype=mindspore.float16
        )
        pipeline.load_lora_weights("nerijs/pixel-art-xl", weight_name="pixel-art-xl.safetensors", adapter_name="pixel")
        pipeline.fuse_lora(lora_scale=0.7)
        ```
        """
        if "fuse_unet" in kwargs:
            depr_message = "Passing `fuse_unet` to `fuse_lora()` is deprecated and will be ignored. Please use the `components` argument and provide a list of the components whose LoRAs are to be fused. `fuse_unet` will be removed in a future version."  # noqa: E501
            deprecate(
                "fuse_unet",
                "1.0.0",
                depr_message,
            )
        if "fuse_transformer" in kwargs:
            depr_message = "Passing `fuse_transformer` to `fuse_lora()` is deprecated and will be ignored. Please use the `components` argument and provide a list of the components whose LoRAs are to be fused. `fuse_transformer` will be removed in a future version."  # noqa: E501
            deprecate(
                "fuse_transformer",
                "1.0.0",
                depr_message,
            )
        if "fuse_text_encoder" in kwargs:
            depr_message = "Passing `fuse_text_encoder` to `fuse_lora()` is deprecated and will be ignored. Please use the `components` argument and provide a list of the components whose LoRAs are to be fused. `fuse_text_encoder` will be removed in a future version."  # noqa: E501
            deprecate(
                "fuse_text_encoder",
                "1.0.0",
                depr_message,
            )

        if len(components) == 0:
            raise ValueError("`components` cannot be an empty list.")

        # Need to retrieve the names as `adapter_names` can be None. So we cannot directly use it
        # in `self._merged_adapters = self._merged_adapters | merged_adapter_names`.
        merged_adapter_names = set()
        for fuse_component in components:
            if fuse_component not in self._lora_loadable_modules:
                raise ValueError(f"{fuse_component} is not found in {self._lora_loadable_modules=}.")

            model = getattr(self, fuse_component, None)
            if model is not None:
                # check if diffusers model
                if issubclass(model.__class__, ModelMixin):
                    model.fuse_lora(lora_scale, safe_fusing=safe_fusing, adapter_names=adapter_names)
                    for _, module in model.cells_and_names():
                        if isinstance(module, BaseTunerLayer):
                            merged_adapter_names.update(set(module.merged_adapters))
                # handle transformers models.
                if issubclass(model.__class__, MSPreTrainedModel):
                    fuse_text_encoder_lora(
                        model, lora_scale=lora_scale, safe_fusing=safe_fusing, adapter_names=adapter_names
                    )
                    for _, module in model.cells_and_names():
                        if isinstance(module, BaseTunerLayer):
                            merged_adapter_names.update(set(module.merged_adapters))

        self._merged_adapters = self._merged_adapters | merged_adapter_names

    def unfuse_lora(self, components: List[str] = [], **kwargs):
        r"""
        Reverses the effect of
        [`pipe.fuse_lora()`](https://huggingface.co/docs/diffusers/main/en/api/loaders#diffusers.loaders.LoraBaseMixin.fuse_lora).

        <Tip warning={true}>

        This is an experimental API.

        </Tip>

        Args:
            components (`List[str]`): List of LoRA-injectable components to unfuse LoRA from.
            unfuse_unet (`bool`, defaults to `True`): Whether to unfuse the UNet LoRA parameters.
            unfuse_text_encoder (`bool`, defaults to `True`):
                Whether to unfuse the text encoder LoRA parameters. If the text encoder wasn't monkey-patched with the
                LoRA parameters then it won't have any effect.
        """
        if "unfuse_unet" in kwargs:
            depr_message = "Passing `unfuse_unet` to `unfuse_lora()` is deprecated and will be ignored. Please use the `components` argument. `unfuse_unet` will be removed in a future version."  # noqa: E501
            deprecate(
                "unfuse_unet",
                "1.0.0",
                depr_message,
            )
        if "unfuse_transformer" in kwargs:
            depr_message = "Passing `unfuse_transformer` to `unfuse_lora()` is deprecated and will be ignored. Please use the `components` argument. `unfuse_transformer` will be removed in a future version."  # noqa: E501
            deprecate(
                "unfuse_transformer",
                "1.0.0",
                depr_message,
            )
        if "unfuse_text_encoder" in kwargs:
            depr_message = "Passing `unfuse_text_encoder` to `unfuse_lora()` is deprecated and will be ignored. Please use the `components` argument. `unfuse_text_encoder` will be removed in a future version."  # noqa: E501
            deprecate(
                "unfuse_text_encoder",
                "1.0.0",
                depr_message,
            )

        if len(components) == 0:
            raise ValueError("`components` cannot be an empty list.")

        for fuse_component in components:
            if fuse_component not in self._lora_loadable_modules:
                raise ValueError(f"{fuse_component} is not found in {self._lora_loadable_modules=}.")

            model = getattr(self, fuse_component, None)
            if model is not None:
                if issubclass(model.__class__, (ModelMixin, MSPreTrainedModel)):
                    for _, module in model.cells_and_names():
                        if isinstance(module, BaseTunerLayer):
                            for adapter in set(module.merged_adapters):
                                if adapter and adapter in self._merged_adapters:
                                    self._merged_adapters = self._merged_adapters - {adapter}
                            module.unmerge()

    def set_adapters(
        self,
        adapter_names: Union[List[str], str],
        adapter_weights: Optional[Union[float, Dict, List[float], List[Dict]]] = None,
    ):
        """
        Set the currently active adapters for use in the pipeline.

        Args:
            adapter_names (`List[str]` or `str`):
                The names of the adapters to use.
            adapter_weights (`Union[List[float], float]`, *optional*):
                The adapter(s) weights to use with the UNet. If `None`, the weights are set to `1.0` for all the
                adapters.

        Example:

        ```py
        from mindone.diffusers import AutoPipelineForText2Image
        import mindspore as ms

        pipeline = AutoPipelineForText2Image.from_pretrained(
            "stabilityai/stable-diffusion-xl-base-1.0", mindspore_dtype=ms.float16
        )
        pipeline.load_lora_weights(
            "jbilcke-hf/sdxl-cinematic-1", weight_name="pytorch_lora_weights.safetensors", adapter_name="cinematic"
        )
        pipeline.load_lora_weights("nerijs/pixel-art-xl", weight_name="pixel-art-xl.safetensors", adapter_name="pixel")
        pipeline.set_adapters(["cinematic", "pixel"], adapter_weights=[0.5, 0.5])
        ```
        """
        if isinstance(adapter_weights, dict):
            components_passed = set(adapter_weights.keys())
            lora_components = set(self._lora_loadable_modules)

            invalid_components = sorted(components_passed - lora_components)
            if invalid_components:
                logger.warning(
                    f"The following components in `adapter_weights` are not part of the pipeline: {invalid_components}. "
                    f"Available components that are LoRA-compatible: {self._lora_loadable_modules}. So, weights belonging "
                    "to the invalid components will be removed and ignored."
                )
                adapter_weights = {k: v for k, v in adapter_weights.items() if k not in invalid_components}

        adapter_names = [adapter_names] if isinstance(adapter_names, str) else adapter_names
        adapter_weights = copy.deepcopy(adapter_weights)

        # Expand weights into a list, one entry per adapter
        if not isinstance(adapter_weights, list):
            adapter_weights = [adapter_weights] * len(adapter_names)

        if len(adapter_names) != len(adapter_weights):
            raise ValueError(
                f"Length of adapter names {len(adapter_names)} is not equal to the length of the weights {len(adapter_weights)}"
            )

        list_adapters = self.get_list_adapters()  # eg {"unet": ["adapter1", "adapter2"], "text_encoder": ["adapter2"]}
        # eg ["adapter1", "adapter2"]
        all_adapters = {adapter for adapters in list_adapters.values() for adapter in adapters}
        missing_adapters = set(adapter_names) - all_adapters
        if len(missing_adapters) > 0:
            raise ValueError(f"Adapter name(s) {missing_adapters} not in the list of present adapters: {all_adapters}.")

        # eg {"adapter1": ["unet"], "adapter2": ["unet", "text_encoder"]}
        invert_list_adapters = {
            adapter: [part for part, adapters in list_adapters.items() if adapter in adapters]
            for adapter in all_adapters
        }

        # Decompose weights into weights for denoiser and text encoders.
        _component_adapter_weights = {}
        for component in self._lora_loadable_modules:
            model = getattr(self, component)

            for adapter_name, weights in zip(adapter_names, adapter_weights):
                if isinstance(weights, dict):
                    component_adapter_weights = weights.pop(component, None)
                    if component_adapter_weights is not None and component not in invert_list_adapters[adapter_name]:
                        logger.warning(
                            (
                                f"Lora weight dict for adapter '{adapter_name}' contains {component},"
                                f"but this will be ignored because {adapter_name} does not contain weights for {component}."
                                f"Valid parts for {adapter_name} are: {invert_list_adapters[adapter_name]}."
                            )
                        )

                else:
                    component_adapter_weights = weights

                _component_adapter_weights.setdefault(component, [])
                _component_adapter_weights[component].append(component_adapter_weights)

            if issubclass(model.__class__, ModelMixin):
                model.set_adapters(adapter_names, _component_adapter_weights[component])
            elif issubclass(model.__class__, MSPreTrainedModel):
                set_adapters_for_text_encoder(adapter_names, model, _component_adapter_weights[component])

    def disable_lora(self):
        """
        Disables the active LoRA layers of the pipeline.

        Example:

        ```py
        from mindone.diffusers import AutoPipelineForText2Image
        import mindspore as ms

        pipeline = AutoPipelineForText2Image.from_pretrained(
            "stabilityai/stable-diffusion-xl-base-1.0", mindspore_dtype=ms.float16
        )
        pipeline.load_lora_weights(
            "jbilcke-hf/sdxl-cinematic-1", weight_name="pytorch_lora_weights.safetensors", adapter_name="cinematic"
        )
        pipeline.disable_lora()
        ```
        """
        for component in self._lora_loadable_modules:
            model = getattr(self, component, None)
            if model is not None:
                if issubclass(model.__class__, ModelMixin):
                    model.disable_lora()
                elif issubclass(model.__class__, MSPreTrainedModel):
                    disable_lora_for_text_encoder(model)

    def enable_lora(self):
        """
        Enables the active LoRA layers of the pipeline.

        Example:

        ```py
        from mindone.diffusers import AutoPipelineForText2Image
        import mindspore as ms

        pipeline = AutoPipelineForText2Image.from_pretrained(
            "stabilityai/stable-diffusion-xl-base-1.0", mindspore_dtype=ms.float16
        )
        pipeline.load_lora_weights(
            "jbilcke-hf/sdxl-cinematic-1", weight_name="pytorch_lora_weights.safetensors", adapter_name="cinematic"
        )
        pipeline.enable_lora()
        ```
        """
        for component in self._lora_loadable_modules:
            model = getattr(self, component, None)
            if model is not None:
                if issubclass(model.__class__, ModelMixin):
                    model.enable_lora()
                elif issubclass(model.__class__, MSPreTrainedModel):
                    enable_lora_for_text_encoder(model)

    def delete_adapters(self, adapter_names: Union[List[str], str]):
        """
        Delete an adapter's LoRA layers from the pipeline.

        Args:
            adapter_names (`Union[List[str], str]`):
                The names of the adapters to delete.

        Example:

        ```py
        from mindone.diffusers import AutoPipelineForText2Image
        import mindspore as ms

        pipeline = AutoPipelineForText2Image.from_pretrained(
            "stabilityai/stable-diffusion-xl-base-1.0", mindspore_dtype=ms.float16
        )
        pipeline.load_lora_weights(
            "jbilcke-hf/sdxl-cinematic-1", weight_name="pytorch_lora_weights.safetensors", adapter_names="cinematic"
        )
        pipeline.delete_adapters("cinematic")
        ```
        """
        if isinstance(adapter_names, str):
            adapter_names = [adapter_names]

        for component in self._lora_loadable_modules:
            model = getattr(self, component, None)
            if model is not None:
                if issubclass(model.__class__, ModelMixin):
                    model.delete_adapters(adapter_names)
                elif issubclass(model.__class__, MSPreTrainedModel):
                    for adapter_name in adapter_names:
                        delete_adapter_layers(model, adapter_name)

    def get_active_adapters(self) -> List[str]:
        """
        Gets the list of the current active adapters.

        Example:

        ```python
        from mindone.diffusers import DiffusionPipeline

        pipeline = DiffusionPipeline.from_pretrained(
            "stabilityai/stable-diffusion-xl-base-1.0",
        )
        pipeline.load_lora_weights("CiroN2022/toy-face", weight_name="toy_face_sdxl.safetensors", adapter_name="toy")
        pipeline.get_active_adapters()
        ```
        """
        active_adapters = []

        for component in self._lora_loadable_modules:
            model = getattr(self, component, None)
            if model is not None and issubclass(model.__class__, ModelMixin):
                for _, module in model.cells_and_names():
                    if isinstance(module, BaseTunerLayer):
                        active_adapters = module.active_adapters
                        break

        return active_adapters

    def get_list_adapters(self) -> Dict[str, List[str]]:
        """
        Gets the current list of all available adapters in the pipeline.
        """
        set_adapters = {}

        for component in self._lora_loadable_modules:
            model = getattr(self, component, None)
            if (
                model is not None
                and issubclass(model.__class__, (ModelMixin, MSPreTrainedModel))
                and hasattr(model, "peft_config")
            ):
                set_adapters[component] = list(model.peft_config.keys())

        return set_adapters

    def enable_lora_hotswap(self, **kwargs) -> None:
        """
        Hotswap adapters without triggering recompilation of a model or if the ranks of the loaded adapters are
        different.

        Args:
            target_rank (`int`):
                The highest rank among all the adapters that will be loaded.
            check_compiled (`str`, *optional*, defaults to `"error"`):
                How to handle a model that is already compiled. The check can return the following messages:
                  - "error" (default): raise an error
                  - "warn": issue a warning
                  - "ignore": do nothing
        """
        for key, component in self.components.items():
            if hasattr(component, "enable_lora_hotswap") and (key in self._lora_loadable_modules):
                component.enable_lora_hotswap(**kwargs)

    @staticmethod
    def pack_weights(layers, prefix):
        layers_weights = layers.state_dict() if isinstance(layers, nn.Cell) else layers
        return _pack_dict_with_prefix(layers_weights, prefix)

    @staticmethod
    def write_lora_layers(
        state_dict: Dict[str, ms.Tensor],
        save_directory: str,
        is_main_process: bool,
        weight_name: str,
        save_function: Callable,
        safe_serialization: bool,
        lora_adapter_metadata: Optional[dict] = None,
    ):
        """Writes the state dict of the LoRA layers (optionally with metadata) to disk."""
        if os.path.isfile(save_directory):
            logger.error(f"Provided path ({save_directory}) should be a directory, not a file")
            return

        if lora_adapter_metadata and not safe_serialization:
            raise ValueError("`lora_adapter_metadata` cannot be specified when not using `safe_serialization`.")
        if lora_adapter_metadata and not isinstance(lora_adapter_metadata, dict):
            raise TypeError("`lora_adapter_metadata` must be of type `dict`.")

        if save_function is None:
            if safe_serialization:

                def save_function(weights, filename):
                    # Inject framework format.
                    metadata = {"format": "np"}
                    if lora_adapter_metadata:
                        for key, value in lora_adapter_metadata.items():
                            if isinstance(value, set):
                                lora_adapter_metadata[key] = list(value)
                        metadata[LORA_ADAPTER_METADATA_KEY] = json.dumps(
                            lora_adapter_metadata, indent=2, sort_keys=True
                        )

                    return save_file(weights, filename, metadata=metadata)

            else:
                save_function = ms.save_checkpoint

        os.makedirs(save_directory, exist_ok=True)

        if weight_name is None:
            if safe_serialization:
                weight_name = LORA_WEIGHT_NAME_SAFE
            else:
                weight_name = LORA_WEIGHT_NAME

        save_path = Path(save_directory, weight_name).as_posix()
        save_function(state_dict, save_path)
        logger.info(f"Model weights saved in {save_path}")

    @classmethod
    def _fetch_state_dict(cls, *args, **kwargs):
        deprecation_message = f"Using the `_fetch_state_dict()` method from {cls} has been deprecated and will be removed in a future version. Please use `from diffusers.loaders.lora_base import _fetch_state_dict`."  # noqa
        deprecate("_fetch_state_dict", "0.35.0", deprecation_message)
        return _fetch_state_dict(*args, **kwargs)

    @classmethod
    def _best_guess_weight_name(cls, *args, **kwargs):
        deprecation_message = f"Using the `_best_guess_weight_name()` method from {cls} has been deprecated and will be removed in a future version. Please use `from diffusers.loaders.lora_base import _best_guess_weight_name`."  # noqa
        deprecate("_best_guess_weight_name", "0.35.0", deprecation_message)
        return _best_guess_weight_name(*args, **kwargs)<|MERGE_RESOLUTION|>--- conflicted
+++ resolved
@@ -33,13 +33,7 @@
 from mindone.safetensors.mindspore import load_file, save_file
 from mindone.transformers import MSPreTrainedModel
 
-<<<<<<< HEAD
-from .._peft.tuners.tuners_utils import BaseTunerLayer
 from ..models.modeling_utils import ModelMixin, load_state_dict
-=======
-from ..models.lora import text_encoder_attn_modules, text_encoder_mlp_modules
-from ..models.modeling_utils import ModelMixin
->>>>>>> d30ea8cb
 from ..utils import (
     _get_model_file,
     convert_state_dict_to_diffusers,
@@ -58,7 +52,7 @@
 
 logger = logging.get_logger(__name__)
 
-LORA_WEIGHT_NAME = "pytorch_lora_weights.bin"
+LORA_WEIGHT_NAME = "pytorch_lora_weights.ckpt"
 LORA_WEIGHT_NAME_SAFE = "pytorch_lora_weights.safetensors"
 LORA_ADAPTER_METADATA_KEY = "lora_adapter_metadata"
 
@@ -249,7 +243,7 @@
         if model_file is None:
             if weight_name is None:
                 weight_name = _best_guess_weight_name(
-                    pretrained_model_name_or_path_or_dict, file_extension=".bin", local_files_only=local_files_only
+                    pretrained_model_name_or_path_or_dict, file_extension=".ckpt", local_files_only=local_files_only
                 )
             model_file = _get_model_file(
                 pretrained_model_name_or_path_or_dict,
@@ -265,9 +259,6 @@
             )
             state_dict = load_state_dict(model_file)
             metadata = None
-            raise NotImplementedError(
-                f"Only supports deserialization of weights file in safetensors format, but got {model_file}"
-            )
     else:
         state_dict = pretrained_model_name_or_path_or_dict
 
@@ -330,12 +321,8 @@
     metadata=None,
     hotswap: bool = False,
 ):
-<<<<<<< HEAD
     if network_alphas and metadata:
         raise ValueError("`network_alphas` and `metadata` cannot be specified both at the same time.")
-=======
-    from mindone.peft import LoraConfig
->>>>>>> d30ea8cb
 
     # If the serialization format is new (introduced in https://github.com/huggingface/diffusers/pull/2918),
     # then the `state_dict` keys should have `unet_name` and/or `text_encoder_name` as
