# coding=utf-8
# Copyright 2025 The HuggingFace Inc. team.
#
# This code is adapted from https://github.com/huggingface/diffusers
# with modifications to run diffusers on mindspore.
#
# Licensed under the Apache License, Version 2.0 (the "License");
# you may not use this file except in compliance with the License.
# You may obtain a copy of the License at
#
#     http://www.apache.org/licenses/LICENSE-2.0
#
# Unless required by applicable law or agreed to in writing, software
# distributed under the License is distributed on an "AS IS" BASIS,
# WITHOUT WARRANTIES OR CONDITIONS OF ANY KIND, either express or implied.
# See the License for the specific language governing permissions and
# limitations under the License.
"""Conversion script for the Stable Diffusion checkpoints."""

import copy
import os
import re
from io import BytesIO
from urllib.parse import urlparse

import requests
import yaml

import mindspore as ms
from mindspore import Parameter, mint

from ..models.modeling_utils import _convert_state_dict, load_state_dict
from ..schedulers import (
    DDIMScheduler,
    DPMSolverMultistepScheduler,
    EDMDPMSolverMultistepScheduler,
    EulerAncestralDiscreteScheduler,
    EulerDiscreteScheduler,
    HeunDiscreteScheduler,
    LMSDiscreteScheduler,
    PNDMScheduler,
)
from ..utils import SAFETENSORS_WEIGHTS_NAME, WEIGHTS_NAME, deprecate, is_transformers_available, logging
from ..utils.constants import DIFFUSERS_REQUEST_TIMEOUT
from ..utils.hub_utils import _get_model_file

if is_transformers_available():
    from transformers import AutoImageProcessor

logger = logging.get_logger(__name__)  # pylint: disable=invalid-name

CHECKPOINT_KEY_NAMES = {
    "v2": "model.diffusion_model.input_blocks.2.1.transformer_blocks.0.attn2.to_k.weight",
    "xl_base": "conditioner.embedders.1.model.transformer.resblocks.9.mlp.c_proj.bias",
    "xl_refiner": "conditioner.embedders.0.model.transformer.resblocks.9.mlp.c_proj.bias",
    "upscale": "model.diffusion_model.input_blocks.10.0.skip_connection.bias",
    "controlnet": [
        "control_model.time_embed.0.weight",
        "controlnet_cond_embedding.conv_in.weight",
    ],
    # TODO: find non-Diffusers keys for controlnet_xl
    "controlnet_xl": "add_embedding.linear_1.weight",
    "controlnet_xl_large": "down_blocks.1.attentions.0.transformer_blocks.0.attn1.to_k.weight",
    "controlnet_xl_mid": "down_blocks.1.attentions.0.norm.weight",
    "playground-v2-5": "edm_mean",
    "inpainting": "model.diffusion_model.input_blocks.0.0.weight",
    "clip": "cond_stage_model.transformer.text_model.embeddings.position_embedding.weight",
    "clip_sdxl": "conditioner.embedders.0.transformer.text_model.embeddings.position_embedding.weight",
    "clip_sd3": "text_encoders.clip_l.transformer.text_model.embeddings.position_embedding.weight",
    "open_clip": "cond_stage_model.model.token_embedding.weight",
    "open_clip_sdxl": "conditioner.embedders.1.model.positional_embedding",
    "open_clip_sdxl_refiner": "conditioner.embedders.0.model.text_projection",
    "open_clip_sd3": "text_encoders.clip_g.transformer.text_model.embeddings.position_embedding.weight",
    "stable_cascade_stage_b": "down_blocks.1.0.channelwise.0.weight",
    "stable_cascade_stage_c": "clip_txt_mapper.weight",
    "sd3": [
        "joint_blocks.0.context_block.adaLN_modulation.1.bias",
        "model.diffusion_model.joint_blocks.0.context_block.adaLN_modulation.1.bias",
    ],
    "sd35_large": [
        "joint_blocks.37.x_block.mlp.fc1.weight",
        "model.diffusion_model.joint_blocks.37.x_block.mlp.fc1.weight",
    ],
    "animatediff": "down_blocks.0.motion_modules.0.temporal_transformer.transformer_blocks.0.attention_blocks.0.pos_encoder.pe",
    "animatediff_v2": "mid_block.motion_modules.0.temporal_transformer.norm.bias",
    "animatediff_sdxl_beta": "up_blocks.2.motion_modules.0.temporal_transformer.norm.weight",
    "animatediff_scribble": "controlnet_cond_embedding.conv_in.weight",
    "animatediff_rgb": "controlnet_cond_embedding.weight",
    "auraflow": [
        "double_layers.0.attn.w2q.weight",
        "double_layers.0.attn.w1q.weight",
        "cond_seq_linear.weight",
        "t_embedder.mlp.0.weight",
    ],
    "flux": [
        "double_blocks.0.img_attn.norm.key_norm.scale",
        "model.diffusion_model.double_blocks.0.img_attn.norm.key_norm.scale",
    ],
    "ltx-video": [
        "model.diffusion_model.patchify_proj.weight",
        "model.diffusion_model.transformer_blocks.27.scale_shift_table",
        "patchify_proj.weight",
        "transformer_blocks.27.scale_shift_table",
        "vae.per_channel_statistics.mean-of-means",
    ],
    "autoencoder-dc": "decoder.stages.1.op_list.0.main.conv.conv.bias",
    "autoencoder-dc-sana": "encoder.project_in.conv.bias",
    "mochi-1-preview": ["model.diffusion_model.blocks.0.attn.qkv_x.weight", "blocks.0.attn.qkv_x.weight"],
    "hunyuan-video": "txt_in.individual_token_refiner.blocks.0.adaLN_modulation.1.bias",
    "instruct-pix2pix": "model.diffusion_model.input_blocks.0.0.weight",
    "lumina2": ["model.diffusion_model.cap_embedder.0.weight", "cap_embedder.0.weight"],
    "sana": [
        "blocks.0.cross_attn.q_linear.weight",
        "blocks.0.cross_attn.q_linear.bias",
        "blocks.0.cross_attn.kv_linear.weight",
        "blocks.0.cross_attn.kv_linear.bias",
    ],
    "wan": ["model.diffusion_model.head.modulation", "head.modulation"],
    "wan_vae": "decoder.middle.0.residual.0.gamma",
    "hidream": "double_stream_blocks.0.block.adaLN_modulation.1.bias",
}

DIFFUSERS_DEFAULT_PIPELINE_PATHS = {
    "xl_base": {"pretrained_model_name_or_path": "stabilityai/stable-diffusion-xl-base-1.0"},
    "xl_refiner": {"pretrained_model_name_or_path": "stabilityai/stable-diffusion-xl-refiner-1.0"},
    "xl_inpaint": {"pretrained_model_name_or_path": "diffusers/stable-diffusion-xl-1.0-inpainting-0.1"},
    "playground-v2-5": {"pretrained_model_name_or_path": "playgroundai/playground-v2.5-1024px-aesthetic"},
    "upscale": {"pretrained_model_name_or_path": "stabilityai/stable-diffusion-x4-upscaler"},
    "inpainting": {"pretrained_model_name_or_path": "stable-diffusion-v1-5/stable-diffusion-inpainting"},
    "inpainting_v2": {"pretrained_model_name_or_path": "stabilityai/stable-diffusion-2-inpainting"},
    "controlnet": {"pretrained_model_name_or_path": "lllyasviel/control_v11p_sd15_canny"},
    "controlnet_xl_large": {"pretrained_model_name_or_path": "diffusers/controlnet-canny-sdxl-1.0"},
    "controlnet_xl_mid": {"pretrained_model_name_or_path": "diffusers/controlnet-canny-sdxl-1.0-mid"},
    "controlnet_xl_small": {"pretrained_model_name_or_path": "diffusers/controlnet-canny-sdxl-1.0-small"},
    "v2": {"pretrained_model_name_or_path": "stabilityai/stable-diffusion-2-1"},
    "v1": {"pretrained_model_name_or_path": "stable-diffusion-v1-5/stable-diffusion-v1-5"},
    "stable_cascade_stage_b": {"pretrained_model_name_or_path": "stabilityai/stable-cascade", "subfolder": "decoder"},
    "stable_cascade_stage_b_lite": {
        "pretrained_model_name_or_path": "stabilityai/stable-cascade",
        "subfolder": "decoder_lite",
    },
    "stable_cascade_stage_c": {
        "pretrained_model_name_or_path": "stabilityai/stable-cascade-prior",
        "subfolder": "prior",
    },
    "stable_cascade_stage_c_lite": {
        "pretrained_model_name_or_path": "stabilityai/stable-cascade-prior",
        "subfolder": "prior_lite",
    },
    "sd3": {
        "pretrained_model_name_or_path": "stabilityai/stable-diffusion-3-medium-diffusers",
    },
    "sd35_large": {
        "pretrained_model_name_or_path": "stabilityai/stable-diffusion-3.5-large",
    },
    "sd35_medium": {
        "pretrained_model_name_or_path": "stabilityai/stable-diffusion-3.5-medium",
    },
    "animatediff_v1": {"pretrained_model_name_or_path": "guoyww/animatediff-motion-adapter-v1-5"},
    "animatediff_v2": {"pretrained_model_name_or_path": "guoyww/animatediff-motion-adapter-v1-5-2"},
    "animatediff_v3": {"pretrained_model_name_or_path": "guoyww/animatediff-motion-adapter-v1-5-3"},
    "animatediff_sdxl_beta": {"pretrained_model_name_or_path": "guoyww/animatediff-motion-adapter-sdxl-beta"},
    "animatediff_scribble": {"pretrained_model_name_or_path": "guoyww/animatediff-sparsectrl-scribble"},
    "animatediff_rgb": {"pretrained_model_name_or_path": "guoyww/animatediff-sparsectrl-rgb"},
    "auraflow": {"pretrained_model_name_or_path": "fal/AuraFlow-v0.3"},
    "flux-dev": {"pretrained_model_name_or_path": "black-forest-labs/FLUX.1-dev"},
    "flux-fill": {"pretrained_model_name_or_path": "black-forest-labs/FLUX.1-Fill-dev"},
    "flux-depth": {"pretrained_model_name_or_path": "black-forest-labs/FLUX.1-Depth-dev"},
    "flux-schnell": {"pretrained_model_name_or_path": "black-forest-labs/FLUX.1-schnell"},
    "ltx-video": {"pretrained_model_name_or_path": "diffusers/LTX-Video-0.9.0"},
    "ltx-video-0.9.1": {"pretrained_model_name_or_path": "diffusers/LTX-Video-0.9.1"},
    "ltx-video-0.9.5": {"pretrained_model_name_or_path": "Lightricks/LTX-Video-0.9.5"},
    "ltx-video-0.9.7": {"pretrained_model_name_or_path": "Lightricks/LTX-Video-0.9.7-dev"},
    "autoencoder-dc-f128c512": {"pretrained_model_name_or_path": "mit-han-lab/dc-ae-f128c512-mix-1.0-diffusers"},
    "autoencoder-dc-f64c128": {"pretrained_model_name_or_path": "mit-han-lab/dc-ae-f64c128-mix-1.0-diffusers"},
    "autoencoder-dc-f32c32": {"pretrained_model_name_or_path": "mit-han-lab/dc-ae-f32c32-mix-1.0-diffusers"},
    "autoencoder-dc-f32c32-sana": {"pretrained_model_name_or_path": "mit-han-lab/dc-ae-f32c32-sana-1.0-diffusers"},
    "mochi-1-preview": {"pretrained_model_name_or_path": "genmo/mochi-1-preview"},
    "hunyuan-video": {"pretrained_model_name_or_path": "hunyuanvideo-community/HunyuanVideo"},
    "instruct-pix2pix": {"pretrained_model_name_or_path": "timbrooks/instruct-pix2pix"},
    "lumina2": {"pretrained_model_name_or_path": "Alpha-VLLM/Lumina-Image-2.0"},
    "sana": {"pretrained_model_name_or_path": "Efficient-Large-Model/Sana_1600M_1024px_diffusers"},
    "wan-t2v-1.3B": {"pretrained_model_name_or_path": "Wan-AI/Wan2.1-T2V-1.3B-Diffusers"},
    "wan-t2v-14B": {"pretrained_model_name_or_path": "Wan-AI/Wan2.1-T2V-14B-Diffusers"},
    "wan-i2v-14B": {"pretrained_model_name_or_path": "Wan-AI/Wan2.1-I2V-14B-480P-Diffusers"},
    "hidream": {"pretrained_model_name_or_path": "HiDream-ai/HiDream-I1-Dev"},
}

# Use to configure model sample size when original config is provided
DIFFUSERS_TO_LDM_DEFAULT_IMAGE_SIZE_MAP = {
    "xl_base": 1024,
    "xl_refiner": 1024,
    "xl_inpaint": 1024,
    "playground-v2-5": 1024,
    "upscale": 512,
    "inpainting": 512,
    "inpainting_v2": 512,
    "controlnet": 512,
    "instruct-pix2pix": 512,
    "v2": 768,
    "v1": 512,
}


DIFFUSERS_TO_LDM_MAPPING = {
    "unet": {
        "layers": {
            "time_embedding.linear_1.weight": "time_embed.0.weight",
            "time_embedding.linear_1.bias": "time_embed.0.bias",
            "time_embedding.linear_2.weight": "time_embed.2.weight",
            "time_embedding.linear_2.bias": "time_embed.2.bias",
            "conv_in.weight": "input_blocks.0.0.weight",
            "conv_in.bias": "input_blocks.0.0.bias",
            "conv_norm_out.weight": "out.0.weight",
            "conv_norm_out.bias": "out.0.bias",
            "conv_out.weight": "out.2.weight",
            "conv_out.bias": "out.2.bias",
        },
        "class_embed_type": {
            "class_embedding.linear_1.weight": "label_emb.0.0.weight",
            "class_embedding.linear_1.bias": "label_emb.0.0.bias",
            "class_embedding.linear_2.weight": "label_emb.0.2.weight",
            "class_embedding.linear_2.bias": "label_emb.0.2.bias",
        },
        "addition_embed_type": {
            "add_embedding.linear_1.weight": "label_emb.0.0.weight",
            "add_embedding.linear_1.bias": "label_emb.0.0.bias",
            "add_embedding.linear_2.weight": "label_emb.0.2.weight",
            "add_embedding.linear_2.bias": "label_emb.0.2.bias",
        },
    },
    "controlnet": {
        "layers": {
            "time_embedding.linear_1.weight": "time_embed.0.weight",
            "time_embedding.linear_1.bias": "time_embed.0.bias",
            "time_embedding.linear_2.weight": "time_embed.2.weight",
            "time_embedding.linear_2.bias": "time_embed.2.bias",
            "conv_in.weight": "input_blocks.0.0.weight",
            "conv_in.bias": "input_blocks.0.0.bias",
            "controlnet_cond_embedding.conv_in.weight": "input_hint_block.0.weight",
            "controlnet_cond_embedding.conv_in.bias": "input_hint_block.0.bias",
            "controlnet_cond_embedding.conv_out.weight": "input_hint_block.14.weight",
            "controlnet_cond_embedding.conv_out.bias": "input_hint_block.14.bias",
        },
        "class_embed_type": {
            "class_embedding.linear_1.weight": "label_emb.0.0.weight",
            "class_embedding.linear_1.bias": "label_emb.0.0.bias",
            "class_embedding.linear_2.weight": "label_emb.0.2.weight",
            "class_embedding.linear_2.bias": "label_emb.0.2.bias",
        },
        "addition_embed_type": {
            "add_embedding.linear_1.weight": "label_emb.0.0.weight",
            "add_embedding.linear_1.bias": "label_emb.0.0.bias",
            "add_embedding.linear_2.weight": "label_emb.0.2.weight",
            "add_embedding.linear_2.bias": "label_emb.0.2.bias",
        },
    },
    "vae": {
        "encoder.conv_in.weight": "encoder.conv_in.weight",
        "encoder.conv_in.bias": "encoder.conv_in.bias",
        "encoder.conv_out.weight": "encoder.conv_out.weight",
        "encoder.conv_out.bias": "encoder.conv_out.bias",
        "encoder.conv_norm_out.weight": "encoder.norm_out.weight",
        "encoder.conv_norm_out.bias": "encoder.norm_out.bias",
        "decoder.conv_in.weight": "decoder.conv_in.weight",
        "decoder.conv_in.bias": "decoder.conv_in.bias",
        "decoder.conv_out.weight": "decoder.conv_out.weight",
        "decoder.conv_out.bias": "decoder.conv_out.bias",
        "decoder.conv_norm_out.weight": "decoder.norm_out.weight",
        "decoder.conv_norm_out.bias": "decoder.norm_out.bias",
        "quant_conv.weight": "quant_conv.weight",
        "quant_conv.bias": "quant_conv.bias",
        "post_quant_conv.weight": "post_quant_conv.weight",
        "post_quant_conv.bias": "post_quant_conv.bias",
    },
    "openclip": {
        "layers": {
            "text_model.embeddings.position_embedding.weight": "positional_embedding",
            "text_model.embeddings.token_embedding.weight": "token_embedding.weight",
            "text_model.final_layer_norm.weight": "ln_final.weight",
            "text_model.final_layer_norm.bias": "ln_final.bias",
            "text_projection.weight": "text_projection",
        },
        "transformer": {
            "text_model.encoder.layers.": "resblocks.",
            "layer_norm1": "ln_1",
            "layer_norm2": "ln_2",
            ".fc1.": ".c_fc.",
            ".fc2.": ".c_proj.",
            ".self_attn": ".attn",
            "transformer.text_model.final_layer_norm.": "ln_final.",
            "transformer.text_model.embeddings.token_embedding.weight": "token_embedding.weight",
            "transformer.text_model.embeddings.position_embedding.weight": "positional_embedding",
        },
    },
}

SD_2_TEXT_ENCODER_KEYS_TO_IGNORE = [
    "cond_stage_model.model.transformer.resblocks.23.attn.in_proj_bias",
    "cond_stage_model.model.transformer.resblocks.23.attn.in_proj_weight",
    "cond_stage_model.model.transformer.resblocks.23.attn.out_proj.bias",
    "cond_stage_model.model.transformer.resblocks.23.attn.out_proj.weight",
    "cond_stage_model.model.transformer.resblocks.23.ln_1.bias",
    "cond_stage_model.model.transformer.resblocks.23.ln_1.weight",
    "cond_stage_model.model.transformer.resblocks.23.ln_2.bias",
    "cond_stage_model.model.transformer.resblocks.23.ln_2.weight",
    "cond_stage_model.model.transformer.resblocks.23.mlp.c_fc.bias",
    "cond_stage_model.model.transformer.resblocks.23.mlp.c_fc.weight",
    "cond_stage_model.model.transformer.resblocks.23.mlp.c_proj.bias",
    "cond_stage_model.model.transformer.resblocks.23.mlp.c_proj.weight",
    "cond_stage_model.model.text_projection",
]

# To support legacy scheduler_type argument
SCHEDULER_DEFAULT_CONFIG = {
    "beta_schedule": "scaled_linear",
    "beta_start": 0.00085,
    "beta_end": 0.012,
    "interpolation_type": "linear",
    "num_train_timesteps": 1000,
    "prediction_type": "epsilon",
    "sample_max_value": 1.0,
    "set_alpha_to_one": False,
    "skip_prk_steps": True,
    "steps_offset": 1,
    "timestep_spacing": "leading",
}

LDM_VAE_KEYS = ["first_stage_model.", "vae."]
LDM_VAE_DEFAULT_SCALING_FACTOR = 0.18215
PLAYGROUND_VAE_SCALING_FACTOR = 0.5
LDM_UNET_KEY = "model.diffusion_model."
LDM_CONTROLNET_KEY = "control_model."
LDM_CLIP_PREFIX_TO_REMOVE = [
    "cond_stage_model.transformer.",
    "conditioner.embedders.0.transformer.",
]
LDM_OPEN_CLIP_TEXT_PROJECTION_DIM = 1024
SCHEDULER_LEGACY_KWARGS = ["prediction_type", "scheduler_type"]

VALID_URL_PREFIXES = ["https://huggingface.co/", "huggingface.co/", "hf.co/", "https://hf.co/"]


class SingleFileComponentError(Exception):
    def __init__(self, message=None):
        self.message = message
        super().__init__(self.message)


def is_valid_url(url):
    result = urlparse(url)
    if result.scheme and result.netloc:
        return True

    return False


def _extract_repo_id_and_weights_name(pretrained_model_name_or_path):
    if not is_valid_url(pretrained_model_name_or_path):
        raise ValueError("Invalid `pretrained_model_name_or_path` provided. Please set it to a valid URL.")

    pattern = r"([^/]+)/([^/]+)/(?:blob/main/)?(.+)"
    weights_name = None
    repo_id = (None,)
    for prefix in VALID_URL_PREFIXES:
        pretrained_model_name_or_path = pretrained_model_name_or_path.replace(prefix, "")
    match = re.match(pattern, pretrained_model_name_or_path)
    if not match:
        logger.warning("Unable to identify the repo_id and weights_name from the provided URL.")
        return repo_id, weights_name

    repo_id = f"{match.group(1)}/{match.group(2)}"
    weights_name = match.group(3)

    return repo_id, weights_name


def _is_model_weights_in_cached_folder(cached_folder, name):
    pretrained_model_name_or_path = os.path.join(cached_folder, name)
    weights_exist = False

    for weights_name in [WEIGHTS_NAME, SAFETENSORS_WEIGHTS_NAME]:
        if os.path.isfile(os.path.join(pretrained_model_name_or_path, weights_name)):
            weights_exist = True

    return weights_exist


def _is_legacy_scheduler_kwargs(kwargs):
    return any(k in SCHEDULER_LEGACY_KWARGS for k in kwargs.keys())


def load_single_file_checkpoint(
    pretrained_model_link_or_path,
    force_download=False,
    proxies=None,
    token=None,
    cache_dir=None,
    local_files_only=None,
    revision=None,
    disable_mmap=False,
    user_agent=None,
):
    if user_agent is None:
        user_agent = {"file_type": "single_file", "framework": "pytorch"}

    if os.path.isfile(pretrained_model_link_or_path):
        pretrained_model_link_or_path = pretrained_model_link_or_path

    else:
        repo_id, weights_name = _extract_repo_id_and_weights_name(pretrained_model_link_or_path)
        pretrained_model_link_or_path = _get_model_file(
            repo_id,
            weights_name=weights_name,
            force_download=force_download,
            cache_dir=cache_dir,
            proxies=proxies,
            local_files_only=local_files_only,
            token=token,
            revision=revision,
            user_agent=user_agent,
        )

    checkpoint = load_state_dict(pretrained_model_link_or_path, disable_mmap=disable_mmap)

    # some checkpoints contain the model state dict under a "state_dict" key
    while "state_dict" in checkpoint:
        checkpoint = checkpoint["state_dict"]

    return checkpoint


def fetch_original_config(original_config_file, local_files_only=False):
    if os.path.isfile(original_config_file):
        with open(original_config_file, "r") as fp:
            original_config_file = fp.read()

    elif is_valid_url(original_config_file):
        if local_files_only:
            raise ValueError(
                "`local_files_only` is set to True, but a URL was provided as `original_config_file`. "
                "Please provide a valid local file path."
            )

        original_config_file = BytesIO(requests.get(original_config_file, timeout=DIFFUSERS_REQUEST_TIMEOUT).content)

    else:
        raise ValueError("Invalid `original_config_file` provided. Please set it to a valid file path or URL.")

    original_config = yaml.safe_load(original_config_file)

    return original_config


def is_clip_model(checkpoint):
    if CHECKPOINT_KEY_NAMES["clip"] in checkpoint:
        return True

    return False


def is_clip_sdxl_model(checkpoint):
    if CHECKPOINT_KEY_NAMES["clip_sdxl"] in checkpoint:
        return True

    return False


def is_clip_sd3_model(checkpoint):
    if CHECKPOINT_KEY_NAMES["clip_sd3"] in checkpoint:
        return True

    return False


def is_open_clip_model(checkpoint):
    if CHECKPOINT_KEY_NAMES["open_clip"] in checkpoint:
        return True

    return False


def is_open_clip_sdxl_model(checkpoint):
    if CHECKPOINT_KEY_NAMES["open_clip_sdxl"] in checkpoint:
        return True

    return False


def is_open_clip_sd3_model(checkpoint):
    if CHECKPOINT_KEY_NAMES["open_clip_sd3"] in checkpoint:
        return True

    return False


def is_open_clip_sdxl_refiner_model(checkpoint):
    if CHECKPOINT_KEY_NAMES["open_clip_sdxl_refiner"] in checkpoint:
        return True

    return False


def is_clip_model_in_single_file(class_obj, checkpoint):
    is_clip_in_checkpoint = any(
        [
            is_clip_model(checkpoint),
            is_clip_sd3_model(checkpoint),
            is_open_clip_model(checkpoint),
            is_open_clip_sdxl_model(checkpoint),
            is_open_clip_sdxl_refiner_model(checkpoint),
            is_open_clip_sd3_model(checkpoint),
        ]
    )
    if (
        class_obj.__name__ == "CLIPTextModel" or class_obj.__name__ == "CLIPTextModelWithProjection"
    ) and is_clip_in_checkpoint:
        return True

    return False


def infer_diffusers_model_type(checkpoint):
    if (
        CHECKPOINT_KEY_NAMES["inpainting"] in checkpoint
        and checkpoint[CHECKPOINT_KEY_NAMES["inpainting"]].shape[1] == 9
    ):
        if CHECKPOINT_KEY_NAMES["v2"] in checkpoint and checkpoint[CHECKPOINT_KEY_NAMES["v2"]].shape[-1] == 1024:
            model_type = "inpainting_v2"
        elif CHECKPOINT_KEY_NAMES["xl_base"] in checkpoint:
            model_type = "xl_inpaint"
        else:
            model_type = "inpainting"

    elif CHECKPOINT_KEY_NAMES["v2"] in checkpoint and checkpoint[CHECKPOINT_KEY_NAMES["v2"]].shape[-1] == 1024:
        model_type = "v2"

    elif CHECKPOINT_KEY_NAMES["playground-v2-5"] in checkpoint:
        model_type = "playground-v2-5"

    elif CHECKPOINT_KEY_NAMES["xl_base"] in checkpoint:
        model_type = "xl_base"

    elif CHECKPOINT_KEY_NAMES["xl_refiner"] in checkpoint:
        model_type = "xl_refiner"

    elif CHECKPOINT_KEY_NAMES["upscale"] in checkpoint:
        model_type = "upscale"

    elif any(key in checkpoint for key in CHECKPOINT_KEY_NAMES["controlnet"]):
        if CHECKPOINT_KEY_NAMES["controlnet_xl"] in checkpoint:
            if CHECKPOINT_KEY_NAMES["controlnet_xl_large"] in checkpoint:
                model_type = "controlnet_xl_large"
            elif CHECKPOINT_KEY_NAMES["controlnet_xl_mid"] in checkpoint:
                model_type = "controlnet_xl_mid"
            else:
                model_type = "controlnet_xl_small"
        else:
            model_type = "controlnet"

    elif (
        CHECKPOINT_KEY_NAMES["stable_cascade_stage_c"] in checkpoint
        and checkpoint[CHECKPOINT_KEY_NAMES["stable_cascade_stage_c"]].shape[0] == 1536
    ):
        model_type = "stable_cascade_stage_c_lite"

    elif (
        CHECKPOINT_KEY_NAMES["stable_cascade_stage_c"] in checkpoint
        and checkpoint[CHECKPOINT_KEY_NAMES["stable_cascade_stage_c"]].shape[0] == 2048
    ):
        model_type = "stable_cascade_stage_c"

    elif (
        CHECKPOINT_KEY_NAMES["stable_cascade_stage_b"] in checkpoint
        and checkpoint[CHECKPOINT_KEY_NAMES["stable_cascade_stage_b"]].shape[-1] == 576
    ):
        model_type = "stable_cascade_stage_b_lite"

    elif (
        CHECKPOINT_KEY_NAMES["stable_cascade_stage_b"] in checkpoint
        and checkpoint[CHECKPOINT_KEY_NAMES["stable_cascade_stage_b"]].shape[-1] == 640
    ):
        model_type = "stable_cascade_stage_b"

    elif any(key in checkpoint for key in CHECKPOINT_KEY_NAMES["sd3"]) and any(
        checkpoint[key].shape[-1] == 9216 if key in checkpoint else False for key in CHECKPOINT_KEY_NAMES["sd3"]
    ):
        if "model.diffusion_model.pos_embed" in checkpoint:
            key = "model.diffusion_model.pos_embed"
        else:
            key = "pos_embed"

        if checkpoint[key].shape[1] == 36864:
            model_type = "sd3"
        elif checkpoint[key].shape[1] == 147456:
            model_type = "sd35_medium"

    elif any(key in checkpoint for key in CHECKPOINT_KEY_NAMES["sd35_large"]):
        model_type = "sd35_large"

    elif CHECKPOINT_KEY_NAMES["animatediff"] in checkpoint:
        if CHECKPOINT_KEY_NAMES["animatediff_scribble"] in checkpoint:
            model_type = "animatediff_scribble"

        elif CHECKPOINT_KEY_NAMES["animatediff_rgb"] in checkpoint:
            model_type = "animatediff_rgb"

        elif CHECKPOINT_KEY_NAMES["animatediff_v2"] in checkpoint:
            model_type = "animatediff_v2"

        elif checkpoint[CHECKPOINT_KEY_NAMES["animatediff_sdxl_beta"]].shape[-1] == 320:
            model_type = "animatediff_sdxl_beta"

        elif checkpoint[CHECKPOINT_KEY_NAMES["animatediff"]].shape[1] == 24:
            model_type = "animatediff_v1"

        else:
            model_type = "animatediff_v3"

    elif any(key in checkpoint for key in CHECKPOINT_KEY_NAMES["flux"]):
        if any(
            g in checkpoint for g in ["guidance_in.in_layer.bias", "model.diffusion_model.guidance_in.in_layer.bias"]
        ):
            if "model.diffusion_model.img_in.weight" in checkpoint:
                key = "model.diffusion_model.img_in.weight"
            else:
                key = "img_in.weight"

            if checkpoint[key].shape[1] == 384:
                model_type = "flux-fill"
            elif checkpoint[key].shape[1] == 128:
                model_type = "flux-depth"
            else:
                model_type = "flux-dev"
        else:
            model_type = "flux-schnell"

    elif any(key in checkpoint for key in CHECKPOINT_KEY_NAMES["ltx-video"]):
        has_vae = "vae.encoder.conv_in.conv.bias" in checkpoint
        if any(key.endswith("transformer_blocks.47.scale_shift_table") for key in checkpoint):
            model_type = "ltx-video-0.9.7"
        elif has_vae and checkpoint["vae.encoder.conv_out.conv.weight"].shape[1] == 2048:
            model_type = "ltx-video-0.9.5"
        elif "vae.decoder.last_time_embedder.timestep_embedder.linear_1.weight" in checkpoint:
            model_type = "ltx-video-0.9.1"
        else:
            model_type = "ltx-video"

    elif CHECKPOINT_KEY_NAMES["autoencoder-dc"] in checkpoint:
        encoder_key = "encoder.project_in.conv.conv.bias"
        decoder_key = "decoder.project_in.main.conv.weight"

        if CHECKPOINT_KEY_NAMES["autoencoder-dc-sana"] in checkpoint:
            model_type = "autoencoder-dc-f32c32-sana"

        elif checkpoint[encoder_key].shape[-1] == 64 and checkpoint[decoder_key].shape[1] == 32:
            model_type = "autoencoder-dc-f32c32"

        elif checkpoint[encoder_key].shape[-1] == 64 and checkpoint[decoder_key].shape[1] == 128:
            model_type = "autoencoder-dc-f64c128"

        else:
            model_type = "autoencoder-dc-f128c512"

    elif any(key in checkpoint for key in CHECKPOINT_KEY_NAMES["mochi-1-preview"]):
        model_type = "mochi-1-preview"

    elif CHECKPOINT_KEY_NAMES["hunyuan-video"] in checkpoint:
        model_type = "hunyuan-video"

    elif all(key in checkpoint for key in CHECKPOINT_KEY_NAMES["auraflow"]):
        model_type = "auraflow"

    elif (
        CHECKPOINT_KEY_NAMES["instruct-pix2pix"] in checkpoint
        and checkpoint[CHECKPOINT_KEY_NAMES["instruct-pix2pix"]].shape[1] == 8
    ):
        model_type = "instruct-pix2pix"

    elif any(key in checkpoint for key in CHECKPOINT_KEY_NAMES["lumina2"]):
        model_type = "lumina2"

    elif any(key in checkpoint for key in CHECKPOINT_KEY_NAMES["sana"]):
        model_type = "sana"

    elif any(key in checkpoint for key in CHECKPOINT_KEY_NAMES["wan"]):
        if "model.diffusion_model.patch_embedding.weight" in checkpoint:
            target_key = "model.diffusion_model.patch_embedding.weight"
        else:
            target_key = "patch_embedding.weight"

        if checkpoint[target_key].shape[0] == 1536:
            model_type = "wan-t2v-1.3B"
        elif checkpoint[target_key].shape[0] == 5120 and checkpoint[target_key].shape[1] == 16:
            model_type = "wan-t2v-14B"
        else:
            model_type = "wan-i2v-14B"
    elif CHECKPOINT_KEY_NAMES["wan_vae"] in checkpoint:
        # All Wan models use the same VAE so we can use the same default model repo to fetch the config
        model_type = "wan-t2v-14B"
    elif CHECKPOINT_KEY_NAMES["hidream"] in checkpoint:
        model_type = "hidream"
    else:
        model_type = "v1"

    return model_type


def fetch_diffusers_config(checkpoint):
    model_type = infer_diffusers_model_type(checkpoint)
    model_path = DIFFUSERS_DEFAULT_PIPELINE_PATHS[model_type]
    model_path = copy.deepcopy(model_path)

    return model_path


def set_image_size(checkpoint, image_size=None):
    if image_size:
        return image_size

    model_type = infer_diffusers_model_type(checkpoint)
    image_size = DIFFUSERS_TO_LDM_DEFAULT_IMAGE_SIZE_MAP[model_type]

    return image_size


# Copied from diffusers.pipelines.stable_diffusion.convert_from_ckpt.conv_attn_to_linear
def conv_attn_to_linear(checkpoint):
    keys = list(checkpoint.keys())
    attn_keys = ["query.weight", "key.weight", "value.weight"]
    for key in keys:
        if ".".join(key.split(".")[-2:]) in attn_keys:
            if checkpoint[key].ndim > 2:
                checkpoint[key] = Parameter(checkpoint[key][:, :, 0, 0], name=key)
        elif "proj_attn.weight" in key:
            if checkpoint[key].ndim > 2:
                checkpoint[key] = Parameter(checkpoint[key][:, :, 0], name=key)


def create_unet_diffusers_config_from_ldm(
    original_config, checkpoint, image_size=None, upcast_attention=None, num_in_channels=None
):
    """
    Creates a config for the diffusers based on the config of the LDM model.
    """
    if image_size is not None:
        deprecation_message = (
            "Configuring UNet2DConditionModel with the `image_size` argument to `from_single_file`"
            "is deprecated and will be ignored in future versions."
        )
        deprecate("image_size", "1.0.0", deprecation_message)

    image_size = set_image_size(checkpoint, image_size=image_size)

    if (
        "unet_config" in original_config["model"]["params"]
        and original_config["model"]["params"]["unet_config"] is not None
    ):
        unet_params = original_config["model"]["params"]["unet_config"]["params"]
    else:
        unet_params = original_config["model"]["params"]["network_config"]["params"]

    if num_in_channels is not None:
        deprecation_message = (
            "Configuring UNet2DConditionModel with the `num_in_channels` argument to `from_single_file`"
            "is deprecated and will be ignored in future versions."
        )
        deprecate("image_size", "1.0.0", deprecation_message)
        in_channels = num_in_channels
    else:
        in_channels = unet_params["in_channels"]

    vae_params = original_config["model"]["params"]["first_stage_config"]["params"]["ddconfig"]
    block_out_channels = [unet_params["model_channels"] * mult for mult in unet_params["channel_mult"]]

    down_block_types = []
    resolution = 1
    for i in range(len(block_out_channels)):
        block_type = "CrossAttnDownBlock2D" if resolution in unet_params["attention_resolutions"] else "DownBlock2D"
        down_block_types.append(block_type)
        if i != len(block_out_channels) - 1:
            resolution *= 2

    up_block_types = []
    for i in range(len(block_out_channels)):
        block_type = "CrossAttnUpBlock2D" if resolution in unet_params["attention_resolutions"] else "UpBlock2D"
        up_block_types.append(block_type)
        resolution //= 2

    if unet_params["transformer_depth"] is not None:
        transformer_layers_per_block = (
            unet_params["transformer_depth"]
            if isinstance(unet_params["transformer_depth"], int)
            else list(unet_params["transformer_depth"])
        )
    else:
        transformer_layers_per_block = 1

    vae_scale_factor = 2 ** (len(vae_params["ch_mult"]) - 1)

    head_dim = unet_params["num_heads"] if "num_heads" in unet_params else None
    use_linear_projection = (
        unet_params["use_linear_in_transformer"] if "use_linear_in_transformer" in unet_params else False
    )
    if use_linear_projection:
        # stable diffusion 2-base-512 and 2-768
        if head_dim is None:
            head_dim_mult = unet_params["model_channels"] // unet_params["num_head_channels"]
            head_dim = [head_dim_mult * c for c in list(unet_params["channel_mult"])]

    class_embed_type = None
    addition_embed_type = None
    addition_time_embed_dim = None
    projection_class_embeddings_input_dim = None
    context_dim = None

    if unet_params["context_dim"] is not None:
        context_dim = (
            unet_params["context_dim"] if isinstance(unet_params["context_dim"], int) else unet_params["context_dim"][0]
        )

    if "num_classes" in unet_params:
        if unet_params["num_classes"] == "sequential":
            if context_dim in [2048, 1280]:
                # SDXL
                addition_embed_type = "text_time"
                addition_time_embed_dim = 256
            else:
                class_embed_type = "projection"
            assert "adm_in_channels" in unet_params
            projection_class_embeddings_input_dim = unet_params["adm_in_channels"]

    config = {
        "sample_size": image_size // vae_scale_factor,
        "in_channels": in_channels,
        "down_block_types": down_block_types,
        "block_out_channels": block_out_channels,
        "layers_per_block": unet_params["num_res_blocks"],
        "cross_attention_dim": context_dim,
        "attention_head_dim": head_dim,
        "use_linear_projection": use_linear_projection,
        "class_embed_type": class_embed_type,
        "addition_embed_type": addition_embed_type,
        "addition_time_embed_dim": addition_time_embed_dim,
        "projection_class_embeddings_input_dim": projection_class_embeddings_input_dim,
        "transformer_layers_per_block": transformer_layers_per_block,
    }

    if upcast_attention is not None:
        deprecation_message = (
            "Configuring UNet2DConditionModel with the `upcast_attention` argument to `from_single_file`"
            "is deprecated and will be ignored in future versions."
        )
        deprecate("image_size", "1.0.0", deprecation_message)
        config["upcast_attention"] = upcast_attention

    if "disable_self_attentions" in unet_params:
        config["only_cross_attention"] = unet_params["disable_self_attentions"]

    if "num_classes" in unet_params and isinstance(unet_params["num_classes"], int):
        config["num_class_embeds"] = unet_params["num_classes"]

    config["out_channels"] = unet_params["out_channels"]
    config["up_block_types"] = up_block_types

    return config


def create_controlnet_diffusers_config_from_ldm(original_config, checkpoint, image_size=None, **kwargs):
    if image_size is not None:
        deprecation_message = (
            "Configuring ControlNetModel with the `image_size` argument"
            "is deprecated and will be ignored in future versions."
        )
        deprecate("image_size", "1.0.0", deprecation_message)

    image_size = set_image_size(checkpoint, image_size=image_size)

    unet_params = original_config["model"]["params"]["control_stage_config"]["params"]
    diffusers_unet_config = create_unet_diffusers_config_from_ldm(original_config, image_size=image_size)

    controlnet_config = {
        "conditioning_channels": unet_params["hint_channels"],
        "in_channels": diffusers_unet_config["in_channels"],
        "down_block_types": diffusers_unet_config["down_block_types"],
        "block_out_channels": diffusers_unet_config["block_out_channels"],
        "layers_per_block": diffusers_unet_config["layers_per_block"],
        "cross_attention_dim": diffusers_unet_config["cross_attention_dim"],
        "attention_head_dim": diffusers_unet_config["attention_head_dim"],
        "use_linear_projection": diffusers_unet_config["use_linear_projection"],
        "class_embed_type": diffusers_unet_config["class_embed_type"],
        "addition_embed_type": diffusers_unet_config["addition_embed_type"],
        "addition_time_embed_dim": diffusers_unet_config["addition_time_embed_dim"],
        "projection_class_embeddings_input_dim": diffusers_unet_config["projection_class_embeddings_input_dim"],
        "transformer_layers_per_block": diffusers_unet_config["transformer_layers_per_block"],
    }

    return controlnet_config


def create_vae_diffusers_config_from_ldm(original_config, checkpoint, image_size=None, scaling_factor=None):
    """
    Creates a config for the diffusers based on the config of the LDM model.
    """
    if image_size is not None:
        deprecation_message = (
            "Configuring AutoencoderKL with the `image_size` argument"
            "is deprecated and will be ignored in future versions."
        )
        deprecate("image_size", "1.0.0", deprecation_message)

    image_size = set_image_size(checkpoint, image_size=image_size)

    if "edm_mean" in checkpoint and "edm_std" in checkpoint:
        latents_mean = checkpoint["edm_mean"]
        latents_std = checkpoint["edm_std"]
    else:
        latents_mean = None
        latents_std = None

    vae_params = original_config["model"]["params"]["first_stage_config"]["params"]["ddconfig"]
    if (scaling_factor is None) and (latents_mean is not None) and (latents_std is not None):
        scaling_factor = PLAYGROUND_VAE_SCALING_FACTOR

    elif (scaling_factor is None) and ("scale_factor" in original_config["model"]["params"]):
        scaling_factor = original_config["model"]["params"]["scale_factor"]

    elif scaling_factor is None:
        scaling_factor = LDM_VAE_DEFAULT_SCALING_FACTOR

    block_out_channels = [vae_params["ch"] * mult for mult in vae_params["ch_mult"]]
    down_block_types = ["DownEncoderBlock2D"] * len(block_out_channels)
    up_block_types = ["UpDecoderBlock2D"] * len(block_out_channels)

    config = {
        "sample_size": image_size,
        "in_channels": vae_params["in_channels"],
        "out_channels": vae_params["out_ch"],
        "down_block_types": down_block_types,
        "up_block_types": up_block_types,
        "block_out_channels": block_out_channels,
        "latent_channels": vae_params["z_channels"],
        "layers_per_block": vae_params["num_res_blocks"],
        "scaling_factor": scaling_factor,
    }
    if latents_mean is not None and latents_std is not None:
        config.update({"latents_mean": latents_mean, "latents_std": latents_std})

    return config


def update_unet_resnet_ldm_to_diffusers(ldm_keys, new_checkpoint, checkpoint, mapping=None):
    for ldm_key in ldm_keys:
        diffusers_key = (
            ldm_key.replace("in_layers.0", "norm1")
            .replace("in_layers.2", "conv1")
            .replace("out_layers.0", "norm2")
            .replace("out_layers.3", "conv2")
            .replace("emb_layers.1", "time_emb_proj")
            .replace("skip_connection", "conv_shortcut")
        )
        if mapping:
            diffusers_key = diffusers_key.replace(mapping["old"], mapping["new"])
        new_checkpoint[diffusers_key] = checkpoint.get(ldm_key)


def update_unet_attention_ldm_to_diffusers(ldm_keys, new_checkpoint, checkpoint, mapping):
    for ldm_key in ldm_keys:
        diffusers_key = ldm_key.replace(mapping["old"], mapping["new"])
        new_checkpoint[diffusers_key] = checkpoint.pop(ldm_key)


def update_vae_resnet_ldm_to_diffusers(keys, new_checkpoint, checkpoint, mapping):
    for ldm_key in keys:
        diffusers_key = ldm_key.replace(mapping["old"], mapping["new"]).replace("nin_shortcut", "conv_shortcut")
        new_checkpoint[diffusers_key] = checkpoint.get(ldm_key)


def update_vae_attentions_ldm_to_diffusers(keys, new_checkpoint, checkpoint, mapping):
    for ldm_key in keys:
        diffusers_key = (
            ldm_key.replace(mapping["old"], mapping["new"])
            .replace("norm.weight", "group_norm.weight")
            .replace("norm.bias", "group_norm.bias")
            .replace("q.weight", "to_q.weight")
            .replace("q.bias", "to_q.bias")
            .replace("k.weight", "to_k.weight")
            .replace("k.bias", "to_k.bias")
            .replace("v.weight", "to_v.weight")
            .replace("v.bias", "to_v.bias")
            .replace("proj_out.weight", "to_out.0.weight")
            .replace("proj_out.bias", "to_out.0.bias")
        )
        new_checkpoint[diffusers_key] = checkpoint.get(ldm_key)

        # proj_attn.weight has to be converted from conv 1D to linear
        shape = new_checkpoint[diffusers_key].shape

        if len(shape) == 3:
            new_checkpoint[diffusers_key] = Parameter(new_checkpoint[diffusers_key][:, :, 0], name=diffusers_key)
        elif len(shape) == 4:
            new_checkpoint[diffusers_key] = Parameter(new_checkpoint[diffusers_key][:, :, 0, 0], name=diffusers_key)


def convert_stable_cascade_unet_single_file_to_diffusers(checkpoint, **kwargs):
    is_stage_c = "clip_txt_mapper.weight" in checkpoint

    if is_stage_c:
        state_dict = {}
        for key in checkpoint.keys():
            if key.endswith("in_proj_weight"):
                weights = checkpoint[key].chunk(3, 0)
                state_dict[key.replace("attn.in_proj_weight", "to_q.weight")] = Parameter(
                    weights[0], name=key.replace("attn.in_proj_weight", "to_q.weight")
                )
                state_dict[key.replace("attn.in_proj_weight", "to_k.weight")] = Parameter(
                    weights[1], name=key.replace("attn.in_proj_weight", "to_k.weight")
                )
                state_dict[key.replace("attn.in_proj_weight", "to_v.weight")] = Parameter(
                    weights[2], name=key.replace("attn.in_proj_weight", "to_v.weight")
                )
            elif key.endswith("in_proj_bias"):
                weights = checkpoint[key].chunk(3, 0)
                state_dict[key.replace("attn.in_proj_bias", "to_q.bias")] = Parameter(
                    weights[0], name=key.replace("attn.in_proj_bias", "to_q.bias")
                )
                state_dict[key.replace("attn.in_proj_bias", "to_k.bias")] = Parameter(
                    weights[1], name=key.replace("attn.in_proj_bias", "to_k.bias")
                )
                state_dict[key.replace("attn.in_proj_bias", "to_v.bias")] = Parameter(
                    weights[2], name=key.replace("attn.in_proj_bias", "to_v.bias")
                )
            elif key.endswith("out_proj.weight"):
                weights = checkpoint[key]
                state_dict[key.replace("attn.out_proj.weight", "to_out.0.weight")] = weights
            elif key.endswith("out_proj.bias"):
                weights = checkpoint[key]
                state_dict[key.replace("attn.out_proj.bias", "to_out.0.bias")] = weights
            else:
                state_dict[key] = checkpoint[key]
    else:
        state_dict = {}
        for key in checkpoint.keys():
            if key.endswith("in_proj_weight"):
                weights = checkpoint[key].chunk(3, 0)
                state_dict[key.replace("attn.in_proj_weight", "to_q.weight")] = Parameter(
                    weights[0], name=key.replace("attn.in_proj_weight", "to_q.weight")
                )
                state_dict[key.replace("attn.in_proj_weight", "to_k.weight")] = Parameter(
                    weights[1], name=key.replace("attn.in_proj_weight", "to_k.weight")
                )
                state_dict[key.replace("attn.in_proj_weight", "to_v.weight")] = Parameter(
                    weights[2], name=key.replace("attn.in_proj_weight", "to_v.weight")
                )
            elif key.endswith("in_proj_bias"):
                weights = checkpoint[key].chunk(3, 0)
                state_dict[key.replace("attn.in_proj_bias", "to_q.bias")] = Parameter(
                    weights[0], name=key.replace("attn.in_proj_bias", "to_q.bias")
                )
                state_dict[key.replace("attn.in_proj_bias", "to_k.bias")] = Parameter(
                    weights[1], name=key.replace("attn.in_proj_bias", "to_k.bias")
                )
                state_dict[key.replace("attn.in_proj_bias", "to_v.bias")] = Parameter(
                    weights[2], name=key.replace("attn.in_proj_bias", "to_v.bias")
                )
            elif key.endswith("out_proj.weight"):
                weights = checkpoint[key]
                state_dict[key.replace("attn.out_proj.weight", "to_out.0.weight")] = weights
            elif key.endswith("out_proj.bias"):
                weights = checkpoint[key]
                state_dict[key.replace("attn.out_proj.bias", "to_out.0.bias")] = weights
            # rename clip_mapper to clip_txt_pooled_mapper
            elif key.endswith("clip_mapper.weight"):
                weights = checkpoint[key]
                state_dict[key.replace("clip_mapper.weight", "clip_txt_pooled_mapper.weight")] = weights
            elif key.endswith("clip_mapper.bias"):
                weights = checkpoint[key]
                state_dict[key.replace("clip_mapper.bias", "clip_txt_pooled_mapper.bias")] = weights
            else:
                state_dict[key] = checkpoint[key]

    return state_dict


def convert_ldm_unet_checkpoint(checkpoint, config, extract_ema=False, **kwargs):
    """
    Takes a state dict and a config, and returns a converted checkpoint.
    """
    # extract state_dict for UNet
    unet_state_dict = {}
    keys = list(checkpoint.keys())
    unet_key = LDM_UNET_KEY

    # at least a 100 parameters have to start with `model_ema` in order for the checkpoint to be EMA
    if sum(k.startswith("model_ema") for k in keys) > 100 and extract_ema:
        logger.warning("Checkpoint has both EMA and non-EMA weights.")
        logger.warning(
            "In this conversion only the EMA weights are extracted. If you want to instead extract the non-EMA"
            " weights (useful to continue fine-tuning), please make sure to remove the `--extract_ema` flag."
        )
        for key in keys:
            if key.startswith("model.diffusion_model"):
                flat_ema_key = "model_ema." + "".join(key.split(".")[1:])
                unet_state_dict[key.replace(unet_key, "")] = checkpoint.get(flat_ema_key)
    else:
        if sum(k.startswith("model_ema") for k in keys) > 100:
            logger.warning(
                "In this conversion only the non-EMA weights are extracted. If you want to instead extract the EMA"
                " weights (usually better for inference), please make sure to add the `--extract_ema` flag."
            )
        for key in keys:
            if key.startswith(unet_key):
                unet_state_dict[key.replace(unet_key, "")] = checkpoint.get(key)

    new_checkpoint = {}
    ldm_unet_keys = DIFFUSERS_TO_LDM_MAPPING["unet"]["layers"]
    for diffusers_key, ldm_key in ldm_unet_keys.items():
        if ldm_key not in unet_state_dict:
            continue
        new_checkpoint[diffusers_key] = unet_state_dict[ldm_key]

    if ("class_embed_type" in config) and (config["class_embed_type"] in ["timestep", "projection"]):
        class_embed_keys = DIFFUSERS_TO_LDM_MAPPING["unet"]["class_embed_type"]
        for diffusers_key, ldm_key in class_embed_keys.items():
            new_checkpoint[diffusers_key] = unet_state_dict[ldm_key]

    if ("addition_embed_type" in config) and (config["addition_embed_type"] == "text_time"):
        addition_embed_keys = DIFFUSERS_TO_LDM_MAPPING["unet"]["addition_embed_type"]
        for diffusers_key, ldm_key in addition_embed_keys.items():
            new_checkpoint[diffusers_key] = unet_state_dict[ldm_key]

    # Relevant to StableDiffusionUpscalePipeline
    if "num_class_embeds" in config:
        if (config["num_class_embeds"] is not None) and ("label_emb.weight" in unet_state_dict):
            new_checkpoint["class_embedding.weight"] = unet_state_dict["label_emb.weight"]

    # Retrieves the keys for the input blocks only
    num_input_blocks = len({".".join(layer.split(".")[:2]) for layer in unet_state_dict if "input_blocks" in layer})
    input_blocks = {
        layer_id: [key for key in unet_state_dict if f"input_blocks.{layer_id}" in key]
        for layer_id in range(num_input_blocks)
    }

    # Retrieves the keys for the middle blocks only
    num_middle_blocks = len({".".join(layer.split(".")[:2]) for layer in unet_state_dict if "middle_block" in layer})
    middle_blocks = {
        layer_id: [key for key in unet_state_dict if f"middle_block.{layer_id}" in key]
        for layer_id in range(num_middle_blocks)
    }

    # Retrieves the keys for the output blocks only
    num_output_blocks = len({".".join(layer.split(".")[:2]) for layer in unet_state_dict if "output_blocks" in layer})
    output_blocks = {
        layer_id: [key for key in unet_state_dict if f"output_blocks.{layer_id}" in key]
        for layer_id in range(num_output_blocks)
    }

    # Down blocks
    for i in range(1, num_input_blocks):
        block_id = (i - 1) // (config["layers_per_block"] + 1)
        layer_in_block_id = (i - 1) % (config["layers_per_block"] + 1)

        resnets = [
            key for key in input_blocks[i] if f"input_blocks.{i}.0" in key and f"input_blocks.{i}.0.op" not in key
        ]
        update_unet_resnet_ldm_to_diffusers(
            resnets,
            new_checkpoint,
            unet_state_dict,
            {"old": f"input_blocks.{i}.0", "new": f"down_blocks.{block_id}.resnets.{layer_in_block_id}"},
        )

        if f"input_blocks.{i}.0.op.weight" in unet_state_dict:
            new_checkpoint[f"down_blocks.{block_id}.downsamplers.0.conv.weight"] = unet_state_dict.get(
                f"input_blocks.{i}.0.op.weight"
            )
            new_checkpoint[f"down_blocks.{block_id}.downsamplers.0.conv.bias"] = unet_state_dict.get(
                f"input_blocks.{i}.0.op.bias"
            )

        attentions = [key for key in input_blocks[i] if f"input_blocks.{i}.1" in key]
        if attentions:
            update_unet_attention_ldm_to_diffusers(
                attentions,
                new_checkpoint,
                unet_state_dict,
                {"old": f"input_blocks.{i}.1", "new": f"down_blocks.{block_id}.attentions.{layer_in_block_id}"},
            )

    # Mid blocks
    for key in middle_blocks.keys():
        diffusers_key = max(key - 1, 0)
        if key % 2 == 0:
            update_unet_resnet_ldm_to_diffusers(
                middle_blocks[key],
                new_checkpoint,
                unet_state_dict,
                mapping={"old": f"middle_block.{key}", "new": f"mid_block.resnets.{diffusers_key}"},
            )
        else:
            update_unet_attention_ldm_to_diffusers(
                middle_blocks[key],
                new_checkpoint,
                unet_state_dict,
                mapping={"old": f"middle_block.{key}", "new": f"mid_block.attentions.{diffusers_key}"},
            )

    # Up Blocks
    for i in range(num_output_blocks):
        block_id = i // (config["layers_per_block"] + 1)
        layer_in_block_id = i % (config["layers_per_block"] + 1)

        resnets = [
            key for key in output_blocks[i] if f"output_blocks.{i}.0" in key and f"output_blocks.{i}.0.op" not in key
        ]
        update_unet_resnet_ldm_to_diffusers(
            resnets,
            new_checkpoint,
            unet_state_dict,
            {"old": f"output_blocks.{i}.0", "new": f"up_blocks.{block_id}.resnets.{layer_in_block_id}"},
        )

        attentions = [
            key for key in output_blocks[i] if f"output_blocks.{i}.1" in key and f"output_blocks.{i}.1.conv" not in key
        ]
        if attentions:
            update_unet_attention_ldm_to_diffusers(
                attentions,
                new_checkpoint,
                unet_state_dict,
                {"old": f"output_blocks.{i}.1", "new": f"up_blocks.{block_id}.attentions.{layer_in_block_id}"},
            )

        if f"output_blocks.{i}.1.conv.weight" in unet_state_dict:
            new_checkpoint[f"up_blocks.{block_id}.upsamplers.0.conv.weight"] = unet_state_dict[
                f"output_blocks.{i}.1.conv.weight"
            ]
            new_checkpoint[f"up_blocks.{block_id}.upsamplers.0.conv.bias"] = unet_state_dict[
                f"output_blocks.{i}.1.conv.bias"
            ]
        if f"output_blocks.{i}.2.conv.weight" in unet_state_dict:
            new_checkpoint[f"up_blocks.{block_id}.upsamplers.0.conv.weight"] = unet_state_dict[
                f"output_blocks.{i}.2.conv.weight"
            ]
            new_checkpoint[f"up_blocks.{block_id}.upsamplers.0.conv.bias"] = unet_state_dict[
                f"output_blocks.{i}.2.conv.bias"
            ]

    return new_checkpoint


def convert_controlnet_checkpoint(
    checkpoint,
    config,
    **kwargs,
):
    # Return checkpoint if it's already been converted
    if "time_embedding.linear_1.weight" in checkpoint:
        return checkpoint
    # Some controlnet ckpt files are distributed independently from the rest of the
    # model components i.e. https://huggingface.co/thibaud/controlnet-sd21/
    if "time_embed.0.weight" in checkpoint:
        controlnet_state_dict = checkpoint

    else:
        controlnet_state_dict = {}
        keys = list(checkpoint.keys())
        controlnet_key = LDM_CONTROLNET_KEY
        for key in keys:
            if key.startswith(controlnet_key):
                controlnet_state_dict[key.replace(controlnet_key, "")] = checkpoint.get(key)

    new_checkpoint = {}
    ldm_controlnet_keys = DIFFUSERS_TO_LDM_MAPPING["controlnet"]["layers"]
    for diffusers_key, ldm_key in ldm_controlnet_keys.items():
        if ldm_key not in controlnet_state_dict:
            continue
        new_checkpoint[diffusers_key] = controlnet_state_dict[ldm_key]

    # Retrieves the keys for the input blocks only
    num_input_blocks = len(
        {".".join(layer.split(".")[:2]) for layer in controlnet_state_dict if "input_blocks" in layer}
    )
    input_blocks = {
        layer_id: [key for key in controlnet_state_dict if f"input_blocks.{layer_id}" in key]
        for layer_id in range(num_input_blocks)
    }

    # Down blocks
    for i in range(1, num_input_blocks):
        block_id = (i - 1) // (config["layers_per_block"] + 1)
        layer_in_block_id = (i - 1) % (config["layers_per_block"] + 1)

        resnets = [
            key for key in input_blocks[i] if f"input_blocks.{i}.0" in key and f"input_blocks.{i}.0.op" not in key
        ]
        update_unet_resnet_ldm_to_diffusers(
            resnets,
            new_checkpoint,
            controlnet_state_dict,
            {"old": f"input_blocks.{i}.0", "new": f"down_blocks.{block_id}.resnets.{layer_in_block_id}"},
        )

        if f"input_blocks.{i}.0.op.weight" in controlnet_state_dict:
            new_checkpoint[f"down_blocks.{block_id}.downsamplers.0.conv.weight"] = controlnet_state_dict.get(
                f"input_blocks.{i}.0.op.weight"
            )
            new_checkpoint[f"down_blocks.{block_id}.downsamplers.0.conv.bias"] = controlnet_state_dict.get(
                f"input_blocks.{i}.0.op.bias"
            )

        attentions = [key for key in input_blocks[i] if f"input_blocks.{i}.1" in key]
        if attentions:
            update_unet_attention_ldm_to_diffusers(
                attentions,
                new_checkpoint,
                controlnet_state_dict,
                {"old": f"input_blocks.{i}.1", "new": f"down_blocks.{block_id}.attentions.{layer_in_block_id}"},
            )

    # controlnet down blocks
    for i in range(num_input_blocks):
        new_checkpoint[f"controlnet_down_blocks.{i}.weight"] = controlnet_state_dict.get(f"zero_convs.{i}.0.weight")
        new_checkpoint[f"controlnet_down_blocks.{i}.bias"] = controlnet_state_dict.get(f"zero_convs.{i}.0.bias")

    # Retrieves the keys for the middle blocks only
    num_middle_blocks = len(
        {".".join(layer.split(".")[:2]) for layer in controlnet_state_dict if "middle_block" in layer}
    )
    middle_blocks = {
        layer_id: [key for key in controlnet_state_dict if f"middle_block.{layer_id}" in key]
        for layer_id in range(num_middle_blocks)
    }

    # Mid blocks
    for key in middle_blocks.keys():
        diffusers_key = max(key - 1, 0)
        if key % 2 == 0:
            update_unet_resnet_ldm_to_diffusers(
                middle_blocks[key],
                new_checkpoint,
                controlnet_state_dict,
                mapping={"old": f"middle_block.{key}", "new": f"mid_block.resnets.{diffusers_key}"},
            )
        else:
            update_unet_attention_ldm_to_diffusers(
                middle_blocks[key],
                new_checkpoint,
                controlnet_state_dict,
                mapping={"old": f"middle_block.{key}", "new": f"mid_block.attentions.{diffusers_key}"},
            )

    # mid block
    new_checkpoint["controlnet_mid_block.weight"] = controlnet_state_dict.get("middle_block_out.0.weight")
    new_checkpoint["controlnet_mid_block.bias"] = controlnet_state_dict.get("middle_block_out.0.bias")

    # controlnet cond embedding blocks
    cond_embedding_blocks = {
        ".".join(layer.split(".")[:2])
        for layer in controlnet_state_dict
        if "input_hint_block" in layer and ("input_hint_block.0" not in layer) and ("input_hint_block.14" not in layer)
    }
    num_cond_embedding_blocks = len(cond_embedding_blocks)

    for idx in range(1, num_cond_embedding_blocks + 1):
        diffusers_idx = idx - 1
        cond_block_id = 2 * idx

        new_checkpoint[f"controlnet_cond_embedding.blocks.{diffusers_idx}.weight"] = controlnet_state_dict.get(
            f"input_hint_block.{cond_block_id}.weight"
        )
        new_checkpoint[f"controlnet_cond_embedding.blocks.{diffusers_idx}.bias"] = controlnet_state_dict.get(
            f"input_hint_block.{cond_block_id}.bias"
        )

    return new_checkpoint


def convert_ldm_vae_checkpoint(checkpoint, config):
    # extract state dict for VAE
    # remove the LDM_VAE_KEY prefix from the ldm checkpoint keys so that it is easier to map them to diffusers keys
    vae_state_dict = {}
    keys = list(checkpoint.keys())
    vae_key = ""
    for ldm_vae_key in LDM_VAE_KEYS:
        if any(k.startswith(ldm_vae_key) for k in keys):
            vae_key = ldm_vae_key

    for key in keys:
        if key.startswith(vae_key):
            vae_state_dict[key.replace(vae_key, "")] = checkpoint.get(key)

    new_checkpoint = {}
    vae_diffusers_ldm_map = DIFFUSERS_TO_LDM_MAPPING["vae"]
    for diffusers_key, ldm_key in vae_diffusers_ldm_map.items():
        if ldm_key not in vae_state_dict:
            continue
        new_checkpoint[diffusers_key] = vae_state_dict[ldm_key]

    # Retrieves the keys for the encoder down blocks only
    num_down_blocks = len(config["down_block_types"])
    down_blocks = {
        layer_id: [key for key in vae_state_dict if f"down.{layer_id}" in key] for layer_id in range(num_down_blocks)
    }

    for i in range(num_down_blocks):
        resnets = [key for key in down_blocks[i] if f"down.{i}" in key and f"down.{i}.downsample" not in key]
        update_vae_resnet_ldm_to_diffusers(
            resnets,
            new_checkpoint,
            vae_state_dict,
            mapping={"old": f"down.{i}.block", "new": f"down_blocks.{i}.resnets"},
        )
        if f"encoder.down.{i}.downsample.conv.weight" in vae_state_dict:
            new_checkpoint[f"encoder.down_blocks.{i}.downsamplers.0.conv.weight"] = vae_state_dict.get(
                f"encoder.down.{i}.downsample.conv.weight"
            )
            new_checkpoint[f"encoder.down_blocks.{i}.downsamplers.0.conv.bias"] = vae_state_dict.get(
                f"encoder.down.{i}.downsample.conv.bias"
            )

    mid_resnets = [key for key in vae_state_dict if "encoder.mid.block" in key]
    num_mid_res_blocks = 2
    for i in range(1, num_mid_res_blocks + 1):
        resnets = [key for key in mid_resnets if f"encoder.mid.block_{i}" in key]
        update_vae_resnet_ldm_to_diffusers(
            resnets,
            new_checkpoint,
            vae_state_dict,
            mapping={"old": f"mid.block_{i}", "new": f"mid_block.resnets.{i - 1}"},
        )

    mid_attentions = [key for key in vae_state_dict if "encoder.mid.attn" in key]
    update_vae_attentions_ldm_to_diffusers(
        mid_attentions, new_checkpoint, vae_state_dict, mapping={"old": "mid.attn_1", "new": "mid_block.attentions.0"}
    )

    # Retrieves the keys for the decoder up blocks only
    num_up_blocks = len(config["up_block_types"])
    up_blocks = {
        layer_id: [key for key in vae_state_dict if f"up.{layer_id}" in key] for layer_id in range(num_up_blocks)
    }

    for i in range(num_up_blocks):
        block_id = num_up_blocks - 1 - i
        resnets = [
            key for key in up_blocks[block_id] if f"up.{block_id}" in key and f"up.{block_id}.upsample" not in key
        ]
        update_vae_resnet_ldm_to_diffusers(
            resnets,
            new_checkpoint,
            vae_state_dict,
            mapping={"old": f"up.{block_id}.block", "new": f"up_blocks.{i}.resnets"},
        )
        if f"decoder.up.{block_id}.upsample.conv.weight" in vae_state_dict:
            new_checkpoint[f"decoder.up_blocks.{i}.upsamplers.0.conv.weight"] = vae_state_dict[
                f"decoder.up.{block_id}.upsample.conv.weight"
            ]
            new_checkpoint[f"decoder.up_blocks.{i}.upsamplers.0.conv.bias"] = vae_state_dict[
                f"decoder.up.{block_id}.upsample.conv.bias"
            ]

    mid_resnets = [key for key in vae_state_dict if "decoder.mid.block" in key]
    num_mid_res_blocks = 2
    for i in range(1, num_mid_res_blocks + 1):
        resnets = [key for key in mid_resnets if f"decoder.mid.block_{i}" in key]
        update_vae_resnet_ldm_to_diffusers(
            resnets,
            new_checkpoint,
            vae_state_dict,
            mapping={"old": f"mid.block_{i}", "new": f"mid_block.resnets.{i - 1}"},
        )

    mid_attentions = [key for key in vae_state_dict if "decoder.mid.attn" in key]
    update_vae_attentions_ldm_to_diffusers(
        mid_attentions, new_checkpoint, vae_state_dict, mapping={"old": "mid.attn_1", "new": "mid_block.attentions.0"}
    )
    conv_attn_to_linear(new_checkpoint)

    return new_checkpoint


def convert_ldm_clip_checkpoint(checkpoint, remove_prefix=None):
    keys = list(checkpoint.keys())
    text_model_dict = {}

    remove_prefixes = []
    remove_prefixes.extend(LDM_CLIP_PREFIX_TO_REMOVE)
    if remove_prefix:
        remove_prefixes.append(remove_prefix)

    for key in keys:
        for prefix in remove_prefixes:
            if key.startswith(prefix):
                diffusers_key = key.replace(prefix, "")
                text_model_dict[diffusers_key] = checkpoint.get(key)

    return text_model_dict


def convert_open_clip_checkpoint(
    text_model,
    checkpoint,
    prefix="cond_stage_model.model.",
):
    text_model_dict = {}
    text_proj_key = prefix + "text_projection"

    if text_proj_key in checkpoint:
        text_proj_dim = int(checkpoint[text_proj_key].shape[0])
    elif hasattr(text_model.config, "hidden_size"):
        text_proj_dim = text_model.config.hidden_size
    else:
        text_proj_dim = LDM_OPEN_CLIP_TEXT_PROJECTION_DIM

    keys = list(checkpoint.keys())
    keys_to_ignore = SD_2_TEXT_ENCODER_KEYS_TO_IGNORE

    openclip_diffusers_ldm_map = DIFFUSERS_TO_LDM_MAPPING["openclip"]["layers"]
    for diffusers_key, ldm_key in openclip_diffusers_ldm_map.items():
        ldm_key = prefix + ldm_key
        if ldm_key not in checkpoint:
            continue
        if ldm_key in keys_to_ignore:
            continue
        if ldm_key.endswith("text_projection"):
            text_model_dict[diffusers_key] = Parameter(checkpoint[ldm_key].T.contiguous(), name=diffusers_key)
        else:
            text_model_dict[diffusers_key] = checkpoint[ldm_key]

    for key in keys:
        if key in keys_to_ignore:
            continue

        if not key.startswith(prefix + "transformer."):
            continue

        diffusers_key = key.replace(prefix + "transformer.", "")
        transformer_diffusers_to_ldm_map = DIFFUSERS_TO_LDM_MAPPING["openclip"]["transformer"]
        for new_key, old_key in transformer_diffusers_to_ldm_map.items():
            diffusers_key = (
                diffusers_key.replace(old_key, new_key).replace(".in_proj_weight", "").replace(".in_proj_bias", "")
            )

        if key.endswith(".in_proj_weight"):
            weight_value = checkpoint.get(key)

            text_model_dict[diffusers_key + ".q_proj.weight"] = Parameter(
                weight_value[:text_proj_dim, :].copy(), name=diffusers_key + ".q_proj.weight"
            )
            text_model_dict[diffusers_key + ".k_proj.weight"] = Parameter(
                weight_value[text_proj_dim : text_proj_dim * 2, :].copy(),
                name=diffusers_key + ".k_proj.weight",
            )
            text_model_dict[diffusers_key + ".v_proj.weight"] = Parameter(
                weight_value[text_proj_dim * 2 :, :].copy(), name=diffusers_key + ".v_proj.weight"
            )

        elif key.endswith(".in_proj_bias"):
            weight_value = checkpoint.get(key)
            text_model_dict[diffusers_key + ".q_proj.bias"] = Parameter(
                weight_value[:text_proj_dim].copy(), name=diffusers_key + ".q_proj.bias"
            )
            text_model_dict[diffusers_key + ".k_proj.bias"] = Parameter(
                weight_value[text_proj_dim : text_proj_dim * 2].copy(), name=diffusers_key + ".k_proj.bias"
            )
            text_model_dict[diffusers_key + ".v_proj.bias"] = Parameter(
                weight_value[text_proj_dim * 2 :].copy(), name=diffusers_key + ".v_proj.bias"
            )
        else:
            text_model_dict[diffusers_key] = checkpoint.get(key)

    return text_model_dict


def create_diffusers_clip_model_from_ldm(
    cls,
    checkpoint,
    subfolder="",
    config=None,
    mindspore_dtype=None,
    local_files_only=None,
    is_legacy_loading=False,
):
    if config:
        config = {"pretrained_model_name_or_path": config}
    else:
        config = fetch_diffusers_config(checkpoint)

    # For backwards compatibility
    # Older versions of `from_single_file` expected CLIP configs to be placed in their original transformers model repo
    # in the cache_dir, rather than in a subfolder of the Diffusers model
    if is_legacy_loading:
        logger.warning(
            (
                "Detected legacy CLIP loading behavior. Please run `from_single_file` with `local_files_only=False once to update "
                "the local cache directory with the necessary CLIP model config files. "
                "Attempting to load CLIP model from legacy cache directory."
            )
        )

        if is_clip_model(checkpoint) or is_clip_sdxl_model(checkpoint):
            clip_config = "openai/clip-vit-large-patch14"
            config["pretrained_model_name_or_path"] = clip_config
            subfolder = ""

        elif is_open_clip_model(checkpoint):
            clip_config = "stabilityai/stable-diffusion-2"
            config["pretrained_model_name_or_path"] = clip_config
            subfolder = "text_encoder"

        else:
            clip_config = "laion/CLIP-ViT-bigG-14-laion2B-39B-b160k"
            config["pretrained_model_name_or_path"] = clip_config
            subfolder = ""

    model_config = cls.config_class.from_pretrained(**config, subfolder=subfolder, local_files_only=local_files_only)
    model = cls(model_config)

    position_embedding_dim = model.text_model.embeddings.position_embedding.weight.shape[-1]

    if is_clip_model(checkpoint):
        diffusers_format_checkpoint = convert_ldm_clip_checkpoint(checkpoint)

    elif (
        is_clip_sdxl_model(checkpoint)
        and checkpoint[CHECKPOINT_KEY_NAMES["clip_sdxl"]].shape[-1] == position_embedding_dim
    ):
        diffusers_format_checkpoint = convert_ldm_clip_checkpoint(checkpoint)

    elif (
        is_clip_sd3_model(checkpoint)
        and checkpoint[CHECKPOINT_KEY_NAMES["clip_sd3"]].shape[-1] == position_embedding_dim
    ):
        diffusers_format_checkpoint = convert_ldm_clip_checkpoint(checkpoint, "text_encoders.clip_l.transformer.")
        diffusers_format_checkpoint["text_projection.weight"] = Parameter(
            mint.eye(position_embedding_dim), name="text_projection.weight"
        )

    elif is_open_clip_model(checkpoint):
        prefix = "cond_stage_model.model."
        diffusers_format_checkpoint = convert_open_clip_checkpoint(model, checkpoint, prefix=prefix)

    elif (
        is_open_clip_sdxl_model(checkpoint)
        and checkpoint[CHECKPOINT_KEY_NAMES["open_clip_sdxl"]].shape[-1] == position_embedding_dim
    ):
        prefix = "conditioner.embedders.1.model."
        diffusers_format_checkpoint = convert_open_clip_checkpoint(model, checkpoint, prefix=prefix)

    elif is_open_clip_sdxl_refiner_model(checkpoint):
        prefix = "conditioner.embedders.0.model."
        diffusers_format_checkpoint = convert_open_clip_checkpoint(model, checkpoint, prefix=prefix)

    elif (
        is_open_clip_sd3_model(checkpoint)
        and checkpoint[CHECKPOINT_KEY_NAMES["open_clip_sd3"]].shape[-1] == position_embedding_dim
    ):
        diffusers_format_checkpoint = convert_ldm_clip_checkpoint(checkpoint, "text_encoders.clip_g.transformer.")

    else:
        raise ValueError("The provided checkpoint does not seem to contain a valid CLIP model.")

    diffusers_format_checkpoint = _convert_state_dict(model, diffusers_format_checkpoint)
    _load_param_into_net(model, diffusers_format_checkpoint, mindspore_dtype)

    # if mindspore_dtype is not None:
    #     model.to(mindspore_dtype)

    model.set_train(False)

    return model


def _legacy_load_scheduler(
    cls,
    checkpoint,
    component_name,
    original_config=None,
    **kwargs,
):
    scheduler_type = kwargs.get("scheduler_type", None)
    prediction_type = kwargs.get("prediction_type", None)

    if scheduler_type is not None:
        deprecation_message = (
            "Please pass an instance of a Scheduler object directly to the `scheduler` argument in `from_single_file`\n\n"
            "Example:\n\n"
            "from mindone.diffusers import StableDiffusionPipeline, DDIMScheduler\n\n"
            "scheduler = DDIMScheduler()\n"
            "pipe = StableDiffusionPipeline.from_single_file(<checkpoint path>, scheduler=scheduler)\n"
        )
        deprecate("scheduler_type", "1.0.0", deprecation_message)

    if prediction_type is not None:
        deprecation_message = (
            "Please configure an instance of a Scheduler with the appropriate `prediction_type` and "
            "pass the object directly to the `scheduler` argument in `from_single_file`.\n\n"
            "Example:\n\n"
            "from mindone.diffusers import StableDiffusionPipeline, DDIMScheduler\n\n"
            'scheduler = DDIMScheduler(prediction_type="v_prediction")\n'
            "pipe = StableDiffusionPipeline.from_single_file(<checkpoint path>, scheduler=scheduler)\n"
        )
        deprecate("prediction_type", "1.0.0", deprecation_message)

    scheduler_config = SCHEDULER_DEFAULT_CONFIG
    model_type = infer_diffusers_model_type(checkpoint=checkpoint)

    global_step = checkpoint["global_step"] if "global_step" in checkpoint else None

    if original_config:
        num_train_timesteps = getattr(original_config["model"]["params"], "timesteps", 1000)
    else:
        num_train_timesteps = 1000

    scheduler_config["num_train_timesteps"] = num_train_timesteps

    if model_type == "v2":
        if prediction_type is None:
            # NOTE: For stable diffusion 2 base it is recommended to pass `prediction_type=="epsilon"` # as it relies on a brittle global step parameter here
            prediction_type = "epsilon" if global_step == 875000 else "v_prediction"

    else:
        prediction_type = prediction_type or "epsilon"

    scheduler_config["prediction_type"] = prediction_type

    if model_type in ["xl_base", "xl_refiner"]:
        scheduler_type = "euler"
    elif model_type == "playground":
        scheduler_type = "edm_dpm_solver_multistep"
    else:
        if original_config:
            beta_start = original_config["model"]["params"].get("linear_start")
            beta_end = original_config["model"]["params"].get("linear_end")

        else:
            beta_start = 0.02
            beta_end = 0.085

        scheduler_config["beta_start"] = beta_start
        scheduler_config["beta_end"] = beta_end
        scheduler_config["beta_schedule"] = "scaled_linear"
        scheduler_config["clip_sample"] = False
        scheduler_config["set_alpha_to_one"] = False

    # to deal with an edge case StableDiffusionUpscale pipeline has two schedulers
    if component_name == "low_res_scheduler":
        return cls.from_config(
            {
                "beta_end": 0.02,
                "beta_schedule": "scaled_linear",
                "beta_start": 0.0001,
                "clip_sample": True,
                "num_train_timesteps": 1000,
                "prediction_type": "epsilon",
                "trained_betas": None,
                "variance_type": "fixed_small",
            }
        )

    if scheduler_type is None:
        return cls.from_config(scheduler_config)

    elif scheduler_type == "pndm":
        scheduler_config["skip_prk_steps"] = True
        scheduler = PNDMScheduler.from_config(scheduler_config)

    elif scheduler_type == "lms":
        scheduler = LMSDiscreteScheduler.from_config(scheduler_config)

    elif scheduler_type == "heun":
        scheduler = HeunDiscreteScheduler.from_config(scheduler_config)

    elif scheduler_type == "euler":
        scheduler = EulerDiscreteScheduler.from_config(scheduler_config)

    elif scheduler_type == "euler-ancestral":
        scheduler = EulerAncestralDiscreteScheduler.from_config(scheduler_config)

    elif scheduler_type == "dpm":
        scheduler = DPMSolverMultistepScheduler.from_config(scheduler_config)

    elif scheduler_type == "ddim":
        scheduler = DDIMScheduler.from_config(scheduler_config)

    elif scheduler_type == "edm_dpm_solver_multistep":
        scheduler_config = {
            "algorithm_type": "dpmsolver++",
            "dynamic_thresholding_ratio": 0.995,
            "euler_at_final": False,
            "final_sigmas_type": "zero",
            "lower_order_final": True,
            "num_train_timesteps": 1000,
            "prediction_type": "epsilon",
            "rho": 7.0,
            "sample_max_value": 1.0,
            "sigma_data": 0.5,
            "sigma_max": 80.0,
            "sigma_min": 0.002,
            "solver_order": 2,
            "solver_type": "midpoint",
            "thresholding": False,
        }
        scheduler = EDMDPMSolverMultistepScheduler(**scheduler_config)

    else:
        raise ValueError(f"Scheduler of type {scheduler_type} doesn't exist!")

    return scheduler


def _legacy_load_clip_tokenizer(cls, checkpoint, config=None, local_files_only=False):
    if config:
        config = {"pretrained_model_name_or_path": config}
    else:
        config = fetch_diffusers_config(checkpoint)

    if is_clip_model(checkpoint) or is_clip_sdxl_model(checkpoint):
        clip_config = "openai/clip-vit-large-patch14"
        config["pretrained_model_name_or_path"] = clip_config
        subfolder = ""

    elif is_open_clip_model(checkpoint):
        clip_config = "stabilityai/stable-diffusion-2"
        config["pretrained_model_name_or_path"] = clip_config
        subfolder = "tokenizer"

    else:
        clip_config = "laion/CLIP-ViT-bigG-14-laion2B-39B-b160k"
        config["pretrained_model_name_or_path"] = clip_config
        subfolder = ""

    tokenizer = cls.from_pretrained(**config, subfolder=subfolder, local_files_only=local_files_only)

    return tokenizer


def _legacy_load_safety_checker(local_files_only, mindspore_dtype):
    # Support for loading safety checker components using the deprecated
    # `load_safety_checker` argument.

    from ..pipelines.stable_diffusion.safety_checker import StableDiffusionSafetyChecker

    feature_extractor = AutoImageProcessor.from_pretrained(
        "CompVis/stable-diffusion-safety-checker", local_files_only=local_files_only, mindspore_dtype=mindspore_dtype
    )
    safety_checker = StableDiffusionSafetyChecker.from_pretrained(
        "CompVis/stable-diffusion-safety-checker", local_files_only=local_files_only, mindspore_dtype=mindspore_dtype
    )

    return {"safety_checker": safety_checker, "feature_extractor": feature_extractor}


# in SD3 original implementation of AdaLayerNormContinuous, it split linear projection output into shift, scale;
# while in diffusers it split into scale, shift. Here we swap the linear projection weights in order to be able to use diffusers implementation
def swap_scale_shift(weight, dim):
    shift, scale = weight.chunk(2, dim=0)
    new_weight = mint.cat([scale, shift], dim=0)
    return new_weight


def swap_proj_gate(weight):
    proj, gate = weight.chunk(2, dim=0)
    new_weight = mint.cat([gate, proj], dim=0)
    return new_weight


def get_attn2_layers(state_dict):
    attn2_layers = []
    for key in state_dict.keys():
        if "attn2." in key:
            # Extract the layer number from the key
            layer_num = int(key.split(".")[1])
            attn2_layers.append(layer_num)

    return tuple(sorted(set(attn2_layers)))


def get_caption_projection_dim(state_dict):
    caption_projection_dim = state_dict["context_embedder.weight"].shape[0]
    return caption_projection_dim


def convert_sd3_transformer_checkpoint_to_diffusers(checkpoint, **kwargs):
    converted_state_dict = {}
    keys = list(checkpoint.keys())
    for k in keys:
        if "model.diffusion_model." in k:
            checkpoint[k.replace("model.diffusion_model.", "")] = checkpoint.pop(k)

    num_layers = list(set(int(k.split(".", 2)[1]) for k in checkpoint if "joint_blocks" in k))[-1] + 1  # noqa: C401
    dual_attention_layers = get_attn2_layers(checkpoint)

    caption_projection_dim = get_caption_projection_dim(checkpoint)
    has_qk_norm = any("ln_q" in key for key in checkpoint.keys())

    # Positional and patch embeddings.
    converted_state_dict["pos_embed.pos_embed"] = checkpoint.pop("pos_embed")
    converted_state_dict["pos_embed.proj.weight"] = checkpoint.pop("x_embedder.proj.weight")
    converted_state_dict["pos_embed.proj.bias"] = checkpoint.pop("x_embedder.proj.bias")

    # Timestep embeddings.
    converted_state_dict["time_text_embed.timestep_embedder.linear_1.weight"] = checkpoint.pop(
        "t_embedder.mlp.0.weight"
    )
    converted_state_dict["time_text_embed.timestep_embedder.linear_1.bias"] = checkpoint.pop("t_embedder.mlp.0.bias")
    converted_state_dict["time_text_embed.timestep_embedder.linear_2.weight"] = checkpoint.pop(
        "t_embedder.mlp.2.weight"
    )
    converted_state_dict["time_text_embed.timestep_embedder.linear_2.bias"] = checkpoint.pop("t_embedder.mlp.2.bias")

    # Context projections.
    converted_state_dict["context_embedder.weight"] = checkpoint.pop("context_embedder.weight")
    converted_state_dict["context_embedder.bias"] = checkpoint.pop("context_embedder.bias")

    # Pooled context projection.
    converted_state_dict["time_text_embed.text_embedder.linear_1.weight"] = checkpoint.pop("y_embedder.mlp.0.weight")
    converted_state_dict["time_text_embed.text_embedder.linear_1.bias"] = checkpoint.pop("y_embedder.mlp.0.bias")
    converted_state_dict["time_text_embed.text_embedder.linear_2.weight"] = checkpoint.pop("y_embedder.mlp.2.weight")
    converted_state_dict["time_text_embed.text_embedder.linear_2.bias"] = checkpoint.pop("y_embedder.mlp.2.bias")

    # Transformer blocks 🎸.
    for i in range(num_layers):
        # Q, K, V
        sample_q, sample_k, sample_v = mint.chunk(checkpoint.pop(f"joint_blocks.{i}.x_block.attn.qkv.weight"), 3, dim=0)
        context_q, context_k, context_v = mint.chunk(
            checkpoint.pop(f"joint_blocks.{i}.context_block.attn.qkv.weight"), 3, dim=0
        )
        sample_q_bias, sample_k_bias, sample_v_bias = mint.chunk(
            checkpoint.pop(f"joint_blocks.{i}.x_block.attn.qkv.bias"), 3, dim=0
        )
        context_q_bias, context_k_bias, context_v_bias = mint.chunk(
            checkpoint.pop(f"joint_blocks.{i}.context_block.attn.qkv.bias"), 3, dim=0
        )

        converted_state_dict[f"transformer_blocks.{i}.attn.to_q.weight"] = Parameter(
            mint.cat([sample_q]), name=f"transformer_blocks.{i}.attn.to_q.weight"
        )
        converted_state_dict[f"transformer_blocks.{i}.attn.to_q.bias"] = Parameter(
            mint.cat([sample_q_bias]), name=f"transformer_blocks.{i}.attn.to_q.bias"
        )
        converted_state_dict[f"transformer_blocks.{i}.attn.to_k.weight"] = Parameter(
            mint.cat([sample_k]), name=f"transformer_blocks.{i}.attn.to_k.weight"
        )
        converted_state_dict[f"transformer_blocks.{i}.attn.to_k.bias"] = Parameter(
            mint.cat([sample_k_bias]), name=f"transformer_blocks.{i}.attn.to_k.bias"
        )
        converted_state_dict[f"transformer_blocks.{i}.attn.to_v.weight"] = Parameter(
            mint.cat([sample_v]), name=f"transformer_blocks.{i}.attn.to_v.weight"
        )
        converted_state_dict[f"transformer_blocks.{i}.attn.to_v.bias"] = Parameter(
            mint.cat([sample_v_bias]), name=f"transformer_blocks.{i}.attn.to_v.bias"
        )

        converted_state_dict[f"transformer_blocks.{i}.attn.add_q_proj.weight"] = Parameter(
            mint.cat([context_q]), name=f"transformer_blocks.{i}.attn.add_q_proj.weight"
        )
        converted_state_dict[f"transformer_blocks.{i}.attn.add_q_proj.bias"] = Parameter(
            mint.cat([context_q_bias]), name=f"transformer_blocks.{i}.attn.add_q_proj.bias"
        )
        converted_state_dict[f"transformer_blocks.{i}.attn.add_k_proj.weight"] = Parameter(
            mint.cat([context_k]), name=f"transformer_blocks.{i}.attn.add_k_proj.weight"
        )
        converted_state_dict[f"transformer_blocks.{i}.attn.add_k_proj.bias"] = Parameter(
            mint.cat([context_k_bias]), name=f"transformer_blocks.{i}.attn.add_k_proj.bias"
        )
        converted_state_dict[f"transformer_blocks.{i}.attn.add_v_proj.weight"] = Parameter(
            mint.cat([context_v]), name=f"transformer_blocks.{i}.attn.add_v_proj.weight"
        )
        converted_state_dict[f"transformer_blocks.{i}.attn.add_v_proj.bias"] = Parameter(
            mint.cat([context_v_bias]), name=f"transformer_blocks.{i}.attn.add_v_proj.bias"
        )

        # qk norm
        if has_qk_norm:
            converted_state_dict[f"transformer_blocks.{i}.attn.norm_q.weight"] = checkpoint.pop(
                f"joint_blocks.{i}.x_block.attn.ln_q.weight"
            )
            converted_state_dict[f"transformer_blocks.{i}.attn.norm_k.weight"] = checkpoint.pop(
                f"joint_blocks.{i}.x_block.attn.ln_k.weight"
            )
            converted_state_dict[f"transformer_blocks.{i}.attn.norm_added_q.weight"] = checkpoint.pop(
                f"joint_blocks.{i}.context_block.attn.ln_q.weight"
            )
            converted_state_dict[f"transformer_blocks.{i}.attn.norm_added_k.weight"] = checkpoint.pop(
                f"joint_blocks.{i}.context_block.attn.ln_k.weight"
            )

        # output projections.
        converted_state_dict[f"transformer_blocks.{i}.attn.to_out.0.weight"] = checkpoint.pop(
            f"joint_blocks.{i}.x_block.attn.proj.weight"
        )
        converted_state_dict[f"transformer_blocks.{i}.attn.to_out.0.bias"] = checkpoint.pop(
            f"joint_blocks.{i}.x_block.attn.proj.bias"
        )
        if not (i == num_layers - 1):
            converted_state_dict[f"transformer_blocks.{i}.attn.to_add_out.weight"] = checkpoint.pop(
                f"joint_blocks.{i}.context_block.attn.proj.weight"
            )
            converted_state_dict[f"transformer_blocks.{i}.attn.to_add_out.bias"] = checkpoint.pop(
                f"joint_blocks.{i}.context_block.attn.proj.bias"
            )

        if i in dual_attention_layers:
            # Q, K, V
            sample_q2, sample_k2, sample_v2 = mint.chunk(
                checkpoint.pop(f"joint_blocks.{i}.x_block.attn2.qkv.weight"), 3, dim=0
            )
            sample_q2_bias, sample_k2_bias, sample_v2_bias = mint.chunk(
                checkpoint.pop(f"joint_blocks.{i}.x_block.attn2.qkv.bias"), 3, dim=0
            )
            converted_state_dict[f"transformer_blocks.{i}.attn2.to_q.weight"] = Parameter(
                mint.cat([sample_q2]), name=f"transformer_blocks.{i}.attn2.to_q.weight"
            )
            converted_state_dict[f"transformer_blocks.{i}.attn2.to_q.bias"] = Parameter(
                mint.cat([sample_q2_bias]), name=f"transformer_blocks.{i}.attn2.to_q.bias"
            )
            converted_state_dict[f"transformer_blocks.{i}.attn2.to_k.weight"] = Parameter(
                mint.cat([sample_k2]), name=f"transformer_blocks.{i}.attn2.to_k.weight"
            )
            converted_state_dict[f"transformer_blocks.{i}.attn2.to_k.bias"] = Parameter(
                mint.cat([sample_k2_bias]), name=f"transformer_blocks.{i}.attn2.to_k.bias"
            )
            converted_state_dict[f"transformer_blocks.{i}.attn2.to_v.weight"] = Parameter(
                mint.cat([sample_v2]), name=f"transformer_blocks.{i}.attn2.to_v.weight"
            )
            converted_state_dict[f"transformer_blocks.{i}.attn2.to_v.bias"] = Parameter(
                mint.cat([sample_v2_bias]), name=f"transformer_blocks.{i}.attn2.to_v.bias"
            )

            # qk norm
            if has_qk_norm:
                converted_state_dict[f"transformer_blocks.{i}.attn2.norm_q.weight"] = checkpoint.pop(
                    f"joint_blocks.{i}.x_block.attn2.ln_q.weight"
                )
                converted_state_dict[f"transformer_blocks.{i}.attn2.norm_k.weight"] = checkpoint.pop(
                    f"joint_blocks.{i}.x_block.attn2.ln_k.weight"
                )

            # output projections.
            converted_state_dict[f"transformer_blocks.{i}.attn2.to_out.0.weight"] = checkpoint.pop(
                f"joint_blocks.{i}.x_block.attn2.proj.weight"
            )
            converted_state_dict[f"transformer_blocks.{i}.attn2.to_out.0.bias"] = checkpoint.pop(
                f"joint_blocks.{i}.x_block.attn2.proj.bias"
            )

        # norms.
        converted_state_dict[f"transformer_blocks.{i}.norm1.linear.weight"] = checkpoint.pop(
            f"joint_blocks.{i}.x_block.adaLN_modulation.1.weight"
        )
        converted_state_dict[f"transformer_blocks.{i}.norm1.linear.bias"] = checkpoint.pop(
            f"joint_blocks.{i}.x_block.adaLN_modulation.1.bias"
        )
        if not (i == num_layers - 1):
            converted_state_dict[f"transformer_blocks.{i}.norm1_context.linear.weight"] = checkpoint.pop(
                f"joint_blocks.{i}.context_block.adaLN_modulation.1.weight"
            )
            converted_state_dict[f"transformer_blocks.{i}.norm1_context.linear.bias"] = checkpoint.pop(
                f"joint_blocks.{i}.context_block.adaLN_modulation.1.bias"
            )
        else:
            converted_state_dict[f"transformer_blocks.{i}.norm1_context.linear.weight"] = Parameter(
                swap_scale_shift(
                    checkpoint.pop(f"joint_blocks.{i}.context_block.adaLN_modulation.1.weight"),
                    dim=caption_projection_dim,
                ),
                name=f"transformer_blocks.{i}.norm1_context.linear.weight",
            )
            converted_state_dict[f"transformer_blocks.{i}.norm1_context.linear.bias"] = Parameter(
                swap_scale_shift(
                    checkpoint.pop(f"joint_blocks.{i}.context_block.adaLN_modulation.1.bias"),
                    dim=caption_projection_dim,
                ),
                name=f"transformer_blocks.{i}.norm1_context.linear.bias",
            )

        # ffs.
        converted_state_dict[f"transformer_blocks.{i}.ff.net.0.proj.weight"] = checkpoint.pop(
            f"joint_blocks.{i}.x_block.mlp.fc1.weight"
        )
        converted_state_dict[f"transformer_blocks.{i}.ff.net.0.proj.bias"] = checkpoint.pop(
            f"joint_blocks.{i}.x_block.mlp.fc1.bias"
        )
        converted_state_dict[f"transformer_blocks.{i}.ff.net.2.weight"] = checkpoint.pop(
            f"joint_blocks.{i}.x_block.mlp.fc2.weight"
        )
        converted_state_dict[f"transformer_blocks.{i}.ff.net.2.bias"] = checkpoint.pop(
            f"joint_blocks.{i}.x_block.mlp.fc2.bias"
        )
        if not (i == num_layers - 1):
            converted_state_dict[f"transformer_blocks.{i}.ff_context.net.0.proj.weight"] = checkpoint.pop(
                f"joint_blocks.{i}.context_block.mlp.fc1.weight"
            )
            converted_state_dict[f"transformer_blocks.{i}.ff_context.net.0.proj.bias"] = checkpoint.pop(
                f"joint_blocks.{i}.context_block.mlp.fc1.bias"
            )
            converted_state_dict[f"transformer_blocks.{i}.ff_context.net.2.weight"] = checkpoint.pop(
                f"joint_blocks.{i}.context_block.mlp.fc2.weight"
            )
            converted_state_dict[f"transformer_blocks.{i}.ff_context.net.2.bias"] = checkpoint.pop(
                f"joint_blocks.{i}.context_block.mlp.fc2.bias"
            )

    # Final blocks.
    converted_state_dict["proj_out.weight"] = checkpoint.pop("final_layer.linear.weight")
    converted_state_dict["proj_out.bias"] = checkpoint.pop("final_layer.linear.bias")
    converted_state_dict["norm_out.linear.weight"] = Parameter(
        swap_scale_shift(checkpoint.pop("final_layer.adaLN_modulation.1.weight"), dim=caption_projection_dim),
        name="norm_out.linear.weight",
    )
    converted_state_dict["norm_out.linear.bias"] = Parameter(
        swap_scale_shift(checkpoint.pop("final_layer.adaLN_modulation.1.bias"), dim=caption_projection_dim),
        name="norm_out.linear.bias",
    )

    return converted_state_dict


def is_t5_in_single_file(checkpoint):
    if "text_encoders.t5xxl.transformer.shared.weight" in checkpoint:
        return True

    return False


def convert_sd3_t5_checkpoint_to_diffusers(checkpoint):
    keys = list(checkpoint.keys())
    text_model_dict = {}

    remove_prefixes = ["text_encoders.t5xxl.transformer."]

    for key in keys:
        for prefix in remove_prefixes:
            if key.startswith(prefix):
                diffusers_key = key.replace(prefix, "")
                text_model_dict[diffusers_key] = checkpoint.get(key)

    return text_model_dict


def create_diffusers_t5_model_from_checkpoint(
    cls,
    checkpoint,
    subfolder="",
    config=None,
    mindspore_dtype=None,
    local_files_only=None,
):
    if config:
        config = {"pretrained_model_name_or_path": config}
    else:
        config = fetch_diffusers_config(checkpoint)

    model_config = cls.config_class.from_pretrained(**config, subfolder=subfolder, local_files_only=local_files_only)
    model = cls(model_config)

    diffusers_format_checkpoint = convert_sd3_t5_checkpoint_to_diffusers(checkpoint)
    diffusers_format_checkpoint = _convert_state_dict(model, diffusers_format_checkpoint)

    _load_param_into_net(model, diffusers_format_checkpoint, mindspore_dtype)

    use_keep_in_fp32_modules = (cls._keep_in_fp32_modules is not None) and (mindspore_dtype == ms.float16)
    if use_keep_in_fp32_modules:
        keep_in_fp32_modules = model._keep_in_fp32_modules
    else:
        keep_in_fp32_modules = []

    if keep_in_fp32_modules is not None:
        for name, param in model.parameters_and_names():
            if any(module_to_keep_in_fp32 in name.split(".") for module_to_keep_in_fp32 in keep_in_fp32_modules):
                param.set_dtype(ms.float32)

    return model


def convert_animatediff_checkpoint_to_diffusers(checkpoint, **kwargs):
    converted_state_dict = {}
    for k, v in checkpoint.items():
        if "pos_encoder" in k:
            continue

        else:
            converted_state_dict[
                k.replace(".norms.0", ".norm1")
                .replace(".norms.1", ".norm2")
                .replace(".ff_norm", ".norm3")
                .replace(".attention_blocks.0", ".attn1")
                .replace(".attention_blocks.1", ".attn2")
                .replace(".temporal_transformer", "")
            ] = v

    return converted_state_dict


def convert_flux_transformer_checkpoint_to_diffusers(checkpoint, **kwargs):
    converted_state_dict = {}
    keys = list(checkpoint.keys())

    for k in keys:
        if "model.diffusion_model." in k:
            checkpoint[k.replace("model.diffusion_model.", "")] = checkpoint.pop(k)

    num_layers = list(set(int(k.split(".", 2)[1]) for k in checkpoint if "double_blocks." in k))[-1] + 1  # noqa: C401
    num_single_layers = (
        list(set(int(k.split(".", 2)[1]) for k in checkpoint if "single_blocks." in k))[-1] + 1
    )  # noqa: C401
    mlp_ratio = 4.0
    inner_dim = 3072

    # in SD3 original implementation of AdaLayerNormContinuous, it split linear projection output into shift, scale;
    # while in diffusers it split into scale, shift. Here we swap the linear projection weights in order to be able to use diffusers implementation
    def swap_scale_shift(weight):
        shift, scale = weight.chunk(2, dim=0)
        new_weight = mint.cat([scale, shift], dim=0)
        return new_weight

    ## time_text_embed.timestep_embedder <-  time_in  # noqa: E266
    converted_state_dict["time_text_embed.timestep_embedder.linear_1.weight"] = checkpoint.pop(
        "time_in.in_layer.weight"
    )
    converted_state_dict["time_text_embed.timestep_embedder.linear_1.bias"] = checkpoint.pop("time_in.in_layer.bias")
    converted_state_dict["time_text_embed.timestep_embedder.linear_2.weight"] = checkpoint.pop(
        "time_in.out_layer.weight"
    )
    converted_state_dict["time_text_embed.timestep_embedder.linear_2.bias"] = checkpoint.pop("time_in.out_layer.bias")

    ## time_text_embed.text_embedder <- vector_in  # noqa: E266
    converted_state_dict["time_text_embed.text_embedder.linear_1.weight"] = checkpoint.pop("vector_in.in_layer.weight")
    converted_state_dict["time_text_embed.text_embedder.linear_1.bias"] = checkpoint.pop("vector_in.in_layer.bias")
    converted_state_dict["time_text_embed.text_embedder.linear_2.weight"] = checkpoint.pop("vector_in.out_layer.weight")
    converted_state_dict["time_text_embed.text_embedder.linear_2.bias"] = checkpoint.pop("vector_in.out_layer.bias")

    # guidance
    has_guidance = any("guidance" in k for k in checkpoint)
    if has_guidance:
        converted_state_dict["time_text_embed.guidance_embedder.linear_1.weight"] = checkpoint.pop(
            "guidance_in.in_layer.weight"
        )
        converted_state_dict["time_text_embed.guidance_embedder.linear_1.bias"] = checkpoint.pop(
            "guidance_in.in_layer.bias"
        )
        converted_state_dict["time_text_embed.guidance_embedder.linear_2.weight"] = checkpoint.pop(
            "guidance_in.out_layer.weight"
        )
        converted_state_dict["time_text_embed.guidance_embedder.linear_2.bias"] = checkpoint.pop(
            "guidance_in.out_layer.bias"
        )

    # context_embedder
    converted_state_dict["context_embedder.weight"] = checkpoint.pop("txt_in.weight")
    converted_state_dict["context_embedder.bias"] = checkpoint.pop("txt_in.bias")

    # x_embedder
    converted_state_dict["x_embedder.weight"] = checkpoint.pop("img_in.weight")
    converted_state_dict["x_embedder.bias"] = checkpoint.pop("img_in.bias")

    # double transformer blocks
    for i in range(num_layers):
        block_prefix = f"transformer_blocks.{i}."
        # norms.
        ## norm1  # noqa: E266
        converted_state_dict[f"{block_prefix}norm1.linear.weight"] = checkpoint.pop(
            f"double_blocks.{i}.img_mod.lin.weight"
        )
        converted_state_dict[f"{block_prefix}norm1.linear.bias"] = checkpoint.pop(f"double_blocks.{i}.img_mod.lin.bias")
        ## norm1_context  # noqa: E266
        converted_state_dict[f"{block_prefix}norm1_context.linear.weight"] = checkpoint.pop(
            f"double_blocks.{i}.txt_mod.lin.weight"
        )
        converted_state_dict[f"{block_prefix}norm1_context.linear.bias"] = checkpoint.pop(
            f"double_blocks.{i}.txt_mod.lin.bias"
        )
        # Q, K, V
        sample_q, sample_k, sample_v = mint.chunk(checkpoint.pop(f"double_blocks.{i}.img_attn.qkv.weight"), 3, dim=0)
        context_q, context_k, context_v = mint.chunk(checkpoint.pop(f"double_blocks.{i}.txt_attn.qkv.weight"), 3, dim=0)
        sample_q_bias, sample_k_bias, sample_v_bias = mint.chunk(
            checkpoint.pop(f"double_blocks.{i}.img_attn.qkv.bias"), 3, dim=0
        )
        context_q_bias, context_k_bias, context_v_bias = mint.chunk(
            checkpoint.pop(f"double_blocks.{i}.txt_attn.qkv.bias"), 3, dim=0
        )
        converted_state_dict[f"{block_prefix}attn.to_q.weight"] = Parameter(
            mint.cat([sample_q]), name=f"{block_prefix}attn.to_q.weight"
        )
        converted_state_dict[f"{block_prefix}attn.to_q.bias"] = Parameter(
            mint.cat([sample_q_bias]), name=f"{block_prefix}attn.to_q.bias"
        )
        converted_state_dict[f"{block_prefix}attn.to_k.weight"] = Parameter(
            mint.cat([sample_k]), name=f"{block_prefix}attn.to_k.weight"
        )
        converted_state_dict[f"{block_prefix}attn.to_k.bias"] = Parameter(
            mint.cat([sample_k_bias]), name=f"{block_prefix}attn.to_k.bias"
        )
        converted_state_dict[f"{block_prefix}attn.to_v.weight"] = Parameter(
            mint.cat([sample_v]), name=f"{block_prefix}attn.to_v.weight"
        )
        converted_state_dict[f"{block_prefix}attn.to_v.bias"] = Parameter(
            mint.cat([sample_v_bias]), name=f"{block_prefix}attn.to_v.bias"
        )
        converted_state_dict[f"{block_prefix}attn.add_q_proj.weight"] = Parameter(
            mint.cat([context_q]), name=f"{block_prefix}attn.add_q_proj.weight"
        )
        converted_state_dict[f"{block_prefix}attn.add_q_proj.bias"] = Parameter(
            mint.cat([context_q_bias]), name=f"{block_prefix}attn.add_q_proj.bias"
        )
        converted_state_dict[f"{block_prefix}attn.add_k_proj.weight"] = Parameter(
            mint.cat([context_k]), name=f"{block_prefix}attn.add_k_proj.weight"
        )
        converted_state_dict[f"{block_prefix}attn.add_k_proj.bias"] = Parameter(
            mint.cat([context_k_bias]), name=f"{block_prefix}attn.add_k_proj.bias"
        )
        converted_state_dict[f"{block_prefix}attn.add_v_proj.weight"] = Parameter(
            mint.cat([context_v]), name=f"{block_prefix}attn.add_v_proj.weight"
        )
        converted_state_dict[f"{block_prefix}attn.add_v_proj.bias"] = Parameter(
            mint.cat([context_v_bias]), name=f"{block_prefix}attn.add_v_proj.bias"
        )
        # qk_norm
        converted_state_dict[f"{block_prefix}attn.norm_q.weight"] = checkpoint.pop(
            f"double_blocks.{i}.img_attn.norm.query_norm.scale"
        )
        converted_state_dict[f"{block_prefix}attn.norm_k.weight"] = checkpoint.pop(
            f"double_blocks.{i}.img_attn.norm.key_norm.scale"
        )
        converted_state_dict[f"{block_prefix}attn.norm_added_q.weight"] = checkpoint.pop(
            f"double_blocks.{i}.txt_attn.norm.query_norm.scale"
        )
        converted_state_dict[f"{block_prefix}attn.norm_added_k.weight"] = checkpoint.pop(
            f"double_blocks.{i}.txt_attn.norm.key_norm.scale"
        )
        # ff img_mlp
        converted_state_dict[f"{block_prefix}ff.net.0.proj.weight"] = checkpoint.pop(
            f"double_blocks.{i}.img_mlp.0.weight"
        )
        converted_state_dict[f"{block_prefix}ff.net.0.proj.bias"] = checkpoint.pop(f"double_blocks.{i}.img_mlp.0.bias")
        converted_state_dict[f"{block_prefix}ff.net.2.weight"] = checkpoint.pop(f"double_blocks.{i}.img_mlp.2.weight")
        converted_state_dict[f"{block_prefix}ff.net.2.bias"] = checkpoint.pop(f"double_blocks.{i}.img_mlp.2.bias")
        converted_state_dict[f"{block_prefix}ff_context.net.0.proj.weight"] = checkpoint.pop(
            f"double_blocks.{i}.txt_mlp.0.weight"
        )
        converted_state_dict[f"{block_prefix}ff_context.net.0.proj.bias"] = checkpoint.pop(
            f"double_blocks.{i}.txt_mlp.0.bias"
        )
        converted_state_dict[f"{block_prefix}ff_context.net.2.weight"] = checkpoint.pop(
            f"double_blocks.{i}.txt_mlp.2.weight"
        )
        converted_state_dict[f"{block_prefix}ff_context.net.2.bias"] = checkpoint.pop(
            f"double_blocks.{i}.txt_mlp.2.bias"
        )
        # output projections.
        converted_state_dict[f"{block_prefix}attn.to_out.0.weight"] = checkpoint.pop(
            f"double_blocks.{i}.img_attn.proj.weight"
        )
        converted_state_dict[f"{block_prefix}attn.to_out.0.bias"] = checkpoint.pop(
            f"double_blocks.{i}.img_attn.proj.bias"
        )
        converted_state_dict[f"{block_prefix}attn.to_add_out.weight"] = checkpoint.pop(
            f"double_blocks.{i}.txt_attn.proj.weight"
        )
        converted_state_dict[f"{block_prefix}attn.to_add_out.bias"] = checkpoint.pop(
            f"double_blocks.{i}.txt_attn.proj.bias"
        )

    # single transformer blocks
    for i in range(num_single_layers):
        block_prefix = f"single_transformer_blocks.{i}."
        # norm.linear  <- single_blocks.0.modulation.lin
        converted_state_dict[f"{block_prefix}norm.linear.weight"] = checkpoint.pop(
            f"single_blocks.{i}.modulation.lin.weight"
        )
        converted_state_dict[f"{block_prefix}norm.linear.bias"] = checkpoint.pop(
            f"single_blocks.{i}.modulation.lin.bias"
        )
        # Q, K, V, mlp
        mlp_hidden_dim = int(inner_dim * mlp_ratio)
        split_size = (inner_dim, inner_dim, inner_dim, mlp_hidden_dim)
        q, k, v, mlp = mint.split(checkpoint.pop(f"single_blocks.{i}.linear1.weight"), split_size, dim=0)
        q_bias, k_bias, v_bias, mlp_bias = mint.split(
            checkpoint.pop(f"single_blocks.{i}.linear1.bias"), split_size, dim=0
        )
        converted_state_dict[f"{block_prefix}attn.to_q.weight"] = Parameter(
            mint.cat([q]), name=f"{block_prefix}attn.to_q.weight"
        )
        converted_state_dict[f"{block_prefix}attn.to_q.bias"] = Parameter(
            mint.cat([q_bias]), name=f"{block_prefix}attn.to_q.bias"
        )
        converted_state_dict[f"{block_prefix}attn.to_k.weight"] = Parameter(
            mint.cat([k]), name=f"{block_prefix}attn.to_k.weight"
        )
        converted_state_dict[f"{block_prefix}attn.to_k.bias"] = Parameter(
            mint.cat([k_bias]), name=f"{block_prefix}attn.to_k.bias"
        )
        converted_state_dict[f"{block_prefix}attn.to_v.weight"] = Parameter(
            mint.cat([v]), name=f"{block_prefix}attn.to_v.weight"
        )
        converted_state_dict[f"{block_prefix}attn.to_v.bias"] = Parameter(
            mint.cat([v_bias]), name=f"{block_prefix}attn.to_v.bias"
        )
        converted_state_dict[f"{block_prefix}proj_mlp.weight"] = Parameter(
            mint.cat([mlp]), name=f"{block_prefix}proj_mlp.weight"
        )
        converted_state_dict[f"{block_prefix}proj_mlp.bias"] = Parameter(
            mint.cat([mlp_bias]), name=f"{block_prefix}proj_mlp.bias"
        )
        # qk norm
        converted_state_dict[f"{block_prefix}attn.norm_q.weight"] = checkpoint.pop(
            f"single_blocks.{i}.norm.query_norm.scale"
        )
        converted_state_dict[f"{block_prefix}attn.norm_k.weight"] = checkpoint.pop(
            f"single_blocks.{i}.norm.key_norm.scale"
        )
        # output projections.
        converted_state_dict[f"{block_prefix}proj_out.weight"] = checkpoint.pop(f"single_blocks.{i}.linear2.weight")
        converted_state_dict[f"{block_prefix}proj_out.bias"] = checkpoint.pop(f"single_blocks.{i}.linear2.bias")

    converted_state_dict["proj_out.weight"] = checkpoint.pop("final_layer.linear.weight")
    converted_state_dict["proj_out.bias"] = checkpoint.pop("final_layer.linear.bias")
    converted_state_dict["norm_out.linear.weight"] = Parameter(
        swap_scale_shift(checkpoint.pop("final_layer.adaLN_modulation.1.weight")),
        name="norm_out.linear.weight",
    )
    converted_state_dict["norm_out.linear.bias"] = Parameter(
        swap_scale_shift(checkpoint.pop("final_layer.adaLN_modulation.1.bias")),
        name="norm_out.linear.bias",
    )

    return converted_state_dict


def convert_ltx_transformer_checkpoint_to_diffusers(checkpoint, **kwargs):
    converted_state_dict = {key: checkpoint.pop(key) for key in list(checkpoint.keys()) if "vae" not in key}

    TRANSFORMER_KEYS_RENAME_DICT = {
        "model.diffusion_model.": "",
        "patchify_proj": "proj_in",
        "adaln_single": "time_embed",
        "q_norm": "norm_q",
        "k_norm": "norm_k",
    }

    TRANSFORMER_SPECIAL_KEYS_REMAP = {}

    for key in list(converted_state_dict.keys()):
        new_key = key
        for replace_key, rename_key in TRANSFORMER_KEYS_RENAME_DICT.items():
            new_key = new_key.replace(replace_key, rename_key)
        converted_state_dict[new_key] = converted_state_dict.pop(key)

    for key in list(converted_state_dict.keys()):
        for special_key, handler_fn_inplace in TRANSFORMER_SPECIAL_KEYS_REMAP.items():
            if special_key not in key:
                continue
            handler_fn_inplace(key, converted_state_dict)

    return converted_state_dict


def convert_ltx_vae_checkpoint_to_diffusers(checkpoint, **kwargs):
    converted_state_dict = {key: checkpoint.pop(key) for key in list(checkpoint.keys()) if "vae." in key}

    def remove_keys_(key: str, state_dict):
        state_dict.pop(key)

    VAE_KEYS_RENAME_DICT = {
        # common
        "vae.": "",
        # decoder
        "up_blocks.0": "mid_block",
        "up_blocks.1": "up_blocks.0",
        "up_blocks.2": "up_blocks.1.upsamplers.0",
        "up_blocks.3": "up_blocks.1",
        "up_blocks.4": "up_blocks.2.conv_in",
        "up_blocks.5": "up_blocks.2.upsamplers.0",
        "up_blocks.6": "up_blocks.2",
        "up_blocks.7": "up_blocks.3.conv_in",
        "up_blocks.8": "up_blocks.3.upsamplers.0",
        "up_blocks.9": "up_blocks.3",
        # encoder
        "down_blocks.0": "down_blocks.0",
        "down_blocks.1": "down_blocks.0.downsamplers.0",
        "down_blocks.2": "down_blocks.0.conv_out",
        "down_blocks.3": "down_blocks.1",
        "down_blocks.4": "down_blocks.1.downsamplers.0",
        "down_blocks.5": "down_blocks.1.conv_out",
        "down_blocks.6": "down_blocks.2",
        "down_blocks.7": "down_blocks.2.downsamplers.0",
        "down_blocks.8": "down_blocks.3",
        "down_blocks.9": "mid_block",
        # common
        "conv_shortcut": "conv_shortcut.conv",
        "res_blocks": "resnets",
        "norm3.norm": "norm3",
        "per_channel_statistics.mean-of-means": "latents_mean",
        "per_channel_statistics.std-of-means": "latents_std",
    }

    VAE_091_RENAME_DICT = {
        # decoder
        "up_blocks.0": "mid_block",
        "up_blocks.1": "up_blocks.0.upsamplers.0",
        "up_blocks.2": "up_blocks.0",
        "up_blocks.3": "up_blocks.1.upsamplers.0",
        "up_blocks.4": "up_blocks.1",
        "up_blocks.5": "up_blocks.2.upsamplers.0",
        "up_blocks.6": "up_blocks.2",
        "up_blocks.7": "up_blocks.3.upsamplers.0",
        "up_blocks.8": "up_blocks.3",
        # common
        "last_time_embedder": "time_embedder",
        "last_scale_shift_table": "scale_shift_table",
    }

    VAE_095_RENAME_DICT = {
        # decoder
        "up_blocks.0": "mid_block",
        "up_blocks.1": "up_blocks.0.upsamplers.0",
        "up_blocks.2": "up_blocks.0",
        "up_blocks.3": "up_blocks.1.upsamplers.0",
        "up_blocks.4": "up_blocks.1",
        "up_blocks.5": "up_blocks.2.upsamplers.0",
        "up_blocks.6": "up_blocks.2",
        "up_blocks.7": "up_blocks.3.upsamplers.0",
        "up_blocks.8": "up_blocks.3",
        # encoder
        "down_blocks.0": "down_blocks.0",
        "down_blocks.1": "down_blocks.0.downsamplers.0",
        "down_blocks.2": "down_blocks.1",
        "down_blocks.3": "down_blocks.1.downsamplers.0",
        "down_blocks.4": "down_blocks.2",
        "down_blocks.5": "down_blocks.2.downsamplers.0",
        "down_blocks.6": "down_blocks.3",
        "down_blocks.7": "down_blocks.3.downsamplers.0",
        "down_blocks.8": "mid_block",
        # common
        "last_time_embedder": "time_embedder",
        "last_scale_shift_table": "scale_shift_table",
    }

    VAE_SPECIAL_KEYS_REMAP = {
        "per_channel_statistics.channel": remove_keys_,
        "per_channel_statistics.mean-of-means": remove_keys_,
        "per_channel_statistics.mean-of-stds": remove_keys_,
    }

    if converted_state_dict["vae.encoder.conv_out.conv.weight"].shape[1] == 2048:
        VAE_KEYS_RENAME_DICT.update(VAE_095_RENAME_DICT)
    elif "vae.decoder.last_time_embedder.timestep_embedder.linear_1.weight" in converted_state_dict:
        VAE_KEYS_RENAME_DICT.update(VAE_091_RENAME_DICT)

    for key in list(converted_state_dict.keys()):
        new_key = key
        for replace_key, rename_key in VAE_KEYS_RENAME_DICT.items():
            new_key = new_key.replace(replace_key, rename_key)
        converted_state_dict[new_key] = converted_state_dict.pop(key)

    for key in list(converted_state_dict.keys()):
        for special_key, handler_fn_inplace in VAE_SPECIAL_KEYS_REMAP.items():
            if special_key not in key:
                continue
            handler_fn_inplace(key, converted_state_dict)

    return converted_state_dict


def convert_autoencoder_dc_checkpoint_to_diffusers(checkpoint, **kwargs):
    converted_state_dict = {key: checkpoint.pop(key) for key in list(checkpoint.keys())}

    def remap_qkv_(key: str, state_dict):
        qkv = state_dict.pop(key)
        q, k, v = mint.chunk(qkv, 3, dim=0)
        parent_module, _, _ = key.rpartition(".qkv.conv.weight")
        state_dict[f"{parent_module}.to_q.weight"] = Parameter(q.squeeze(), name=f"{parent_module}.to_q.weight")
        state_dict[f"{parent_module}.to_k.weight"] = Parameter(k.squeeze(), name=f"{parent_module}.to_k.weight")
        state_dict[f"{parent_module}.to_v.weight"] = Parameter(v.squeeze(), name=f"{parent_module}.to_v.weight")

    def remap_proj_conv_(key: str, state_dict):
        parent_module, _, _ = key.rpartition(".proj.conv.weight")
        state_dict[f"{parent_module}.to_out.weight"] = Parameter(
            state_dict.pop(key).squeeze(), name=f"{parent_module}.to_out.weight"
        )

    AE_KEYS_RENAME_DICT = {
        # common
        "main.": "",
        "op_list.": "",
        "context_module": "attn",
        "local_module": "conv_out",
        # NOTE: The below two lines work because scales in the available configs only have a tuple length of 1
        # If there were more scales, there would be more layers, so a loop would be better to handle this
        "aggreg.0.0": "to_qkv_multiscale.0.proj_in",
        "aggreg.0.1": "to_qkv_multiscale.0.proj_out",
        "depth_conv.conv": "conv_depth",
        "inverted_conv.conv": "conv_inverted",
        "point_conv.conv": "conv_point",
        "point_conv.norm": "norm",
        "conv.conv.": "conv.",
        "conv1.conv": "conv1",
        "conv2.conv": "conv2",
        "conv2.norm": "norm",
        "proj.norm": "norm_out",
        # encoder
        "encoder.project_in.conv": "encoder.conv_in",
        "encoder.project_out.0.conv": "encoder.conv_out",
        "encoder.stages": "encoder.down_blocks",
        # decoder
        "decoder.project_in.conv": "decoder.conv_in",
        "decoder.project_out.0": "decoder.norm_out",
        "decoder.project_out.2.conv": "decoder.conv_out",
        "decoder.stages": "decoder.up_blocks",
    }

    AE_F32C32_F64C128_F128C512_KEYS = {
        "encoder.project_in.conv": "encoder.conv_in.conv",
        "decoder.project_out.2.conv": "decoder.conv_out.conv",
    }

    AE_SPECIAL_KEYS_REMAP = {
        "qkv.conv.weight": remap_qkv_,
        "proj.conv.weight": remap_proj_conv_,
    }
    if "encoder.project_in.conv.bias" not in converted_state_dict:
        AE_KEYS_RENAME_DICT.update(AE_F32C32_F64C128_F128C512_KEYS)

    for key in list(converted_state_dict.keys()):
        new_key = key[:]
        for replace_key, rename_key in AE_KEYS_RENAME_DICT.items():
            new_key = new_key.replace(replace_key, rename_key)
        converted_state_dict[new_key] = converted_state_dict.pop(key)

    for key in list(converted_state_dict.keys()):
        for special_key, handler_fn_inplace in AE_SPECIAL_KEYS_REMAP.items():
            if special_key not in key:
                continue
            handler_fn_inplace(key, converted_state_dict)

    return converted_state_dict


def convert_mochi_transformer_checkpoint_to_diffusers(checkpoint, **kwargs):
    converted_state_dict = {}

    # Comfy checkpoints add this prefix
    keys = list(checkpoint.keys())
    for k in keys:
        if "model.diffusion_model." in k:
            checkpoint[k.replace("model.diffusion_model.", "")] = checkpoint.pop(k)

    # Convert patch_embed
    converted_state_dict["patch_embed.proj.weight"] = checkpoint.pop("x_embedder.proj.weight")
    converted_state_dict["patch_embed.proj.bias"] = checkpoint.pop("x_embedder.proj.bias")

    # Convert time_embed
    converted_state_dict["time_embed.timestep_embedder.linear_1.weight"] = checkpoint.pop("t_embedder.mlp.0.weight")
    converted_state_dict["time_embed.timestep_embedder.linear_1.bias"] = checkpoint.pop("t_embedder.mlp.0.bias")
    converted_state_dict["time_embed.timestep_embedder.linear_2.weight"] = checkpoint.pop("t_embedder.mlp.2.weight")
    converted_state_dict["time_embed.timestep_embedder.linear_2.bias"] = checkpoint.pop("t_embedder.mlp.2.bias")
    converted_state_dict["time_embed.pooler.to_kv.weight"] = checkpoint.pop("t5_y_embedder.to_kv.weight")
    converted_state_dict["time_embed.pooler.to_kv.bias"] = checkpoint.pop("t5_y_embedder.to_kv.bias")
    converted_state_dict["time_embed.pooler.to_q.weight"] = checkpoint.pop("t5_y_embedder.to_q.weight")
    converted_state_dict["time_embed.pooler.to_q.bias"] = checkpoint.pop("t5_y_embedder.to_q.bias")
    converted_state_dict["time_embed.pooler.to_out.weight"] = checkpoint.pop("t5_y_embedder.to_out.weight")
    converted_state_dict["time_embed.pooler.to_out.bias"] = checkpoint.pop("t5_y_embedder.to_out.bias")
    converted_state_dict["time_embed.caption_proj.weight"] = checkpoint.pop("t5_yproj.weight")
    converted_state_dict["time_embed.caption_proj.bias"] = checkpoint.pop("t5_yproj.bias")

    # Convert transformer blocks
    num_layers = 48
    for i in range(num_layers):
        block_prefix = f"transformer_blocks.{i}."
        old_prefix = f"blocks.{i}."

        # norm1
        converted_state_dict[block_prefix + "norm1.linear.weight"] = checkpoint.pop(old_prefix + "mod_x.weight")
        converted_state_dict[block_prefix + "norm1.linear.bias"] = checkpoint.pop(old_prefix + "mod_x.bias")
        if i < num_layers - 1:
            converted_state_dict[block_prefix + "norm1_context.linear.weight"] = checkpoint.pop(
                old_prefix + "mod_y.weight"
            )
            converted_state_dict[block_prefix + "norm1_context.linear.bias"] = checkpoint.pop(old_prefix + "mod_y.bias")
        else:
            converted_state_dict[block_prefix + "norm1_context.linear_1.weight"] = checkpoint.pop(
                old_prefix + "mod_y.weight"
            )
            converted_state_dict[block_prefix + "norm1_context.linear_1.bias"] = checkpoint.pop(
                old_prefix + "mod_y.bias"
            )

        # Visual attention
        qkv_weight = checkpoint.pop(old_prefix + "attn.qkv_x.weight")
        q, k, v = qkv_weight.chunk(3, dim=0)

        converted_state_dict[block_prefix + "attn1.to_q.weight"] = Parameter(q, name=block_prefix + "attn1.to_q.weight")
        converted_state_dict[block_prefix + "attn1.to_k.weight"] = Parameter(k, name=block_prefix + "attn1.to_k.weight")
        converted_state_dict[block_prefix + "attn1.to_v.weight"] = Parameter(v, name=block_prefix + "attn1.to_v.weight")
        converted_state_dict[block_prefix + "attn1.norm_q.weight"] = checkpoint.pop(old_prefix + "attn.q_norm_x.weight")
        converted_state_dict[block_prefix + "attn1.norm_k.weight"] = checkpoint.pop(old_prefix + "attn.k_norm_x.weight")
        converted_state_dict[block_prefix + "attn1.to_out.0.weight"] = checkpoint.pop(old_prefix + "attn.proj_x.weight")
        converted_state_dict[block_prefix + "attn1.to_out.0.bias"] = checkpoint.pop(old_prefix + "attn.proj_x.bias")

        # Context attention
        qkv_weight = checkpoint.pop(old_prefix + "attn.qkv_y.weight")
        q, k, v = qkv_weight.chunk(3, dim=0)

        converted_state_dict[block_prefix + "attn1.add_q_proj.weight"] = Parameter(
            q, name=block_prefix + "attn1.add_q_proj.weight"
        )
        converted_state_dict[block_prefix + "attn1.add_k_proj.weight"] = Parameter(
            k, name=block_prefix + "attn1.add_k_proj.weight"
        )
        converted_state_dict[block_prefix + "attn1.add_v_proj.weight"] = Parameter(
            v, name=block_prefix + "attn1.add_v_proj.weight"
        )
        converted_state_dict[block_prefix + "attn1.norm_added_q.weight"] = checkpoint.pop(
            old_prefix + "attn.q_norm_y.weight"
        )
        converted_state_dict[block_prefix + "attn1.norm_added_k.weight"] = checkpoint.pop(
            old_prefix + "attn.k_norm_y.weight"
        )
        if i < num_layers - 1:
            converted_state_dict[block_prefix + "attn1.to_add_out.weight"] = checkpoint.pop(
                old_prefix + "attn.proj_y.weight"
            )
            converted_state_dict[block_prefix + "attn1.to_add_out.bias"] = checkpoint.pop(
                old_prefix + "attn.proj_y.bias"
            )

        # MLP
        converted_state_dict[block_prefix + "ff.net.0.proj.weight"] = Parameter(
            swap_proj_gate(checkpoint.pop(old_prefix + "mlp_x.w1.weight")), name=block_prefix + "ff.net.0.proj.weight"
        )
        converted_state_dict[block_prefix + "ff.net.2.weight"] = checkpoint.pop(old_prefix + "mlp_x.w2.weight")
        if i < num_layers - 1:
            converted_state_dict[block_prefix + "ff_context.net.0.proj.weight"] = Parameter(
                swap_proj_gate(checkpoint.pop(old_prefix + "mlp_y.w1.weight")),
                name=block_prefix + "ff_context.net.0.proj.weight",
            )
            converted_state_dict[block_prefix + "ff_context.net.2.weight"] = checkpoint.pop(
                old_prefix + "mlp_y.w2.weight"
            )

    # Output layers
    converted_state_dict["norm_out.linear.weight"] = Parameter(
        swap_scale_shift(checkpoint.pop("final_layer.mod.weight"), dim=0), name="norm_out.linear.weight"
    )
    converted_state_dict["norm_out.linear.bias"] = Parameter(
        swap_scale_shift(checkpoint.pop("final_layer.mod.bias"), dim=0), name="norm_out.linear.bias"
    )
    converted_state_dict["proj_out.weight"] = checkpoint.pop("final_layer.linear.weight")
    converted_state_dict["proj_out.bias"] = checkpoint.pop("final_layer.linear.bias")

    converted_state_dict["pos_frequencies"] = checkpoint.pop("pos_frequencies")

    return converted_state_dict


def convert_hunyuan_video_transformer_to_diffusers(checkpoint, **kwargs):
    def remap_norm_scale_shift_(key, state_dict):
        weight = state_dict.pop(key)
        shift, scale = weight.chunk(2, dim=0)
        new_weight = mint.cat([scale, shift], dim=0)
        new_key = key.replace("final_layer.adaLN_modulation.1", "norm_out.linear")
        state_dict[new_key] = Parameter(new_weight, name=new_key)

    def remap_txt_in_(key, state_dict):
        def rename_key(key):
            new_key = key.replace("individual_token_refiner.blocks", "token_refiner.refiner_blocks")
            new_key = new_key.replace("adaLN_modulation.1", "norm_out.linear")
            new_key = new_key.replace("txt_in", "context_embedder")
            new_key = new_key.replace("t_embedder.mlp.0", "time_text_embed.timestep_embedder.linear_1")
            new_key = new_key.replace("t_embedder.mlp.2", "time_text_embed.timestep_embedder.linear_2")
            new_key = new_key.replace("c_embedder", "time_text_embed.text_embedder")
            new_key = new_key.replace("mlp", "ff")
            return new_key

        if "self_attn_qkv" in key:
            weight = state_dict.pop(key)
            to_q, to_k, to_v = weight.chunk(3, dim=0)
            state_dict[rename_key(key.replace("self_attn_qkv", "attn.to_q"))] = Parameter(
                to_q, name=rename_key(key.replace("self_attn_qkv", "attn.to_q"))
            )
            state_dict[rename_key(key.replace("self_attn_qkv", "attn.to_k"))] = Parameter(
                to_k, name=rename_key(key.replace("self_attn_qkv", "attn.to_k"))
            )
            state_dict[rename_key(key.replace("self_attn_qkv", "attn.to_v"))] = Parameter(
                to_v, name=rename_key(key.replace("self_attn_qkv", "attn.to_v"))
            )
        else:
            state_dict[rename_key(key)] = state_dict.pop(key)

    def remap_img_attn_qkv_(key, state_dict):
        weight = state_dict.pop(key)
        to_q, to_k, to_v = weight.chunk(3, dim=0)
        state_dict[key.replace("img_attn_qkv", "attn.to_q")] = Parameter(
            to_q, name=key.replace("img_attn_qkv", "attn.to_q")
        )
        state_dict[key.replace("img_attn_qkv", "attn.to_k")] = Parameter(
            to_k, name=key.replace("img_attn_qkv", "attn.to_k")
        )
        state_dict[key.replace("img_attn_qkv", "attn.to_v")] = Parameter(
            to_v, name=key.replace("img_attn_qkv", "attn.to_v")
        )

    def remap_txt_attn_qkv_(key, state_dict):
        weight = state_dict.pop(key)
        to_q, to_k, to_v = weight.chunk(3, dim=0)
        state_dict[key.replace("txt_attn_qkv", "attn.add_q_proj")] = Parameter(
            to_q, name=key.replace("txt_attn_qkv", "attn.add_q_proj")
        )
        state_dict[key.replace("txt_attn_qkv", "attn.add_k_proj")] = Parameter(
            to_k, name=key.replace("txt_attn_qkv", "attn.add_k_proj")
        )
        state_dict[key.replace("txt_attn_qkv", "attn.add_v_proj")] = Parameter(
            to_v, name=key.replace("txt_attn_qkv", "attn.add_v_proj")
        )

    def remap_single_transformer_blocks_(key, state_dict):
        hidden_size = 3072

        if "linear1.weight" in key:
            linear1_weight = state_dict.pop(key)
            split_size = (hidden_size, hidden_size, hidden_size, linear1_weight.shape[0] - 3 * hidden_size)
            q, k, v, mlp = mint.split(linear1_weight, split_size, dim=0)
            new_key = key.replace("single_blocks", "single_transformer_blocks").removesuffix(".linear1.weight")
            state_dict[f"{new_key}.attn.to_q.weight"] = Parameter(q, name=f"{new_key}.attn.to_q.weight")
            state_dict[f"{new_key}.attn.to_k.weight"] = Parameter(k, name=f"{new_key}.attn.to_k.weight")
            state_dict[f"{new_key}.attn.to_v.weight"] = Parameter(v, name=f"{new_key}.attn.to_v.weight")
            state_dict[f"{new_key}.proj_mlp.weight"] = Parameter(mlp, name=f"{new_key}.proj_mlp.weight")

        elif "linear1.bias" in key:
            linear1_bias = state_dict.pop(key)
            split_size = (hidden_size, hidden_size, hidden_size, linear1_bias.shape[0] - 3 * hidden_size)
            q_bias, k_bias, v_bias, mlp_bias = mint.split(linear1_bias, split_size, dim=0)
            new_key = key.replace("single_blocks", "single_transformer_blocks").removesuffix(".linear1.bias")
            state_dict[f"{new_key}.attn.to_q.bias"] = Parameter(q_bias, name=f"{new_key}.attn.to_q.bias")
            state_dict[f"{new_key}.attn.to_k.bias"] = Parameter(k_bias, name=f"{new_key}.attn.to_k.bias")
            state_dict[f"{new_key}.attn.to_v.bias"] = Parameter(v_bias, name=f"{new_key}.attn.to_v.bias")
            state_dict[f"{new_key}.proj_mlp.bias"] = Parameter(mlp_bias, name=f"{new_key}.proj_mlp.bias")

        else:
            new_key = key.replace("single_blocks", "single_transformer_blocks")
            new_key = new_key.replace("linear2", "proj_out")
            new_key = new_key.replace("q_norm", "attn.norm_q")
            new_key = new_key.replace("k_norm", "attn.norm_k")
            state_dict[new_key] = state_dict.pop(key)

    TRANSFORMER_KEYS_RENAME_DICT = {
        "img_in": "x_embedder",
        "time_in.mlp.0": "time_text_embed.timestep_embedder.linear_1",
        "time_in.mlp.2": "time_text_embed.timestep_embedder.linear_2",
        "guidance_in.mlp.0": "time_text_embed.guidance_embedder.linear_1",
        "guidance_in.mlp.2": "time_text_embed.guidance_embedder.linear_2",
        "vector_in.in_layer": "time_text_embed.text_embedder.linear_1",
        "vector_in.out_layer": "time_text_embed.text_embedder.linear_2",
        "double_blocks": "transformer_blocks",
        "img_attn_q_norm": "attn.norm_q",
        "img_attn_k_norm": "attn.norm_k",
        "img_attn_proj": "attn.to_out.0",
        "txt_attn_q_norm": "attn.norm_added_q",
        "txt_attn_k_norm": "attn.norm_added_k",
        "txt_attn_proj": "attn.to_add_out",
        "img_mod.linear": "norm1.linear",
        "img_norm1": "norm1.norm",
        "img_norm2": "norm2",
        "img_mlp": "ff",
        "txt_mod.linear": "norm1_context.linear",
        "txt_norm1": "norm1.norm",
        "txt_norm2": "norm2_context",
        "txt_mlp": "ff_context",
        "self_attn_proj": "attn.to_out.0",
        "modulation.linear": "norm.linear",
        "pre_norm": "norm.norm",
        "final_layer.norm_final": "norm_out.norm",
        "final_layer.linear": "proj_out",
        "fc1": "net.0.proj",
        "fc2": "net.2",
        "input_embedder": "proj_in",
    }

    TRANSFORMER_SPECIAL_KEYS_REMAP = {
        "txt_in": remap_txt_in_,
        "img_attn_qkv": remap_img_attn_qkv_,
        "txt_attn_qkv": remap_txt_attn_qkv_,
        "single_blocks": remap_single_transformer_blocks_,
        "final_layer.adaLN_modulation.1": remap_norm_scale_shift_,
    }

    def update_state_dict_(state_dict, old_key, new_key):
        state_dict[new_key] = state_dict.pop(old_key)

    for key in list(checkpoint.keys()):
        new_key = key[:]
        for replace_key, rename_key in TRANSFORMER_KEYS_RENAME_DICT.items():
            new_key = new_key.replace(replace_key, rename_key)
        update_state_dict_(checkpoint, key, new_key)

    for key in list(checkpoint.keys()):
        for special_key, handler_fn_inplace in TRANSFORMER_SPECIAL_KEYS_REMAP.items():
            if special_key not in key:
                continue
            handler_fn_inplace(key, checkpoint)

    return checkpoint


def convert_auraflow_transformer_checkpoint_to_diffusers(checkpoint, **kwargs):
    converted_state_dict = {}
    state_dict_keys = list(checkpoint.keys())

    # Handle register tokens and positional embeddings
    converted_state_dict["register_tokens"] = checkpoint.pop("register_tokens", None)

    # Handle time step projection
    converted_state_dict["time_step_proj.linear_1.weight"] = checkpoint.pop("t_embedder.mlp.0.weight", None)
    converted_state_dict["time_step_proj.linear_1.bias"] = checkpoint.pop("t_embedder.mlp.0.bias", None)
    converted_state_dict["time_step_proj.linear_2.weight"] = checkpoint.pop("t_embedder.mlp.2.weight", None)
    converted_state_dict["time_step_proj.linear_2.bias"] = checkpoint.pop("t_embedder.mlp.2.bias", None)

    # Handle context embedder
    converted_state_dict["context_embedder.weight"] = checkpoint.pop("cond_seq_linear.weight", None)

    # Calculate the number of layers
    def calculate_layers(keys, key_prefix):
        layers = set()
        for k in keys:
            if key_prefix in k:
                layer_num = int(k.split(".")[1])  # get the layer number
                layers.add(layer_num)
        return len(layers)

    mmdit_layers = calculate_layers(state_dict_keys, key_prefix="double_layers")
    single_dit_layers = calculate_layers(state_dict_keys, key_prefix="single_layers")

    # MMDiT blocks
    for i in range(mmdit_layers):
        # Feed-forward
        path_mapping = {"mlpX": "ff", "mlpC": "ff_context"}
        weight_mapping = {"c_fc1": "linear_1", "c_fc2": "linear_2", "c_proj": "out_projection"}
        for orig_k, diffuser_k in path_mapping.items():
            for k, v in weight_mapping.items():
                converted_state_dict[f"joint_transformer_blocks.{i}.{diffuser_k}.{v}.weight"] = checkpoint.pop(
                    f"double_layers.{i}.{orig_k}.{k}.weight", None
                )

        # Norms
        path_mapping = {"modX": "norm1", "modC": "norm1_context"}
        for orig_k, diffuser_k in path_mapping.items():
            converted_state_dict[f"joint_transformer_blocks.{i}.{diffuser_k}.linear.weight"] = checkpoint.pop(
                f"double_layers.{i}.{orig_k}.1.weight", None
            )

        # Attentions
        x_attn_mapping = {"w2q": "to_q", "w2k": "to_k", "w2v": "to_v", "w2o": "to_out.0"}
        context_attn_mapping = {"w1q": "add_q_proj", "w1k": "add_k_proj", "w1v": "add_v_proj", "w1o": "to_add_out"}
        for attn_mapping in [x_attn_mapping, context_attn_mapping]:
            for k, v in attn_mapping.items():
                converted_state_dict[f"joint_transformer_blocks.{i}.attn.{v}.weight"] = checkpoint.pop(
                    f"double_layers.{i}.attn.{k}.weight", None
                )

    # Single-DiT blocks
    for i in range(single_dit_layers):
        # Feed-forward
        mapping = {"c_fc1": "linear_1", "c_fc2": "linear_2", "c_proj": "out_projection"}
        for k, v in mapping.items():
            converted_state_dict[f"single_transformer_blocks.{i}.ff.{v}.weight"] = checkpoint.pop(
                f"single_layers.{i}.mlp.{k}.weight", None
            )

        # Norms
        converted_state_dict[f"single_transformer_blocks.{i}.norm1.linear.weight"] = checkpoint.pop(
            f"single_layers.{i}.modCX.1.weight", None
        )

        # Attentions
        x_attn_mapping = {"w1q": "to_q", "w1k": "to_k", "w1v": "to_v", "w1o": "to_out.0"}
        for k, v in x_attn_mapping.items():
            converted_state_dict[f"single_transformer_blocks.{i}.attn.{v}.weight"] = checkpoint.pop(
                f"single_layers.{i}.attn.{k}.weight", None
            )
    # Final blocks
    converted_state_dict["proj_out.weight"] = checkpoint.pop("final_linear.weight", None)

    # Handle the final norm layer
    norm_weight = checkpoint.pop("modF.1.weight", None)
    if norm_weight is not None:
        converted_state_dict["norm_out.linear.weight"] = Parameter(
            swap_scale_shift(norm_weight, dim=None), name="norm_out.linear.weight"
        )
    else:
        converted_state_dict["norm_out.linear.weight"] = None

    converted_state_dict["pos_embed.pos_embed"] = checkpoint.pop("positional_encoding")
    converted_state_dict["pos_embed.proj.weight"] = checkpoint.pop("init_x_linear.weight")
    converted_state_dict["pos_embed.proj.bias"] = checkpoint.pop("init_x_linear.bias")

    return converted_state_dict


def convert_lumina2_to_diffusers(checkpoint, **kwargs):
    converted_state_dict = {}

    # Original Lumina-Image-2 has an extra norm parameter that is unused
    # We just remove it here
    checkpoint.pop("norm_final.weight", None)

    # Comfy checkpoints add this prefix
    keys = list(checkpoint.keys())
    for k in keys:
        if "model.diffusion_model." in k:
            checkpoint[k.replace("model.diffusion_model.", "")] = checkpoint.pop(k)

    LUMINA_KEY_MAP = {
        "cap_embedder": "time_caption_embed.caption_embedder",
        "t_embedder.mlp.0": "time_caption_embed.timestep_embedder.linear_1",
        "t_embedder.mlp.2": "time_caption_embed.timestep_embedder.linear_2",
        "attention": "attn",
        ".out.": ".to_out.0.",
        "k_norm": "norm_k",
        "q_norm": "norm_q",
        "w1": "linear_1",
        "w2": "linear_2",
        "w3": "linear_3",
        "adaLN_modulation.1": "norm1.linear",
    }
    ATTENTION_NORM_MAP = {
        "attention_norm1": "norm1.norm",
        "attention_norm2": "norm2",
    }
    CONTEXT_REFINER_MAP = {
        "context_refiner.0.attention_norm1": "context_refiner.0.norm1",
        "context_refiner.0.attention_norm2": "context_refiner.0.norm2",
        "context_refiner.1.attention_norm1": "context_refiner.1.norm1",
        "context_refiner.1.attention_norm2": "context_refiner.1.norm2",
    }
    FINAL_LAYER_MAP = {
        "final_layer.adaLN_modulation.1": "norm_out.linear_1",
        "final_layer.linear": "norm_out.linear_2",
    }

    def convert_lumina_attn_to_diffusers(tensor, diffusers_key):
        q_dim = 2304
        k_dim = v_dim = 768

        to_q, to_k, to_v = mint.split(tensor, [q_dim, k_dim, v_dim], dim=0)

        return {
            diffusers_key.replace("qkv", "to_q"): to_q,
            diffusers_key.replace("qkv", "to_k"): to_k,
            diffusers_key.replace("qkv", "to_v"): to_v,
        }

    for key in keys:
        diffusers_key = key
        for k, v in CONTEXT_REFINER_MAP.items():
            diffusers_key = diffusers_key.replace(k, v)
        for k, v in FINAL_LAYER_MAP.items():
            diffusers_key = diffusers_key.replace(k, v)
        for k, v in ATTENTION_NORM_MAP.items():
            diffusers_key = diffusers_key.replace(k, v)
        for k, v in LUMINA_KEY_MAP.items():
            diffusers_key = diffusers_key.replace(k, v)

        if "qkv" in diffusers_key:
            converted_state_dict.update(convert_lumina_attn_to_diffusers(checkpoint.pop(key), diffusers_key))
        else:
            converted_state_dict[diffusers_key] = checkpoint.pop(key)

    return converted_state_dict


def convert_sana_transformer_to_diffusers(checkpoint, **kwargs):
    converted_state_dict = {}
    keys = list(checkpoint.keys())
    for k in keys:
        if "model.diffusion_model." in k:
            checkpoint[k.replace("model.diffusion_model.", "")] = checkpoint.pop(k)

    num_layers = list(set(int(k.split(".", 2)[1]) for k in checkpoint if "blocks" in k))[-1] + 1  # noqa: C401

    # Positional and patch embeddings.
    checkpoint.pop("pos_embed")
    converted_state_dict["patch_embed.proj.weight"] = checkpoint.pop("x_embedder.proj.weight")
    converted_state_dict["patch_embed.proj.bias"] = checkpoint.pop("x_embedder.proj.bias")

    # Timestep embeddings.
    converted_state_dict["time_embed.emb.timestep_embedder.linear_1.weight"] = checkpoint.pop("t_embedder.mlp.0.weight")
    converted_state_dict["time_embed.emb.timestep_embedder.linear_1.bias"] = checkpoint.pop("t_embedder.mlp.0.bias")
    converted_state_dict["time_embed.emb.timestep_embedder.linear_2.weight"] = checkpoint.pop("t_embedder.mlp.2.weight")
    converted_state_dict["time_embed.emb.timestep_embedder.linear_2.bias"] = checkpoint.pop("t_embedder.mlp.2.bias")
    converted_state_dict["time_embed.linear.weight"] = checkpoint.pop("t_block.1.weight")
    converted_state_dict["time_embed.linear.bias"] = checkpoint.pop("t_block.1.bias")

    # Caption Projection.
    checkpoint.pop("y_embedder.y_embedding")
    converted_state_dict["caption_projection.linear_1.weight"] = checkpoint.pop("y_embedder.y_proj.fc1.weight")
    converted_state_dict["caption_projection.linear_1.bias"] = checkpoint.pop("y_embedder.y_proj.fc1.bias")
    converted_state_dict["caption_projection.linear_2.weight"] = checkpoint.pop("y_embedder.y_proj.fc2.weight")
    converted_state_dict["caption_projection.linear_2.bias"] = checkpoint.pop("y_embedder.y_proj.fc2.bias")
    converted_state_dict["caption_norm.weight"] = checkpoint.pop("attention_y_norm.weight")

    for i in range(num_layers):
        converted_state_dict[f"transformer_blocks.{i}.scale_shift_table"] = checkpoint.pop(
            f"blocks.{i}.scale_shift_table"
        )

        # Self-Attention
        sample_q, sample_k, sample_v = mint.chunk(checkpoint.pop(f"blocks.{i}.attn.qkv.weight"), 3, dim=0)
        converted_state_dict[f"transformer_blocks.{i}.attn1.to_q.weight"] = Parameter(
            mint.cat([sample_q]), name=f"transformer_blocks.{i}.attn1.to_q.weight"
        )
        converted_state_dict[f"transformer_blocks.{i}.attn1.to_k.weight"] = Parameter(
            mint.cat([sample_k]), name=f"transformer_blocks.{i}.attn1.to_k.weight"
        )
        converted_state_dict[f"transformer_blocks.{i}.attn1.to_v.weight"] = Parameter(
            mint.cat([sample_v]), name=f"transformer_blocks.{i}.attn1.to_v.weight"
        )

        # Output Projections
        converted_state_dict[f"transformer_blocks.{i}.attn1.to_out.0.weight"] = checkpoint.pop(
            f"blocks.{i}.attn.proj.weight"
        )
        converted_state_dict[f"transformer_blocks.{i}.attn1.to_out.0.bias"] = checkpoint.pop(
            f"blocks.{i}.attn.proj.bias"
        )

        # Cross-Attention
        converted_state_dict[f"transformer_blocks.{i}.attn2.to_q.weight"] = checkpoint.pop(
            f"blocks.{i}.cross_attn.q_linear.weight"
        )
        converted_state_dict[f"transformer_blocks.{i}.attn2.to_q.bias"] = checkpoint.pop(
            f"blocks.{i}.cross_attn.q_linear.bias"
        )

        linear_sample_k, linear_sample_v = mint.chunk(
            checkpoint.pop(f"blocks.{i}.cross_attn.kv_linear.weight"), 2, dim=0
        )
        linear_sample_k_bias, linear_sample_v_bias = mint.chunk(
            checkpoint.pop(f"blocks.{i}.cross_attn.kv_linear.bias"), 2, dim=0
        )
        converted_state_dict[f"transformer_blocks.{i}.attn2.to_k.weight"] = Parameter(
            linear_sample_k, name=f"transformer_blocks.{i}.attn2.to_k.weight"
        )
        converted_state_dict[f"transformer_blocks.{i}.attn2.to_v.weight"] = Parameter(
            linear_sample_v, name=f"transformer_blocks.{i}.attn2.to_v.weight"
        )
        converted_state_dict[f"transformer_blocks.{i}.attn2.to_k.bias"] = Parameter(
            linear_sample_k_bias, name=f"transformer_blocks.{i}.attn2.to_k.bias"
        )
        converted_state_dict[f"transformer_blocks.{i}.attn2.to_v.bias"] = Parameter(
            linear_sample_v_bias, name=f"transformer_blocks.{i}.attn2.to_v.bias"
        )

        # Output Projections
        converted_state_dict[f"transformer_blocks.{i}.attn2.to_out.0.weight"] = checkpoint.pop(
            f"blocks.{i}.cross_attn.proj.weight"
        )
        converted_state_dict[f"transformer_blocks.{i}.attn2.to_out.0.bias"] = checkpoint.pop(
            f"blocks.{i}.cross_attn.proj.bias"
        )

        # MLP
        converted_state_dict[f"transformer_blocks.{i}.ff.conv_inverted.weight"] = checkpoint.pop(
            f"blocks.{i}.mlp.inverted_conv.conv.weight"
        )
        converted_state_dict[f"transformer_blocks.{i}.ff.conv_inverted.bias"] = checkpoint.pop(
            f"blocks.{i}.mlp.inverted_conv.conv.bias"
        )
        converted_state_dict[f"transformer_blocks.{i}.ff.conv_depth.weight"] = checkpoint.pop(
            f"blocks.{i}.mlp.depth_conv.conv.weight"
        )
        converted_state_dict[f"transformer_blocks.{i}.ff.conv_depth.bias"] = checkpoint.pop(
            f"blocks.{i}.mlp.depth_conv.conv.bias"
        )
        converted_state_dict[f"transformer_blocks.{i}.ff.conv_point.weight"] = checkpoint.pop(
            f"blocks.{i}.mlp.point_conv.conv.weight"
        )

    # Final layer
    converted_state_dict["proj_out.weight"] = checkpoint.pop("final_layer.linear.weight")
    converted_state_dict["proj_out.bias"] = checkpoint.pop("final_layer.linear.bias")
    converted_state_dict["scale_shift_table"] = checkpoint.pop("final_layer.scale_shift_table")

    return converted_state_dict


def convert_wan_transformer_to_diffusers(checkpoint, **kwargs):
    converted_state_dict = {}

    keys = list(checkpoint.keys())
    for k in keys:
        if "model.diffusion_model." in k:
            checkpoint[k.replace("model.diffusion_model.", "")] = checkpoint.pop(k)

    TRANSFORMER_KEYS_RENAME_DICT = {
        "time_embedding.0": "condition_embedder.time_embedder.linear_1",
        "time_embedding.2": "condition_embedder.time_embedder.linear_2",
        "text_embedding.0": "condition_embedder.text_embedder.linear_1",
        "text_embedding.2": "condition_embedder.text_embedder.linear_2",
        "time_projection.1": "condition_embedder.time_proj",
        "cross_attn": "attn2",
        "self_attn": "attn1",
        ".o.": ".to_out.0.",
        ".q.": ".to_q.",
        ".k.": ".to_k.",
        ".v.": ".to_v.",
        ".k_img.": ".add_k_proj.",
        ".v_img.": ".add_v_proj.",
        ".norm_k_img.": ".norm_added_k.",
        "head.modulation": "scale_shift_table",
        "head.head": "proj_out",
        "modulation": "scale_shift_table",
        "ffn.0": "ffn.net.0.proj",
        "ffn.2": "ffn.net.2",
        # Hack to swap the layer names
        # The original model calls the norms in following order: norm1, norm3, norm2
        # We convert it to: norm1, norm2, norm3
        "norm2": "norm__placeholder",
        "norm3": "norm2",
        "norm__placeholder": "norm3",
        # For the I2V model
        "img_emb.proj.0": "condition_embedder.image_embedder.norm1",
        "img_emb.proj.1": "condition_embedder.image_embedder.ff.net.0.proj",
        "img_emb.proj.3": "condition_embedder.image_embedder.ff.net.2",
        "img_emb.proj.4": "condition_embedder.image_embedder.norm2",
    }

    for key in list(checkpoint.keys()):
        new_key = key[:]
        for replace_key, rename_key in TRANSFORMER_KEYS_RENAME_DICT.items():
            new_key = new_key.replace(replace_key, rename_key)

        converted_state_dict[new_key] = checkpoint.pop(key)

    return converted_state_dict


def convert_wan_vae_to_diffusers(checkpoint, **kwargs):
    converted_state_dict = {}

    # Create mappings for specific components
    middle_key_mapping = {
        # Encoder middle block
        "encoder.middle.0.residual.0.gamma": "encoder.mid_block.resnets.0.norm1.gamma",
        "encoder.middle.0.residual.2.bias": "encoder.mid_block.resnets.0.conv1.bias",
        "encoder.middle.0.residual.2.weight": "encoder.mid_block.resnets.0.conv1.weight",
        "encoder.middle.0.residual.3.gamma": "encoder.mid_block.resnets.0.norm2.gamma",
        "encoder.middle.0.residual.6.bias": "encoder.mid_block.resnets.0.conv2.bias",
        "encoder.middle.0.residual.6.weight": "encoder.mid_block.resnets.0.conv2.weight",
        "encoder.middle.2.residual.0.gamma": "encoder.mid_block.resnets.1.norm1.gamma",
        "encoder.middle.2.residual.2.bias": "encoder.mid_block.resnets.1.conv1.bias",
        "encoder.middle.2.residual.2.weight": "encoder.mid_block.resnets.1.conv1.weight",
        "encoder.middle.2.residual.3.gamma": "encoder.mid_block.resnets.1.norm2.gamma",
        "encoder.middle.2.residual.6.bias": "encoder.mid_block.resnets.1.conv2.bias",
        "encoder.middle.2.residual.6.weight": "encoder.mid_block.resnets.1.conv2.weight",
        # Decoder middle block
        "decoder.middle.0.residual.0.gamma": "decoder.mid_block.resnets.0.norm1.gamma",
        "decoder.middle.0.residual.2.bias": "decoder.mid_block.resnets.0.conv1.bias",
        "decoder.middle.0.residual.2.weight": "decoder.mid_block.resnets.0.conv1.weight",
        "decoder.middle.0.residual.3.gamma": "decoder.mid_block.resnets.0.norm2.gamma",
        "decoder.middle.0.residual.6.bias": "decoder.mid_block.resnets.0.conv2.bias",
        "decoder.middle.0.residual.6.weight": "decoder.mid_block.resnets.0.conv2.weight",
        "decoder.middle.2.residual.0.gamma": "decoder.mid_block.resnets.1.norm1.gamma",
        "decoder.middle.2.residual.2.bias": "decoder.mid_block.resnets.1.conv1.bias",
        "decoder.middle.2.residual.2.weight": "decoder.mid_block.resnets.1.conv1.weight",
        "decoder.middle.2.residual.3.gamma": "decoder.mid_block.resnets.1.norm2.gamma",
        "decoder.middle.2.residual.6.bias": "decoder.mid_block.resnets.1.conv2.bias",
        "decoder.middle.2.residual.6.weight": "decoder.mid_block.resnets.1.conv2.weight",
    }

    # Create a mapping for attention blocks
    attention_mapping = {
        # Encoder middle attention
        "encoder.middle.1.norm.gamma": "encoder.mid_block.attentions.0.norm.gamma",
        "encoder.middle.1.to_qkv.weight": "encoder.mid_block.attentions.0.to_qkv.weight",
        "encoder.middle.1.to_qkv.bias": "encoder.mid_block.attentions.0.to_qkv.bias",
        "encoder.middle.1.proj.weight": "encoder.mid_block.attentions.0.proj.weight",
        "encoder.middle.1.proj.bias": "encoder.mid_block.attentions.0.proj.bias",
        # Decoder middle attention
        "decoder.middle.1.norm.gamma": "decoder.mid_block.attentions.0.norm.gamma",
        "decoder.middle.1.to_qkv.weight": "decoder.mid_block.attentions.0.to_qkv.weight",
        "decoder.middle.1.to_qkv.bias": "decoder.mid_block.attentions.0.to_qkv.bias",
        "decoder.middle.1.proj.weight": "decoder.mid_block.attentions.0.proj.weight",
        "decoder.middle.1.proj.bias": "decoder.mid_block.attentions.0.proj.bias",
    }

    # Create a mapping for the head components
    head_mapping = {
        # Encoder head
        "encoder.head.0.gamma": "encoder.norm_out.gamma",
        "encoder.head.2.bias": "encoder.conv_out.bias",
        "encoder.head.2.weight": "encoder.conv_out.weight",
        # Decoder head
        "decoder.head.0.gamma": "decoder.norm_out.gamma",
        "decoder.head.2.bias": "decoder.conv_out.bias",
        "decoder.head.2.weight": "decoder.conv_out.weight",
    }

    # Create a mapping for the quant components
    quant_mapping = {
        "conv1.weight": "quant_conv.weight",
        "conv1.bias": "quant_conv.bias",
        "conv2.weight": "post_quant_conv.weight",
        "conv2.bias": "post_quant_conv.bias",
    }

    # Process each key in the state dict
    for key, value in checkpoint.items():
        # Handle middle block keys using the mapping
        if key in middle_key_mapping:
            new_key = middle_key_mapping[key]
            converted_state_dict[new_key] = value
        # Handle attention blocks using the mapping
        elif key in attention_mapping:
            new_key = attention_mapping[key]
            converted_state_dict[new_key] = value
        # Handle head keys using the mapping
        elif key in head_mapping:
            new_key = head_mapping[key]
            converted_state_dict[new_key] = value
        # Handle quant keys using the mapping
        elif key in quant_mapping:
            new_key = quant_mapping[key]
            converted_state_dict[new_key] = value
        # Handle encoder conv1
        elif key == "encoder.conv1.weight":
            converted_state_dict["encoder.conv_in.weight"] = value
        elif key == "encoder.conv1.bias":
            converted_state_dict["encoder.conv_in.bias"] = value
        # Handle decoder conv1
        elif key == "decoder.conv1.weight":
            converted_state_dict["decoder.conv_in.weight"] = value
        elif key == "decoder.conv1.bias":
            converted_state_dict["decoder.conv_in.bias"] = value
        # Handle encoder downsamples
        elif key.startswith("encoder.downsamples."):
            # Convert to down_blocks
            new_key = key.replace("encoder.downsamples.", "encoder.down_blocks.")

            # Convert residual block naming but keep the original structure
            if ".residual.0.gamma" in new_key:
                new_key = new_key.replace(".residual.0.gamma", ".norm1.gamma")
            elif ".residual.2.bias" in new_key:
                new_key = new_key.replace(".residual.2.bias", ".conv1.bias")
            elif ".residual.2.weight" in new_key:
                new_key = new_key.replace(".residual.2.weight", ".conv1.weight")
            elif ".residual.3.gamma" in new_key:
                new_key = new_key.replace(".residual.3.gamma", ".norm2.gamma")
            elif ".residual.6.bias" in new_key:
                new_key = new_key.replace(".residual.6.bias", ".conv2.bias")
            elif ".residual.6.weight" in new_key:
                new_key = new_key.replace(".residual.6.weight", ".conv2.weight")
            elif ".shortcut.bias" in new_key:
                new_key = new_key.replace(".shortcut.bias", ".conv_shortcut.bias")
            elif ".shortcut.weight" in new_key:
                new_key = new_key.replace(".shortcut.weight", ".conv_shortcut.weight")

            converted_state_dict[new_key] = value

        # Handle decoder upsamples
        elif key.startswith("decoder.upsamples."):
            # Convert to up_blocks
            parts = key.split(".")
            block_idx = int(parts[2])

            # Group residual blocks
            if "residual" in key:
                if block_idx in [0, 1, 2]:
                    new_block_idx = 0
                    resnet_idx = block_idx
                elif block_idx in [4, 5, 6]:
                    new_block_idx = 1
                    resnet_idx = block_idx - 4
                elif block_idx in [8, 9, 10]:
                    new_block_idx = 2
                    resnet_idx = block_idx - 8
                elif block_idx in [12, 13, 14]:
                    new_block_idx = 3
                    resnet_idx = block_idx - 12
                else:
                    # Keep as is for other blocks
                    converted_state_dict[key] = value
                    continue

                # Convert residual block naming
                if ".residual.0.gamma" in key:
                    new_key = f"decoder.up_blocks.{new_block_idx}.resnets.{resnet_idx}.norm1.gamma"
                elif ".residual.2.bias" in key:
                    new_key = f"decoder.up_blocks.{new_block_idx}.resnets.{resnet_idx}.conv1.bias"
                elif ".residual.2.weight" in key:
                    new_key = f"decoder.up_blocks.{new_block_idx}.resnets.{resnet_idx}.conv1.weight"
                elif ".residual.3.gamma" in key:
                    new_key = f"decoder.up_blocks.{new_block_idx}.resnets.{resnet_idx}.norm2.gamma"
                elif ".residual.6.bias" in key:
                    new_key = f"decoder.up_blocks.{new_block_idx}.resnets.{resnet_idx}.conv2.bias"
                elif ".residual.6.weight" in key:
                    new_key = f"decoder.up_blocks.{new_block_idx}.resnets.{resnet_idx}.conv2.weight"
                else:
                    new_key = key

                converted_state_dict[new_key] = value

            # Handle shortcut connections
            elif ".shortcut." in key:
                if block_idx == 4:
                    new_key = key.replace(".shortcut.", ".resnets.0.conv_shortcut.")
                    new_key = new_key.replace("decoder.upsamples.4", "decoder.up_blocks.1")
                else:
                    new_key = key.replace("decoder.upsamples.", "decoder.up_blocks.")
                    new_key = new_key.replace(".shortcut.", ".conv_shortcut.")

                converted_state_dict[new_key] = value

            # Handle upsamplers
            elif ".resample." in key or ".time_conv." in key:
                if block_idx == 3:
                    new_key = key.replace(f"decoder.upsamples.{block_idx}", "decoder.up_blocks.0.upsamplers.0")
                elif block_idx == 7:
                    new_key = key.replace(f"decoder.upsamples.{block_idx}", "decoder.up_blocks.1.upsamplers.0")
                elif block_idx == 11:
                    new_key = key.replace(f"decoder.upsamples.{block_idx}", "decoder.up_blocks.2.upsamplers.0")
                else:
                    new_key = key.replace("decoder.upsamples.", "decoder.up_blocks.")

                converted_state_dict[new_key] = value
            else:
                new_key = key.replace("decoder.upsamples.", "decoder.up_blocks.")
                converted_state_dict[new_key] = value
        else:
            # Keep other keys unchanged
            converted_state_dict[key] = value

    return converted_state_dict


<<<<<<< HEAD
=======
def convert_hidream_transformer_to_diffusers(checkpoint, **kwargs):
    keys = list(checkpoint.keys())
    for k in keys:
        if "model.diffusion_model." in k:
            checkpoint[k.replace("model.diffusion_model.", "")] = checkpoint.pop(k)

    return checkpoint


>>>>>>> 28f3b18a
def convert_chroma_transformer_checkpoint_to_diffusers(checkpoint, **kwargs):
    converted_state_dict = {}
    keys = list(checkpoint.keys())

    for k in keys:
        if "model.diffusion_model." in k:
            checkpoint[k.replace("model.diffusion_model.", "")] = checkpoint.pop(k)

    num_layers = list(set(int(k.split(".", 2)[1]) for k in checkpoint if "double_blocks." in k))[-1] + 1  # noqa: C401
    num_single_layers = (
        list(set(int(k.split(".", 2)[1]) for k in checkpoint if "single_blocks." in k))[-1] + 1
    )  # noqa: C401
    num_guidance_layers = (
        list(set(int(k.split(".", 3)[2]) for k in checkpoint if "distilled_guidance_layer.layers." in k))[-1]
        + 1  # noqa: C401
    )
    mlp_ratio = 4.0
    inner_dim = 3072

    # in SD3 original implementation of AdaLayerNormContinuous, it split linear projection output into shift, scale;
    # while in diffusers it split into scale, shift. Here we swap the linear projection weights in order to be able to use diffusers implementation
    def swap_scale_shift(weight):
        shift, scale = weight.chunk(2, dim=0)
        new_weight = mint.cat([scale, shift], dim=0)
        return new_weight

    # guidance
    converted_state_dict["distilled_guidance_layer.in_proj.bias"] = checkpoint.pop(
        "distilled_guidance_layer.in_proj.bias"
    )
    converted_state_dict["distilled_guidance_layer.in_proj.weight"] = checkpoint.pop(
        "distilled_guidance_layer.in_proj.weight"
    )
    converted_state_dict["distilled_guidance_layer.out_proj.bias"] = checkpoint.pop(
        "distilled_guidance_layer.out_proj.bias"
    )
    converted_state_dict["distilled_guidance_layer.out_proj.weight"] = checkpoint.pop(
        "distilled_guidance_layer.out_proj.weight"
    )
    for i in range(num_guidance_layers):
        block_prefix = f"distilled_guidance_layer.layers.{i}."
        converted_state_dict[f"{block_prefix}linear_1.bias"] = checkpoint.pop(
            f"distilled_guidance_layer.layers.{i}.in_layer.bias"
        )
        converted_state_dict[f"{block_prefix}linear_1.weight"] = checkpoint.pop(
            f"distilled_guidance_layer.layers.{i}.in_layer.weight"
        )
        converted_state_dict[f"{block_prefix}linear_2.bias"] = checkpoint.pop(
            f"distilled_guidance_layer.layers.{i}.out_layer.bias"
        )
        converted_state_dict[f"{block_prefix}linear_2.weight"] = checkpoint.pop(
            f"distilled_guidance_layer.layers.{i}.out_layer.weight"
        )
        converted_state_dict[f"distilled_guidance_layer.norms.{i}.weight"] = checkpoint.pop(
            f"distilled_guidance_layer.norms.{i}.scale"
        )

    # context_embedder
    converted_state_dict["context_embedder.weight"] = checkpoint.pop("txt_in.weight")
    converted_state_dict["context_embedder.bias"] = checkpoint.pop("txt_in.bias")

    # x_embedder
    converted_state_dict["x_embedder.weight"] = checkpoint.pop("img_in.weight")
    converted_state_dict["x_embedder.bias"] = checkpoint.pop("img_in.bias")

    # double transformer blocks
    for i in range(num_layers):
        block_prefix = f"transformer_blocks.{i}."
        # Q, K, V
        sample_q, sample_k, sample_v = mint.chunk(checkpoint.pop(f"double_blocks.{i}.img_attn.qkv.weight"), 3, dim=0)
        context_q, context_k, context_v = mint.chunk(checkpoint.pop(f"double_blocks.{i}.txt_attn.qkv.weight"), 3, dim=0)
        sample_q_bias, sample_k_bias, sample_v_bias = mint.chunk(
            checkpoint.pop(f"double_blocks.{i}.img_attn.qkv.bias"), 3, dim=0
        )
        context_q_bias, context_k_bias, context_v_bias = mint.chunk(
            checkpoint.pop(f"double_blocks.{i}.txt_attn.qkv.bias"), 3, dim=0
        )
        converted_state_dict[f"{block_prefix}attn.to_q.weight"] = Parameter(
            mint.cat([sample_q]), name=f"{block_prefix}attn.to_q.weight"
        )
        converted_state_dict[f"{block_prefix}attn.to_q.bias"] = Parameter(
            mint.cat([sample_q_bias]), name=f"{block_prefix}attn.to_q.bias"
        )
        converted_state_dict[f"{block_prefix}attn.to_k.weight"] = Parameter(
            mint.cat([sample_k]), name=f"{block_prefix}attn.to_k.weight"
        )
        converted_state_dict[f"{block_prefix}attn.to_k.bias"] = Parameter(
            mint.cat([sample_k_bias]), name=f"{block_prefix}attn.to_k.bias"
        )
        converted_state_dict[f"{block_prefix}attn.to_v.weight"] = Parameter(
            mint.cat([sample_v]), name=f"{block_prefix}attn.to_v.weight"
        )
        converted_state_dict[f"{block_prefix}attn.to_v.bias"] = Parameter(
            mint.cat([sample_v_bias]), name=f"{block_prefix}attn.to_v.bias"
        )
        converted_state_dict[f"{block_prefix}attn.add_q_proj.weight"] = Parameter(
            mint.cat([context_q]), name=f"{block_prefix}attn.add_q_proj.weight"
        )
        converted_state_dict[f"{block_prefix}attn.add_q_proj.bias"] = Parameter(
            mint.cat([context_q_bias]), name=f"{block_prefix}attn.add_q_proj.bias"
        )
        converted_state_dict[f"{block_prefix}attn.add_k_proj.weight"] = Parameter(
            mint.cat([context_k]), name=f"{block_prefix}attn.add_k_proj.weight"
        )
        converted_state_dict[f"{block_prefix}attn.add_k_proj.bias"] = Parameter(
            mint.cat([context_k_bias]), name=f"{block_prefix}attn.add_k_proj.bias"
        )
        converted_state_dict[f"{block_prefix}attn.add_v_proj.weight"] = Parameter(
            mint.cat([context_v]), name=f"{block_prefix}attn.add_v_proj.weight"
        )
        converted_state_dict[f"{block_prefix}attn.add_v_proj.bias"] = Parameter(
            mint.cat([context_v_bias]), name=f"{block_prefix}attn.add_v_proj.bias"
        )
        # qk_norm
        converted_state_dict[f"{block_prefix}attn.norm_q.weight"] = checkpoint.pop(
            f"double_blocks.{i}.img_attn.norm.query_norm.scale"
        )
        converted_state_dict[f"{block_prefix}attn.norm_k.weight"] = checkpoint.pop(
            f"double_blocks.{i}.img_attn.norm.key_norm.scale"
        )
        converted_state_dict[f"{block_prefix}attn.norm_added_q.weight"] = checkpoint.pop(
            f"double_blocks.{i}.txt_attn.norm.query_norm.scale"
        )
        converted_state_dict[f"{block_prefix}attn.norm_added_k.weight"] = checkpoint.pop(
            f"double_blocks.{i}.txt_attn.norm.key_norm.scale"
        )
        # ff img_mlp
        converted_state_dict[f"{block_prefix}ff.net.0.proj.weight"] = checkpoint.pop(
            f"double_blocks.{i}.img_mlp.0.weight"
        )
        converted_state_dict[f"{block_prefix}ff.net.0.proj.bias"] = checkpoint.pop(f"double_blocks.{i}.img_mlp.0.bias")
        converted_state_dict[f"{block_prefix}ff.net.2.weight"] = checkpoint.pop(f"double_blocks.{i}.img_mlp.2.weight")
        converted_state_dict[f"{block_prefix}ff.net.2.bias"] = checkpoint.pop(f"double_blocks.{i}.img_mlp.2.bias")
        converted_state_dict[f"{block_prefix}ff_context.net.0.proj.weight"] = checkpoint.pop(
            f"double_blocks.{i}.txt_mlp.0.weight"
        )
        converted_state_dict[f"{block_prefix}ff_context.net.0.proj.bias"] = checkpoint.pop(
            f"double_blocks.{i}.txt_mlp.0.bias"
        )
        converted_state_dict[f"{block_prefix}ff_context.net.2.weight"] = checkpoint.pop(
            f"double_blocks.{i}.txt_mlp.2.weight"
        )
        converted_state_dict[f"{block_prefix}ff_context.net.2.bias"] = checkpoint.pop(
            f"double_blocks.{i}.txt_mlp.2.bias"
        )
        # output projections.
        converted_state_dict[f"{block_prefix}attn.to_out.0.weight"] = checkpoint.pop(
            f"double_blocks.{i}.img_attn.proj.weight"
        )
        converted_state_dict[f"{block_prefix}attn.to_out.0.bias"] = checkpoint.pop(
            f"double_blocks.{i}.img_attn.proj.bias"
        )
        converted_state_dict[f"{block_prefix}attn.to_add_out.weight"] = checkpoint.pop(
            f"double_blocks.{i}.txt_attn.proj.weight"
        )
        converted_state_dict[f"{block_prefix}attn.to_add_out.bias"] = checkpoint.pop(
            f"double_blocks.{i}.txt_attn.proj.bias"
        )

    # single transformer blocks
    for i in range(num_single_layers):
        block_prefix = f"single_transformer_blocks.{i}."
        # Q, K, V, mlp
        mlp_hidden_dim = int(inner_dim * mlp_ratio)
        split_size = (inner_dim, inner_dim, inner_dim, mlp_hidden_dim)
        q, k, v, mlp = mint.split(checkpoint.pop(f"single_blocks.{i}.linear1.weight"), split_size, dim=0)
        q_bias, k_bias, v_bias, mlp_bias = mint.split(
            checkpoint.pop(f"single_blocks.{i}.linear1.bias"), split_size, dim=0
        )
        converted_state_dict[f"{block_prefix}attn.to_q.weight"] = Parameter(
            mint.cat([q]), name=f"{block_prefix}attn.to_q.weight"
        )
        converted_state_dict[f"{block_prefix}attn.to_q.bias"] = Parameter(
            mint.cat([q_bias]), name=f"{block_prefix}attn.to_q.bias"
        )
        converted_state_dict[f"{block_prefix}attn.to_k.weight"] = Parameter(
            mint.cat([k]), name=f"{block_prefix}attn.to_k.weight"
        )
        converted_state_dict[f"{block_prefix}attn.to_k.bias"] = Parameter(
            mint.cat([k_bias]), name=f"{block_prefix}attn.to_k.bias"
        )
        converted_state_dict[f"{block_prefix}attn.to_v.weight"] = Parameter(
            mint.cat([v]), name=f"{block_prefix}attn.to_v.weight"
        )
        converted_state_dict[f"{block_prefix}attn.to_v.bias"] = Parameter(
            mint.cat([v_bias]), name=f"{block_prefix}attn.to_v.bias"
        )
        converted_state_dict[f"{block_prefix}proj_mlp.weight"] = Parameter(
            mint.cat([mlp]), name=f"{block_prefix}proj_mlp.weight"
        )
        converted_state_dict[f"{block_prefix}proj_mlp.bias"] = Parameter(
            mint.cat([mlp_bias]), name=f"{block_prefix}proj_mlp.bias"
        )
        # qk norm
        converted_state_dict[f"{block_prefix}attn.norm_q.weight"] = checkpoint.pop(
            f"single_blocks.{i}.norm.query_norm.scale"
        )
        converted_state_dict[f"{block_prefix}attn.norm_k.weight"] = checkpoint.pop(
            f"single_blocks.{i}.norm.key_norm.scale"
        )
        # output projections.
        converted_state_dict[f"{block_prefix}proj_out.weight"] = checkpoint.pop(f"single_blocks.{i}.linear2.weight")
        converted_state_dict[f"{block_prefix}proj_out.bias"] = checkpoint.pop(f"single_blocks.{i}.linear2.bias")

    converted_state_dict["proj_out.weight"] = checkpoint.pop("final_layer.linear.weight")
    converted_state_dict["proj_out.bias"] = checkpoint.pop("final_layer.linear.bias")

<<<<<<< HEAD
    return converted_state_dict
=======
    return converted_state_dict


def _load_param_into_net(model, state_dict, mindspore_dtype=None):
    model_dtype = next(iter(model.get_parameters())).dtype
    state_dict_dtype = next(iter(state_dict.values())).dtype
    mindspore_dtype = mindspore_dtype or model_dtype

    if model_dtype != mindspore_dtype:
        for p in model.get_parameters():
            p.set_dtype(mindspore_dtype)

    if state_dict_dtype != mindspore_dtype:
        for v in state_dict.values():
            v.set_dtype(mindspore_dtype)

    _, ckpt_not_load = ms.load_param_into_net(model, state_dict, strict_load=True)
    return _, ckpt_not_load
>>>>>>> 28f3b18a
<|MERGE_RESOLUTION|>--- conflicted
+++ resolved
@@ -3434,8 +3434,6 @@
     return converted_state_dict
 
 
-<<<<<<< HEAD
-=======
 def convert_hidream_transformer_to_diffusers(checkpoint, **kwargs):
     keys = list(checkpoint.keys())
     for k in keys:
@@ -3445,7 +3443,6 @@
     return checkpoint
 
 
->>>>>>> 28f3b18a
 def convert_chroma_transformer_checkpoint_to_diffusers(checkpoint, **kwargs):
     converted_state_dict = {}
     keys = list(checkpoint.keys())
@@ -3653,9 +3650,6 @@
     converted_state_dict["proj_out.weight"] = checkpoint.pop("final_layer.linear.weight")
     converted_state_dict["proj_out.bias"] = checkpoint.pop("final_layer.linear.bias")
 
-<<<<<<< HEAD
-    return converted_state_dict
-=======
     return converted_state_dict
 
 
@@ -3673,5 +3667,4 @@
             v.set_dtype(mindspore_dtype)
 
     _, ckpt_not_load = ms.load_param_into_net(model, state_dict, strict_load=True)
-    return _, ckpt_not_load
->>>>>>> 28f3b18a
+    return _, ckpt_not_load