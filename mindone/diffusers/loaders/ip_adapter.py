# Copyright 2024 The HuggingFace Team. All rights reserved.
#
# Licensed under the Apache License, Version 2.0 (the "License");
# you may not use this file except in compliance with the License.
# You may obtain a copy of the License at
#
#     http://www.apache.org/licenses/LICENSE-2.0
#
# Unless required by applicable law or agreed to in writing, software
# distributed under the License is distributed on an "AS IS" BASIS,
# WITHOUT WARRANTIES OR CONDITIONS OF ANY KIND, either express or implied.
# See the License for the specific language governing permissions and
# limitations under the License.

from pathlib import Path
from typing import Dict, List, Optional, Union

from huggingface_hub.utils import validate_hf_hub_args
from transformers import CLIPImageProcessor

import mindspore

from mindone.safetensors.mindspore import load_file
from mindone.transformers import CLIPVisionModelWithProjection

from ..models.attention_processor import AttnProcessor, IPAdapterAttnProcessor
from ..utils import _get_model_file, logging
from .unet_loader_utils import _maybe_expand_lora_scales

logger = logging.get_logger(__name__)


class IPAdapterMixin:
    """Mixin for handling IP Adapters."""

    @validate_hf_hub_args
    def load_ip_adapter(
        self,
        pretrained_model_name_or_path_or_dict: Union[str, List[str], Dict[str, mindspore.Tensor]],
        subfolder: Union[str, List[str]],
        weight_name: Union[str, List[str]],
        image_encoder_folder: Optional[str] = "image_encoder",
        **kwargs,
    ):
        """
        Parameters:
            pretrained_model_name_or_path_or_dict (`str` or `List[str]` or `os.PathLike` or `List[os.PathLike]` or `dict` or `List[dict]`):
                Can be either:

                    - A string, the *model id* (for example `google/ddpm-celebahq-256`) of a pretrained model hosted on
                      the Hub.
                    - A path to a *directory* (for example `./my_model_directory`) containing the model weights saved
                      with [`ModelMixin.save_pretrained`].
                    - A [mindspore state dict]
            subfolder (`str` or `List[str]`):
                The subfolder location of a model file within a larger model repository on the Hub or locally. If a
                list is passed, it should have the same length as `weight_name`.
            weight_name (`str` or `List[str]`):
                The name of the weight file to load. If a list is passed, it should have the same length as
                `weight_name`.
            image_encoder_folder (`str`, *optional*, defaults to `image_encoder`):
                The subfolder location of the image encoder within a larger model repository on the Hub or locally.
                Pass `None` to not load the image encoder. If the image encoder is located in a folder inside
                `subfolder`, you only need to pass the name of the folder that contains image encoder weights, e.g.
                `image_encoder_folder="image_encoder"`. If the image encoder is located in a folder other than
                `subfolder`, you should pass the path to the folder that contains image encoder weights, for example,
                `image_encoder_folder="different_subfolder/image_encoder"`.
            cache_dir (`Union[str, os.PathLike]`, *optional*):
                Path to a directory where a downloaded pretrained model configuration is cached if the standard cache
                is not used.
            force_download (`bool`, *optional*, defaults to `False`):
                Whether or not to force the (re-)download of the model weights and configuration files, overriding the
                cached versions if they exist.

            proxies (`Dict[str, str]`, *optional*):
                A dictionary of proxy servers to use by protocol or endpoint, for example, `{'http': 'foo.bar:3128',
                'http://hostname': 'foo.bar:4012'}`. The proxies are used on each request.
            local_files_only (`bool`, *optional*, defaults to `False`):
                Whether to only load local model weights and configuration files or not. If set to `True`, the model
                won't be downloaded from the Hub.
            token (`str` or *bool*, *optional*):
                The token to use as HTTP bearer authorization for remote files. If `True`, the token generated from
                `diffusers-cli login` (stored in `~/.huggingface`) is used.
            revision (`str`, *optional*, defaults to `"main"`):
                The specific model version to use. It can be a branch name, a tag name, a commit id, or any identifier
                allowed by Git.
        """

        # handle the list inputs for multiple IP Adapters
        if not isinstance(weight_name, list):
            weight_name = [weight_name]

        if not isinstance(pretrained_model_name_or_path_or_dict, list):
            pretrained_model_name_or_path_or_dict = [pretrained_model_name_or_path_or_dict]
        if len(pretrained_model_name_or_path_or_dict) == 1:
            pretrained_model_name_or_path_or_dict = pretrained_model_name_or_path_or_dict * len(weight_name)

        if not isinstance(subfolder, list):
            subfolder = [subfolder]
        if len(subfolder) == 1:
            subfolder = subfolder * len(weight_name)

        if len(weight_name) != len(pretrained_model_name_or_path_or_dict):
            raise ValueError("`weight_name` and `pretrained_model_name_or_path_or_dict` must have the same length.")

        if len(weight_name) != len(subfolder):
            raise ValueError("`weight_name` and `subfolder` must have the same length.")

        # Load the main state dict first.
        cache_dir = kwargs.pop("cache_dir", None)
        force_download = kwargs.pop("force_download", False)
        proxies = kwargs.pop("proxies", None)
        local_files_only = kwargs.pop("local_files_only", None)
        token = kwargs.pop("token", None)
        revision = kwargs.pop("revision", None)

        state_dicts = []
        for pretrained_model_name_or_path_or_dict, weight_name, subfolder in zip(
            pretrained_model_name_or_path_or_dict, weight_name, subfolder
        ):
            if not isinstance(pretrained_model_name_or_path_or_dict, dict):
                model_file = _get_model_file(
                    pretrained_model_name_or_path_or_dict,
                    weights_name=weight_name,
                    cache_dir=cache_dir,
                    force_download=force_download,
                    proxies=proxies,
                    local_files_only=local_files_only,
                    token=token,
                    revision=revision,
                    subfolder=subfolder,
                )
                if weight_name.endswith(".safetensors"):
                    state_dict = {"image_proj": {}, "ip_adapter": {}}
                    for key, value in load_file(model_file).items():
                        if key.startswith("image_proj."):
                            state_dict["image_proj"][key.replace("image_proj.", "")] = value
                        elif key.startswith("ip_adapter."):
                            state_dict["ip_adapter"][key.replace("ip_adapter.", "")] = value
                else:
                    raise NotImplementedError(
                        f"Only supports deserialization of weights file in safetensors format, but got {model_file}"
                    )
            else:
                state_dict = pretrained_model_name_or_path_or_dict

            keys = list(state_dict.keys())
            if keys != ["image_proj", "ip_adapter"]:
                raise ValueError("Required keys are (`image_proj` and `ip_adapter`) missing from the state dict.")

            state_dicts.append(state_dict)

            # load CLIP image encoder here if it has not been registered to the pipeline yet
            if hasattr(self, "image_encoder") and getattr(self, "image_encoder", None) is None:
                if image_encoder_folder is not None:
                    if not isinstance(pretrained_model_name_or_path_or_dict, dict):
                        logger.info(f"loading image_encoder from {pretrained_model_name_or_path_or_dict}")
                        if image_encoder_folder.count("/") == 0:
                            image_encoder_subfolder = Path(subfolder, image_encoder_folder).as_posix()
                        else:
                            image_encoder_subfolder = Path(image_encoder_folder).as_posix()

                        image_encoder = CLIPVisionModelWithProjection.from_pretrained(
                            pretrained_model_name_or_path_or_dict,
                            subfolder=image_encoder_subfolder,
                            cache_dir=cache_dir,
                            local_files_only=local_files_only,
                        ).to(self.dtype)
                        self.register_modules(image_encoder=image_encoder)
                    else:
                        raise ValueError(
                            "`image_encoder` cannot be loaded because `pretrained_model_name_or_path_or_dict` is a state dict."
                        )
                else:
                    logger.warning(
                        "image_encoder is not loaded since `image_encoder_folder=None` passed."
                        "You will not be able to use `ip_adapter_image` when calling the pipeline with IP-Adapter."
                        "Use `ip_adapter_image_embeds` to pass pre-generated image embedding instead."
                    )

            # create feature extractor if it has not been registered to the pipeline yet
            if hasattr(self, "feature_extractor") and getattr(self, "feature_extractor", None) is None:
<<<<<<< HEAD
                # FaceID IP adapters don't need the image encoder so it's not present, in this case we default to 224
                default_clip_size = 224
                clip_image_size = (
                    self.image_encoder.config.image_size if self.image_encoder is not None else default_clip_size
                )
=======
                clip_image_size = self.image_encoder.config.image_size
>>>>>>> 02765799
                feature_extractor = CLIPImageProcessor(size=clip_image_size, crop_size=clip_image_size)
                self.register_modules(feature_extractor=feature_extractor)

        # load ip-adapter into unet
        unet = getattr(self, self.unet_name) if not hasattr(self, "unet") else self.unet
        unet._load_ip_adapter_weights(state_dicts)

        extra_loras = unet._load_ip_adapter_loras(state_dicts)
        if extra_loras != {}:
            # apply the IP Adapter Face ID LoRA weights
            peft_config = getattr(unet, "peft_config", {})
            for k, lora in extra_loras.items():
                if f"faceid_{k}" not in peft_config:
                    self.load_lora_weights(lora, adapter_name=f"faceid_{k}")
                    self.set_adapters([f"faceid_{k}"], adapter_weights=[1.0])

    def set_ip_adapter_scale(self, scale):
        """
        Set IP-Adapter scales per-transformer block. Input `scale` could be a single config or a list of configs for
        granular control over each IP-Adapter behavior. A config can be a float or a dictionary.

        Example:

        ```py
        # To use original IP-Adapter
        scale = 1.0
        pipeline.set_ip_adapter_scale(scale)

        # To use style block only
        scale = {
            "up": {"block_0": [0.0, 1.0, 0.0]},
        }
        pipeline.set_ip_adapter_scale(scale)

        # To use style+layout blocks
        scale = {
            "down": {"block_2": [0.0, 1.0]},
            "up": {"block_0": [0.0, 1.0, 0.0]},
        }
        pipeline.set_ip_adapter_scale(scale)

        # To use style and layout from 2 reference images
        scales = [{"down": {"block_2": [0.0, 1.0]}}, {"up": {"block_0": [0.0, 1.0, 0.0]}}]
        pipeline.set_ip_adapter_scale(scales)
        ```
        """
        unet = getattr(self, self.unet_name) if not hasattr(self, "unet") else self.unet
        if not isinstance(scale, list):
            scale = [scale]
        scale_configs = _maybe_expand_lora_scales(unet, scale, default_scale=0.0)

        for attn_name, attn_processor in unet.attn_processors.items():
            if isinstance(attn_processor, (IPAdapterAttnProcessor)):
                if len(scale_configs) != len(attn_processor.scale):
                    raise ValueError(
                        f"Cannot assign {len(scale_configs)} scale_configs to "
                        f"{len(attn_processor.scale)} IP-Adapter."
                    )
                elif len(scale_configs) == 1:
                    scale_configs = scale_configs * len(attn_processor.scale)
                for i, scale_config in enumerate(scale_configs):
                    if isinstance(scale_config, dict):
                        for k, s in scale_config.items():
                            if attn_name.startswith(k):
                                attn_processor.scale[i] = s
                    else:
                        attn_processor.scale[i] = scale_config

    def unload_ip_adapter(self):
        """
        Unloads the IP Adapter weights

        Examples:

        ```python
        >>> # Assuming `pipeline` is already loaded with the IP Adapter weights.
        >>> pipeline.unload_ip_adapter()
        >>> ...
        ```
        """
        # remove CLIP image encoder
        if hasattr(self, "image_encoder") and getattr(self, "image_encoder", None) is not None:
            self.image_encoder = None
            self.register_to_config(image_encoder=[None, None])

        # remove feature extractor only when safety_checker is None as safety_checker uses
        # the feature_extractor later
        if not hasattr(self, "safety_checker"):
            if hasattr(self, "feature_extractor") and getattr(self, "feature_extractor", None) is not None:
                self.feature_extractor = None
                self.register_to_config(feature_extractor=[None, None])

        # remove hidden encoder
        self.unet.encoder_hid_proj = None
        self.unet.config.encoder_hid_dim_type = None

        # Kolors: restore `encoder_hid_proj` with `text_encoder_hid_proj`
        if hasattr(self.unet, "text_encoder_hid_proj") and self.unet.text_encoder_hid_proj is not None:
            self.unet.encoder_hid_proj = self.unet.text_encoder_hid_proj
            self.unet.text_encoder_hid_proj = None
            self.unet.config.encoder_hid_dim_type = "text_proj"

        # restore original Unet attention processors layers
        attn_procs = {}
        for name, value in self.unet.attn_processors.items():
            attn_processor_class = AttnProcessor()
            attn_procs[name] = attn_processor_class if isinstance(value, IPAdapterAttnProcessor) else value.__class__()
        self.unet.set_attn_processor(attn_procs)<|MERGE_RESOLUTION|>--- conflicted
+++ resolved
@@ -180,15 +180,11 @@
 
             # create feature extractor if it has not been registered to the pipeline yet
             if hasattr(self, "feature_extractor") and getattr(self, "feature_extractor", None) is None:
-<<<<<<< HEAD
                 # FaceID IP adapters don't need the image encoder so it's not present, in this case we default to 224
                 default_clip_size = 224
                 clip_image_size = (
                     self.image_encoder.config.image_size if self.image_encoder is not None else default_clip_size
                 )
-=======
-                clip_image_size = self.image_encoder.config.image_size
->>>>>>> 02765799
                 feature_extractor = CLIPImageProcessor(size=clip_image_size, crop_size=clip_image_size)
                 self.register_modules(feature_extractor=feature_extractor)
 
