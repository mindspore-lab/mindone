# Copyright 2025 The HuggingFace Team. All rights reserved.
#
# This code is adapted from https://github.com/huggingface/diffusers
# with modifications to run diffusers on mindspore.
#
# Licensed under the Apache License, Version 2.0 (the "License");
# you may not use this file except in compliance with the License.
# You may obtain a copy of the License at
#
#     http://www.apache.org/licenses/LICENSE-2.0
#
# Unless required by applicable law or agreed to in writing, software
# distributed under the License is distributed on an "AS IS" BASIS,
# WITHOUT WARRANTIES OR CONDITIONS OF ANY KIND, either express or implied.
# See the License for the specific language governing permissions and
# limitations under the License.

import os
from typing import Callable, Dict, List, Optional, Union

from huggingface_hub.utils import validate_hf_hub_args

import mindspore as ms
from mindspore import mint, nn, ops

from ..utils import deprecate, get_submodule_by_name, logging
from .lora_base import (  # noqa
    LORA_WEIGHT_NAME,
    LORA_WEIGHT_NAME_SAFE,
    LoraBaseMixin,
    _fetch_state_dict,
    _load_lora_into_text_encoder,
    _pack_dict_with_prefix,
)
from .lora_conversion_utils import (
    _convert_bfl_flux_control_lora_to_diffusers,
    _convert_fal_kontext_lora_to_diffusers,
    _convert_hunyuan_video_lora_to_diffusers,
    _convert_kohya_flux_lora_to_diffusers,
<<<<<<< HEAD
=======
    _convert_musubi_wan_lora_to_diffusers,
>>>>>>> a8601242
    _convert_non_diffusers_hidream_lora_to_diffusers,
    _convert_non_diffusers_lora_to_diffusers,
    _convert_non_diffusers_ltxv_lora_to_diffusers,
    _convert_non_diffusers_lumina2_lora_to_diffusers,
    _convert_non_diffusers_wan_lora_to_diffusers,
    _convert_xlabs_flux_lora_to_diffusers,
    _maybe_map_sgm_blocks_to_diffusers,
)

logger = logging.get_logger(__name__)

TEXT_ENCODER_NAME = "text_encoder"
UNET_NAME = "unet"
TRANSFORMER_NAME = "transformer"

_MODULE_NAME_TO_ATTRIBUTE_MAP_FLUX = {"x_embedder": "in_channels"}


def _maybe_dequantize_weight_for_expanded_lora(model, module):
    raise NotImplementedError("quantize is not yet supported.")


class StableDiffusionLoraLoaderMixin(LoraBaseMixin):
    r"""
    Load LoRA layers into Stable Diffusion [`UNet2DConditionModel`] and
    [`CLIPTextModel`](https://huggingface.co/docs/transformers/model_doc/clip#transformers.CLIPTextModel).
    """

    _lora_loadable_modules = ["unet", "text_encoder"]
    unet_name = UNET_NAME
    text_encoder_name = TEXT_ENCODER_NAME

    def load_lora_weights(
        self,
        pretrained_model_name_or_path_or_dict: Union[str, Dict[str, ms.Tensor]],
        adapter_name: Optional[str] = None,
        hotswap: bool = False,
        **kwargs,
    ):
        """Load LoRA weights specified in `pretrained_model_name_or_path_or_dict` into `self.unet` and
        `self.text_encoder`.

        All kwargs are forwarded to `self.lora_state_dict`.

        See [`~loaders.StableDiffusionLoraLoaderMixin.lora_state_dict`] for more details on how the state dict is
        loaded.

        See [`~loaders.StableDiffusionLoraLoaderMixin.load_lora_into_unet`] for more details on how the state dict is
        loaded into `self.unet`.

        See [`~loaders.StableDiffusionLoraLoaderMixin.load_lora_into_text_encoder`] for more details on how the state
        dict is loaded into `self.text_encoder`.

        Parameters:
            pretrained_model_name_or_path_or_dict (`str` or `os.PathLike` or `dict`):
                See [`~loaders.StableDiffusionLoraLoaderMixin.lora_state_dict`].
            adapter_name (`str`, *optional*):
                Adapter name to be used for referencing the loaded adapter model. If not specified, it will use
                `default_{i}` where i is the total number of adapters being loaded.
            hotswap (`bool`, *optional*):
                Defaults to `False`. Whether to substitute an existing (LoRA) adapter with the newly loaded adapter
                in-place. This means that, instead of loading an additional adapter, this will take the existing
                adapter weights and replace them with the weights of the new adapter. This can be faster and more
                memory efficient. However, the main advantage of hotswapping is that when the model is compiled with
                torch.compile, loading the new adapter does not require recompilation of the model. When using
                hotswapping, the passed `adapter_name` should be the name of an already loaded adapter.

                If the new adapter and the old adapter have different ranks and/or LoRA alphas (i.e. scaling), you need
                to call an additional method before loading the adapter:

                ```py
                pipeline = ...  # load diffusers pipeline
                max_rank = ...  # the highest rank among all LoRAs that you want to load
                # call *before* compiling and loading the LoRA adapter
                pipeline.enable_lora_hotswap(target_rank=max_rank)
                pipeline.load_lora_weights(file_name)
                # optionally compile the model now
                ```

                Note that hotswapping adapters of the text encoder is not yet supported. There are some further
                limitations to this technique, which are documented here:
                https://huggingface.co/docs/peft/main/en/package_reference/hotswap
            kwargs (`dict`, *optional*):
                See [`~loaders.StableDiffusionLoraLoaderMixin.lora_state_dict`].
        """
        # if a dict is passed, copy it instead of modifying it inplace
        if isinstance(pretrained_model_name_or_path_or_dict, dict):
            pretrained_model_name_or_path_or_dict = pretrained_model_name_or_path_or_dict.copy()

        # First, ensure that the checkpoint is a compatible one and can be successfully loaded.
        kwargs["return_lora_metadata"] = True
        state_dict, network_alphas, metadata = self.lora_state_dict(pretrained_model_name_or_path_or_dict, **kwargs)

        is_correct_format = all("lora" in key for key in state_dict.keys())
        if not is_correct_format:
            raise ValueError("Invalid LoRA checkpoint.")

        self.load_lora_into_unet(
            state_dict,
            network_alphas=network_alphas,
            unet=getattr(self, self.unet_name) if not hasattr(self, "unet") else self.unet,
            adapter_name=adapter_name,
            metadata=metadata,
            _pipeline=self,
            hotswap=hotswap,
        )
        self.load_lora_into_text_encoder(
            state_dict,
            network_alphas=network_alphas,
            text_encoder=getattr(self, self.text_encoder_name)
            if not hasattr(self, "text_encoder")
            else self.text_encoder,
            lora_scale=self.lora_scale,
            adapter_name=adapter_name,
            _pipeline=self,
            metadata=metadata,
            hotswap=hotswap,
        )

    @classmethod
    @validate_hf_hub_args
    def lora_state_dict(
        cls,
        pretrained_model_name_or_path_or_dict: Union[str, Dict[str, ms.Tensor]],
        **kwargs,
    ):
        r"""
        Return state dict for lora weights and the network alphas.

        <Tip warning={true}>

        We support loading A1111 formatted LoRA checkpoints in a limited capacity.

        This function is experimental and might change in the future.

        </Tip>

        Parameters:
            pretrained_model_name_or_path_or_dict (`str` or `os.PathLike` or `dict`):
                Can be either:

                    - A string, the *model id* (for example `google/ddpm-celebahq-256`) of a pretrained model hosted on
                      the Hub.
                    - A path to a *directory* (for example `./my_model_directory`) containing the model weights saved
                      with [`ModelMixin.save_pretrained`].
                    - A MindSpore state dict

            cache_dir (`Union[str, os.PathLike]`, *optional*):
                Path to a directory where a downloaded pretrained model configuration is cached if the standard cache
                is not used.
            force_download (`bool`, *optional*, defaults to `False`):
                Whether or not to force the (re-)download of the model weights and configuration files, overriding the
                cached versions if they exist.

            proxies (`Dict[str, str]`, *optional*):
                A dictionary of proxy servers to use by protocol or endpoint, for example, `{'http': 'foo.bar:3128',
                'http://hostname': 'foo.bar:4012'}`. The proxies are used on each request.
            local_files_only (`bool`, *optional*, defaults to `False`):
                Whether to only load local model weights and configuration files or not. If set to `True`, the model
                won't be downloaded from the Hub.
            token (`str` or *bool*, *optional*):
                The token to use as HTTP bearer authorization for remote files. If `True`, the token generated from
                `diffusers-cli login` (stored in `~/.huggingface`) is used.
            revision (`str`, *optional*, defaults to `"main"`):
                The specific model version to use. It can be a branch name, a tag name, a commit id, or any identifier
                allowed by Git.
            subfolder (`str`, *optional*, defaults to `""`):
                The subfolder location of a model file within a larger model repository on the Hub or locally.
            weight_name (`str`, *optional*, defaults to None):
                Name of the serialized state dict file.
            return_lora_metadata (`bool`, *optional*, defaults to False):
                When enabled, additionally return the LoRA adapter metadata, typically found in the state dict.
        """
        # Load the main state dict first which has the LoRA layers for either of
        # UNet and text encoder or both.
        cache_dir = kwargs.pop("cache_dir", None)
        force_download = kwargs.pop("force_download", False)
        proxies = kwargs.pop("proxies", None)
        local_files_only = kwargs.pop("local_files_only", None)
        token = kwargs.pop("token", None)
        revision = kwargs.pop("revision", None)
        subfolder = kwargs.pop("subfolder", None)
        weight_name = kwargs.pop("weight_name", None)
        unet_config = kwargs.pop("unet_config", None)
        use_safetensors = kwargs.pop("use_safetensors", None)
        return_lora_metadata = kwargs.pop("return_lora_metadata", False)

        allow_pickle = False
        if use_safetensors is None:
            use_safetensors = True
            allow_pickle = True

        user_agent = {"file_type": "attn_procs_weights", "framework": "pytorch"}

        state_dict, metadata = _fetch_state_dict(
            pretrained_model_name_or_path_or_dict=pretrained_model_name_or_path_or_dict,
            weight_name=weight_name,
            use_safetensors=use_safetensors,
            local_files_only=local_files_only,
            cache_dir=cache_dir,
            force_download=force_download,
            proxies=proxies,
            token=token,
            revision=revision,
            subfolder=subfolder,
            user_agent=user_agent,
            allow_pickle=allow_pickle,
        )
        is_dora_scale_present = any("dora_scale" in k for k in state_dict)
        if is_dora_scale_present:
            warn_msg = "It seems like you are using a DoRA checkpoint that is not compatible in Diffusers at the moment. So, we are going to filter out the keys associated to 'dora_scale` from the state dict. If you think this is a mistake please open an issue https://github.com/huggingface/diffusers/issues/new."  # noqa: E501
            logger.warning(warn_msg)
            state_dict = {k: v for k, v in state_dict.items() if "dora_scale" not in k}

        network_alphas = None
        # TODO: replace it with a method from `state_dict_utils`
        if all(
            (
                k.startswith("lora_te_")
                or k.startswith("lora_unet_")
                or k.startswith("lora_te1_")
                or k.startswith("lora_te2_")
            )
            for k in state_dict.keys()
        ):
            # Map SDXL blocks correctly.
            if unet_config is not None:
                # use unet config to remap block numbers
                state_dict = _maybe_map_sgm_blocks_to_diffusers(state_dict, unet_config)
            state_dict, network_alphas = _convert_non_diffusers_lora_to_diffusers(state_dict)

        out = (state_dict, network_alphas, metadata) if return_lora_metadata else (state_dict, network_alphas)
        return out

    @classmethod
    def load_lora_into_unet(
        cls,
        state_dict,
        network_alphas,
        unet,
        adapter_name=None,
        _pipeline=None,
        hotswap: bool = False,
        metadata=None,
    ):
        """
        This will load the LoRA layers specified in `state_dict` into `unet`.

        Parameters:
            state_dict (`dict`):
                A standard state dict containing the lora layer parameters. The keys can either be indexed directly
                into the unet or prefixed with an additional `unet` which can be used to distinguish between text
                encoder lora layers.
            network_alphas (`Dict[str, float]`):
                The value of the network alpha used for stable learning and preventing underflow. This value has the
                same meaning as the `--network_alpha` option in the kohya-ss trainer script. Refer to [this
                link](https://github.com/darkstorm2150/sd-scripts/blob/main/docs/train_network_README-en.md#execute-learning).
            unet (`UNet2DConditionModel`):
                The UNet model to load the LoRA layers into.
            adapter_name (`str`, *optional*):
                Adapter name to be used for referencing the loaded adapter model. If not specified, it will use
                `default_{i}` where i is the total number of adapters being loaded.
            hotswap (`bool`, *optional*):
                See [`~loaders.StableDiffusionLoraLoaderMixin.load_lora_weights`].
            metadata (`dict`):
                Optional LoRA adapter metadata. When supplied, the `LoraConfig` arguments of `peft` won't be derived
                from the state dict.
        """
        # If the serialization format is new (introduced in https://github.com/huggingface/diffusers/pull/2918),
        # then the `state_dict` keys should have `cls.unet_name` and/or `cls.text_encoder_name` as
        # their prefixes.
        logger.info(f"Loading {cls.unet_name}.")
        unet.load_lora_adapter(
            state_dict,
            prefix=cls.unet_name,
            network_alphas=network_alphas,
            adapter_name=adapter_name,
            metadata=metadata,
            _pipeline=_pipeline,
            hotswap=hotswap,
        )

    @classmethod
    def load_lora_into_text_encoder(
        cls,
        state_dict,
        network_alphas,
        text_encoder,
        prefix=None,
        lora_scale=1.0,
        adapter_name=None,
        _pipeline=None,
        hotswap: bool = False,
        metadata=None,
    ):
        """
        This will load the LoRA layers specified in `state_dict` into `text_encoder`

        Parameters:
            state_dict (`dict`):
                A standard state dict containing the lora layer parameters. The key should be prefixed with an
                additional `text_encoder` to distinguish between unet lora layers.
            network_alphas (`Dict[str, float]`):
                The value of the network alpha used for stable learning and preventing underflow. This value has the
                same meaning as the `--network_alpha` option in the kohya-ss trainer script. Refer to [this
                link](https://github.com/darkstorm2150/sd-scripts/blob/main/docs/train_network_README-en.md#execute-learning).
            text_encoder (`CLIPTextModel`):
                The text encoder model to load the LoRA layers into.
            prefix (`str`):
                Expected prefix of the `text_encoder` in the `state_dict`.
            lora_scale (`float`):
                How much to scale the output of the lora linear layer before it is added with the output of the regular
                lora layer.
            adapter_name (`str`, *optional*):
                Adapter name to be used for referencing the loaded adapter model. If not specified, it will use
                `default_{i}` where i is the total number of adapters being loaded.
            hotswap (`bool`, *optional*):
                See [`~loaders.StableDiffusionLoraLoaderMixin.load_lora_weights`].
            metadata (`dict`):
                Optional LoRA adapter metadata. When supplied, the `LoraConfig` arguments of `peft` won't be derived
                from the state dict.
        """
        _load_lora_into_text_encoder(
            state_dict=state_dict,
            network_alphas=network_alphas,
            lora_scale=lora_scale,
            text_encoder=text_encoder,
            prefix=prefix,
            text_encoder_name=cls.text_encoder_name,
            adapter_name=adapter_name,
            metadata=metadata,
            _pipeline=_pipeline,
            hotswap=hotswap,
        )

    @classmethod
    def save_lora_weights(
        cls,
        save_directory: Union[str, os.PathLike],
        unet_lora_layers: Dict[str, Union[nn.Cell, ms.Tensor]] = None,
        text_encoder_lora_layers: Dict[str, nn.Cell] = None,
        is_main_process: bool = True,
        weight_name: str = None,
        save_function: Callable = None,
        safe_serialization: bool = True,
        unet_lora_adapter_metadata=None,
        text_encoder_lora_adapter_metadata=None,
    ):
        r"""
        Save the LoRA parameters corresponding to the UNet and text encoder.

        Arguments:
            save_directory (`str` or `os.PathLike`):
                Directory to save LoRA parameters to. Will be created if it doesn't exist.
            unet_lora_layers (`Dict[str, nn.Cell]` or `Dict[str, ms.Tensor]`):
                State dict of the LoRA layers corresponding to the `unet`.
            text_encoder_lora_layers (`Dict[str, nn.Cell]` or `Dict[str, ms.Tensor]`):
                State dict of the LoRA layers corresponding to the `text_encoder`. Must explicitly pass the text
                encoder LoRA state dict because it comes from 🤗 Transformers.
            is_main_process (`bool`, *optional*, defaults to `True`):
                Whether the process calling this is the main process or not. Useful during distributed training and you
                need to call this function on all processes. In this case, set `is_main_process=True` only on the main
                process to avoid race conditions.
            save_function (`Callable`):
                The function to use to save the state dictionary. Useful during distributed training when you need to
                replace `mindspore.save_checkpoint` with another method. Can be configured with the environment variable
                `DIFFUSERS_SAVE_MODE`.
            safe_serialization (`bool`, *optional*, defaults to `True`):
                Whether to save the model using `safetensors` or the traditional MindSpore way.
            unet_lora_adapter_metadata:
                LoRA adapter metadata associated with the unet to be serialized with the state dict.
            text_encoder_lora_adapter_metadata:
                LoRA adapter metadata associated with the text encoder to be serialized with the state dict.
        """
        state_dict = {}
        lora_adapter_metadata = {}

        if not (unet_lora_layers or text_encoder_lora_layers):
            raise ValueError("You must pass at least one of `unet_lora_layers` and `text_encoder_lora_layers`.")

        if unet_lora_layers:
            state_dict.update(cls.pack_weights(unet_lora_layers, cls.unet_name))

        if text_encoder_lora_layers:
            state_dict.update(cls.pack_weights(text_encoder_lora_layers, cls.text_encoder_name))

        if unet_lora_adapter_metadata:
            lora_adapter_metadata.update(_pack_dict_with_prefix(unet_lora_adapter_metadata, cls.unet_name))

        if text_encoder_lora_adapter_metadata:
            lora_adapter_metadata.update(
                _pack_dict_with_prefix(text_encoder_lora_adapter_metadata, cls.text_encoder_name)
            )

        # Save the model
        cls.write_lora_layers(
            state_dict=state_dict,
            save_directory=save_directory,
            is_main_process=is_main_process,
            weight_name=weight_name,
            save_function=save_function,
            safe_serialization=safe_serialization,
            lora_adapter_metadata=lora_adapter_metadata,
        )

    def fuse_lora(
        self,
        components: List[str] = ["unet", "text_encoder"],
        lora_scale: float = 1.0,
        safe_fusing: bool = False,
        adapter_names: Optional[List[str]] = None,
        **kwargs,
    ):
        r"""
        Fuses the LoRA parameters into the original parameters of the corresponding blocks.

        <Tip warning={true}>

        This is an experimental API.

        </Tip>

        Args:
            components: (`List[str]`): List of LoRA-injectable components to fuse the LoRAs into.
            lora_scale (`float`, defaults to 1.0):
                Controls how much to influence the outputs with the LoRA parameters.
            safe_fusing (`bool`, defaults to `False`):
                Whether to check fused weights for NaN values before fusing and if values are NaN not fusing them.
            adapter_names (`List[str]`, *optional*):
                Adapter names to be used for fusing. If nothing is passed, all active adapters will be fused.

        Example:

        ```py
        from mindone.diffusers import DiffusionPipeline
        import mindspore

        pipeline = DiffusionPipeline.from_pretrained(
            "stabilityai/stable-diffusion-xl-base-1.0", mindspore_dtype=mindspore.float16
        )
        pipeline.load_lora_weights("nerijs/pixel-art-xl", weight_name="pixel-art-xl.safetensors", adapter_name="pixel")
        pipeline.fuse_lora(lora_scale=0.7)
        ```
        """
        super().fuse_lora(
            components=components,
            lora_scale=lora_scale,
            safe_fusing=safe_fusing,
            adapter_names=adapter_names,
            **kwargs,
        )

    def unfuse_lora(self, components: List[str] = ["unet", "text_encoder"], **kwargs):
        r"""
        Reverses the effect of
        [`pipe.fuse_lora()`](https://huggingface.co/docs/diffusers/main/en/api/loaders#diffusers.loaders.LoraBaseMixin.fuse_lora).

        <Tip warning={true}>

        This is an experimental API.

        </Tip>

        Args:
            components (`List[str]`): List of LoRA-injectable components to unfuse LoRA from.
            unfuse_unet (`bool`, defaults to `True`): Whether to unfuse the UNet LoRA parameters.
            unfuse_text_encoder (`bool`, defaults to `True`):
                Whether to unfuse the text encoder LoRA parameters. If the text encoder wasn't monkey-patched with the
                LoRA parameters then it won't have any effect.
        """
        super().unfuse_lora(components=components, **kwargs)


class StableDiffusionXLLoraLoaderMixin(LoraBaseMixin):
    r"""
    Load LoRA layers into Stable Diffusion XL [`UNet2DConditionModel`],
    [`CLIPTextModel`](https://huggingface.co/docs/transformers/model_doc/clip#transformers.CLIPTextModel), and
    [`CLIPTextModelWithProjection`](https://huggingface.co/docs/transformers/model_doc/clip#transformers.CLIPTextModelWithProjection).
    """

    _lora_loadable_modules = ["unet", "text_encoder", "text_encoder_2"]
    unet_name = UNET_NAME
    text_encoder_name = TEXT_ENCODER_NAME

    def load_lora_weights(
        self,
        pretrained_model_name_or_path_or_dict: Union[str, Dict[str, ms.Tensor]],
        adapter_name: Optional[str] = None,
        hotswap: bool = False,
        **kwargs,
    ):
        """
        Load LoRA weights specified in `pretrained_model_name_or_path_or_dict` into `self.unet` and
        `self.text_encoder`.

        All kwargs are forwarded to `self.lora_state_dict`.

        See [`~loaders.StableDiffusionLoraLoaderMixin.lora_state_dict`] for more details on how the state dict is
        loaded.

        See [`~loaders.StableDiffusionLoraLoaderMixin.load_lora_into_unet`] for more details on how the state dict is
        loaded into `self.unet`.

        See [`~loaders.StableDiffusionLoraLoaderMixin.load_lora_into_text_encoder`] for more details on how the state
        dict is loaded into `self.text_encoder`.

        Parameters:
            pretrained_model_name_or_path_or_dict (`str` or `os.PathLike` or `dict`):
                See [`~loaders.StableDiffusionLoraLoaderMixin.lora_state_dict`].
            adapter_name (`str`, *optional*):
                Adapter name to be used for referencing the loaded adapter model. If not specified, it will use
                `default_{i}` where i is the total number of adapters being loaded.
            hotswap (`bool`, *optional*):
                See [`~loaders.StableDiffusionLoraLoaderMixin.load_lora_weights`].
            kwargs (`dict`, *optional*):
                See [`~loaders.StableDiffusionLoraLoaderMixin.lora_state_dict`].
        """
        # We could have accessed the unet config from `lora_state_dict()` too. We pass
        # it here explicitly to be able to tell that it's coming from an SDXL
        # pipeline.

        # if a dict is passed, copy it instead of modifying it inplace
        if isinstance(pretrained_model_name_or_path_or_dict, dict):
            pretrained_model_name_or_path_or_dict = pretrained_model_name_or_path_or_dict.copy()

        # First, ensure that the checkpoint is a compatible one and can be successfully loaded.
        kwargs["return_lora_metadata"] = True
        state_dict, network_alphas, metadata = self.lora_state_dict(
            pretrained_model_name_or_path_or_dict,
            unet_config=self.unet.config,
            **kwargs,
        )

        is_correct_format = all("lora" in key for key in state_dict.keys())
        if not is_correct_format:
            raise ValueError("Invalid LoRA checkpoint.")

        self.load_lora_into_unet(
            state_dict,
            network_alphas=network_alphas,
            unet=self.unet,
            adapter_name=adapter_name,
            metadata=metadata,
            _pipeline=self,
            hotswap=hotswap,
        )
        self.load_lora_into_text_encoder(
            state_dict,
            network_alphas=network_alphas,
            text_encoder=self.text_encoder,
            prefix=self.text_encoder_name,
            lora_scale=self.lora_scale,
            adapter_name=adapter_name,
            metadata=metadata,
            _pipeline=self,
            hotswap=hotswap,
        )
        self.load_lora_into_text_encoder(
            state_dict,
            network_alphas=network_alphas,
            text_encoder=self.text_encoder_2,
            prefix=f"{self.text_encoder_name}_2",
            lora_scale=self.lora_scale,
            adapter_name=adapter_name,
            metadata=metadata,
            _pipeline=self,
            hotswap=hotswap,
        )

    @classmethod
    @validate_hf_hub_args
    # Copied from diffusers.loaders.lora_pipeline.StableDiffusionLoraLoaderMixin.lora_state_dict
    def lora_state_dict(
        cls,
        pretrained_model_name_or_path_or_dict: Union[str, Dict[str, ms.Tensor]],
        **kwargs,
    ):
        r"""
        Return state dict for lora weights and the network alphas.

        <Tip warning={true}>

        We support loading A1111 formatted LoRA checkpoints in a limited capacity.

        This function is experimental and might change in the future.

        </Tip>

        Parameters:
            pretrained_model_name_or_path_or_dict (`str` or `os.PathLike` or `dict`):
                Can be either:

                    - A string, the *model id* (for example `google/ddpm-celebahq-256`) of a pretrained model hosted on
                      the Hub.
                    - A path to a *directory* (for example `./my_model_directory`) containing the model weights saved
                      with [`ModelMixin.save_pretrained`].
                    - A MindSpore state dict.

            cache_dir (`Union[str, os.PathLike]`, *optional*):
                Path to a directory where a downloaded pretrained model configuration is cached if the standard cache
                is not used.
            force_download (`bool`, *optional*, defaults to `False`):
                Whether or not to force the (re-)download of the model weights and configuration files, overriding the
                cached versions if they exist.

            proxies (`Dict[str, str]`, *optional*):
                A dictionary of proxy servers to use by protocol or endpoint, for example, `{'http': 'foo.bar:3128',
                'http://hostname': 'foo.bar:4012'}`. The proxies are used on each request.
            local_files_only (`bool`, *optional*, defaults to `False`):
                Whether to only load local model weights and configuration files or not. If set to `True`, the model
                won't be downloaded from the Hub.
            token (`str` or *bool*, *optional*):
                The token to use as HTTP bearer authorization for remote files. If `True`, the token generated from
                `diffusers-cli login` (stored in `~/.huggingface`) is used.
            revision (`str`, *optional*, defaults to `"main"`):
                The specific model version to use. It can be a branch name, a tag name, a commit id, or any identifier
                allowed by Git.
            subfolder (`str`, *optional*, defaults to `""`):
                The subfolder location of a model file within a larger model repository on the Hub or locally.
            weight_name (`str`, *optional*, defaults to None):
                Name of the serialized state dict file.
            return_lora_metadata (`bool`, *optional*, defaults to False):
                When enabled, additionally return the LoRA adapter metadata, typically found in the state dict.
        """
        # Load the main state dict first which has the LoRA layers for either of
        # UNet and text encoder or both.
        cache_dir = kwargs.pop("cache_dir", None)
        force_download = kwargs.pop("force_download", False)
        proxies = kwargs.pop("proxies", None)
        local_files_only = kwargs.pop("local_files_only", None)
        token = kwargs.pop("token", None)
        revision = kwargs.pop("revision", None)
        subfolder = kwargs.pop("subfolder", None)
        weight_name = kwargs.pop("weight_name", None)
        unet_config = kwargs.pop("unet_config", None)
        use_safetensors = kwargs.pop("use_safetensors", None)
        return_lora_metadata = kwargs.pop("return_lora_metadata", False)

        allow_pickle = False
        if use_safetensors is None:
            use_safetensors = True
            allow_pickle = True

        user_agent = {"file_type": "attn_procs_weights", "framework": "pytorch"}

        state_dict, metadata = _fetch_state_dict(
            pretrained_model_name_or_path_or_dict=pretrained_model_name_or_path_or_dict,
            weight_name=weight_name,
            use_safetensors=use_safetensors,
            local_files_only=local_files_only,
            cache_dir=cache_dir,
            force_download=force_download,
            proxies=proxies,
            token=token,
            revision=revision,
            subfolder=subfolder,
            user_agent=user_agent,
            allow_pickle=allow_pickle,
        )
        is_dora_scale_present = any("dora_scale" in k for k in state_dict)
        if is_dora_scale_present:
            warn_msg = "It seems like you are using a DoRA checkpoint that is not compatible in Diffusers at the moment. So, we are going to filter out the keys associated to 'dora_scale` from the state dict. If you think this is a mistake please open an issue https://github.com/huggingface/diffusers/issues/new."  # noqa: E501
            logger.warning(warn_msg)
            state_dict = {k: v for k, v in state_dict.items() if "dora_scale" not in k}

        network_alphas = None
        # TODO: replace it with a method from `state_dict_utils`
        if all(
            (
                k.startswith("lora_te_")
                or k.startswith("lora_unet_")
                or k.startswith("lora_te1_")
                or k.startswith("lora_te2_")
            )
            for k in state_dict.keys()
        ):
            # Map SDXL blocks correctly.
            if unet_config is not None:
                # use unet config to remap block numbers
                state_dict = _maybe_map_sgm_blocks_to_diffusers(state_dict, unet_config)
            state_dict, network_alphas = _convert_non_diffusers_lora_to_diffusers(state_dict)

        out = (state_dict, network_alphas, metadata) if return_lora_metadata else (state_dict, network_alphas)
        return out

    @classmethod
    # Copied from diffusers.loaders.lora_pipeline.StableDiffusionLoraLoaderMixin.load_lora_into_unet
    def load_lora_into_unet(
        cls,
        state_dict,
        network_alphas,
        unet,
        adapter_name=None,
        _pipeline=None,
        hotswap: bool = False,
        metadata=None,
    ):
        """
        This will load the LoRA layers specified in `state_dict` into `unet`.

        Parameters:
            state_dict (`dict`):
                A standard state dict containing the lora layer parameters. The keys can either be indexed directly
                into the unet or prefixed with an additional `unet` which can be used to distinguish between text
                encoder lora layers.
            network_alphas (`Dict[str, float]`):
                The value of the network alpha used for stable learning and preventing underflow. This value has the
                same meaning as the `--network_alpha` option in the kohya-ss trainer script. Refer to [this
                link](https://github.com/darkstorm2150/sd-scripts/blob/main/docs/train_network_README-en.md#execute-learning).
            unet (`UNet2DConditionModel`):
                The UNet model to load the LoRA layers into.
            adapter_name (`str`, *optional*):
                Adapter name to be used for referencing the loaded adapter model. If not specified, it will use
                `default_{i}` where i is the total number of adapters being loaded.
            hotswap (`bool`, *optional*):
                See [`~loaders.StableDiffusionLoraLoaderMixin.load_lora_weights`].
            metadata (`dict`):
                Optional LoRA adapter metadata. When supplied, the `LoraConfig` arguments of `peft` won't be derived
                from the state dict.
        """
        # If the serialization format is new (introduced in https://github.com/huggingface/diffusers/pull/2918),
        # then the `state_dict` keys should have `cls.unet_name` and/or `cls.text_encoder_name` as
        # their prefixes.
        logger.info(f"Loading {cls.unet_name}.")
        unet.load_lora_adapter(
            state_dict,
            prefix=cls.unet_name,
            network_alphas=network_alphas,
            adapter_name=adapter_name,
            metadata=metadata,
            _pipeline=_pipeline,
            hotswap=hotswap,
        )

    @classmethod
    # Copied from diffusers.loaders.lora_pipeline.StableDiffusionLoraLoaderMixin.load_lora_into_text_encoder
    def load_lora_into_text_encoder(
        cls,
        state_dict,
        network_alphas,
        text_encoder,
        prefix=None,
        lora_scale=1.0,
        adapter_name=None,
        _pipeline=None,
        hotswap: bool = False,
        metadata=None,
    ):
        """
        This will load the LoRA layers specified in `state_dict` into `text_encoder`

        Parameters:
            state_dict (`dict`):
                A standard state dict containing the lora layer parameters. The key should be prefixed with an
                additional `text_encoder` to distinguish between unet lora layers.
            network_alphas (`Dict[str, float]`):
                The value of the network alpha used for stable learning and preventing underflow. This value has the
                same meaning as the `--network_alpha` option in the kohya-ss trainer script. Refer to [this
                link](https://github.com/darkstorm2150/sd-scripts/blob/main/docs/train_network_README-en.md#execute-learning).
            text_encoder (`CLIPTextModel`):
                The text encoder model to load the LoRA layers into.
            prefix (`str`):
                Expected prefix of the `text_encoder` in the `state_dict`.
            lora_scale (`float`):
                How much to scale the output of the lora linear layer before it is added with the output of the regular
                lora layer.
            adapter_name (`str`, *optional*):
                Adapter name to be used for referencing the loaded adapter model. If not specified, it will use
                `default_{i}` where i is the total number of adapters being loaded.
            hotswap (`bool`, *optional*):
                See [`~loaders.StableDiffusionLoraLoaderMixin.load_lora_weights`].
            metadata (`dict`):
                Optional LoRA adapter metadata. When supplied, the `LoraConfig` arguments of `peft` won't be derived
                from the state dict.
        """
        _load_lora_into_text_encoder(
            state_dict=state_dict,
            network_alphas=network_alphas,
            lora_scale=lora_scale,
            text_encoder=text_encoder,
            prefix=prefix,
            text_encoder_name=cls.text_encoder_name,
            adapter_name=adapter_name,
            metadata=metadata,
            _pipeline=_pipeline,
            hotswap=hotswap,
        )

    @classmethod
    def save_lora_weights(
        cls,
        save_directory: Union[str, os.PathLike],
        unet_lora_layers: Dict[str, Union[nn.Cell, ms.Tensor]] = None,
        text_encoder_lora_layers: Dict[str, Union[nn.Cell, ms.Tensor]] = None,
        text_encoder_2_lora_layers: Dict[str, Union[nn.Cell, ms.Tensor]] = None,
        is_main_process: bool = True,
        weight_name: str = None,
        save_function: Callable = None,
        safe_serialization: bool = True,
        unet_lora_adapter_metadata=None,
        text_encoder_lora_adapter_metadata=None,
        text_encoder_2_lora_adapter_metadata=None,
    ):
        r"""
        Save the LoRA parameters corresponding to the UNet and text encoder.

        Arguments:
            save_directory (`str` or `os.PathLike`):
                Directory to save LoRA parameters to. Will be created if it doesn't exist.
            unet_lora_layers (`Dict[str, nn.Cell]` or `Dict[str, ms.Tensor]`):
                State dict of the LoRA layers corresponding to the `unet`.
            text_encoder_lora_layers (`Dict[str, nn.Cell]` or `Dict[str, ms.Tensor]`):
                State dict of the LoRA layers corresponding to the `text_encoder`. Must explicitly pass the text
                encoder LoRA state dict because it comes from 🤗 Transformers.
            text_encoder_2_lora_layers (`Dict[str, nn.Cell]` or `Dict[str, ms.Tensor]`):
                State dict of the LoRA layers corresponding to the `text_encoder_2`. Must explicitly pass the text
                encoder LoRA state dict because it comes from 🤗 Transformers.
            is_main_process (`bool`, *optional*, defaults to `True`):
                Whether the process calling this is the main process or not. Useful during distributed training and you
                need to call this function on all processes. In this case, set `is_main_process=True` only on the main
                process to avoid race conditions.
            save_function (`Callable`):
                The function to use to save the state dictionary. Useful during distributed training when you need to
                replace `mindspore.save_checkpoint` with another method. Can be configured with the environment variable
                `DIFFUSERS_SAVE_MODE`.
            safe_serialization (`bool`, *optional*, defaults to `True`):
                Whether to save the model using `safetensors` or the traditional MindSpore way.
            unet_lora_adapter_metadata:
                LoRA adapter metadata associated with the unet to be serialized with the state dict.
            text_encoder_lora_adapter_metadata:
                LoRA adapter metadata associated with the text encoder to be serialized with the state dict.
            text_encoder_2_lora_adapter_metadata:
                LoRA adapter metadata associated with the second text encoder to be serialized with the state dict.
        """
        state_dict = {}
        lora_adapter_metadata = {}

        if not (unet_lora_layers or text_encoder_lora_layers or text_encoder_2_lora_layers):
            raise ValueError(
                "You must pass at least one of `unet_lora_layers`, `text_encoder_lora_layers`, `text_encoder_2_lora_layers`."
            )

        if unet_lora_layers:
            state_dict.update(cls.pack_weights(unet_lora_layers, cls.unet_name))

        if text_encoder_lora_layers:
            state_dict.update(cls.pack_weights(text_encoder_lora_layers, "text_encoder"))

        if text_encoder_2_lora_layers:
            state_dict.update(cls.pack_weights(text_encoder_2_lora_layers, "text_encoder_2"))

        if unet_lora_adapter_metadata is not None:
            lora_adapter_metadata.update(_pack_dict_with_prefix(unet_lora_adapter_metadata, cls.unet_name))

        if text_encoder_lora_adapter_metadata:
            lora_adapter_metadata.update(
                _pack_dict_with_prefix(text_encoder_lora_adapter_metadata, cls.text_encoder_name)
            )

        if text_encoder_2_lora_adapter_metadata:
            lora_adapter_metadata.update(_pack_dict_with_prefix(text_encoder_2_lora_adapter_metadata, "text_encoder_2"))

        cls.write_lora_layers(
            state_dict=state_dict,
            save_directory=save_directory,
            is_main_process=is_main_process,
            weight_name=weight_name,
            save_function=save_function,
            safe_serialization=safe_serialization,
            lora_adapter_metadata=lora_adapter_metadata,
        )

    def fuse_lora(
        self,
        components: List[str] = ["unet", "text_encoder", "text_encoder_2"],
        lora_scale: float = 1.0,
        safe_fusing: bool = False,
        adapter_names: Optional[List[str]] = None,
        **kwargs,
    ):
        r"""
        Fuses the LoRA parameters into the original parameters of the corresponding blocks.

        <Tip warning={true}>

        This is an experimental API.

        </Tip>

        Args:
            components: (`List[str]`): List of LoRA-injectable components to fuse the LoRAs into.
            lora_scale (`float`, defaults to 1.0):
                Controls how much to influence the outputs with the LoRA parameters.
            safe_fusing (`bool`, defaults to `False`):
                Whether to check fused weights for NaN values before fusing and if values are NaN not fusing them.
            adapter_names (`List[str]`, *optional*):
                Adapter names to be used for fusing. If nothing is passed, all active adapters will be fused.

        Example:

        ```py
        from mindone.diffusers import DiffusionPipeline
        import mindspore

        pipeline = DiffusionPipeline.from_pretrained(
            "stabilityai/stable-diffusion-xl-base-1.0", mindspore_dtype=mindspore.float16
        )
        pipeline.load_lora_weights("nerijs/pixel-art-xl", weight_name="pixel-art-xl.safetensors", adapter_name="pixel")
        pipeline.fuse_lora(lora_scale=0.7)
        ```
        """
        super().fuse_lora(
            components=components,
            lora_scale=lora_scale,
            safe_fusing=safe_fusing,
            adapter_names=adapter_names,
            **kwargs,
        )

    def unfuse_lora(self, components: List[str] = ["unet", "text_encoder", "text_encoder_2"], **kwargs):
        r"""
        Reverses the effect of
        [`pipe.fuse_lora()`](https://huggingface.co/docs/diffusers/main/en/api/loaders#diffusers.loaders.LoraBaseMixin.fuse_lora).

        <Tip warning={true}>

        This is an experimental API.

        </Tip>

        Args:
            components (`List[str]`): List of LoRA-injectable components to unfuse LoRA from.
            unfuse_unet (`bool`, defaults to `True`): Whether to unfuse the UNet LoRA parameters.
            unfuse_text_encoder (`bool`, defaults to `True`):
                Whether to unfuse the text encoder LoRA parameters. If the text encoder wasn't monkey-patched with the
                LoRA parameters then it won't have any effect.
        """
        super().unfuse_lora(components=components, **kwargs)


class SD3LoraLoaderMixin(LoraBaseMixin):
    r"""
    Load LoRA layers into [`SD3Transformer2DModel`],
    [`CLIPTextModel`](https://huggingface.co/docs/transformers/model_doc/clip#transformers.CLIPTextModel), and
    [`CLIPTextModelWithProjection`](https://huggingface.co/docs/transformers/model_doc/clip#transformers.CLIPTextModelWithProjection).

    Specific to [`StableDiffusion3Pipeline`].
    """

    _lora_loadable_modules = ["transformer", "text_encoder", "text_encoder_2"]
    transformer_name = TRANSFORMER_NAME
    text_encoder_name = TEXT_ENCODER_NAME

    @classmethod
    @validate_hf_hub_args
    def lora_state_dict(
        cls,
        pretrained_model_name_or_path_or_dict: Union[str, Dict[str, ms.Tensor]],
        **kwargs,
    ):
        r"""
        Return state dict for lora weights and the network alphas.

        <Tip warning={true}>

        We support loading A1111 formatted LoRA checkpoints in a limited capacity.

        This function is experimental and might change in the future.

        </Tip>

        Parameters:
            pretrained_model_name_or_path_or_dict (`str` or `os.PathLike` or `dict`):
                Can be either:

                    - A string, the *model id* (for example `google/ddpm-celebahq-256`) of a pretrained model hosted on
                      the Hub.
                    - A path to a *directory* (for example `./my_model_directory`) containing the model weights saved
                      with [`ModelMixin.save_pretrained`].
                    - A MindSpore state dict.

            cache_dir (`Union[str, os.PathLike]`, *optional*):
                Path to a directory where a downloaded pretrained model configuration is cached if the standard cache
                is not used.
            force_download (`bool`, *optional*, defaults to `False`):
                Whether or not to force the (re-)download of the model weights and configuration files, overriding the
                cached versions if they exist.

            proxies (`Dict[str, str]`, *optional*):
                A dictionary of proxy servers to use by protocol or endpoint, for example, `{'http': 'foo.bar:3128',
                'http://hostname': 'foo.bar:4012'}`. The proxies are used on each request.
            local_files_only (`bool`, *optional*, defaults to `False`):
                Whether to only load local model weights and configuration files or not. If set to `True`, the model
                won't be downloaded from the Hub.
            token (`str` or *bool*, *optional*):
                The token to use as HTTP bearer authorization for remote files. If `True`, the token generated from
                `diffusers-cli login` (stored in `~/.huggingface`) is used.
            revision (`str`, *optional*, defaults to `"main"`):
                The specific model version to use. It can be a branch name, a tag name, a commit id, or any identifier
                allowed by Git.
            subfolder (`str`, *optional*, defaults to `""`):
                The subfolder location of a model file within a larger model repository on the Hub or locally.
            return_lora_metadata (`bool`, *optional*, defaults to False):
                When enabled, additionally return the LoRA adapter metadata, typically found in the state dict.

        """
        # Load the main state dict first which has the LoRA layers for either of
        # transformer and text encoder or both.
        cache_dir = kwargs.pop("cache_dir", None)
        force_download = kwargs.pop("force_download", False)
        proxies = kwargs.pop("proxies", None)
        local_files_only = kwargs.pop("local_files_only", None)
        token = kwargs.pop("token", None)
        revision = kwargs.pop("revision", None)
        subfolder = kwargs.pop("subfolder", None)
        weight_name = kwargs.pop("weight_name", None)
        use_safetensors = kwargs.pop("use_safetensors", None)
        return_lora_metadata = kwargs.pop("return_lora_metadata", False)

        allow_pickle = False
        if use_safetensors is None:
            use_safetensors = True
            allow_pickle = True

        user_agent = {"file_type": "attn_procs_weights", "framework": "pytorch"}

        state_dict, metadata = _fetch_state_dict(
            pretrained_model_name_or_path_or_dict=pretrained_model_name_or_path_or_dict,
            weight_name=weight_name,
            use_safetensors=use_safetensors,
            local_files_only=local_files_only,
            cache_dir=cache_dir,
            force_download=force_download,
            proxies=proxies,
            token=token,
            revision=revision,
            subfolder=subfolder,
            user_agent=user_agent,
            allow_pickle=allow_pickle,
        )

        is_dora_scale_present = any("dora_scale" in k for k in state_dict)
        if is_dora_scale_present:
            warn_msg = "It seems like you are using a DoRA checkpoint that is not compatible in Diffusers at the moment. So, we are going to filter out the keys associated to 'dora_scale` from the state dict. If you think this is a mistake please open an issue https://github.com/huggingface/diffusers/issues/new."  # noqa: E501
            logger.warning(warn_msg)
            state_dict = {k: v for k, v in state_dict.items() if "dora_scale" not in k}

        out = (state_dict, metadata) if return_lora_metadata else state_dict
        return out

    def load_lora_weights(
        self,
        pretrained_model_name_or_path_or_dict: Union[str, Dict[str, ms.Tensor]],
        adapter_name=None,
        hotswap: bool = False,
        **kwargs,
    ):
        """
        Load LoRA weights specified in `pretrained_model_name_or_path_or_dict` into `self.unet` and
        `self.text_encoder`.

        All kwargs are forwarded to `self.lora_state_dict`.

        See [`~loaders.StableDiffusionLoraLoaderMixin.lora_state_dict`] for more details on how the state dict is
        loaded.

        See [`~loaders.StableDiffusionLoraLoaderMixin.load_lora_into_transformer`] for more details on how the state
        dict is loaded into `self.transformer`.

        Parameters:
            pretrained_model_name_or_path_or_dict (`str` or `os.PathLike` or `dict`):
                See [`~loaders.StableDiffusionLoraLoaderMixin.lora_state_dict`].
            adapter_name (`str`, *optional*):
                Adapter name to be used for referencing the loaded adapter model. If not specified, it will use
                `default_{i}` where i is the total number of adapters being loaded.
            hotswap (`bool`, *optional*):
                See [`~loaders.StableDiffusionLoraLoaderMixin.load_lora_weights`].
            kwargs (`dict`, *optional*):
                See [`~loaders.StableDiffusionLoraLoaderMixin.lora_state_dict`].
        """
        # if a dict is passed, copy it instead of modifying it inplace
        if isinstance(pretrained_model_name_or_path_or_dict, dict):
            pretrained_model_name_or_path_or_dict = pretrained_model_name_or_path_or_dict.copy()

        # First, ensure that the checkpoint is a compatible one and can be successfully loaded.
        kwargs["return_lora_metadata"] = True
        state_dict, metadata = self.lora_state_dict(pretrained_model_name_or_path_or_dict, **kwargs)

        is_correct_format = all("lora" in key for key in state_dict.keys())
        if not is_correct_format:
            raise ValueError("Invalid LoRA checkpoint.")

        self.load_lora_into_transformer(
            state_dict,
            transformer=getattr(self, self.transformer_name) if not hasattr(self, "transformer") else self.transformer,
            adapter_name=adapter_name,
            metadata=metadata,
            _pipeline=self,
            hotswap=hotswap,
        )
        self.load_lora_into_text_encoder(
            state_dict,
            network_alphas=None,
            text_encoder=self.text_encoder,
            prefix=self.text_encoder_name,
            lora_scale=self.lora_scale,
            adapter_name=adapter_name,
            metadata=metadata,
            _pipeline=self,
            hotswap=hotswap,
        )
        self.load_lora_into_text_encoder(
            state_dict,
            network_alphas=None,
            text_encoder=self.text_encoder_2,
            prefix=f"{self.text_encoder_name}_2",
            lora_scale=self.lora_scale,
            adapter_name=adapter_name,
            metadata=metadata,
            _pipeline=self,
            hotswap=hotswap,
        )

    @classmethod
    def load_lora_into_transformer(
        cls,
        state_dict,
        transformer,
        adapter_name=None,
        _pipeline=None,
        hotswap: bool = False,
        metadata=None,
    ):
        """
        This will load the LoRA layers specified in `state_dict` into `transformer`.

        Parameters:
            state_dict (`dict`):
                A standard state dict containing the lora layer parameters. The keys can either be indexed directly
                into the unet or prefixed with an additional `unet` which can be used to distinguish between text
                encoder lora layers.
            transformer (`SD3Transformer2DModel`):
                The Transformer model to load the LoRA layers into.
            adapter_name (`str`, *optional*):
                Adapter name to be used for referencing the loaded adapter model. If not specified, it will use
                `default_{i}` where i is the total number of adapters being loaded.
            hotswap (`bool`, *optional*):
                See [`~loaders.StableDiffusionLoraLoaderMixin.load_lora_weights`].
            metadata (`dict`):
                Optional LoRA adapter metadata. When supplied, the `LoraConfig` arguments of `peft` won't be derived
                from the state dict.
        """
        # Load the layers corresponding to transformer.
        logger.info(f"Loading {cls.transformer_name}.")
        transformer.load_lora_adapter(
            state_dict,
            network_alphas=None,
            adapter_name=adapter_name,
            metadata=metadata,
            _pipeline=_pipeline,
            hotswap=hotswap,
        )

    @classmethod
    # Copied from diffusers.loaders.lora_pipeline.StableDiffusionLoraLoaderMixin.load_lora_into_text_encoder
    def load_lora_into_text_encoder(
        cls,
        state_dict,
        network_alphas,
        text_encoder,
        prefix=None,
        lora_scale=1.0,
        adapter_name=None,
        _pipeline=None,
        hotswap: bool = False,
        metadata=None,
    ):
        """
        This will load the LoRA layers specified in `state_dict` into `text_encoder`

        Parameters:
            state_dict (`dict`):
                A standard state dict containing the lora layer parameters. The key should be prefixed with an
                additional `text_encoder` to distinguish between unet lora layers.
            network_alphas (`Dict[str, float]`):
                The value of the network alpha used for stable learning and preventing underflow. This value has the
                same meaning as the `--network_alpha` option in the kohya-ss trainer script. Refer to [this
                link](https://github.com/darkstorm2150/sd-scripts/blob/main/docs/train_network_README-en.md#execute-learning).
            text_encoder (`CLIPTextModel`):
                The text encoder model to load the LoRA layers into.
            prefix (`str`):
                Expected prefix of the `text_encoder` in the `state_dict`.
            lora_scale (`float`):
                How much to scale the output of the lora linear layer before it is added with the output of the regular
                lora layer.
            adapter_name (`str`, *optional*):
                Adapter name to be used for referencing the loaded adapter model. If not specified, it will use
                `default_{i}` where i is the total number of adapters being loaded.
            hotswap (`bool`, *optional*):
                See [`~loaders.StableDiffusionLoraLoaderMixin.load_lora_weights`].
            metadata (`dict`):
                Optional LoRA adapter metadata. When supplied, the `LoraConfig` arguments of `peft` won't be derived
                from the state dict.
        """
        _load_lora_into_text_encoder(
            state_dict=state_dict,
            network_alphas=network_alphas,
            lora_scale=lora_scale,
            text_encoder=text_encoder,
            prefix=prefix,
            text_encoder_name=cls.text_encoder_name,
            adapter_name=adapter_name,
            metadata=metadata,
            _pipeline=_pipeline,
            hotswap=hotswap,
        )

    @classmethod
    # Copied from diffusers.loaders.lora_pipeline.StableDiffusionXLLoraLoaderMixin.save_lora_weights with unet->transformer
    def save_lora_weights(
        cls,
        save_directory: Union[str, os.PathLike],
        transformer_lora_layers: Dict[str, Union[nn.Cell, ms.Tensor]] = None,
        text_encoder_lora_layers: Dict[str, Union[nn.Cell, ms.Tensor]] = None,
        text_encoder_2_lora_layers: Dict[str, Union[nn.Cell, ms.Tensor]] = None,
        is_main_process: bool = True,
        weight_name: str = None,
        save_function: Callable = None,
        safe_serialization: bool = True,
        transformer_lora_adapter_metadata=None,
        text_encoder_lora_adapter_metadata=None,
        text_encoder_2_lora_adapter_metadata=None,
    ):
        r"""
        Save the LoRA parameters corresponding to the UNet and text encoder.

        Arguments:
            save_directory (`str` or `os.PathLike`):
                Directory to save LoRA parameters to. Will be created if it doesn't exist.
            transformer_lora_layers (`Dict[str, nn.Cell]` or `Dict[str, ms.Tensor]`):
                State dict of the LoRA layers corresponding to the `transformer`.
            text_encoder_lora_layers (`Dict[str, nn.Cell]` or `Dict[str, ms.Tensor]`):
                State dict of the LoRA layers corresponding to the `text_encoder`. Must explicitly pass the text
                encoder LoRA state dict because it comes from 🤗 Transformers.
            text_encoder_2_lora_layers (`Dict[str, nn.Cell]` or `Dict[str, ms.Tensor]`):
                State dict of the LoRA layers corresponding to the `text_encoder_2`. Must explicitly pass the text
                encoder LoRA state dict because it comes from 🤗 Transformers.
            is_main_process (`bool`, *optional*, defaults to `True`):
                Whether the process calling this is the main process or not. Useful during distributed training and you
                need to call this function on all processes. In this case, set `is_main_process=True` only on the main
                process to avoid race conditions.
            save_function (`Callable`):
                The function to use to save the state dictionary. Useful during distributed training when you need to
                replace `mindspore.save_checkpoint` with another method. Can be configured with the environment variable
                `DIFFUSERS_SAVE_MODE`.
            safe_serialization (`bool`, *optional*, defaults to `True`):
                Whether to save the model using `safetensors` or the traditional MindSpore way.
            transformer_lora_adapter_metadata:
                LoRA adapter metadata associated with the transformer to be serialized with the state dict.
            text_encoder_lora_adapter_metadata:
                LoRA adapter metadata associated with the text encoder to be serialized with the state dict.
            text_encoder_2_lora_adapter_metadata:
                LoRA adapter metadata associated with the second text encoder to be serialized with the state dict.
        """
        state_dict = {}
        lora_adapter_metadata = {}

        if not (transformer_lora_layers or text_encoder_lora_layers or text_encoder_2_lora_layers):
            raise ValueError(
                "You must pass at least one of `transformer_lora_layers`, `text_encoder_lora_layers`, `text_encoder_2_lora_layers`."
            )

        if transformer_lora_layers:
            state_dict.update(cls.pack_weights(transformer_lora_layers, cls.transformer_name))

        if text_encoder_lora_layers:
            state_dict.update(cls.pack_weights(text_encoder_lora_layers, "text_encoder"))

        if text_encoder_2_lora_layers:
            state_dict.update(cls.pack_weights(text_encoder_2_lora_layers, "text_encoder_2"))

        if transformer_lora_adapter_metadata is not None:
            lora_adapter_metadata.update(
                _pack_dict_with_prefix(transformer_lora_adapter_metadata, cls.transformer_name)
            )

        if text_encoder_lora_adapter_metadata:
            lora_adapter_metadata.update(
                _pack_dict_with_prefix(text_encoder_lora_adapter_metadata, cls.text_encoder_name)
            )

        if text_encoder_2_lora_adapter_metadata:
            lora_adapter_metadata.update(_pack_dict_with_prefix(text_encoder_2_lora_adapter_metadata, "text_encoder_2"))

        cls.write_lora_layers(
            state_dict=state_dict,
            save_directory=save_directory,
            is_main_process=is_main_process,
            weight_name=weight_name,
            save_function=save_function,
            safe_serialization=safe_serialization,
            lora_adapter_metadata=lora_adapter_metadata,
        )

    # Copied from diffusers.loaders.lora_pipeline.StableDiffusionXLLoraLoaderMixin.fuse_lora with unet->transformer
    def fuse_lora(
        self,
        components: List[str] = ["transformer", "text_encoder", "text_encoder_2"],
        lora_scale: float = 1.0,
        safe_fusing: bool = False,
        adapter_names: Optional[List[str]] = None,
        **kwargs,
    ):
        r"""
        Fuses the LoRA parameters into the original parameters of the corresponding blocks.

        <Tip warning={true}>

        This is an experimental API.

        </Tip>

        Args:
            components: (`List[str]`): List of LoRA-injectable components to fuse the LoRAs into.
            lora_scale (`float`, defaults to 1.0):
                Controls how much to influence the outputs with the LoRA parameters.
            safe_fusing (`bool`, defaults to `False`):
                Whether to check fused weights for NaN values before fusing and if values are NaN not fusing them.
            adapter_names (`List[str]`, *optional*):
                Adapter names to be used for fusing. If nothing is passed, all active adapters will be fused.

        Example:

        ```py
        from mindone.diffusers import DiffusionPipeline
        import mindspore

        pipeline = DiffusionPipeline.from_pretrained(
            "stabilityai/stable-diffusion-xl-base-1.0", mindspore_dtype=mindspore.float16
        )
        pipeline.load_lora_weights("nerijs/pixel-art-xl", weight_name="pixel-art-xl.safetensors", adapter_name="pixel")
        pipeline.fuse_lora(lora_scale=0.7)
        ```
        """
        super().fuse_lora(
            components=components,
            lora_scale=lora_scale,
            safe_fusing=safe_fusing,
            adapter_names=adapter_names,
            **kwargs,
        )

    # Copied from diffusers.loaders.lora_pipeline.StableDiffusionXLLoraLoaderMixin.unfuse_lora with unet->transformer
    def unfuse_lora(self, components: List[str] = ["transformer", "text_encoder", "text_encoder_2"], **kwargs):
        r"""
        Reverses the effect of
        [`pipe.fuse_lora()`](https://huggingface.co/docs/diffusers/main/en/api/loaders#diffusers.loaders.LoraBaseMixin.fuse_lora).

        <Tip warning={true}>

        This is an experimental API.

        </Tip>

        Args:
            components (`List[str]`): List of LoRA-injectable components to unfuse LoRA from.
            unfuse_transformer (`bool`, defaults to `True`): Whether to unfuse the UNet LoRA parameters.
            unfuse_text_encoder (`bool`, defaults to `True`):
                Whether to unfuse the text encoder LoRA parameters. If the text encoder wasn't monkey-patched with the
                LoRA parameters then it won't have any effect.
        """
        super().unfuse_lora(components=components, **kwargs)


class AuraFlowLoraLoaderMixin(LoraBaseMixin):
    r"""
    Load LoRA layers into [`AuraFlowTransformer2DModel`] Specific to [`AuraFlowPipeline`].
    """

    _lora_loadable_modules = ["transformer"]
    transformer_name = TRANSFORMER_NAME

    @classmethod
    @validate_hf_hub_args
    # Copied from diffusers.loaders.lora_pipeline.CogVideoXLoraLoaderMixin.lora_state_dict
    def lora_state_dict(
        cls,
        pretrained_model_name_or_path_or_dict: Union[str, Dict[str, ms.Tensor]],
        **kwargs,
    ):
        r"""
        Return state dict for lora weights and the network alphas.

        <Tip warning={true}>

        We support loading A1111 formatted LoRA checkpoints in a limited capacity.

        This function is experimental and might change in the future.

        </Tip>

        Parameters:
            pretrained_model_name_or_path_or_dict (`str` or `os.PathLike` or `dict`):
                Can be either:

                    - A string, the *model id* (for example `google/ddpm-celebahq-256`) of a pretrained model hosted on
                      the Hub.
                    - A path to a *directory* (for example `./my_model_directory`) containing the model weights saved
                      with [`ModelMixin.save_pretrained`].
                    - A MindSpore state dict.

            cache_dir (`Union[str, os.PathLike]`, *optional*):
                Path to a directory where a downloaded pretrained model configuration is cached if the standard cache
                is not used.
            force_download (`bool`, *optional*, defaults to `False`):
                Whether or not to force the (re-)download of the model weights and configuration files, overriding the
                cached versions if they exist.

            proxies (`Dict[str, str]`, *optional*):
                A dictionary of proxy servers to use by protocol or endpoint, for example, `{'http': 'foo.bar:3128',
                'http://hostname': 'foo.bar:4012'}`. The proxies are used on each request.
            local_files_only (`bool`, *optional*, defaults to `False`):
                Whether to only load local model weights and configuration files or not. If set to `True`, the model
                won't be downloaded from the Hub.
            token (`str` or *bool*, *optional*):
                The token to use as HTTP bearer authorization for remote files. If `True`, the token generated from
                `diffusers-cli login` (stored in `~/.huggingface`) is used.
            revision (`str`, *optional*, defaults to `"main"`):
                The specific model version to use. It can be a branch name, a tag name, a commit id, or any identifier
                allowed by Git.
            subfolder (`str`, *optional*, defaults to `""`):
                The subfolder location of a model file within a larger model repository on the Hub or locally.
            return_lora_metadata (`bool`, *optional*, defaults to False):
                When enabled, additionally return the LoRA adapter metadata, typically found in the state dict.

        """
        # Load the main state dict first which has the LoRA layers for either of
        # transformer and text encoder or both.
        cache_dir = kwargs.pop("cache_dir", None)
        force_download = kwargs.pop("force_download", False)
        proxies = kwargs.pop("proxies", None)
        local_files_only = kwargs.pop("local_files_only", None)
        token = kwargs.pop("token", None)
        revision = kwargs.pop("revision", None)
        subfolder = kwargs.pop("subfolder", None)
        weight_name = kwargs.pop("weight_name", None)
        use_safetensors = kwargs.pop("use_safetensors", None)
        return_lora_metadata = kwargs.pop("return_lora_metadata", False)

        allow_pickle = False
        if use_safetensors is None:
            use_safetensors = True
            allow_pickle = True

        user_agent = {"file_type": "attn_procs_weights", "framework": "pytorch"}

        state_dict, metadata = _fetch_state_dict(
            pretrained_model_name_or_path_or_dict=pretrained_model_name_or_path_or_dict,
            weight_name=weight_name,
            use_safetensors=use_safetensors,
            local_files_only=local_files_only,
            cache_dir=cache_dir,
            force_download=force_download,
            proxies=proxies,
            token=token,
            revision=revision,
            subfolder=subfolder,
            user_agent=user_agent,
            allow_pickle=allow_pickle,
        )

        is_dora_scale_present = any("dora_scale" in k for k in state_dict)
        if is_dora_scale_present:
            warn_msg = "It seems like you are using a DoRA checkpoint that is not compatible in Diffusers at the moment. So, we are going to filter out the keys associated to 'dora_scale` from the state dict. If you think this is a mistake please open an issue https://github.com/huggingface/diffusers/issues/new."  # noqa
            logger.warning(warn_msg)
            state_dict = {k: v for k, v in state_dict.items() if "dora_scale" not in k}

        out = (state_dict, metadata) if return_lora_metadata else state_dict
        return out

    # Copied from diffusers.loaders.lora_pipeline.CogVideoXLoraLoaderMixin.load_lora_weights
    def load_lora_weights(
        self,
        pretrained_model_name_or_path_or_dict: Union[str, Dict[str, ms.Tensor]],
        adapter_name: Optional[str] = None,
        hotswap: bool = False,
        **kwargs,
    ):
        """
        Load LoRA weights specified in `pretrained_model_name_or_path_or_dict` into `self.transformer` and
        `self.text_encoder`. All kwargs are forwarded to `self.lora_state_dict`. See
        [`~loaders.StableDiffusionLoraLoaderMixin.lora_state_dict`] for more details on how the state dict is loaded.
        See [`~loaders.StableDiffusionLoraLoaderMixin.load_lora_into_transformer`] for more details on how the state
        dict is loaded into `self.transformer`.

        Parameters:
            pretrained_model_name_or_path_or_dict (`str` or `os.PathLike` or `dict`):
                See [`~loaders.StableDiffusionLoraLoaderMixin.lora_state_dict`].
            adapter_name (`str`, *optional*):
                Adapter name to be used for referencing the loaded adapter model. If not specified, it will use
                `default_{i}` where i is the total number of adapters being loaded.
            hotswap (`bool`, *optional*):
                See [`~loaders.StableDiffusionLoraLoaderMixin.load_lora_weights`].
            kwargs (`dict`, *optional*):
                See [`~loaders.StableDiffusionLoraLoaderMixin.lora_state_dict`].
        """
        # if a dict is passed, copy it instead of modifying it inplace
        if isinstance(pretrained_model_name_or_path_or_dict, dict):
            pretrained_model_name_or_path_or_dict = pretrained_model_name_or_path_or_dict.copy()

        # First, ensure that the checkpoint is a compatible one and can be successfully loaded.
        kwargs["return_lora_metadata"] = True
        state_dict, metadata = self.lora_state_dict(pretrained_model_name_or_path_or_dict, **kwargs)

        is_correct_format = all("lora" in key for key in state_dict.keys())
        if not is_correct_format:
            raise ValueError("Invalid LoRA checkpoint.")

        self.load_lora_into_transformer(
            state_dict,
            transformer=getattr(self, self.transformer_name) if not hasattr(self, "transformer") else self.transformer,
            adapter_name=adapter_name,
            metadata=metadata,
            _pipeline=self,
            hotswap=hotswap,
        )

    @classmethod
    # Copied from diffusers.loaders.lora_pipeline.SD3LoraLoaderMixin.load_lora_into_transformer with SD3Transformer2DModel->AuraFlowTransformer2DModel
    def load_lora_into_transformer(
        cls,
        state_dict,
        transformer,
        adapter_name=None,
        _pipeline=None,
        hotswap: bool = False,
        metadata=None,
    ):
        """
        This will load the LoRA layers specified in `state_dict` into `transformer`.

        Parameters:
            state_dict (`dict`):
                A standard state dict containing the lora layer parameters. The keys can either be indexed directly
                into the unet or prefixed with an additional `unet` which can be used to distinguish between text
                encoder lora layers.
            transformer (`AuraFlowTransformer2DModel`):
                The Transformer model to load the LoRA layers into.
            adapter_name (`str`, *optional*):
                Adapter name to be used for referencing the loaded adapter model. If not specified, it will use
                `default_{i}` where i is the total number of adapters being loaded.
            hotswap (`bool`, *optional*):
                See [`~loaders.StableDiffusionLoraLoaderMixin.load_lora_weights`].
            metadata (`dict`):
                Optional LoRA adapter metadata. When supplied, the `LoraConfig` arguments of `peft` won't be derived
                from the state dict.
        """
        # Load the layers corresponding to transformer.
        logger.info(f"Loading {cls.transformer_name}.")
        transformer.load_lora_adapter(
            state_dict,
            network_alphas=None,
            adapter_name=adapter_name,
            metadata=metadata,
            _pipeline=_pipeline,
            hotswap=hotswap,
        )

    @classmethod
    # Copied from diffusers.loaders.lora_pipeline.CogVideoXLoraLoaderMixin.save_lora_weights
    def save_lora_weights(
        cls,
        save_directory: Union[str, os.PathLike],
        transformer_lora_layers: Dict[str, Union[nn.Cell, ms.Tensor]] = None,
        is_main_process: bool = True,
        weight_name: str = None,
        save_function: Callable = None,
        safe_serialization: bool = True,
        transformer_lora_adapter_metadata: Optional[dict] = None,
    ):
        r"""
        Save the LoRA parameters corresponding to the transformer.

        Arguments:
            save_directory (`str` or `os.PathLike`):
                Directory to save LoRA parameters to. Will be created if it doesn't exist.
            transformer_lora_layers (`Dict[str, nn.Cell]` or `Dict[str, ms.Tensor]`):
                State dict of the LoRA layers corresponding to the `transformer`.
            is_main_process (`bool`, *optional*, defaults to `True`):
                Whether the process calling this is the main process or not. Useful during distributed training and you
                need to call this function on all processes. In this case, set `is_main_process=True` only on the main
                process to avoid race conditions.
            save_function (`Callable`):
                The function to use to save the state dictionary. Useful during distributed training when you need to
                replace `mindspore.save_checkpoint` with another method. Can be configured with the environment variable
                `DIFFUSERS_SAVE_MODE`.
            safe_serialization (`bool`, *optional*, defaults to `True`):
                Whether to save the model using `safetensors` or the traditional MindSpore way.
            transformer_lora_adapter_metadata:
                LoRA adapter metadata associated with the transformer to be serialized with the state dict.
        """
        state_dict = {}
        lora_adapter_metadata = {}

        if not transformer_lora_layers:
            raise ValueError("You must pass `transformer_lora_layers`.")

        state_dict.update(cls.pack_weights(transformer_lora_layers, cls.transformer_name))

        if transformer_lora_adapter_metadata is not None:
            lora_adapter_metadata.update(
                _pack_dict_with_prefix(transformer_lora_adapter_metadata, cls.transformer_name)
            )

        # Save the model
        cls.write_lora_layers(
            state_dict=state_dict,
            save_directory=save_directory,
            is_main_process=is_main_process,
            weight_name=weight_name,
            save_function=save_function,
            safe_serialization=safe_serialization,
            lora_adapter_metadata=lora_adapter_metadata,
        )

    # Copied from diffusers.loaders.lora_pipeline.SanaLoraLoaderMixin.fuse_lora
    def fuse_lora(
        self,
        components: List[str] = ["transformer"],
        lora_scale: float = 1.0,
        safe_fusing: bool = False,
        adapter_names: Optional[List[str]] = None,
        **kwargs,
    ):
        r"""
        Fuses the LoRA parameters into the original parameters of the corresponding blocks.

        <Tip warning={true}>

        This is an experimental API.

        </Tip>

        Args:
            components: (`List[str]`): List of LoRA-injectable components to fuse the LoRAs into.
            lora_scale (`float`, defaults to 1.0):
                Controls how much to influence the outputs with the LoRA parameters.
            safe_fusing (`bool`, defaults to `False`):
                Whether to check fused weights for NaN values before fusing and if values are NaN not fusing them.
            adapter_names (`List[str]`, *optional*):
                Adapter names to be used for fusing. If nothing is passed, all active adapters will be fused.

        Example:

        ```py
        from mindone.diffusers import DiffusionPipeline
        import mindspore as ms

        pipeline = DiffusionPipeline.from_pretrained(
            "stabilityai/stable-diffusion-xl-base-1.0", mindspore_dtype=ms.float16
        )
        pipeline.load_lora_weights("nerijs/pixel-art-xl", weight_name="pixel-art-xl.safetensors", adapter_name="pixel")
        pipeline.fuse_lora(lora_scale=0.7)
        ```
        """
        super().fuse_lora(
            components=components,
            lora_scale=lora_scale,
            safe_fusing=safe_fusing,
            adapter_names=adapter_names,
            **kwargs,
        )

    # Copied from diffusers.loaders.lora_pipeline.SanaLoraLoaderMixin.unfuse_lora
    def unfuse_lora(self, components: List[str] = ["transformer", "text_encoder"], **kwargs):
        r"""
        Reverses the effect of
        [`pipe.fuse_lora()`](https://huggingface.co/docs/diffusers/main/en/api/loaders#diffusers.loaders.LoraBaseMixin.fuse_lora).

        <Tip warning={true}>

        This is an experimental API.

        </Tip>

        Args:
            components (`List[str]`): List of LoRA-injectable components to unfuse LoRA from.
            unfuse_transformer (`bool`, defaults to `True`): Whether to unfuse the UNet LoRA parameters.
        """
        super().unfuse_lora(components=components, **kwargs)


class FluxLoraLoaderMixin(LoraBaseMixin):
    r"""
    Load LoRA layers into [`FluxTransformer2DModel`],
    [`CLIPTextModel`](https://huggingface.co/docs/transformers/model_doc/clip#transformers.CLIPTextModel).

    Specific to [`StableDiffusion3Pipeline`].
    """

    _lora_loadable_modules = ["transformer", "text_encoder"]
    transformer_name = TRANSFORMER_NAME
    text_encoder_name = TEXT_ENCODER_NAME
    _control_lora_supported_norm_keys = ["norm_q", "norm_k", "norm_added_q", "norm_added_k"]

    @classmethod
    @validate_hf_hub_args
    def lora_state_dict(
        cls,
        pretrained_model_name_or_path_or_dict: Union[str, Dict[str, ms.Tensor]],
        return_alphas: bool = False,
        **kwargs,
    ):
        r"""
        Return state dict for lora weights and the network alphas.

        <Tip warning={true}>

        We support loading A1111 formatted LoRA checkpoints in a limited capacity.

        This function is experimental and might change in the future.

        </Tip>

        Parameters:
            pretrained_model_name_or_path_or_dict (`str` or `os.PathLike` or `dict`):
                Can be either:

                    - A string, the *model id* (for example `google/ddpm-celebahq-256`) of a pretrained model hosted on
                      the Hub.
                    - A path to a *directory* (for example `./my_model_directory`) containing the model weights saved
                      with [`ModelMixin.save_pretrained`].
                    - A MindSpore state dict.

            cache_dir (`Union[str, os.PathLike]`, *optional*):
                Path to a directory where a downloaded pretrained model configuration is cached if the standard cache
                is not used.
            force_download (`bool`, *optional*, defaults to `False`):
                Whether or not to force the (re-)download of the model weights and configuration files, overriding the
                cached versions if they exist.

            proxies (`Dict[str, str]`, *optional*):
                A dictionary of proxy servers to use by protocol or endpoint, for example, `{'http': 'foo.bar:3128',
                'http://hostname': 'foo.bar:4012'}`. The proxies are used on each request.
            local_files_only (`bool`, *optional*, defaults to `False`):
                Whether to only load local model weights and configuration files or not. If set to `True`, the model
                won't be downloaded from the Hub.
            token (`str` or *bool*, *optional*):
                The token to use as HTTP bearer authorization for remote files. If `True`, the token generated from
                `diffusers-cli login` (stored in `~/.huggingface`) is used.
            revision (`str`, *optional*, defaults to `"main"`):
                The specific model version to use. It can be a branch name, a tag name, a commit id, or any identifier
                allowed by Git.
            subfolder (`str`, *optional*, defaults to `""`):
                The subfolder location of a model file within a larger model repository on the Hub or locally.
            return_lora_metadata (`bool`, *optional*, defaults to False):
                When enabled, additionally return the LoRA adapter metadata, typically found in the state dict.
        """
        # Load the main state dict first which has the LoRA layers for either of
        # transformer and text encoder or both.
        cache_dir = kwargs.pop("cache_dir", None)
        force_download = kwargs.pop("force_download", False)
        proxies = kwargs.pop("proxies", None)
        local_files_only = kwargs.pop("local_files_only", None)
        token = kwargs.pop("token", None)
        revision = kwargs.pop("revision", None)
        subfolder = kwargs.pop("subfolder", None)
        weight_name = kwargs.pop("weight_name", None)
        use_safetensors = kwargs.pop("use_safetensors", None)
        return_lora_metadata = kwargs.pop("return_lora_metadata", False)

        allow_pickle = False
        if use_safetensors is None:
            use_safetensors = True
            allow_pickle = True

        user_agent = {"file_type": "attn_procs_weights", "framework": "pytorch"}

        state_dict, metadata = _fetch_state_dict(
            pretrained_model_name_or_path_or_dict=pretrained_model_name_or_path_or_dict,
            weight_name=weight_name,
            use_safetensors=use_safetensors,
            local_files_only=local_files_only,
            cache_dir=cache_dir,
            force_download=force_download,
            proxies=proxies,
            token=token,
            revision=revision,
            subfolder=subfolder,
            user_agent=user_agent,
            allow_pickle=allow_pickle,
        )
        is_dora_scale_present = any("dora_scale" in k for k in state_dict)
        if is_dora_scale_present:
            warn_msg = "It seems like you are using a DoRA checkpoint that is not compatible in Diffusers at the moment. So, we are going to filter out the keys associated to 'dora_scale` from the state dict. If you think this is a mistake please open an issue https://github.com/huggingface/diffusers/issues/new."  # noqa: E501
            logger.warning(warn_msg)
            state_dict = {k: v for k, v in state_dict.items() if "dora_scale" not in k}

        # TODO (sayakpaul): to a follow-up to clean and try to unify the conditions.
        is_kohya = any(".lora_down.weight" in k for k in state_dict)
        if is_kohya:
            state_dict = _convert_kohya_flux_lora_to_diffusers(state_dict)
            # Kohya already takes care of scaling the LoRA parameters with alpha.
            return cls._prepare_outputs(
                state_dict,
                metadata=metadata,
                alphas=None,
                return_alphas=return_alphas,
                return_metadata=return_lora_metadata,
            )

        is_xlabs = any("processor" in k for k in state_dict)
        if is_xlabs:
            state_dict = _convert_xlabs_flux_lora_to_diffusers(state_dict)
            # xlabs doesn't use `alpha`.
            return cls._prepare_outputs(
                state_dict,
                metadata=metadata,
                alphas=None,
                return_alphas=return_alphas,
                return_metadata=return_lora_metadata,
            )

        is_bfl_control = any("query_norm.scale" in k for k in state_dict)
        if is_bfl_control:
            state_dict = _convert_bfl_flux_control_lora_to_diffusers(state_dict)
            return cls._prepare_outputs(
                state_dict,
                metadata=metadata,
                alphas=None,
                return_alphas=return_alphas,
                return_metadata=return_lora_metadata,
            )

        is_fal_kontext = any("base_model" in k for k in state_dict)
        if is_fal_kontext:
            state_dict = _convert_fal_kontext_lora_to_diffusers(state_dict)
            return cls._prepare_outputs(
                state_dict,
                metadata=metadata,
                alphas=None,
                return_alphas=return_alphas,
                return_metadata=return_lora_metadata,
            )

        # For state dicts like
        # https://huggingface.co/TheLastBen/Jon_Snow_Flux_LoRA
        keys = list(state_dict.keys())
        network_alphas = {}
        for k in keys:
            if "alpha" in k:
                alpha_value = state_dict.get(k)
                # todo: unavailable mint interface
                if (ops.is_tensor(alpha_value) and ops.is_floating_point(alpha_value)) or isinstance(
                    alpha_value, float
                ):
                    network_alphas[k] = state_dict.pop(k)
                else:
                    raise ValueError(
                        f"The alpha key ({k}) seems to be incorrect. If you think this error is unexpected, please open as issue."
                    )

        if return_alphas or return_lora_metadata:
            return cls._prepare_outputs(
                state_dict,
                metadata=metadata,
                alphas=network_alphas,
                return_alphas=return_alphas,
                return_metadata=return_lora_metadata,
            )
        else:
            return state_dict

    def load_lora_weights(
        self,
        pretrained_model_name_or_path_or_dict: Union[str, Dict[str, ms.Tensor]],
        adapter_name: Optional[str] = None,
        hotswap: bool = False,
        **kwargs,
    ):
        """
        Load LoRA weights specified in `pretrained_model_name_or_path_or_dict` into `self.transformer` and
        `self.text_encoder`.

        All kwargs are forwarded to `self.lora_state_dict`.

        See [`~loaders.StableDiffusionLoraLoaderMixin.lora_state_dict`] for more details on how the state dict is
        loaded.

        See [`~loaders.StableDiffusionLoraLoaderMixin.load_lora_into_transformer`] for more details on how the state
        dict is loaded into `self.transformer`.

        Parameters:
            pretrained_model_name_or_path_or_dict (`str` or `os.PathLike` or `dict`):
                See [`~loaders.StableDiffusionLoraLoaderMixin.lora_state_dict`].
            adapter_name (`str`, *optional*):
                Adapter name to be used for referencing the loaded adapter model. If not specified, it will use
                `default_{i}` where i is the total number of adapters being loaded.
            hotswap (`bool`, *optional*):
                See [`~loaders.StableDiffusionLoraLoaderMixin.load_lora_weights`].
            kwargs (`dict`, *optional*):
                See [`~loaders.StableDiffusionLoraLoaderMixin.lora_state_dict`].
        """
        # if a dict is passed, copy it instead of modifying it inplace
        if isinstance(pretrained_model_name_or_path_or_dict, dict):
            pretrained_model_name_or_path_or_dict = pretrained_model_name_or_path_or_dict.copy()

        # First, ensure that the checkpoint is a compatible one and can be successfully loaded.
        kwargs["return_lora_metadata"] = True
        state_dict, network_alphas, metadata = self.lora_state_dict(
            pretrained_model_name_or_path_or_dict, return_alphas=True, **kwargs
        )

        has_lora_keys = any("lora" in key for key in state_dict.keys())

        # Flux Control LoRAs also have norm keys
        has_norm_keys = any(
            norm_key in key for key in state_dict.keys() for norm_key in self._control_lora_supported_norm_keys
        )

        if not (has_lora_keys or has_norm_keys):
            raise ValueError("Invalid LoRA checkpoint.")

        transformer_lora_state_dict = {
            k: state_dict.get(k)
            for k in list(state_dict.keys())
            if k.startswith(f"{self.transformer_name}.") and "lora" in k
        }
        transformer_norm_state_dict = {
            k: state_dict.pop(k)
            for k in list(state_dict.keys())
            if k.startswith(f"{self.transformer_name}.")
            and any(norm_key in k for norm_key in self._control_lora_supported_norm_keys)
        }

        transformer = getattr(self, self.transformer_name) if not hasattr(self, "transformer") else self.transformer
        has_param_with_expanded_shape = False
        if len(transformer_lora_state_dict) > 0:
            has_param_with_expanded_shape = self._maybe_expand_transformer_param_shape_or_error_(
                transformer, transformer_lora_state_dict, transformer_norm_state_dict
            )

        if has_param_with_expanded_shape:
            logger.info(
                "The LoRA weights contain parameters that have different shapes that expected by the transformer. "
                "As a result, the state_dict of the transformer has been expanded to match the LoRA parameter shapes. "
                "To get a comprehensive list of parameter names that were modified, enable debug logging."
            )
        if len(transformer_lora_state_dict) > 0:
            transformer_lora_state_dict = self._maybe_expand_lora_state_dict(
                transformer=transformer, lora_state_dict=transformer_lora_state_dict
            )
            for k in transformer_lora_state_dict:
                state_dict.update({k: transformer_lora_state_dict[k]})

        self.load_lora_into_transformer(
            state_dict,
            network_alphas=network_alphas,
            transformer=transformer,
            adapter_name=adapter_name,
            metadata=metadata,
            _pipeline=self,
            hotswap=hotswap,
        )

        if len(transformer_norm_state_dict) > 0:
            transformer._transformer_norm_layers = self._load_norm_into_transformer(
                transformer_norm_state_dict,
                transformer=transformer,
                discard_original_layers=False,
            )

        self.load_lora_into_text_encoder(
            state_dict,
            network_alphas=network_alphas,
            text_encoder=self.text_encoder,
            prefix=self.text_encoder_name,
            lora_scale=self.lora_scale,
            adapter_name=adapter_name,
            metadata=metadata,
            _pipeline=self,
            hotswap=hotswap,
        )

    @classmethod
    def load_lora_into_transformer(
        cls,
        state_dict,
        network_alphas,
        transformer,
        adapter_name=None,
        metadata=None,
        _pipeline=None,
        hotswap: bool = False,
    ):
        """
        This will load the LoRA layers specified in `state_dict` into `transformer`.

        Parameters:
            state_dict (`dict`):
                A standard state dict containing the lora layer parameters. The keys can either be indexed directly
                into the unet or prefixed with an additional `unet` which can be used to distinguish between text
                encoder lora layers.
            network_alphas (`Dict[str, float]`):
                The value of the network alpha used for stable learning and preventing underflow. This value has the
                same meaning as the `--network_alpha` option in the kohya-ss trainer script. Refer to [this
                link](https://github.com/darkstorm2150/sd-scripts/blob/main/docs/train_network_README-en.md#execute-learning).
            transformer (`FluxTransformer2DModel`):
                The Transformer model to load the LoRA layers into.
            adapter_name (`str`, *optional*):
                Adapter name to be used for referencing the loaded adapter model. If not specified, it will use
                `default_{i}` where i is the total number of adapters being loaded.
            hotswap (`bool`, *optional*):
                See [`~loaders.StableDiffusionLoraLoaderMixin.load_lora_weights`].
            metadata (`dict`):
                Optional LoRA adapter metadata. When supplied, the `LoraConfig` arguments of `peft` won't be derived
                from the state dict.
        """
        # Load the layers corresponding to transformer.
        logger.info(f"Loading {cls.transformer_name}.")
        transformer.load_lora_adapter(
            state_dict,
            network_alphas=network_alphas,
            adapter_name=adapter_name,
            metadata=metadata,
            _pipeline=_pipeline,
            hotswap=hotswap,
        )

    @classmethod
    def _load_norm_into_transformer(
        cls,
        state_dict,
        transformer,
        prefix=None,
        discard_original_layers=False,
    ) -> Dict[str, ms.Tensor]:
        # Remove prefix if present
        prefix = prefix or cls.transformer_name
        for key in list(state_dict.keys()):
            if key.split(".")[0] == prefix:
                state_dict[key.removeprefix(f"{prefix}.")] = state_dict.pop(key)

        # Find invalid keys
        transformer_state_dict = transformer.state_dict()
        transformer_keys = set(transformer_state_dict.keys())
        state_dict_keys = set(state_dict.keys())
        extra_keys = list(state_dict_keys - transformer_keys)

        if extra_keys:
            logger.warning(
                f"Unsupported keys found in state dict when trying to load normalization layers into the transformer. The following keys will be ignored:\n{extra_keys}."  # noqa: E501
            )

        for key in extra_keys:
            state_dict.pop(key)

        # Save the layers that are going to be overwritten so that unload_lora_weights can work as expected
        overwritten_layers_state_dict = {}
        if not discard_original_layers:
            for key in state_dict.keys():
                overwritten_layers_state_dict[key] = transformer_state_dict[key].clone()

        logger.info(
            "The provided state dict contains normalization layers in addition to LoRA layers. The normalization layers will directly update the state_dict of the transformer "  # noqa: E501
            'as opposed to the LoRA layers that will co-exist separately until the "fuse_lora()" method is called. That is to say, the normalization layers will always be directly '  # noqa: E501
            "fused into the transformer and can only be unfused if `discard_original_layers=True` is passed. This might also have implications when dealing with multiple LoRAs. "  # noqa: E501
            "If you notice something unexpected, please open an issue: https://github.com/huggingface/diffusers/issues."
        )

        # We can't load with strict=True because the current state_dict does not contain all the transformer keys
        param_not_load, unexpected_keys = ms.load_param_into_net(transformer, state_dict, strict_load=False)

        # We shouldn't expect to see the supported norm keys here being present in the unexpected keys.
        if unexpected_keys:
            if any(norm_key in k for k in unexpected_keys for norm_key in cls._control_lora_supported_norm_keys):
                raise ValueError(
                    f"Found {unexpected_keys} as unexpected keys while trying to load norm layers into the transformer."
                )

        return overwritten_layers_state_dict

    @classmethod
    # Copied from diffusers.loaders.lora_pipeline.StableDiffusionLoraLoaderMixin.load_lora_into_text_encoder
    def load_lora_into_text_encoder(
        cls,
        state_dict,
        network_alphas,
        text_encoder,
        prefix=None,
        lora_scale=1.0,
        adapter_name=None,
        _pipeline=None,
        hotswap: bool = False,
        metadata=None,
    ):
        """
        This will load the LoRA layers specified in `state_dict` into `text_encoder`

        Parameters:
            state_dict (`dict`):
                A standard state dict containing the lora layer parameters. The key should be prefixed with an
                additional `text_encoder` to distinguish between unet lora layers.
            network_alphas (`Dict[str, float]`):
                The value of the network alpha used for stable learning and preventing underflow. This value has the
                same meaning as the `--network_alpha` option in the kohya-ss trainer script. Refer to [this
                link](https://github.com/darkstorm2150/sd-scripts/blob/main/docs/train_network_README-en.md#execute-learning).
            text_encoder (`CLIPTextModel`):
                The text encoder model to load the LoRA layers into.
            prefix (`str`):
                Expected prefix of the `text_encoder` in the `state_dict`.
            lora_scale (`float`):
                How much to scale the output of the lora linear layer before it is added with the output of the regular
                lora layer.
            adapter_name (`str`, *optional*):
                Adapter name to be used for referencing the loaded adapter model. If not specified, it will use
                `default_{i}` where i is the total number of adapters being loaded.
            hotswap (`bool`, *optional*):
                See [`~loaders.StableDiffusionLoraLoaderMixin.load_lora_weights`].
            metadata (`dict`):
                Optional LoRA adapter metadata. When supplied, the `LoraConfig` arguments of `peft` won't be derived
                from the state dict.
        """
        _load_lora_into_text_encoder(
            state_dict=state_dict,
            network_alphas=network_alphas,
            lora_scale=lora_scale,
            text_encoder=text_encoder,
            prefix=prefix,
            text_encoder_name=cls.text_encoder_name,
            adapter_name=adapter_name,
            metadata=metadata,
            _pipeline=_pipeline,
            hotswap=hotswap,
        )

    @classmethod
    # Copied from diffusers.loaders.lora_pipeline.StableDiffusionLoraLoaderMixin.save_lora_weights with unet->transformer
    def save_lora_weights(
        cls,
        save_directory: Union[str, os.PathLike],
        transformer_lora_layers: Dict[str, Union[nn.Cell, ms.Tensor]] = None,
        text_encoder_lora_layers: Dict[str, nn.Cell] = None,
        is_main_process: bool = True,
        weight_name: str = None,
        save_function: Callable = None,
        safe_serialization: bool = True,
        transformer_lora_adapter_metadata=None,
        text_encoder_lora_adapter_metadata=None,
    ):
        r"""
        Save the LoRA parameters corresponding to the UNet and text encoder.

        Arguments:
            save_directory (`str` or `os.PathLike`):
                Directory to save LoRA parameters to. Will be created if it doesn't exist.
            transformer_lora_layers (`Dict[str, nn.Cell]` or `Dict[str, ms.Tensor]`):
                State dict of the LoRA layers corresponding to the `transformer`.
            text_encoder_lora_layers (`Dict[str, nn.Cell]` or `Dict[str, ms.Tensor]`):
                State dict of the LoRA layers corresponding to the `text_encoder`. Must explicitly pass the text
                encoder LoRA state dict because it comes from 🤗 Transformers.
            is_main_process (`bool`, *optional*, defaults to `True`):
                Whether the process calling this is the main process or not. Useful during distributed training and you
                need to call this function on all processes. In this case, set `is_main_process=True` only on the main
                process to avoid race conditions.
            save_function (`Callable`):
                The function to use to save the state dictionary. Useful during distributed training when you need to
                replace `mindspore.save_checkpoint` with another method. Can be configured with the environment variable
                `DIFFUSERS_SAVE_MODE`.
            safe_serialization (`bool`, *optional*, defaults to `True`):
                Whether to save the model using `safetensors` or the traditional MindSpore way.
            transformer_lora_adapter_metadata:
                LoRA adapter metadata associated with the transformer to be serialized with the state dict.
            text_encoder_lora_adapter_metadata:
                LoRA adapter metadata associated with the text encoder to be serialized with the state dict.
        """
        state_dict = {}
        lora_adapter_metadata = {}

        if not (transformer_lora_layers or text_encoder_lora_layers):
            raise ValueError("You must pass at least one of `transformer_lora_layers` and `text_encoder_lora_layers`.")

        if transformer_lora_layers:
            state_dict.update(cls.pack_weights(transformer_lora_layers, cls.transformer_name))

        if text_encoder_lora_layers:
            state_dict.update(cls.pack_weights(text_encoder_lora_layers, cls.text_encoder_name))

        if transformer_lora_adapter_metadata:
            lora_adapter_metadata.update(
                _pack_dict_with_prefix(transformer_lora_adapter_metadata, cls.transformer_name)
            )

        if text_encoder_lora_adapter_metadata:
            lora_adapter_metadata.update(
                _pack_dict_with_prefix(text_encoder_lora_adapter_metadata, cls.text_encoder_name)
            )

        # Save the model
        cls.write_lora_layers(
            state_dict=state_dict,
            save_directory=save_directory,
            is_main_process=is_main_process,
            weight_name=weight_name,
            save_function=save_function,
            safe_serialization=safe_serialization,
            lora_adapter_metadata=lora_adapter_metadata,
        )

    def fuse_lora(
        self,
        components: List[str] = ["transformer"],
        lora_scale: float = 1.0,
        safe_fusing: bool = False,
        adapter_names: Optional[List[str]] = None,
        **kwargs,
    ):
        r"""
        Fuses the LoRA parameters into the original parameters of the corresponding blocks.

        <Tip warning={true}>

        This is an experimental API.

        </Tip>

        Args:
            components: (`List[str]`): List of LoRA-injectable components to fuse the LoRAs into.
            lora_scale (`float`, defaults to 1.0):
                Controls how much to influence the outputs with the LoRA parameters.
            safe_fusing (`bool`, defaults to `False`):
                Whether to check fused weights for NaN values before fusing and if values are NaN not fusing them.
            adapter_names (`List[str]`, *optional*):
                Adapter names to be used for fusing. If nothing is passed, all active adapters will be fused.

        Example:

        ```py
        from mindone.diffusers import DiffusionPipeline
        import mindspore

        pipeline = DiffusionPipeline.from_pretrained(
            "stabilityai/stable-diffusion-xl-base-1.0", mindspore_dtype=mindspore.float16
        )
        pipeline.load_lora_weights("nerijs/pixel-art-xl", weight_name="pixel-art-xl.safetensors", adapter_name="pixel")
        pipeline.fuse_lora(lora_scale=0.7)
        ```
        """

        transformer = getattr(self, self.transformer_name) if not hasattr(self, "transformer") else self.transformer
        if (
            hasattr(transformer, "_transformer_norm_layers")
            and isinstance(transformer._transformer_norm_layers, dict)
            and len(transformer._transformer_norm_layers.keys()) > 0
        ):
            logger.info(
                "The provided state dict contains normalization layers in addition to LoRA layers. The normalization layers will be directly updated the state_dict of the transformer "  # noqa: E501
                "as opposed to the LoRA layers that will co-exist separately until the 'fuse_lora()' method is called. That is to say, the normalization layers will always be directly "  # noqa: E501
                "fused into the transformer and can only be unfused if `discard_original_layers=True` is passed."
            )

        super().fuse_lora(
            components=components,
            lora_scale=lora_scale,
            safe_fusing=safe_fusing,
            adapter_names=adapter_names,
            **kwargs,
        )

    def unfuse_lora(self, components: List[str] = ["transformer", "text_encoder"], **kwargs):
        r"""
        Reverses the effect of
        [`pipe.fuse_lora()`](https://huggingface.co/docs/diffusers/main/en/api/loaders#diffusers.loaders.LoraBaseMixin.fuse_lora).

        <Tip warning={true}>

        This is an experimental API.

        </Tip>

        Args:
            components (`List[str]`): List of LoRA-injectable components to unfuse LoRA from.
        """
        transformer = getattr(self, self.transformer_name) if not hasattr(self, "transformer") else self.transformer
        if hasattr(transformer, "_transformer_norm_layers") and transformer._transformer_norm_layers:
            ms.load_param_into_net(transformer, transformer._transformer_norm_layers, strict_load=False)

        super().unfuse_lora(components=components, **kwargs)

    # We override this here account for `_transformer_norm_layers` and `_overwritten_params`.
    def unload_lora_weights(self, reset_to_overwritten_params=False):
        """
        Unloads the LoRA parameters.

        Args:
            reset_to_overwritten_params (`bool`, defaults to `False`): Whether to reset the LoRA-loaded modules
                to their original params. Refer to the [Flux
                documentation](https://huggingface.co/docs/diffusers/main/en/api/pipelines/flux) to learn more.

        Examples:

        ```python
        >>> # Assuming `pipeline` is already loaded with the LoRA parameters.
        >>> pipeline.unload_lora_weights()
        >>> ...
        ```
        """
        super().unload_lora_weights()

        transformer = getattr(self, self.transformer_name) if not hasattr(self, "transformer") else self.transformer
        if hasattr(transformer, "_transformer_norm_layers") and transformer._transformer_norm_layers:
            ms.load_param_into_net(transformer, transformer._transformer_norm_layers, strict_load=False)
            transformer._transformer_norm_layers = None

        if reset_to_overwritten_params and getattr(transformer, "_overwritten_params", None) is not None:
            overwritten_params = transformer._overwritten_params
            module_names = set()

            for param_name in overwritten_params:
                if param_name.endswith(".weight"):
                    module_names.add(param_name.replace(".weight", ""))

            for name, module in transformer.cells_and_names():
                if (isinstance(module, mint.nn.Linear) or isinstance(module, nn.Dense)) and name in module_names:
                    module_weight = module.weight.data
                    module_bias = module.bias.data if module.bias is not None else None
                    bias = module_bias is not None

                    parent_module_name, _, current_module_name = name.rpartition(".")
                    parent_module = transformer.get_submodule(parent_module_name)

                    current_param_weight = overwritten_params[f"{name}.weight"]
                    in_features, out_features = current_param_weight.shape[1], current_param_weight.shape[0]
                    original_module = mint.nn.Linear(in_features, out_features, bias=bias, dtype=module_weight.dtype)

                    tmp_state_dict = {"weight": current_param_weight}
                    if module_bias is not None:
                        tmp_state_dict.update({"bias": overwritten_params[f"{name}.bias"]})
                    ms.load_param_into_net(original_module, tmp_state_dict, strict_load=True)
                    setattr(parent_module, current_module_name, original_module)

                    del tmp_state_dict

                    if current_module_name in _MODULE_NAME_TO_ATTRIBUTE_MAP_FLUX:
                        attribute_name = _MODULE_NAME_TO_ATTRIBUTE_MAP_FLUX[current_module_name]
                        new_value = int(current_param_weight.shape[1])
                        old_value = getattr(transformer.config, attribute_name)
                        setattr(transformer.config, attribute_name, new_value)
                        logger.info(f"Set the {attribute_name} attribute of the model to {new_value} from {old_value}.")

    @classmethod
    def _maybe_expand_transformer_param_shape_or_error_(
        cls,
        transformer: nn.Cell,
        lora_state_dict=None,
        norm_state_dict=None,
        prefix=None,
    ) -> bool:
        """
        Control LoRA expands the shape of the input layer from (3072, 64) to (3072, 128). This method handles that and
        generalizes things a bit so that any parameter that needs expansion receives appropriate treatment.
        """
        state_dict = {}
        if lora_state_dict is not None:
            state_dict.update(lora_state_dict)
        if norm_state_dict is not None:
            state_dict.update(norm_state_dict)

        # Remove prefix if present
        prefix = prefix or cls.transformer_name
        for key in list(state_dict.keys()):
            if key.split(".")[0] == prefix:
                state_dict[key.removeprefix(f"{prefix}.")] = state_dict.pop(key)

        # Expand transformer parameter shapes if they don't match lora
        has_param_with_shape_update = False
        overwritten_params = {}

        is_peft_loaded = getattr(transformer, "peft_config", None) is not None
        for name, module in transformer.cells_and_names():
            if isinstance(module, nn.Dense) or isinstance(module, mint.nn.Linear):
                module_weight = module.weight.data
                module_bias = module.bias.data if module.bias is not None else None
                bias = module_bias is not None

                lora_base_name = name.replace(".base_layer", "") if is_peft_loaded else name
                lora_A_weight_name = f"{lora_base_name}.lora_A.weight"
                lora_B_weight_name = f"{lora_base_name}.lora_B.weight"
                if lora_A_weight_name not in state_dict:
                    continue

                in_features = state_dict[lora_A_weight_name].shape[1]
                out_features = state_dict[lora_B_weight_name].shape[0]

                # Model maybe loaded with different quantization schemes which may flatten the params.
                # `bitsandbytes`, for example, flatten the weights when using 4bit. 8bit bnb models
                # preserve weight shape.
                module_weight_shape = cls._calculate_module_shape(model=transformer, base_module=module)

                # This means there's no need for an expansion in the params, so we simply skip.
                if tuple(module_weight_shape) == (out_features, in_features):
                    continue

                module_out_features, module_in_features = module_weight_shape
                debug_message = ""
                if in_features > module_in_features:
                    debug_message += (
                        f'Expanding the nn.Linear input/output features for module="{name}" because the provided LoRA '
                        f"checkpoint contains higher number of features than expected. The number of input_features will be "
                        f"expanded from {module_in_features} to {in_features}"
                    )
                if out_features > module_out_features:
                    debug_message += (
                        ", and the number of output features will be "
                        f"expanded from {module_out_features} to {out_features}."
                    )
                else:
                    debug_message += "."
                if debug_message:
                    logger.debug(debug_message)

                if out_features > module_out_features or in_features > module_in_features:
                    has_param_with_shape_update = True
                    parent_module_name, _, current_module_name = name.rpartition(".")
                    parent_module = transformer.get_submodule(parent_module_name)

                    expanded_module = mint.nn.Linear(in_features, out_features, bias=bias, dtype=module_weight.dtype)
                    # Only weights are expanded and biases are not. This is because only the input dimensions
                    # are changed while the output dimensions remain the same. The shape of the weight tensor
                    # is (out_features, in_features), while the shape of bias tensor is (out_features,), which
                    # explains the reason why only weights are expanded.
                    new_weight = mint.zeros_like(expanded_module.weight.data, dtype=module_weight.dtype)
                    slices = tuple(slice(0, dim) for dim in module_weight.shape)
                    new_weight[slices] = module_weight
                    tmp_state_dict = {"weight": ms.Parameter(new_weight)}
                    if module_bias is not None:
                        tmp_state_dict["bias"] = module_bias
                    ms.load_param_into_net(expanded_module, tmp_state_dict, strict_load=True)

                    setattr(parent_module, current_module_name, expanded_module)

                    del tmp_state_dict

                    if current_module_name in _MODULE_NAME_TO_ATTRIBUTE_MAP_FLUX:
                        attribute_name = _MODULE_NAME_TO_ATTRIBUTE_MAP_FLUX[current_module_name]
                        new_value = int(expanded_module.weight.data.shape[1])
                        old_value = getattr(transformer.config, attribute_name)
                        setattr(transformer.config, attribute_name, new_value)
                        logger.info(f"Set the {attribute_name} attribute of the model to {new_value} from {old_value}.")

                    # For `unload_lora_weights()`.
                    # TODO: this could lead to more memory overhead if the number of overwritten params
                    # are large. Should be revisited later and tackled through a `discard_original_layers` arg.
                    overwritten_params[f"{current_module_name}.weight"] = module_weight
                    if module_bias is not None:
                        overwritten_params[f"{current_module_name}.bias"] = module_bias

        if len(overwritten_params) > 0:
            transformer._overwritten_params = overwritten_params

        return has_param_with_shape_update

    @classmethod
    def _maybe_expand_lora_state_dict(cls, transformer, lora_state_dict):
        expanded_module_names = set()
        transformer_state_dict = transformer.parameters_dict()
        prefix = f"{cls.transformer_name}."

        lora_module_names = [key[: -len(".lora_A.weight")] for key in lora_state_dict if key.endswith(".lora_A.weight")]
        lora_module_names = [name[len(prefix) :] for name in lora_module_names if name.startswith(prefix)]
        lora_module_names = sorted(set(lora_module_names))
        transformer_module_names = sorted({name for name, _ in transformer.cells_and_names()})
        unexpected_modules = set(lora_module_names) - set(transformer_module_names)
        if unexpected_modules:
            logger.debug(f"Found unexpected modules: {unexpected_modules}. These will be ignored.")

        for k in lora_module_names:
            if k in unexpected_modules:
                continue

            base_param_name = (
                f"{k.replace(prefix, '')}.base_layer.weight"
                if f"{k.replace(prefix, '')}.base_layer.weight" in transformer_state_dict
                else f"{k.replace(prefix, '')}.weight"
            )
            base_weight_param = transformer_state_dict[base_param_name]
            lora_A_param = lora_state_dict[f"{prefix}{k}.lora_A.weight"]

            # TODO (sayakpaul): Handle the cases when we actually need to expand when using quantization.
            base_module_shape = cls._calculate_module_shape(model=transformer, base_weight_param_name=base_param_name)

            if base_module_shape[1] > lora_A_param.shape[1]:
                shape = (lora_A_param.shape[0], base_weight_param.shape[1])
                expanded_state_dict_weight = mint.zeros(shape)
                expanded_state_dict_weight[:, : lora_A_param.shape[1]] += lora_A_param
                lora_state_dict[f"{prefix}{k}.lora_A.weight"] = expanded_state_dict_weight
                expanded_module_names.add(k)
            elif base_module_shape[1] < lora_A_param.shape[1]:
                raise NotImplementedError(
                    f"This LoRA param ({k}.lora_A.weight) has an incompatible shape {lora_A_param.shape}. Please open an issue to file for a feature request - https://github.com/huggingface/diffusers/issues/new."  # noqa: E501
                )

        if expanded_module_names:
            logger.info(
                f"The following LoRA modules were zero padded to match the state dict of {cls.transformer_name}: {expanded_module_names}. Please open an issue if you think this was unexpected - https://github.com/huggingface/diffusers/issues/new."  # noqa: E501
            )

        return lora_state_dict

    @staticmethod
    def _calculate_module_shape(
        model: "nn.Cell",
        base_module: "mint.nn.Linear" = None,
        base_weight_param_name: str = None,
    ):
        def _get_weight_shape(weight: ms.Tensor):
            # if weight.__class__.__name__ == "Params4bit":
            #     return weight.quant_state.shape
            # elif weight.__class__.__name__ == "GGUFParameter":
            #     return weight.quant_shape
            # else:
            return weight.shape

        if base_module is not None:
            return _get_weight_shape(base_module.weight)
        elif base_weight_param_name is not None:
            if not base_weight_param_name.endswith(".weight"):
                raise ValueError(
                    f"Invalid `base_weight_param_name` passed as it does not end with '.weight' {base_weight_param_name=}."
                )
            module_path = base_weight_param_name.rsplit(".weight", 1)[0]
            submodule = get_submodule_by_name(model, module_path)
            return _get_weight_shape(submodule.weight)

        raise ValueError("Either `base_module` or `base_weight_param_name` must be provided.")

    @staticmethod
    def _prepare_outputs(state_dict, metadata, alphas=None, return_alphas=False, return_metadata=False):
        outputs = [state_dict]
        if return_alphas:
            outputs.append(alphas)
        if return_metadata:
            outputs.append(metadata)
        return tuple(outputs) if (return_alphas or return_metadata) else state_dict


# The reason why we subclass from `StableDiffusionLoraLoaderMixin` here is because Amused initially
# relied on `StableDiffusionLoraLoaderMixin` for its LoRA support.
class AmusedLoraLoaderMixin(StableDiffusionLoraLoaderMixin):
    _lora_loadable_modules = ["transformer", "text_encoder"]
    transformer_name = TRANSFORMER_NAME
    text_encoder_name = TEXT_ENCODER_NAME

    @classmethod
    # Copied from diffusers.loaders.lora_pipeline.FluxLoraLoaderMixin.load_lora_into_transformer with FluxTransformer2DModel->UVit2DModel
    def load_lora_into_transformer(
        cls,
        state_dict,
        network_alphas,
        transformer,
        adapter_name=None,
        metadata=None,
        _pipeline=None,
        hotswap: bool = False,
    ):
        """
        This will load the LoRA layers specified in `state_dict` into `transformer`.

        Parameters:
            state_dict (`dict`):
                A standard state dict containing the lora layer parameters. The keys can either be indexed directly
                into the unet or prefixed with an additional `unet` which can be used to distinguish between text
                encoder lora layers.
            network_alphas (`Dict[str, float]`):
                The value of the network alpha used for stable learning and preventing underflow. This value has the
                same meaning as the `--network_alpha` option in the kohya-ss trainer script. Refer to [this
                link](https://github.com/darkstorm2150/sd-scripts/blob/main/docs/train_network_README-en.md#execute-learning).
            transformer (`UVit2DModel`):
                The Transformer model to load the LoRA layers into.
            adapter_name (`str`, *optional*):
                Adapter name to be used for referencing the loaded adapter model. If not specified, it will use
                `default_{i}` where i is the total number of adapters being loaded.
            hotswap (`bool`, *optional*):
                See [`~loaders.StableDiffusionLoraLoaderMixin.load_lora_weights`].
            metadata (`dict`):
                Optional LoRA adapter metadata. When supplied, the `LoraConfig` arguments of `peft` won't be derived
                from the state dict.
        """
        # Load the layers corresponding to transformer.
        logger.info(f"Loading {cls.transformer_name}.")
        transformer.load_lora_adapter(
            state_dict,
            network_alphas=network_alphas,
            adapter_name=adapter_name,
            metadata=metadata,
            _pipeline=_pipeline,
            hotswap=hotswap,
        )

    @classmethod
    # Copied from diffusers.loaders.lora_pipeline.StableDiffusionLoraLoaderMixin.load_lora_into_text_encoder
    def load_lora_into_text_encoder(
        cls,
        state_dict,
        network_alphas,
        text_encoder,
        prefix=None,
        lora_scale=1.0,
        adapter_name=None,
        _pipeline=None,
        hotswap: bool = False,
        metadata=None,
    ):
        """
        This will load the LoRA layers specified in `state_dict` into `text_encoder`

        Parameters:
            state_dict (`dict`):
                A standard state dict containing the lora layer parameters. The key should be prefixed with an
                additional `text_encoder` to distinguish between unet lora layers.
            network_alphas (`Dict[str, float]`):
                The value of the network alpha used for stable learning and preventing underflow. This value has the
                same meaning as the `--network_alpha` option in the kohya-ss trainer script. Refer to [this
                link](https://github.com/darkstorm2150/sd-scripts/blob/main/docs/train_network_README-en.md#execute-learning).
            text_encoder (`CLIPTextModel`):
                The text encoder model to load the LoRA layers into.
            prefix (`str`):
                Expected prefix of the `text_encoder` in the `state_dict`.
            lora_scale (`float`):
                How much to scale the output of the lora linear layer before it is added with the output of the regular
                lora layer.
            adapter_name (`str`, *optional*):
                Adapter name to be used for referencing the loaded adapter model. If not specified, it will use
                `default_{i}` where i is the total number of adapters being loaded.
            hotswap (`bool`, *optional*):
                See [`~loaders.StableDiffusionLoraLoaderMixin.load_lora_weights`].
            metadata (`dict`):
                Optional LoRA adapter metadata. When supplied, the `LoraConfig` arguments of `peft` won't be derived
                from the state dict.
        """
        _load_lora_into_text_encoder(
            state_dict=state_dict,
            network_alphas=network_alphas,
            lora_scale=lora_scale,
            text_encoder=text_encoder,
            prefix=prefix,
            text_encoder_name=cls.text_encoder_name,
            adapter_name=adapter_name,
            metadata=metadata,
            _pipeline=_pipeline,
            hotswap=hotswap,
        )

    @classmethod
    def save_lora_weights(
        cls,
        save_directory: Union[str, os.PathLike],
        text_encoder_lora_layers: Dict[str, nn.Cell] = None,
        transformer_lora_layers: Dict[str, nn.Cell] = None,
        is_main_process: bool = True,
        weight_name: str = None,
        save_function: Callable = None,
        safe_serialization: bool = True,
    ):
        r"""
        Save the LoRA parameters corresponding to the UNet and text encoder.

        Arguments:
            save_directory (`str` or `os.PathLike`):
                Directory to save LoRA parameters to. Will be created if it doesn't exist.
            unet_lora_layers (`Dict[str, nn.Cell]` or `Dict[str, ms.Tensor]`):
                State dict of the LoRA layers corresponding to the `unet`.
            text_encoder_lora_layers (`Dict[str, nn.Cell]` or `Dict[str, ms.Tensor]`):
                State dict of the LoRA layers corresponding to the `text_encoder`. Must explicitly pass the text
                encoder LoRA state dict because it comes from 🤗 Transformers.
            is_main_process (`bool`, *optional*, defaults to `True`):
                Whether the process calling this is the main process or not. Useful during distributed training and you
                need to call this function on all processes. In this case, set `is_main_process=True` only on the main
                process to avoid race conditions.
            save_function (`Callable`):
                The function to use to save the state dictionary. Useful during distributed training when you need to
                replace `mindspore.save_checkpoint` with another method. Can be configured with the environment variable
                `DIFFUSERS_SAVE_MODE`.
            safe_serialization (`bool`, *optional*, defaults to `True`):
                Whether to save the model using `safetensors` or the traditional MindSpore way.
        """
        state_dict = {}

        if not (transformer_lora_layers or text_encoder_lora_layers):
            raise ValueError("You must pass at least one of `transformer_lora_layers` or `text_encoder_lora_layers`.")

        if transformer_lora_layers:
            state_dict.update(cls.pack_weights(transformer_lora_layers, cls.transformer_name))

        if text_encoder_lora_layers:
            state_dict.update(cls.pack_weights(text_encoder_lora_layers, cls.text_encoder_name))

        # Save the model
        cls.write_lora_layers(
            state_dict=state_dict,
            save_directory=save_directory,
            is_main_process=is_main_process,
            weight_name=weight_name,
            save_function=save_function,
            safe_serialization=safe_serialization,
        )


class CogVideoXLoraLoaderMixin(LoraBaseMixin):
    r"""
    Load LoRA layers into [`CogVideoXTransformer3DModel`]. Specific to [`CogVideoXPipeline`].
    """

    _lora_loadable_modules = ["transformer"]
    transformer_name = TRANSFORMER_NAME

    @classmethod
    @validate_hf_hub_args
    # Copied from diffusers.loaders.lora_pipeline.SD3LoraLoaderMixin.lora_state_dict
    def lora_state_dict(
        cls,
        pretrained_model_name_or_path_or_dict: Union[str, Dict[str, ms.Tensor]],
        **kwargs,
    ):
        r"""
        Return state dict for lora weights and the network alphas.

        <Tip warning={true}>

        We support loading A1111 formatted LoRA checkpoints in a limited capacity.

        This function is experimental and might change in the future.

        </Tip>

        Parameters:
            pretrained_model_name_or_path_or_dict (`str` or `os.PathLike` or `dict`):
                Can be either:

                    - A string, the *model id* (for example `google/ddpm-celebahq-256`) of a pretrained model hosted on
                      the Hub.
                    - A path to a *directory* (for example `./my_model_directory`) containing the model weights saved
                      with [`ModelMixin.save_pretrained`].
                    - A MindSpore state dict.

            cache_dir (`Union[str, os.PathLike]`, *optional*):
                Path to a directory where a downloaded pretrained model configuration is cached if the standard cache
                is not used.
            force_download (`bool`, *optional*, defaults to `False`):
                Whether or not to force the (re-)download of the model weights and configuration files, overriding the
                cached versions if they exist.

            proxies (`Dict[str, str]`, *optional*):
                A dictionary of proxy servers to use by protocol or endpoint, for example, `{'http': 'foo.bar:3128',
                'http://hostname': 'foo.bar:4012'}`. The proxies are used on each request.
            local_files_only (`bool`, *optional*, defaults to `False`):
                Whether to only load local model weights and configuration files or not. If set to `True`, the model
                won't be downloaded from the Hub.
            token (`str` or *bool*, *optional*):
                The token to use as HTTP bearer authorization for remote files. If `True`, the token generated from
                `diffusers-cli login` (stored in `~/.huggingface`) is used.
            revision (`str`, *optional*, defaults to `"main"`):
                The specific model version to use. It can be a branch name, a tag name, a commit id, or any identifier
                allowed by Git.
            subfolder (`str`, *optional*, defaults to `""`):
                The subfolder location of a model file within a larger model repository on the Hub or locally.
            return_lora_metadata (`bool`, *optional*, defaults to False):
                When enabled, additionally return the LoRA adapter metadata, typically found in the state dict.

        """
        # Load the main state dict first which has the LoRA layers for either of
        # transformer and text encoder or both.
        cache_dir = kwargs.pop("cache_dir", None)
        force_download = kwargs.pop("force_download", False)
        proxies = kwargs.pop("proxies", None)
        local_files_only = kwargs.pop("local_files_only", None)
        token = kwargs.pop("token", None)
        revision = kwargs.pop("revision", None)
        subfolder = kwargs.pop("subfolder", None)
        weight_name = kwargs.pop("weight_name", None)
        use_safetensors = kwargs.pop("use_safetensors", None)
        return_lora_metadata = kwargs.pop("return_lora_metadata", False)

        allow_pickle = False
        if use_safetensors is None:
            use_safetensors = True
            allow_pickle = True

        user_agent = {"file_type": "attn_procs_weights", "framework": "pytorch"}

        state_dict, metadata = _fetch_state_dict(
            pretrained_model_name_or_path_or_dict=pretrained_model_name_or_path_or_dict,
            weight_name=weight_name,
            use_safetensors=use_safetensors,
            local_files_only=local_files_only,
            cache_dir=cache_dir,
            force_download=force_download,
            proxies=proxies,
            token=token,
            revision=revision,
            subfolder=subfolder,
            user_agent=user_agent,
            allow_pickle=allow_pickle,
        )

        is_dora_scale_present = any("dora_scale" in k for k in state_dict)
        if is_dora_scale_present:
            warn_msg = "It seems like you are using a DoRA checkpoint that is not compatible in Diffusers at the moment. So, we are going to filter out the keys associated to 'dora_scale` from the state dict. If you think this is a mistake please open an issue https://github.com/huggingface/diffusers/issues/new."  # noqa: E501
            logger.warning(warn_msg)
            state_dict = {k: v for k, v in state_dict.items() if "dora_scale" not in k}

        out = (state_dict, metadata) if return_lora_metadata else state_dict
        return out

    def load_lora_weights(
        self,
        pretrained_model_name_or_path_or_dict: Union[str, Dict[str, ms.Tensor]],
        adapter_name: Optional[str] = None,
        hotswap: bool = False,
        **kwargs,
    ):
        """
        Load LoRA weights specified in `pretrained_model_name_or_path_or_dict` into `self.transformer` and
        `self.text_encoder`. All kwargs are forwarded to `self.lora_state_dict`. See
        [`~loaders.StableDiffusionLoraLoaderMixin.lora_state_dict`] for more details on how the state dict is loaded.
        See [`~loaders.StableDiffusionLoraLoaderMixin.load_lora_into_transformer`] for more details on how the state
        dict is loaded into `self.transformer`.

        Parameters:
            pretrained_model_name_or_path_or_dict (`str` or `os.PathLike` or `dict`):
                See [`~loaders.StableDiffusionLoraLoaderMixin.lora_state_dict`].
            adapter_name (`str`, *optional*):
                Adapter name to be used for referencing the loaded adapter model. If not specified, it will use
                `default_{i}` where i is the total number of adapters being loaded.
            hotswap (`bool`, *optional*):
                See [`~loaders.StableDiffusionLoraLoaderMixin.load_lora_weights`].
            kwargs (`dict`, *optional*):
                See [`~loaders.StableDiffusionLoraLoaderMixin.lora_state_dict`].
        """
        # if a dict is passed, copy it instead of modifying it inplace
        if isinstance(pretrained_model_name_or_path_or_dict, dict):
            pretrained_model_name_or_path_or_dict = pretrained_model_name_or_path_or_dict.copy()

        # First, ensure that the checkpoint is a compatible one and can be successfully loaded.
        kwargs["return_lora_metadata"] = True
        state_dict, metadata = self.lora_state_dict(pretrained_model_name_or_path_or_dict, **kwargs)

        is_correct_format = all("lora" in key for key in state_dict.keys())
        if not is_correct_format:
            raise ValueError("Invalid LoRA checkpoint.")

        self.load_lora_into_transformer(
            state_dict,
            transformer=getattr(self, self.transformer_name) if not hasattr(self, "transformer") else self.transformer,
            adapter_name=adapter_name,
            metadata=metadata,
            _pipeline=self,
            hotswap=hotswap,
        )

    @classmethod
    # Copied from diffusers.loaders.lora_pipeline.SD3LoraLoaderMixin.load_lora_into_transformer with SD3Transformer2DModel->CogVideoXTransformer3DModel
    def load_lora_into_transformer(
        cls,
        state_dict,
        transformer,
        adapter_name=None,
        _pipeline=None,
        hotswap: bool = False,
        metadata=None,
    ):
        """
        This will load the LoRA layers specified in `state_dict` into `transformer`.

        Parameters:
            state_dict (`dict`):
                A standard state dict containing the lora layer parameters. The keys can either be indexed directly
                into the unet or prefixed with an additional `unet` which can be used to distinguish between text
                encoder lora layers.
            transformer (`CogVideoXTransformer3DModel`):
                The Transformer model to load the LoRA layers into.
            adapter_name (`str`, *optional*):
                Adapter name to be used for referencing the loaded adapter model. If not specified, it will use
                `default_{i}` where i is the total number of adapters being loaded.
            hotswap (`bool`, *optional*):
                See [`~loaders.StableDiffusionLoraLoaderMixin.load_lora_weights`].
            metadata (`dict`):
                Optional LoRA adapter metadata. When supplied, the `LoraConfig` arguments of `peft` won't be derived
                from the state dict.
        """
        # Load the layers corresponding to transformer.
        logger.info(f"Loading {cls.transformer_name}.")
        transformer.load_lora_adapter(
            state_dict,
            network_alphas=None,
            adapter_name=adapter_name,
            metadata=metadata,
            _pipeline=_pipeline,
            hotswap=hotswap,
        )

    @classmethod
    # Adapted from mindone.diffusers.loaders.lora_pipeline.StableDiffusionLoraLoaderMixin.save_lora_weights without support for text encoder
    def save_lora_weights(
        cls,
        save_directory: Union[str, os.PathLike],
        transformer_lora_layers: Dict[str, Union[nn.Cell, ms.Tensor]] = None,
        is_main_process: bool = True,
        weight_name: str = None,
        save_function: Callable = None,
        safe_serialization: bool = True,
        transformer_lora_adapter_metadata: Optional[dict] = None,
    ):
        r"""
        Save the LoRA parameters corresponding to the transformer.

        Arguments:
            save_directory (`str` or `os.PathLike`):
                Directory to save LoRA parameters to. Will be created if it doesn't exist.
            transformer_lora_layers (`Dict[str, mindspore.nn.Cell]` or `Dict[str, ms.Tensor]`):
                State dict of the LoRA layers corresponding to the `transformer`.
            is_main_process (`bool`, *optional*, defaults to `True`):
                Whether the process calling this is the main process or not. Useful during distributed training and you
                need to call this function on all processes. In this case, set `is_main_process=True` only on the main
                process to avoid race conditions.
            save_function (`Callable`):
                The function to use to save the state dictionary. Useful during distributed training when you need to
                replace `mindspore.save_checkpoint` with another method. Can be configured with the environment variable
                `DIFFUSERS_SAVE_MODE`.
            safe_serialization (`bool`, *optional*, defaults to `True`):
                Whether to save the model using `safetensors` or the traditional MindSpore way.
            transformer_lora_adapter_metadata:
                LoRA adapter metadata associated with the transformer to be serialized with the state dict.
        """
        state_dict = {}
        lora_adapter_metadata = {}

        if not transformer_lora_layers:
            raise ValueError("You must pass `transformer_lora_layers`.")

        state_dict.update(cls.pack_weights(transformer_lora_layers, cls.transformer_name))

        if transformer_lora_adapter_metadata is not None:
            lora_adapter_metadata.update(
                _pack_dict_with_prefix(transformer_lora_adapter_metadata, cls.transformer_name)
            )

        # Save the model
        cls.write_lora_layers(
            state_dict=state_dict,
            save_directory=save_directory,
            is_main_process=is_main_process,
            weight_name=weight_name,
            save_function=save_function,
            safe_serialization=safe_serialization,
            lora_adapter_metadata=lora_adapter_metadata,
        )

    def fuse_lora(
        self,
        components: List[str] = ["transformer"],
        lora_scale: float = 1.0,
        safe_fusing: bool = False,
        adapter_names: Optional[List[str]] = None,
        **kwargs,
    ):
        r"""
        Fuses the LoRA parameters into the original parameters of the corresponding blocks.

        <Tip warning={true}>

        This is an experimental API.

        </Tip>

        Args:
            components: (`List[str]`): List of LoRA-injectable components to fuse the LoRAs into.
            lora_scale (`float`, defaults to 1.0):
                Controls how much to influence the outputs with the LoRA parameters.
            safe_fusing (`bool`, defaults to `False`):
                Whether to check fused weights for NaN values before fusing and if values are NaN not fusing them.
            adapter_names (`List[str]`, *optional*):
                Adapter names to be used for fusing. If nothing is passed, all active adapters will be fused.

        Example:

        ```py
        from mindone.diffusers import DiffusionPipeline
        import mindspore

        pipeline = DiffusionPipeline.from_pretrained(
            "stabilityai/stable-diffusion-xl-base-1.0", mindspore_dtype=mindspore.float16
        )
        pipeline.load_lora_weights("nerijs/pixel-art-xl", weight_name="pixel-art-xl.safetensors", adapter_name="pixel")
        pipeline.fuse_lora(lora_scale=0.7)
        ```
        """
        super().fuse_lora(
            components=components,
            lora_scale=lora_scale,
            safe_fusing=safe_fusing,
            adapter_names=adapter_names,
            **kwargs,
        )

    def unfuse_lora(self, components: List[str] = ["transformer"], **kwargs):
        r"""
        Reverses the effect of
        [`pipe.fuse_lora()`](https://huggingface.co/docs/diffusers/main/en/api/loaders#diffusers.loaders.LoraBaseMixin.fuse_lora).

        <Tip warning={true}>

        This is an experimental API.

        </Tip>

        Args:
            components (`List[str]`): List of LoRA-injectable components to unfuse LoRA from.
            unfuse_transformer (`bool`, defaults to `True`): Whether to unfuse the UNet LoRA parameters.
        """
        super().unfuse_lora(components=components, **kwargs)


class Mochi1LoraLoaderMixin(LoraBaseMixin):
    r"""
    Load LoRA layers into [`MochiTransformer3DModel`]. Specific to [`MochiPipeline`].
    """

    _lora_loadable_modules = ["transformer"]
    transformer_name = TRANSFORMER_NAME

    @classmethod
    @validate_hf_hub_args
    # Copied from diffusers.loaders.lora_pipeline.SD3LoraLoaderMixin.lora_state_dict
    def lora_state_dict(
        cls,
        pretrained_model_name_or_path_or_dict: Union[str, Dict[str, ms.Tensor]],
        **kwargs,
    ):
        r"""
        Return state dict for lora weights and the network alphas.

        <Tip warning={true}>

        We support loading A1111 formatted LoRA checkpoints in a limited capacity.

        This function is experimental and might change in the future.

        </Tip>

        Parameters:
            pretrained_model_name_or_path_or_dict (`str` or `os.PathLike` or `dict`):
                Can be either:

                    - A string, the *model id* (for example `google/ddpm-celebahq-256`) of a pretrained model hosted on
                      the Hub.
                    - A path to a *directory* (for example `./my_model_directory`) containing the model weights saved
                      with [`ModelMixin.save_pretrained`].
                    - A MindSpore state dict.

            cache_dir (`Union[str, os.PathLike]`, *optional*):
                Path to a directory where a downloaded pretrained model configuration is cached if the standard cache
                is not used.
            force_download (`bool`, *optional*, defaults to `False`):
                Whether or not to force the (re-)download of the model weights and configuration files, overriding the
                cached versions if they exist.

            proxies (`Dict[str, str]`, *optional*):
                A dictionary of proxy servers to use by protocol or endpoint, for example, `{'http': 'foo.bar:3128',
                'http://hostname': 'foo.bar:4012'}`. The proxies are used on each request.
            local_files_only (`bool`, *optional*, defaults to `False`):
                Whether to only load local model weights and configuration files or not. If set to `True`, the model
                won't be downloaded from the Hub.
            token (`str` or *bool*, *optional*):
                The token to use as HTTP bearer authorization for remote files. If `True`, the token generated from
                `diffusers-cli login` (stored in `~/.huggingface`) is used.
            revision (`str`, *optional*, defaults to `"main"`):
                The specific model version to use. It can be a branch name, a tag name, a commit id, or any identifier
                allowed by Git.
            subfolder (`str`, *optional*, defaults to `""`):
                The subfolder location of a model file within a larger model repository on the Hub or locally.
            return_lora_metadata (`bool`, *optional*, defaults to False):
                When enabled, additionally return the LoRA adapter metadata, typically found in the state dict.

        """
        # Load the main state dict first which has the LoRA layers for either of
        # transformer and text encoder or both.
        cache_dir = kwargs.pop("cache_dir", None)
        force_download = kwargs.pop("force_download", False)
        proxies = kwargs.pop("proxies", None)
        local_files_only = kwargs.pop("local_files_only", None)
        token = kwargs.pop("token", None)
        revision = kwargs.pop("revision", None)
        subfolder = kwargs.pop("subfolder", None)
        weight_name = kwargs.pop("weight_name", None)
        use_safetensors = kwargs.pop("use_safetensors", None)
        return_lora_metadata = kwargs.pop("return_lora_metadata", False)

        allow_pickle = False
        if use_safetensors is None:
            use_safetensors = True
            allow_pickle = True

        user_agent = {"file_type": "attn_procs_weights", "framework": "pytorch"}

        state_dict, metadata = _fetch_state_dict(
            pretrained_model_name_or_path_or_dict=pretrained_model_name_or_path_or_dict,
            weight_name=weight_name,
            use_safetensors=use_safetensors,
            local_files_only=local_files_only,
            cache_dir=cache_dir,
            force_download=force_download,
            proxies=proxies,
            token=token,
            revision=revision,
            subfolder=subfolder,
            user_agent=user_agent,
            allow_pickle=allow_pickle,
        )

        is_dora_scale_present = any("dora_scale" in k for k in state_dict)
        if is_dora_scale_present:
            warn_msg = "It seems like you are using a DoRA checkpoint that is not compatible in Diffusers at the moment. So, we are going to filter out the keys associated to 'dora_scale` from the state dict. If you think this is a mistake please open an issue https://github.com/huggingface/diffusers/issues/new."  # noqa: E501
            logger.warning(warn_msg)
            state_dict = {k: v for k, v in state_dict.items() if "dora_scale" not in k}

        out = (state_dict, metadata) if return_lora_metadata else state_dict
        return out

    # Copied from diffusers.loaders.lora_pipeline.CogVideoXLoraLoaderMixin.load_lora_weights
    def load_lora_weights(
        self,
        pretrained_model_name_or_path_or_dict: Union[str, Dict[str, ms.Tensor]],
        adapter_name: Optional[str] = None,
        hotswap: bool = False,
        **kwargs,
    ):
        """
        Load LoRA weights specified in `pretrained_model_name_or_path_or_dict` into `self.transformer` and
        `self.text_encoder`. All kwargs are forwarded to `self.lora_state_dict`. See
        [`~loaders.StableDiffusionLoraLoaderMixin.lora_state_dict`] for more details on how the state dict is loaded.
        See [`~loaders.StableDiffusionLoraLoaderMixin.load_lora_into_transformer`] for more details on how the state
        dict is loaded into `self.transformer`.

        Parameters:
            pretrained_model_name_or_path_or_dict (`str` or `os.PathLike` or `dict`):
                See [`~loaders.StableDiffusionLoraLoaderMixin.lora_state_dict`].
            adapter_name (`str`, *optional*):
                Adapter name to be used for referencing the loaded adapter model. If not specified, it will use
                `default_{i}` where i is the total number of adapters being loaded.
            hotswap (`bool`, *optional*):
                See [`~loaders.StableDiffusionLoraLoaderMixin.load_lora_weights`].
            kwargs (`dict`, *optional*):
                See [`~loaders.StableDiffusionLoraLoaderMixin.lora_state_dict`].
        """
        # if a dict is passed, copy it instead of modifying it inplace
        if isinstance(pretrained_model_name_or_path_or_dict, dict):
            pretrained_model_name_or_path_or_dict = pretrained_model_name_or_path_or_dict.copy()

        # First, ensure that the checkpoint is a compatible one and can be successfully loaded.
        kwargs["return_lora_metadata"] = True
        state_dict, metadata = self.lora_state_dict(pretrained_model_name_or_path_or_dict, **kwargs)

        is_correct_format = all("lora" in key for key in state_dict.keys())
        if not is_correct_format:
            raise ValueError("Invalid LoRA checkpoint.")

        self.load_lora_into_transformer(
            state_dict,
            transformer=getattr(self, self.transformer_name) if not hasattr(self, "transformer") else self.transformer,
            adapter_name=adapter_name,
            metadata=metadata,
            _pipeline=self,
            hotswap=hotswap,
        )

    @classmethod
    # Copied from diffusers.loaders.lora_pipeline.SD3LoraLoaderMixin.load_lora_into_transformer with SD3Transformer2DModel->MochiTransformer3DModel
    def load_lora_into_transformer(
        cls,
        state_dict,
        transformer,
        adapter_name=None,
        _pipeline=None,
        hotswap: bool = False,
        metadata=None,
    ):
        """
        This will load the LoRA layers specified in `state_dict` into `transformer`.

        Parameters:
            state_dict (`dict`):
                A standard state dict containing the lora layer parameters. The keys can either be indexed directly
                into the unet or prefixed with an additional `unet` which can be used to distinguish between text
                encoder lora layers.
            transformer (`MochiTransformer3DModel`):
                The Transformer model to load the LoRA layers into.
            adapter_name (`str`, *optional*):
                Adapter name to be used for referencing the loaded adapter model. If not specified, it will use
                `default_{i}` where i is the total number of adapters being loaded.
            hotswap (`bool`, *optional*):
                See [`~loaders.StableDiffusionLoraLoaderMixin.load_lora_weights`].
            metadata (`dict`):
                Optional LoRA adapter metadata. When supplied, the `LoraConfig` arguments of `peft` won't be derived
                from the state dict.
        """
        # Load the layers corresponding to transformer.
        logger.info(f"Loading {cls.transformer_name}.")
        transformer.load_lora_adapter(
            state_dict,
            network_alphas=None,
            adapter_name=adapter_name,
            metadata=metadata,
            _pipeline=_pipeline,
            hotswap=hotswap,
        )

    @classmethod
    # Copied from diffusers.loaders.lora_pipeline.CogVideoXLoraLoaderMixin.save_lora_weights
    def save_lora_weights(
        cls,
        save_directory: Union[str, os.PathLike],
        transformer_lora_layers: Dict[str, Union[nn.Cell, ms.Tensor]] = None,
        is_main_process: bool = True,
        weight_name: str = None,
        save_function: Callable = None,
        safe_serialization: bool = True,
        transformer_lora_adapter_metadata: Optional[dict] = None,
    ):
        r"""
        Save the LoRA parameters corresponding to the transformer.

        Arguments:
            save_directory (`str` or `os.PathLike`):
                Directory to save LoRA parameters to. Will be created if it doesn't exist.
            transformer_lora_layers (`Dict[str, mindspore.nn.Cell]` or `Dict[str, ms.Tensor]`):
                State dict of the LoRA layers corresponding to the `transformer`.
            is_main_process (`bool`, *optional*, defaults to `True`):
                Whether the process calling this is the main process or not. Useful during distributed training and you
                need to call this function on all processes. In this case, set `is_main_process=True` only on the main
                process to avoid race conditions.
            save_function (`Callable`):
                The function to use to save the state dictionary. Useful during distributed training when you need to
                replace `mindspore.save_checkpoint` with another method. Can be configured with the environment variable
                `DIFFUSERS_SAVE_MODE`.
            safe_serialization (`bool`, *optional*, defaults to `True`):
                Whether to save the model using `safetensors` or the traditional MindSpore way.
            transformer_lora_adapter_metadata:
                LoRA adapter metadata associated with the transformer to be serialized with the state dict.
        """
        state_dict = {}
        lora_adapter_metadata = {}

        if not transformer_lora_layers:
            raise ValueError("You must pass `transformer_lora_layers`.")

        state_dict.update(cls.pack_weights(transformer_lora_layers, cls.transformer_name))

        if transformer_lora_adapter_metadata is not None:
            lora_adapter_metadata.update(
                _pack_dict_with_prefix(transformer_lora_adapter_metadata, cls.transformer_name)
            )

        # Save the model
        cls.write_lora_layers(
            state_dict=state_dict,
            save_directory=save_directory,
            is_main_process=is_main_process,
            weight_name=weight_name,
            save_function=save_function,
            safe_serialization=safe_serialization,
            lora_adapter_metadata=lora_adapter_metadata,
        )

    # Copied from diffusers.loaders.lora_pipeline.CogVideoXLoraLoaderMixin.fuse_lora
    def fuse_lora(
        self,
        components: List[str] = ["transformer"],
        lora_scale: float = 1.0,
        safe_fusing: bool = False,
        adapter_names: Optional[List[str]] = None,
        **kwargs,
    ):
        r"""
        Fuses the LoRA parameters into the original parameters of the corresponding blocks.

        <Tip warning={true}>

        This is an experimental API.

        </Tip>

        Args:
            components: (`List[str]`): List of LoRA-injectable components to fuse the LoRAs into.
            lora_scale (`float`, defaults to 1.0):
                Controls how much to influence the outputs with the LoRA parameters.
            safe_fusing (`bool`, defaults to `False`):
                Whether to check fused weights for NaN values before fusing and if values are NaN not fusing them.
            adapter_names (`List[str]`, *optional*):
                Adapter names to be used for fusing. If nothing is passed, all active adapters will be fused.

        Example:

        ```py
        from mindone.diffusers import DiffusionPipeline
        import mindspore

        pipeline = DiffusionPipeline.from_pretrained(
            "stabilityai/stable-diffusion-xl-base-1.0", mindspore_dtype=mindspore.float16
        )
        pipeline.load_lora_weights("nerijs/pixel-art-xl", weight_name="pixel-art-xl.safetensors", adapter_name="pixel")
        pipeline.fuse_lora(lora_scale=0.7)
        ```
        """
        super().fuse_lora(
            components=components,
            lora_scale=lora_scale,
            safe_fusing=safe_fusing,
            adapter_names=adapter_names,
            **kwargs,
        )

    # Copied from diffusers.loaders.lora_pipeline.CogVideoXLoraLoaderMixin.unfuse_lora
    def unfuse_lora(self, components: List[str] = ["transformer"], **kwargs):
        r"""
        Reverses the effect of
        [`pipe.fuse_lora()`](https://huggingface.co/docs/diffusers/main/en/api/loaders#diffusers.loaders.LoraBaseMixin.fuse_lora).

        <Tip warning={true}>

        This is an experimental API.

        </Tip>

        Args:
            components (`List[str]`): List of LoRA-injectable components to unfuse LoRA from.
            unfuse_transformer (`bool`, defaults to `True`): Whether to unfuse the UNet LoRA parameters.
        """
        super().unfuse_lora(components=components, **kwargs)


class LTXVideoLoraLoaderMixin(LoraBaseMixin):
    r"""
    Load LoRA layers into [`LTXVideoTransformer3DModel`]. Specific to [`LTXPipeline`].
    """

    _lora_loadable_modules = ["transformer"]
    transformer_name = TRANSFORMER_NAME

    @classmethod
    @validate_hf_hub_args
    # Copied from diffusers.loaders.lora_pipeline.CogVideoXLoraLoaderMixin.lora_state_dict
    def lora_state_dict(
        cls,
        pretrained_model_name_or_path_or_dict: Union[str, Dict[str, ms.Tensor]],
        **kwargs,
    ):
        r"""
        Return state dict for lora weights and the network alphas.

        <Tip warning={true}>

        We support loading A1111 formatted LoRA checkpoints in a limited capacity.

        This function is experimental and might change in the future.

        </Tip>

        Parameters:
            pretrained_model_name_or_path_or_dict (`str` or `os.PathLike` or `dict`):
                Can be either:

                    - A string, the *model id* (for example `google/ddpm-celebahq-256`) of a pretrained model hosted on
                      the Hub.
                    - A path to a *directory* (for example `./my_model_directory`) containing the model weights saved
                      with [`ModelMixin.save_pretrained`].
                    - A MindSpore state dict.

            cache_dir (`Union[str, os.PathLike]`, *optional*):
                Path to a directory where a downloaded pretrained model configuration is cached if the standard cache
                is not used.
            force_download (`bool`, *optional*, defaults to `False`):
                Whether or not to force the (re-)download of the model weights and configuration files, overriding the
                cached versions if they exist.

            proxies (`Dict[str, str]`, *optional*):
                A dictionary of proxy servers to use by protocol or endpoint, for example, `{'http': 'foo.bar:3128',
                'http://hostname': 'foo.bar:4012'}`. The proxies are used on each request.
            local_files_only (`bool`, *optional*, defaults to `False`):
                Whether to only load local model weights and configuration files or not. If set to `True`, the model
                won't be downloaded from the Hub.
            token (`str` or *bool*, *optional*):
                The token to use as HTTP bearer authorization for remote files. If `True`, the token generated from
                `diffusers-cli login` (stored in `~/.huggingface`) is used.
            revision (`str`, *optional*, defaults to `"main"`):
                The specific model version to use. It can be a branch name, a tag name, a commit id, or any identifier
                allowed by Git.
            subfolder (`str`, *optional*, defaults to `""`):
                The subfolder location of a model file within a larger model repository on the Hub or locally.
            return_lora_metadata (`bool`, *optional*, defaults to False):
                When enabled, additionally return the LoRA adapter metadata, typically found in the state dict.
        """
        # Load the main state dict first which has the LoRA layers for either of
        # transformer and text encoder or both.
        cache_dir = kwargs.pop("cache_dir", None)
        force_download = kwargs.pop("force_download", False)
        proxies = kwargs.pop("proxies", None)
        local_files_only = kwargs.pop("local_files_only", None)
        token = kwargs.pop("token", None)
        revision = kwargs.pop("revision", None)
        subfolder = kwargs.pop("subfolder", None)
        weight_name = kwargs.pop("weight_name", None)
        use_safetensors = kwargs.pop("use_safetensors", None)
        return_lora_metadata = kwargs.pop("return_lora_metadata", False)

        allow_pickle = False
        if use_safetensors is None:
            use_safetensors = True
            allow_pickle = True

        user_agent = {"file_type": "attn_procs_weights", "framework": "pytorch"}

        state_dict, metadata = _fetch_state_dict(
            pretrained_model_name_or_path_or_dict=pretrained_model_name_or_path_or_dict,
            weight_name=weight_name,
            use_safetensors=use_safetensors,
            local_files_only=local_files_only,
            cache_dir=cache_dir,
            force_download=force_download,
            proxies=proxies,
            token=token,
            revision=revision,
            subfolder=subfolder,
            user_agent=user_agent,
            allow_pickle=allow_pickle,
        )

        is_dora_scale_present = any("dora_scale" in k for k in state_dict)
        if is_dora_scale_present:
            warn_msg = "It seems like you are using a DoRA checkpoint that is not compatible in Diffusers at the moment. So, we are going to filter out the keys associated to 'dora_scale` from the state dict. If you think this is a mistake please open an issue https://github.com/huggingface/diffusers/issues/new."  # noqa: E501
            logger.warning(warn_msg)
            state_dict = {k: v for k, v in state_dict.items() if "dora_scale" not in k}

        is_non_diffusers_format = any(k.startswith("diffusion_model.") for k in state_dict)
        if is_non_diffusers_format:
            state_dict = _convert_non_diffusers_ltxv_lora_to_diffusers(state_dict)

        out = (state_dict, metadata) if return_lora_metadata else state_dict
        return out

    # Copied from diffusers.loaders.lora_pipeline.CogVideoXLoraLoaderMixin.load_lora_weights
    def load_lora_weights(
        self,
        pretrained_model_name_or_path_or_dict: Union[str, Dict[str, ms.Tensor]],
        adapter_name: Optional[str] = None,
        hotswap: bool = False,
        **kwargs,
    ):
        """
        Load LoRA weights specified in `pretrained_model_name_or_path_or_dict` into `self.transformer` and
        `self.text_encoder`. All kwargs are forwarded to `self.lora_state_dict`. See
        [`~loaders.StableDiffusionLoraLoaderMixin.lora_state_dict`] for more details on how the state dict is loaded.
        See [`~loaders.StableDiffusionLoraLoaderMixin.load_lora_into_transformer`] for more details on how the state
        dict is loaded into `self.transformer`.

        Parameters:
            pretrained_model_name_or_path_or_dict (`str` or `os.PathLike` or `dict`):
                See [`~loaders.StableDiffusionLoraLoaderMixin.lora_state_dict`].
            adapter_name (`str`, *optional*):
                Adapter name to be used for referencing the loaded adapter model. If not specified, it will use
                `default_{i}` where i is the total number of adapters being loaded.
            hotswap (`bool`, *optional*):
                See [`~loaders.StableDiffusionLoraLoaderMixin.load_lora_weights`].
            kwargs (`dict`, *optional*):
                See [`~loaders.StableDiffusionLoraLoaderMixin.lora_state_dict`].
        """
        # if a dict is passed, copy it instead of modifying it inplace
        if isinstance(pretrained_model_name_or_path_or_dict, dict):
            pretrained_model_name_or_path_or_dict = pretrained_model_name_or_path_or_dict.copy()

        # First, ensure that the checkpoint is a compatible one and can be successfully loaded.
        kwargs["return_lora_metadata"] = True
        state_dict, metadata = self.lora_state_dict(pretrained_model_name_or_path_or_dict, **kwargs)

        is_correct_format = all("lora" in key for key in state_dict.keys())
        if not is_correct_format:
            raise ValueError("Invalid LoRA checkpoint.")

        self.load_lora_into_transformer(
            state_dict,
            transformer=getattr(self, self.transformer_name) if not hasattr(self, "transformer") else self.transformer,
            adapter_name=adapter_name,
            metadata=metadata,
            _pipeline=self,
            hotswap=hotswap,
        )

    @classmethod
    # Copied from diffusers.loaders.lora_pipeline.SD3LoraLoaderMixin.load_lora_into_transformer with SD3Transformer2DModel->LTXVideoTransformer3DModel
    def load_lora_into_transformer(
        cls,
        state_dict,
        transformer,
        adapter_name=None,
        _pipeline=None,
        hotswap: bool = False,
        metadata=None,
    ):
        """
        This will load the LoRA layers specified in `state_dict` into `transformer`.

        Parameters:
            state_dict (`dict`):
                A standard state dict containing the lora layer parameters. The keys can either be indexed directly
                into the unet or prefixed with an additional `unet` which can be used to distinguish between text
                encoder lora layers.
            transformer (`LTXVideoTransformer3DModel`):
                The Transformer model to load the LoRA layers into.
            adapter_name (`str`, *optional*):
                Adapter name to be used for referencing the loaded adapter model. If not specified, it will use
                `default_{i}` where i is the total number of adapters being loaded.
            hotswap (`bool`, *optional*):
                See [`~loaders.StableDiffusionLoraLoaderMixin.load_lora_weights`].
            metadata (`dict`):
                Optional LoRA adapter metadata. When supplied, the `LoraConfig` arguments of `peft` won't be derived
                from the state dict.
        """
        # Load the layers corresponding to transformer.
        logger.info(f"Loading {cls.transformer_name}.")
        transformer.load_lora_adapter(
            state_dict,
            network_alphas=None,
            adapter_name=adapter_name,
            metadata=metadata,
            _pipeline=_pipeline,
            hotswap=hotswap,
        )

    @classmethod
    # Copied from diffusers.loaders.lora_pipeline.CogVideoXLoraLoaderMixin.save_lora_weights
    def save_lora_weights(
        cls,
        save_directory: Union[str, os.PathLike],
        transformer_lora_layers: Dict[str, Union[nn.Cell, ms.Tensor]] = None,
        is_main_process: bool = True,
        weight_name: str = None,
        save_function: Callable = None,
        safe_serialization: bool = True,
        transformer_lora_adapter_metadata: Optional[dict] = None,
    ):
        r"""
        Save the LoRA parameters corresponding to the transformer.

        Arguments:
            save_directory (`str` or `os.PathLike`):
                Directory to save LoRA parameters to. Will be created if it doesn't exist.
            transformer_lora_layers (`Dict[str, mindspore.nn.Cell]` or `Dict[str, ms.Tensor]`):
                State dict of the LoRA layers corresponding to the `transformer`.
            is_main_process (`bool`, *optional*, defaults to `True`):
                Whether the process calling this is the main process or not. Useful during distributed training and you
                need to call this function on all processes. In this case, set `is_main_process=True` only on the main
                process to avoid race conditions.
            save_function (`Callable`):
                The function to use to save the state dictionary. Useful during distributed training when you need to
                replace `mindspore.save_checkpoint` with another method. Can be configured with the environment variable
                `DIFFUSERS_SAVE_MODE`.
            safe_serialization (`bool`, *optional*, defaults to `True`):
                Whether to save the model using `safetensors` or the traditional MindSpore way.
            transformer_lora_adapter_metadata:
                LoRA adapter metadata associated with the transformer to be serialized with the state dict.
        """
        state_dict = {}
        lora_adapter_metadata = {}

        if not transformer_lora_layers:
            raise ValueError("You must pass `transformer_lora_layers`.")

        state_dict.update(cls.pack_weights(transformer_lora_layers, cls.transformer_name))

        if transformer_lora_adapter_metadata is not None:
            lora_adapter_metadata.update(
                _pack_dict_with_prefix(transformer_lora_adapter_metadata, cls.transformer_name)
            )

        # Save the model
        cls.write_lora_layers(
            state_dict=state_dict,
            save_directory=save_directory,
            is_main_process=is_main_process,
            weight_name=weight_name,
            save_function=save_function,
            safe_serialization=safe_serialization,
            lora_adapter_metadata=lora_adapter_metadata,
        )

    # Copied from diffusers.loaders.lora_pipeline.CogVideoXLoraLoaderMixin.fuse_lora
    def fuse_lora(
        self,
        components: List[str] = ["transformer"],
        lora_scale: float = 1.0,
        safe_fusing: bool = False,
        adapter_names: Optional[List[str]] = None,
        **kwargs,
    ):
        r"""
        Fuses the LoRA parameters into the original parameters of the corresponding blocks.

        <Tip warning={true}>

        This is an experimental API.

        </Tip>

        Args:
            components: (`List[str]`): List of LoRA-injectable components to fuse the LoRAs into.
            lora_scale (`float`, defaults to 1.0):
                Controls how much to influence the outputs with the LoRA parameters.
            safe_fusing (`bool`, defaults to `False`):
                Whether to check fused weights for NaN values before fusing and if values are NaN not fusing them.
            adapter_names (`List[str]`, *optional*):
                Adapter names to be used for fusing. If nothing is passed, all active adapters will be fused.

        Example:

        ```py
        from mindone.diffusers import DiffusionPipeline
        import mindspore

        pipeline = DiffusionPipeline.from_pretrained(
            "stabilityai/stable-diffusion-xl-base-1.0", mindspore_dtype=mindspore.float16
        )
        pipeline.load_lora_weights("nerijs/pixel-art-xl", weight_name="pixel-art-xl.safetensors", adapter_name="pixel")
        pipeline.fuse_lora(lora_scale=0.7)
        ```
        """
        super().fuse_lora(
            components=components,
            lora_scale=lora_scale,
            safe_fusing=safe_fusing,
            adapter_names=adapter_names,
            **kwargs,
        )

    # Copied from diffusers.loaders.lora_pipeline.CogVideoXLoraLoaderMixin.unfuse_lora
    def unfuse_lora(self, components: List[str] = ["transformer"], **kwargs):
        r"""
        Reverses the effect of
        [`pipe.fuse_lora()`](https://huggingface.co/docs/diffusers/main/en/api/loaders#diffusers.loaders.LoraBaseMixin.fuse_lora).

        <Tip warning={true}>

        This is an experimental API.

        </Tip>

        Args:
            components (`List[str]`): List of LoRA-injectable components to unfuse LoRA from.
            unfuse_transformer (`bool`, defaults to `True`): Whether to unfuse the UNet LoRA parameters.
        """
        super().unfuse_lora(components=components, **kwargs)


class SanaLoraLoaderMixin(LoraBaseMixin):
    r"""
    Load LoRA layers into [`SanaTransformer2DModel`]. Specific to [`SanaPipeline`].
    """

    _lora_loadable_modules = ["transformer"]
    transformer_name = TRANSFORMER_NAME

    @classmethod
    @validate_hf_hub_args
    # Copied from diffusers.loaders.lora_pipeline.SD3LoraLoaderMixin.lora_state_dict
    def lora_state_dict(
        cls,
        pretrained_model_name_or_path_or_dict: Union[str, Dict[str, ms.Tensor]],
        **kwargs,
    ):
        r"""
        Return state dict for lora weights and the network alphas.

        <Tip warning={true}>

        We support loading A1111 formatted LoRA checkpoints in a limited capacity.

        This function is experimental and might change in the future.

        </Tip>

        Parameters:
            pretrained_model_name_or_path_or_dict (`str` or `os.PathLike` or `dict`):
                Can be either:

                    - A string, the *model id* (for example `google/ddpm-celebahq-256`) of a pretrained model hosted on
                      the Hub.
                    - A path to a *directory* (for example `./my_model_directory`) containing the model weights saved
                      with [`ModelMixin.save_pretrained`].
                    - A MindSpore state dict.

            cache_dir (`Union[str, os.PathLike]`, *optional*):
                Path to a directory where a downloaded pretrained model configuration is cached if the standard cache
                is not used.
            force_download (`bool`, *optional*, defaults to `False`):
                Whether or not to force the (re-)download of the model weights and configuration files, overriding the
                cached versions if they exist.

            proxies (`Dict[str, str]`, *optional*):
                A dictionary of proxy servers to use by protocol or endpoint, for example, `{'http': 'foo.bar:3128',
                'http://hostname': 'foo.bar:4012'}`. The proxies are used on each request.
            local_files_only (`bool`, *optional*, defaults to `False`):
                Whether to only load local model weights and configuration files or not. If set to `True`, the model
                won't be downloaded from the Hub.
            token (`str` or *bool*, *optional*):
                The token to use as HTTP bearer authorization for remote files. If `True`, the token generated from
                `diffusers-cli login` (stored in `~/.huggingface`) is used.
            revision (`str`, *optional*, defaults to `"main"`):
                The specific model version to use. It can be a branch name, a tag name, a commit id, or any identifier
                allowed by Git.
            subfolder (`str`, *optional*, defaults to `""`):
                The subfolder location of a model file within a larger model repository on the Hub or locally.
            return_lora_metadata (`bool`, *optional*, defaults to False):
                When enabled, additionally return the LoRA adapter metadata, typically found in the state dict.

        """
        # Load the main state dict first which has the LoRA layers for either of
        # transformer and text encoder or both.
        cache_dir = kwargs.pop("cache_dir", None)
        force_download = kwargs.pop("force_download", False)
        proxies = kwargs.pop("proxies", None)
        local_files_only = kwargs.pop("local_files_only", None)
        token = kwargs.pop("token", None)
        revision = kwargs.pop("revision", None)
        subfolder = kwargs.pop("subfolder", None)
        weight_name = kwargs.pop("weight_name", None)
        use_safetensors = kwargs.pop("use_safetensors", None)
        return_lora_metadata = kwargs.pop("return_lora_metadata", False)

        allow_pickle = False
        if use_safetensors is None:
            use_safetensors = True
            allow_pickle = True

        user_agent = {"file_type": "attn_procs_weights", "framework": "pytorch"}

        state_dict, metadata = _fetch_state_dict(
            pretrained_model_name_or_path_or_dict=pretrained_model_name_or_path_or_dict,
            weight_name=weight_name,
            use_safetensors=use_safetensors,
            local_files_only=local_files_only,
            cache_dir=cache_dir,
            force_download=force_download,
            proxies=proxies,
            token=token,
            revision=revision,
            subfolder=subfolder,
            user_agent=user_agent,
            allow_pickle=allow_pickle,
        )

        is_dora_scale_present = any("dora_scale" in k for k in state_dict)
        if is_dora_scale_present:
            warn_msg = "It seems like you are using a DoRA checkpoint that is not compatible in Diffusers at the moment. So, we are going to filter out the keys associated to 'dora_scale` from the state dict. If you think this is a mistake please open an issue https://github.com/huggingface/diffusers/issues/new."  # noqa: E501
            logger.warning(warn_msg)
            state_dict = {k: v for k, v in state_dict.items() if "dora_scale" not in k}

        out = (state_dict, metadata) if return_lora_metadata else state_dict
        return out

    # Copied from diffusers.loaders.lora_pipeline.CogVideoXLoraLoaderMixin.load_lora_weights
    def load_lora_weights(
        self,
        pretrained_model_name_or_path_or_dict: Union[str, Dict[str, ms.Tensor]],
        adapter_name: Optional[str] = None,
        hotswap: bool = False,
        **kwargs,
    ):
        """
        Load LoRA weights specified in `pretrained_model_name_or_path_or_dict` into `self.transformer` and
        `self.text_encoder`. All kwargs are forwarded to `self.lora_state_dict`. See
        [`~loaders.StableDiffusionLoraLoaderMixin.lora_state_dict`] for more details on how the state dict is loaded.
        See [`~loaders.StableDiffusionLoraLoaderMixin.load_lora_into_transformer`] for more details on how the state
        dict is loaded into `self.transformer`.

        Parameters:
            pretrained_model_name_or_path_or_dict (`str` or `os.PathLike` or `dict`):
                See [`~loaders.StableDiffusionLoraLoaderMixin.lora_state_dict`].
            adapter_name (`str`, *optional*):
                Adapter name to be used for referencing the loaded adapter model. If not specified, it will use
                `default_{i}` where i is the total number of adapters being loaded.
            hotswap (`bool`, *optional*):
                See [`~loaders.StableDiffusionLoraLoaderMixin.load_lora_weights`].
            kwargs (`dict`, *optional*):
                See [`~loaders.StableDiffusionLoraLoaderMixin.lora_state_dict`].
        """
        # if a dict is passed, copy it instead of modifying it inplace
        if isinstance(pretrained_model_name_or_path_or_dict, dict):
            pretrained_model_name_or_path_or_dict = pretrained_model_name_or_path_or_dict.copy()

        # First, ensure that the checkpoint is a compatible one and can be successfully loaded.
        kwargs["return_lora_metadata"] = True
        state_dict, metadata = self.lora_state_dict(pretrained_model_name_or_path_or_dict, **kwargs)

        is_correct_format = all("lora" in key for key in state_dict.keys())
        if not is_correct_format:
            raise ValueError("Invalid LoRA checkpoint.")

        self.load_lora_into_transformer(
            state_dict,
            transformer=getattr(self, self.transformer_name) if not hasattr(self, "transformer") else self.transformer,
            adapter_name=adapter_name,
            metadata=metadata,
            _pipeline=self,
            hotswap=hotswap,
        )

    @classmethod
    # Copied from diffusers.loaders.lora_pipeline.SD3LoraLoaderMixin.load_lora_into_transformer with SD3Transformer2DModel->SanaTransformer2DModel
    def load_lora_into_transformer(
        cls,
        state_dict,
        transformer,
        adapter_name=None,
        _pipeline=None,
        hotswap: bool = False,
        metadata=None,
    ):
        """
        This will load the LoRA layers specified in `state_dict` into `transformer`.

        Parameters:
            state_dict (`dict`):
                A standard state dict containing the lora layer parameters. The keys can either be indexed directly
                into the unet or prefixed with an additional `unet` which can be used to distinguish between text
                encoder lora layers.
            transformer (`SanaTransformer2DModel`):
                The Transformer model to load the LoRA layers into.
            adapter_name (`str`, *optional*):
                Adapter name to be used for referencing the loaded adapter model. If not specified, it will use
                `default_{i}` where i is the total number of adapters being loaded.
            hotswap (`bool`, *optional*):
                See [`~loaders.StableDiffusionLoraLoaderMixin.load_lora_weights`].
            metadata (`dict`):
                Optional LoRA adapter metadata. When supplied, the `LoraConfig` arguments of `peft` won't be derived
                from the state dict.
        """
        # Load the layers corresponding to transformer.
        logger.info(f"Loading {cls.transformer_name}.")
        transformer.load_lora_adapter(
            state_dict,
            network_alphas=None,
            adapter_name=adapter_name,
            metadata=metadata,
            _pipeline=_pipeline,
            hotswap=hotswap,
        )

    @classmethod
    # Copied from diffusers.loaders.lora_pipeline.CogVideoXLoraLoaderMixin.save_lora_weights
    def save_lora_weights(
        cls,
        save_directory: Union[str, os.PathLike],
        transformer_lora_layers: Dict[str, Union[nn.Cell, ms.Tensor]] = None,
        is_main_process: bool = True,
        weight_name: str = None,
        save_function: Callable = None,
        safe_serialization: bool = True,
        transformer_lora_adapter_metadata: Optional[dict] = None,
    ):
        r"""
        Save the LoRA parameters corresponding to the transformer.

        Arguments:
            save_directory (`str` or `os.PathLike`):
                Directory to save LoRA parameters to. Will be created if it doesn't exist.
            transformer_lora_layers (`Dict[str, mindspore.nn.Cell]` or `Dict[str, ms.Tensor]`):
                State dict of the LoRA layers corresponding to the `transformer`.
            is_main_process (`bool`, *optional*, defaults to `True`):
                Whether the process calling this is the main process or not. Useful during distributed training and you
                need to call this function on all processes. In this case, set `is_main_process=True` only on the main
                process to avoid race conditions.
            save_function (`Callable`):
                The function to use to save the state dictionary. Useful during distributed training when you need to
                replace `mindspore.save_checkpoint` with another method. Can be configured with the environment variable
                `DIFFUSERS_SAVE_MODE`.
            safe_serialization (`bool`, *optional*, defaults to `True`):
                Whether to save the model using `safetensors` or the traditional MindSpore way.
            transformer_lora_adapter_metadata:
                LoRA adapter metadata associated with the transformer to be serialized with the state dict.
        """
        state_dict = {}
        lora_adapter_metadata = {}

        if not transformer_lora_layers:
            raise ValueError("You must pass `transformer_lora_layers`.")

        state_dict.update(cls.pack_weights(transformer_lora_layers, cls.transformer_name))

        if transformer_lora_adapter_metadata is not None:
            lora_adapter_metadata.update(
                _pack_dict_with_prefix(transformer_lora_adapter_metadata, cls.transformer_name)
            )

        # Save the model
        cls.write_lora_layers(
            state_dict=state_dict,
            save_directory=save_directory,
            is_main_process=is_main_process,
            weight_name=weight_name,
            save_function=save_function,
            safe_serialization=safe_serialization,
            lora_adapter_metadata=lora_adapter_metadata,
        )

    # Copied from diffusers.loaders.lora_pipeline.CogVideoXLoraLoaderMixin.fuse_lora
    def fuse_lora(
        self,
        components: List[str] = ["transformer"],
        lora_scale: float = 1.0,
        safe_fusing: bool = False,
        adapter_names: Optional[List[str]] = None,
        **kwargs,
    ):
        r"""
        Fuses the LoRA parameters into the original parameters of the corresponding blocks.

        <Tip warning={true}>

        This is an experimental API.

        </Tip>

        Args:
            components: (`List[str]`): List of LoRA-injectable components to fuse the LoRAs into.
            lora_scale (`float`, defaults to 1.0):
                Controls how much to influence the outputs with the LoRA parameters.
            safe_fusing (`bool`, defaults to `False`):
                Whether to check fused weights for NaN values before fusing and if values are NaN not fusing them.
            adapter_names (`List[str]`, *optional*):
                Adapter names to be used for fusing. If nothing is passed, all active adapters will be fused.

        Example:

        ```py
        from mindone.diffusers import DiffusionPipeline
        import mindspore

        pipeline = DiffusionPipeline.from_pretrained(
            "stabilityai/stable-diffusion-xl-base-1.0", mindspore_dtype=mindspore.float16
        )
        pipeline.load_lora_weights("nerijs/pixel-art-xl", weight_name="pixel-art-xl.safetensors", adapter_name="pixel")
        pipeline.fuse_lora(lora_scale=0.7)
        ```
        """
        super().fuse_lora(
            components=components,
            lora_scale=lora_scale,
            safe_fusing=safe_fusing,
            adapter_names=adapter_names,
            **kwargs,
        )

    # Copied from diffusers.loaders.lora_pipeline.CogVideoXLoraLoaderMixin.unfuse_lora
    def unfuse_lora(self, components: List[str] = ["transformer"], **kwargs):
        r"""
        Reverses the effect of
        [`pipe.fuse_lora()`](https://huggingface.co/docs/diffusers/main/en/api/loaders#diffusers.loaders.LoraBaseMixin.fuse_lora).

        <Tip warning={true}>

        This is an experimental API.

        </Tip>

        Args:
            components (`List[str]`): List of LoRA-injectable components to unfuse LoRA from.
            unfuse_transformer (`bool`, defaults to `True`): Whether to unfuse the UNet LoRA parameters.
        """
        super().unfuse_lora(components=components, **kwargs)


class HunyuanVideoLoraLoaderMixin(LoraBaseMixin):
    r"""
    Load LoRA layers into [`HunyuanVideoTransformer3DModel`]. Specific to [`HunyuanVideoPipeline`].
    """

    _lora_loadable_modules = ["transformer"]
    transformer_name = TRANSFORMER_NAME

    @classmethod
    @validate_hf_hub_args
    def lora_state_dict(
        cls,
        pretrained_model_name_or_path_or_dict: Union[str, Dict[str, ms.Tensor]],
        **kwargs,
    ):
        r"""
        Return state dict for lora weights and the network alphas.

        <Tip warning={true}>

        We support loading original format HunyuanVideo LoRA checkpoints.

        This function is experimental and might change in the future.

        </Tip>

        Parameters:
            pretrained_model_name_or_path_or_dict (`str` or `os.PathLike` or `dict`):
                Can be either:

                    - A string, the *model id* (for example `google/ddpm-celebahq-256`) of a pretrained model hosted on
                      the Hub.
                    - A path to a *directory* (for example `./my_model_directory`) containing the model weights saved
                      with [`ModelMixin.save_pretrained`].
                    - A MindSpore state dict.

            cache_dir (`Union[str, os.PathLike]`, *optional*):
                Path to a directory where a downloaded pretrained model configuration is cached if the standard cache
                is not used.
            force_download (`bool`, *optional*, defaults to `False`):
                Whether or not to force the (re-)download of the model weights and configuration files, overriding the
                cached versions if they exist.

            proxies (`Dict[str, str]`, *optional*):
                A dictionary of proxy servers to use by protocol or endpoint, for example, `{'http': 'foo.bar:3128',
                'http://hostname': 'foo.bar:4012'}`. The proxies are used on each request.
            local_files_only (`bool`, *optional*, defaults to `False`):
                Whether to only load local model weights and configuration files or not. If set to `True`, the model
                won't be downloaded from the Hub.
            token (`str` or *bool*, *optional*):
                The token to use as HTTP bearer authorization for remote files. If `True`, the token generated from
                `diffusers-cli login` (stored in `~/.huggingface`) is used.
            revision (`str`, *optional*, defaults to `"main"`):
                The specific model version to use. It can be a branch name, a tag name, a commit id, or any identifier
                allowed by Git.
            subfolder (`str`, *optional*, defaults to `""`):
                The subfolder location of a model file within a larger model repository on the Hub or locally.
            return_lora_metadata (`bool`, *optional*, defaults to False):
                When enabled, additionally return the LoRA adapter metadata, typically found in the state dict.
        """
        # Load the main state dict first which has the LoRA layers for either of
        # transformer and text encoder or both.
        cache_dir = kwargs.pop("cache_dir", None)
        force_download = kwargs.pop("force_download", False)
        proxies = kwargs.pop("proxies", None)
        local_files_only = kwargs.pop("local_files_only", None)
        token = kwargs.pop("token", None)
        revision = kwargs.pop("revision", None)
        subfolder = kwargs.pop("subfolder", None)
        weight_name = kwargs.pop("weight_name", None)
        use_safetensors = kwargs.pop("use_safetensors", None)
        return_lora_metadata = kwargs.pop("return_lora_metadata", False)

        allow_pickle = False
        if use_safetensors is None:
            use_safetensors = True
            allow_pickle = True

        user_agent = {"file_type": "attn_procs_weights", "framework": "pytorch"}

        state_dict, metadata = _fetch_state_dict(
            pretrained_model_name_or_path_or_dict=pretrained_model_name_or_path_or_dict,
            weight_name=weight_name,
            use_safetensors=use_safetensors,
            local_files_only=local_files_only,
            cache_dir=cache_dir,
            force_download=force_download,
            proxies=proxies,
            token=token,
            revision=revision,
            subfolder=subfolder,
            user_agent=user_agent,
            allow_pickle=allow_pickle,
        )

        is_dora_scale_present = any("dora_scale" in k for k in state_dict)
        if is_dora_scale_present:
            warn_msg = "It seems like you are using a DoRA checkpoint that is not compatible in Diffusers at the moment. So, we are going to filter out the keys associated to 'dora_scale` from the state dict. If you think this is a mistake please open an issue https://github.com/huggingface/diffusers/issues/new."  # noqa: E501
            logger.warning(warn_msg)
            state_dict = {k: v for k, v in state_dict.items() if "dora_scale" not in k}

        is_original_hunyuan_video = any("img_attn_qkv" in k for k in state_dict)
        if is_original_hunyuan_video:
            state_dict = _convert_hunyuan_video_lora_to_diffusers(state_dict)

        out = (state_dict, metadata) if return_lora_metadata else state_dict
        return out

    # Copied from diffusers.loaders.lora_pipeline.CogVideoXLoraLoaderMixin.load_lora_weights
    def load_lora_weights(
        self,
        pretrained_model_name_or_path_or_dict: Union[str, Dict[str, ms.Tensor]],
        adapter_name: Optional[str] = None,
        hotswap: bool = False,
        **kwargs,
    ):
        """
        Load LoRA weights specified in `pretrained_model_name_or_path_or_dict` into `self.transformer` and
        `self.text_encoder`. All kwargs are forwarded to `self.lora_state_dict`. See
        [`~loaders.StableDiffusionLoraLoaderMixin.lora_state_dict`] for more details on how the state dict is loaded.
        See [`~loaders.StableDiffusionLoraLoaderMixin.load_lora_into_transformer`] for more details on how the state
        dict is loaded into `self.transformer`.

        Parameters:
            pretrained_model_name_or_path_or_dict (`str` or `os.PathLike` or `dict`):
                See [`~loaders.StableDiffusionLoraLoaderMixin.lora_state_dict`].
            adapter_name (`str`, *optional*):
                Adapter name to be used for referencing the loaded adapter model. If not specified, it will use
                `default_{i}` where i is the total number of adapters being loaded.
            hotswap (`bool`, *optional*):
                See [`~loaders.StableDiffusionLoraLoaderMixin.load_lora_weights`].
            kwargs (`dict`, *optional*):
                See [`~loaders.StableDiffusionLoraLoaderMixin.lora_state_dict`].
        """
        # if a dict is passed, copy it instead of modifying it inplace
        if isinstance(pretrained_model_name_or_path_or_dict, dict):
            pretrained_model_name_or_path_or_dict = pretrained_model_name_or_path_or_dict.copy()

        # First, ensure that the checkpoint is a compatible one and can be successfully loaded.
        kwargs["return_lora_metadata"] = True
        state_dict, metadata = self.lora_state_dict(pretrained_model_name_or_path_or_dict, **kwargs)

        is_correct_format = all("lora" in key for key in state_dict.keys())
        if not is_correct_format:
            raise ValueError("Invalid LoRA checkpoint.")

        self.load_lora_into_transformer(
            state_dict,
            transformer=getattr(self, self.transformer_name) if not hasattr(self, "transformer") else self.transformer,
            adapter_name=adapter_name,
            metadata=metadata,
            _pipeline=self,
            hotswap=hotswap,
        )

    @classmethod
    # Copied from diffusers.loaders.lora_pipeline.SD3LoraLoaderMixin.load_lora_into_transformer with SD3Transformer2DModel->HunyuanVideoTransformer3DModel # noqa
    def load_lora_into_transformer(
        cls,
        state_dict,
        transformer,
        adapter_name=None,
        _pipeline=None,
        hotswap: bool = False,
        metadata=None,
    ):
        """
        This will load the LoRA layers specified in `state_dict` into `transformer`.

        Parameters:
            state_dict (`dict`):
                A standard state dict containing the lora layer parameters. The keys can either be indexed directly
                into the unet or prefixed with an additional `unet` which can be used to distinguish between text
                encoder lora layers.
            transformer (`HunyuanVideoTransformer3DModel`):
                The Transformer model to load the LoRA layers into.
            adapter_name (`str`, *optional*):
                Adapter name to be used for referencing the loaded adapter model. If not specified, it will use
                `default_{i}` where i is the total number of adapters being loaded.
            hotswap (`bool`, *optional*):
                See [`~loaders.StableDiffusionLoraLoaderMixin.load_lora_weights`].
            metadata (`dict`):
                Optional LoRA adapter metadata. When supplied, the `LoraConfig` arguments of `peft` won't be derived
                from the state dict.
        """
        # Load the layers corresponding to transformer.
        logger.info(f"Loading {cls.transformer_name}.")
        transformer.load_lora_adapter(
            state_dict,
            network_alphas=None,
            adapter_name=adapter_name,
            metadata=metadata,
            _pipeline=_pipeline,
            hotswap=hotswap,
        )

    @classmethod
    # Copied from diffusers.loaders.lora_pipeline.CogVideoXLoraLoaderMixin.save_lora_weights
    def save_lora_weights(
        cls,
        save_directory: Union[str, os.PathLike],
        transformer_lora_layers: Dict[str, Union[nn.Cell, ms.Tensor]] = None,
        is_main_process: bool = True,
        weight_name: str = None,
        save_function: Callable = None,
        safe_serialization: bool = True,
        transformer_lora_adapter_metadata: Optional[dict] = None,
    ):
        r"""
        Save the LoRA parameters corresponding to the UNet and text encoder.

        Arguments:
            save_directory (`str` or `os.PathLike`):
                Directory to save LoRA parameters to. Will be created if it doesn't exist.
            transformer_lora_layers (`Dict[str, mindspore.nn.Cell]` or `Dict[str, ms.Tensor]`):
                State dict of the LoRA layers corresponding to the `transformer`.
            is_main_process (`bool`, *optional*, defaults to `True`):
                Whether the process calling this is the main process or not. Useful during distributed training and you
                need to call this function on all processes. In this case, set `is_main_process=True` only on the main
                process to avoid race conditions.
            save_function (`Callable`):
                The function to use to save the state dictionary. Useful during distributed training when you need to
                replace `mindspore.save_checkpoint` with another method. Can be configured with the environment variable
                `DIFFUSERS_SAVE_MODE`.
            safe_serialization (`bool`, *optional*, defaults to `True`):
                Whether to save the model using `safetensors` or the traditional MindSpore way.
            transformer_lora_adapter_metadata:
                LoRA adapter metadata associated with the transformer to be serialized with the state dict.
        """
        state_dict = {}
        lora_adapter_metadata = {}

        if not transformer_lora_layers:
            raise ValueError("You must pass `transformer_lora_layers`.")

        state_dict.update(cls.pack_weights(transformer_lora_layers, cls.transformer_name))

        if transformer_lora_adapter_metadata is not None:
            lora_adapter_metadata.update(
                _pack_dict_with_prefix(transformer_lora_adapter_metadata, cls.transformer_name)
            )

        # Save the model
        cls.write_lora_layers(
            state_dict=state_dict,
            save_directory=save_directory,
            is_main_process=is_main_process,
            weight_name=weight_name,
            save_function=save_function,
            safe_serialization=safe_serialization,
            lora_adapter_metadata=lora_adapter_metadata,
        )

    # Copied from diffusers.loaders.lora_pipeline.CogVideoXLoraLoaderMixin.fuse_lora
    def fuse_lora(
        self,
        components: List[str] = ["transformer"],
        lora_scale: float = 1.0,
        safe_fusing: bool = False,
        adapter_names: Optional[List[str]] = None,
        **kwargs,
    ):
        r"""
        Fuses the LoRA parameters into the original parameters of the corresponding blocks.

        <Tip warning={true}>

        This is an experimental API.

        </Tip>

        Args:
            components: (`List[str]`): List of LoRA-injectable components to fuse the LoRAs into.
            lora_scale (`float`, defaults to 1.0):
                Controls how much to influence the outputs with the LoRA parameters.
            safe_fusing (`bool`, defaults to `False`):
                Whether to check fused weights for NaN values before fusing and if values are NaN not fusing them.
            adapter_names (`List[str]`, *optional*):
                Adapter names to be used for fusing. If nothing is passed, all active adapters will be fused.

        Example:

        ```py
        from mindone.diffusers import DiffusionPipeline
        import mindspore

        pipeline = DiffusionPipeline.from_pretrained(
            "stabilityai/stable-diffusion-xl-base-1.0", mindspore_dtype=mindspore.float16
        )
        pipeline.load_lora_weights("nerijs/pixel-art-xl", weight_name="pixel-art-xl.safetensors", adapter_name="pixel")
        pipeline.fuse_lora(lora_scale=0.7)
        ```
        """
        super().fuse_lora(
            components=components,
            lora_scale=lora_scale,
            safe_fusing=safe_fusing,
            adapter_names=adapter_names,
            **kwargs,
        )

    # Copied from diffusers.loaders.lora_pipeline.CogVideoXLoraLoaderMixin.unfuse_lora
    def unfuse_lora(self, components: List[str] = ["transformer"], **kwargs):
        r"""
        Reverses the effect of
        [`pipe.fuse_lora()`](https://huggingface.co/docs/diffusers/main/en/api/loaders#diffusers.loaders.LoraBaseMixin.fuse_lora).

        <Tip warning={true}>

        This is an experimental API.

        </Tip>

        Args:
            components (`List[str]`): List of LoRA-injectable components to unfuse LoRA from.
            unfuse_transformer (`bool`, defaults to `True`): Whether to unfuse the UNet LoRA parameters.
        """
        super().unfuse_lora(components=components, **kwargs)


class Lumina2LoraLoaderMixin(LoraBaseMixin):
    r"""
    Load LoRA layers into [`Lumina2Transformer2DModel`]. Specific to [`Lumina2Text2ImgPipeline`].
    """

    _lora_loadable_modules = ["transformer"]
    transformer_name = TRANSFORMER_NAME

    @classmethod
    @validate_hf_hub_args
    def lora_state_dict(
        cls,
        pretrained_model_name_or_path_or_dict: Union[str, Dict[str, ms.Tensor]],
        **kwargs,
    ):
        r"""
        Return state dict for lora weights and the network alphas.

        <Tip warning={true}>

        We support loading A1111 formatted LoRA checkpoints in a limited capacity.

        This function is experimental and might change in the future.

        </Tip>

        Parameters:
            pretrained_model_name_or_path_or_dict (`str` or `os.PathLike` or `dict`):
                Can be either:

                    - A string, the *model id* (for example `google/ddpm-celebahq-256`) of a pretrained model hosted on
                      the Hub.
                    - A path to a *directory* (for example `./my_model_directory`) containing the model weights saved
                      with [`ModelMixin.save_pretrained`].
                    - A MindSpore state dict.

            cache_dir (`Union[str, os.PathLike]`, *optional*):
                Path to a directory where a downloaded pretrained model configuration is cached if the standard cache
                is not used.
            force_download (`bool`, *optional*, defaults to `False`):
                Whether or not to force the (re-)download of the model weights and configuration files, overriding the
                cached versions if they exist.

            proxies (`Dict[str, str]`, *optional*):
                A dictionary of proxy servers to use by protocol or endpoint, for example, `{'http': 'foo.bar:3128',
                'http://hostname': 'foo.bar:4012'}`. The proxies are used on each request.
            local_files_only (`bool`, *optional*, defaults to `False`):
                Whether to only load local model weights and configuration files or not. If set to `True`, the model
                won't be downloaded from the Hub.
            token (`str` or *bool*, *optional*):
                The token to use as HTTP bearer authorization for remote files. If `True`, the token generated from
                `diffusers-cli login` (stored in `~/.huggingface`) is used.
            revision (`str`, *optional*, defaults to `"main"`):
                The specific model version to use. It can be a branch name, a tag name, a commit id, or any identifier
                allowed by Git.
            subfolder (`str`, *optional*, defaults to `""`):
                The subfolder location of a model file within a larger model repository on the Hub or locally.
            return_lora_metadata (`bool`, *optional*, defaults to False):
                When enabled, additionally return the LoRA adapter metadata, typically found in the state dict.
        """
        # Load the main state dict first which has the LoRA layers for either of
        # transformer and text encoder or both.
        cache_dir = kwargs.pop("cache_dir", None)
        force_download = kwargs.pop("force_download", False)
        proxies = kwargs.pop("proxies", None)
        local_files_only = kwargs.pop("local_files_only", None)
        token = kwargs.pop("token", None)
        revision = kwargs.pop("revision", None)
        subfolder = kwargs.pop("subfolder", None)
        weight_name = kwargs.pop("weight_name", None)
        use_safetensors = kwargs.pop("use_safetensors", None)
        return_lora_metadata = kwargs.pop("return_lora_metadata", False)

        allow_pickle = False
        if use_safetensors is None:
            use_safetensors = True
            allow_pickle = True

        user_agent = {"file_type": "attn_procs_weights", "framework": "pytorch"}

        state_dict, metadata = _fetch_state_dict(
            pretrained_model_name_or_path_or_dict=pretrained_model_name_or_path_or_dict,
            weight_name=weight_name,
            use_safetensors=use_safetensors,
            local_files_only=local_files_only,
            cache_dir=cache_dir,
            force_download=force_download,
            proxies=proxies,
            token=token,
            revision=revision,
            subfolder=subfolder,
            user_agent=user_agent,
            allow_pickle=allow_pickle,
        )

        is_dora_scale_present = any("dora_scale" in k for k in state_dict)
        if is_dora_scale_present:
            warn_msg = "It seems like you are using a DoRA checkpoint that is not compatible in Diffusers at the moment. So, we are going to filter out the keys associated to 'dora_scale` from the state dict. If you think this is a mistake please open an issue https://github.com/huggingface/diffusers/issues/new."  # noqa
            logger.warning(warn_msg)
            state_dict = {k: v for k, v in state_dict.items() if "dora_scale" not in k}

        # conversion.
        non_diffusers = any(k.startswith("diffusion_model.") for k in state_dict)
        if non_diffusers:
            state_dict = _convert_non_diffusers_lumina2_lora_to_diffusers(state_dict)

        out = (state_dict, metadata) if return_lora_metadata else state_dict
        return out

    # Copied from diffusers.loaders.lora_pipeline.CogVideoXLoraLoaderMixin.load_lora_weights
    def load_lora_weights(
        self,
        pretrained_model_name_or_path_or_dict: Union[str, Dict[str, ms.Tensor]],
        adapter_name: Optional[str] = None,
        hotswap: bool = False,
        **kwargs,
    ):
        """
        Load LoRA weights specified in `pretrained_model_name_or_path_or_dict` into `self.transformer` and
        `self.text_encoder`. All kwargs are forwarded to `self.lora_state_dict`. See
        [`~loaders.StableDiffusionLoraLoaderMixin.lora_state_dict`] for more details on how the state dict is loaded.
        See [`~loaders.StableDiffusionLoraLoaderMixin.load_lora_into_transformer`] for more details on how the state
        dict is loaded into `self.transformer`.

        Parameters:
            pretrained_model_name_or_path_or_dict (`str` or `os.PathLike` or `dict`):
                See [`~loaders.StableDiffusionLoraLoaderMixin.lora_state_dict`].
            adapter_name (`str`, *optional*):
                Adapter name to be used for referencing the loaded adapter model. If not specified, it will use
                `default_{i}` where i is the total number of adapters being loaded.
            hotswap (`bool`, *optional*):
                See [`~loaders.StableDiffusionLoraLoaderMixin.load_lora_weights`].
            kwargs (`dict`, *optional*):
                See [`~loaders.StableDiffusionLoraLoaderMixin.lora_state_dict`].
        """
        # if a dict is passed, copy it instead of modifying it inplace
        if isinstance(pretrained_model_name_or_path_or_dict, dict):
            pretrained_model_name_or_path_or_dict = pretrained_model_name_or_path_or_dict.copy()

        # First, ensure that the checkpoint is a compatible one and can be successfully loaded.
        kwargs["return_lora_metadata"] = True
        state_dict, metadata = self.lora_state_dict(pretrained_model_name_or_path_or_dict, **kwargs)

        is_correct_format = all("lora" in key for key in state_dict.keys())
        if not is_correct_format:
            raise ValueError("Invalid LoRA checkpoint.")

        self.load_lora_into_transformer(
            state_dict,
            transformer=getattr(self, self.transformer_name) if not hasattr(self, "transformer") else self.transformer,
            adapter_name=adapter_name,
            metadata=metadata,
            _pipeline=self,
            hotswap=hotswap,
        )

    @classmethod
    # Copied from diffusers.loaders.lora_pipeline.SD3LoraLoaderMixin.load_lora_into_transformer with SD3Transformer2DModel->Lumina2Transformer2DModel
    def load_lora_into_transformer(
        cls,
        state_dict,
        transformer,
        adapter_name=None,
        _pipeline=None,
        hotswap: bool = False,
        metadata=None,
    ):
        """
        This will load the LoRA layers specified in `state_dict` into `transformer`.

        Parameters:
            state_dict (`dict`):
                A standard state dict containing the lora layer parameters. The keys can either be indexed directly
                into the unet or prefixed with an additional `unet` which can be used to distinguish between text
                encoder lora layers.
            transformer (`Lumina2Transformer2DModel`):
                The Transformer model to load the LoRA layers into.
            adapter_name (`str`, *optional*):
                Adapter name to be used for referencing the loaded adapter model. If not specified, it will use
                `default_{i}` where i is the total number of adapters being loaded.
            hotswap (`bool`, *optional*):
                See [`~loaders.StableDiffusionLoraLoaderMixin.load_lora_weights`].
            metadata (`dict`):
                Optional LoRA adapter metadata. When supplied, the `LoraConfig` arguments of `peft` won't be derived
                from the state dict.
        """
        # Load the layers corresponding to transformer.
        logger.info(f"Loading {cls.transformer_name}.")
        transformer.load_lora_adapter(
            state_dict,
            network_alphas=None,
            adapter_name=adapter_name,
            metadata=metadata,
            _pipeline=_pipeline,
            hotswap=hotswap,
        )

    @classmethod
    # Copied from diffusers.loaders.lora_pipeline.CogVideoXLoraLoaderMixin.save_lora_weights
    def save_lora_weights(
        cls,
        save_directory: Union[str, os.PathLike],
        transformer_lora_layers: Dict[str, Union[nn.Cell, ms.Tensor]] = None,
        is_main_process: bool = True,
        weight_name: str = None,
        save_function: Callable = None,
        safe_serialization: bool = True,
        transformer_lora_adapter_metadata: Optional[dict] = None,
    ):
        r"""
        Save the LoRA parameters corresponding to the transformer.

        Arguments:
            save_directory (`str` or `os.PathLike`):
                Directory to save LoRA parameters to. Will be created if it doesn't exist.
            transformer_lora_layers (`Dict[str, nn.Cell]` or `Dict[str, ms.Tensor]`):
                State dict of the LoRA layers corresponding to the `transformer`.
            is_main_process (`bool`, *optional*, defaults to `True`):
                Whether the process calling this is the main process or not. Useful during distributed training and you
                need to call this function on all processes. In this case, set `is_main_process=True` only on the main
                process to avoid race conditions.
            save_function (`Callable`):
                The function to use to save the state dictionary. Useful during distributed training when you need to
                replace `mindspore.save_checkpoint` with another method. Can be configured with the environment variable
                `DIFFUSERS_SAVE_MODE`.
            safe_serialization (`bool`, *optional*, defaults to `True`):
                Whether to save the model using `safetensors` or the traditional MindSpore way.
            transformer_lora_adapter_metadata:
                LoRA adapter metadata associated with the transformer to be serialized with the state dict.
        """
        state_dict = {}
        lora_adapter_metadata = {}

        if not transformer_lora_layers:
            raise ValueError("You must pass `transformer_lora_layers`.")

        state_dict.update(cls.pack_weights(transformer_lora_layers, cls.transformer_name))

        if transformer_lora_adapter_metadata is not None:
            lora_adapter_metadata.update(
                _pack_dict_with_prefix(transformer_lora_adapter_metadata, cls.transformer_name)
            )

        # Save the model
        cls.write_lora_layers(
            state_dict=state_dict,
            save_directory=save_directory,
            is_main_process=is_main_process,
            weight_name=weight_name,
            save_function=save_function,
            safe_serialization=safe_serialization,
            lora_adapter_metadata=lora_adapter_metadata,
        )

    # Copied from diffusers.loaders.lora_pipeline.SanaLoraLoaderMixin.fuse_lora
    def fuse_lora(
        self,
        components: List[str] = ["transformer"],
        lora_scale: float = 1.0,
        safe_fusing: bool = False,
        adapter_names: Optional[List[str]] = None,
        **kwargs,
    ):
        r"""
        Fuses the LoRA parameters into the original parameters of the corresponding blocks.

        <Tip warning={true}>

        This is an experimental API.

        </Tip>

        Args:
            components: (`List[str]`): List of LoRA-injectable components to fuse the LoRAs into.
            lora_scale (`float`, defaults to 1.0):
                Controls how much to influence the outputs with the LoRA parameters.
            safe_fusing (`bool`, defaults to `False`):
                Whether to check fused weights for NaN values before fusing and if values are NaN not fusing them.
            adapter_names (`List[str]`, *optional*):
                Adapter names to be used for fusing. If nothing is passed, all active adapters will be fused.

        Example:

        ```py
        from mindone.diffusers import DiffusionPipeline
        import mindspore as ms

        pipeline = DiffusionPipeline.from_pretrained(
            "stabilityai/stable-diffusion-xl-base-1.0", mindspore_dtype=ms.float16
        )
        pipeline.load_lora_weights("nerijs/pixel-art-xl", weight_name="pixel-art-xl.safetensors", adapter_name="pixel")
        pipeline.fuse_lora(lora_scale=0.7)
        ```
        """
        super().fuse_lora(
            components=components,
            lora_scale=lora_scale,
            safe_fusing=safe_fusing,
            adapter_names=adapter_names,
            **kwargs,
        )

    # Copied from diffusers.loaders.lora_pipeline.SanaLoraLoaderMixin.unfuse_lora
    def unfuse_lora(self, components: List[str] = ["transformer"], **kwargs):
        r"""
        Reverses the effect of
        [`pipe.fuse_lora()`](https://huggingface.co/docs/diffusers/main/en/api/loaders#diffusers.loaders.LoraBaseMixin.fuse_lora).

        <Tip warning={true}>

        This is an experimental API.

        </Tip>

        Args:
            components (`List[str]`): List of LoRA-injectable components to unfuse LoRA from.
            unfuse_transformer (`bool`, defaults to `True`): Whether to unfuse the UNet LoRA parameters.
        """
        super().unfuse_lora(components=components, **kwargs)


class WanLoraLoaderMixin(LoraBaseMixin):
    r"""
    Load LoRA layers into [`WanTransformer3DModel`]. Specific to [`WanPipeline`] and `[WanImageToVideoPipeline`].
    """

    _lora_loadable_modules = ["transformer", "transformer_2"]
    transformer_name = TRANSFORMER_NAME

    @classmethod
    @validate_hf_hub_args
    def lora_state_dict(
        cls,
        pretrained_model_name_or_path_or_dict: Union[str, Dict[str, ms.Tensor]],
        **kwargs,
    ):
        r"""
        Return state dict for lora weights and the network alphas.

        <Tip warning={true}>

        We support loading A1111 formatted LoRA checkpoints in a limited capacity.

        This function is experimental and might change in the future.

        </Tip>

        Parameters:
            pretrained_model_name_or_path_or_dict (`str` or `os.PathLike` or `dict`):
                Can be either:

                    - A string, the *model id* (for example `google/ddpm-celebahq-256`) of a pretrained model hosted on
                      the Hub.
                    - A path to a *directory* (for example `./my_model_directory`) containing the model weights saved
                      with [`ModelMixin.save_pretrained`].
                    - A MindSpore state dict.

            cache_dir (`Union[str, os.PathLike]`, *optional*):
                Path to a directory where a downloaded pretrained model configuration is cached if the standard cache
                is not used.
            force_download (`bool`, *optional*, defaults to `False`):
                Whether or not to force the (re-)download of the model weights and configuration files, overriding the
                cached versions if they exist.

            proxies (`Dict[str, str]`, *optional*):
                A dictionary of proxy servers to use by protocol or endpoint, for example, `{'http': 'foo.bar:3128',
                'http://hostname': 'foo.bar:4012'}`. The proxies are used on each request.
            local_files_only (`bool`, *optional*, defaults to `False`):
                Whether to only load local model weights and configuration files or not. If set to `True`, the model
                won't be downloaded from the Hub.
            token (`str` or *bool*, *optional*):
                The token to use as HTTP bearer authorization for remote files. If `True`, the token generated from
                `diffusers-cli login` (stored in `~/.huggingface`) is used.
            revision (`str`, *optional*, defaults to `"main"`):
                The specific model version to use. It can be a branch name, a tag name, a commit id, or any identifier
                allowed by Git.
            subfolder (`str`, *optional*, defaults to `""`):
                The subfolder location of a model file within a larger model repository on the Hub or locally.
            return_lora_metadata (`bool`, *optional*, defaults to False):
                When enabled, additionally return the LoRA adapter metadata, typically found in the state dict.
        """
        # Load the main state dict first which has the LoRA layers for either of
        # transformer and text encoder or both.
        cache_dir = kwargs.pop("cache_dir", None)
        force_download = kwargs.pop("force_download", False)
        proxies = kwargs.pop("proxies", None)
        local_files_only = kwargs.pop("local_files_only", None)
        token = kwargs.pop("token", None)
        revision = kwargs.pop("revision", None)
        subfolder = kwargs.pop("subfolder", None)
        weight_name = kwargs.pop("weight_name", None)
        use_safetensors = kwargs.pop("use_safetensors", None)
        return_lora_metadata = kwargs.pop("return_lora_metadata", False)

        allow_pickle = False
        if use_safetensors is None:
            use_safetensors = True
            allow_pickle = True

        user_agent = {"file_type": "attn_procs_weights", "framework": "pytorch"}

        state_dict, metadata = _fetch_state_dict(
            pretrained_model_name_or_path_or_dict=pretrained_model_name_or_path_or_dict,
            weight_name=weight_name,
            use_safetensors=use_safetensors,
            local_files_only=local_files_only,
            cache_dir=cache_dir,
            force_download=force_download,
            proxies=proxies,
            token=token,
            revision=revision,
            subfolder=subfolder,
            user_agent=user_agent,
            allow_pickle=allow_pickle,
        )
        if any(k.startswith("diffusion_model.") for k in state_dict):
            state_dict = _convert_non_diffusers_wan_lora_to_diffusers(state_dict)
        elif any(k.startswith("lora_unet_") for k in state_dict):
            state_dict = _convert_musubi_wan_lora_to_diffusers(state_dict)

        is_dora_scale_present = any("dora_scale" in k for k in state_dict)
        if is_dora_scale_present:
            warn_msg = "It seems like you are using a DoRA checkpoint that is not compatible in Diffusers at the moment. So, we are going to filter out the keys associated to 'dora_scale` from the state dict. If you think this is a mistake please open an issue https://github.com/huggingface/diffusers/issues/new."  # noqa
            logger.warning(warn_msg)
            state_dict = {k: v for k, v in state_dict.items() if "dora_scale" not in k}

        out = (state_dict, metadata) if return_lora_metadata else state_dict
        return out

    @classmethod
    def _maybe_expand_t2v_lora_for_i2v(
        cls,
        transformer: nn.Cell,
        state_dict,
    ):
        if transformer.config.image_dim is None:
            return state_dict

        if any(k.startswith("transformer.blocks.") for k in state_dict):
            num_blocks = len({k.split("blocks.")[1].split(".")[0] for k in state_dict if "blocks." in k})
            is_i2v_lora = any("add_k_proj" in k for k in state_dict) and any("add_v_proj" in k for k in state_dict)
            has_bias = any(".lora_B.bias" in k for k in state_dict)

            if is_i2v_lora:
                return state_dict

            for i in range(num_blocks):
                for o, c in zip(["k_img", "v_img"], ["add_k_proj", "add_v_proj"]):
                    # These keys should exist if the block `i` was part of the T2V LoRA.
                    ref_key_lora_A = f"transformer.blocks.{i}.attn2.to_k.lora_A.weight"
                    ref_key_lora_B = f"transformer.blocks.{i}.attn2.to_k.lora_B.weight"

                    if ref_key_lora_A not in state_dict or ref_key_lora_B not in state_dict:
                        continue

                    state_dict[f"transformer.blocks.{i}.attn2.{c}.lora_A.weight"] = mint.zeros_like(
                        state_dict[f"transformer.blocks.{i}.attn2.to_k.lora_A.weight"]
                    )
                    state_dict[f"transformer.blocks.{i}.attn2.{c}.lora_B.weight"] = mint.zeros_like(
                        state_dict[f"transformer.blocks.{i}.attn2.to_k.lora_B.weight"]
                    )

                    # If the original LoRA had biases (indicated by has_bias)
                    # AND the specific reference bias key exists for this block.

                    ref_key_lora_B_bias = f"transformer.blocks.{i}.attn2.to_k.lora_B.bias"
                    if has_bias and ref_key_lora_B_bias in state_dict:
                        ref_lora_B_bias_tensor = state_dict[ref_key_lora_B_bias]
                        state_dict[f"transformer.blocks.{i}.attn2.{c}.lora_B.bias"] = mint.zeros_like(
                            ref_lora_B_bias_tensor,
                        )

        return state_dict

    def load_lora_weights(
        self,
        pretrained_model_name_or_path_or_dict: Union[str, Dict[str, ms.Tensor]],
        adapter_name: Optional[str] = None,
        hotswap: bool = False,
        **kwargs,
    ):
        """
        Load LoRA weights specified in `pretrained_model_name_or_path_or_dict` into `self.transformer` and
        `self.text_encoder`. All kwargs are forwarded to `self.lora_state_dict`. See
        [`~loaders.StableDiffusionLoraLoaderMixin.lora_state_dict`] for more details on how the state dict is loaded.
        See [`~loaders.StableDiffusionLoraLoaderMixin.load_lora_into_transformer`] for more details on how the state
        dict is loaded into `self.transformer`.

        Parameters:
            pretrained_model_name_or_path_or_dict (`str` or `os.PathLike` or `dict`):
                See [`~loaders.StableDiffusionLoraLoaderMixin.lora_state_dict`].
            adapter_name (`str`, *optional*):
                Adapter name to be used for referencing the loaded adapter model. If not specified, it will use
                `default_{i}` where i is the total number of adapters being loaded.
            hotswap (`bool`, *optional*):
                See [`~loaders.StableDiffusionLoraLoaderMixin.load_lora_weights`].
            kwargs (`dict`, *optional*):
                See [`~loaders.StableDiffusionLoraLoaderMixin.lora_state_dict`].
        """
        # if a dict is passed, copy it instead of modifying it inplace
        if isinstance(pretrained_model_name_or_path_or_dict, dict):
            pretrained_model_name_or_path_or_dict = pretrained_model_name_or_path_or_dict.copy()

        # First, ensure that the checkpoint is a compatible one and can be successfully loaded.
        kwargs["return_lora_metadata"] = True
        state_dict, metadata = self.lora_state_dict(pretrained_model_name_or_path_or_dict, **kwargs)
        # convert T2V LoRA to I2V LoRA (when loaded to Wan I2V) by adding zeros for the additional (missing) _img layers
        state_dict = self._maybe_expand_t2v_lora_for_i2v(
            transformer=getattr(self, self.transformer_name) if not hasattr(self, "transformer") else self.transformer,
            state_dict=state_dict,
        )
        is_correct_format = all("lora" in key for key in state_dict.keys())
        if not is_correct_format:
            raise ValueError("Invalid LoRA checkpoint.")

        load_into_transformer_2 = kwargs.pop("load_into_transformer_2", False)
        if load_into_transformer_2:
            if not hasattr(self, "transformer_2"):
                raise AttributeError(
                    f"'{type(self).__name__}' object has no attribute transformer_2"
                    "Note that Wan2.1 models do not have a transformer_2 component."
                    "Ensure the model has a transformer_2 component before setting load_into_transformer_2=True."
                )
            self.load_lora_into_transformer(
                state_dict,
                transformer=self.transformer_2,
                adapter_name=adapter_name,
                metadata=metadata,
                _pipeline=self,
                hotswap=hotswap,
            )
        else:
            self.load_lora_into_transformer(
                state_dict,
                transformer=getattr(self, self.transformer_name)
                if not hasattr(self, "transformer")
                else self.transformer,
                adapter_name=adapter_name,
                metadata=metadata,
                _pipeline=self,
                hotswap=hotswap,
            )

    @classmethod
    # Copied from diffusers.loaders.lora_pipeline.SD3LoraLoaderMixin.load_lora_into_transformer with SD3Transformer2DModel->WanTransformer3DModel
    def load_lora_into_transformer(
        cls,
        state_dict,
        transformer,
        adapter_name=None,
        _pipeline=None,
        hotswap: bool = False,
        metadata=None,
    ):
        """
        This will load the LoRA layers specified in `state_dict` into `transformer`.

        Parameters:
            state_dict (`dict`):
                A standard state dict containing the lora layer parameters. The keys can either be indexed directly
                into the unet or prefixed with an additional `unet` which can be used to distinguish between text
                encoder lora layers.
            transformer (`WanTransformer3DModel`):
                The Transformer model to load the LoRA layers into.
            adapter_name (`str`, *optional*):
                Adapter name to be used for referencing the loaded adapter model. If not specified, it will use
                `default_{i}` where i is the total number of adapters being loaded.
            hotswap (`bool`, *optional*):
                See [`~loaders.StableDiffusionLoraLoaderMixin.load_lora_weights`].
            metadata (`dict`):
                Optional LoRA adapter metadata. When supplied, the `LoraConfig` arguments of `peft` won't be derived
                from the state dict.
        """
        # Load the layers corresponding to transformer.
        logger.info(f"Loading {cls.transformer_name}.")
        transformer.load_lora_adapter(
            state_dict,
            network_alphas=None,
            adapter_name=adapter_name,
            metadata=metadata,
            _pipeline=_pipeline,
            hotswap=hotswap,
        )

    @classmethod
    # Copied from diffusers.loaders.lora_pipeline.CogVideoXLoraLoaderMixin.save_lora_weights
    def save_lora_weights(
        cls,
        save_directory: Union[str, os.PathLike],
        transformer_lora_layers: Dict[str, Union[nn.Cell, ms.Tensor]] = None,
        is_main_process: bool = True,
        weight_name: str = None,
        save_function: Callable = None,
        safe_serialization: bool = True,
        transformer_lora_adapter_metadata: Optional[dict] = None,
    ):
        r"""
        Save the LoRA parameters corresponding to the transformer.

        Arguments:
            save_directory (`str` or `os.PathLike`):
                Directory to save LoRA parameters to. Will be created if it doesn't exist.
            transformer_lora_layers (`Dict[str, nn.Cell]` or `Dict[str, ms.Tensor]`):
                State dict of the LoRA layers corresponding to the `transformer`.
            is_main_process (`bool`, *optional*, defaults to `True`):
                Whether the process calling this is the main process or not. Useful during distributed training and you
                need to call this function on all processes. In this case, set `is_main_process=True` only on the main
                process to avoid race conditions.
            save_function (`Callable`):
                The function to use to save the state dictionary. Useful during distributed training when you need to
                replace `mindspore.save_checkpoint` with another method. Can be configured with the environment variable
                `DIFFUSERS_SAVE_MODE`.
            safe_serialization (`bool`, *optional*, defaults to `True`):
                Whether to save the model using `safetensors` or the traditional MindSpore way.
            transformer_lora_adapter_metadata:
                LoRA adapter metadata associated with the transformer to be serialized with the state dict.
        """
        state_dict = {}
        lora_adapter_metadata = {}

        if not transformer_lora_layers:
            raise ValueError("You must pass `transformer_lora_layers`.")

        state_dict.update(cls.pack_weights(transformer_lora_layers, cls.transformer_name))

        if transformer_lora_adapter_metadata is not None:
            lora_adapter_metadata.update(
                _pack_dict_with_prefix(transformer_lora_adapter_metadata, cls.transformer_name)
            )

        # Save the model
        cls.write_lora_layers(
            state_dict=state_dict,
            save_directory=save_directory,
            is_main_process=is_main_process,
            weight_name=weight_name,
            save_function=save_function,
            safe_serialization=safe_serialization,
            lora_adapter_metadata=lora_adapter_metadata,
        )

    # Copied from diffusers.loaders.lora_pipeline.CogVideoXLoraLoaderMixin.fuse_lora
    def fuse_lora(
        self,
        components: List[str] = ["transformer"],
        lora_scale: float = 1.0,
        safe_fusing: bool = False,
        adapter_names: Optional[List[str]] = None,
        **kwargs,
    ):
        r"""
        Fuses the LoRA parameters into the original parameters of the corresponding blocks.

        <Tip warning={true}>

        This is an experimental API.

        </Tip>

        Args:
            components: (`List[str]`): List of LoRA-injectable components to fuse the LoRAs into.
            lora_scale (`float`, defaults to 1.0):
                Controls how much to influence the outputs with the LoRA parameters.
            safe_fusing (`bool`, defaults to `False`):
                Whether to check fused weights for NaN values before fusing and if values are NaN not fusing them.
            adapter_names (`List[str]`, *optional*):
                Adapter names to be used for fusing. If nothing is passed, all active adapters will be fused.

        Example:

        ```py
        from mindone.diffusers import DiffusionPipeline
        import mindspore as ms

        pipeline = DiffusionPipeline.from_pretrained(
            "stabilityai/stable-diffusion-xl-base-1.0", mindspore_dtype=ms.float16
        )
        pipeline.load_lora_weights("nerijs/pixel-art-xl", weight_name="pixel-art-xl.safetensors", adapter_name="pixel")
        pipeline.fuse_lora(lora_scale=0.7)
        ```
        """
        super().fuse_lora(
            components=components,
            lora_scale=lora_scale,
            safe_fusing=safe_fusing,
            adapter_names=adapter_names,
            **kwargs,
        )

    # Copied from diffusers.loaders.lora_pipeline.CogVideoXLoraLoaderMixin.unfuse_lora
    def unfuse_lora(self, components: List[str] = ["transformer"], **kwargs):
        r"""
        Reverses the effect of
        [`pipe.fuse_lora()`](https://huggingface.co/docs/diffusers/main/en/api/loaders#diffusers.loaders.LoraBaseMixin.fuse_lora).

        <Tip warning={true}>

        This is an experimental API.

        </Tip>

        Args:
            components (`List[str]`): List of LoRA-injectable components to unfuse LoRA from.
            unfuse_transformer (`bool`, defaults to `True`): Whether to unfuse the UNet LoRA parameters.
        """
        super().unfuse_lora(components=components, **kwargs)


class SkyReelsV2LoraLoaderMixin(LoraBaseMixin):
    r"""
    Load LoRA layers into [`SkyReelsV2Transformer3DModel`].
    """

    _lora_loadable_modules = ["transformer"]
    transformer_name = TRANSFORMER_NAME

    @classmethod
    @validate_hf_hub_args
    # Copied from diffusers.loaders.lora_pipeline.WanLoraLoaderMixin.lora_state_dict
    def lora_state_dict(
        cls,
        pretrained_model_name_or_path_or_dict: Union[str, Dict[str, ms.Tensor]],
        **kwargs,
    ):
        r"""
        Return state dict for lora weights and the network alphas.

        <Tip warning={true}>

        We support loading A1111 formatted LoRA checkpoints in a limited capacity.

        This function is experimental and might change in the future.

        </Tip>

        Parameters:
            pretrained_model_name_or_path_or_dict (`str` or `os.PathLike` or `dict`):
                Can be either:

                    - A string, the *model id* (for example `google/ddpm-celebahq-256`) of a pretrained model hosted on
                      the Hub.
                    - A path to a *directory* (for example `./my_model_directory`) containing the model weights saved
                      with [`ModelMixin.save_pretrained`].
                    - A MindSpore state dict.

            cache_dir (`Union[str, os.PathLike]`, *optional*):
                Path to a directory where a downloaded pretrained model configuration is cached if the standard cache
                is not used.
            force_download (`bool`, *optional*, defaults to `False`):
                Whether or not to force the (re-)download of the model weights and configuration files, overriding the
                cached versions if they exist.

            proxies (`Dict[str, str]`, *optional*):
                A dictionary of proxy servers to use by protocol or endpoint, for example, `{'http': 'foo.bar:3128',
                'http://hostname': 'foo.bar:4012'}`. The proxies are used on each request.
            local_files_only (`bool`, *optional*, defaults to `False`):
                Whether to only load local model weights and configuration files or not. If set to `True`, the model
                won't be downloaded from the Hub.
            token (`str` or *bool*, *optional*):
                The token to use as HTTP bearer authorization for remote files. If `True`, the token generated from
                `diffusers-cli login` (stored in `~/.huggingface`) is used.
            revision (`str`, *optional*, defaults to `"main"`):
                The specific model version to use. It can be a branch name, a tag name, a commit id, or any identifier
                allowed by Git.
            subfolder (`str`, *optional*, defaults to `""`):
                The subfolder location of a model file within a larger model repository on the Hub or locally.
            return_lora_metadata (`bool`, *optional*, defaults to False):
                When enabled, additionally return the LoRA adapter metadata, typically found in the state dict.
        """
        # Load the main state dict first which has the LoRA layers for either of
        # transformer and text encoder or both.
        cache_dir = kwargs.pop("cache_dir", None)
        force_download = kwargs.pop("force_download", False)
        proxies = kwargs.pop("proxies", None)
        local_files_only = kwargs.pop("local_files_only", None)
        token = kwargs.pop("token", None)
        revision = kwargs.pop("revision", None)
        subfolder = kwargs.pop("subfolder", None)
        weight_name = kwargs.pop("weight_name", None)
        use_safetensors = kwargs.pop("use_safetensors", None)
        return_lora_metadata = kwargs.pop("return_lora_metadata", False)

        allow_pickle = False
        if use_safetensors is None:
            use_safetensors = True
            allow_pickle = True

        user_agent = {"file_type": "attn_procs_weights", "framework": "pytorch"}

        state_dict, metadata = _fetch_state_dict(
            pretrained_model_name_or_path_or_dict=pretrained_model_name_or_path_or_dict,
            weight_name=weight_name,
            use_safetensors=use_safetensors,
            local_files_only=local_files_only,
            cache_dir=cache_dir,
            force_download=force_download,
            proxies=proxies,
            token=token,
            revision=revision,
            subfolder=subfolder,
            user_agent=user_agent,
            allow_pickle=allow_pickle,
        )
        if any(k.startswith("diffusion_model.") for k in state_dict):
            state_dict = _convert_non_diffusers_wan_lora_to_diffusers(state_dict)
        elif any(k.startswith("lora_unet_") for k in state_dict):
            state_dict = _convert_musubi_wan_lora_to_diffusers(state_dict)

        is_dora_scale_present = any("dora_scale" in k for k in state_dict)
        if is_dora_scale_present:
            warn_msg = "It seems like you are using a DoRA checkpoint that is not compatible in Diffusers at the moment. So, we are going to filter out the keys associated to 'dora_scale` from the state dict. If you think this is a mistake please open an issue https://github.com/huggingface/diffusers/issues/new."  # noqa: E501
            logger.warning(warn_msg)
            state_dict = {k: v for k, v in state_dict.items() if "dora_scale" not in k}

        out = (state_dict, metadata) if return_lora_metadata else state_dict
        return out

    @classmethod
    # Copied from diffusers.loaders.lora_pipeline.WanLoraLoaderMixin._maybe_expand_t2v_lora_for_i2v
    def _maybe_expand_t2v_lora_for_i2v(
        cls,
        transformer: ms.nn.Cell,
        state_dict,
    ):
        if transformer.config.image_dim is None:
            return state_dict

        if any(k.startswith("transformer.blocks.") for k in state_dict):
            num_blocks = len({k.split("blocks.")[1].split(".")[0] for k in state_dict if "blocks." in k})
            is_i2v_lora = any("add_k_proj" in k for k in state_dict) and any("add_v_proj" in k for k in state_dict)
            has_bias = any(".lora_B.bias" in k for k in state_dict)

            if is_i2v_lora:
                return state_dict

            for i in range(num_blocks):
                for o, c in zip(["k_img", "v_img"], ["add_k_proj", "add_v_proj"]):
                    # These keys should exist if the block `i` was part of the T2V LoRA.
                    ref_key_lora_A = f"transformer.blocks.{i}.attn2.to_k.lora_A.weight"
                    ref_key_lora_B = f"transformer.blocks.{i}.attn2.to_k.lora_B.weight"

                    if ref_key_lora_A not in state_dict or ref_key_lora_B not in state_dict:
                        continue

                    state_dict[f"transformer.blocks.{i}.attn2.{c}.lora_A.weight"] = mint.zeros_like(
                        state_dict[f"transformer.blocks.{i}.attn2.to_k.lora_A.weight"]
                    )
                    state_dict[f"transformer.blocks.{i}.attn2.{c}.lora_B.weight"] = mint.zeros_like(
                        state_dict[f"transformer.blocks.{i}.attn2.to_k.lora_B.weight"]
                    )

                    # If the original LoRA had biases (indicated by has_bias)
                    # AND the specific reference bias key exists for this block.

                    ref_key_lora_B_bias = f"transformer.blocks.{i}.attn2.to_k.lora_B.bias"
                    if has_bias and ref_key_lora_B_bias in state_dict:
                        ref_lora_B_bias_tensor = state_dict[ref_key_lora_B_bias]
                        state_dict[f"transformer.blocks.{i}.attn2.{c}.lora_B.bias"] = mint.zeros_like(
                            ref_lora_B_bias_tensor
                        )

        return state_dict

    # Copied from diffusers.loaders.lora_pipeline.WanLoraLoaderMixin.load_lora_weights
    def load_lora_weights(
        self,
        pretrained_model_name_or_path_or_dict: Union[str, Dict[str, ms.Tensor]],
        adapter_name: Optional[str] = None,
        hotswap: bool = False,
        **kwargs,
    ):
        """
        Load LoRA weights specified in `pretrained_model_name_or_path_or_dict` into `self.transformer` and
        `self.text_encoder`. All kwargs are forwarded to `self.lora_state_dict`. See
        [`~loaders.StableDiffusionLoraLoaderMixin.lora_state_dict`] for more details on how the state dict is loaded.
        See [`~loaders.StableDiffusionLoraLoaderMixin.load_lora_into_transformer`] for more details on how the state
        dict is loaded into `self.transformer`.

        Parameters:
            pretrained_model_name_or_path_or_dict (`str` or `os.PathLike` or `dict`):
                See [`~loaders.StableDiffusionLoraLoaderMixin.lora_state_dict`].
            adapter_name (`str`, *optional*):
                Adapter name to be used for referencing the loaded adapter model. If not specified, it will use
                `default_{i}` where i is the total number of adapters being loaded.
            hotswap (`bool`, *optional*):
                See [`~loaders.StableDiffusionLoraLoaderMixin.load_lora_weights`].
            kwargs (`dict`, *optional*):
                See [`~loaders.StableDiffusionLoraLoaderMixin.lora_state_dict`].
        """
        # if a dict is passed, copy it instead of modifying it inplace
        if isinstance(pretrained_model_name_or_path_or_dict, dict):
            pretrained_model_name_or_path_or_dict = pretrained_model_name_or_path_or_dict.copy()

        # First, ensure that the checkpoint is a compatible one and can be successfully loaded.
        kwargs["return_lora_metadata"] = True
        state_dict, metadata = self.lora_state_dict(pretrained_model_name_or_path_or_dict, **kwargs)
        # convert T2V LoRA to I2V LoRA (when loaded to Wan I2V) by adding zeros for the additional (missing) _img layers
        state_dict = self._maybe_expand_t2v_lora_for_i2v(
            transformer=getattr(self, self.transformer_name) if not hasattr(self, "transformer") else self.transformer,
            state_dict=state_dict,
        )
        is_correct_format = all("lora" in key for key in state_dict.keys())
        if not is_correct_format:
            raise ValueError("Invalid LoRA checkpoint.")

        self.load_lora_into_transformer(
            state_dict,
            transformer=getattr(self, self.transformer_name) if not hasattr(self, "transformer") else self.transformer,
            adapter_name=adapter_name,
            metadata=metadata,
            _pipeline=self,
            hotswap=hotswap,
        )

    @classmethod
    # Copied from diffusers.loaders.lora_pipeline.SD3LoraLoaderMixin.load_lora_into_transformer with SD3Transformer2DModel->SkyReelsV2Transformer3DModel
    def load_lora_into_transformer(
        cls,
        state_dict,
        transformer,
        adapter_name=None,
        _pipeline=None,
        hotswap: bool = False,
        metadata=None,
    ):
        """
        This will load the LoRA layers specified in `state_dict` into `transformer`.

        Parameters:
            state_dict (`dict`):
                A standard state dict containing the lora layer parameters. The keys can either be indexed directly
                into the unet or prefixed with an additional `unet` which can be used to distinguish between text
                encoder lora layers.
            transformer (`SkyReelsV2Transformer3DModel`):
                The Transformer model to load the LoRA layers into.
            adapter_name (`str`, *optional*):
                Adapter name to be used for referencing the loaded adapter model. If not specified, it will use
                `default_{i}` where i is the total number of adapters being loaded.
            hotswap (`bool`, *optional*):
                See [`~loaders.StableDiffusionLoraLoaderMixin.load_lora_weights`].
            metadata (`dict`):
                Optional LoRA adapter metadata. When supplied, the `LoraConfig` arguments of `peft` won't be derived
                from the state dict.
        """
        # Load the layers corresponding to transformer.
        logger.info(f"Loading {cls.transformer_name}.")
        transformer.load_lora_adapter(
            state_dict,
            network_alphas=None,
            adapter_name=adapter_name,
            metadata=metadata,
            _pipeline=_pipeline,
            hotswap=hotswap,
        )

    @classmethod
    # Copied from diffusers.loaders.lora_pipeline.CogVideoXLoraLoaderMixin.save_lora_weights
    def save_lora_weights(
        cls,
        save_directory: Union[str, os.PathLike],
        transformer_lora_layers: Dict[str, Union[ms.nn.Cell, ms.Tensor]] = None,
        is_main_process: bool = True,
        weight_name: str = None,
        save_function: Callable = None,
        safe_serialization: bool = True,
        transformer_lora_adapter_metadata: Optional[dict] = None,
    ):
        r"""
        Save the LoRA parameters corresponding to the transformer.

        Arguments:
            save_directory (`str` or `os.PathLike`):
                Directory to save LoRA parameters to. Will be created if it doesn't exist.
            transformer_lora_layers (`Dict[str, ms.nn.Cell]` or `Dict[str, ms.Tensor]`):
                State dict of the LoRA layers corresponding to the `transformer`.
            is_main_process (`bool`, *optional*, defaults to `True`):
                Whether the process calling this is the main process or not. Useful during distributed training and you
                need to call this function on all processes. In this case, set `is_main_process=True` only on the main
                process to avoid race conditions.
            save_function (`Callable`):
                The function to use to save the state dictionary. Useful during distributed training when you need to
                replace `ms.save_checkpoint` with another method. Can be configured with the environment variable
                `DIFFUSERS_SAVE_MODE`.
            safe_serialization (`bool`, *optional*, defaults to `True`):
                Whether to save the model using `safetensors` or the traditional MindSpore way.
            transformer_lora_adapter_metadata:
                LoRA adapter metadata associated with the transformer to be serialized with the state dict.
        """
        state_dict = {}
        lora_adapter_metadata = {}

        if not transformer_lora_layers:
            raise ValueError("You must pass `transformer_lora_layers`.")

        state_dict.update(cls.pack_weights(transformer_lora_layers, cls.transformer_name))

        if transformer_lora_adapter_metadata is not None:
            lora_adapter_metadata.update(
                _pack_dict_with_prefix(transformer_lora_adapter_metadata, cls.transformer_name)
            )

        # Save the model
        cls.write_lora_layers(
            state_dict=state_dict,
            save_directory=save_directory,
            is_main_process=is_main_process,
            weight_name=weight_name,
            save_function=save_function,
            safe_serialization=safe_serialization,
            lora_adapter_metadata=lora_adapter_metadata,
        )

    # Copied from diffusers.loaders.lora_pipeline.CogVideoXLoraLoaderMixin.fuse_lora
    def fuse_lora(
        self,
        components: List[str] = ["transformer"],
        lora_scale: float = 1.0,
        safe_fusing: bool = False,
        adapter_names: Optional[List[str]] = None,
        **kwargs,
    ):
        r"""
        Fuses the LoRA parameters into the original parameters of the corresponding blocks.

        <Tip warning={true}>

        This is an experimental API.

        </Tip>

        Args:
            components: (`List[str]`): List of LoRA-injectable components to fuse the LoRAs into.
            lora_scale (`float`, defaults to 1.0):
                Controls how much to influence the outputs with the LoRA parameters.
            safe_fusing (`bool`, defaults to `False`):
                Whether to check fused weights for NaN values before fusing and if values are NaN not fusing them.
            adapter_names (`List[str]`, *optional*):
                Adapter names to be used for fusing. If nothing is passed, all active adapters will be fused.

        Example:

        ```py
        from mindone.diffusers import DiffusionPipeline
        import mindspore as ms

        pipeline = DiffusionPipeline.from_pretrained(
            "stabilityai/stable-diffusion-xl-base-1.0", mindspore_dtype=ms.float16
        ).to("cuda")
        pipeline.load_lora_weights("nerijs/pixel-art-xl", weight_name="pixel-art-xl.safetensors", adapter_name="pixel")
        pipeline.fuse_lora(lora_scale=0.7)
        ```
        """
        super().fuse_lora(
            components=components,
            lora_scale=lora_scale,
            safe_fusing=safe_fusing,
            adapter_names=adapter_names,
            **kwargs,
        )

    # Copied from diffusers.loaders.lora_pipeline.CogVideoXLoraLoaderMixin.unfuse_lora
    def unfuse_lora(self, components: List[str] = ["transformer"], **kwargs):
        r"""
        Reverses the effect of
        [`pipe.fuse_lora()`](https://huggingface.co/docs/diffusers/main/en/api/loaders#diffusers.loaders.LoraBaseMixin.fuse_lora).

        <Tip warning={true}>

        This is an experimental API.

        </Tip>

        Args:
            components (`List[str]`): List of LoRA-injectable components to unfuse LoRA from.
            unfuse_transformer (`bool`, defaults to `True`): Whether to unfuse the UNet LoRA parameters.
        """
        super().unfuse_lora(components=components, **kwargs)


class CogView4LoraLoaderMixin(LoraBaseMixin):
    r"""
    Load LoRA layers into [`WanTransformer3DModel`]. Specific to [`CogView4Pipeline`].
    """

    _lora_loadable_modules = ["transformer"]
    transformer_name = TRANSFORMER_NAME

    @classmethod
    @validate_hf_hub_args
    # Copied from diffusers.loaders.lora_pipeline.CogVideoXLoraLoaderMixin.lora_state_dict
    def lora_state_dict(
        cls,
        pretrained_model_name_or_path_or_dict: Union[str, Dict[str, ms.Tensor]],
        **kwargs,
    ):
        r"""
        Return state dict for lora weights and the network alphas.

        <Tip warning={true}>

        We support loading A1111 formatted LoRA checkpoints in a limited capacity.

        This function is experimental and might change in the future.

        </Tip>

        Parameters:
            pretrained_model_name_or_path_or_dict (`str` or `os.PathLike` or `dict`):
                Can be either:

                    - A string, the *model id* (for example `google/ddpm-celebahq-256`) of a pretrained model hosted on
                      the Hub.
                    - A path to a *directory* (for example `./my_model_directory`) containing the model weights saved
                      with [`ModelMixin.save_pretrained`].
                    - A MindSpore state dict.

            cache_dir (`Union[str, os.PathLike]`, *optional*):
                Path to a directory where a downloaded pretrained model configuration is cached if the standard cache
                is not used.
            force_download (`bool`, *optional*, defaults to `False`):
                Whether or not to force the (re-)download of the model weights and configuration files, overriding the
                cached versions if they exist.

            proxies (`Dict[str, str]`, *optional*):
                A dictionary of proxy servers to use by protocol or endpoint, for example, `{'http': 'foo.bar:3128',
                'http://hostname': 'foo.bar:4012'}`. The proxies are used on each request.
            local_files_only (`bool`, *optional*, defaults to `False`):
                Whether to only load local model weights and configuration files or not. If set to `True`, the model
                won't be downloaded from the Hub.
            token (`str` or *bool*, *optional*):
                The token to use as HTTP bearer authorization for remote files. If `True`, the token generated from
                `diffusers-cli login` (stored in `~/.huggingface`) is used.
            revision (`str`, *optional*, defaults to `"main"`):
                The specific model version to use. It can be a branch name, a tag name, a commit id, or any identifier
                allowed by Git.
            subfolder (`str`, *optional*, defaults to `""`):
                The subfolder location of a model file within a larger model repository on the Hub or locally.
            return_lora_metadata (`bool`, *optional*, defaults to False):
                When enabled, additionally return the LoRA adapter metadata, typically found in the state dict.

        """
        # Load the main state dict first which has the LoRA layers for either of
        # transformer and text encoder or both.
        cache_dir = kwargs.pop("cache_dir", None)
        force_download = kwargs.pop("force_download", False)
        proxies = kwargs.pop("proxies", None)
        local_files_only = kwargs.pop("local_files_only", None)
        token = kwargs.pop("token", None)
        revision = kwargs.pop("revision", None)
        subfolder = kwargs.pop("subfolder", None)
        weight_name = kwargs.pop("weight_name", None)
        use_safetensors = kwargs.pop("use_safetensors", None)
        return_lora_metadata = kwargs.pop("return_lora_metadata", False)

        allow_pickle = False
        if use_safetensors is None:
            use_safetensors = True
            allow_pickle = True

        user_agent = {"file_type": "attn_procs_weights", "framework": "pytorch"}

        state_dict, metadata = _fetch_state_dict(
            pretrained_model_name_or_path_or_dict=pretrained_model_name_or_path_or_dict,
            weight_name=weight_name,
            use_safetensors=use_safetensors,
            local_files_only=local_files_only,
            cache_dir=cache_dir,
            force_download=force_download,
            proxies=proxies,
            token=token,
            revision=revision,
            subfolder=subfolder,
            user_agent=user_agent,
            allow_pickle=allow_pickle,
        )

        is_dora_scale_present = any("dora_scale" in k for k in state_dict)
        if is_dora_scale_present:
            warn_msg = "It seems like you are using a DoRA checkpoint that is not compatible in Diffusers at the moment. So, we are going to filter out the keys associated to 'dora_scale` from the state dict. If you think this is a mistake please open an issue https://github.com/huggingface/diffusers/issues/new."  # noqa
            logger.warning(warn_msg)
            state_dict = {k: v for k, v in state_dict.items() if "dora_scale" not in k}

        out = (state_dict, metadata) if return_lora_metadata else state_dict
        return out

    # Copied from diffusers.loaders.lora_pipeline.CogVideoXLoraLoaderMixin.load_lora_weights
    def load_lora_weights(
        self,
        pretrained_model_name_or_path_or_dict: Union[str, Dict[str, ms.Tensor]],
        adapter_name: Optional[str] = None,
        hotswap: bool = False,
        **kwargs,
    ):
        """
        Load LoRA weights specified in `pretrained_model_name_or_path_or_dict` into `self.transformer` and
        `self.text_encoder`. All kwargs are forwarded to `self.lora_state_dict`. See
        [`~loaders.StableDiffusionLoraLoaderMixin.lora_state_dict`] for more details on how the state dict is loaded.
        See [`~loaders.StableDiffusionLoraLoaderMixin.load_lora_into_transformer`] for more details on how the state
        dict is loaded into `self.transformer`.

        Parameters:
            pretrained_model_name_or_path_or_dict (`str` or `os.PathLike` or `dict`):
                See [`~loaders.StableDiffusionLoraLoaderMixin.lora_state_dict`].
            adapter_name (`str`, *optional*):
                Adapter name to be used for referencing the loaded adapter model. If not specified, it will use
                `default_{i}` where i is the total number of adapters being loaded.
            hotswap (`bool`, *optional*):
                See [`~loaders.StableDiffusionLoraLoaderMixin.load_lora_weights`].
            kwargs (`dict`, *optional*):
                See [`~loaders.StableDiffusionLoraLoaderMixin.lora_state_dict`].
        """
        # if a dict is passed, copy it instead of modifying it inplace
        if isinstance(pretrained_model_name_or_path_or_dict, dict):
            pretrained_model_name_or_path_or_dict = pretrained_model_name_or_path_or_dict.copy()

        # First, ensure that the checkpoint is a compatible one and can be successfully loaded.
        kwargs["return_lora_metadata"] = True
        state_dict, metadata = self.lora_state_dict(pretrained_model_name_or_path_or_dict, **kwargs)

        is_correct_format = all("lora" in key for key in state_dict.keys())
        if not is_correct_format:
            raise ValueError("Invalid LoRA checkpoint.")

        self.load_lora_into_transformer(
            state_dict,
            transformer=getattr(self, self.transformer_name) if not hasattr(self, "transformer") else self.transformer,
            adapter_name=adapter_name,
            metadata=metadata,
            _pipeline=self,
            hotswap=hotswap,
        )

    @classmethod
    # Copied from diffusers.loaders.lora_pipeline.SD3LoraLoaderMixin.load_lora_into_transformer with SD3Transformer2DModel->CogView4Transformer2DModel
    def load_lora_into_transformer(
        cls,
        state_dict,
        transformer,
        adapter_name=None,
        _pipeline=None,
        hotswap: bool = False,
        metadata=None,
    ):
        """
        This will load the LoRA layers specified in `state_dict` into `transformer`.

        Parameters:
            state_dict (`dict`):
                A standard state dict containing the lora layer parameters. The keys can either be indexed directly
                into the unet or prefixed with an additional `unet` which can be used to distinguish between text
                encoder lora layers.
            transformer (`CogView4Transformer2DModel`):
                The Transformer model to load the LoRA layers into.
            adapter_name (`str`, *optional*):
                Adapter name to be used for referencing the loaded adapter model. If not specified, it will use
                `default_{i}` where i is the total number of adapters being loaded.
            hotswap (`bool`, *optional*):
                See [`~loaders.StableDiffusionLoraLoaderMixin.load_lora_weights`].
            metadata (`dict`):
                Optional LoRA adapter metadata. When supplied, the `LoraConfig` arguments of `peft` won't be derived
                from the state dict.
        """
        # Load the layers corresponding to transformer.
        logger.info(f"Loading {cls.transformer_name}.")
        transformer.load_lora_adapter(
            state_dict,
            network_alphas=None,
            adapter_name=adapter_name,
            metadata=metadata,
            _pipeline=_pipeline,
            hotswap=hotswap,
        )

    @classmethod
    # Copied from diffusers.loaders.lora_pipeline.CogVideoXLoraLoaderMixin.save_lora_weights
    def save_lora_weights(
        cls,
        save_directory: Union[str, os.PathLike],
        transformer_lora_layers: Dict[str, Union[nn.Cell, ms.Tensor]] = None,
        is_main_process: bool = True,
        weight_name: str = None,
        save_function: Callable = None,
        safe_serialization: bool = True,
        transformer_lora_adapter_metadata: Optional[dict] = None,
    ):
        r"""
        Save the LoRA parameters corresponding to the transformer.

        Arguments:
            save_directory (`str` or `os.PathLike`):
                Directory to save LoRA parameters to. Will be created if it doesn't exist.
            transformer_lora_layers (`Dict[str, nn.Cell]` or `Dict[str, ms.Tensor]`):
                State dict of the LoRA layers corresponding to the `transformer`.
            is_main_process (`bool`, *optional*, defaults to `True`):
                Whether the process calling this is the main process or not. Useful during distributed training and you
                need to call this function on all processes. In this case, set `is_main_process=True` only on the main
                process to avoid race conditions.
            save_function (`Callable`):
                The function to use to save the state dictionary. Useful during distributed training when you need to
                replace `mindspore.save_checkpoint` with another method. Can be configured with the environment variable
                `DIFFUSERS_SAVE_MODE`.
            safe_serialization (`bool`, *optional*, defaults to `True`):
                Whether to save the model using `safetensors` or the traditional MindSpore way.
            transformer_lora_adapter_metadata:
                LoRA adapter metadata associated with the transformer to be serialized with the state dict.
        """
        state_dict = {}
        lora_adapter_metadata = {}

        if not transformer_lora_layers:
            raise ValueError("You must pass `transformer_lora_layers`.")

        state_dict.update(cls.pack_weights(transformer_lora_layers, cls.transformer_name))

        if transformer_lora_adapter_metadata is not None:
            lora_adapter_metadata.update(
                _pack_dict_with_prefix(transformer_lora_adapter_metadata, cls.transformer_name)
            )

        # Save the model
        cls.write_lora_layers(
            state_dict=state_dict,
            save_directory=save_directory,
            is_main_process=is_main_process,
            weight_name=weight_name,
            save_function=save_function,
            safe_serialization=safe_serialization,
            lora_adapter_metadata=lora_adapter_metadata,
        )

    # Copied from diffusers.loaders.lora_pipeline.CogVideoXLoraLoaderMixin.fuse_lora
    def fuse_lora(
        self,
        components: List[str] = ["transformer"],
        lora_scale: float = 1.0,
        safe_fusing: bool = False,
        adapter_names: Optional[List[str]] = None,
        **kwargs,
    ):
        r"""
        Fuses the LoRA parameters into the original parameters of the corresponding blocks.

        <Tip warning={true}>

        This is an experimental API.

        </Tip>

        Args:
            components: (`List[str]`): List of LoRA-injectable components to fuse the LoRAs into.
            lora_scale (`float`, defaults to 1.0):
                Controls how much to influence the outputs with the LoRA parameters.
            safe_fusing (`bool`, defaults to `False`):
                Whether to check fused weights for NaN values before fusing and if values are NaN not fusing them.
            adapter_names (`List[str]`, *optional*):
                Adapter names to be used for fusing. If nothing is passed, all active adapters will be fused.

        Example:

        ```py
        from mindone.diffusers import DiffusionPipeline
        import mindspore as ms

        pipeline = DiffusionPipeline.from_pretrained(
            "stabilityai/stable-diffusion-xl-base-1.0", mindspore_dtype=ms.float16
        )
        pipeline.load_lora_weights("nerijs/pixel-art-xl", weight_name="pixel-art-xl.safetensors", adapter_name="pixel")
        pipeline.fuse_lora(lora_scale=0.7)
        ```
        """
        super().fuse_lora(
            components=components,
            lora_scale=lora_scale,
            safe_fusing=safe_fusing,
            adapter_names=adapter_names,
            **kwargs,
        )

    # Copied from diffusers.loaders.lora_pipeline.CogVideoXLoraLoaderMixin.unfuse_lora
    def unfuse_lora(self, components: List[str] = ["transformer"], **kwargs):
        r"""
        Reverses the effect of
        [`pipe.fuse_lora()`](https://huggingface.co/docs/diffusers/main/en/api/loaders#diffusers.loaders.LoraBaseMixin.fuse_lora).

        <Tip warning={true}>

        This is an experimental API.

        </Tip>

        Args:
            components (`List[str]`): List of LoRA-injectable components to unfuse LoRA from.
            unfuse_transformer (`bool`, defaults to `True`): Whether to unfuse the UNet LoRA parameters.
        """
        super().unfuse_lora(components=components, **kwargs)


class HiDreamImageLoraLoaderMixin(LoraBaseMixin):
    r"""
    Load LoRA layers into [`HiDreamImageTransformer2DModel`]. Specific to [`HiDreamImagePipeline`].
    """

    _lora_loadable_modules = ["transformer"]
    transformer_name = TRANSFORMER_NAME

    @classmethod
    @validate_hf_hub_args
    def lora_state_dict(
        cls,
        pretrained_model_name_or_path_or_dict: Union[str, Dict[str, ms.Tensor]],
        **kwargs,
    ):
        r"""
        Return state dict for lora weights and the network alphas.

        <Tip warning={true}>

        We support loading A1111 formatted LoRA checkpoints in a limited capacity.

        This function is experimental and might change in the future.

        </Tip>

        Parameters:
            pretrained_model_name_or_path_or_dict (`str` or `os.PathLike` or `dict`):
                Can be either:

                    - A string, the *model id* (for example `google/ddpm-celebahq-256`) of a pretrained model hosted on
                      the Hub.
                    - A path to a *directory* (for example `./my_model_directory`) containing the model weights saved
                      with [`ModelMixin.save_pretrained`].
                    - A MindSpore state dict.

            cache_dir (`Union[str, os.PathLike]`, *optional*):
                Path to a directory where a downloaded pretrained model configuration is cached if the standard cache
                is not used.
            force_download (`bool`, *optional*, defaults to `False`):
                Whether or not to force the (re-)download of the model weights and configuration files, overriding the
                cached versions if they exist.

            proxies (`Dict[str, str]`, *optional*):
                A dictionary of proxy servers to use by protocol or endpoint, for example, `{'http': 'foo.bar:3128',
                'http://hostname': 'foo.bar:4012'}`. The proxies are used on each request.
            local_files_only (`bool`, *optional*, defaults to `False`):
                Whether to only load local model weights and configuration files or not. If set to `True`, the model
                won't be downloaded from the Hub.
            token (`str` or *bool*, *optional*):
                The token to use as HTTP bearer authorization for remote files. If `True`, the token generated from
                `diffusers-cli login` (stored in `~/.huggingface`) is used.
            revision (`str`, *optional*, defaults to `"main"`):
                The specific model version to use. It can be a branch name, a tag name, a commit id, or any identifier
                allowed by Git.
            subfolder (`str`, *optional*, defaults to `""`):
                The subfolder location of a model file within a larger model repository on the Hub or locally.
            return_lora_metadata (`bool`, *optional*, defaults to False):
                When enabled, additionally return the LoRA adapter metadata, typically found in the state dict.
        """
        # Load the main state dict first which has the LoRA layers for either of
        # transformer and text encoder or both.
        cache_dir = kwargs.pop("cache_dir", None)
        force_download = kwargs.pop("force_download", False)
        proxies = kwargs.pop("proxies", None)
        local_files_only = kwargs.pop("local_files_only", None)
        token = kwargs.pop("token", None)
        revision = kwargs.pop("revision", None)
        subfolder = kwargs.pop("subfolder", None)
        weight_name = kwargs.pop("weight_name", None)
        use_safetensors = kwargs.pop("use_safetensors", None)
        return_lora_metadata = kwargs.pop("return_lora_metadata", False)

        allow_pickle = False
        if use_safetensors is None:
            use_safetensors = True
            allow_pickle = True

        user_agent = {"file_type": "attn_procs_weights", "framework": "pytorch"}

        state_dict, metadata = _fetch_state_dict(
            pretrained_model_name_or_path_or_dict=pretrained_model_name_or_path_or_dict,
            weight_name=weight_name,
            use_safetensors=use_safetensors,
            local_files_only=local_files_only,
            cache_dir=cache_dir,
            force_download=force_download,
            proxies=proxies,
            token=token,
            revision=revision,
            subfolder=subfolder,
            user_agent=user_agent,
            allow_pickle=allow_pickle,
        )

        is_dora_scale_present = any("dora_scale" in k for k in state_dict)
        if is_dora_scale_present:
            warn_msg = "It seems like you are using a DoRA checkpoint that is not compatible in Diffusers at the moment. So, we are going to filter out the keys associated to 'dora_scale` from the state dict. If you think this is a mistake please open an issue https://github.com/huggingface/diffusers/issues/new."  # noqa
            logger.warning(warn_msg)
            state_dict = {k: v for k, v in state_dict.items() if "dora_scale" not in k}

        is_non_diffusers_format = any("diffusion_model" in k for k in state_dict)
        if is_non_diffusers_format:
            state_dict = _convert_non_diffusers_hidream_lora_to_diffusers(state_dict)

        out = (state_dict, metadata) if return_lora_metadata else state_dict
        return out

    # Copied from diffusers.loaders.lora_pipeline.CogVideoXLoraLoaderMixin.load_lora_weights
    def load_lora_weights(
        self,
        pretrained_model_name_or_path_or_dict: Union[str, Dict[str, ms.Tensor]],
        adapter_name: Optional[str] = None,
        hotswap: bool = False,
        **kwargs,
    ):
        """
        Load LoRA weights specified in `pretrained_model_name_or_path_or_dict` into `self.transformer` and
        `self.text_encoder`. All kwargs are forwarded to `self.lora_state_dict`. See
        [`~loaders.StableDiffusionLoraLoaderMixin.lora_state_dict`] for more details on how the state dict is loaded.
        See [`~loaders.StableDiffusionLoraLoaderMixin.load_lora_into_transformer`] for more details on how the state
        dict is loaded into `self.transformer`.

        Parameters:
            pretrained_model_name_or_path_or_dict (`str` or `os.PathLike` or `dict`):
                See [`~loaders.StableDiffusionLoraLoaderMixin.lora_state_dict`].
            adapter_name (`str`, *optional*):
                Adapter name to be used for referencing the loaded adapter model. If not specified, it will use
                `default_{i}` where i is the total number of adapters being loaded.
            hotswap (`bool`, *optional*):
                See [`~loaders.StableDiffusionLoraLoaderMixin.load_lora_weights`].
            kwargs (`dict`, *optional*):
                See [`~loaders.StableDiffusionLoraLoaderMixin.lora_state_dict`].
        """
        # if a dict is passed, copy it instead of modifying it inplace
        if isinstance(pretrained_model_name_or_path_or_dict, dict):
            pretrained_model_name_or_path_or_dict = pretrained_model_name_or_path_or_dict.copy()

        # First, ensure that the checkpoint is a compatible one and can be successfully loaded.
        kwargs["return_lora_metadata"] = True
        state_dict, metadata = self.lora_state_dict(pretrained_model_name_or_path_or_dict, **kwargs)

        is_correct_format = all("lora" in key for key in state_dict.keys())
        if not is_correct_format:
            raise ValueError("Invalid LoRA checkpoint.")

        self.load_lora_into_transformer(
            state_dict,
            transformer=getattr(self, self.transformer_name) if not hasattr(self, "transformer") else self.transformer,
            adapter_name=adapter_name,
            metadata=metadata,
            _pipeline=self,
            hotswap=hotswap,
        )

    @classmethod
    # Copied from diffusers.loaders.lora_pipeline.SD3LoraLoaderMixin.load_lora_into_transformer with SD3Transformer2DModel->HiDreamImageTransformer2DModel
    def load_lora_into_transformer(
        cls,
        state_dict,
        transformer,
        adapter_name=None,
        _pipeline=None,
        hotswap: bool = False,
        metadata=None,
    ):
        """
        This will load the LoRA layers specified in `state_dict` into `transformer`.

        Parameters:
            state_dict (`dict`):
                A standard state dict containing the lora layer parameters. The keys can either be indexed directly
                into the unet or prefixed with an additional `unet` which can be used to distinguish between text
                encoder lora layers.
            transformer (`HiDreamImageTransformer2DModel`):
                The Transformer model to load the LoRA layers into.
            adapter_name (`str`, *optional*):
                Adapter name to be used for referencing the loaded adapter model. If not specified, it will use
                `default_{i}` where i is the total number of adapters being loaded.
            hotswap (`bool`, *optional*):
                See [`~loaders.StableDiffusionLoraLoaderMixin.load_lora_weights`].
            metadata (`dict`):
                Optional LoRA adapter metadata. When supplied, the `LoraConfig` arguments of `peft` won't be derived
                from the state dict.
        """
        # Load the layers corresponding to transformer.
        logger.info(f"Loading {cls.transformer_name}.")
        transformer.load_lora_adapter(
            state_dict,
            network_alphas=None,
            adapter_name=adapter_name,
            metadata=metadata,
            _pipeline=_pipeline,
            hotswap=hotswap,
        )

    @classmethod
    # Copied from diffusers.loaders.lora_pipeline.CogVideoXLoraLoaderMixin.save_lora_weights
    def save_lora_weights(
        cls,
        save_directory: Union[str, os.PathLike],
        transformer_lora_layers: Dict[str, Union[nn.Cell, ms.Tensor]] = None,
        is_main_process: bool = True,
        weight_name: str = None,
        save_function: Callable = None,
        safe_serialization: bool = True,
        transformer_lora_adapter_metadata: Optional[dict] = None,
    ):
        r"""
        Save the LoRA parameters corresponding to the transformer.

        Arguments:
            save_directory (`str` or `os.PathLike`):
                Directory to save LoRA parameters to. Will be created if it doesn't exist.
            transformer_lora_layers (`Dict[str, nn.Cell]` or `Dict[str, ms.Tensor]`):
                State dict of the LoRA layers corresponding to the `transformer`.
            is_main_process (`bool`, *optional*, defaults to `True`):
                Whether the process calling this is the main process or not. Useful during distributed training and you
                need to call this function on all processes. In this case, set `is_main_process=True` only on the main
                process to avoid race conditions.
            save_function (`Callable`):
                The function to use to save the state dictionary. Useful during distributed training when you need to
                replace `mindspore.save_checkpoint` with another method. Can be configured with the environment variable
                `DIFFUSERS_SAVE_MODE`.
            safe_serialization (`bool`, *optional*, defaults to `True`):
                Whether to save the model using `safetensors` or the traditional MindSpore way.
            transformer_lora_adapter_metadata:
                LoRA adapter metadata associated with the transformer to be serialized with the state dict.
        """
        state_dict = {}
        lora_adapter_metadata = {}

        if not transformer_lora_layers:
            raise ValueError("You must pass `transformer_lora_layers`.")

        state_dict.update(cls.pack_weights(transformer_lora_layers, cls.transformer_name))

        if transformer_lora_adapter_metadata is not None:
            lora_adapter_metadata.update(
                _pack_dict_with_prefix(transformer_lora_adapter_metadata, cls.transformer_name)
            )

        # Save the model
        cls.write_lora_layers(
            state_dict=state_dict,
            save_directory=save_directory,
            is_main_process=is_main_process,
            weight_name=weight_name,
            save_function=save_function,
            safe_serialization=safe_serialization,
            lora_adapter_metadata=lora_adapter_metadata,
        )

    # Copied from diffusers.loaders.lora_pipeline.SanaLoraLoaderMixin.fuse_lora
    def fuse_lora(
        self,
        components: List[str] = ["transformer"],
        lora_scale: float = 1.0,
        safe_fusing: bool = False,
        adapter_names: Optional[List[str]] = None,
        **kwargs,
    ):
        r"""
        Fuses the LoRA parameters into the original parameters of the corresponding blocks.

        <Tip warning={true}>

        This is an experimental API.

        </Tip>

        Args:
            components: (`List[str]`): List of LoRA-injectable components to fuse the LoRAs into.
            lora_scale (`float`, defaults to 1.0):
                Controls how much to influence the outputs with the LoRA parameters.
            safe_fusing (`bool`, defaults to `False`):
                Whether to check fused weights for NaN values before fusing and if values are NaN not fusing them.
            adapter_names (`List[str]`, *optional*):
                Adapter names to be used for fusing. If nothing is passed, all active adapters will be fused.

        Example:

        ```py
        from mindone.diffusers import DiffusionPipeline
        import mindspore as ms

        pipeline = DiffusionPipeline.from_pretrained(
            "stabilityai/stable-diffusion-xl-base-1.0", mindspore_dtype=ms.float16
        )
        pipeline.load_lora_weights("nerijs/pixel-art-xl", weight_name="pixel-art-xl.safetensors", adapter_name="pixel")
        pipeline.fuse_lora(lora_scale=0.7)
        ```
        """
        super().fuse_lora(
            components=components,
            lora_scale=lora_scale,
            safe_fusing=safe_fusing,
            adapter_names=adapter_names,
            **kwargs,
        )

    # Copied from diffusers.loaders.lora_pipeline.SanaLoraLoaderMixin.unfuse_lora
    def unfuse_lora(self, components: List[str] = ["transformer"], **kwargs):
        r"""
        Reverses the effect of
        [`pipe.fuse_lora()`](https://huggingface.co/docs/diffusers/main/en/api/loaders#diffusers.loaders.LoraBaseMixin.fuse_lora).

        <Tip warning={true}>

        This is an experimental API.

        </Tip>

        Args:
            components (`List[str]`): List of LoRA-injectable components to unfuse LoRA from.
            unfuse_transformer (`bool`, defaults to `True`): Whether to unfuse the UNet LoRA parameters.
        """
        super().unfuse_lora(components=components, **kwargs)


class HiDreamImageLoraLoaderMixin(LoraBaseMixin):
    r"""
    Load LoRA layers into [`HiDreamImageTransformer2DModel`]. Specific to [`HiDreamImagePipeline`].
    """

    _lora_loadable_modules = ["transformer"]
    transformer_name = TRANSFORMER_NAME

    @classmethod
    @validate_hf_hub_args
    def lora_state_dict(
        cls,
        pretrained_model_name_or_path_or_dict: Union[str, Dict[str, ms.Tensor]],
        **kwargs,
    ):
        r"""
        Return state dict for lora weights and the network alphas.

        <Tip warning={true}>

        We support loading A1111 formatted LoRA checkpoints in a limited capacity.

        This function is experimental and might change in the future.

        </Tip>

        Parameters:
            pretrained_model_name_or_path_or_dict (`str` or `os.PathLike` or `dict`):
                Can be either:

                    - A string, the *model id* (for example `google/ddpm-celebahq-256`) of a pretrained model hosted on
                      the Hub.
                    - A path to a *directory* (for example `./my_model_directory`) containing the model weights saved
                      with [`ModelMixin.save_pretrained`].
                    - A [torch state
                      dict](https://pytorch.org/tutorials/beginner/saving_loading_models.html#what-is-a-state-dict).

            cache_dir (`Union[str, os.PathLike]`, *optional*):
                Path to a directory where a downloaded pretrained model configuration is cached if the standard cache
                is not used.
            force_download (`bool`, *optional*, defaults to `False`):
                Whether or not to force the (re-)download of the model weights and configuration files, overriding the
                cached versions if they exist.

            proxies (`Dict[str, str]`, *optional*):
                A dictionary of proxy servers to use by protocol or endpoint, for example, `{'http': 'foo.bar:3128',
                'http://hostname': 'foo.bar:4012'}`. The proxies are used on each request.
            local_files_only (`bool`, *optional*, defaults to `False`):
                Whether to only load local model weights and configuration files or not. If set to `True`, the model
                won't be downloaded from the Hub.
            token (`str` or *bool*, *optional*):
                The token to use as HTTP bearer authorization for remote files. If `True`, the token generated from
                `diffusers-cli login` (stored in `~/.huggingface`) is used.
            revision (`str`, *optional*, defaults to `"main"`):
                The specific model version to use. It can be a branch name, a tag name, a commit id, or any identifier
                allowed by Git.
            subfolder (`str`, *optional*, defaults to `""`):
                The subfolder location of a model file within a larger model repository on the Hub or locally.

        """
        # Load the main state dict first which has the LoRA layers for either of
        # transformer and text encoder or both.
        cache_dir = kwargs.pop("cache_dir", None)
        force_download = kwargs.pop("force_download", False)
        proxies = kwargs.pop("proxies", None)
        local_files_only = kwargs.pop("local_files_only", None)
        token = kwargs.pop("token", None)
        revision = kwargs.pop("revision", None)
        subfolder = kwargs.pop("subfolder", None)
        weight_name = kwargs.pop("weight_name", None)
        use_safetensors = kwargs.pop("use_safetensors", None)

        allow_pickle = False
        if use_safetensors is None:
            use_safetensors = True
            allow_pickle = True

        user_agent = {
            "file_type": "attn_procs_weights",
            "framework": "pytorch",
        }

        state_dict = _fetch_state_dict(
            pretrained_model_name_or_path_or_dict=pretrained_model_name_or_path_or_dict,
            weight_name=weight_name,
            use_safetensors=use_safetensors,
            local_files_only=local_files_only,
            cache_dir=cache_dir,
            force_download=force_download,
            proxies=proxies,
            token=token,
            revision=revision,
            subfolder=subfolder,
            user_agent=user_agent,
            allow_pickle=allow_pickle,
        )

        is_dora_scale_present = any("dora_scale" in k for k in state_dict)
        if is_dora_scale_present:
            warn_msg = "It seems like you are using a DoRA checkpoint that is not compatible in Diffusers \
                at the moment. So, we are going to filter out the keys associated to 'dora_scale` from the state dict. \
                    If you think this is a mistake please open an issue https://github.com/huggingface/diffusers/issues/new."
            logger.warning(warn_msg)
            state_dict = {k: v for k, v in state_dict.items() if "dora_scale" not in k}

        is_non_diffusers_format = any("diffusion_model" in k for k in state_dict)
        if is_non_diffusers_format:
            state_dict = _convert_non_diffusers_hidream_lora_to_diffusers(state_dict)

        return state_dict

    # Copied from diffusers.loaders.lora_pipeline.CogVideoXLoraLoaderMixin.load_lora_weights
    def load_lora_weights(
        self,
        pretrained_model_name_or_path_or_dict: Union[str, Dict[str, ms.Tensor]],
        adapter_name: Optional[str] = None,
        hotswap: bool = False,
        **kwargs,
    ):
        """
        Load LoRA weights specified in `pretrained_model_name_or_path_or_dict` into `self.transformer` and
        `self.text_encoder`. All kwargs are forwarded to `self.lora_state_dict`. See
        [`~loaders.StableDiffusionLoraLoaderMixin.lora_state_dict`] for more details on how the state dict is loaded.
        See [`~loaders.StableDiffusionLoraLoaderMixin.load_lora_into_transformer`] for more details on how the state
        dict is loaded into `self.transformer`.

        Parameters:
            pretrained_model_name_or_path_or_dict (`str` or `os.PathLike` or `dict`):
                See [`~loaders.StableDiffusionLoraLoaderMixin.lora_state_dict`].
            adapter_name (`str`, *optional*):
                Adapter name to be used for referencing the loaded adapter model. If not specified, it will use
                `default_{i}` where i is the total number of adapters being loaded.
            low_cpu_mem_usage (`bool`, *optional*):
                Speed up model loading by only loading the pretrained LoRA weights and not initializing the random
                weights.
            hotswap (`bool`, *optional*):
                See [`~loaders.StableDiffusionLoraLoaderMixin.load_lora_weights`].
            kwargs (`dict`, *optional*):
                See [`~loaders.StableDiffusionLoraLoaderMixin.lora_state_dict`].
        """

        # if a dict is passed, copy it instead of modifying it inplace
        if isinstance(pretrained_model_name_or_path_or_dict, dict):
            pretrained_model_name_or_path_or_dict = pretrained_model_name_or_path_or_dict.copy()

        # First, ensure that the checkpoint is a compatible one and can be successfully loaded.
        state_dict = self.lora_state_dict(pretrained_model_name_or_path_or_dict, **kwargs)

        is_correct_format = all("lora" in key for key in state_dict.keys())
        if not is_correct_format:
            raise ValueError("Invalid LoRA checkpoint.")

        self.load_lora_into_transformer(
            state_dict,
            transformer=getattr(self, self.transformer_name) if not hasattr(self, "transformer") else self.transformer,
            adapter_name=adapter_name,
            _pipeline=self,
            hotswap=hotswap,
        )

    @classmethod
    # Copied from diffusers.loaders.lora_pipeline.SD3LoraLoaderMixin.load_lora_into_transformer with SD3Transformer2DModel->HiDreamImageTransformer2DModel
    def load_lora_into_transformer(
        cls, state_dict, transformer, adapter_name=None, _pipeline=None, hotswap: bool = False
    ):
        """
        This will load the LoRA layers specified in `state_dict` into `transformer`.

        Parameters:
            state_dict (`dict`):
                A standard state dict containing the lora layer parameters. The keys can either be indexed directly
                into the unet or prefixed with an additional `unet` which can be used to distinguish between text
                encoder lora layers.
            transformer (`HiDreamImageTransformer2DModel`):
                The Transformer model to load the LoRA layers into.
            adapter_name (`str`, *optional*):
                Adapter name to be used for referencing the loaded adapter model. If not specified, it will use
                `default_{i}` where i is the total number of adapters being loaded.
            hotswap (`bool`, *optional*):
                See [`~loaders.StableDiffusionLoraLoaderMixin.load_lora_weights`].
        """

        # Load the layers corresponding to transformer.
        logger.info(f"Loading {cls.transformer_name}.")
        transformer.load_lora_adapter(
            state_dict,
            network_alphas=None,
            adapter_name=adapter_name,
            _pipeline=_pipeline,
            hotswap=hotswap,
        )

    @classmethod
    # Copied from diffusers.loaders.lora_pipeline.CogVideoXLoraLoaderMixin.save_lora_weights
    def save_lora_weights(
        cls,
        save_directory: Union[str, os.PathLike],
        transformer_lora_layers: Dict[str, Union[nn.Cell, ms.Tensor]] = None,
        is_main_process: bool = True,
        weight_name: str = None,
        save_function: Callable = None,
        safe_serialization: bool = True,
    ):
        r"""
        Save the LoRA parameters corresponding to the UNet and text encoder.

        Arguments:
            save_directory (`str` or `os.PathLike`):
                Directory to save LoRA parameters to. Will be created if it doesn't exist.
            transformer_lora_layers (`Dict[str, nn.Cell]` or `Dict[str, ms.Tensor]`):
                State dict of the LoRA layers corresponding to the `transformer`.
            is_main_process (`bool`, *optional*, defaults to `True`):
                Whether the process calling this is the main process or not. Useful during distributed training and you
                need to call this function on all processes. In this case, set `is_main_process=True` only on the main
                process to avoid race conditions.
            save_function (`Callable`):
                The function to use to save the state dictionary. Useful during distributed training when you need to
                replace `torch.save` with another method. Can be configured with the environment variable
                `DIFFUSERS_SAVE_MODE`.
            safe_serialization (`bool`, *optional*, defaults to `True`):
                Whether to save the model using `safetensors` or the traditional PyTorch way with `pickle`.
        """
        state_dict = {}

        if not transformer_lora_layers:
            raise ValueError("You must pass `transformer_lora_layers`.")

        if transformer_lora_layers:
            state_dict.update(cls.pack_weights(transformer_lora_layers, cls.transformer_name))

        # Save the model
        cls.write_lora_layers(
            state_dict=state_dict,
            save_directory=save_directory,
            is_main_process=is_main_process,
            weight_name=weight_name,
            save_function=save_function,
            safe_serialization=safe_serialization,
        )

    # Copied from diffusers.loaders.lora_pipeline.SanaLoraLoaderMixin.fuse_lora
    def fuse_lora(
        self,
        components: List[str] = ["transformer"],
        lora_scale: float = 1.0,
        safe_fusing: bool = False,
        adapter_names: Optional[List[str]] = None,
        **kwargs,
    ):
        r"""
        Fuses the LoRA parameters into the original parameters of the corresponding blocks.

        <Tip warning={true}>

        This is an experimental API.

        </Tip>

        Args:
            components: (`List[str]`): List of LoRA-injectable components to fuse the LoRAs into.
            lora_scale (`float`, defaults to 1.0):
                Controls how much to influence the outputs with the LoRA parameters.
            safe_fusing (`bool`, defaults to `False`):
                Whether to check fused weights for NaN values before fusing and if values are NaN not fusing them.
            adapter_names (`List[str]`, *optional*):
                Adapter names to be used for fusing. If nothing is passed, all active adapters will be fused.

        Example:

        ```py
        from diffusers import DiffusionPipeline
        import torch

        pipeline = DiffusionPipeline.from_pretrained(
            "stabilityai/stable-diffusion-xl-base-1.0", torch_dtype=torch.float16
        ).to("cuda")
        pipeline.load_lora_weights("nerijs/pixel-art-xl", weight_name="pixel-art-xl.safetensors", adapter_name="pixel")
        pipeline.fuse_lora(lora_scale=0.7)
        ```
        """
        super().fuse_lora(
            components=components,
            lora_scale=lora_scale,
            safe_fusing=safe_fusing,
            adapter_names=adapter_names,
            **kwargs,
        )

    # Copied from diffusers.loaders.lora_pipeline.SanaLoraLoaderMixin.unfuse_lora
    def unfuse_lora(self, components: List[str] = ["transformer"], **kwargs):
        r"""
        Reverses the effect of
        [`pipe.fuse_lora()`](https://huggingface.co/docs/diffusers/main/en/api/loaders#diffusers.loaders.LoraBaseMixin.fuse_lora).

        <Tip warning={true}>

        This is an experimental API.

        </Tip>

        Args:
            components (`List[str]`): List of LoRA-injectable components to unfuse LoRA from.
            unfuse_transformer (`bool`, defaults to `True`): Whether to unfuse the UNet LoRA parameters.
        """
        super().unfuse_lora(components=components, **kwargs)


class LoraLoaderMixin(StableDiffusionLoraLoaderMixin):
    def __init__(self, *args, **kwargs):
        deprecation_message = "LoraLoaderMixin is deprecated and this will be removed in a future version. Please use `StableDiffusionLoraLoaderMixin`, instead."  # noqa: E501
        deprecate("LoraLoaderMixin", "1.0.0", deprecation_message)
        super().__init__(*args, **kwargs)<|MERGE_RESOLUTION|>--- conflicted
+++ resolved
@@ -37,10 +37,7 @@
     _convert_fal_kontext_lora_to_diffusers,
     _convert_hunyuan_video_lora_to_diffusers,
     _convert_kohya_flux_lora_to_diffusers,
-<<<<<<< HEAD
-=======
     _convert_musubi_wan_lora_to_diffusers,
->>>>>>> a8601242
     _convert_non_diffusers_hidream_lora_to_diffusers,
     _convert_non_diffusers_lora_to_diffusers,
     _convert_non_diffusers_ltxv_lora_to_diffusers,
@@ -6058,313 +6055,6 @@
         super().unfuse_lora(components=components, **kwargs)
 
 
-class HiDreamImageLoraLoaderMixin(LoraBaseMixin):
-    r"""
-    Load LoRA layers into [`HiDreamImageTransformer2DModel`]. Specific to [`HiDreamImagePipeline`].
-    """
-
-    _lora_loadable_modules = ["transformer"]
-    transformer_name = TRANSFORMER_NAME
-
-    @classmethod
-    @validate_hf_hub_args
-    def lora_state_dict(
-        cls,
-        pretrained_model_name_or_path_or_dict: Union[str, Dict[str, ms.Tensor]],
-        **kwargs,
-    ):
-        r"""
-        Return state dict for lora weights and the network alphas.
-
-        <Tip warning={true}>
-
-        We support loading A1111 formatted LoRA checkpoints in a limited capacity.
-
-        This function is experimental and might change in the future.
-
-        </Tip>
-
-        Parameters:
-            pretrained_model_name_or_path_or_dict (`str` or `os.PathLike` or `dict`):
-                Can be either:
-
-                    - A string, the *model id* (for example `google/ddpm-celebahq-256`) of a pretrained model hosted on
-                      the Hub.
-                    - A path to a *directory* (for example `./my_model_directory`) containing the model weights saved
-                      with [`ModelMixin.save_pretrained`].
-                    - A [torch state
-                      dict](https://pytorch.org/tutorials/beginner/saving_loading_models.html#what-is-a-state-dict).
-
-            cache_dir (`Union[str, os.PathLike]`, *optional*):
-                Path to a directory where a downloaded pretrained model configuration is cached if the standard cache
-                is not used.
-            force_download (`bool`, *optional*, defaults to `False`):
-                Whether or not to force the (re-)download of the model weights and configuration files, overriding the
-                cached versions if they exist.
-
-            proxies (`Dict[str, str]`, *optional*):
-                A dictionary of proxy servers to use by protocol or endpoint, for example, `{'http': 'foo.bar:3128',
-                'http://hostname': 'foo.bar:4012'}`. The proxies are used on each request.
-            local_files_only (`bool`, *optional*, defaults to `False`):
-                Whether to only load local model weights and configuration files or not. If set to `True`, the model
-                won't be downloaded from the Hub.
-            token (`str` or *bool*, *optional*):
-                The token to use as HTTP bearer authorization for remote files. If `True`, the token generated from
-                `diffusers-cli login` (stored in `~/.huggingface`) is used.
-            revision (`str`, *optional*, defaults to `"main"`):
-                The specific model version to use. It can be a branch name, a tag name, a commit id, or any identifier
-                allowed by Git.
-            subfolder (`str`, *optional*, defaults to `""`):
-                The subfolder location of a model file within a larger model repository on the Hub or locally.
-
-        """
-        # Load the main state dict first which has the LoRA layers for either of
-        # transformer and text encoder or both.
-        cache_dir = kwargs.pop("cache_dir", None)
-        force_download = kwargs.pop("force_download", False)
-        proxies = kwargs.pop("proxies", None)
-        local_files_only = kwargs.pop("local_files_only", None)
-        token = kwargs.pop("token", None)
-        revision = kwargs.pop("revision", None)
-        subfolder = kwargs.pop("subfolder", None)
-        weight_name = kwargs.pop("weight_name", None)
-        use_safetensors = kwargs.pop("use_safetensors", None)
-
-        allow_pickle = False
-        if use_safetensors is None:
-            use_safetensors = True
-            allow_pickle = True
-
-        user_agent = {
-            "file_type": "attn_procs_weights",
-            "framework": "pytorch",
-        }
-
-        state_dict = _fetch_state_dict(
-            pretrained_model_name_or_path_or_dict=pretrained_model_name_or_path_or_dict,
-            weight_name=weight_name,
-            use_safetensors=use_safetensors,
-            local_files_only=local_files_only,
-            cache_dir=cache_dir,
-            force_download=force_download,
-            proxies=proxies,
-            token=token,
-            revision=revision,
-            subfolder=subfolder,
-            user_agent=user_agent,
-            allow_pickle=allow_pickle,
-        )
-
-        is_dora_scale_present = any("dora_scale" in k for k in state_dict)
-        if is_dora_scale_present:
-            warn_msg = "It seems like you are using a DoRA checkpoint that is not compatible in Diffusers \
-                at the moment. So, we are going to filter out the keys associated to 'dora_scale` from the state dict. \
-                    If you think this is a mistake please open an issue https://github.com/huggingface/diffusers/issues/new."
-            logger.warning(warn_msg)
-            state_dict = {k: v for k, v in state_dict.items() if "dora_scale" not in k}
-
-        is_non_diffusers_format = any("diffusion_model" in k for k in state_dict)
-        if is_non_diffusers_format:
-            state_dict = _convert_non_diffusers_hidream_lora_to_diffusers(state_dict)
-
-        return state_dict
-
-    # Copied from diffusers.loaders.lora_pipeline.CogVideoXLoraLoaderMixin.load_lora_weights
-    def load_lora_weights(
-        self,
-        pretrained_model_name_or_path_or_dict: Union[str, Dict[str, ms.Tensor]],
-        adapter_name: Optional[str] = None,
-        hotswap: bool = False,
-        **kwargs,
-    ):
-        """
-        Load LoRA weights specified in `pretrained_model_name_or_path_or_dict` into `self.transformer` and
-        `self.text_encoder`. All kwargs are forwarded to `self.lora_state_dict`. See
-        [`~loaders.StableDiffusionLoraLoaderMixin.lora_state_dict`] for more details on how the state dict is loaded.
-        See [`~loaders.StableDiffusionLoraLoaderMixin.load_lora_into_transformer`] for more details on how the state
-        dict is loaded into `self.transformer`.
-
-        Parameters:
-            pretrained_model_name_or_path_or_dict (`str` or `os.PathLike` or `dict`):
-                See [`~loaders.StableDiffusionLoraLoaderMixin.lora_state_dict`].
-            adapter_name (`str`, *optional*):
-                Adapter name to be used for referencing the loaded adapter model. If not specified, it will use
-                `default_{i}` where i is the total number of adapters being loaded.
-            low_cpu_mem_usage (`bool`, *optional*):
-                Speed up model loading by only loading the pretrained LoRA weights and not initializing the random
-                weights.
-            hotswap (`bool`, *optional*):
-                See [`~loaders.StableDiffusionLoraLoaderMixin.load_lora_weights`].
-            kwargs (`dict`, *optional*):
-                See [`~loaders.StableDiffusionLoraLoaderMixin.lora_state_dict`].
-        """
-
-        # if a dict is passed, copy it instead of modifying it inplace
-        if isinstance(pretrained_model_name_or_path_or_dict, dict):
-            pretrained_model_name_or_path_or_dict = pretrained_model_name_or_path_or_dict.copy()
-
-        # First, ensure that the checkpoint is a compatible one and can be successfully loaded.
-        state_dict = self.lora_state_dict(pretrained_model_name_or_path_or_dict, **kwargs)
-
-        is_correct_format = all("lora" in key for key in state_dict.keys())
-        if not is_correct_format:
-            raise ValueError("Invalid LoRA checkpoint.")
-
-        self.load_lora_into_transformer(
-            state_dict,
-            transformer=getattr(self, self.transformer_name) if not hasattr(self, "transformer") else self.transformer,
-            adapter_name=adapter_name,
-            _pipeline=self,
-            hotswap=hotswap,
-        )
-
-    @classmethod
-    # Copied from diffusers.loaders.lora_pipeline.SD3LoraLoaderMixin.load_lora_into_transformer with SD3Transformer2DModel->HiDreamImageTransformer2DModel
-    def load_lora_into_transformer(
-        cls, state_dict, transformer, adapter_name=None, _pipeline=None, hotswap: bool = False
-    ):
-        """
-        This will load the LoRA layers specified in `state_dict` into `transformer`.
-
-        Parameters:
-            state_dict (`dict`):
-                A standard state dict containing the lora layer parameters. The keys can either be indexed directly
-                into the unet or prefixed with an additional `unet` which can be used to distinguish between text
-                encoder lora layers.
-            transformer (`HiDreamImageTransformer2DModel`):
-                The Transformer model to load the LoRA layers into.
-            adapter_name (`str`, *optional*):
-                Adapter name to be used for referencing the loaded adapter model. If not specified, it will use
-                `default_{i}` where i is the total number of adapters being loaded.
-            hotswap (`bool`, *optional*):
-                See [`~loaders.StableDiffusionLoraLoaderMixin.load_lora_weights`].
-        """
-
-        # Load the layers corresponding to transformer.
-        logger.info(f"Loading {cls.transformer_name}.")
-        transformer.load_lora_adapter(
-            state_dict,
-            network_alphas=None,
-            adapter_name=adapter_name,
-            _pipeline=_pipeline,
-            hotswap=hotswap,
-        )
-
-    @classmethod
-    # Copied from diffusers.loaders.lora_pipeline.CogVideoXLoraLoaderMixin.save_lora_weights
-    def save_lora_weights(
-        cls,
-        save_directory: Union[str, os.PathLike],
-        transformer_lora_layers: Dict[str, Union[nn.Cell, ms.Tensor]] = None,
-        is_main_process: bool = True,
-        weight_name: str = None,
-        save_function: Callable = None,
-        safe_serialization: bool = True,
-    ):
-        r"""
-        Save the LoRA parameters corresponding to the UNet and text encoder.
-
-        Arguments:
-            save_directory (`str` or `os.PathLike`):
-                Directory to save LoRA parameters to. Will be created if it doesn't exist.
-            transformer_lora_layers (`Dict[str, nn.Cell]` or `Dict[str, ms.Tensor]`):
-                State dict of the LoRA layers corresponding to the `transformer`.
-            is_main_process (`bool`, *optional*, defaults to `True`):
-                Whether the process calling this is the main process or not. Useful during distributed training and you
-                need to call this function on all processes. In this case, set `is_main_process=True` only on the main
-                process to avoid race conditions.
-            save_function (`Callable`):
-                The function to use to save the state dictionary. Useful during distributed training when you need to
-                replace `torch.save` with another method. Can be configured with the environment variable
-                `DIFFUSERS_SAVE_MODE`.
-            safe_serialization (`bool`, *optional*, defaults to `True`):
-                Whether to save the model using `safetensors` or the traditional PyTorch way with `pickle`.
-        """
-        state_dict = {}
-
-        if not transformer_lora_layers:
-            raise ValueError("You must pass `transformer_lora_layers`.")
-
-        if transformer_lora_layers:
-            state_dict.update(cls.pack_weights(transformer_lora_layers, cls.transformer_name))
-
-        # Save the model
-        cls.write_lora_layers(
-            state_dict=state_dict,
-            save_directory=save_directory,
-            is_main_process=is_main_process,
-            weight_name=weight_name,
-            save_function=save_function,
-            safe_serialization=safe_serialization,
-        )
-
-    # Copied from diffusers.loaders.lora_pipeline.SanaLoraLoaderMixin.fuse_lora
-    def fuse_lora(
-        self,
-        components: List[str] = ["transformer"],
-        lora_scale: float = 1.0,
-        safe_fusing: bool = False,
-        adapter_names: Optional[List[str]] = None,
-        **kwargs,
-    ):
-        r"""
-        Fuses the LoRA parameters into the original parameters of the corresponding blocks.
-
-        <Tip warning={true}>
-
-        This is an experimental API.
-
-        </Tip>
-
-        Args:
-            components: (`List[str]`): List of LoRA-injectable components to fuse the LoRAs into.
-            lora_scale (`float`, defaults to 1.0):
-                Controls how much to influence the outputs with the LoRA parameters.
-            safe_fusing (`bool`, defaults to `False`):
-                Whether to check fused weights for NaN values before fusing and if values are NaN not fusing them.
-            adapter_names (`List[str]`, *optional*):
-                Adapter names to be used for fusing. If nothing is passed, all active adapters will be fused.
-
-        Example:
-
-        ```py
-        from diffusers import DiffusionPipeline
-        import torch
-
-        pipeline = DiffusionPipeline.from_pretrained(
-            "stabilityai/stable-diffusion-xl-base-1.0", torch_dtype=torch.float16
-        ).to("cuda")
-        pipeline.load_lora_weights("nerijs/pixel-art-xl", weight_name="pixel-art-xl.safetensors", adapter_name="pixel")
-        pipeline.fuse_lora(lora_scale=0.7)
-        ```
-        """
-        super().fuse_lora(
-            components=components,
-            lora_scale=lora_scale,
-            safe_fusing=safe_fusing,
-            adapter_names=adapter_names,
-            **kwargs,
-        )
-
-    # Copied from diffusers.loaders.lora_pipeline.SanaLoraLoaderMixin.unfuse_lora
-    def unfuse_lora(self, components: List[str] = ["transformer"], **kwargs):
-        r"""
-        Reverses the effect of
-        [`pipe.fuse_lora()`](https://huggingface.co/docs/diffusers/main/en/api/loaders#diffusers.loaders.LoraBaseMixin.fuse_lora).
-
-        <Tip warning={true}>
-
-        This is an experimental API.
-
-        </Tip>
-
-        Args:
-            components (`List[str]`): List of LoRA-injectable components to unfuse LoRA from.
-            unfuse_transformer (`bool`, defaults to `True`): Whether to unfuse the UNet LoRA parameters.
-        """
-        super().unfuse_lora(components=components, **kwargs)
-
-
 class LoraLoaderMixin(StableDiffusionLoraLoaderMixin):
     def __init__(self, *args, **kwargs):
         deprecation_message = "LoraLoaderMixin is deprecated and this will be removed in a future version. Please use `StableDiffusionLoraLoaderMixin`, instead."  # noqa: E501
