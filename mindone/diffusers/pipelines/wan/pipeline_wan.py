--- conflicted
+++ resolved
@@ -414,13 +414,10 @@
                 of [Imagen Paper](https://huggingface.co/papers/2205.11487). Guidance scale is enabled by setting
                 `guidance_scale > 1`. Higher guidance scale encourages to generate images that are closely linked to
                 the text `prompt`, usually at the expense of lower image quality.
-<<<<<<< HEAD
-=======
             guidance_scale_2 (`float`, *optional*, defaults to `None`):
                 Guidance scale for the low-noise stage transformer (`transformer_2`). If `None` and the pipeline's
                 `boundary_ratio` is not None, uses the same value as `guidance_scale`. Only used when `transformer_2`
                 and the pipeline's `boundary_ratio` are not None.
->>>>>>> 831bcaf1
             num_videos_per_prompt (`int`, *optional*, defaults to 1):
                 The number of images to generate per prompt.
             generator (`np.random.Generator` or `List[np.random.Generator]`, *optional*):
@@ -545,19 +542,17 @@
         num_warmup_steps = len(timesteps) - num_inference_steps * self.scheduler.order
         self._num_timesteps = len(timesteps)
 
-<<<<<<< HEAD
+        if self.config.boundary_ratio is not None:
+            boundary_timestep = self.config.boundary_ratio * self.scheduler.config.num_train_timesteps
+        else:
+            boundary_timestep = None
+
         # we're popping the `scale` instead of getting it because otherwise `scale` will be propagated
         # to the transformer and will raise RuntimeError.
         lora_scale = attention_kwargs.pop("scale", None) if attention_kwargs is not None else None
         if lora_scale is not None:
             # weight the lora layers by setting `lora_scale` for each PEFT layer
             scale_lora_layers(self.transformer, lora_scale)
-=======
-        if self.config.boundary_ratio is not None:
-            boundary_timestep = self.config.boundary_ratio * self.scheduler.config.num_train_timesteps
-        else:
-            boundary_timestep = None
->>>>>>> 831bcaf1
 
         with self.progress_bar(total=num_inference_steps) as progress_bar:
             for i, t in enumerate(timesteps):
