# Copyright 2024 Lightricks and The HuggingFace Team. All rights reserved.
#
# Licensed under the Apache License, Version 2.0 (the "License");
# you may not use this file except in compliance with the License.
# You may obtain a copy of the License at
#
#     http://www.apache.org/licenses/LICENSE-2.0
#
# Unless required by applicable law or agreed to in writing, software
# distributed under the License is distributed on an "AS IS" BASIS,
# WITHOUT WARRANTIES OR CONDITIONS OF ANY KIND, either express or implied.
# See the License for the specific language governing permissions and
# limitations under the License.

import inspect
from typing import Any, Callable, Dict, List, Optional, Union

import numpy as np
from transformers import T5TokenizerFast

import mindspore as ms
from mindspore import mint

from mindone.transformers import T5EncoderModel

from ...callbacks import MultiPipelineCallbacks, PipelineCallback
from ...image_processor import PipelineImageInput
from ...loaders import FromSingleFileMixin, LTXVideoLoraLoaderMixin
from ...models.autoencoders import AutoencoderKLLTXVideo
from ...models.transformers import LTXVideoTransformer3DModel
from ...schedulers import FlowMatchEulerDiscreteScheduler
from ...utils import logging
from ...utils.mindspore_utils import randn, randn_tensor
from ...video_processor import VideoProcessor
from ..pipeline_utils import DiffusionPipeline
from .pipeline_output import LTXPipelineOutput

logger = logging.get_logger(__name__)  # pylint: disable=invalid-name

EXAMPLE_DOC_STRING = """
    Examples:
        ```py
        >>> import mindspore as ms
        >>> from mindone.diffusers import LTXImageToVideoPipeline
        >>> from mindone.diffusers.utils import export_to_video, load_image

        >>> pipe = LTXImageToVideoPipeline.from_pretrained("Lightricks/LTX-Video", mindspore_dtype=ms.bfloat16)

        >>> image = load_image(
        ...     "https://huggingface.co/datasets/a-r-r-o-w/tiny-meme-dataset-captioned/resolve/main/images/8.png"
        ... )
        >>> prompt = "A young girl stands calmly in the foreground, looking directly at the camera, as a house fire rages in the background. Flames engulf the structure, with smoke billowing into the air. Firefighters in protective gear rush to the scene, a fire truck labeled '38' visible behind them. The girl's neutral expression contrasts sharply with the chaos of the fire, creating a poignant and emotionally charged scene." # noqa: E501
        >>> negative_prompt = "worst quality, inconsistent motion, blurry, jittery, distorted"

        >>> video = pipe(
        ...     image=image,
        ...     prompt=prompt,
        ...     negative_prompt=negative_prompt,
        ...     width=704,
        ...     height=480,
        ...     num_frames=161,
        ...     num_inference_steps=50,
        ... )[0][0]
        >>> export_to_video(video, "output.mp4", fps=24)
        ```
"""


# Copied from diffusers.pipelines.flux.pipeline_flux.calculate_shift
def calculate_shift(
    image_seq_len,
    base_seq_len: int = 256,
    max_seq_len: int = 4096,
    base_shift: float = 0.5,
    max_shift: float = 1.15,
):
    m = (max_shift - base_shift) / (max_seq_len - base_seq_len)
    b = base_shift - m * base_seq_len
    mu = image_seq_len * m + b
    return mu


# Copied from diffusers.pipelines.stable_diffusion.pipeline_stable_diffusion.retrieve_timesteps
def retrieve_timesteps(
    scheduler,
    num_inference_steps: Optional[int] = None,
    timesteps: Optional[List[int]] = None,
    sigmas: Optional[List[float]] = None,
    **kwargs,
):
    r"""
    Calls the scheduler's `set_timesteps` method and retrieves timesteps from the scheduler after the call. Handles
    custom timesteps. Any kwargs will be supplied to `scheduler.set_timesteps`.

    Args:
        scheduler (`SchedulerMixin`):
            The scheduler to get timesteps from.
        num_inference_steps (`int`):
            The number of diffusion steps used when generating samples with a pre-trained model. If used, `timesteps`
            must be `None`.
        timesteps (`List[int]`, *optional*):
            Custom timesteps used to override the timestep spacing strategy of the scheduler. If `timesteps` is passed,
            `num_inference_steps` and `sigmas` must be `None`.
        sigmas (`List[float]`, *optional*):
            Custom sigmas used to override the timestep spacing strategy of the scheduler. If `sigmas` is passed,
            `num_inference_steps` and `timesteps` must be `None`.

    Returns:
        `Tuple[ms.Tensor, int]`: A tuple where the first element is the timestep schedule from the scheduler and
        the second element is the number of inference steps.
    """
    if timesteps is not None and sigmas is not None:
        raise ValueError("Only one of `timesteps` or `sigmas` can be passed. Please choose one to set custom values")
    if timesteps is not None:
        accepts_timesteps = "timesteps" in set(inspect.signature(scheduler.set_timesteps).parameters.keys())
        if not accepts_timesteps:
            raise ValueError(
                f"The current scheduler class {scheduler.__class__}'s `set_timesteps` does not support custom"
                f" timestep schedules. Please check whether you are using the correct scheduler."
            )
        scheduler.set_timesteps(timesteps=timesteps, **kwargs)
        timesteps = scheduler.timesteps
        num_inference_steps = len(timesteps)
    elif sigmas is not None:
        accept_sigmas = "sigmas" in set(inspect.signature(scheduler.set_timesteps).parameters.keys())
        if not accept_sigmas:
            raise ValueError(
                f"The current scheduler class {scheduler.__class__}'s `set_timesteps` does not support custom"
                f" sigmas schedules. Please check whether you are using the correct scheduler."
            )
        scheduler.set_timesteps(sigmas=sigmas, **kwargs)
        timesteps = scheduler.timesteps
        num_inference_steps = len(timesteps)
    else:
        scheduler.set_timesteps(num_inference_steps, **kwargs)
        timesteps = scheduler.timesteps
    return timesteps, num_inference_steps


# Copied from diffusers.pipelines.stable_diffusion.pipeline_stable_diffusion_img2img.retrieve_latents
def retrieve_latents(
    vae, encoder_output: ms.Tensor, generator: Optional[np.random.Generator] = None, sample_mode: str = "sample"
):
    if sample_mode == "sample":
        return vae.diag_gauss_dist.sample(encoder_output, generator=generator)
    elif sample_mode == "argmax":
        return vae.diag_gauss_dist.mode(encoder_output)
    # This branch is not needed because the encoder_output type is ms.Tensor as per AutoencoderKLOutput change
    # elif hasattr(encoder_output, "latents"):
    #     return encoder_output.latents
    else:
        return encoder_output


class LTXImageToVideoPipeline(DiffusionPipeline, FromSingleFileMixin, LTXVideoLoraLoaderMixin):
    r"""
    Pipeline for image-to-video generation.

    Reference: https://github.com/Lightricks/LTX-Video

    Args:
        transformer ([`LTXVideoTransformer3DModel`]):
            Conditional Transformer architecture to denoise the encoded video latents.
        scheduler ([`FlowMatchEulerDiscreteScheduler`]):
            A scheduler to be used in combination with `transformer` to denoise the encoded image latents.
        vae ([`AutoencoderKLLTXVideo`]):
            Variational Auto-Encoder (VAE) Model to encode and decode images to and from latent representations.
        text_encoder ([`T5EncoderModel`]):
            [T5](https://huggingface.co/docs/transformers/en/model_doc/t5#transformers.T5EncoderModel), specifically
            the [google/t5-v1_1-xxl](https://huggingface.co/google/t5-v1_1-xxl) variant.
        tokenizer (`CLIPTokenizer`):
            Tokenizer of class
            [CLIPTokenizer](https://huggingface.co/docs/transformers/en/model_doc/clip#transformers.CLIPTokenizer).
        tokenizer (`T5TokenizerFast`):
            Second Tokenizer of class
            [T5TokenizerFast](https://huggingface.co/docs/transformers/en/model_doc/t5#transformers.T5TokenizerFast).
    """

    model_cpu_offload_seq = "text_encoder->transformer->vae"
    _optional_components = []
    _callback_tensor_inputs = ["latents", "prompt_embeds", "negative_prompt_embeds"]

    def __init__(
        self,
        scheduler: FlowMatchEulerDiscreteScheduler,
        vae: AutoencoderKLLTXVideo,
        text_encoder: T5EncoderModel,
        tokenizer: T5TokenizerFast,
        transformer: LTXVideoTransformer3DModel,
    ):
        super().__init__()

        self.register_modules(
            vae=vae,
            text_encoder=text_encoder,
            tokenizer=tokenizer,
            transformer=transformer,
            scheduler=scheduler,
        )

        self.vae_spatial_compression_ratio = (
            self.vae.spatial_compression_ratio if getattr(self, "vae", None) is not None else 32
        )
        self.vae_temporal_compression_ratio = (
            self.vae.temporal_compression_ratio if getattr(self, "vae", None) is not None else 8
        )
        self.transformer_spatial_patch_size = (
            self.transformer.config.patch_size if getattr(self, "transformer", None) is not None else 1
        )
        self.transformer_temporal_patch_size = (
            self.transformer.config.patch_size_t if getattr(self, "transformer") is not None else 1
        )

        self.video_processor = VideoProcessor(vae_scale_factor=self.vae_spatial_compression_ratio)
        self.tokenizer_max_length = (
            self.tokenizer.model_max_length if getattr(self, "tokenizer", None) is not None else 128
        )

        self.default_height = 512
        self.default_width = 704
        self.default_frames = 121

    def _get_t5_prompt_embeds(
        self,
        prompt: Union[str, List[str]] = None,
        num_videos_per_prompt: int = 1,
        max_sequence_length: int = 128,
        dtype: Optional[ms.Type] = None,
    ):
        dtype = dtype or self.text_encoder.dtype

        prompt = [prompt] if isinstance(prompt, str) else prompt
        batch_size = len(prompt)

        text_inputs = self.tokenizer(
            prompt,
            padding="max_length",
            max_length=max_sequence_length,
            truncation=True,
            add_special_tokens=True,
            return_tensors="np",
        )
        text_input_ids = text_inputs.input_ids
        prompt_attention_mask = ms.Tensor(text_inputs.attention_mask)
        prompt_attention_mask = prompt_attention_mask.bool()

        untruncated_ids = self.tokenizer(prompt, padding="longest", return_tensors="np").input_ids

        if untruncated_ids.shape[-1] >= text_input_ids.shape[-1] and not np.equal(text_input_ids, untruncated_ids):
            removed_text = self.tokenizer.batch_decode(untruncated_ids[:, max_sequence_length - 1 : -1])
            logger.warning(
                "The following part of your input was truncated because `max_sequence_length` is set to "
                f" {max_sequence_length} tokens: {removed_text}"
            )

        prompt_embeds = self.text_encoder(ms.Tensor(text_input_ids))[0]
        prompt_embeds = prompt_embeds.to(dtype=dtype)

        # duplicate text embeddings for each generation per prompt, using mps friendly method
        _, seq_len, _ = prompt_embeds.shape
        prompt_embeds = prompt_embeds.tile((1, num_videos_per_prompt, 1))
        prompt_embeds = prompt_embeds.view(batch_size * num_videos_per_prompt, seq_len, -1)

        prompt_attention_mask = prompt_attention_mask.view(batch_size, -1)
        prompt_attention_mask = prompt_attention_mask.tile((num_videos_per_prompt, 1))

        return prompt_embeds, prompt_attention_mask

    # Copied from diffusers.pipelines.mochi.pipeline_mochi.MochiPipeline.encode_prompt with 256->128
    def encode_prompt(
        self,
        prompt: Union[str, List[str]],
        negative_prompt: Optional[Union[str, List[str]]] = None,
        do_classifier_free_guidance: bool = True,
        num_videos_per_prompt: int = 1,
        prompt_embeds: Optional[ms.Tensor] = None,
        negative_prompt_embeds: Optional[ms.Tensor] = None,
        prompt_attention_mask: Optional[ms.Tensor] = None,
        negative_prompt_attention_mask: Optional[ms.Tensor] = None,
        max_sequence_length: int = 128,
        dtype: Optional[ms.Type] = None,
    ):
        r"""
        Encodes the prompt into text encoder hidden states.

        Args:
            prompt (`str` or `List[str]`, *optional*):
                prompt to be encoded
            negative_prompt (`str` or `List[str]`, *optional*):
                The prompt or prompts not to guide the image generation. If not defined, one has to pass
                `negative_prompt_embeds` instead. Ignored when not using guidance (i.e., ignored if `guidance_scale` is
                less than `1`).
            do_classifier_free_guidance (`bool`, *optional*, defaults to `True`):
                Whether to use classifier free guidance or not.
            num_videos_per_prompt (`int`, *optional*, defaults to 1):
                Number of videos that should be generated per prompt. torch device to place the resulting embeddings on
            prompt_embeds (`torch.Tensor`, *optional*):
                Pre-generated text embeddings. Can be used to easily tweak text inputs, *e.g.* prompt weighting. If not
                provided, text embeddings will be generated from `prompt` input argument.
            negative_prompt_embeds (`torch.Tensor`, *optional*):
                Pre-generated negative text embeddings. Can be used to easily tweak text inputs, *e.g.* prompt
                weighting. If not provided, negative_prompt_embeds will be generated from `negative_prompt` input
                argument.
            dtype: (`torch.dtype`, *optional*):
                torch dtype
        """
        prompt = [prompt] if isinstance(prompt, str) else prompt
        if prompt is not None:
            batch_size = len(prompt)
        else:
            batch_size = prompt_embeds.shape[0]

        if prompt_embeds is None:
            prompt_embeds, prompt_attention_mask = self._get_t5_prompt_embeds(
                prompt=prompt,
                num_videos_per_prompt=num_videos_per_prompt,
                max_sequence_length=max_sequence_length,
                dtype=dtype,
            )

        if do_classifier_free_guidance and negative_prompt_embeds is None:
            negative_prompt = negative_prompt or ""
            negative_prompt = batch_size * [negative_prompt] if isinstance(negative_prompt, str) else negative_prompt

            if prompt is not None and type(prompt) is not type(negative_prompt):
                raise TypeError(
                    f"`negative_prompt` should be the same type to `prompt`, but got {type(negative_prompt)} !="
                    f" {type(prompt)}."
                )
            elif batch_size != len(negative_prompt):
                raise ValueError(
                    f"`negative_prompt`: {negative_prompt} has batch size {len(negative_prompt)}, but `prompt`:"
                    f" {prompt} has batch size {batch_size}. Please make sure that passed `negative_prompt` matches"
                    " the batch size of `prompt`."
                )

            negative_prompt_embeds, negative_prompt_attention_mask = self._get_t5_prompt_embeds(
                prompt=negative_prompt,
                num_videos_per_prompt=num_videos_per_prompt,
                max_sequence_length=max_sequence_length,
                dtype=dtype,
            )

        return prompt_embeds, prompt_attention_mask, negative_prompt_embeds, negative_prompt_attention_mask

    # Copied from diffusers.pipelines.ltx.pipeline_ltx.LTXPipeline.check_inputs
    def check_inputs(
        self,
        prompt,
        height,
        width,
        callback_on_step_end_tensor_inputs=None,
        prompt_embeds=None,
        negative_prompt_embeds=None,
        prompt_attention_mask=None,
        negative_prompt_attention_mask=None,
    ):
        if height % 32 != 0 or width % 32 != 0:
            raise ValueError(f"`height` and `width` have to be divisible by 32 but are {height} and {width}.")

        if callback_on_step_end_tensor_inputs is not None and not all(
            k in self._callback_tensor_inputs for k in callback_on_step_end_tensor_inputs
        ):
            raise ValueError(
                f"`callback_on_step_end_tensor_inputs` has to be in {self._callback_tensor_inputs}, but found {[k for k in callback_on_step_end_tensor_inputs if k not in self._callback_tensor_inputs]}"  # noqa: E501
            )

        if prompt is not None and prompt_embeds is not None:
            raise ValueError(
                f"Cannot forward both `prompt`: {prompt} and `prompt_embeds`: {prompt_embeds}. Please make sure to"
                " only forward one of the two."
            )
        elif prompt is None and prompt_embeds is None:
            raise ValueError(
                "Provide either `prompt` or `prompt_embeds`. Cannot leave both `prompt` and `prompt_embeds` undefined."
            )
        elif prompt is not None and (not isinstance(prompt, str) and not isinstance(prompt, list)):
            raise ValueError(f"`prompt` has to be of type `str` or `list` but is {type(prompt)}")

        if prompt_embeds is not None and prompt_attention_mask is None:
            raise ValueError("Must provide `prompt_attention_mask` when specifying `prompt_embeds`.")

        if negative_prompt_embeds is not None and negative_prompt_attention_mask is None:
            raise ValueError("Must provide `negative_prompt_attention_mask` when specifying `negative_prompt_embeds`.")

        if prompt_embeds is not None and negative_prompt_embeds is not None:
            if prompt_embeds.shape != negative_prompt_embeds.shape:
                raise ValueError(
                    "`prompt_embeds` and `negative_prompt_embeds` must have the same shape when passed directly, but"
                    f" got: `prompt_embeds` {prompt_embeds.shape} != `negative_prompt_embeds`"
                    f" {negative_prompt_embeds.shape}."
                )
            if prompt_attention_mask.shape != negative_prompt_attention_mask.shape:
                raise ValueError(
                    "`prompt_attention_mask` and `negative_prompt_attention_mask` must have the same shape when passed directly, but"
                    f" got: `prompt_attention_mask` {prompt_attention_mask.shape} != `negative_prompt_attention_mask`"
                    f" {negative_prompt_attention_mask.shape}."
                )

    @staticmethod
    # Copied from diffusers.pipelines.ltx.pipeline_ltx.LTXPipeline._pack_latents
    def _pack_latents(latents: ms.Tensor, patch_size: int = 1, patch_size_t: int = 1) -> ms.Tensor:
        # Unpacked latents of shape are [B, C, F, H, W] are patched into tokens of shape [B, C, F // p_t, p_t, H // p, p, W // p, p].
        # The patch dimensions are then permuted and collapsed into the channel dimension of shape:
        # [B, F // p_t * H // p * W // p, C * p_t * p * p] (an ndim=3 tensor).
        # dim=0 is the batch size, dim=1 is the effective video sequence length, dim=2 is the effective number of input features
        batch_size, num_channels, num_frames, height, width = latents.shape
        post_patch_num_frames = num_frames // patch_size_t
        post_patch_height = height // patch_size
        post_patch_width = width // patch_size
        latents = latents.reshape(
            batch_size,
            -1,
            post_patch_num_frames,
            patch_size_t,
            post_patch_height,
            patch_size,
            post_patch_width,
            patch_size,
        )
        latents = (
            latents.permute(0, 2, 4, 6, 1, 3, 5, 7).flatten(start_dim=4, end_dim=7).flatten(start_dim=1, end_dim=3)
        )
        return latents

    @staticmethod
    # Copied from diffusers.pipelines.ltx.pipeline_ltx.LTXPipeline._unpack_latents
    def _unpack_latents(
        latents: ms.Tensor, num_frames: int, height: int, width: int, patch_size: int = 1, patch_size_t: int = 1
    ) -> ms.Tensor:
        # Packed latents of shape [B, S, D] (S is the effective video sequence length, D is the effective feature dimensions)
        # are unpacked and reshaped into a video tensor of shape [B, C, F, H, W]. This is the inverse operation of
        # what happens in the `_pack_latents` method.
        batch_size = latents.shape[0]
        latents = latents.reshape(batch_size, num_frames, height, width, -1, patch_size_t, patch_size, patch_size)
        latents = (
            latents.permute(0, 4, 1, 5, 2, 6, 3, 7)
            .flatten(start_dim=6, end_dim=7)
            .flatten(start_dim=4, end_dim=5)
            .flatten(start_dim=2, end_dim=3)
        )
        return latents

    @staticmethod
    # Copied from diffusers.pipelines.ltx.pipeline_ltx.LTXPipeline._normalize_latents
    def _normalize_latents(
        latents: ms.Tensor, latents_mean: ms.Tensor, latents_std: ms.Tensor, scaling_factor: float = 1.0
    ) -> ms.Tensor:
        # Normalize latents across the channel dimension [B, C, F, H, W]
        latents_mean = latents_mean.view(1, -1, 1, 1, 1).to(latents.dtype)
        latents_std = latents_std.view(1, -1, 1, 1, 1).to(latents.dtype)
        latents = (latents - latents_mean) * scaling_factor / latents_std
        return latents

    @staticmethod
    # Copied from diffusers.pipelines.ltx.pipeline_ltx.LTXPipeline._denormalize_latents
    def _denormalize_latents(
        latents: ms.Tensor, latents_mean: ms.Tensor, latents_std: ms.Tensor, scaling_factor: float = 1.0
    ) -> ms.Tensor:
        # Denormalize latents across the channel dimension [B, C, F, H, W]
        latents_mean = latents_mean.view(1, -1, 1, 1, 1).to(latents.dtype)
        latents_std = latents_std.view(1, -1, 1, 1, 1).to(latents.dtype)
        latents = latents * latents_std / scaling_factor + latents_mean
        return latents

    def prepare_latents(
        self,
        image: Optional[ms.Tensor] = None,
        batch_size: int = 1,
        num_channels_latents: int = 128,
        height: int = 512,
        width: int = 704,
        num_frames: int = 161,
        dtype: Optional[ms.Type] = None,
        generator: Optional[np.random.Generator] = None,
        latents: Optional[ms.Tensor] = None,
    ) -> ms.Tensor:
        height = height // self.vae_spatial_compression_ratio
        width = width // self.vae_spatial_compression_ratio
        num_frames = (num_frames - 1) // self.vae_temporal_compression_ratio + 1

        shape = (batch_size, num_channels_latents, num_frames, height, width)
        mask_shape = (batch_size, 1, num_frames, height, width)

        if latents is not None:
            conditioning_mask = latents.new_zeros(mask_shape)
            conditioning_mask[:, :, 0] = 1.0
            conditioning_mask = self._pack_latents(
                conditioning_mask, self.transformer_spatial_patch_size, self.transformer_temporal_patch_size
            ).squeeze(-1)
            if latents.ndim != 3 or latents.shape[:2] != conditioning_mask.shape:
                raise ValueError(
                    f"Provided `latents` tensor has shape {latents.shape}, but the expected shape is {conditioning_mask.shape + (num_channels_latents,)}."
                )
            return latents.to(dtype=dtype), conditioning_mask

        if isinstance(generator, list):
            if len(generator) != batch_size:
                raise ValueError(
                    f"You have passed a list of generators of length {len(generator)}, but requested an effective batch"
                    f" size of {batch_size}. Make sure the batch size matches the length of the generators."
                )

            init_latents = [
                retrieve_latents(self.vae, self.vae.encode(image[i].unsqueeze(0).unsqueeze(2))[0], generator[i])
                for i in range(batch_size)
            ]
        else:
            init_latents = [
                retrieve_latents(self.vae, self.vae.encode(img.unsqueeze(0).unsqueeze(2))[0], generator)
                for img in image
            ]

        init_latents = mint.cat(init_latents, dim=0).to(dtype)
        init_latents = self._normalize_latents(init_latents, self.vae.latents_mean, self.vae.latents_std)
        init_latents = init_latents.tile((1, 1, num_frames, 1, 1))
        conditioning_mask = mint.zeros(mask_shape, dtype=dtype)
        conditioning_mask[:, :, 0] = 1.0

        noise = randn_tensor(shape, generator=generator, dtype=dtype)
        latents = init_latents * conditioning_mask + noise * (1 - conditioning_mask)

        conditioning_mask = self._pack_latents(
            conditioning_mask, self.transformer_spatial_patch_size, self.transformer_temporal_patch_size
        ).squeeze(-1)
        latents = self._pack_latents(latents, self.transformer_spatial_patch_size, self.transformer_temporal_patch_size)

        return latents, conditioning_mask

    @property
    def guidance_scale(self):
        return self._guidance_scale

    @property
    def do_classifier_free_guidance(self):
        return self._guidance_scale > 1.0

    @property
    def num_timesteps(self):
        return self._num_timesteps

    @property
    def current_timestep(self):
        return self._current_timestep

    @property
    def attention_kwargs(self):
        return self._attention_kwargs

    @property
    def interrupt(self):
        return self._interrupt

    def __call__(
        self,
        image: PipelineImageInput = None,
        prompt: Union[str, List[str]] = None,
        negative_prompt: Optional[Union[str, List[str]]] = None,
        height: int = 512,
        width: int = 704,
        num_frames: int = 161,
        frame_rate: int = 25,
        num_inference_steps: int = 50,
        timesteps: List[int] = None,
        guidance_scale: float = 3,
        num_videos_per_prompt: Optional[int] = 1,
        generator: Optional[Union[np.random.Generator, List[np.random.Generator]]] = None,
        latents: Optional[ms.Tensor] = None,
        prompt_embeds: Optional[ms.Tensor] = None,
        prompt_attention_mask: Optional[ms.Tensor] = None,
        negative_prompt_embeds: Optional[ms.Tensor] = None,
        negative_prompt_attention_mask: Optional[ms.Tensor] = None,
        decode_timestep: Union[float, List[float]] = 0.0,
        decode_noise_scale: Optional[Union[float, List[float]]] = None,
        output_type: Optional[str] = "pil",
        return_dict: bool = False,
        attention_kwargs: Optional[Dict[str, Any]] = None,
        callback_on_step_end: Optional[Callable[[int, int, Dict], None]] = None,
        callback_on_step_end_tensor_inputs: List[str] = ["latents"],
        max_sequence_length: int = 128,
    ):
        r"""
        Function invoked when calling the pipeline for generation.

        Args:
            image (`PipelineImageInput`):
                The input image to condition the generation on. Must be an image, a list of images or a `torch.Tensor`.
            prompt (`str` or `List[str]`, *optional*):
                The prompt or prompts to guide the image generation. If not defined, one has to pass `prompt_embeds`.
                instead.
            height (`int`, defaults to `512`):
                The height in pixels of the generated image. This is set to 480 by default for the best results.
            width (`int`, defaults to `704`):
                The width in pixels of the generated image. This is set to 848 by default for the best results.
            num_frames (`int`, defaults to `161`):
                The number of video frames to generate
            num_inference_steps (`int`, *optional*, defaults to 50):
                The number of denoising steps. More denoising steps usually lead to a higher quality image at the
                expense of slower inference.
            timesteps (`List[int]`, *optional*):
                Custom timesteps to use for the denoising process with schedulers which support a `timesteps` argument
                in their `set_timesteps` method. If not defined, the default behavior when `num_inference_steps` is
                passed will be used. Must be in descending order.
            guidance_scale (`float`, defaults to `3 `):
                Guidance scale as defined in [Classifier-Free Diffusion Guidance](https://arxiv.org/abs/2207.12598).
                `guidance_scale` is defined as `w` of equation 2. of [Imagen
                Paper](https://arxiv.org/pdf/2205.11487.pdf). Guidance scale is enabled by setting `guidance_scale >
                1`. Higher guidance scale encourages to generate images that are closely linked to the text `prompt`,
                usually at the expense of lower image quality.
            num_videos_per_prompt (`int`, *optional*, defaults to 1):
                The number of videos to generate per prompt.
            generator (`torch.Generator` or `List[torch.Generator]`, *optional*):
                One or a list of [torch generator(s)](https://pytorch.org/docs/stable/generated/torch.Generator.html)
                to make generation deterministic.
            latents (`torch.Tensor`, *optional*):
                Pre-generated noisy latents, sampled from a Gaussian distribution, to be used as inputs for image
                generation. Can be used to tweak the same generation with different prompts. If not provided, a latents
                tensor will ge generated by sampling using the supplied random `generator`.
            prompt_embeds (`torch.Tensor`, *optional*):
                Pre-generated text embeddings. Can be used to easily tweak text inputs, *e.g.* prompt weighting. If not
                provided, text embeddings will be generated from `prompt` input argument.
            prompt_attention_mask (`torch.Tensor`, *optional*):
                Pre-generated attention mask for text embeddings.
            negative_prompt_embeds (`torch.FloatTensor`, *optional*):
                Pre-generated negative text embeddings. For PixArt-Sigma this negative prompt should be "". If not
                provided, negative_prompt_embeds will be generated from `negative_prompt` input argument.
            negative_prompt_attention_mask (`torch.FloatTensor`, *optional*):
                Pre-generated attention mask for negative text embeddings.
            decode_timestep (`float`, defaults to `0.0`):
                The timestep at which generated video is decoded.
            decode_noise_scale (`float`, defaults to `None`):
                The interpolation factor between random noise and denoised latents at the decode timestep.
            output_type (`str`, *optional*, defaults to `"pil"`):
                The output format of the generate image. Choose between
                [PIL](https://pillow.readthedocs.io/en/stable/): `PIL.Image.Image` or `np.array`.
            return_dict (`bool`, *optional*, defaults to `True`):
                Whether or not to return a [`~pipelines.ltx.LTXPipelineOutput`] instead of a plain tuple.
            attention_kwargs (`dict`, *optional*):
                A kwargs dictionary that if specified is passed along to the `AttentionProcessor` as defined under
                `self.processor` in
                [diffusers.models.attention_processor](https://github.com/huggingface/diffusers/blob/main/src/diffusers/models/attention_processor.py).
            callback_on_step_end (`Callable`, *optional*):
                A function that calls at the end of each denoising steps during the inference. The function is called
                with the following arguments: `callback_on_step_end(self: DiffusionPipeline, step: int, timestep: int,
                callback_kwargs: Dict)`. `callback_kwargs` will include a list of all tensors as specified by
                `callback_on_step_end_tensor_inputs`.
            callback_on_step_end_tensor_inputs (`List`, *optional*):
                The list of tensor inputs for the `callback_on_step_end` function. The tensors specified in the list
                will be passed as `callback_kwargs` argument. You will only be able to include variables listed in the
                `._callback_tensor_inputs` attribute of your pipeline class.
            max_sequence_length (`int` defaults to `128 `):
                Maximum sequence length to use with the `prompt`.

        Examples:

        Returns:
            [`~pipelines.ltx.LTXPipelineOutput`] or `tuple`:
                If `return_dict` is `True`, [`~pipelines.ltx.LTXPipelineOutput`] is returned, otherwise a `tuple` is
                returned where the first element is a list with the generated images.
        """

        if isinstance(callback_on_step_end, (PipelineCallback, MultiPipelineCallbacks)):
            callback_on_step_end_tensor_inputs = callback_on_step_end.tensor_inputs

        # 1. Check inputs. Raise error if not correct
        self.check_inputs(
            prompt=prompt,
            height=height,
            width=width,
            callback_on_step_end_tensor_inputs=callback_on_step_end_tensor_inputs,
            prompt_embeds=prompt_embeds,
            negative_prompt_embeds=negative_prompt_embeds,
            prompt_attention_mask=prompt_attention_mask,
            negative_prompt_attention_mask=negative_prompt_attention_mask,
        )

        self._guidance_scale = guidance_scale
        self._attention_kwargs = attention_kwargs
        self._interrupt = False
        self._current_timestep = None

        # 2. Define call parameters
        if prompt is not None and isinstance(prompt, str):
            batch_size = 1
        elif prompt is not None and isinstance(prompt, list):
            batch_size = len(prompt)
        else:
            batch_size = prompt_embeds.shape[0]

        # 3. Prepare text embeddings
        (
            prompt_embeds,
            prompt_attention_mask,
            negative_prompt_embeds,
            negative_prompt_attention_mask,
        ) = self.encode_prompt(
            prompt=prompt,
            negative_prompt=negative_prompt,
            do_classifier_free_guidance=self.do_classifier_free_guidance,
            num_videos_per_prompt=num_videos_per_prompt,
            prompt_embeds=prompt_embeds,
            negative_prompt_embeds=negative_prompt_embeds,
            prompt_attention_mask=prompt_attention_mask,
            negative_prompt_attention_mask=negative_prompt_attention_mask,
            max_sequence_length=max_sequence_length,
        )
        if self.do_classifier_free_guidance:
            prompt_embeds = mint.cat([negative_prompt_embeds, prompt_embeds], dim=0)
            prompt_attention_mask = mint.cat([negative_prompt_attention_mask, prompt_attention_mask], dim=0)

        # 4. Prepare latent variables
        if latents is None:
            image = self.video_processor.preprocess(image, height=height, width=width)
            image = image.to(dtype=prompt_embeds.dtype)

        num_channels_latents = self.transformer.config.in_channels
        latents, conditioning_mask = self.prepare_latents(
            image,
            batch_size * num_videos_per_prompt,
            num_channels_latents,
            height,
            width,
            num_frames,
            ms.float32,
            generator,
            latents,
        )

        if self.do_classifier_free_guidance:
            conditioning_mask = mint.cat([conditioning_mask, conditioning_mask])

        # 5. Prepare timesteps
        latent_num_frames = (num_frames - 1) // self.vae_temporal_compression_ratio + 1
        latent_height = height // self.vae_spatial_compression_ratio
        latent_width = width // self.vae_spatial_compression_ratio
        video_sequence_length = latent_num_frames * latent_height * latent_width
        sigmas = np.linspace(1.0, 1 / num_inference_steps, num_inference_steps)
        mu = calculate_shift(
            video_sequence_length,
            self.scheduler.config.get("base_image_seq_len", 256),
            self.scheduler.config.get("max_image_seq_len", 4096),
            self.scheduler.config.get("base_shift", 0.5),
            self.scheduler.config.get("max_shift", 1.15),
        )
        timesteps, num_inference_steps = retrieve_timesteps(
            self.scheduler,
            num_inference_steps,
            timesteps,
            sigmas=sigmas,
            mu=mu,
        )
        num_warmup_steps = max(len(timesteps) - num_inference_steps * self.scheduler.order, 0)
        self._num_timesteps = len(timesteps)

        # 6. Prepare micro-conditions
        rope_interpolation_scale = (
            self.vae_temporal_compression_ratio / frame_rate,
            self.vae_spatial_compression_ratio,
            self.vae_spatial_compression_ratio,
        )

        # 7. Denoising loop
        with self.progress_bar(total=num_inference_steps) as progress_bar:
            for i, t in enumerate(timesteps):
                if self.interrupt:
                    continue

<<<<<<< HEAD
                self._current_timestep = t

=======
>>>>>>> 1a419582
                latent_model_input = mint.cat([latents] * 2) if self.do_classifier_free_guidance else latents
                latent_model_input = latent_model_input.to(prompt_embeds.dtype)

                # broadcast to batch dimension in a way that's compatible with ONNX/Core ML
                timestep = t.broadcast_to((latent_model_input.shape[0],))
                timestep = timestep.unsqueeze(-1) * (1 - conditioning_mask)

                noise_pred = self.transformer(
                    hidden_states=latent_model_input,
                    encoder_hidden_states=prompt_embeds,
                    timestep=timestep,
                    encoder_attention_mask=prompt_attention_mask,
                    num_frames=latent_num_frames,
                    height=latent_height,
                    width=latent_width,
                    rope_interpolation_scale=rope_interpolation_scale,
                    attention_kwargs=attention_kwargs,
                    return_dict=False,
                )[0]
                noise_pred = noise_pred.float()

                if self.do_classifier_free_guidance:
                    noise_pred_uncond, noise_pred_text = noise_pred.chunk(2)
                    noise_pred = noise_pred_uncond + self.guidance_scale * (noise_pred_text - noise_pred_uncond)
                    timestep, _ = timestep.chunk(2)

                # compute the previous noisy sample x_t -> x_t-1
                noise_pred = self._unpack_latents(
                    noise_pred,
                    latent_num_frames,
                    latent_height,
                    latent_width,
                    self.transformer_spatial_patch_size,
                    self.transformer_temporal_patch_size,
                )
                latents = self._unpack_latents(
                    latents,
                    latent_num_frames,
                    latent_height,
                    latent_width,
                    self.transformer_spatial_patch_size,
                    self.transformer_temporal_patch_size,
                )

                noise_pred = noise_pred[:, :, 1:]
                noise_latents = latents[:, :, 1:]
                pred_latents = self.scheduler.step(noise_pred, t, noise_latents, return_dict=False)[0]

                latents = mint.cat([latents[:, :, :1], pred_latents], dim=2)
                latents = self._pack_latents(
                    latents, self.transformer_spatial_patch_size, self.transformer_temporal_patch_size
                )

                if callback_on_step_end is not None:
                    callback_kwargs = {}
                    for k in callback_on_step_end_tensor_inputs:
                        callback_kwargs[k] = locals()[k]
                    callback_outputs = callback_on_step_end(self, i, t, callback_kwargs)

                    latents = callback_outputs.pop("latents", latents)
                    prompt_embeds = callback_outputs.pop("prompt_embeds", prompt_embeds)

                # call the callback, if provided
                if i == len(timesteps) - 1 or ((i + 1) > num_warmup_steps and (i + 1) % self.scheduler.order == 0):
                    progress_bar.update()

        if output_type == "latent":
            video = latents
        else:
            latents = self._unpack_latents(
                latents,
                latent_num_frames,
                latent_height,
                latent_width,
                self.transformer_spatial_patch_size,
                self.transformer_temporal_patch_size,
            )
            latents = self._denormalize_latents(
                latents, self.vae.latents_mean, self.vae.latents_std, self.vae.config.scaling_factor
            )
            latents = latents.to(prompt_embeds.dtype)

            if not self.vae.config.timestep_conditioning:
                timestep = None
            else:
                noise = randn(latents.shape, generator=generator, dtype=latents.dtype)
                if not isinstance(decode_timestep, list):
                    decode_timestep = [decode_timestep] * batch_size
                if decode_noise_scale is None:
                    decode_noise_scale = decode_timestep
                elif not isinstance(decode_noise_scale, list):
                    decode_noise_scale = [decode_noise_scale] * batch_size

                timestep = ms.Tensor(decode_timestep, dtype=latents.dtype)
                decode_noise_scale = ms.Tensor(decode_noise_scale, dtype=latents.dtype)[:, None, None, None, None]
                latents = (1 - decode_noise_scale) * latents + decode_noise_scale * noise

            video = self.vae.decode(latents, timestep, return_dict=False)[0]
            video = self.video_processor.postprocess_video(video, output_type=output_type)

        if not return_dict:
            return (video,)

        return LTXPipelineOutput(frames=video)<|MERGE_RESOLUTION|>--- conflicted
+++ resolved
@@ -241,7 +241,7 @@
             return_tensors="np",
         )
         text_input_ids = text_inputs.input_ids
-        prompt_attention_mask = ms.Tensor(text_inputs.attention_mask)
+        prompt_attention_mask = ms.tensor(text_inputs.attention_mask)
         prompt_attention_mask = prompt_attention_mask.bool()
 
         untruncated_ids = self.tokenizer(prompt, padding="longest", return_tensors="np").input_ids
@@ -253,7 +253,7 @@
                 f" {max_sequence_length} tokens: {removed_text}"
             )
 
-        prompt_embeds = self.text_encoder(ms.Tensor(text_input_ids))[0]
+        prompt_embeds = self.text_encoder(ms.tensor(text_input_ids))[0]
         prompt_embeds = prompt_embeds.to(dtype=dtype)
 
         # duplicate text embeddings for each generation per prompt, using mps friendly method
@@ -765,11 +765,8 @@
                 if self.interrupt:
                     continue
 
-<<<<<<< HEAD
                 self._current_timestep = t
 
-=======
->>>>>>> 1a419582
                 latent_model_input = mint.cat([latents] * 2) if self.do_classifier_free_guidance else latents
                 latent_model_input = latent_model_input.to(prompt_embeds.dtype)
 
@@ -863,8 +860,8 @@
                 elif not isinstance(decode_noise_scale, list):
                     decode_noise_scale = [decode_noise_scale] * batch_size
 
-                timestep = ms.Tensor(decode_timestep, dtype=latents.dtype)
-                decode_noise_scale = ms.Tensor(decode_noise_scale, dtype=latents.dtype)[:, None, None, None, None]
+                timestep = ms.tensor(decode_timestep, dtype=latents.dtype)
+                decode_noise_scale = ms.tensor(decode_noise_scale, dtype=latents.dtype)[:, None, None, None, None]
                 latents = (1 - decode_noise_scale) * latents + decode_noise_scale * noise
 
             video = self.vae.decode(latents, timestep, return_dict=False)[0]
