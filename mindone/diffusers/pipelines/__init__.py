--- conflicted
+++ resolved
@@ -344,17 +344,13 @@
         FluxPriorReduxPipeline,
         ReduxImageEncoder,
     )
-<<<<<<< HEAD
     from .hidream_image import HiDreamImagePipeline
-    from .hunyuan_video import HunyuanVideoPipeline
-=======
     from .hunyuan_video import (
         HunyuanSkyreelsImageToVideoPipeline,
         HunyuanVideoFramepackPipeline,
         HunyuanVideoImageToVideoPipeline,
         HunyuanVideoPipeline,
     )
->>>>>>> a8601242
     from .hunyuandit import HunyuanDiTPipeline
     from .i2vgen_xl import I2VGenXLPipeline
     from .kandinsky import (
