from typing import TYPE_CHECKING

from ..utils import _LazyModule

# These modules contain pipelines from multiple libraries/frameworks
_import_structure = {
    "allegro": ["AllegroPipeline"],
    "amused": ["AmusedImg2ImgPipeline", "AmusedInpaintPipeline", "AmusedPipeline"],
    "animatediff": [
        "AnimateDiffPipeline",
        "AnimateDiffControlNetPipeline",
        "AnimateDiffSDXLPipeline",
        "AnimateDiffSparseControlNetPipeline",
        "AnimateDiffVideoToVideoPipeline",
        "AnimateDiffVideoToVideoControlNetPipeline",
    ],
    "audioldm": ["AudioLDMPipeline"],
    "audioldm2": [
        "AudioLDM2Pipeline",
        "AudioLDM2ProjectionModel",
        "AudioLDM2UNet2DConditionModel",
    ],
    "aura_flow": ["AuraFlowPipeline"],
    "auto_pipeline": [
        "AutoPipelineForImage2Image",
        "AutoPipelineForInpainting",
        "AutoPipelineForText2Image",
    ],
    "blip_diffusion": ["BlipDiffusionPipeline"],
    "cogvideo": [
        "CogVideoXPipeline",
        "CogVideoXImageToVideoPipeline",
        "CogVideoXVideoToVideoPipeline",
        "CogVideoXFunControlPipeline",
    ],
    "consistency_models": ["ConsistencyModelPipeline"],
    "cogview3": ["CogView3PlusPipeline"],
    "cogview4": ["CogView4Pipeline"],
    "controlnet": [
        "BlipDiffusionControlNetPipeline",
        "StableDiffusionControlNetImg2ImgPipeline",
        "StableDiffusionControlNetInpaintPipeline",
        "StableDiffusionControlNetPipeline",
        "StableDiffusionXLControlNetImg2ImgPipeline",
        "StableDiffusionXLControlNetInpaintPipeline",
        "StableDiffusionXLControlNetPipeline",
        "StableDiffusionXLControlNetUnionPipeline",
        "StableDiffusionXLControlNetUnionInpaintPipeline",
        "StableDiffusionXLControlNetUnionImg2ImgPipeline",
    ],
    "controlnet_hunyuandit": ["HunyuanDiTControlNetPipeline"],
    "controlnet_xs": [
        "StableDiffusionControlNetXSPipeline",
        "StableDiffusionXLControlNetXSPipeline",
    ],
    "controlnet_sd3": [
        "StableDiffusion3ControlNetPipeline",
        "StableDiffusion3ControlNetInpaintingPipeline",
    ],
    "dance_diffusion": ["DanceDiffusionPipeline"],
    "ddim": ["DDIMPipeline"],
    "ddpm": ["DDPMPipeline"],
    "deepfloyd_if": [
        "IFImg2ImgPipeline",
        "IFImg2ImgSuperResolutionPipeline",
        "IFInpaintingPipeline",
        "IFInpaintingSuperResolutionPipeline",
        "IFPipeline",
        "IFSuperResolutionPipeline",
    ],
    "dit": ["DiTPipeline"],
    "easyanimate": [
        "EasyAnimatePipeline",
        "EasyAnimateInpaintPipeline",
        "EasyAnimateControlPipeline",
    ],
    "flux": [
        "FluxControlImg2ImgPipeline",
        "FluxControlInpaintPipeline",
        "FluxControlNetImg2ImgPipeline",
        "FluxControlNetInpaintPipeline",
        "FluxControlNetPipeline",
        "FluxControlPipeline",
        "FluxFillPipeline",
        "FluxImg2ImgPipeline",
        "FluxInpaintPipeline",
        "FluxPipeline",
        "FluxPriorReduxPipeline",
    ],
    "hunyuandit": ["HunyuanDiTPipeline"],
    "hunyuan_video": ["HunyuanVideoPipeline"],
    "i2vgen_xl": ["I2VGenXLPipeline"],
    "latent_diffusion": ["LDMSuperResolutionPipeline", "LDMTextToImagePipeline"],
    "ledits_pp": ["LEditsPPPipelineStableDiffusion", "LEditsPPPipelineStableDiffusionXL"],
    "kandinsky": [
        "KandinskyCombinedPipeline",
        "KandinskyImg2ImgCombinedPipeline",
        "KandinskyImg2ImgPipeline",
        "KandinskyInpaintCombinedPipeline",
        "KandinskyInpaintPipeline",
        "KandinskyPipeline",
        "KandinskyPriorPipeline",
    ],
    "kandinsky2_2": [
        "KandinskyV22CombinedPipeline",
        "KandinskyV22ControlnetImg2ImgPipeline",
        "KandinskyV22ControlnetPipeline",
        "KandinskyV22Img2ImgCombinedPipeline",
        "KandinskyV22Img2ImgPipeline",
        "KandinskyV22InpaintCombinedPipeline",
        "KandinskyV22InpaintPipeline",
        "KandinskyV22Pipeline",
        "KandinskyV22PriorEmb2EmbPipeline",
        "KandinskyV22PriorPipeline",
    ],
    "kandinsky3": [
        "Kandinsky3Img2ImgPipeline",
        "Kandinsky3Pipeline",
    ],
    "kolors": [
        "KolorsPipeline",
        "KolorsImg2ImgPipeline",
    ],
    "latent_consistency_models": [
        "LatentConsistencyModelImg2ImgPipeline",
        "LatentConsistencyModelPipeline",
    ],
    "latte": ["LattePipeline"],
<<<<<<< HEAD
    "ltx": ["LTXPipeline", "LTXImageToVideoPipeline"],
    "lumina": ["LuminaPipeline", "LuminaText2ImgPipeline"],
=======
    "ltx": ["LTXPipeline", "LTXImageToVideoPipeline", "LTXConditionPipeline"],
    "lumina": ["LuminaText2ImgPipeline"],
    "lumina2": ["Lumina2Pipeline", "Lumina2Text2ImgPipeline"],
>>>>>>> 1a419582
    "marigold": [
        "MarigoldDepthPipeline",
        "MarigoldNormalsPipeline",
    ],
    "mochi": ["MochiPipeline"],
    "musicldm": ["MusicLDMPipeline"],
    "pag": [
        "StableDiffusionControlNetPAGInpaintPipeline",
        "AnimateDiffPAGPipeline",
        "KolorsPAGPipeline",
        "HunyuanDiTPAGPipeline",
        "SanaPAGPipeline",
        "StableDiffusion3PAGPipeline",
        "StableDiffusion3PAGImg2ImgPipeline",
        "StableDiffusionPAGPipeline",
        "StableDiffusionPAGImg2ImgPipeline",
        "StableDiffusionPAGInpaintPipeline",
        "StableDiffusionControlNetPAGPipeline",
        "StableDiffusionXLPAGPipeline",
        "StableDiffusionXLPAGInpaintPipeline",
        "StableDiffusionXLControlNetPAGImg2ImgPipeline",
        "StableDiffusionXLControlNetPAGPipeline",
        "StableDiffusionXLPAGImg2ImgPipeline",
        "PixArtSigmaPAGPipeline",
    ],
    "paint_by_example": ["PaintByExamplePipeline"],
    "pia": ["PIAPipeline"],
    "pixart_alpha": [
        "PixArtAlphaPipeline",
        "PixArtSigmaPipeline",
    ],
    "sana": ["SanaPipeline", "SanaSprintPipeline"],
    "semantic_stable_diffusion": ["SemanticStableDiffusionPipeline"],
    "shap_e": ["ShapEImg2ImgPipeline", "ShapEPipeline"],
    "stable_audio": ["StableAudioProjectionModel", "StableAudioPipeline"],
    "stable_cascade": [
        "StableCascadeCombinedPipeline",
        "StableCascadeDecoderPipeline",
        "StableCascadePriorPipeline",
    ],
    "stable_diffusion": [
        "CLIPImageProjection",
        "StableDiffusionDepth2ImgPipeline",
        "StableDiffusionImageVariationPipeline",
        "StableDiffusionImg2ImgPipeline",
        "StableDiffusionInpaintPipeline",
        "StableDiffusionInstructPix2PixPipeline",
        "StableDiffusionLatentUpscalePipeline",
        "StableDiffusionPipeline",
        "StableDiffusionUpscalePipeline",
        "StableUnCLIPImg2ImgPipeline",
        "StableUnCLIPPipeline",
    ],
    "stable_diffusion_3": [
        "StableDiffusion3Pipeline",
        "StableDiffusion3Img2ImgPipeline",
        "StableDiffusion3InpaintPipeline",
    ],
    "stable_diffusion_attend_and_excite": ["StableDiffusionAttendAndExcitePipeline"],
    "stable_diffusion_safe": ["StableDiffusionPipelineSafe"],
    "stable_diffusion_sag": ["StableDiffusionSAGPipeline"],
    "stable_diffusion_gligen": [
        "StableDiffusionGLIGENPipeline",
        "StableDiffusionGLIGENTextImagePipeline",
    ],
    "stable_diffusion_xl": [
        "StableDiffusionXLInpaintPipeline",
        "StableDiffusionXLImg2ImgPipeline",
        "StableDiffusionXLInstructPix2PixPipeline",
        "StableDiffusionXLPipeline",
    ],
    "stable_diffusion_k_diffusion": [
        "StableDiffusionKDiffusionPipeline",
        "StableDiffusionXLKDiffusionPipeline",
    ],
    "stable_diffusion_diffedit": ["StableDiffusionDiffEditPipeline"],
    "stable_diffusion_ldm3d": ["StableDiffusionLDM3DPipeline"],
    "stable_diffusion_panorama": ["StableDiffusionPanoramaPipeline"],
    "stable_video_diffusion": ["StableVideoDiffusionPipeline"],
    "t2i_adapter": [
        "StableDiffusionAdapterPipeline",
        "StableDiffusionXLAdapterPipeline",
    ],
    "text_to_video_synthesis": [
        "TextToVideoSDPipeline",
        "TextToVideoZeroSDXLPipeline",
        "VideoToVideoSDPipeline",
        "TextToVideoZeroPipeline",
    ],
    "unclip": ["UnCLIPImageVariationPipeline", "UnCLIPPipeline"],
    "unidiffuser": [
        "ImageTextPipelineOutput",
        "UniDiffuserModel",
        "UniDiffuserPipeline",
        "UniDiffuserTextDecoder",
    ],
    "wuerstchen": [
        "WuerstchenCombinedPipeline",
        "WuerstchenDecoderPipeline",
        "WuerstchenPriorPipeline",
    ],
    "wan": ["WanPipeline", "WanImageToVideoPipeline", "WanVideoToVideoPipeline"],
    "pipeline_utils": [
        "AudioPipelineOutput",
        "DiffusionPipeline",
        "ImagePipelineOutput",
        "StableDiffusionMixin",
    ],
}

if TYPE_CHECKING:
    from .allegro import AllegroPipeline
    from .amused import AmusedImg2ImgPipeline, AmusedInpaintPipeline, AmusedPipeline
    from .animatediff import (
        AnimateDiffControlNetPipeline,
        AnimateDiffPipeline,
        AnimateDiffSDXLPipeline,
        AnimateDiffSparseControlNetPipeline,
        AnimateDiffVideoToVideoControlNetPipeline,
        AnimateDiffVideoToVideoPipeline,
    )
    from .audioldm import AudioLDMPipeline
    from .audioldm2 import AudioLDM2Pipeline, AudioLDM2ProjectionModel, AudioLDM2UNet2DConditionModel
    from .aura_flow import AuraFlowPipeline
    from .auto_pipeline import AutoPipelineForImage2Image, AutoPipelineForInpainting, AutoPipelineForText2Image
    from .blip_diffusion import BlipDiffusionPipeline
    from .cogvideo import (
        CogVideoXFunControlPipeline,
        CogVideoXImageToVideoPipeline,
        CogVideoXPipeline,
        CogVideoXVideoToVideoPipeline,
    )
    from .cogview3 import CogView3PlusPipeline
    from .cogview4 import CogView4Pipeline
    from .consistency_models import ConsistencyModelPipeline
    from .controlnet import (
        BlipDiffusionControlNetPipeline,
        StableDiffusionControlNetImg2ImgPipeline,
        StableDiffusionControlNetInpaintPipeline,
        StableDiffusionControlNetPipeline,
        StableDiffusionXLControlNetImg2ImgPipeline,
        StableDiffusionXLControlNetInpaintPipeline,
        StableDiffusionXLControlNetPipeline,
        StableDiffusionXLControlNetUnionImg2ImgPipeline,
        StableDiffusionXLControlNetUnionInpaintPipeline,
        StableDiffusionXLControlNetUnionPipeline,
    )
    from .controlnet_hunyuandit import HunyuanDiTControlNetPipeline
    from .controlnet_sd3 import StableDiffusion3ControlNetInpaintingPipeline, StableDiffusion3ControlNetPipeline
    from .controlnet_xs import StableDiffusionControlNetXSPipeline, StableDiffusionXLControlNetXSPipeline
    from .ddim import DDIMPipeline
    from .ddpm import DDPMPipeline
    from .deepfloyd_if import (
        IFImg2ImgPipeline,
        IFImg2ImgSuperResolutionPipeline,
        IFInpaintingPipeline,
        IFInpaintingSuperResolutionPipeline,
        IFPipeline,
        IFSuperResolutionPipeline,
    )
    from .dit import DiTPipeline
    from .easyanimate import EasyAnimateControlPipeline, EasyAnimateInpaintPipeline, EasyAnimatePipeline
    from .flux import (
        FluxControlImg2ImgPipeline,
        FluxControlInpaintPipeline,
        FluxControlNetImg2ImgPipeline,
        FluxControlNetInpaintPipeline,
        FluxControlNetPipeline,
        FluxControlPipeline,
        FluxFillPipeline,
        FluxImg2ImgPipeline,
        FluxInpaintPipeline,
        FluxPipeline,
        FluxPriorReduxPipeline,
    )
    from .hunyuan_video import HunyuanVideoPipeline
    from .hunyuandit import HunyuanDiTPipeline
    from .i2vgen_xl import I2VGenXLPipeline
    from .kandinsky import (
        KandinskyCombinedPipeline,
        KandinskyImg2ImgCombinedPipeline,
        KandinskyImg2ImgPipeline,
        KandinskyInpaintCombinedPipeline,
        KandinskyInpaintPipeline,
        KandinskyPipeline,
        KandinskyPriorPipeline,
    )
    from .kandinsky2_2 import (
        KandinskyV22CombinedPipeline,
        KandinskyV22ControlnetImg2ImgPipeline,
        KandinskyV22ControlnetPipeline,
        KandinskyV22Img2ImgCombinedPipeline,
        KandinskyV22Img2ImgPipeline,
        KandinskyV22InpaintCombinedPipeline,
        KandinskyV22InpaintPipeline,
        KandinskyV22Pipeline,
        KandinskyV22PriorEmb2EmbPipeline,
        KandinskyV22PriorPipeline,
    )
    from .kandinsky3 import Kandinsky3Img2ImgPipeline, Kandinsky3Pipeline
    from .kolors import KolorsImg2ImgPipeline, KolorsPipeline
    from .latent_consistency_models import LatentConsistencyModelImg2ImgPipeline, LatentConsistencyModelPipeline
    from .latent_diffusion import LDMSuperResolutionPipeline, LDMTextToImagePipeline
    from .latte import LattePipeline
    from .ledits_pp import (
        LEditsPPDiffusionPipelineOutput,
        LEditsPPInversionPipelineOutput,
        LEditsPPPipelineStableDiffusion,
        LEditsPPPipelineStableDiffusionXL,
    )
<<<<<<< HEAD
    from .ltx import LTXImageToVideoPipeline, LTXPipeline
    from .lumina import LuminaPipeline, LuminaText2ImgPipeline
=======
    from .ltx import LTXConditionPipeline, LTXImageToVideoPipeline, LTXPipeline
    from .lumina import LuminaText2ImgPipeline
    from .lumina2 import Lumina2Pipeline, Lumina2Text2ImgPipeline
>>>>>>> 1a419582
    from .marigold import MarigoldDepthPipeline, MarigoldNormalsPipeline
    from .mochi import MochiPipeline
    from .musicldm import MusicLDMPipeline
    from .pag import (
        AnimateDiffPAGPipeline,
        HunyuanDiTPAGPipeline,
        KolorsPAGPipeline,
        PixArtSigmaPAGPipeline,
        SanaPAGPipeline,
        StableDiffusion3PAGImg2ImgPipeline,
        StableDiffusion3PAGPipeline,
        StableDiffusionControlNetPAGInpaintPipeline,
        StableDiffusionControlNetPAGPipeline,
        StableDiffusionPAGImg2ImgPipeline,
        StableDiffusionPAGInpaintPipeline,
        StableDiffusionPAGPipeline,
        StableDiffusionXLControlNetPAGImg2ImgPipeline,
        StableDiffusionXLControlNetPAGPipeline,
        StableDiffusionXLPAGImg2ImgPipeline,
        StableDiffusionXLPAGInpaintPipeline,
        StableDiffusionXLPAGPipeline,
    )
    from .paint_by_example import PaintByExamplePipeline
    from .pia import PIAPipeline
    from .pipeline_utils import AudioPipelineOutput, DiffusionPipeline, ImagePipelineOutput, StableDiffusionMixin
    from .pixart_alpha import PixArtAlphaPipeline, PixArtSigmaPipeline
    from .sana import SanaPipeline, SanaSprintPipeline
    from .semantic_stable_diffusion import SemanticStableDiffusionPipeline
    from .shap_e import ShapEImg2ImgPipeline, ShapEPipeline
    from .stable_audio import StableAudioPipeline, StableAudioProjectionModel
    from .stable_cascade import StableCascadeCombinedPipeline, StableCascadeDecoderPipeline, StableCascadePriorPipeline
    from .stable_diffusion import (
        CLIPImageProjection,
        StableDiffusionDepth2ImgPipeline,
        StableDiffusionImageVariationPipeline,
        StableDiffusionImg2ImgPipeline,
        StableDiffusionInpaintPipeline,
        StableDiffusionInstructPix2PixPipeline,
        StableDiffusionLatentUpscalePipeline,
        StableDiffusionPipeline,
        StableDiffusionUpscalePipeline,
        StableUnCLIPImg2ImgPipeline,
        StableUnCLIPPipeline,
    )
    from .stable_diffusion_3 import (
        StableDiffusion3Img2ImgPipeline,
        StableDiffusion3InpaintPipeline,
        StableDiffusion3Pipeline,
    )
    from .stable_diffusion_attend_and_excite import StableDiffusionAttendAndExcitePipeline
    from .stable_diffusion_diffedit import StableDiffusionDiffEditPipeline
    from .stable_diffusion_gligen import StableDiffusionGLIGENPipeline, StableDiffusionGLIGENTextImagePipeline
    from .stable_diffusion_k_diffusion import StableDiffusionKDiffusionPipeline, StableDiffusionXLKDiffusionPipeline
    from .stable_diffusion_ldm3d import StableDiffusionLDM3DPipeline
    from .stable_diffusion_panorama import StableDiffusionPanoramaPipeline
    from .stable_diffusion_safe import StableDiffusionPipelineSafe
    from .stable_diffusion_sag import StableDiffusionSAGPipeline
    from .stable_diffusion_xl import (
        StableDiffusionXLImg2ImgPipeline,
        StableDiffusionXLInpaintPipeline,
        StableDiffusionXLInstructPix2PixPipeline,
        StableDiffusionXLPipeline,
    )
    from .stable_video_diffusion import StableVideoDiffusionPipeline
    from .t2i_adapter import StableDiffusionAdapterPipeline, StableDiffusionXLAdapterPipeline
    from .text_to_video_synthesis import (
        TextToVideoSDPipeline,
        TextToVideoZeroPipeline,
        TextToVideoZeroSDXLPipeline,
        VideoToVideoSDPipeline,
    )
    from .unclip import UnCLIPImageVariationPipeline, UnCLIPPipeline
    from .unidiffuser import ImageTextPipelineOutput, UniDiffuserModel, UniDiffuserPipeline, UniDiffuserTextDecoder
    from .wan import WanImageToVideoPipeline, WanPipeline, WanVideoToVideoPipeline
    from .wuerstchen import WuerstchenCombinedPipeline, WuerstchenDecoderPipeline, WuerstchenPriorPipeline
else:
    import sys

    sys.modules[__name__] = _LazyModule(
        __name__,
        globals()["__file__"],
        _import_structure,
        module_spec=__spec__,
    )<|MERGE_RESOLUTION|>--- conflicted
+++ resolved
@@ -126,14 +126,9 @@
         "LatentConsistencyModelPipeline",
     ],
     "latte": ["LattePipeline"],
-<<<<<<< HEAD
-    "ltx": ["LTXPipeline", "LTXImageToVideoPipeline"],
+    "ltx": ["LTXPipeline", "LTXImageToVideoPipeline", "LTXConditionPipeline"],
     "lumina": ["LuminaPipeline", "LuminaText2ImgPipeline"],
-=======
-    "ltx": ["LTXPipeline", "LTXImageToVideoPipeline", "LTXConditionPipeline"],
-    "lumina": ["LuminaText2ImgPipeline"],
     "lumina2": ["Lumina2Pipeline", "Lumina2Text2ImgPipeline"],
->>>>>>> 1a419582
     "marigold": [
         "MarigoldDepthPipeline",
         "MarigoldNormalsPipeline",
@@ -344,14 +339,9 @@
         LEditsPPPipelineStableDiffusion,
         LEditsPPPipelineStableDiffusionXL,
     )
-<<<<<<< HEAD
-    from .ltx import LTXImageToVideoPipeline, LTXPipeline
+    from .ltx import LTXConditionPipeline, LTXImageToVideoPipeline, LTXPipeline
     from .lumina import LuminaPipeline, LuminaText2ImgPipeline
-=======
-    from .ltx import LTXConditionPipeline, LTXImageToVideoPipeline, LTXPipeline
-    from .lumina import LuminaText2ImgPipeline
     from .lumina2 import Lumina2Pipeline, Lumina2Text2ImgPipeline
->>>>>>> 1a419582
     from .marigold import MarigoldDepthPipeline, MarigoldNormalsPipeline
     from .mochi import MochiPipeline
     from .musicldm import MusicLDMPipeline
