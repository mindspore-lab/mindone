--- conflicted
+++ resolved
@@ -259,7 +259,6 @@
         "SkyReelsV2ImageToVideoPipeline",
         "SkyReelsV2Pipeline",
     ],
-<<<<<<< HEAD
     "qwenimage": [
         "QwenImageEditPipeline",
         "QwenImageEditInpaintPipeline",
@@ -267,8 +266,6 @@
         "QwenImageInpaintPipeline",
         "QwenImagePipeline",
     ],    
-=======
->>>>>>> 486215c6
     "pipeline_utils": [
         "AudioPipelineOutput",
         "DiffusionPipeline",
