from typing import TYPE_CHECKING

from ..utils import _LazyModule

# These modules contain pipelines from multiple libraries/frameworks
_import_structure = {
    "allegro": ["AllegroPipeline"],
    "amused": ["AmusedImg2ImgPipeline", "AmusedInpaintPipeline", "AmusedPipeline"],
    "animatediff": [
        "AnimateDiffPipeline",
        "AnimateDiffControlNetPipeline",
        "AnimateDiffSDXLPipeline",
        "AnimateDiffSparseControlNetPipeline",
        "AnimateDiffVideoToVideoPipeline",
        "AnimateDiffVideoToVideoControlNetPipeline",
    ],
    "audioldm": ["AudioLDMPipeline"],
    "audioldm2": [
        "AudioLDM2Pipeline",
        "AudioLDM2ProjectionModel",
        "AudioLDM2UNet2DConditionModel",
    ],
    "aura_flow": ["AuraFlowPipeline"],
    "auto_pipeline": [
        "AutoPipelineForImage2Image",
        "AutoPipelineForInpainting",
        "AutoPipelineForText2Image",
    ],
    "blip_diffusion": ["BlipDiffusionPipeline"],
    "cogvideo": [
        "CogVideoXPipeline",
        "CogVideoXImageToVideoPipeline",
        "CogVideoXVideoToVideoPipeline",
        "CogVideoXFunControlPipeline",
    ],
    "consistency_models": ["ConsistencyModelPipeline"],
    "cogview3": ["CogView3PlusPipeline"],
<<<<<<< HEAD
    "cogview4": ["CogView4Pipeline"],
    "cosmos": [
        "CosmosTextToWorldPipeline", 
        "CosmosVideoToWorldPipeline", 
        "Cosmos2TextToImagePipeline",
        "Cosmos2VideoToWorldPipeline",
        ],
=======
    "cogview4": ["CogView4Pipeline", "CogView4ControlPipeline"],
    "consisid": ["ConsisIDPipeline"],
>>>>>>> e8eb411e
    "controlnet": [
        "BlipDiffusionControlNetPipeline",
        "StableDiffusionControlNetImg2ImgPipeline",
        "StableDiffusionControlNetInpaintPipeline",
        "StableDiffusionControlNetPipeline",
        "StableDiffusionXLControlNetImg2ImgPipeline",
        "StableDiffusionXLControlNetInpaintPipeline",
        "StableDiffusionXLControlNetPipeline",
        "StableDiffusionXLControlNetUnionPipeline",
        "StableDiffusionXLControlNetUnionInpaintPipeline",
        "StableDiffusionXLControlNetUnionImg2ImgPipeline",
    ],
    "controlnet_hunyuandit": ["HunyuanDiTControlNetPipeline"],
    "controlnet_xs": [
        "StableDiffusionControlNetXSPipeline",
        "StableDiffusionXLControlNetXSPipeline",
    ],
    "controlnet_sd3": [
        "StableDiffusion3ControlNetPipeline",
        "StableDiffusion3ControlNetInpaintingPipeline",
    ],
    "dance_diffusion": ["DanceDiffusionPipeline"],
    "ddim": ["DDIMPipeline"],
    "ddpm": ["DDPMPipeline"],
    "deepfloyd_if": [
        "IFImg2ImgPipeline",
        "IFImg2ImgSuperResolutionPipeline",
        "IFInpaintingPipeline",
        "IFInpaintingSuperResolutionPipeline",
        "IFPipeline",
        "IFSuperResolutionPipeline",
    ],
    "dit": ["DiTPipeline"],
    "easyanimate": [
        "EasyAnimatePipeline",
        "EasyAnimateInpaintPipeline",
        "EasyAnimateControlPipeline",
    ],
    "flux": [
        "FluxControlImg2ImgPipeline",
        "FluxControlInpaintPipeline",
        "FluxControlNetImg2ImgPipeline",
        "FluxControlNetInpaintPipeline",
        "FluxControlNetPipeline",
        "FluxControlPipeline",
        "FluxFillPipeline",
        "FluxImg2ImgPipeline",
        "FluxInpaintPipeline",
        "FluxPipeline",
        "FluxPriorReduxPipeline",
        "ReduxImageEncoder",
    ],
    "hunyuandit": ["HunyuanDiTPipeline"],
    "hunyuan_video": [
        "HunyuanVideoPipeline",
        "HunyuanSkyreelsImageToVideoPipeline",
        "HunyuanVideoImageToVideoPipeline",
    ],
    "i2vgen_xl": ["I2VGenXLPipeline"],
    "latent_diffusion": ["LDMSuperResolutionPipeline", "LDMTextToImagePipeline"],
    "ledits_pp": ["LEditsPPPipelineStableDiffusion", "LEditsPPPipelineStableDiffusionXL"],
    "kandinsky": [
        "KandinskyCombinedPipeline",
        "KandinskyImg2ImgCombinedPipeline",
        "KandinskyImg2ImgPipeline",
        "KandinskyInpaintCombinedPipeline",
        "KandinskyInpaintPipeline",
        "KandinskyPipeline",
        "KandinskyPriorPipeline",
    ],
    "kandinsky2_2": [
        "KandinskyV22CombinedPipeline",
        "KandinskyV22ControlnetImg2ImgPipeline",
        "KandinskyV22ControlnetPipeline",
        "KandinskyV22Img2ImgCombinedPipeline",
        "KandinskyV22Img2ImgPipeline",
        "KandinskyV22InpaintCombinedPipeline",
        "KandinskyV22InpaintPipeline",
        "KandinskyV22Pipeline",
        "KandinskyV22PriorEmb2EmbPipeline",
        "KandinskyV22PriorPipeline",
    ],
    "kandinsky3": [
        "Kandinsky3Img2ImgPipeline",
        "Kandinsky3Pipeline",
    ],
    "kolors": [
        "KolorsPipeline",
        "KolorsImg2ImgPipeline",
    ],
    "latent_consistency_models": [
        "LatentConsistencyModelImg2ImgPipeline",
        "LatentConsistencyModelPipeline",
    ],
    "latte": ["LattePipeline"],
    "ltx": ["LTXPipeline", "LTXImageToVideoPipeline", "LTXConditionPipeline"],
    "lumina": ["LuminaPipeline", "LuminaText2ImgPipeline"],
    "lumina2": ["Lumina2Pipeline", "Lumina2Text2ImgPipeline"],
    "marigold": [
        "MarigoldDepthPipeline",
        "MarigoldIntrinsicsPipeline",
        "MarigoldNormalsPipeline",
    ],
    "mochi": ["MochiPipeline"],
    "musicldm": ["MusicLDMPipeline"],
    "omnigen": ["OmniGenPipeline"],
    "pag": [
        "StableDiffusionControlNetPAGInpaintPipeline",
        "AnimateDiffPAGPipeline",
        "KolorsPAGPipeline",
        "HunyuanDiTPAGPipeline",
        "SanaPAGPipeline",
        "StableDiffusion3PAGPipeline",
        "StableDiffusion3PAGImg2ImgPipeline",
        "StableDiffusionPAGPipeline",
        "StableDiffusionPAGImg2ImgPipeline",
        "StableDiffusionPAGInpaintPipeline",
        "StableDiffusionControlNetPAGPipeline",
        "StableDiffusionXLPAGPipeline",
        "StableDiffusionXLPAGInpaintPipeline",
        "StableDiffusionXLControlNetPAGImg2ImgPipeline",
        "StableDiffusionXLControlNetPAGPipeline",
        "StableDiffusionXLPAGImg2ImgPipeline",
        "PixArtSigmaPAGPipeline",
    ],
    "paint_by_example": ["PaintByExamplePipeline"],
    "pia": ["PIAPipeline"],
    "pixart_alpha": [
        "PixArtAlphaPipeline",
        "PixArtSigmaPipeline",
    ],
    "sana": ["SanaPipeline", "SanaSprintPipeline"],
    "semantic_stable_diffusion": ["SemanticStableDiffusionPipeline"],
    "shap_e": ["ShapEImg2ImgPipeline", "ShapEPipeline"],
    "stable_audio": ["StableAudioProjectionModel", "StableAudioPipeline"],
    "stable_cascade": [
        "StableCascadeCombinedPipeline",
        "StableCascadeDecoderPipeline",
        "StableCascadePriorPipeline",
    ],
    "stable_diffusion": [
        "CLIPImageProjection",
        "StableDiffusionDepth2ImgPipeline",
        "StableDiffusionImageVariationPipeline",
        "StableDiffusionImg2ImgPipeline",
        "StableDiffusionInpaintPipeline",
        "StableDiffusionInstructPix2PixPipeline",
        "StableDiffusionLatentUpscalePipeline",
        "StableDiffusionPipeline",
        "StableDiffusionUpscalePipeline",
        "StableUnCLIPImg2ImgPipeline",
        "StableUnCLIPPipeline",
    ],
    "stable_diffusion_3": [
        "StableDiffusion3Pipeline",
        "StableDiffusion3Img2ImgPipeline",
        "StableDiffusion3InpaintPipeline",
    ],
    "stable_diffusion_attend_and_excite": ["StableDiffusionAttendAndExcitePipeline"],
    "stable_diffusion_safe": ["StableDiffusionPipelineSafe"],
    "stable_diffusion_sag": ["StableDiffusionSAGPipeline"],
    "stable_diffusion_gligen": [
        "StableDiffusionGLIGENPipeline",
        "StableDiffusionGLIGENTextImagePipeline",
    ],
    "stable_diffusion_xl": [
        "StableDiffusionXLInpaintPipeline",
        "StableDiffusionXLImg2ImgPipeline",
        "StableDiffusionXLInstructPix2PixPipeline",
        "StableDiffusionXLPipeline",
    ],
    "stable_diffusion_k_diffusion": [
        "StableDiffusionKDiffusionPipeline",
        "StableDiffusionXLKDiffusionPipeline",
    ],
    "stable_diffusion_diffedit": ["StableDiffusionDiffEditPipeline"],
    "stable_diffusion_ldm3d": ["StableDiffusionLDM3DPipeline"],
    "stable_diffusion_panorama": ["StableDiffusionPanoramaPipeline"],
    "stable_video_diffusion": ["StableVideoDiffusionPipeline"],
    "t2i_adapter": [
        "StableDiffusionAdapterPipeline",
        "StableDiffusionXLAdapterPipeline",
    ],
    "text_to_video_synthesis": [
        "TextToVideoSDPipeline",
        "TextToVideoZeroSDXLPipeline",
        "VideoToVideoSDPipeline",
        "TextToVideoZeroPipeline",
    ],
    "unclip": ["UnCLIPImageVariationPipeline", "UnCLIPPipeline"],
    "unidiffuser": [
        "ImageTextPipelineOutput",
        "UniDiffuserModel",
        "UniDiffuserPipeline",
        "UniDiffuserTextDecoder",
    ],
    "wuerstchen": [
        "WuerstchenCombinedPipeline",
        "WuerstchenDecoderPipeline",
        "WuerstchenPriorPipeline",
    ],
    "wan": ["WanPipeline", "WanImageToVideoPipeline", "WanVideoToVideoPipeline"],
    "pipeline_utils": [
        "AudioPipelineOutput",
        "DiffusionPipeline",
        "ImagePipelineOutput",
        "StableDiffusionMixin",
    ],
}

if TYPE_CHECKING:
    from .allegro import AllegroPipeline
    from .amused import AmusedImg2ImgPipeline, AmusedInpaintPipeline, AmusedPipeline
    from .animatediff import (
        AnimateDiffControlNetPipeline,
        AnimateDiffPipeline,
        AnimateDiffSDXLPipeline,
        AnimateDiffSparseControlNetPipeline,
        AnimateDiffVideoToVideoControlNetPipeline,
        AnimateDiffVideoToVideoPipeline,
    )
    from .audioldm import AudioLDMPipeline
    from .audioldm2 import AudioLDM2Pipeline, AudioLDM2ProjectionModel, AudioLDM2UNet2DConditionModel
    from .aura_flow import AuraFlowPipeline
    from .auto_pipeline import AutoPipelineForImage2Image, AutoPipelineForInpainting, AutoPipelineForText2Image
    from .blip_diffusion import BlipDiffusionPipeline
    from .cogvideo import (
        CogVideoXFunControlPipeline,
        CogVideoXImageToVideoPipeline,
        CogVideoXPipeline,
        CogVideoXVideoToVideoPipeline,
    )
    from .cogview3 import CogView3PlusPipeline
    from .cogview4 import CogView4ControlPipeline, CogView4Pipeline
    from .consisid import ConsisIDPipeline
    from .consistency_models import ConsistencyModelPipeline
    from .controlnet import (
        BlipDiffusionControlNetPipeline,
        StableDiffusionControlNetImg2ImgPipeline,
        StableDiffusionControlNetInpaintPipeline,
        StableDiffusionControlNetPipeline,
        StableDiffusionXLControlNetImg2ImgPipeline,
        StableDiffusionXLControlNetInpaintPipeline,
        StableDiffusionXLControlNetPipeline,
        StableDiffusionXLControlNetUnionImg2ImgPipeline,
        StableDiffusionXLControlNetUnionInpaintPipeline,
        StableDiffusionXLControlNetUnionPipeline,
    )
    from .controlnet_hunyuandit import HunyuanDiTControlNetPipeline
    from .controlnet_sd3 import StableDiffusion3ControlNetInpaintingPipeline, StableDiffusion3ControlNetPipeline
    from .controlnet_xs import StableDiffusionControlNetXSPipeline, StableDiffusionXLControlNetXSPipeline
    from .cosmos import CosmosTextToWorldPipeline, CosmosVideoToWorldPipeline, Cosmos2TextToImagePipeline, Cosmos2VideoToWorldPipeline
    from .ddim import DDIMPipeline
    from .ddpm import DDPMPipeline
    from .deepfloyd_if import (
        IFImg2ImgPipeline,
        IFImg2ImgSuperResolutionPipeline,
        IFInpaintingPipeline,
        IFInpaintingSuperResolutionPipeline,
        IFPipeline,
        IFSuperResolutionPipeline,
    )
    from .dit import DiTPipeline
    from .easyanimate import EasyAnimateControlPipeline, EasyAnimateInpaintPipeline, EasyAnimatePipeline
    from .flux import (
        FluxControlImg2ImgPipeline,
        FluxControlInpaintPipeline,
        FluxControlNetImg2ImgPipeline,
        FluxControlNetInpaintPipeline,
        FluxControlNetPipeline,
        FluxControlPipeline,
        FluxFillPipeline,
        FluxImg2ImgPipeline,
        FluxInpaintPipeline,
        FluxPipeline,
        FluxPriorReduxPipeline,
        ReduxImageEncoder,
    )
    from .hunyuan_video import (
        HunyuanSkyreelsImageToVideoPipeline,
        HunyuanVideoImageToVideoPipeline,
        HunyuanVideoPipeline,
    )
    from .hunyuandit import HunyuanDiTPipeline
    from .i2vgen_xl import I2VGenXLPipeline
    from .kandinsky import (
        KandinskyCombinedPipeline,
        KandinskyImg2ImgCombinedPipeline,
        KandinskyImg2ImgPipeline,
        KandinskyInpaintCombinedPipeline,
        KandinskyInpaintPipeline,
        KandinskyPipeline,
        KandinskyPriorPipeline,
    )
    from .kandinsky2_2 import (
        KandinskyV22CombinedPipeline,
        KandinskyV22ControlnetImg2ImgPipeline,
        KandinskyV22ControlnetPipeline,
        KandinskyV22Img2ImgCombinedPipeline,
        KandinskyV22Img2ImgPipeline,
        KandinskyV22InpaintCombinedPipeline,
        KandinskyV22InpaintPipeline,
        KandinskyV22Pipeline,
        KandinskyV22PriorEmb2EmbPipeline,
        KandinskyV22PriorPipeline,
    )
    from .kandinsky3 import Kandinsky3Img2ImgPipeline, Kandinsky3Pipeline
    from .kolors import KolorsImg2ImgPipeline, KolorsPipeline
    from .latent_consistency_models import LatentConsistencyModelImg2ImgPipeline, LatentConsistencyModelPipeline
    from .latent_diffusion import LDMSuperResolutionPipeline, LDMTextToImagePipeline
    from .latte import LattePipeline
    from .ledits_pp import (
        LEditsPPDiffusionPipelineOutput,
        LEditsPPInversionPipelineOutput,
        LEditsPPPipelineStableDiffusion,
        LEditsPPPipelineStableDiffusionXL,
    )
    from .ltx import LTXConditionPipeline, LTXImageToVideoPipeline, LTXPipeline
    from .lumina import LuminaPipeline, LuminaText2ImgPipeline
    from .lumina2 import Lumina2Pipeline, Lumina2Text2ImgPipeline
    from .marigold import MarigoldDepthPipeline, MarigoldIntrinsicsPipeline, MarigoldNormalsPipeline
    from .mochi import MochiPipeline
    from .musicldm import MusicLDMPipeline
    from .omnigen import OmniGenPipeline
    from .pag import (
        AnimateDiffPAGPipeline,
        HunyuanDiTPAGPipeline,
        KolorsPAGPipeline,
        PixArtSigmaPAGPipeline,
        SanaPAGPipeline,
        StableDiffusion3PAGImg2ImgPipeline,
        StableDiffusion3PAGPipeline,
        StableDiffusionControlNetPAGInpaintPipeline,
        StableDiffusionControlNetPAGPipeline,
        StableDiffusionPAGImg2ImgPipeline,
        StableDiffusionPAGInpaintPipeline,
        StableDiffusionPAGPipeline,
        StableDiffusionXLControlNetPAGImg2ImgPipeline,
        StableDiffusionXLControlNetPAGPipeline,
        StableDiffusionXLPAGImg2ImgPipeline,
        StableDiffusionXLPAGInpaintPipeline,
        StableDiffusionXLPAGPipeline,
    )
    from .paint_by_example import PaintByExamplePipeline
    from .pia import PIAPipeline
    from .pipeline_utils import AudioPipelineOutput, DiffusionPipeline, ImagePipelineOutput, StableDiffusionMixin
    from .pixart_alpha import PixArtAlphaPipeline, PixArtSigmaPipeline
    from .sana import SanaPipeline, SanaSprintPipeline
    from .semantic_stable_diffusion import SemanticStableDiffusionPipeline
    from .shap_e import ShapEImg2ImgPipeline, ShapEPipeline
    from .stable_audio import StableAudioPipeline, StableAudioProjectionModel
    from .stable_cascade import StableCascadeCombinedPipeline, StableCascadeDecoderPipeline, StableCascadePriorPipeline
    from .stable_diffusion import (
        CLIPImageProjection,
        StableDiffusionDepth2ImgPipeline,
        StableDiffusionImageVariationPipeline,
        StableDiffusionImg2ImgPipeline,
        StableDiffusionInpaintPipeline,
        StableDiffusionInstructPix2PixPipeline,
        StableDiffusionLatentUpscalePipeline,
        StableDiffusionPipeline,
        StableDiffusionUpscalePipeline,
        StableUnCLIPImg2ImgPipeline,
        StableUnCLIPPipeline,
    )
    from .stable_diffusion_3 import (
        StableDiffusion3Img2ImgPipeline,
        StableDiffusion3InpaintPipeline,
        StableDiffusion3Pipeline,
    )
    from .stable_diffusion_attend_and_excite import StableDiffusionAttendAndExcitePipeline
    from .stable_diffusion_diffedit import StableDiffusionDiffEditPipeline
    from .stable_diffusion_gligen import StableDiffusionGLIGENPipeline, StableDiffusionGLIGENTextImagePipeline
    from .stable_diffusion_k_diffusion import StableDiffusionKDiffusionPipeline, StableDiffusionXLKDiffusionPipeline
    from .stable_diffusion_ldm3d import StableDiffusionLDM3DPipeline
    from .stable_diffusion_panorama import StableDiffusionPanoramaPipeline
    from .stable_diffusion_safe import StableDiffusionPipelineSafe
    from .stable_diffusion_sag import StableDiffusionSAGPipeline
    from .stable_diffusion_xl import (
        StableDiffusionXLImg2ImgPipeline,
        StableDiffusionXLInpaintPipeline,
        StableDiffusionXLInstructPix2PixPipeline,
        StableDiffusionXLPipeline,
    )
    from .stable_video_diffusion import StableVideoDiffusionPipeline
    from .t2i_adapter import StableDiffusionAdapterPipeline, StableDiffusionXLAdapterPipeline
    from .text_to_video_synthesis import (
        TextToVideoSDPipeline,
        TextToVideoZeroPipeline,
        TextToVideoZeroSDXLPipeline,
        VideoToVideoSDPipeline,
    )
    from .unclip import UnCLIPImageVariationPipeline, UnCLIPPipeline
    from .unidiffuser import ImageTextPipelineOutput, UniDiffuserModel, UniDiffuserPipeline, UniDiffuserTextDecoder
    from .wan import WanImageToVideoPipeline, WanPipeline, WanVideoToVideoPipeline
    from .wuerstchen import WuerstchenCombinedPipeline, WuerstchenDecoderPipeline, WuerstchenPriorPipeline
else:
    import sys

    sys.modules[__name__] = _LazyModule(
        __name__,
        globals()["__file__"],
        _import_structure,
        module_spec=__spec__,
    )<|MERGE_RESOLUTION|>--- conflicted
+++ resolved
@@ -35,18 +35,14 @@
     ],
     "consistency_models": ["ConsistencyModelPipeline"],
     "cogview3": ["CogView3PlusPipeline"],
-<<<<<<< HEAD
-    "cogview4": ["CogView4Pipeline"],
+    "cogview4": ["CogView4Pipeline", "CogView4ControlPipeline"],
+    "consisid": ["ConsisIDPipeline"],
     "cosmos": [
         "CosmosTextToWorldPipeline", 
         "CosmosVideoToWorldPipeline", 
         "Cosmos2TextToImagePipeline",
         "Cosmos2VideoToWorldPipeline",
         ],
-=======
-    "cogview4": ["CogView4Pipeline", "CogView4ControlPipeline"],
-    "consisid": ["ConsisIDPipeline"],
->>>>>>> e8eb411e
     "controlnet": [
         "BlipDiffusionControlNetPipeline",
         "StableDiffusionControlNetImg2ImgPipeline",
