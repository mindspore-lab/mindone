"""Adapted from https://github.com/huggingface/diffusers/tree/main/src/diffusers/pipelines/__init__.py."""

from typing import TYPE_CHECKING

from ..utils import _LazyModule

# These modules contain pipelines from multiple libraries/frameworks
_import_structure = {
    "allegro": ["AllegroPipeline"],
    "amused": ["AmusedImg2ImgPipeline", "AmusedInpaintPipeline", "AmusedPipeline"],
    "animatediff": [
        "AnimateDiffPipeline",
        "AnimateDiffControlNetPipeline",
        "AnimateDiffSDXLPipeline",
        "AnimateDiffSparseControlNetPipeline",
        "AnimateDiffVideoToVideoPipeline",
        "AnimateDiffVideoToVideoControlNetPipeline",
    ],
    "audioldm": ["AudioLDMPipeline"],
    "audioldm2": [
        "AudioLDM2Pipeline",
        "AudioLDM2ProjectionModel",
        "AudioLDM2UNet2DConditionModel",
    ],
    "aura_flow": ["AuraFlowPipeline"],
    "auto_pipeline": [
        "AutoPipelineForImage2Image",
        "AutoPipelineForInpainting",
        "AutoPipelineForText2Image",
    ],
    "blip_diffusion": ["BlipDiffusionPipeline"],
    "chroma": ["ChromaPipeline", "ChromaImg2ImgPipeline"],
    "cogvideo": [
        "CogVideoXPipeline",
        "CogVideoXImageToVideoPipeline",
        "CogVideoXVideoToVideoPipeline",
        "CogVideoXFunControlPipeline",
    ],
    "consistency_models": ["ConsistencyModelPipeline"],
    "cogview3": ["CogView3PlusPipeline"],
    "cogview4": ["CogView4Pipeline", "CogView4ControlPipeline"],
    "consisid": ["ConsisIDPipeline"],
    "cosmos": [
        "CosmosTextToWorldPipeline",
        "CosmosVideoToWorldPipeline",
        "Cosmos2TextToImagePipeline",
        "Cosmos2VideoToWorldPipeline",
    ],
    "controlnet": [
        "BlipDiffusionControlNetPipeline",
        "StableDiffusionControlNetImg2ImgPipeline",
        "StableDiffusionControlNetInpaintPipeline",
        "StableDiffusionControlNetPipeline",
        "StableDiffusionXLControlNetImg2ImgPipeline",
        "StableDiffusionXLControlNetInpaintPipeline",
        "StableDiffusionXLControlNetPipeline",
        "StableDiffusionXLControlNetUnionPipeline",
        "StableDiffusionXLControlNetUnionInpaintPipeline",
        "StableDiffusionXLControlNetUnionImg2ImgPipeline",
    ],
    "controlnet_hunyuandit": ["HunyuanDiTControlNetPipeline"],
    "controlnet_xs": [
        "StableDiffusionControlNetXSPipeline",
        "StableDiffusionXLControlNetXSPipeline",
    ],
    "controlnet_sd3": [
        "StableDiffusion3ControlNetPipeline",
        "StableDiffusion3ControlNetInpaintingPipeline",
    ],
    "dance_diffusion": ["DanceDiffusionPipeline"],
    "ddim": ["DDIMPipeline"],
    "ddpm": ["DDPMPipeline"],
    "deepfloyd_if": [
        "IFImg2ImgPipeline",
        "IFImg2ImgSuperResolutionPipeline",
        "IFInpaintingPipeline",
        "IFInpaintingSuperResolutionPipeline",
        "IFPipeline",
        "IFSuperResolutionPipeline",
    ],
    "dit": ["DiTPipeline"],
    "easyanimate": [
        "EasyAnimatePipeline",
        "EasyAnimateInpaintPipeline",
        "EasyAnimateControlPipeline",
    ],
    "flux": [
        "FluxControlImg2ImgPipeline",
        "FluxControlInpaintPipeline",
        "FluxControlNetImg2ImgPipeline",
        "FluxControlNetInpaintPipeline",
        "FluxControlNetPipeline",
        "FluxControlPipeline",
        "FluxFillPipeline",
        "FluxImg2ImgPipeline",
        "FluxInpaintPipeline",
        "FluxPipeline",
        "FluxPriorReduxPipeline",
        "ReduxImageEncoder",
<<<<<<< HEAD
        "FluxKontextPipeline",
=======
        "FluxKontextInpaintPipeline",
>>>>>>> 52a04318
    ],
    "hunyuandit": ["HunyuanDiTPipeline"],
    "hunyuan_video": [
        "HunyuanVideoPipeline",
        "HunyuanSkyreelsImageToVideoPipeline",
        "HunyuanVideoImageToVideoPipeline",
        "HunyuanVideoFramepackPipeline",
    ],
    "i2vgen_xl": ["I2VGenXLPipeline"],
    "latent_diffusion": ["LDMSuperResolutionPipeline", "LDMTextToImagePipeline"],
    "ledits_pp": ["LEditsPPPipelineStableDiffusion", "LEditsPPPipelineStableDiffusionXL"],
    "kandinsky": [
        "KandinskyCombinedPipeline",
        "KandinskyImg2ImgCombinedPipeline",
        "KandinskyImg2ImgPipeline",
        "KandinskyInpaintCombinedPipeline",
        "KandinskyInpaintPipeline",
        "KandinskyPipeline",
        "KandinskyPriorPipeline",
    ],
    "kandinsky2_2": [
        "KandinskyV22CombinedPipeline",
        "KandinskyV22ControlnetImg2ImgPipeline",
        "KandinskyV22ControlnetPipeline",
        "KandinskyV22Img2ImgCombinedPipeline",
        "KandinskyV22Img2ImgPipeline",
        "KandinskyV22InpaintCombinedPipeline",
        "KandinskyV22InpaintPipeline",
        "KandinskyV22Pipeline",
        "KandinskyV22PriorEmb2EmbPipeline",
        "KandinskyV22PriorPipeline",
    ],
    "kandinsky3": [
        "Kandinsky3Img2ImgPipeline",
        "Kandinsky3Pipeline",
    ],
    "kolors": [
        "KolorsPipeline",
        "KolorsImg2ImgPipeline",
    ],
    "latent_consistency_models": [
        "LatentConsistencyModelImg2ImgPipeline",
        "LatentConsistencyModelPipeline",
    ],
    "latte": ["LattePipeline"],
    "ltx": ["LTXPipeline", "LTXImageToVideoPipeline", "LTXConditionPipeline", "LTXLatentUpsamplePipeline"],
    "lumina": ["LuminaPipeline", "LuminaText2ImgPipeline"],
    "lumina2": ["Lumina2Pipeline", "Lumina2Text2ImgPipeline"],
    "marigold": [
        "MarigoldDepthPipeline",
        "MarigoldIntrinsicsPipeline",
        "MarigoldNormalsPipeline",
    ],
    "mochi": ["MochiPipeline"],
    "musicldm": ["MusicLDMPipeline"],
    "omnigen": ["OmniGenPipeline"],
    "visualcloze": ["VisualClozePipeline", "VisualClozeGenerationPipeline"],
    "pag": [
        "StableDiffusionControlNetPAGInpaintPipeline",
        "AnimateDiffPAGPipeline",
        "KolorsPAGPipeline",
        "HunyuanDiTPAGPipeline",
        "SanaPAGPipeline",
        "StableDiffusion3PAGPipeline",
        "StableDiffusion3PAGImg2ImgPipeline",
        "StableDiffusionPAGPipeline",
        "StableDiffusionPAGImg2ImgPipeline",
        "StableDiffusionPAGInpaintPipeline",
        "StableDiffusionControlNetPAGPipeline",
        "StableDiffusionXLPAGPipeline",
        "StableDiffusionXLPAGInpaintPipeline",
        "StableDiffusionXLControlNetPAGImg2ImgPipeline",
        "StableDiffusionXLControlNetPAGPipeline",
        "StableDiffusionXLPAGImg2ImgPipeline",
        "PixArtSigmaPAGPipeline",
    ],
    "paint_by_example": ["PaintByExamplePipeline"],
    "pia": ["PIAPipeline"],
    "pixart_alpha": [
        "PixArtAlphaPipeline",
        "PixArtSigmaPipeline",
    ],
    "sana": ["SanaPipeline", "SanaSprintPipeline", "SanaControlNetPipeline", "SanaSprintImg2ImgPipeline"],
    "semantic_stable_diffusion": ["SemanticStableDiffusionPipeline"],
    "shap_e": ["ShapEImg2ImgPipeline", "ShapEPipeline"],
    "stable_audio": ["StableAudioProjectionModel", "StableAudioPipeline"],
    "stable_cascade": [
        "StableCascadeCombinedPipeline",
        "StableCascadeDecoderPipeline",
        "StableCascadePriorPipeline",
    ],
    "stable_diffusion": [
        "CLIPImageProjection",
        "StableDiffusionDepth2ImgPipeline",
        "StableDiffusionImageVariationPipeline",
        "StableDiffusionImg2ImgPipeline",
        "StableDiffusionInpaintPipeline",
        "StableDiffusionInstructPix2PixPipeline",
        "StableDiffusionLatentUpscalePipeline",
        "StableDiffusionPipeline",
        "StableDiffusionUpscalePipeline",
        "StableUnCLIPImg2ImgPipeline",
        "StableUnCLIPPipeline",
    ],
    "stable_diffusion_3": [
        "StableDiffusion3Pipeline",
        "StableDiffusion3Img2ImgPipeline",
        "StableDiffusion3InpaintPipeline",
    ],
    "stable_diffusion_attend_and_excite": ["StableDiffusionAttendAndExcitePipeline"],
    "stable_diffusion_safe": ["StableDiffusionPipelineSafe"],
    "stable_diffusion_sag": ["StableDiffusionSAGPipeline"],
    "stable_diffusion_gligen": [
        "StableDiffusionGLIGENPipeline",
        "StableDiffusionGLIGENTextImagePipeline",
    ],
    "stable_diffusion_xl": [
        "StableDiffusionXLInpaintPipeline",
        "StableDiffusionXLImg2ImgPipeline",
        "StableDiffusionXLInstructPix2PixPipeline",
        "StableDiffusionXLPipeline",
    ],
    "stable_diffusion_k_diffusion": [
        "StableDiffusionKDiffusionPipeline",
        "StableDiffusionXLKDiffusionPipeline",
    ],
    "stable_diffusion_diffedit": ["StableDiffusionDiffEditPipeline"],
    "stable_diffusion_ldm3d": ["StableDiffusionLDM3DPipeline"],
    "stable_diffusion_panorama": ["StableDiffusionPanoramaPipeline"],
    "stable_video_diffusion": ["StableVideoDiffusionPipeline"],
    "t2i_adapter": [
        "StableDiffusionAdapterPipeline",
        "StableDiffusionXLAdapterPipeline",
    ],
    "text_to_video_synthesis": [
        "TextToVideoSDPipeline",
        "TextToVideoZeroSDXLPipeline",
        "VideoToVideoSDPipeline",
        "TextToVideoZeroPipeline",
    ],
    "unclip": ["UnCLIPImageVariationPipeline", "UnCLIPPipeline"],
    "unidiffuser": [
        "ImageTextPipelineOutput",
        "UniDiffuserModel",
        "UniDiffuserPipeline",
        "UniDiffuserTextDecoder",
    ],
    "wuerstchen": [
        "WuerstchenCombinedPipeline",
        "WuerstchenDecoderPipeline",
        "WuerstchenPriorPipeline",
    ],
    "wan": ["WanPipeline", "WanImageToVideoPipeline", "WanVideoToVideoPipeline"],
    "pipeline_utils": [
        "AudioPipelineOutput",
        "DiffusionPipeline",
        "ImagePipelineOutput",
        "StableDiffusionMixin",
    ],
}

if TYPE_CHECKING:
    from .allegro import AllegroPipeline
    from .amused import AmusedImg2ImgPipeline, AmusedInpaintPipeline, AmusedPipeline
    from .animatediff import (
        AnimateDiffControlNetPipeline,
        AnimateDiffPipeline,
        AnimateDiffSDXLPipeline,
        AnimateDiffSparseControlNetPipeline,
        AnimateDiffVideoToVideoControlNetPipeline,
        AnimateDiffVideoToVideoPipeline,
    )
    from .audioldm import AudioLDMPipeline
    from .audioldm2 import AudioLDM2Pipeline, AudioLDM2ProjectionModel, AudioLDM2UNet2DConditionModel
    from .aura_flow import AuraFlowPipeline
    from .auto_pipeline import AutoPipelineForImage2Image, AutoPipelineForInpainting, AutoPipelineForText2Image
    from .blip_diffusion import BlipDiffusionPipeline
    from .chroma import ChromaImg2ImgPipeline, ChromaPipeline
    from .cogvideo import (
        CogVideoXFunControlPipeline,
        CogVideoXImageToVideoPipeline,
        CogVideoXPipeline,
        CogVideoXVideoToVideoPipeline,
    )
    from .cogview3 import CogView3PlusPipeline
    from .cogview4 import CogView4ControlPipeline, CogView4Pipeline
    from .consisid import ConsisIDPipeline
    from .consistency_models import ConsistencyModelPipeline
    from .controlnet import (
        BlipDiffusionControlNetPipeline,
        StableDiffusionControlNetImg2ImgPipeline,
        StableDiffusionControlNetInpaintPipeline,
        StableDiffusionControlNetPipeline,
        StableDiffusionXLControlNetImg2ImgPipeline,
        StableDiffusionXLControlNetInpaintPipeline,
        StableDiffusionXLControlNetPipeline,
        StableDiffusionXLControlNetUnionImg2ImgPipeline,
        StableDiffusionXLControlNetUnionInpaintPipeline,
        StableDiffusionXLControlNetUnionPipeline,
    )
    from .controlnet_hunyuandit import HunyuanDiTControlNetPipeline
    from .controlnet_sd3 import StableDiffusion3ControlNetInpaintingPipeline, StableDiffusion3ControlNetPipeline
    from .controlnet_xs import StableDiffusionControlNetXSPipeline, StableDiffusionXLControlNetXSPipeline
    from .cosmos import (
        Cosmos2TextToImagePipeline,
        Cosmos2VideoToWorldPipeline,
        CosmosTextToWorldPipeline,
        CosmosVideoToWorldPipeline,
    )
    from .ddim import DDIMPipeline
    from .ddpm import DDPMPipeline
    from .deepfloyd_if import (
        IFImg2ImgPipeline,
        IFImg2ImgSuperResolutionPipeline,
        IFInpaintingPipeline,
        IFInpaintingSuperResolutionPipeline,
        IFPipeline,
        IFSuperResolutionPipeline,
    )
    from .dit import DiTPipeline
    from .easyanimate import EasyAnimateControlPipeline, EasyAnimateInpaintPipeline, EasyAnimatePipeline
    from .flux import (
        FluxControlImg2ImgPipeline,
        FluxControlInpaintPipeline,
        FluxControlNetImg2ImgPipeline,
        FluxControlNetInpaintPipeline,
        FluxControlNetPipeline,
        FluxControlPipeline,
        FluxFillPipeline,
        FluxImg2ImgPipeline,
        FluxInpaintPipeline,
<<<<<<< HEAD
        FluxKontextPipeline,
=======
        FluxKontextInpaintPipeline,
>>>>>>> 52a04318
        FluxPipeline,
        FluxPriorReduxPipeline,
        ReduxImageEncoder,
    )
    from .hunyuan_video import (
        HunyuanSkyreelsImageToVideoPipeline,
        HunyuanVideoFramepackPipeline,
        HunyuanVideoImageToVideoPipeline,
        HunyuanVideoPipeline,
    )
    from .hunyuandit import HunyuanDiTPipeline
    from .i2vgen_xl import I2VGenXLPipeline
    from .kandinsky import (
        KandinskyCombinedPipeline,
        KandinskyImg2ImgCombinedPipeline,
        KandinskyImg2ImgPipeline,
        KandinskyInpaintCombinedPipeline,
        KandinskyInpaintPipeline,
        KandinskyPipeline,
        KandinskyPriorPipeline,
    )
    from .kandinsky2_2 import (
        KandinskyV22CombinedPipeline,
        KandinskyV22ControlnetImg2ImgPipeline,
        KandinskyV22ControlnetPipeline,
        KandinskyV22Img2ImgCombinedPipeline,
        KandinskyV22Img2ImgPipeline,
        KandinskyV22InpaintCombinedPipeline,
        KandinskyV22InpaintPipeline,
        KandinskyV22Pipeline,
        KandinskyV22PriorEmb2EmbPipeline,
        KandinskyV22PriorPipeline,
    )
    from .kandinsky3 import Kandinsky3Img2ImgPipeline, Kandinsky3Pipeline
    from .kolors import KolorsImg2ImgPipeline, KolorsPipeline
    from .latent_consistency_models import LatentConsistencyModelImg2ImgPipeline, LatentConsistencyModelPipeline
    from .latent_diffusion import LDMSuperResolutionPipeline, LDMTextToImagePipeline
    from .latte import LattePipeline
    from .ledits_pp import (
        LEditsPPDiffusionPipelineOutput,
        LEditsPPInversionPipelineOutput,
        LEditsPPPipelineStableDiffusion,
        LEditsPPPipelineStableDiffusionXL,
    )
    from .ltx import LTXConditionPipeline, LTXImageToVideoPipeline, LTXLatentUpsamplePipeline, LTXPipeline
    from .lumina import LuminaPipeline, LuminaText2ImgPipeline
    from .lumina2 import Lumina2Pipeline, Lumina2Text2ImgPipeline
    from .marigold import MarigoldDepthPipeline, MarigoldIntrinsicsPipeline, MarigoldNormalsPipeline
    from .mochi import MochiPipeline
    from .musicldm import MusicLDMPipeline
    from .omnigen import OmniGenPipeline
    from .pag import (
        AnimateDiffPAGPipeline,
        HunyuanDiTPAGPipeline,
        KolorsPAGPipeline,
        PixArtSigmaPAGPipeline,
        SanaPAGPipeline,
        StableDiffusion3PAGImg2ImgPipeline,
        StableDiffusion3PAGPipeline,
        StableDiffusionControlNetPAGInpaintPipeline,
        StableDiffusionControlNetPAGPipeline,
        StableDiffusionPAGImg2ImgPipeline,
        StableDiffusionPAGInpaintPipeline,
        StableDiffusionPAGPipeline,
        StableDiffusionXLControlNetPAGImg2ImgPipeline,
        StableDiffusionXLControlNetPAGPipeline,
        StableDiffusionXLPAGImg2ImgPipeline,
        StableDiffusionXLPAGInpaintPipeline,
        StableDiffusionXLPAGPipeline,
    )
    from .paint_by_example import PaintByExamplePipeline
    from .pia import PIAPipeline
    from .pipeline_utils import AudioPipelineOutput, DiffusionPipeline, ImagePipelineOutput, StableDiffusionMixin
    from .pixart_alpha import PixArtAlphaPipeline, PixArtSigmaPipeline
    from .sana import SanaControlNetPipeline, SanaPipeline, SanaSprintImg2ImgPipeline, SanaSprintPipeline
    from .semantic_stable_diffusion import SemanticStableDiffusionPipeline
    from .shap_e import ShapEImg2ImgPipeline, ShapEPipeline
    from .stable_audio import StableAudioPipeline, StableAudioProjectionModel
    from .stable_cascade import StableCascadeCombinedPipeline, StableCascadeDecoderPipeline, StableCascadePriorPipeline
    from .stable_diffusion import (
        CLIPImageProjection,
        StableDiffusionDepth2ImgPipeline,
        StableDiffusionImageVariationPipeline,
        StableDiffusionImg2ImgPipeline,
        StableDiffusionInpaintPipeline,
        StableDiffusionInstructPix2PixPipeline,
        StableDiffusionLatentUpscalePipeline,
        StableDiffusionPipeline,
        StableDiffusionUpscalePipeline,
        StableUnCLIPImg2ImgPipeline,
        StableUnCLIPPipeline,
    )
    from .stable_diffusion_3 import (
        StableDiffusion3Img2ImgPipeline,
        StableDiffusion3InpaintPipeline,
        StableDiffusion3Pipeline,
    )
    from .stable_diffusion_attend_and_excite import StableDiffusionAttendAndExcitePipeline
    from .stable_diffusion_diffedit import StableDiffusionDiffEditPipeline
    from .stable_diffusion_gligen import StableDiffusionGLIGENPipeline, StableDiffusionGLIGENTextImagePipeline
    from .stable_diffusion_k_diffusion import StableDiffusionKDiffusionPipeline, StableDiffusionXLKDiffusionPipeline
    from .stable_diffusion_ldm3d import StableDiffusionLDM3DPipeline
    from .stable_diffusion_panorama import StableDiffusionPanoramaPipeline
    from .stable_diffusion_safe import StableDiffusionPipelineSafe
    from .stable_diffusion_sag import StableDiffusionSAGPipeline
    from .stable_diffusion_xl import (
        StableDiffusionXLImg2ImgPipeline,
        StableDiffusionXLInpaintPipeline,
        StableDiffusionXLInstructPix2PixPipeline,
        StableDiffusionXLPipeline,
    )
    from .stable_video_diffusion import StableVideoDiffusionPipeline
    from .t2i_adapter import StableDiffusionAdapterPipeline, StableDiffusionXLAdapterPipeline
    from .text_to_video_synthesis import (
        TextToVideoSDPipeline,
        TextToVideoZeroPipeline,
        TextToVideoZeroSDXLPipeline,
        VideoToVideoSDPipeline,
    )
    from .unclip import UnCLIPImageVariationPipeline, UnCLIPPipeline
    from .unidiffuser import ImageTextPipelineOutput, UniDiffuserModel, UniDiffuserPipeline, UniDiffuserTextDecoder
    from .visualcloze import VisualClozeGenerationPipeline, VisualClozePipeline
    from .wan import WanImageToVideoPipeline, WanPipeline, WanVideoToVideoPipeline
    from .wuerstchen import WuerstchenCombinedPipeline, WuerstchenDecoderPipeline, WuerstchenPriorPipeline
else:
    import sys

    sys.modules[__name__] = _LazyModule(
        __name__,
        globals()["__file__"],
        _import_structure,
        module_spec=__spec__,
    )<|MERGE_RESOLUTION|>--- conflicted
+++ resolved
@@ -97,11 +97,8 @@
         "FluxPipeline",
         "FluxPriorReduxPipeline",
         "ReduxImageEncoder",
-<<<<<<< HEAD
         "FluxKontextPipeline",
-=======
         "FluxKontextInpaintPipeline",
->>>>>>> 52a04318
     ],
     "hunyuandit": ["HunyuanDiTPipeline"],
     "hunyuan_video": [
@@ -333,11 +330,8 @@
         FluxFillPipeline,
         FluxImg2ImgPipeline,
         FluxInpaintPipeline,
-<<<<<<< HEAD
+        FluxKontextInpaintPipeline,
         FluxKontextPipeline,
-=======
-        FluxKontextInpaintPipeline,
->>>>>>> 52a04318
         FluxPipeline,
         FluxPriorReduxPipeline,
         ReduxImageEncoder,
