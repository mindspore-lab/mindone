from typing import TYPE_CHECKING

from ..utils import _LazyModule

# These modules contain pipelines from multiple libraries/frameworks
_import_structure = {
    "allegro": ["AllegroPipeline"],
    "animatediff": [
        "AnimateDiffPipeline",
        "AnimateDiffControlNetPipeline",
        "AnimateDiffSDXLPipeline",
        "AnimateDiffSparseControlNetPipeline",
        "AnimateDiffVideoToVideoPipeline",
        "AnimateDiffVideoToVideoControlNetPipeline",
    ],
    "aura_flow": ["AuraFlowPipeline"],
    "auto_pipeline": [
        "AutoPipelineForImage2Image",
        "AutoPipelineForInpainting",
        "AutoPipelineForText2Image",
    ],
    "blip_diffusion": ["BlipDiffusionPipeline"],
    "cogvideo": [
        "CogVideoXPipeline",
        "CogVideoXImageToVideoPipeline",
        "CogVideoXVideoToVideoPipeline",
        "CogVideoXFunControlPipeline",
    ],
    "consistency_models": ["ConsistencyModelPipeline"],
    "cogview3": ["CogView3PlusPipeline"],
    "controlnet": [
        "BlipDiffusionControlNetPipeline",
        "StableDiffusionControlNetImg2ImgPipeline",
        "StableDiffusionControlNetInpaintPipeline",
        "StableDiffusionControlNetPipeline",
        "StableDiffusionXLControlNetImg2ImgPipeline",
        "StableDiffusionXLControlNetInpaintPipeline",
        "StableDiffusionXLControlNetPipeline",
        "StableDiffusionXLControlNetUnionPipeline",
        "StableDiffusionXLControlNetUnionInpaintPipeline",
        "StableDiffusionXLControlNetUnionImg2ImgPipeline",
    ],
    "controlnet_hunyuandit": ["HunyuanDiTControlNetPipeline"],
    "controlnet_xs": [
        "StableDiffusionControlNetXSPipeline",
        "StableDiffusionXLControlNetXSPipeline",
    ],
    "controlnet_sd3": [
        "StableDiffusion3ControlNetPipeline",
        "StableDiffusion3ControlNetInpaintingPipeline",
    ],
    "dance_diffusion": ["DanceDiffusionPipeline"],
    "ddim": ["DDIMPipeline"],
    "ddpm": ["DDPMPipeline"],
    "deepfloyd_if": [
        "IFImg2ImgPipeline",
        "IFImg2ImgSuperResolutionPipeline",
        "IFInpaintingPipeline",
        "IFInpaintingSuperResolutionPipeline",
        "IFPipeline",
        "IFSuperResolutionPipeline",
    ],
    "dit": ["DiTPipeline"],
    "flux": [
<<<<<<< HEAD
        "FluxControlImg2ImgPipeline",
        "FluxControlInpaintPipeline",
        "FluxControlNetImg2ImgPipeline",
        "FluxControlNetInpaintPipeline",
        "FluxControlNetPipeline",
        "FluxControlPipeline",
        "FluxFillPipeline",
        "FluxImg2ImgPipeline",
        "FluxInpaintPipeline",
        "FluxPipeline",
        "FluxPriorReduxPipeline",
=======
        "FluxControlNetPipeline",
        "FluxControlNetImg2ImgPipeline",
        "FluxControlNetInpaintPipeline",
        "FluxImg2ImgPipeline",
        "FluxInpaintPipeline",
        "FluxPipeline",
>>>>>>> 9c32b2ae
    ],
    "hunyuandit": ["HunyuanDiTPipeline"],
    "hunyuan_video": ["HunyuanVideoPipeline"],
    "i2vgen_xl": ["I2VGenXLPipeline"],
    "latent_diffusion": ["LDMSuperResolutionPipeline", "LDMTextToImagePipeline"],
    "kandinsky": [
        "KandinskyCombinedPipeline",
        "KandinskyImg2ImgCombinedPipeline",
        "KandinskyImg2ImgPipeline",
        "KandinskyInpaintCombinedPipeline",
        "KandinskyInpaintPipeline",
        "KandinskyPipeline",
        "KandinskyPriorPipeline",
    ],
    "kandinsky2_2": [
        "KandinskyV22CombinedPipeline",
        "KandinskyV22ControlnetImg2ImgPipeline",
        "KandinskyV22ControlnetPipeline",
        "KandinskyV22Img2ImgCombinedPipeline",
        "KandinskyV22Img2ImgPipeline",
        "KandinskyV22InpaintCombinedPipeline",
        "KandinskyV22InpaintPipeline",
        "KandinskyV22Pipeline",
        "KandinskyV22PriorEmb2EmbPipeline",
        "KandinskyV22PriorPipeline",
    ],
    "kandinsky3": [
        "Kandinsky3Img2ImgPipeline",
        "Kandinsky3Pipeline",
    ],
    "kolors": [
        "KolorsPipeline",
        "KolorsImg2ImgPipeline",
    ],
    "latent_consistency_models": [
        "LatentConsistencyModelImg2ImgPipeline",
        "LatentConsistencyModelPipeline",
    ],
    "latte": ["LattePipeline"],
    "ltx": ["LTXPipeline", "LTXImageToVideoPipeline"],
    "lumina": ["LuminaText2ImgPipeline"],
    "marigold": [
        "MarigoldDepthPipeline",
        "MarigoldNormalsPipeline",
    ],
    "mochi": ["MochiPipeline"],
    "pag": [
        "StableDiffusionControlNetPAGInpaintPipeline",
        "AnimateDiffPAGPipeline",
        "KolorsPAGPipeline",
        "HunyuanDiTPAGPipeline",
        "SanaPAGPipeline",
        "StableDiffusion3PAGPipeline",
        "StableDiffusion3PAGImg2ImgPipeline",
        "StableDiffusionPAGPipeline",
        "StableDiffusionPAGImg2ImgPipeline",
<<<<<<< HEAD
        "StableDiffusionPAGInpaintPipeline",
=======
>>>>>>> 9c32b2ae
        "StableDiffusionControlNetPAGPipeline",
        "StableDiffusionXLPAGPipeline",
        "StableDiffusionXLPAGInpaintPipeline",
        "StableDiffusionXLControlNetPAGImg2ImgPipeline",
        "StableDiffusionXLControlNetPAGPipeline",
        "StableDiffusionXLPAGImg2ImgPipeline",
        "PixArtSigmaPAGPipeline",
    ],
    "pixart_alpha": [
        "PixArtAlphaPipeline",
        "PixArtSigmaPipeline",
    ],
    "sana": ["SanaPipeline"],
    "shap_e": ["ShapEImg2ImgPipeline", "ShapEPipeline"],
    "stable_audio": ["StableAudioProjectionModel", "StableAudioPipeline"],
    "stable_cascade": [
        "StableCascadeCombinedPipeline",
        "StableCascadeDecoderPipeline",
        "StableCascadePriorPipeline",
    ],
    "stable_diffusion": [
        "CLIPImageProjection",
        "StableDiffusionDepth2ImgPipeline",
        "StableDiffusionImageVariationPipeline",
        "StableDiffusionImg2ImgPipeline",
        "StableDiffusionInpaintPipeline",
        "StableDiffusionInstructPix2PixPipeline",
        "StableDiffusionLatentUpscalePipeline",
        "StableDiffusionPipeline",
        "StableDiffusionUpscalePipeline",
    ],
    "stable_diffusion_3": [
        "StableDiffusion3Pipeline",
        "StableDiffusion3Img2ImgPipeline",
        "StableDiffusion3InpaintPipeline",
    ],
    "stable_diffusion_gligen": [
        "StableDiffusionGLIGENPipeline",
        "StableDiffusionGLIGENTextImagePipeline",
    ],
    "stable_diffusion_xl": [
        "StableDiffusionXLInpaintPipeline",
        "StableDiffusionXLImg2ImgPipeline",
        "StableDiffusionXLInstructPix2PixPipeline",
        "StableDiffusionXLPipeline",
    ],
    "stable_diffusion_diffedit": ["StableDiffusionDiffEditPipeline"],
    "stable_video_diffusion": ["StableVideoDiffusionPipeline"],
    "t2i_adapter": [
        "StableDiffusionAdapterPipeline",
        "StableDiffusionXLAdapterPipeline",
    ],
    "unclip": ["UnCLIPImageVariationPipeline", "UnCLIPPipeline"],
    "wuerstchen": [
        "WuerstchenCombinedPipeline",
        "WuerstchenDecoderPipeline",
        "WuerstchenPriorPipeline",
    ],
    "pipeline_utils": [
        "DiffusionPipeline",
        "ImagePipelineOutput",
        "StableDiffusionMixin",
    ],
}

if TYPE_CHECKING:
    from .allegro import AllegroPipeline
    from .animatediff import (
        AnimateDiffControlNetPipeline,
        AnimateDiffPipeline,
        AnimateDiffSDXLPipeline,
        AnimateDiffSparseControlNetPipeline,
        AnimateDiffVideoToVideoControlNetPipeline,
        AnimateDiffVideoToVideoPipeline,
    )
    from .aura_flow import AuraFlowPipeline
    from .auto_pipeline import AutoPipelineForImage2Image, AutoPipelineForInpainting, AutoPipelineForText2Image
    from .blip_diffusion import BlipDiffusionPipeline
    from .cogvideo import (
        CogVideoXFunControlPipeline,
        CogVideoXImageToVideoPipeline,
        CogVideoXPipeline,
        CogVideoXVideoToVideoPipeline,
    )
    from .cogview3 import CogView3PlusPipeline
    from .consistency_models import ConsistencyModelPipeline
    from .controlnet import (
        BlipDiffusionControlNetPipeline,
        StableDiffusionControlNetImg2ImgPipeline,
        StableDiffusionControlNetInpaintPipeline,
        StableDiffusionControlNetPipeline,
        StableDiffusionXLControlNetImg2ImgPipeline,
        StableDiffusionXLControlNetInpaintPipeline,
        StableDiffusionXLControlNetPipeline,
        StableDiffusionXLControlNetUnionImg2ImgPipeline,
        StableDiffusionXLControlNetUnionInpaintPipeline,
        StableDiffusionXLControlNetUnionPipeline,
    )
    from .controlnet_hunyuandit import HunyuanDiTControlNetPipeline
    from .controlnet_sd3 import StableDiffusion3ControlNetInpaintingPipeline, StableDiffusion3ControlNetPipeline
    from .controlnet_xs import StableDiffusionControlNetXSPipeline, StableDiffusionXLControlNetXSPipeline
    from .ddim import DDIMPipeline
    from .ddpm import DDPMPipeline
    from .deepfloyd_if import (
        IFImg2ImgPipeline,
        IFImg2ImgSuperResolutionPipeline,
        IFInpaintingPipeline,
        IFInpaintingSuperResolutionPipeline,
        IFPipeline,
        IFSuperResolutionPipeline,
    )
    from .dit import DiTPipeline
    from .flux import (
<<<<<<< HEAD
        FluxControlImg2ImgPipeline,
        FluxControlInpaintPipeline,
        FluxControlNetImg2ImgPipeline,
        FluxControlNetInpaintPipeline,
        FluxControlNetPipeline,
        FluxControlPipeline,
        FluxFillPipeline,
        FluxImg2ImgPipeline,
        FluxInpaintPipeline,
        FluxPipeline,
        FluxPriorReduxPipeline,
    )
    from .hunyuan_video import HunyuanVideoPipeline
=======
        FluxControlNetImg2ImgPipeline,
        FluxControlNetInpaintPipeline,
        FluxControlNetPipeline,
        FluxImg2ImgPipeline,
        FluxInpaintPipeline,
        FluxPipeline,
    )
>>>>>>> 9c32b2ae
    from .hunyuandit import HunyuanDiTPipeline
    from .i2vgen_xl import I2VGenXLPipeline
    from .kandinsky import (
        KandinskyCombinedPipeline,
        KandinskyImg2ImgCombinedPipeline,
        KandinskyImg2ImgPipeline,
        KandinskyInpaintCombinedPipeline,
        KandinskyInpaintPipeline,
        KandinskyPipeline,
        KandinskyPriorPipeline,
    )
    from .kandinsky2_2 import (
        KandinskyV22CombinedPipeline,
        KandinskyV22ControlnetImg2ImgPipeline,
        KandinskyV22ControlnetPipeline,
        KandinskyV22Img2ImgCombinedPipeline,
        KandinskyV22Img2ImgPipeline,
        KandinskyV22InpaintCombinedPipeline,
        KandinskyV22InpaintPipeline,
        KandinskyV22Pipeline,
        KandinskyV22PriorEmb2EmbPipeline,
        KandinskyV22PriorPipeline,
    )
    from .kandinsky3 import Kandinsky3Img2ImgPipeline, Kandinsky3Pipeline
    from .kolors import KolorsImg2ImgPipeline, KolorsPipeline
    from .latent_consistency_models import LatentConsistencyModelImg2ImgPipeline, LatentConsistencyModelPipeline
    from .latent_diffusion import LDMSuperResolutionPipeline, LDMTextToImagePipeline
    from .latte import LattePipeline
    from .ltx import LTXImageToVideoPipeline, LTXPipeline
    from .lumina import LuminaText2ImgPipeline
    from .marigold import MarigoldDepthPipeline, MarigoldNormalsPipeline
    from .mochi import MochiPipeline
    from .pag import (
        AnimateDiffPAGPipeline,
        HunyuanDiTPAGPipeline,
        KolorsPAGPipeline,
        PixArtSigmaPAGPipeline,
        SanaPAGPipeline,
        StableDiffusion3PAGImg2ImgPipeline,
        StableDiffusion3PAGPipeline,
        StableDiffusionControlNetPAGInpaintPipeline,
        StableDiffusionControlNetPAGPipeline,
        StableDiffusionPAGImg2ImgPipeline,
<<<<<<< HEAD
        StableDiffusionPAGInpaintPipeline,
=======
>>>>>>> 9c32b2ae
        StableDiffusionPAGPipeline,
        StableDiffusionXLControlNetPAGImg2ImgPipeline,
        StableDiffusionXLControlNetPAGPipeline,
        StableDiffusionXLPAGImg2ImgPipeline,
        StableDiffusionXLPAGInpaintPipeline,
        StableDiffusionXLPAGPipeline,
    )
    from .pipeline_utils import DiffusionPipeline, ImagePipelineOutput, StableDiffusionMixin
    from .pixart_alpha import PixArtAlphaPipeline, PixArtSigmaPipeline
    from .sana import SanaPipeline
    from .shap_e import ShapEImg2ImgPipeline, ShapEPipeline
    from .stable_audio import StableAudioPipeline, StableAudioProjectionModel
    from .stable_cascade import StableCascadeCombinedPipeline, StableCascadeDecoderPipeline, StableCascadePriorPipeline
    from .stable_diffusion import (
        CLIPImageProjection,
        StableDiffusionDepth2ImgPipeline,
        StableDiffusionImageVariationPipeline,
        StableDiffusionImg2ImgPipeline,
        StableDiffusionInpaintPipeline,
        StableDiffusionInstructPix2PixPipeline,
        StableDiffusionLatentUpscalePipeline,
        StableDiffusionPipeline,
        StableDiffusionUpscalePipeline,
    )
    from .stable_diffusion_3 import (
        StableDiffusion3Img2ImgPipeline,
        StableDiffusion3InpaintPipeline,
        StableDiffusion3Pipeline,
    )
    from .stable_diffusion_diffedit import StableDiffusionDiffEditPipeline
    from .stable_diffusion_gligen import StableDiffusionGLIGENPipeline, StableDiffusionGLIGENTextImagePipeline
    from .stable_diffusion_xl import (
        StableDiffusionXLImg2ImgPipeline,
        StableDiffusionXLInpaintPipeline,
        StableDiffusionXLInstructPix2PixPipeline,
        StableDiffusionXLPipeline,
    )
    from .stable_video_diffusion import StableVideoDiffusionPipeline
    from .t2i_adapter import StableDiffusionAdapterPipeline, StableDiffusionXLAdapterPipeline
    from .unclip import UnCLIPImageVariationPipeline, UnCLIPPipeline
    from .wuerstchen import WuerstchenCombinedPipeline, WuerstchenDecoderPipeline, WuerstchenPriorPipeline
else:
    import sys

    sys.modules[__name__] = _LazyModule(
        __name__,
        globals()["__file__"],
        _import_structure,
        module_spec=__spec__,
    )<|MERGE_RESOLUTION|>--- conflicted
+++ resolved
@@ -62,7 +62,6 @@
     ],
     "dit": ["DiTPipeline"],
     "flux": [
-<<<<<<< HEAD
         "FluxControlImg2ImgPipeline",
         "FluxControlInpaintPipeline",
         "FluxControlNetImg2ImgPipeline",
@@ -74,14 +73,6 @@
         "FluxInpaintPipeline",
         "FluxPipeline",
         "FluxPriorReduxPipeline",
-=======
-        "FluxControlNetPipeline",
-        "FluxControlNetImg2ImgPipeline",
-        "FluxControlNetInpaintPipeline",
-        "FluxImg2ImgPipeline",
-        "FluxInpaintPipeline",
-        "FluxPipeline",
->>>>>>> 9c32b2ae
     ],
     "hunyuandit": ["HunyuanDiTPipeline"],
     "hunyuan_video": ["HunyuanVideoPipeline"],
@@ -138,10 +129,7 @@
         "StableDiffusion3PAGImg2ImgPipeline",
         "StableDiffusionPAGPipeline",
         "StableDiffusionPAGImg2ImgPipeline",
-<<<<<<< HEAD
         "StableDiffusionPAGInpaintPipeline",
-=======
->>>>>>> 9c32b2ae
         "StableDiffusionControlNetPAGPipeline",
         "StableDiffusionXLPAGPipeline",
         "StableDiffusionXLPAGInpaintPipeline",
@@ -255,7 +243,6 @@
     )
     from .dit import DiTPipeline
     from .flux import (
-<<<<<<< HEAD
         FluxControlImg2ImgPipeline,
         FluxControlInpaintPipeline,
         FluxControlNetImg2ImgPipeline,
@@ -269,15 +256,6 @@
         FluxPriorReduxPipeline,
     )
     from .hunyuan_video import HunyuanVideoPipeline
-=======
-        FluxControlNetImg2ImgPipeline,
-        FluxControlNetInpaintPipeline,
-        FluxControlNetPipeline,
-        FluxImg2ImgPipeline,
-        FluxInpaintPipeline,
-        FluxPipeline,
-    )
->>>>>>> 9c32b2ae
     from .hunyuandit import HunyuanDiTPipeline
     from .i2vgen_xl import I2VGenXLPipeline
     from .kandinsky import (
@@ -321,10 +299,7 @@
         StableDiffusionControlNetPAGInpaintPipeline,
         StableDiffusionControlNetPAGPipeline,
         StableDiffusionPAGImg2ImgPipeline,
-<<<<<<< HEAD
         StableDiffusionPAGInpaintPipeline,
-=======
->>>>>>> 9c32b2ae
         StableDiffusionPAGPipeline,
         StableDiffusionXLControlNetPAGImg2ImgPipeline,
         StableDiffusionXLControlNetPAGPipeline,
