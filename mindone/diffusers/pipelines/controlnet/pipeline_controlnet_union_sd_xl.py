--- conflicted
+++ resolved
@@ -710,7 +710,7 @@
                 raise ValueError("For multiple controlnets: elements of `image` must be list of conditionings.")
             elif len(image) != len(self.controlnet.nets):
                 raise ValueError(
-                    f"For multiple controlnets: `image` must have the same length as the number of controlnets, but got {len(image)} images and {len(self.controlnet.nets)} ControlNets."
+                    f"For multiple controlnets: `image` must have the same length as the number of controlnets, but got {len(image)} images and {len(self.controlnet.nets)} ControlNets."  # noqa
                 )
 
             for images_ in image:
@@ -738,7 +738,7 @@
         if isinstance(controlnet, MultiControlNetUnionModel):
             if len(control_guidance_start) != len(self.controlnet.nets):
                 raise ValueError(
-                    f"`control_guidance_start`: {control_guidance_start} has {len(control_guidance_start)} elements but there are {len(self.controlnet.nets)} controlnets available. Make sure to provide {len(self.controlnet.nets)}."
+                    f"`control_guidance_start`: {control_guidance_start} has {len(control_guidance_start)} elements but there are {len(self.controlnet.nets)} controlnets available. Make sure to provide {len(self.controlnet.nets)}."  # noqa
                 )
 
         for start, end in zip(control_guidance_start, control_guidance_end):
@@ -1307,11 +1307,7 @@
         # 6.5 Optionally get Guidance Scale Embedding
         timestep_cond = None
         if self.unet.config.time_cond_proj_dim is not None:
-<<<<<<< HEAD
             guidance_scale_tensor = mint.tile(ms.tensor(self.guidance_scale - 1), (batch_size * num_images_per_prompt))
-=======
-            guidance_scale_tensor = mint.tile(ms.Tensor(self.guidance_scale - 1), (batch_size * num_images_per_prompt))
->>>>>>> 1a419582
             timestep_cond = self.get_guidance_scale_embedding(
                 guidance_scale_tensor, embedding_dim=self.unet.config.time_cond_proj_dim
             ).to(dtype=latents.dtype)
