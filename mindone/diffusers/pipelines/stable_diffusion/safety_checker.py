--- conflicted
+++ resolved
@@ -60,35 +60,21 @@
         adjustment = 0.0
 
         special_scores = special_cos_dist - self.special_care_embeds_weights + adjustment
-<<<<<<< HEAD
         # special_scores = special_scores.round(decimals=3)
         special_scores = mint.round(special_scores, decimals=3)
         special_care = mint.any(special_scores > 0, dim=1)
-=======
-        special_scores = ops.round(special_scores, decimals=3)
-        special_care = ops.any(special_scores > 0, axis=1)
->>>>>>> ed942734
         special_adjustment = special_care * 0.01
         special_adjustment = special_adjustment.unsqueeze(1).tile((1, cos_dist.shape[1]))
 
         concept_scores = (cos_dist - self.concept_embeds_weights) + special_adjustment
-<<<<<<< HEAD
         # concept_scores = concept_scores.round(decimals=3)
         concept_scores = mint.round(concept_scores, decimals=3)
         has_nsfw_concepts = mint.any(concept_scores > 0, dim=1)
-=======
-        concept_scores = ops.round(concept_scores, decimals=3)
-        has_nsfw_concepts = ops.any(concept_scores > 0, axis=1)
->>>>>>> ed942734
 
         if ops.is_tensor(images):
             images[has_nsfw_concepts] = 0.0  # black image
         else:
-<<<<<<< HEAD
-            # TODO: if has_nsfw_concepts is tensor and image is array, the images will be wrong.
-=======
             # TODO: if has_nsfw_concepts is tensor and images is array, the images will be wrong.
->>>>>>> ed942734
             images[has_nsfw_concepts.numpy()] = 0.0  # black image
 
         return images, has_nsfw_concepts