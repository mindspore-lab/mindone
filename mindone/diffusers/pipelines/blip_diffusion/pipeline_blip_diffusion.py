<<<<<<< HEAD
# Copyright 2025 Salesforce.com, inc.
# Copyright 2025 The HuggingFace Team. All rights reserved.#
=======
# Copyright 2024 Salesforce.com, inc.
# Copyright 2024 The HuggingFace Team. All rights reserved.#
# This code is adapted from https://github.com/huggingface/diffusers
# with modifications to run diffusers on mindspore.
#
>>>>>>> d1e93a2a
# Licensed under the Apache License, Version 2.0 (the "License");
# you may not use this file except in compliance with the License.
# You may obtain a copy of the License at
#
#     http://www.apache.org/licenses/LICENSE-2.0
#
# Unless required by applicable law or agreed to in writing, software
# distributed under the License is distributed on an "AS IS" BASIS,
# WITHOUT WARRANTIES OR CONDITIONS OF ANY KIND, either express or implied.
# See the License for the specific language governing permissions and
# limitations under the License.
from typing import List, Optional, Union

import numpy as np
import PIL.Image
from transformers import CLIPTokenizer

import mindspore as ms
from mindspore import mint

from ...models import AutoencoderKL, UNet2DConditionModel
from ...schedulers import PNDMScheduler
from ...utils import logging
from ...utils.mindspore_utils import randn_tensor
from ..pipeline_utils import DeprecatedPipelineMixin, DiffusionPipeline, ImagePipelineOutput
from .blip_image_processing import BlipImageProcessor
from .modeling_blip2 import Blip2QFormerModel
from .modeling_ctx_clip import ContextCLIPTextModel

XLA_AVAILABLE = False

logger = logging.get_logger(__name__)  # pylint: disable=invalid-name


EXAMPLE_DOC_STRING = """
    Examples:
        ```py
        >>> from mindone.diffusers.pipelines import BlipDiffusionPipeline
        >>> from mindone.diffusers.utils import load_image
        >>> import mindspore as ms

        >>> blip_diffusion_pipe = BlipDiffusionPipeline.from_pretrained(
        ...     "Salesforce/blipdiffusion", mindspore_dtype=ms.float16
        ... )


        >>> cond_subject = "dog"
        >>> tgt_subject = "dog"
        >>> text_prompt_input = "swimming underwater"

        >>> cond_image = load_image(
        ...     "https://huggingface.co/datasets/ayushtues/blipdiffusion_images/resolve/main/dog.jpg"
        ... )
        >>> guidance_scale = 7.5
        >>> num_inference_steps = 25
        >>> negative_prompt = "over-exposure, under-exposure, saturated, duplicate, out of frame, lowres, cropped,
        ...     worst quality, low quality, jpeg artifacts, morbid, mutilated, out of frame, ugly, bad anatomy, bad proportions, deformed, blurry, duplicate"


        >>> output = blip_diffusion_pipe(
        ...     text_prompt_input,
        ...     cond_image,
        ...     cond_subject,
        ...     tgt_subject,
        ...     guidance_scale=guidance_scale,
        ...     num_inference_steps=num_inference_steps,
        ...     neg_prompt=negative_prompt,
        ...     height=512,
        ...     width=512,
        ... )[0]
        >>> output[0].save("image.png")
        ```
"""


class BlipDiffusionPipeline(DeprecatedPipelineMixin, DiffusionPipeline):
    """
    Pipeline for Zero-Shot Subject Driven Generation using Blip Diffusion.

    This model inherits from [`DiffusionPipeline`]. Check the superclass documentation for the generic methods the
    library implements for all the pipelines (such as downloading or saving, running on a particular device, etc.)

    Args:
        tokenizer ([`CLIPTokenizer`]):
            Tokenizer for the text encoder
        text_encoder ([`ContextCLIPTextModel`]):
            Text encoder to encode the text prompt
        vae ([`AutoencoderKL`]):
            VAE model to map the latents to the image
        unet ([`UNet2DConditionModel`]):
            Conditional U-Net architecture to denoise the image embedding.
        scheduler ([`PNDMScheduler`]):
             A scheduler to be used in combination with `unet` to generate image latents.
        qformer ([`Blip2QFormerModel`]):
            QFormer model to get multi-modal embeddings from the text and image.
        image_processor ([`BlipImageProcessor`]):
            Image Processor to preprocess and postprocess the image.
        ctx_begin_pos (int, `optional`, defaults to 2):
            Position of the context token in the text encoder.
    """

    _last_supported_version = "0.33.1"
    model_cpu_offload_seq = "qformer->text_encoder->unet->vae"

    def __init__(
        self,
        tokenizer: CLIPTokenizer,
        text_encoder: ContextCLIPTextModel,
        vae: AutoencoderKL,
        unet: UNet2DConditionModel,
        scheduler: PNDMScheduler,
        qformer: Blip2QFormerModel,
        image_processor: BlipImageProcessor,
        ctx_begin_pos: int = 2,
        mean: List[float] = None,
        std: List[float] = None,
    ):
        super().__init__()

        self.register_modules(
            tokenizer=tokenizer,
            text_encoder=text_encoder,
            vae=vae,
            unet=unet,
            scheduler=scheduler,
            qformer=qformer,
            image_processor=image_processor,
        )
        self.register_to_config(ctx_begin_pos=ctx_begin_pos, mean=mean, std=std)

    def get_query_embeddings(self, input_image, src_subject):
        text = self.qformer.tokenizer(src_subject, return_tensors="np", padding=True)
        input_ids = ms.tensor(text.input_ids)
        attention_mask = ms.tensor(text.attention_mask)
        return self.qformer(
            image_input=input_image, text_input_ids=input_ids, text_attention_mask=attention_mask, return_dict=False
        )

    # from the original Blip Diffusion code, specifies the target subject and augments the prompt by repeating it
    def _build_prompt(self, prompts, tgt_subjects, prompt_strength=1.0, prompt_reps=20):
        rv = []
        for prompt, tgt_subject in zip(prompts, tgt_subjects):
            prompt = f"a {tgt_subject} {prompt.strip()}"
            # a trick to amplify the prompt
            rv.append(", ".join([prompt] * int(prompt_strength * prompt_reps)))

        return rv

    # Copied from diffusers.pipelines.consistency_models.pipeline_consistency_models.ConsistencyModelPipeline.prepare_latents
    def prepare_latents(self, batch_size, num_channels, height, width, dtype, generator, latents=None):
        shape = (batch_size, num_channels, height, width)
        if isinstance(generator, list) and len(generator) != batch_size:
            raise ValueError(
                f"You have passed a list of generators of length {len(generator)}, but requested an effective batch"
                f" size of {batch_size}. Make sure the batch size matches the length of the generators."
            )

        if latents is None:
            latents = randn_tensor(shape, generator=generator, dtype=dtype)
        else:
            latents = latents.to(dtype=dtype)

        # scale the initial noise by the standard deviation required by the scheduler
        latents = (latents * self.scheduler.init_noise_sigma).to(dtype)
        return latents

    def encode_prompt(self, query_embeds, prompt):
        # embeddings for prompt, with query_embeds as context
        max_len = self.text_encoder.text_model.config.max_position_embeddings
        max_len -= self.qformer.config.num_query_tokens

        tokenized_prompt = self.tokenizer(
            prompt,
            padding="max_length",
            truncation=True,
            max_length=max_len,
            return_tensors="np",
        )

        batch_size = query_embeds.shape[0]
        ctx_begin_pos = [self.config.ctx_begin_pos] * batch_size

        text_embeddings = self.text_encoder(
            input_ids=ms.tensor(tokenized_prompt.input_ids),
            ctx_embeddings=query_embeds,
            ctx_begin_pos=ctx_begin_pos,
        )[0]

        return text_embeddings

    def __call__(
        self,
        prompt: List[str],
        reference_image: PIL.Image.Image,
        source_subject_category: List[str],
        target_subject_category: List[str],
        latents: Optional[ms.Tensor] = None,
        guidance_scale: float = 7.5,
        height: int = 512,
        width: int = 512,
        num_inference_steps: int = 50,
        generator: Optional[Union[np.random.Generator, List[np.random.Generator]]] = None,
        neg_prompt: Optional[str] = "",
        prompt_strength: float = 1.0,
        prompt_reps: int = 20,
        output_type: Optional[str] = "pil",
        return_dict: bool = False,
    ):
        """
        Function invoked when calling the pipeline for generation.

        Args:
            prompt (`List[str]`):
                The prompt or prompts to guide the image generation.
            reference_image (`PIL.Image.Image`):
                The reference image to condition the generation on.
            source_subject_category (`List[str]`):
                The source subject category.
            target_subject_category (`List[str]`):
                The target subject category.
            latents (`ms.Tensor`, *optional*):
                Pre-generated noisy latents, sampled from a Gaussian distribution, to be used as inputs for image
                generation. Can be used to tweak the same generation with different prompts. If not provided, a latents
                tensor will ge generated by random sampling.
            guidance_scale (`float`, *optional*, defaults to 7.5):
                Guidance scale as defined in [Classifier-Free Diffusion
                Guidance](https://huggingface.co/papers/2207.12598). `guidance_scale` is defined as `w` of equation 2.
                of [Imagen Paper](https://huggingface.co/papers/2205.11487). Guidance scale is enabled by setting
                `guidance_scale > 1`. Higher guidance scale encourages to generate images that are closely linked to
                the text `prompt`, usually at the expense of lower image quality.
            height (`int`, *optional*, defaults to 512):
                The height of the generated image.
            width (`int`, *optional*, defaults to 512):
                The width of the generated image.
            num_inference_steps (`int`, *optional*, defaults to 50):
                The number of denoising steps. More denoising steps usually lead to a higher quality image at the
                expense of slower inference.
            generator (`np.random.Generator` or `List[np.random.Generator]`, *optional*):
                One or a list of [np.random.Generator(s)](https://numpy.org/doc/stable/reference/random/generator.html)
                to make generation deterministic.
            neg_prompt (`str`, *optional*, defaults to ""):
                The prompt or prompts not to guide the image generation. Ignored when not using guidance (i.e., ignored
                if `guidance_scale` is less than `1`).
            prompt_strength (`float`, *optional*, defaults to 1.0):
                The strength of the prompt. Specifies the number of times the prompt is repeated along with prompt_reps
                to amplify the prompt.
            prompt_reps (`int`, *optional*, defaults to 20):
                The number of times the prompt is repeated along with prompt_strength to amplify the prompt.
            output_type (`str`, *optional*, defaults to `"pil"`):
                The output format of the generate image. Choose between: `"pil"` (`PIL.Image.Image`), `"np"`
                (`np.array`) or `"pt"` (`mindspore.Tensor`).
            return_dict (`bool`, *optional*, defaults to `False`):
                Whether or not to return a [`~pipelines.ImagePipelineOutput`] instead of a plain tuple.
        Examples:

        Returns:
            [`~pipelines.ImagePipelineOutput`] or `tuple`
        """
        reference_image = self.image_processor.preprocess(
            reference_image, image_mean=self.config.mean, image_std=self.config.std, return_tensors="np"
        )["pixel_values"]
        reference_image = ms.tensor(reference_image)

        if isinstance(prompt, str):
            prompt = [prompt]
        if isinstance(source_subject_category, str):
            source_subject_category = [source_subject_category]
        if isinstance(target_subject_category, str):
            target_subject_category = [target_subject_category]

        batch_size = len(prompt)

        prompt = self._build_prompt(
            prompts=prompt,
            tgt_subjects=target_subject_category,
            prompt_strength=prompt_strength,
            prompt_reps=prompt_reps,
        )
        query_embeds = self.get_query_embeddings(reference_image, source_subject_category)
        text_embeddings = self.encode_prompt(query_embeds, prompt)
        do_classifier_free_guidance = guidance_scale > 1.0
        if do_classifier_free_guidance:
            max_length = self.text_encoder.text_model.config.max_position_embeddings

            uncond_input = self.tokenizer(
                [neg_prompt] * batch_size,
                padding="max_length",
                max_length=max_length,
                return_tensors="np",
            )
            uncond_embeddings = self.text_encoder(
                input_ids=ms.tensor(uncond_input.input_ids),
                ctx_embeddings=None,
            )[0]
            # For classifier free guidance, we need to do two forward passes.
            # Here we concatenate the unconditional and text embeddings into a single batch
            # to avoid doing two forward passes
            text_embeddings = mint.cat([uncond_embeddings, text_embeddings])

        scale_down_factor = 2 ** (len(self.unet.config.block_out_channels) - 1)
        latents = self.prepare_latents(
            batch_size=batch_size,
            num_channels=self.unet.config.in_channels,
            height=height // scale_down_factor,
            width=width // scale_down_factor,
            generator=generator,
            latents=latents,
            dtype=self.unet.dtype,
        )
        # set timesteps
        extra_set_kwargs = {}
        self.scheduler.set_timesteps(num_inference_steps, **extra_set_kwargs)

        for i, t in enumerate(self.progress_bar(self.scheduler.timesteps)):
            # expand the latents if we are doing classifier free guidance
            do_classifier_free_guidance = guidance_scale > 1.0

            latent_model_input = mint.cat([latents] * 2) if do_classifier_free_guidance else latents

            noise_pred = self.unet(
                latent_model_input,
                timestep=t,
                encoder_hidden_states=text_embeddings,
                down_block_additional_residuals=None,
                mid_block_additional_residual=None,
            )[0]

            # perform guidance
            if do_classifier_free_guidance:
                noise_pred_uncond, noise_pred_text = noise_pred.chunk(2)
                noise_pred = noise_pred_uncond + guidance_scale * (noise_pred_text - noise_pred_uncond)

            latents = self.scheduler.step(
                noise_pred,
                t,
                latents,
            )[0]

        image = self.vae.decode(latents / self.vae.config.scaling_factor, return_dict=False)[0]
        image = self.image_processor.postprocess(image, output_type=output_type)

        if not return_dict:
            return (image,)

        return ImagePipelineOutput(images=image)<|MERGE_RESOLUTION|>--- conflicted
+++ resolved
@@ -1,13 +1,9 @@
-<<<<<<< HEAD
 # Copyright 2025 Salesforce.com, inc.
 # Copyright 2025 The HuggingFace Team. All rights reserved.#
-=======
-# Copyright 2024 Salesforce.com, inc.
-# Copyright 2024 The HuggingFace Team. All rights reserved.#
+#
 # This code is adapted from https://github.com/huggingface/diffusers
 # with modifications to run diffusers on mindspore.
 #
->>>>>>> d1e93a2a
 # Licensed under the Apache License, Version 2.0 (the "License");
 # you may not use this file except in compliance with the License.
 # You may obtain a copy of the License at
