# Copyright 2024 The CogVideoX team, Tsinghua University & ZhipuAI and The HuggingFace Team.
# All rights reserved.
#
# Licensed under the Apache License, Version 2.0 (the "License");
# you may not use this file except in compliance with the License.
# You may obtain a copy of the License at
#
#     http://www.apache.org/licenses/LICENSE-2.0
#
# Unless required by applicable law or agreed to in writing, software
# distributed under the License is distributed on an "AS IS" BASIS,
# WITHOUT WARRANTIES OR CONDITIONS OF ANY KIND, either express or implied.
# See the License for the specific language governing permissions and
# limitations under the License.

import inspect
import math
from typing import Any, Callable, Dict, List, Optional, Tuple, Union

import numpy as np
from transformers import T5Tokenizer

import mindspore as ms
from mindspore import ops

from ....transformers import T5EncoderModel
from ...callbacks import MultiPipelineCallbacks, PipelineCallback
from ...loaders import CogVideoXLoraLoaderMixin
from ...models import AutoencoderKLCogVideoX, CogVideoXTransformer3DModel
from ...models.embeddings import get_3d_rotary_pos_embed
from ...pipelines.pipeline_utils import DiffusionPipeline
from ...schedulers import CogVideoXDDIMScheduler, CogVideoXDPMScheduler
from ...utils import logging, scale_lora_layers, unscale_lora_layers
from ...utils.mindspore_utils import randn_tensor
from ...video_processor import VideoProcessor
from .pipeline_output import CogVideoXPipelineOutput

logger = logging.get_logger(__name__)  # pylint: disable=invalid-name


EXAMPLE_DOC_STRING = """
    Examples:
        ```python
        >>> import mindspore
        >>> from mindone.diffusers import CogVideoXPipeline
        >>> from mindone.diffusers.utils import export_to_video

        >>> # Models: "THUDM/CogVideoX-2b" or "THUDM/CogVideoX-5b"
        >>> pipe = CogVideoXPipeline.from_pretrained("THUDM/CogVideoX-2b", mindspore_dtype=mindspore.float16)
        >>> prompt = (
        ...     "A panda, dressed in a small, red jacket and a tiny hat, sits on a wooden stool in a serene bamboo forest. "
        ...     "The panda's fluffy paws strum a miniature acoustic guitar, producing soft, melodic tunes. Nearby, a few other "
        ...     "pandas gather, watching curiously and some clapping in rhythm. Sunlight filters through the tall bamboo, "
        ...     "casting a gentle glow on the scene. The panda's face is expressive, showing concentration and joy as it plays. "
        ...     "The background includes a small, flowing stream and vibrant green foliage, enhancing the peaceful and magical "
        ...     "atmosphere of this unique musical performance."
        ... )
        >>> video = pipe(prompt=prompt, guidance_scale=6, num_inference_steps=50)[0][0]
        >>> export_to_video(video, "output.mp4", fps=8)
        ```
"""


# Similar to diffusers.pipelines.hunyuandit.pipeline_hunyuandit.get_resize_crop_region_for_grid
def get_resize_crop_region_for_grid(src, tgt_width, tgt_height):
    tw = tgt_width
    th = tgt_height
    h, w = src
    r = h / w
    if r > (th / tw):
        resize_height = th
        resize_width = int(round(th / h * w))
    else:
        resize_width = tw
        resize_height = int(round(tw / w * h))

    crop_top = int(round((th - resize_height) / 2.0))
    crop_left = int(round((tw - resize_width) / 2.0))

    return (crop_top, crop_left), (crop_top + resize_height, crop_left + resize_width)


# Copied from diffusers.pipelines.stable_diffusion.pipeline_stable_diffusion.retrieve_timesteps
def retrieve_timesteps(
    scheduler,
    num_inference_steps: Optional[int] = None,
    timesteps: Optional[List[int]] = None,
    sigmas: Optional[List[float]] = None,
    **kwargs,
):
    r"""
    Calls the scheduler's `set_timesteps` method and retrieves timesteps from the scheduler after the call. Handles
    custom timesteps. Any kwargs will be supplied to `scheduler.set_timesteps`.

    Args:
        scheduler (`SchedulerMixin`):
            The scheduler to get timesteps from.
        num_inference_steps (`int`):
            The number of diffusion steps used when generating samples with a pre-trained model. If used, `timesteps`
            must be `None`.
        timesteps (`List[int]`, *optional*):
            Custom timesteps used to override the timestep spacing strategy of the scheduler. If `timesteps` is passed,
            `num_inference_steps` and `sigmas` must be `None`.
        sigmas (`List[float]`, *optional*):
            Custom sigmas used to override the timestep spacing strategy of the scheduler. If `sigmas` is passed,
            `num_inference_steps` and `timesteps` must be `None`.

    Returns:
        `Tuple[ms.Tensor, int]`: A tuple where the first element is the timestep schedule from the scheduler and
        the second element is the number of inference steps.
    """
    if timesteps is not None and sigmas is not None:
        raise ValueError("Only one of `timesteps` or `sigmas` can be passed. Please choose one to set custom values")
    if timesteps is not None:
        accepts_timesteps = "timesteps" in set(inspect.signature(scheduler.set_timesteps).parameters.keys())
        if not accepts_timesteps:
            raise ValueError(
                f"The current scheduler class {scheduler.__class__}'s `set_timesteps` does not support custom"
                f" timestep schedules. Please check whether you are using the correct scheduler."
            )
        scheduler.set_timesteps(timesteps=timesteps, **kwargs)
        timesteps = scheduler.timesteps
        num_inference_steps = len(timesteps)
    elif sigmas is not None:
        accept_sigmas = "sigmas" in set(inspect.signature(scheduler.set_timesteps).parameters.keys())
        if not accept_sigmas:
            raise ValueError(
                f"The current scheduler class {scheduler.__class__}'s `set_timesteps` does not support custom"
                f" sigmas schedules. Please check whether you are using the correct scheduler."
            )
        scheduler.set_timesteps(sigmas=sigmas, **kwargs)
        timesteps = scheduler.timesteps
        num_inference_steps = len(timesteps)
    else:
        scheduler.set_timesteps(num_inference_steps, **kwargs)
        timesteps = scheduler.timesteps
    return timesteps, num_inference_steps


class CogVideoXPipeline(DiffusionPipeline, CogVideoXLoraLoaderMixin):
    r"""
    Pipeline for text-to-video generation using CogVideoX.

    This model inherits from [`DiffusionPipeline`]. Check the superclass documentation for the generic methods the
    library implements for all the pipelines (such as downloading or saving, running on a particular device, etc.)

    Args:
        vae ([`AutoencoderKL`]):
            Variational Auto-Encoder (VAE) Model to encode and decode videos to and from latent representations.
        text_encoder ([`T5EncoderModel`]):
            Frozen text-encoder. CogVideoX uses
            [T5](https://huggingface.co/docs/transformers/model_doc/t5#transformers.T5EncoderModel); specifically the
            [t5-v1_1-xxl](https://huggingface.co/PixArt-alpha/PixArt-alpha/tree/main/t5-v1_1-xxl) variant.
        tokenizer (`T5Tokenizer`):
            Tokenizer of class
            [T5Tokenizer](https://huggingface.co/docs/transformers/model_doc/t5#transformers.T5Tokenizer).
        transformer ([`CogVideoXTransformer3DModel`]):
            A text conditioned `CogVideoXTransformer3DModel` to denoise the encoded video latents.
        scheduler ([`SchedulerMixin`]):
            A scheduler to be used in combination with `transformer` to denoise the encoded video latents.
    """

    _optional_components = []
    model_cpu_offload_seq = "text_encoder->transformer->vae"

    _callback_tensor_inputs = [
        "latents",
        "prompt_embeds",
        "negative_prompt_embeds",
    ]

    def __init__(
        self,
        tokenizer: T5Tokenizer,
        text_encoder: T5EncoderModel,
        vae: AutoencoderKLCogVideoX,
        transformer: CogVideoXTransformer3DModel,
        scheduler: Union[CogVideoXDDIMScheduler, CogVideoXDPMScheduler],
    ):
        super().__init__()

        self.register_modules(
            tokenizer=tokenizer, text_encoder=text_encoder, vae=vae, transformer=transformer, scheduler=scheduler
        )
        self.vae_scale_factor_spatial = (
            2 ** (len(self.vae.config.block_out_channels) - 1) if hasattr(self, "vae") and self.vae is not None else 8
        )
        self.vae_scale_factor_temporal = (
            self.vae.config.temporal_compression_ratio if hasattr(self, "vae") and self.vae is not None else 4
        )
        self.vae_scaling_factor_image = (
            self.vae.config.scaling_factor if hasattr(self, "vae") and self.vae is not None else 0.7
        )

        self.video_processor = VideoProcessor(vae_scale_factor=self.vae_scale_factor_spatial)

    def _get_t5_prompt_embeds(
        self,
        prompt: Union[str, List[str]] = None,
        num_videos_per_prompt: int = 1,
        max_sequence_length: int = 226,
        dtype: Optional[ms.Type] = None,
    ):
        dtype = dtype or self.text_encoder.dtype

        prompt = [prompt] if isinstance(prompt, str) else prompt
        batch_size = len(prompt)

        text_inputs = self.tokenizer(
            prompt,
            padding="max_length",
            max_length=max_sequence_length,
            truncation=True,
            add_special_tokens=True,
            return_tensors="np",
        )
        text_input_ids = text_inputs.input_ids
        untruncated_ids = self.tokenizer(prompt, padding="longest", return_tensors="np").input_ids

        if untruncated_ids.shape[-1] >= text_input_ids.shape[-1] and not np.array_equal(
            text_input_ids, untruncated_ids
        ):
            removed_text = self.tokenizer.batch_decode(untruncated_ids[:, max_sequence_length - 1 : -1])
            logger.warning(
                "The following part of your input was truncated because `max_sequence_length` is set to "
                f" {max_sequence_length} tokens: {removed_text}"
            )

        prompt_embeds = self.text_encoder(ms.Tensor.from_numpy(text_input_ids))[0]
        prompt_embeds = prompt_embeds.to(dtype=dtype)

        # duplicate text embeddings for each generation per prompt, using mps friendly method
        _, seq_len, _ = prompt_embeds.shape
        prompt_embeds = prompt_embeds.tile((1, num_videos_per_prompt, 1))
        prompt_embeds = prompt_embeds.view(batch_size * num_videos_per_prompt, seq_len, -1)

        return prompt_embeds

    def encode_prompt(
        self,
        prompt: Union[str, List[str]],
        negative_prompt: Optional[Union[str, List[str]]] = None,
        do_classifier_free_guidance: bool = True,
        num_videos_per_prompt: int = 1,
        prompt_embeds: Optional[ms.Tensor] = None,
        negative_prompt_embeds: Optional[ms.Tensor] = None,
        max_sequence_length: int = 226,
        dtype: Optional[ms.Type] = None,
    ):
        r"""
        Encodes the prompt into text encoder hidden states.

        Args:
            prompt (`str` or `List[str]`, *optional*):
                prompt to be encoded
            negative_prompt (`str` or `List[str]`, *optional*):
                The prompt or prompts not to guide the image generation. If not defined, one has to pass
                `negative_prompt_embeds` instead. Ignored when not using guidance (i.e., ignored if `guidance_scale` is
                less than `1`).
            do_classifier_free_guidance (`bool`, *optional*, defaults to `True`):
                Whether to use classifier free guidance or not.
            num_videos_per_prompt (`int`, *optional*, defaults to 1):
                Number of videos that should be generated per prompt.
            prompt_embeds (`ms.Tensor`, *optional*):
                Pre-generated text embeddings. Can be used to easily tweak text inputs, *e.g.* prompt weighting. If not
                provided, text embeddings will be generated from `prompt` input argument.
            negative_prompt_embeds (`ms.Tensor`, *optional*):
                Pre-generated negative text embeddings. Can be used to easily tweak text inputs, *e.g.* prompt
                weighting. If not provided, negative_prompt_embeds will be generated from `negative_prompt` input
                argument.
            dtype: (`ms.Type`, *optional*):
                torch dtype
        """
        prompt = [prompt] if isinstance(prompt, str) else prompt
        if prompt is not None:
            batch_size = len(prompt)
        else:
            batch_size = prompt_embeds.shape[0]

        if prompt_embeds is None:
            prompt_embeds = self._get_t5_prompt_embeds(
                prompt=prompt,
                num_videos_per_prompt=num_videos_per_prompt,
                max_sequence_length=max_sequence_length,
                dtype=dtype,
            )

        if do_classifier_free_guidance and negative_prompt_embeds is None:
            negative_prompt = negative_prompt or ""
            negative_prompt = batch_size * [negative_prompt] if isinstance(negative_prompt, str) else negative_prompt

            if prompt is not None and type(prompt) is not type(negative_prompt):
                raise TypeError(
                    f"`negative_prompt` should be the same type to `prompt`, but got {type(negative_prompt)} !="
                    f" {type(prompt)}."
                )
            elif batch_size != len(negative_prompt):
                raise ValueError(
                    f"`negative_prompt`: {negative_prompt} has batch size {len(negative_prompt)}, but `prompt`:"
                    f" {prompt} has batch size {batch_size}. Please make sure that passed `negative_prompt` matches"
                    " the batch size of `prompt`."
                )

            negative_prompt_embeds = self._get_t5_prompt_embeds(
                prompt=negative_prompt,
                num_videos_per_prompt=num_videos_per_prompt,
                max_sequence_length=max_sequence_length,
                dtype=dtype,
            )

        return prompt_embeds, negative_prompt_embeds

    def prepare_latents(
        self, batch_size, num_channels_latents, num_frames, height, width, dtype, generator, latents=None
    ):
        if isinstance(generator, list) and len(generator) != batch_size:
            raise ValueError(
                f"You have passed a list of generators of length {len(generator)}, but requested an effective batch"
                f" size of {batch_size}. Make sure the batch size matches the length of the generators."
            )

        shape = (
            batch_size,
            (num_frames - 1) // self.vae_scale_factor_temporal + 1,
            num_channels_latents,
            height // self.vae_scale_factor_spatial,
            width // self.vae_scale_factor_spatial,
        )

        if latents is None:
            latents = randn_tensor(shape, generator=generator, dtype=dtype)

        # scale the initial noise by the standard deviation required by the scheduler
        latents = latents * self.scheduler.init_noise_sigma
        return latents

    def decode_latents(self, latents: ms.Tensor) -> ms.Tensor:
        latents = latents.permute(0, 2, 1, 3, 4)  # [batch_size, num_channels, num_frames, height, width]
        latents = 1 / self.vae_scaling_factor_image * latents

        frames = self.vae.decode(latents)[0]
        return frames

    # Copied from diffusers.pipelines.stable_diffusion.pipeline_stable_diffusion.StableDiffusionPipeline.prepare_extra_step_kwargs
    def prepare_extra_step_kwargs(self, generator, eta):
        # prepare extra kwargs for the scheduler step, since not all schedulers have the same signature
        # eta (η) is only used with the DDIMScheduler, it will be ignored for other schedulers.
        # eta corresponds to η in DDIM paper: https://arxiv.org/abs/2010.02502
        # and should be between [0, 1]

        accepts_eta = "eta" in set(inspect.signature(self.scheduler.step).parameters.keys())
        extra_step_kwargs = {}
        if accepts_eta:
            extra_step_kwargs["eta"] = eta

        # check if the scheduler accepts generator
        accepts_generator = "generator" in set(inspect.signature(self.scheduler.step).parameters.keys())
        if accepts_generator:
            extra_step_kwargs["generator"] = generator
        return extra_step_kwargs

    # Copied from diffusers.pipelines.latte.pipeline_latte.LattePipeline.check_inputs
    def check_inputs(
        self,
        prompt,
        height,
        width,
        negative_prompt,
        callback_on_step_end_tensor_inputs,
        prompt_embeds=None,
        negative_prompt_embeds=None,
    ):
        if height % 8 != 0 or width % 8 != 0:
            raise ValueError(f"`height` and `width` have to be divisible by 8 but are {height} and {width}.")

        if callback_on_step_end_tensor_inputs is not None and not all(
            k in self._callback_tensor_inputs for k in callback_on_step_end_tensor_inputs
        ):
            raise ValueError(
                f"`callback_on_step_end_tensor_inputs` has to be in {self._callback_tensor_inputs}, but found {[k for k in callback_on_step_end_tensor_inputs if k not in self._callback_tensor_inputs]}"  # noqa: E501
            )
        if prompt is not None and prompt_embeds is not None:
            raise ValueError(
                f"Cannot forward both `prompt`: {prompt} and `prompt_embeds`: {prompt_embeds}. Please make sure to"
                " only forward one of the two."
            )
        elif prompt is None and prompt_embeds is None:
            raise ValueError(
                "Provide either `prompt` or `prompt_embeds`. Cannot leave both `prompt` and `prompt_embeds` undefined."
            )
        elif prompt is not None and (not isinstance(prompt, str) and not isinstance(prompt, list)):
            raise ValueError(f"`prompt` has to be of type `str` or `list` but is {type(prompt)}")

        if prompt is not None and negative_prompt_embeds is not None:
            raise ValueError(
                f"Cannot forward both `prompt`: {prompt} and `negative_prompt_embeds`:"
                f" {negative_prompt_embeds}. Please make sure to only forward one of the two."
            )

        if negative_prompt is not None and negative_prompt_embeds is not None:
            raise ValueError(
                f"Cannot forward both `negative_prompt`: {negative_prompt} and `negative_prompt_embeds`:"
                f" {negative_prompt_embeds}. Please make sure to only forward one of the two."
            )

        if prompt_embeds is not None and negative_prompt_embeds is not None:
            if prompt_embeds.shape != negative_prompt_embeds.shape:
                raise ValueError(
                    "`prompt_embeds` and `negative_prompt_embeds` must have the same shape when passed directly, but"
                    f" got: `prompt_embeds` {prompt_embeds.shape} != `negative_prompt_embeds`"
                    f" {negative_prompt_embeds.shape}."
                )

    def fuse_qkv_projections(self) -> None:
        r"""Enables fused QKV projections."""
        self.fusing_transformer = True
        self.transformer.fuse_qkv_projections()

    def unfuse_qkv_projections(self) -> None:
        r"""Disable QKV projection fusion if enabled."""
        if not self.fusing_transformer:
            logger.warning("The Transformer was not initially fused for QKV projections. Doing nothing.")
        else:
            self.transformer.unfuse_qkv_projections()
            self.fusing_transformer = False

    def _prepare_rotary_positional_embeddings(
        self,
        height: int,
        width: int,
        num_frames: int,
    ) -> Tuple[ms.Tensor, ms.Tensor]:
        grid_height = height // (self.vae_scale_factor_spatial * self.transformer.config.patch_size)
        grid_width = width // (self.vae_scale_factor_spatial * self.transformer.config.patch_size)

<<<<<<< HEAD
        grid_crops_coords = get_resize_crop_region_for_grid(
            (grid_height, grid_width), base_size_width, base_size_height
        )
        freqs_cos, freqs_sin = get_3d_rotary_pos_embed(
            embed_dim=self.transformer.config.attention_head_dim,
            crops_coords=grid_crops_coords,
            grid_size=(grid_height, grid_width),
            temporal_size=num_frames,
        )
=======
        p = self.transformer.config.patch_size
        p_t = self.transformer.config.patch_size_t

        base_size_width = self.transformer.config.sample_width // p
        base_size_height = self.transformer.config.sample_height // p

        if p_t is None:
            # CogVideoX 1.0
            grid_crops_coords = get_resize_crop_region_for_grid(
                (grid_height, grid_width), base_size_width, base_size_height
            )
            freqs_cos, freqs_sin = get_3d_rotary_pos_embed(
                embed_dim=self.transformer.config.attention_head_dim,
                crops_coords=grid_crops_coords,
                grid_size=(grid_height, grid_width),
                temporal_size=num_frames,
            )
        else:
            # CogVideoX 1.5
            base_num_frames = (num_frames + p_t - 1) // p_t

            freqs_cos, freqs_sin = get_3d_rotary_pos_embed(
                embed_dim=self.transformer.config.attention_head_dim,
                crops_coords=None,
                grid_size=(grid_height, grid_width),
                temporal_size=base_num_frames,
                grid_type="slice",
                max_size=(base_size_height, base_size_width),
            )
>>>>>>> f73a6001

        return freqs_cos, freqs_sin

    @property
    def guidance_scale(self):
        return self._guidance_scale

    @property
    def num_timesteps(self):
        return self._num_timesteps

    @property
    def attention_kwargs(self):
        return self._attention_kwargs

    @property
    def interrupt(self):
        return self._interrupt

    def __call__(
        self,
        prompt: Optional[Union[str, List[str]]] = None,
        negative_prompt: Optional[Union[str, List[str]]] = None,
        height: Optional[int] = None,
        width: Optional[int] = None,
        num_frames: Optional[int] = None,
        num_inference_steps: int = 50,
        timesteps: Optional[List[int]] = None,
        guidance_scale: float = 6,
        use_dynamic_cfg: bool = False,
        num_videos_per_prompt: int = 1,
        eta: float = 0.0,
        generator: Optional[Union[np.random.Generator, List[np.random.Generator]]] = None,
        latents: Optional[ms.Tensor] = None,
        prompt_embeds: Optional[ms.Tensor] = None,
        negative_prompt_embeds: Optional[ms.Tensor] = None,
        output_type: str = "pil",
        return_dict: bool = False,
        attention_kwargs: Optional[Dict[str, Any]] = None,
        callback_on_step_end: Optional[
            Union[Callable[[int, int, Dict], None], PipelineCallback, MultiPipelineCallbacks]
        ] = None,
        callback_on_step_end_tensor_inputs: List[str] = ["latents"],
        max_sequence_length: int = 226,
    ) -> Union[CogVideoXPipelineOutput, Tuple]:
        """
        Function invoked when calling the pipeline for generation.

        Args:
            prompt (`str` or `List[str]`, *optional*):
                The prompt or prompts to guide the image generation. If not defined, one has to pass `prompt_embeds`.
                instead.
            negative_prompt (`str` or `List[str]`, *optional*):
                The prompt or prompts not to guide the image generation. If not defined, one has to pass
                `negative_prompt_embeds` instead. Ignored when not using guidance (i.e., ignored if `guidance_scale` is
                less than `1`).
            height (`int`, *optional*, defaults to self.transformer.config.sample_height * self.vae_scale_factor_spatial):
                The height in pixels of the generated image. This is set to 480 by default for the best results.
            width (`int`, *optional*, defaults to self.transformer.config.sample_height * self.vae_scale_factor_spatial):
                The width in pixels of the generated image. This is set to 720 by default for the best results.
            num_frames (`int`, defaults to `48`):
                Number of frames to generate. Must be divisible by self.vae_scale_factor_temporal. Generated video will
                contain 1 extra frame because CogVideoX is conditioned with (num_seconds * fps + 1) frames where
                num_seconds is 6 and fps is 8. However, since videos can be saved at any fps, the only condition that
                needs to be satisfied is that of divisibility mentioned above.
            num_inference_steps (`int`, *optional*, defaults to 50):
                The number of denoising steps. More denoising steps usually lead to a higher quality image at the
                expense of slower inference.
            timesteps (`List[int]`, *optional*):
                Custom timesteps to use for the denoising process with schedulers which support a `timesteps` argument
                in their `set_timesteps` method. If not defined, the default behavior when `num_inference_steps` is
                passed will be used. Must be in descending order.
            guidance_scale (`float`, *optional*, defaults to 7.0):
                Guidance scale as defined in [Classifier-Free Diffusion Guidance](https://arxiv.org/abs/2207.12598).
                `guidance_scale` is defined as `w` of equation 2. of [Imagen
                Paper](https://arxiv.org/pdf/2205.11487.pdf). Guidance scale is enabled by setting `guidance_scale >
                1`. Higher guidance scale encourages to generate images that are closely linked to the text `prompt`,
                usually at the expense of lower image quality.
            num_videos_per_prompt (`int`, *optional*, defaults to 1):
                The number of videos to generate per prompt.
            generator (`np.random.Generator` or `List[np.random.Generator]`, *optional*):
                One or a list of [numpy generator(s)](https://pytorch.org/docs/stable/generated/torch.Generator.html)
                to make generation deterministic.
            latents (`ms.Tensor`, *optional*):
                Pre-generated noisy latents, sampled from a Gaussian distribution, to be used as inputs for image
                generation. Can be used to tweak the same generation with different prompts. If not provided, a latents
                tensor will ge generated by sampling using the supplied random `generator`.
            prompt_embeds (`ms.Tensor`, *optional*):
                Pre-generated text embeddings. Can be used to easily tweak text inputs, *e.g.* prompt weighting. If not
                provided, text embeddings will be generated from `prompt` input argument.
            negative_prompt_embeds (`ms.Tensor`, *optional*):
                Pre-generated negative text embeddings. Can be used to easily tweak text inputs, *e.g.* prompt
                weighting. If not provided, negative_prompt_embeds will be generated from `negative_prompt` input
                argument.
            output_type (`str`, *optional*, defaults to `"pil"`):
                The output format of the generate image. Choose between
                [PIL](https://pillow.readthedocs.io/en/stable/): `PIL.Image.Image` or `np.array`.
            return_dict (`bool`, *optional*, defaults to `False`):
                Whether or not to return a [`~pipelines.stable_diffusion_xl.StableDiffusionXLPipelineOutput`] instead
                of a plain tuple.
            attention_kwargs (`dict`, *optional*):
                A kwargs dictionary that if specified is passed along to the `AttentionProcessor` as defined under
                `self.processor` in
<<<<<<< HEAD
                [mindone.diffusers.models.attention_processor](https://github.com/mindspore-lab/mindone/blob/master/mindone/diffusers/models/attention_processor.py).
=======
                [diffusers.models.attention_processor](https://github.com/huggingface/diffusers/blob/main/src/diffusers/models/attention_processor.py).
>>>>>>> f73a6001
            callback_on_step_end (`Callable`, *optional*):
                A function that calls at the end of each denoising steps during the inference. The function is called
                with the following arguments: `callback_on_step_end(self: DiffusionPipeline, step: int, timestep: int,
                callback_kwargs: Dict)`. `callback_kwargs` will include a list of all tensors as specified by
                `callback_on_step_end_tensor_inputs`.
            callback_on_step_end_tensor_inputs (`List`, *optional*):
                The list of tensor inputs for the `callback_on_step_end` function. The tensors specified in the list
                will be passed as `callback_kwargs` argument. You will only be able to include variables listed in the
                `._callback_tensor_inputs` attribute of your pipeline class.
            max_sequence_length (`int`, defaults to `226`):
                Maximum sequence length in encoded prompt. Must be consistent with
                `self.transformer.config.max_text_seq_length` otherwise may lead to poor results.

        Examples:

        Returns:
            [`~pipelines.cogvideo.pipeline_cogvideox.CogVideoXPipelineOutput`] or `tuple`:
            [`~pipelines.cogvideo.pipeline_cogvideox.CogVideoXPipelineOutput`] if `return_dict` is True, otherwise a
            `tuple`. When returning a tuple, the first element is a list with the generated images.
        """

        if isinstance(callback_on_step_end, (PipelineCallback, MultiPipelineCallbacks)):
            callback_on_step_end_tensor_inputs = callback_on_step_end.tensor_inputs

        height = height or self.transformer.config.sample_height * self.vae_scale_factor_spatial
        width = width or self.transformer.config.sample_width * self.vae_scale_factor_spatial
        num_frames = num_frames or self.transformer.config.sample_frames

        num_videos_per_prompt = 1

        # 1. Check inputs. Raise error if not correct
        self.check_inputs(
            prompt,
            height,
            width,
            negative_prompt,
            callback_on_step_end_tensor_inputs,
            prompt_embeds,
            negative_prompt_embeds,
        )
        self._guidance_scale = guidance_scale
        self._attention_kwargs = attention_kwargs
        self._interrupt = False

        # 2. Default call parameters
        if prompt is not None and isinstance(prompt, str):
            batch_size = 1
        elif prompt is not None and isinstance(prompt, list):
            batch_size = len(prompt)
        else:
            batch_size = prompt_embeds.shape[0]

        # here `guidance_scale` is defined analog to the guidance weight `w` of equation (2)
        # of the Imagen paper: https://arxiv.org/pdf/2205.11487.pdf . `guidance_scale = 1`
        # corresponds to doing no classifier free guidance.
        do_classifier_free_guidance = guidance_scale > 1.0

        # 3. Encode input prompt
        prompt_embeds, negative_prompt_embeds = self.encode_prompt(
            prompt,
            negative_prompt,
            do_classifier_free_guidance,
            num_videos_per_prompt=num_videos_per_prompt,
            prompt_embeds=prompt_embeds,
            negative_prompt_embeds=negative_prompt_embeds,
            max_sequence_length=max_sequence_length,
        )
        if do_classifier_free_guidance:
            prompt_embeds = ops.cat([negative_prompt_embeds, prompt_embeds], axis=0)

        # 4. Prepare timesteps
        timesteps, num_inference_steps = retrieve_timesteps(self.scheduler, num_inference_steps, timesteps)
        self._num_timesteps = len(timesteps)

        # 5. Prepare latents
        latent_frames = (num_frames - 1) // self.vae_scale_factor_temporal + 1

        # For CogVideoX 1.5, the latent frames should be padded to make it divisible by patch_size_t
        patch_size_t = self.transformer.config.patch_size_t
        additional_frames = 0
        if patch_size_t is not None and latent_frames % patch_size_t != 0:
            additional_frames = patch_size_t - latent_frames % patch_size_t
            num_frames += additional_frames * self.vae_scale_factor_temporal

        latent_channels = self.transformer.config.in_channels
        latents = self.prepare_latents(
            batch_size * num_videos_per_prompt,
            latent_channels,
            num_frames,
            height,
            width,
            prompt_embeds.dtype,
            generator,
            latents,
        )

        # 6. Prepare extra step kwargs. TODO: Logic should ideally just be moved out of the pipeline
        extra_step_kwargs = self.prepare_extra_step_kwargs(generator, eta)

        # 7. Create rotary embeds if required
        image_rotary_emb = (
            self._prepare_rotary_positional_embeddings(height, width, latents.shape[1])
            if self.transformer.config.use_rotary_positional_embeddings
            else None
        )

        # we're popping the `scale` instead of getting it because otherwise `scale` will be propagated
        # to the transformer and will raise RuntimeError.
        lora_scale = self.attention_kwargs.pop("scale", None) if self.attention_kwargs is not None else None
        if lora_scale is not None:
            # weight the lora layers by setting `lora_scale` for each PEFT layer
            scale_lora_layers(self.transformer, lora_scale)

        # 8. Denoising loop
        num_warmup_steps = max(len(timesteps) - num_inference_steps * self.scheduler.order, 0)

        with self.progress_bar(total=num_inference_steps) as progress_bar:
            # for DPM-solver++
            old_pred_original_sample = None
            for i, t in enumerate(timesteps):
                if self.interrupt:
                    continue

                latent_model_input = ops.cat([latents] * 2) if do_classifier_free_guidance else latents
                latent_model_input = self.scheduler.scale_model_input(latent_model_input, t)

                # broadcast to batch dimension in a way that's compatible with ONNX/Core ML
                timestep = t.broadcast_to((latent_model_input.shape[0],))

                # predict noise model_output
                noise_pred = self.transformer(
                    hidden_states=latent_model_input,
                    encoder_hidden_states=prompt_embeds,
                    timestep=timestep,
                    image_rotary_emb=image_rotary_emb,
                    attention_kwargs=attention_kwargs,
                    return_dict=False,
                )[0]
                noise_pred = noise_pred.float()

                # perform guidance
                if use_dynamic_cfg:
                    self._guidance_scale = 1 + guidance_scale * (
                        (1 - math.cos(math.pi * ((num_inference_steps - t.item()) / num_inference_steps) ** 5.0)) / 2
                    )
                if do_classifier_free_guidance:
                    noise_pred_uncond, noise_pred_text = noise_pred.chunk(2)
                    noise_pred = noise_pred_uncond + self.guidance_scale * (noise_pred_text - noise_pred_uncond)

                # compute the previous noisy sample x_t -> x_t-1
                if not isinstance(self.scheduler, CogVideoXDPMScheduler):
                    latents = self.scheduler.step(noise_pred, t, latents, **extra_step_kwargs, return_dict=False)[0]
                else:
                    latents, old_pred_original_sample = self.scheduler.step(
                        noise_pred,
                        old_pred_original_sample,
                        t,
                        timesteps[i - 1] if i > 0 else None,
                        latents,
                        **extra_step_kwargs,
                        return_dict=False,
                    )
                latents = latents.to(prompt_embeds.dtype)

                # call the callback, if provided
                if callback_on_step_end is not None:
                    callback_kwargs = {}
                    for k in callback_on_step_end_tensor_inputs:
                        callback_kwargs[k] = locals()[k]
                    callback_outputs = callback_on_step_end(self, i, t, callback_kwargs)

                    latents = callback_outputs.pop("latents", latents)
                    prompt_embeds = callback_outputs.pop("prompt_embeds", prompt_embeds)
                    negative_prompt_embeds = callback_outputs.pop("negative_prompt_embeds", negative_prompt_embeds)

                if i == len(timesteps) - 1 or ((i + 1) > num_warmup_steps and (i + 1) % self.scheduler.order == 0):
                    progress_bar.update()

        if lora_scale is not None:
            # remove `lora_scale` from each PEFT layer
            unscale_lora_layers(self.transformer, lora_scale)

        if not output_type == "latent":
            # Discard any padding frames that were added for CogVideoX 1.5
            latents = latents[:, additional_frames:]
            video = self.decode_latents(latents)
            video = self.video_processor.postprocess_video(video=video, output_type=output_type)
        else:
            video = latents

        if not return_dict:
            return (video,)

        return CogVideoXPipelineOutput(frames=video)<|MERGE_RESOLUTION|>--- conflicted
+++ resolved
@@ -433,17 +433,6 @@
         grid_height = height // (self.vae_scale_factor_spatial * self.transformer.config.patch_size)
         grid_width = width // (self.vae_scale_factor_spatial * self.transformer.config.patch_size)
 
-<<<<<<< HEAD
-        grid_crops_coords = get_resize_crop_region_for_grid(
-            (grid_height, grid_width), base_size_width, base_size_height
-        )
-        freqs_cos, freqs_sin = get_3d_rotary_pos_embed(
-            embed_dim=self.transformer.config.attention_head_dim,
-            crops_coords=grid_crops_coords,
-            grid_size=(grid_height, grid_width),
-            temporal_size=num_frames,
-        )
-=======
         p = self.transformer.config.patch_size
         p_t = self.transformer.config.patch_size_t
 
@@ -473,7 +462,6 @@
                 grid_type="slice",
                 max_size=(base_size_height, base_size_width),
             )
->>>>>>> f73a6001
 
         return freqs_cos, freqs_sin
 
@@ -577,11 +565,7 @@
             attention_kwargs (`dict`, *optional*):
                 A kwargs dictionary that if specified is passed along to the `AttentionProcessor` as defined under
                 `self.processor` in
-<<<<<<< HEAD
                 [mindone.diffusers.models.attention_processor](https://github.com/mindspore-lab/mindone/blob/master/mindone/diffusers/models/attention_processor.py).
-=======
-                [diffusers.models.attention_processor](https://github.com/huggingface/diffusers/blob/main/src/diffusers/models/attention_processor.py).
->>>>>>> f73a6001
             callback_on_step_end (`Callable`, *optional*):
                 A function that calls at the end of each denoising steps during the inference. The function is called
                 with the following arguments: `callback_on_step_end(self: DiffusionPipeline, step: int, timestep: int,
