# coding=utf-8
# Copyright 2024 The HuggingFace Inc. team and MindSpore team.
#
# Licensed under the Apache License, Version 2.0 (the "License");
# you may not use this file except in compliance with the License.
# You may obtain a copy of the License at
#
#     http://www.apache.org/licenses/LICENSE-2.0
#
# Unless required by applicable law or agreed to in writing, software
# distributed under the License is distributed on an "AS IS" BASIS,
# WITHOUT WARRANTIES OR CONDITIONS OF ANY KIND, either express or implied.
# See the License for the specific language governing permissions and
# limitations under the License.

from collections import OrderedDict

from huggingface_hub.utils import validate_hf_hub_args

from ..configuration_utils import ConfigMixin
from ..utils import is_sentencepiece_available
from .controlnet import (
    StableDiffusionControlNetImg2ImgPipeline,
    StableDiffusionControlNetInpaintPipeline,
    StableDiffusionControlNetPipeline,
    StableDiffusionXLControlNetImg2ImgPipeline,
    StableDiffusionXLControlNetInpaintPipeline,
    StableDiffusionXLControlNetPipeline,
)
from .deepfloyd_if import IFImg2ImgPipeline, IFInpaintingPipeline, IFPipeline
from .flux import FluxPipeline
from .hunyuandit import HunyuanDiTPipeline
from .kandinsky import (
    KandinskyCombinedPipeline,
    KandinskyImg2ImgCombinedPipeline,
    KandinskyImg2ImgPipeline,
    KandinskyInpaintCombinedPipeline,
    KandinskyInpaintPipeline,
    KandinskyPipeline,
)
from .kandinsky2_2 import (
    KandinskyV22CombinedPipeline,
    KandinskyV22Img2ImgCombinedPipeline,
    KandinskyV22Img2ImgPipeline,
    KandinskyV22InpaintCombinedPipeline,
    KandinskyV22InpaintPipeline,
    KandinskyV22Pipeline,
)
from .kandinsky3 import Kandinsky3Img2ImgPipeline, Kandinsky3Pipeline
from .latent_consistency_models import LatentConsistencyModelImg2ImgPipeline, LatentConsistencyModelPipeline
from .pag import (
    HunyuanDiTPAGPipeline,
    PixArtSigmaPAGPipeline,
    StableDiffusion3PAGPipeline,
    StableDiffusionControlNetPAGPipeline,
    StableDiffusionPAGPipeline,
    StableDiffusionXLControlNetPAGPipeline,
    StableDiffusionXLPAGImg2ImgPipeline,
    StableDiffusionXLPAGInpaintPipeline,
    StableDiffusionXLPAGPipeline,
)
from .pixart_alpha import PixArtAlphaPipeline, PixArtSigmaPipeline
from .stable_cascade import StableCascadeCombinedPipeline, StableCascadeDecoderPipeline
from .stable_diffusion import StableDiffusionImg2ImgPipeline, StableDiffusionInpaintPipeline, StableDiffusionPipeline
from .stable_diffusion_3 import (
    StableDiffusion3Img2ImgPipeline,
    StableDiffusion3InpaintPipeline,
    StableDiffusion3Pipeline,
)
from .stable_diffusion_xl import (
    StableDiffusionXLImg2ImgPipeline,
    StableDiffusionXLInpaintPipeline,
    StableDiffusionXLPipeline,
)
from .wuerstchen import WuerstchenCombinedPipeline, WuerstchenDecoderPipeline

AUTO_TEXT2IMAGE_PIPELINES_MAPPING = OrderedDict(
    [
        ("stable-diffusion", StableDiffusionPipeline),
        ("stable-diffusion-xl", StableDiffusionXLPipeline),
        ("stable-diffusion-3", StableDiffusion3Pipeline),
        ("stable-diffusion-3-pag", StableDiffusion3PAGPipeline),
        ("if", IFPipeline),
        ("hunyuan", HunyuanDiTPipeline),
        ("hunyuan-pag", HunyuanDiTPAGPipeline),
        ("kandinsky", KandinskyCombinedPipeline),
        ("kandinsky22", KandinskyV22CombinedPipeline),
        ("kandinsky3", Kandinsky3Pipeline),
        ("stable-diffusion-controlnet", StableDiffusionControlNetPipeline),
        ("stable-diffusion-xl-controlnet", StableDiffusionXLControlNetPipeline),
        ("wuerstchen", WuerstchenCombinedPipeline),
        ("cascade", StableCascadeCombinedPipeline),
        ("lcm", LatentConsistencyModelPipeline),
        ("pixart-alpha", PixArtAlphaPipeline),
        ("pixart-sigma", PixArtSigmaPipeline),
<<<<<<< HEAD
        ("stable-diffusion-pag", StableDiffusionPAGPipeline),
        ("stable-diffusion-controlnet-pag", StableDiffusionControlNetPAGPipeline),
        ("stable-diffusion-xl-pag", StableDiffusionXLPAGPipeline),
        ("stable-diffusion-xl-controlnet-pag", StableDiffusionXLControlNetPAGPipeline),
        ("pixart-sigma-pag", PixArtSigmaPAGPipeline),
=======
        ("flux", FluxPipeline),
>>>>>>> 02765799
    ]
)

AUTO_IMAGE2IMAGE_PIPELINES_MAPPING = OrderedDict(
    [
        ("stable-diffusion", StableDiffusionImg2ImgPipeline),
        ("stable-diffusion-xl", StableDiffusionXLImg2ImgPipeline),
        ("stable-diffusion-3", StableDiffusion3Img2ImgPipeline),
        ("if", IFImg2ImgPipeline),
        ("kandinsky", KandinskyImg2ImgCombinedPipeline),
        ("kandinsky22", KandinskyV22Img2ImgCombinedPipeline),
        ("kandinsky3", Kandinsky3Img2ImgPipeline),
        ("stable-diffusion-controlnet", StableDiffusionControlNetImg2ImgPipeline),
        ("stable-diffusion-xl-controlnet", StableDiffusionXLControlNetImg2ImgPipeline),
        ("stable-diffusion-xl-pag", StableDiffusionXLPAGImg2ImgPipeline),
        ("lcm", LatentConsistencyModelImg2ImgPipeline),
    ]
)

AUTO_INPAINT_PIPELINES_MAPPING = OrderedDict(
    [
        ("stable-diffusion", StableDiffusionInpaintPipeline),
        ("stable-diffusion-xl", StableDiffusionXLInpaintPipeline),
        ("stable-diffusion-3", StableDiffusion3InpaintPipeline),
        ("if", IFInpaintingPipeline),
        ("kandinsky", KandinskyInpaintCombinedPipeline),
        ("kandinsky22", KandinskyV22InpaintCombinedPipeline),
        ("stable-diffusion-controlnet", StableDiffusionControlNetInpaintPipeline),
        ("stable-diffusion-xl-controlnet", StableDiffusionXLControlNetInpaintPipeline),
        ("stable-diffusion-xl-pag", StableDiffusionXLPAGInpaintPipeline),
    ]
)

_AUTO_TEXT2IMAGE_DECODER_PIPELINES_MAPPING = OrderedDict(
    [
        ("kandinsky", KandinskyPipeline),
        ("kandinsky22", KandinskyV22Pipeline),
        ("wuerstchen", WuerstchenDecoderPipeline),
        ("cascade", StableCascadeDecoderPipeline),
    ]
)
_AUTO_IMAGE2IMAGE_DECODER_PIPELINES_MAPPING = OrderedDict(
    [
        ("kandinsky", KandinskyImg2ImgPipeline),
        ("kandinsky22", KandinskyV22Img2ImgPipeline),
    ]
)
_AUTO_INPAINT_DECODER_PIPELINES_MAPPING = OrderedDict(
    [
        ("kandinsky", KandinskyInpaintPipeline),
        ("kandinsky22", KandinskyV22InpaintPipeline),
    ]
)

if is_sentencepiece_available():
    from .kolors import KolorsPipeline
    from .pag import KolorsPAGPipeline

    AUTO_TEXT2IMAGE_PIPELINES_MAPPING["kolors"] = KolorsPipeline
    AUTO_TEXT2IMAGE_PIPELINES_MAPPING["kolors-pag"] = KolorsPAGPipeline
    AUTO_IMAGE2IMAGE_PIPELINES_MAPPING["kolors"] = KolorsPipeline

SUPPORTED_TASKS_MAPPINGS = [
    AUTO_TEXT2IMAGE_PIPELINES_MAPPING,
    AUTO_IMAGE2IMAGE_PIPELINES_MAPPING,
    AUTO_INPAINT_PIPELINES_MAPPING,
    _AUTO_TEXT2IMAGE_DECODER_PIPELINES_MAPPING,
    _AUTO_IMAGE2IMAGE_DECODER_PIPELINES_MAPPING,
    _AUTO_INPAINT_DECODER_PIPELINES_MAPPING,
]


def _get_connected_pipeline(pipeline_cls):
    # for now connected pipelines can only be loaded from decoder pipelines, such as kandinsky-community/kandinsky-2-2-decoder
    if pipeline_cls in _AUTO_TEXT2IMAGE_DECODER_PIPELINES_MAPPING.values():
        return _get_task_class(AUTO_TEXT2IMAGE_PIPELINES_MAPPING, pipeline_cls.__name__, throw_error_if_not_exist=False)
    if pipeline_cls in _AUTO_IMAGE2IMAGE_DECODER_PIPELINES_MAPPING.values():
        return _get_task_class(
            AUTO_IMAGE2IMAGE_PIPELINES_MAPPING, pipeline_cls.__name__, throw_error_if_not_exist=False
        )
    if pipeline_cls in _AUTO_INPAINT_DECODER_PIPELINES_MAPPING.values():
        return _get_task_class(AUTO_INPAINT_PIPELINES_MAPPING, pipeline_cls.__name__, throw_error_if_not_exist=False)


def _get_task_class(mapping, pipeline_class_name, throw_error_if_not_exist: bool = True):
    def get_model(pipeline_class_name):
        for task_mapping in SUPPORTED_TASKS_MAPPINGS:
            for model_name, pipeline in task_mapping.items():
                if pipeline.__name__ == pipeline_class_name:
                    return model_name

    model_name = get_model(pipeline_class_name)

    if model_name is not None:
        task_class = mapping.get(model_name, None)
        if task_class is not None:
            return task_class

    if throw_error_if_not_exist:
        raise ValueError(f"AutoPipeline can't find a pipeline linked to {pipeline_class_name} for {model_name}")


class AutoPipelineForText2Image(ConfigMixin):
    r"""

    [`AutoPipelineForText2Image`] is a generic pipeline class that instantiates a text-to-image pipeline class. The
    specific underlying pipeline class is automatically selected from either the
    [`~AutoPipelineForText2Image.from_pretrained`] or [`~AutoPipelineForText2Image.from_pipe`] methods.

    This class cannot be instantiated using `__init__()` (throws an error).

    Class attributes:

        - **config_name** (`str`) -- The configuration filename that stores the class and module names of all the
          diffusion pipeline's components.

    """

    config_name = "model_index.json"

    def __init__(self, *args, **kwargs):
        raise EnvironmentError(
            f"{self.__class__.__name__} is designed to be instantiated "
            f"using the `{self.__class__.__name__}.from_pretrained(pretrained_model_name_or_path)` or "
            f"`{self.__class__.__name__}.from_pipe(pipeline)` methods."
        )

    @classmethod
    @validate_hf_hub_args
    def from_pretrained(cls, pretrained_model_or_path, **kwargs):
        r"""
        Instantiates a text-to-image MindSpore diffusion pipeline from pretrained pipeline weight.

        The from_pretrained() method takes care of returning the correct pipeline class instance by:
            1. Detect the pipeline class of the pretrained_model_or_path based on the _class_name property of its
               config object
            2. Find the text-to-image pipeline linked to the pipeline class using pattern matching on pipeline class
               name.

        If a `controlnet` argument is passed, it will instantiate a [`StableDiffusionControlNetPipeline`] object.

        The pipeline is set in evaluation mode (`model.eval()`) by default.

        If you get the error message below, you need to finetune the weights for your downstream task:

        ```
        Some weights of UNet2DConditionModel were not initialized from the model checkpoint at runwayml/stable-diffusion-v1-5 and are newly initialized because the shapes did not match:  # noqa: E501
        - conv_in.weight: found shape [320, 4, 3, 3] in the checkpoint and [320, 9, 3, 3] in the model instantiated
        You should probably TRAIN this model on a down-stream task to be able to use it for predictions and inference.
        ```

        Parameters:
            pretrained_model_or_path (`str` or `os.PathLike`, *optional*):
                Can be either:

                    - A string, the *repo id* (for example `CompVis/ldm-text2im-large-256`) of a pretrained pipeline
                      hosted on the Hub.
                    - A path to a *directory* (for example `./my_pipeline_directory/`) containing pipeline weights
                      saved using
                    [`~DiffusionPipeline.save_pretrained`].
            mindspore_dtype (`str` or `mindspore.dtype`, *optional*):
                Override the default `mindspore.dtype` and load the model with another dtype. If "auto" is passed, the
                dtype is automatically derived from the model's weights.
            force_download (`bool`, *optional*, defaults to `False`):
                Whether or not to force the (re-)download of the model weights and configuration files, overriding the
                cached versions if they exist.
            cache_dir (`Union[str, os.PathLike]`, *optional*):
                Path to a directory where a downloaded pretrained model configuration is cached if the standard cache
                is not used.

            proxies (`Dict[str, str]`, *optional*):
                A dictionary of proxy servers to use by protocol or endpoint, for example, `{'http': 'foo.bar:3128',
                'http://hostname': 'foo.bar:4012'}`. The proxies are used on each request.
            output_loading_info(`bool`, *optional*, defaults to `False`):
                Whether or not to also return a dictionary containing missing keys, unexpected keys and error messages.
            local_files_only (`bool`, *optional*, defaults to `False`):
                Whether to only load local model weights and configuration files or not. If set to `True`, the model
                won't be downloaded from the Hub.
            token (`str` or *bool*, *optional*):
                The token to use as HTTP bearer authorization for remote files. If `True`, the token generated from
                `diffusers-cli login` (stored in `~/.huggingface`) is used.
            revision (`str`, *optional*, defaults to `"main"`):
                The specific model version to use. It can be a branch name, a tag name, a commit id, or any identifier
                allowed by Git.
            custom_revision (`str`, *optional*, defaults to `"main"`):
                The specific model version to use. It can be a branch name, a tag name, or a commit id similar to
                `revision` when loading a custom pipeline from the Hub. It can be a 🤗 Diffusers version when loading a
                custom pipeline from GitHub, otherwise it defaults to `"main"` when loading from the Hub.
            mirror (`str`, *optional*):
                Mirror source to resolve accessibility issues if you’re downloading a model in China. We do not
                guarantee the timeliness or safety of the source, and you should refer to the mirror site for more
                information.
            max_memory (`Dict`, *optional*):
                A dictionary device identifier for the maximum memory. Will default to the maximum memory available for
                each NPU and the available CPU RAM if unset.
            use_safetensors (`bool`, *optional*, defaults to `None`):
                If set to `None`, the safetensors weights are downloaded if they're available **and** if the
                safetensors library is installed. If set to `True`, the model is forcibly loaded from safetensors
                weights. If set to `False`, safetensors weights are not loaded.
            kwargs (remaining dictionary of keyword arguments, *optional*):
                Can be used to overwrite load and saveable variables (the pipeline components of the specific pipeline
                class). The overwritten components are passed directly to the pipelines `__init__` method. See example
                below for more information.
            variant (`str`, *optional*):
                Load weights from a specified variant filename such as `"fp16"` or `"ema"`. This is ignored when
                loading `from_flax`.

        <Tip>

        To use private or [gated](https://huggingface.co/docs/hub/models-gated#gated-models) models, log-in with
        `huggingface-cli login`.

        </Tip>

        Examples:

        ```py
        >>> from mindone.diffusers import AutoPipelineForText2Image

        >>> pipeline = AutoPipelineForText2Image.from_pretrained("runwayml/stable-diffusion-v1-5")
        >>> image = pipeline(prompt)[0][0]
        ```
        """
        cache_dir = kwargs.pop("cache_dir", None)
        force_download = kwargs.pop("force_download", False)
        proxies = kwargs.pop("proxies", None)
        token = kwargs.pop("token", None)
        local_files_only = kwargs.pop("local_files_only", False)
        revision = kwargs.pop("revision", None)

        load_config_kwargs = {
            "cache_dir": cache_dir,
            "force_download": force_download,
            "proxies": proxies,
            "token": token,
            "local_files_only": local_files_only,
            "revision": revision,
        }

        config = cls.load_config(pretrained_model_or_path, **load_config_kwargs)
        orig_class_name = config["_class_name"]

        if "controlnet" in kwargs:
            orig_class_name = config["_class_name"].replace("Pipeline", "ControlNetPipeline")
        if "enable_pag" in kwargs:
            enable_pag = kwargs.pop("enable_pag")
            if enable_pag:
                orig_class_name = orig_class_name.replace("Pipeline", "PAGPipeline")

        text_2_image_cls = _get_task_class(AUTO_TEXT2IMAGE_PIPELINES_MAPPING, orig_class_name)

        kwargs = {**load_config_kwargs, **kwargs}
        return text_2_image_cls.from_pretrained(pretrained_model_or_path, **kwargs)

    @classmethod
    def from_pipe(cls, pipeline, **kwargs):
        r"""
        Instantiates a text-to-image MindSpore diffusion pipeline from another instantiated diffusion pipeline class.

        The from_pipe() method takes care of returning the correct pipeline class instance by finding the text-to-image
        pipeline linked to the pipeline class using pattern matching on pipeline class name.

        All the modules the pipeline contains will be used to initialize the new pipeline without reallocating
        additional memory.

        The pipeline is set in evaluation mode (`model.eval()`) by default.

        Parameters:
            pipeline (`DiffusionPipeline`):
                an instantiated `DiffusionPipeline` object

        ```py
        >>> from mindone.diffusers import AutoPipelineForText2Image, AutoPipelineForImage2Image

        >>> pipe_i2i = AutoPipelineForImage2Image.from_pretrained(
        ...     "runwayml/stable-diffusion-v1-5", requires_safety_checker=False
        ... )

        >>> pipe_t2i = AutoPipelineForText2Image.from_pipe(pipe_i2i)
        >>> image = pipe_t2i(prompt)[0][0]
        ```
        """

        original_config = dict(pipeline.config)
        original_cls_name = pipeline.__class__.__name__

        # derive the pipeline class to instantiate
        text_2_image_cls = _get_task_class(AUTO_TEXT2IMAGE_PIPELINES_MAPPING, original_cls_name)

        if "controlnet" in kwargs:
            if kwargs["controlnet"] is not None:
                to_replace = "PAGPipeline" if "PAG" in text_2_image_cls.__name__ else "Pipeline"
                text_2_image_cls = _get_task_class(
                    AUTO_TEXT2IMAGE_PIPELINES_MAPPING,
                    text_2_image_cls.__name__.replace("ControlNet", "").replace(
                        to_replace, "ControlNetPipeline" + to_replace
                    ),
                )
            else:
                text_2_image_cls = _get_task_class(
                    AUTO_TEXT2IMAGE_PIPELINES_MAPPING,
                    text_2_image_cls.__name__.replace("ControlNetPipeline", "Pipeline"),
                )

        if "enable_pag" in kwargs:
            enable_pag = kwargs.pop("enable_pag")
            if enable_pag:
                text_2_image_cls = _get_task_class(
                    AUTO_TEXT2IMAGE_PIPELINES_MAPPING,
                    text_2_image_cls.__name__.replace("PAG", "").replace("Pipeline", "PAGPipeline"),
                )
            else:
                text_2_image_cls = _get_task_class(
                    AUTO_TEXT2IMAGE_PIPELINES_MAPPING,
                    text_2_image_cls.__name__.replace("PAG", ""),
                )

        # define expected module and optional kwargs given the pipeline signature
        expected_modules, optional_kwargs = text_2_image_cls._get_signature_keys(text_2_image_cls)

        pretrained_model_name_or_path = original_config.pop("_name_or_path", None)

        # allow users pass modules in `kwargs` to override the original pipeline's components
        passed_class_obj = {k: kwargs.pop(k) for k in expected_modules if k in kwargs}
        original_class_obj = {
            k: pipeline.components[k]
            for k, v in pipeline.components.items()
            if k in expected_modules and k not in passed_class_obj
        }

        # allow users pass optional kwargs to override the original pipelines config attribute
        passed_pipe_kwargs = {k: kwargs.pop(k) for k in optional_kwargs if k in kwargs}
        original_pipe_kwargs = {
            k: original_config[k]
            for k, v in original_config.items()
            if k in optional_kwargs and k not in passed_pipe_kwargs
        }

        # config that were not expected by original pipeline is stored as private attribute
        # we will pass them as optional arguments if they can be accepted by the pipeline
        additional_pipe_kwargs = [
            k[1:]
            for k in original_config.keys()
            if k.startswith("_") and k[1:] in optional_kwargs and k[1:] not in passed_pipe_kwargs
        ]
        for k in additional_pipe_kwargs:
            original_pipe_kwargs[k] = original_config.pop(f"_{k}")

        text_2_image_kwargs = {**passed_class_obj, **original_class_obj, **passed_pipe_kwargs, **original_pipe_kwargs}

        # store unused config as private attribute
        unused_original_config = {
            f"{'' if k.startswith('_') else '_'}{k}": original_config[k]
            for k, v in original_config.items()
            if k not in text_2_image_kwargs
        }

        missing_modules = set(expected_modules) - set(pipeline._optional_components) - set(text_2_image_kwargs.keys())

        if len(missing_modules) > 0:
            raise ValueError(
                f"Pipeline {text_2_image_cls} expected {expected_modules}, but only {set(list(passed_class_obj.keys()) + list(original_class_obj.keys()))} were passed"  # noqa: E501
            )

        model = text_2_image_cls(**text_2_image_kwargs)
        model.register_to_config(_name_or_path=pretrained_model_name_or_path)
        model.register_to_config(**unused_original_config)

        return model


class AutoPipelineForImage2Image(ConfigMixin):
    r"""

    [`AutoPipelineForImage2Image`] is a generic pipeline class that instantiates an image-to-image pipeline class. The
    specific underlying pipeline class is automatically selected from either the
    [`~AutoPipelineForImage2Image.from_pretrained`] or [`~AutoPipelineForImage2Image.from_pipe`] methods.

    This class cannot be instantiated using `__init__()` (throws an error).

    Class attributes:

        - **config_name** (`str`) -- The configuration filename that stores the class and module names of all the
          diffusion pipeline's components.

    """

    config_name = "model_index.json"

    def __init__(self, *args, **kwargs):
        raise EnvironmentError(
            f"{self.__class__.__name__} is designed to be instantiated "
            f"using the `{self.__class__.__name__}.from_pretrained(pretrained_model_name_or_path)` or "
            f"`{self.__class__.__name__}.from_pipe(pipeline)` methods."
        )

    @classmethod
    @validate_hf_hub_args
    def from_pretrained(cls, pretrained_model_or_path, **kwargs):
        r"""
        Instantiates a image-to-image MindSpore diffusion pipeline from pretrained pipeline weight.

        The from_pretrained() method takes care of returning the correct pipeline class instance by:
            1. Detect the pipeline class of the pretrained_model_or_path based on the _class_name property of its
               config object
            2. Find the image-to-image pipeline linked to the pipeline class using pattern matching on pipeline class
               name.

        If a `controlnet` argument is passed, it will instantiate a [`StableDiffusionControlNetImg2ImgPipeline`]
        object.

        The pipeline is set in evaluation mode (`model.eval()`) by default.

        If you get the error message below, you need to finetune the weights for your downstream task:

        ```
        Some weights of UNet2DConditionModel were not initialized from the model checkpoint at runwayml/stable-diffusion-v1-5 and are newly initialized because the shapes did not match:  # noqa: E501
        - conv_in.weight: found shape [320, 4, 3, 3] in the checkpoint and [320, 9, 3, 3] in the model instantiated
        You should probably TRAIN this model on a down-stream task to be able to use it for predictions and inference.
        ```

        Parameters:
            pretrained_model_or_path (`str` or `os.PathLike`, *optional*):
                Can be either:

                    - A string, the *repo id* (for example `CompVis/ldm-text2im-large-256`) of a pretrained pipeline
                      hosted on the Hub.
                    - A path to a *directory* (for example `./my_pipeline_directory/`) containing pipeline weights
                      saved using
                    [`~DiffusionPipeline.save_pretrained`].
            mindspore_dtype (`str` or `mindspore.dtype`, *optional*):
                Override the default `mindspore.dtype` and load the model with another dtype. If "auto" is passed, the
                dtype is automatically derived from the model's weights.
            force_download (`bool`, *optional*, defaults to `False`):
                Whether or not to force the (re-)download of the model weights and configuration files, overriding the
                cached versions if they exist.
            cache_dir (`Union[str, os.PathLike]`, *optional*):
                Path to a directory where a downloaded pretrained model configuration is cached if the standard cache
                is not used.

            proxies (`Dict[str, str]`, *optional*):
                A dictionary of proxy servers to use by protocol or endpoint, for example, `{'http': 'foo.bar:3128',
                'http://hostname': 'foo.bar:4012'}`. The proxies are used on each request.
            output_loading_info(`bool`, *optional*, defaults to `False`):
                Whether or not to also return a dictionary containing missing keys, unexpected keys and error messages.
            local_files_only (`bool`, *optional*, defaults to `False`):
                Whether to only load local model weights and configuration files or not. If set to `True`, the model
                won't be downloaded from the Hub.
            token (`str` or *bool*, *optional*):
                The token to use as HTTP bearer authorization for remote files. If `True`, the token generated from
                `diffusers-cli login` (stored in `~/.huggingface`) is used.
            revision (`str`, *optional*, defaults to `"main"`):
                The specific model version to use. It can be a branch name, a tag name, a commit id, or any identifier
                allowed by Git.
            custom_revision (`str`, *optional*, defaults to `"main"`):
                The specific model version to use. It can be a branch name, a tag name, or a commit id similar to
                `revision` when loading a custom pipeline from the Hub. It can be a 🤗 Diffusers version when loading a
                custom pipeline from GitHub, otherwise it defaults to `"main"` when loading from the Hub.
            mirror (`str`, *optional*):
                Mirror source to resolve accessibility issues if you’re downloading a model in China. We do not
                guarantee the timeliness or safety of the source, and you should refer to the mirror site for more
                information.
            max_memory (`Dict`, *optional*):
                A dictionary device identifier for the maximum memory. Will default to the maximum memory available for
                each NPU and the available CPU RAM if unset.
            use_safetensors (`bool`, *optional*, defaults to `None`):
                If set to `None`, the safetensors weights are downloaded if they're available **and** if the
                safetensors library is installed. If set to `True`, the model is forcibly loaded from safetensors
                weights. If set to `False`, safetensors weights are not loaded.
            kwargs (remaining dictionary of keyword arguments, *optional*):
                Can be used to overwrite load and saveable variables (the pipeline components of the specific pipeline
                class). The overwritten components are passed directly to the pipelines `__init__` method. See example
                below for more information.
            variant (`str`, *optional*):
                Load weights from a specified variant filename such as `"fp16"` or `"ema"`. This is ignored when
                loading `from_flax`.

        <Tip>

        To use private or [gated](https://huggingface.co/docs/hub/models-gated#gated-models) models, log-in with
        `huggingface-cli login`.

        </Tip>

        Examples:

        ```py
        >>> from mindone.diffusers import AutoPipelineForImage2Image

        >>> pipeline = AutoPipelineForImage2Image.from_pretrained("runwayml/stable-diffusion-v1-5")
        >>> image = pipeline(prompt, image)[0][0]
        ```
        """
        cache_dir = kwargs.pop("cache_dir", None)
        force_download = kwargs.pop("force_download", False)
        proxies = kwargs.pop("proxies", None)
        token = kwargs.pop("token", None)
        local_files_only = kwargs.pop("local_files_only", False)
        revision = kwargs.pop("revision", None)

        load_config_kwargs = {
            "cache_dir": cache_dir,
            "force_download": force_download,
            "proxies": proxies,
            "token": token,
            "local_files_only": local_files_only,
            "revision": revision,
        }

        config = cls.load_config(pretrained_model_or_path, **load_config_kwargs)
        orig_class_name = config["_class_name"]

        if "controlnet" in kwargs:
            orig_class_name = config["_class_name"].replace("Pipeline", "ControlNetPipeline")
        if "enable_pag" in kwargs:
            enable_pag = kwargs.pop("enable_pag")
            if enable_pag:
                orig_class_name = orig_class_name.replace("Pipeline", "PAGPipeline")

        image_2_image_cls = _get_task_class(AUTO_IMAGE2IMAGE_PIPELINES_MAPPING, orig_class_name)

        kwargs = {**load_config_kwargs, **kwargs}
        return image_2_image_cls.from_pretrained(pretrained_model_or_path, **kwargs)

    @classmethod
    def from_pipe(cls, pipeline, **kwargs):
        r"""
        Instantiates a image-to-image Pytorch diffusion pipeline from another instantiated diffusion pipeline class.

        The from_pipe() method takes care of returning the correct pipeline class instance by finding the
        image-to-image pipeline linked to the pipeline class using pattern matching on pipeline class name.

        All the modules the pipeline contains will be used to initialize the new pipeline without reallocating
        additional memory.

        The pipeline is set in evaluation mode (`model.eval()`) by default.

        Parameters:
            pipeline (`DiffusionPipeline`):
                an instantiated `DiffusionPipeline` object

        Examples:

        ```py
        >>> from mindone.diffusers import AutoPipelineForText2Image, AutoPipelineForImage2Image

        >>> pipe_t2i = AutoPipelineForText2Image.from_pretrained(
        ...     "runwayml/stable-diffusion-v1-5", requires_safety_checker=False
        ... )

        >>> pipe_i2i = AutoPipelineForImage2Image.from_pipe(pipe_t2i)
        >>> image = pipe_i2i(prompt, image)[0][0]
        ```
        """

        original_config = dict(pipeline.config)
        original_cls_name = pipeline.__class__.__name__

        # derive the pipeline class to instantiate
        image_2_image_cls = _get_task_class(AUTO_IMAGE2IMAGE_PIPELINES_MAPPING, original_cls_name)

        if "controlnet" in kwargs:
            if kwargs["controlnet"] is not None:
                to_replace = "Img2ImgPipeline"
                if "PAG" in image_2_image_cls.__name__:
                    to_replace = "PAG" + to_replace
                image_2_image_cls = _get_task_class(
                    AUTO_IMAGE2IMAGE_PIPELINES_MAPPING,
                    image_2_image_cls.__name__.replace("ControlNet", "").replace(to_replace, "ControlNet" + to_replace),
                )
            else:
                image_2_image_cls = _get_task_class(
                    AUTO_IMAGE2IMAGE_PIPELINES_MAPPING,
                    image_2_image_cls.__name__.replace("ControlNetImg2ImgPipeline", "Img2ImgPipeline"),
                )

        if "enable_pag" in kwargs:
            enable_pag = kwargs.pop("enable_pag")
            if enable_pag:
                image_2_image_cls = _get_task_class(
                    AUTO_IMAGE2IMAGE_PIPELINES_MAPPING,
                    image_2_image_cls.__name__.replace("PAG", "").replace("Img2ImgPipeline", "PAGImg2ImgPipeline"),
                )
            else:
                image_2_image_cls = _get_task_class(
                    AUTO_IMAGE2IMAGE_PIPELINES_MAPPING,
                    image_2_image_cls.__name__.replace("PAG", ""),
                )

        # define expected module and optional kwargs given the pipeline signature
        expected_modules, optional_kwargs = image_2_image_cls._get_signature_keys(image_2_image_cls)

        pretrained_model_name_or_path = original_config.pop("_name_or_path", None)

        # allow users pass modules in `kwargs` to override the original pipeline's components
        passed_class_obj = {k: kwargs.pop(k) for k in expected_modules if k in kwargs}
        original_class_obj = {
            k: pipeline.components[k]
            for k, v in pipeline.components.items()
            if k in expected_modules and k not in passed_class_obj
        }

        # allow users pass optional kwargs to override the original pipelines config attribute
        passed_pipe_kwargs = {k: kwargs.pop(k) for k in optional_kwargs if k in kwargs}
        original_pipe_kwargs = {
            k: original_config[k]
            for k, v in original_config.items()
            if k in optional_kwargs and k not in passed_pipe_kwargs
        }

        # config attribute that were not expected by original pipeline is stored as its private attribute
        # we will pass them as optional arguments if they can be accepted by the pipeline
        additional_pipe_kwargs = [
            k[1:]
            for k in original_config.keys()
            if k.startswith("_") and k[1:] in optional_kwargs and k[1:] not in passed_pipe_kwargs
        ]
        for k in additional_pipe_kwargs:
            original_pipe_kwargs[k] = original_config.pop(f"_{k}")

        image_2_image_kwargs = {**passed_class_obj, **original_class_obj, **passed_pipe_kwargs, **original_pipe_kwargs}

        # store unused config as private attribute
        unused_original_config = {
            f"{'' if k.startswith('_') else '_'}{k}": original_config[k]
            for k, v in original_config.items()
            if k not in image_2_image_kwargs
        }

        missing_modules = set(expected_modules) - set(pipeline._optional_components) - set(image_2_image_kwargs.keys())

        if len(missing_modules) > 0:
            raise ValueError(
                f"Pipeline {image_2_image_cls} expected {expected_modules}, but only {set(list(passed_class_obj.keys()) + list(original_class_obj.keys()))} were passed"  # noqa: E501
            )

        model = image_2_image_cls(**image_2_image_kwargs)
        model.register_to_config(_name_or_path=pretrained_model_name_or_path)
        model.register_to_config(**unused_original_config)

        return model


class AutoPipelineForInpainting(ConfigMixin):
    r"""

    [`AutoPipelineForInpainting`] is a generic pipeline class that instantiates an inpainting pipeline class. The
    specific underlying pipeline class is automatically selected from either the
    [`~AutoPipelineForInpainting.from_pretrained`] or [`~AutoPipelineForInpainting.from_pipe`] methods.

    This class cannot be instantiated using `__init__()` (throws an error).

    Class attributes:

        - **config_name** (`str`) -- The configuration filename that stores the class and module names of all the
          diffusion pipeline's components.

    """

    config_name = "model_index.json"

    def __init__(self, *args, **kwargs):
        raise EnvironmentError(
            f"{self.__class__.__name__} is designed to be instantiated "
            f"using the `{self.__class__.__name__}.from_pretrained(pretrained_model_name_or_path)` or "
            f"`{self.__class__.__name__}.from_pipe(pipeline)` methods."
        )

    @classmethod
    @validate_hf_hub_args
    def from_pretrained(cls, pretrained_model_or_path, **kwargs):
        r"""
        Instantiates a inpainting MindSpore diffusion pipeline from pretrained pipeline weight.

        The from_pretrained() method takes care of returning the correct pipeline class instance by:
            1. Detect the pipeline class of the pretrained_model_or_path based on the _class_name property of its
               config object
            2. Find the inpainting pipeline linked to the pipeline class using pattern matching on pipeline class name.

        If a `controlnet` argument is passed, it will instantiate a [`StableDiffusionControlNetInpaintPipeline`]
        object.

        The pipeline is set in evaluation mode (`model.eval()`) by default.

        If you get the error message below, you need to finetune the weights for your downstream task:

        ```
        Some weights of UNet2DConditionModel were not initialized from the model checkpoint at runwayml/stable-diffusion-v1-5 and are newly initialized because the shapes did not match:  # noqa: E501
        - conv_in.weight: found shape [320, 4, 3, 3] in the checkpoint and [320, 9, 3, 3] in the model instantiated
        You should probably TRAIN this model on a down-stream task to be able to use it for predictions and inference.
        ```

        Parameters:
            pretrained_model_or_path (`str` or `os.PathLike`, *optional*):
                Can be either:

                    - A string, the *repo id* (for example `CompVis/ldm-text2im-large-256`) of a pretrained pipeline
                      hosted on the Hub.
                    - A path to a *directory* (for example `./my_pipeline_directory/`) containing pipeline weights
                      saved using
                    [`~DiffusionPipeline.save_pretrained`].
            mindspore_dtype (`str` or `mindspore.dtype`, *optional*):
                Override the default `mindspore.dtype` and load the model with another dtype. If "auto" is passed, the
                dtype is automatically derived from the model's weights.
            force_download (`bool`, *optional*, defaults to `False`):
                Whether or not to force the (re-)download of the model weights and configuration files, overriding the
                cached versions if they exist.
            cache_dir (`Union[str, os.PathLike]`, *optional*):
                Path to a directory where a downloaded pretrained model configuration is cached if the standard cache
                is not used.

            proxies (`Dict[str, str]`, *optional*):
                A dictionary of proxy servers to use by protocol or endpoint, for example, `{'http': 'foo.bar:3128',
                'http://hostname': 'foo.bar:4012'}`. The proxies are used on each request.
            output_loading_info(`bool`, *optional*, defaults to `False`):
                Whether or not to also return a dictionary containing missing keys, unexpected keys and error messages.
            local_files_only (`bool`, *optional*, defaults to `False`):
                Whether to only load local model weights and configuration files or not. If set to `True`, the model
                won't be downloaded from the Hub.
            token (`str` or *bool*, *optional*):
                The token to use as HTTP bearer authorization for remote files. If `True`, the token generated from
                `diffusers-cli login` (stored in `~/.huggingface`) is used.
            revision (`str`, *optional*, defaults to `"main"`):
                The specific model version to use. It can be a branch name, a tag name, a commit id, or any identifier
                allowed by Git.
            custom_revision (`str`, *optional*, defaults to `"main"`):
                The specific model version to use. It can be a branch name, a tag name, or a commit id similar to
                `revision` when loading a custom pipeline from the Hub. It can be a 🤗 Diffusers version when loading a
                custom pipeline from GitHub, otherwise it defaults to `"main"` when loading from the Hub.
            mirror (`str`, *optional*):
                Mirror source to resolve accessibility issues if you’re downloading a model in China. We do not
                guarantee the timeliness or safety of the source, and you should refer to the mirror site for more
                information.
            max_memory (`Dict`, *optional*):
                A dictionary device identifier for the maximum memory. Will default to the maximum memory available for
                each NPU and the available CPU RAM if unset.
            use_safetensors (`bool`, *optional*, defaults to `None`):
                If set to `None`, the safetensors weights are downloaded if they're available **and** if the
                safetensors library is installed. If set to `True`, the model is forcibly loaded from safetensors
                weights. If set to `False`, safetensors weights are not loaded.
            kwargs (remaining dictionary of keyword arguments, *optional*):
                Can be used to overwrite load and saveable variables (the pipeline components of the specific pipeline
                class). The overwritten components are passed directly to the pipelines `__init__` method. See example
                below for more information.
            variant (`str`, *optional*):
                Load weights from a specified variant filename such as `"fp16"` or `"ema"`. This is ignored when
                loading `from_flax`.

        <Tip>

        To use private or [gated](https://huggingface.co/docs/hub/models-gated#gated-models) models, log-in with
        `huggingface-cli login`.

        </Tip>

        Examples:

        ```py
        >>> from mindone.diffusers import AutoPipelineForInpainting

        >>> pipeline = AutoPipelineForInpainting.from_pretrained("runwayml/stable-diffusion-v1-5")
        >>> image = pipeline(prompt, image=init_image, mask_image=mask_image)[0][0]
        ```
        """
        cache_dir = kwargs.pop("cache_dir", None)
        force_download = kwargs.pop("force_download", False)
        proxies = kwargs.pop("proxies", None)
        token = kwargs.pop("token", None)
        local_files_only = kwargs.pop("local_files_only", False)
        revision = kwargs.pop("revision", None)

        load_config_kwargs = {
            "cache_dir": cache_dir,
            "force_download": force_download,
            "proxies": proxies,
            "token": token,
            "local_files_only": local_files_only,
            "revision": revision,
        }

        config = cls.load_config(pretrained_model_or_path, **load_config_kwargs)
        orig_class_name = config["_class_name"]

        if "controlnet" in kwargs:
            orig_class_name = config["_class_name"].replace("Pipeline", "ControlNetPipeline")
        if "enable_pag" in kwargs:
            enable_pag = kwargs.pop("enable_pag")
            if enable_pag:
                orig_class_name = config["_class_name"].replace("Pipeline", "PAGPipeline")

        inpainting_cls = _get_task_class(AUTO_INPAINT_PIPELINES_MAPPING, orig_class_name)

        kwargs = {**load_config_kwargs, **kwargs}
        return inpainting_cls.from_pretrained(pretrained_model_or_path, **kwargs)

    @classmethod
    def from_pipe(cls, pipeline, **kwargs):
        r"""
        Instantiates a inpainting MindSpore diffusion pipeline from another instantiated diffusion pipeline class.

        The from_pipe() method takes care of returning the correct pipeline class instance by finding the inpainting
        pipeline linked to the pipeline class using pattern matching on pipeline class name.

        All the modules the pipeline class contain will be used to initialize the new pipeline without reallocating
        additional memory.

        The pipeline is set in evaluation mode (`model.eval()`) by default.

        Parameters:
            pipeline (`DiffusionPipeline`):
                an instantiated `DiffusionPipeline` object

        Examples:

        ```py
        >>> from mindone.diffusers import AutoPipelineForText2Image, AutoPipelineForInpainting

        >>> pipe_t2i = AutoPipelineForText2Image.from_pretrained(
        ...     "DeepFloyd/IF-I-XL-v1.0", requires_safety_checker=False
        ... )

        >>> pipe_inpaint = AutoPipelineForInpainting.from_pipe(pipe_t2i)
        >>> image = pipe_inpaint(prompt, image=init_image, mask_image=mask_image)[0][0]
        ```
        """
        original_config = dict(pipeline.config)
        original_cls_name = pipeline.__class__.__name__

        # derive the pipeline class to instantiate
        inpainting_cls = _get_task_class(AUTO_INPAINT_PIPELINES_MAPPING, original_cls_name)

        if "controlnet" in kwargs:
            if kwargs["controlnet"] is not None:
                inpainting_cls = _get_task_class(
                    AUTO_INPAINT_PIPELINES_MAPPING,
                    inpainting_cls.__name__.replace("ControlNet", "").replace(
                        "InpaintPipeline", "ControlNetInpaintPipeline"
                    ),
                )
            else:
                inpainting_cls = _get_task_class(
                    AUTO_INPAINT_PIPELINES_MAPPING,
                    inpainting_cls.__name__.replace("ControlNetInpaintPipeline", "InpaintPipeline"),
                )

        if "enable_pag" in kwargs:
            enable_pag = kwargs.pop("enable_pag")
            if enable_pag:
                inpainting_cls = _get_task_class(
                    AUTO_INPAINT_PIPELINES_MAPPING,
                    inpainting_cls.__name__.replace("PAG", "").replace("InpaintPipeline", "PAGInpaintPipeline"),
                )
            else:
                inpainting_cls = _get_task_class(
                    AUTO_INPAINT_PIPELINES_MAPPING,
                    inpainting_cls.__name__.replace("PAGInpaintPipeline", "InpaintPipeline"),
                )

        # define expected module and optional kwargs given the pipeline signature
        expected_modules, optional_kwargs = inpainting_cls._get_signature_keys(inpainting_cls)

        pretrained_model_name_or_path = original_config.pop("_name_or_path", None)

        # allow users pass modules in `kwargs` to override the original pipeline's components
        passed_class_obj = {k: kwargs.pop(k) for k in expected_modules if k in kwargs}
        original_class_obj = {
            k: pipeline.components[k]
            for k, v in pipeline.components.items()
            if k in expected_modules and k not in passed_class_obj
        }

        # allow users pass optional kwargs to override the original pipelines config attribute
        passed_pipe_kwargs = {k: kwargs.pop(k) for k in optional_kwargs if k in kwargs}
        original_pipe_kwargs = {
            k: original_config[k]
            for k, v in original_config.items()
            if k in optional_kwargs and k not in passed_pipe_kwargs
        }

        # config that were not expected by original pipeline is stored as private attribute
        # we will pass them as optional arguments if they can be accepted by the pipeline
        additional_pipe_kwargs = [
            k[1:]
            for k in original_config.keys()
            if k.startswith("_") and k[1:] in optional_kwargs and k[1:] not in passed_pipe_kwargs
        ]
        for k in additional_pipe_kwargs:
            original_pipe_kwargs[k] = original_config.pop(f"_{k}")

        inpainting_kwargs = {**passed_class_obj, **original_class_obj, **passed_pipe_kwargs, **original_pipe_kwargs}

        # store unused config as private attribute
        unused_original_config = {
            f"{'' if k.startswith('_') else '_'}{k}": original_config[k]
            for k, v in original_config.items()
            if k not in inpainting_kwargs
        }

        missing_modules = set(expected_modules) - set(pipeline._optional_components) - set(inpainting_kwargs.keys())

        if len(missing_modules) > 0:
            raise ValueError(
                f"Pipeline {inpainting_cls} expected {expected_modules}, but only {set(list(passed_class_obj.keys()) + list(original_class_obj.keys()))} were passed"  # noqa: E501
            )

        model = inpainting_cls(**inpainting_kwargs)
        model.register_to_config(_name_or_path=pretrained_model_name_or_path)
        model.register_to_config(**unused_original_config)

        return model<|MERGE_RESOLUTION|>--- conflicted
+++ resolved
@@ -93,15 +93,12 @@
         ("lcm", LatentConsistencyModelPipeline),
         ("pixart-alpha", PixArtAlphaPipeline),
         ("pixart-sigma", PixArtSigmaPipeline),
-<<<<<<< HEAD
         ("stable-diffusion-pag", StableDiffusionPAGPipeline),
         ("stable-diffusion-controlnet-pag", StableDiffusionControlNetPAGPipeline),
         ("stable-diffusion-xl-pag", StableDiffusionXLPAGPipeline),
         ("stable-diffusion-xl-controlnet-pag", StableDiffusionXLControlNetPAGPipeline),
         ("pixart-sigma-pag", PixArtSigmaPAGPipeline),
-=======
         ("flux", FluxPipeline),
->>>>>>> 02765799
     ]
 )
 
@@ -157,12 +154,12 @@
 )
 
 if is_sentencepiece_available():
-    from .kolors import KolorsPipeline
+    from .kolors import KolorsImg2ImgPipeline, KolorsPipeline
     from .pag import KolorsPAGPipeline
 
     AUTO_TEXT2IMAGE_PIPELINES_MAPPING["kolors"] = KolorsPipeline
     AUTO_TEXT2IMAGE_PIPELINES_MAPPING["kolors-pag"] = KolorsPAGPipeline
-    AUTO_IMAGE2IMAGE_PIPELINES_MAPPING["kolors"] = KolorsPipeline
+    AUTO_IMAGE2IMAGE_PIPELINES_MAPPING["kolors"] = KolorsImg2ImgPipeline
 
 SUPPORTED_TASKS_MAPPINGS = [
     AUTO_TEXT2IMAGE_PIPELINES_MAPPING,
@@ -396,14 +393,12 @@
                 to_replace = "PAGPipeline" if "PAG" in text_2_image_cls.__name__ else "Pipeline"
                 text_2_image_cls = _get_task_class(
                     AUTO_TEXT2IMAGE_PIPELINES_MAPPING,
-                    text_2_image_cls.__name__.replace("ControlNet", "").replace(
-                        to_replace, "ControlNetPipeline" + to_replace
-                    ),
+                    text_2_image_cls.__name__.replace("ControlNet", "").replace(to_replace, "ControlNet" + to_replace),
                 )
             else:
                 text_2_image_cls = _get_task_class(
                     AUTO_TEXT2IMAGE_PIPELINES_MAPPING,
-                    text_2_image_cls.__name__.replace("ControlNetPipeline", "Pipeline"),
+                    text_2_image_cls.__name__.replace("ControlNet", ""),
                 )
 
         if "enable_pag" in kwargs:
@@ -614,12 +609,17 @@
         config = cls.load_config(pretrained_model_or_path, **load_config_kwargs)
         orig_class_name = config["_class_name"]
 
+        # the `orig_class_name` can be:
+        # `- *Pipeline` (for regular text-to-image checkpoint)
+        # `- *Img2ImgPipeline` (for refiner checkpoint)
+        to_replace = "Img2ImgPipeline" if "Img2Img" in config["_class_name"] else "Pipeline"
+
         if "controlnet" in kwargs:
-            orig_class_name = config["_class_name"].replace("Pipeline", "ControlNetPipeline")
+            orig_class_name = orig_class_name.replace(to_replace, "ControlNet" + to_replace)
         if "enable_pag" in kwargs:
             enable_pag = kwargs.pop("enable_pag")
             if enable_pag:
-                orig_class_name = orig_class_name.replace("Pipeline", "PAGPipeline")
+                orig_class_name = orig_class_name.replace(to_replace, "PAG" + to_replace)
 
         image_2_image_cls = _get_task_class(AUTO_IMAGE2IMAGE_PIPELINES_MAPPING, orig_class_name)
 
@@ -675,7 +675,7 @@
             else:
                 image_2_image_cls = _get_task_class(
                     AUTO_IMAGE2IMAGE_PIPELINES_MAPPING,
-                    image_2_image_cls.__name__.replace("ControlNetImg2ImgPipeline", "Img2ImgPipeline"),
+                    image_2_image_cls.__name__.replace("ControlNet", ""),
                 )
 
         if "enable_pag" in kwargs:
@@ -885,13 +885,17 @@
         config = cls.load_config(pretrained_model_or_path, **load_config_kwargs)
         orig_class_name = config["_class_name"]
 
+        # The `orig_class_name`` can be:
+        # `- *InpaintPipeline` (for inpaint-specific checkpoint)
+        #  - or *Pipeline (for regular text-to-image checkpoint)
+        to_replace = "InpaintPipeline" if "Inpaint" in config["_class_name"] else "Pipeline"
+
         if "controlnet" in kwargs:
-            orig_class_name = config["_class_name"].replace("Pipeline", "ControlNetPipeline")
+            orig_class_name = orig_class_name.replace(to_replace, "ControlNet" + to_replace)
         if "enable_pag" in kwargs:
             enable_pag = kwargs.pop("enable_pag")
             if enable_pag:
-                orig_class_name = config["_class_name"].replace("Pipeline", "PAGPipeline")
-
+                orig_class_name = orig_class_name.replace(to_replace, "PAG" + to_replace)
         inpainting_cls = _get_task_class(AUTO_INPAINT_PIPELINES_MAPPING, orig_class_name)
 
         kwargs = {**load_config_kwargs, **kwargs}
