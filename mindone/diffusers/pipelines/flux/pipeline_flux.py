# Copyright 2024 Black Forest Labs and The HuggingFace Team. All rights reserved.
#
# Licensed under the Apache License, Version 2.0 (the "License");
# you may not use this file except in compliance with the License.
# You may obtain a copy of the License at
#
#     http://www.apache.org/licenses/LICENSE-2.0
#
# Unless required by applicable law or agreed to in writing, software
# distributed under the License is distributed on an "AS IS" BASIS,
# WITHOUT WARRANTIES OR CONDITIONS OF ANY KIND, either express or implied.
# See the License for the specific language governing permissions and
# limitations under the License.

import inspect
from typing import Any, Callable, Dict, List, Optional, Union

import numpy as np
from transformers import CLIPImageProcessor, CLIPTokenizer, T5TokenizerFast

import mindspore as ms
from mindspore import mint

from mindone.transformers import CLIPTextModel, CLIPVisionModelWithProjection, T5EncoderModel

from ...image_processor import PipelineImageInput, VaeImageProcessor
from ...loaders import FluxIPAdapterMixin, FluxLoraLoaderMixin, FromSingleFileMixin, TextualInversionLoaderMixin
from ...models import AutoencoderKL, FluxTransformer2DModel
from ...schedulers import FlowMatchEulerDiscreteScheduler
from ...utils import logging, scale_lora_layers, unscale_lora_layers
from ...utils.mindspore_utils import randn_tensor
from ..pipeline_utils import DiffusionPipeline
from .pipeline_output import FluxPipelineOutput

logger = logging.get_logger(__name__)  # pylint: disable=invalid-name

EXAMPLE_DOC_STRING = """
    Examples:
        ```py
        >>> import mindspore
        >>> from mindone.diffusers import FluxPipeline

        >>> pipe = FluxPipeline.from_pretrained("black-forest-labs/FLUX.1-schnell", mindspore_dtype=mindspore.bfloat16)
        >>> prompt = "A cat holding a sign that says hello world"
        >>> # Depending on the variant being used, the pipeline call will slightly vary.
        >>> # Refer to the pipeline documentation for more details.
        >>> image = pipe(prompt, num_inference_steps=4, guidance_scale=0.0)[0][0]
        >>> image.save("flux.png")
        ```
"""


def calculate_shift(
    image_seq_len,
    base_seq_len: int = 256,
    max_seq_len: int = 4096,
    base_shift: float = 0.5,
    max_shift: float = 1.15,
):
    m = (max_shift - base_shift) / (max_seq_len - base_seq_len)
    b = base_shift - m * base_seq_len
    mu = image_seq_len * m + b
    return mu


# Copied from diffusers.pipelines.stable_diffusion.pipeline_stable_diffusion.retrieve_timesteps
def retrieve_timesteps(
    scheduler,
    num_inference_steps: Optional[int] = None,
    timesteps: Optional[List[int]] = None,
    sigmas: Optional[List[float]] = None,
    **kwargs,
):
    r"""
    Calls the scheduler's `set_timesteps` method and retrieves timesteps from the scheduler after the call. Handles
    custom timesteps. Any kwargs will be supplied to `scheduler.set_timesteps`.

    Args:
        scheduler (`SchedulerMixin`):
            The scheduler to get timesteps from.
        num_inference_steps (`int`):
            The number of diffusion steps used when generating samples with a pre-trained model. If used, `timesteps`
            must be `None`.
        timesteps (`List[int]`, *optional*):
            Custom timesteps used to override the timestep spacing strategy of the scheduler. If `timesteps` is passed,
            `num_inference_steps` and `sigmas` must be `None`.
        sigmas (`List[float]`, *optional*):
            Custom sigmas used to override the timestep spacing strategy of the scheduler. If `sigmas` is passed,
            `num_inference_steps` and `timesteps` must be `None`.

    Returns:
        `Tuple[ms.Tensor, int]`: A tuple where the first element is the timestep schedule from the scheduler and
        the second element is the number of inference steps.
    """
    if timesteps is not None and sigmas is not None:
        raise ValueError("Only one of `timesteps` or `sigmas` can be passed. Please choose one to set custom values")
    if timesteps is not None:
        accepts_timesteps = "timesteps" in set(inspect.signature(scheduler.set_timesteps).parameters.keys())
        if not accepts_timesteps:
            raise ValueError(
                f"The current scheduler class {scheduler.__class__}'s `set_timesteps` does not support custom"
                f" timestep schedules. Please check whether you are using the correct scheduler."
            )
        scheduler.set_timesteps(timesteps=timesteps, **kwargs)
        timesteps = scheduler.timesteps
        num_inference_steps = len(timesteps)
    elif sigmas is not None:
        accept_sigmas = "sigmas" in set(inspect.signature(scheduler.set_timesteps).parameters.keys())
        if not accept_sigmas:
            raise ValueError(
                f"The current scheduler class {scheduler.__class__}'s `set_timesteps` does not support custom"
                f" sigmas schedules. Please check whether you are using the correct scheduler."
            )
        scheduler.set_timesteps(sigmas=sigmas, **kwargs)
        timesteps = scheduler.timesteps
        num_inference_steps = len(timesteps)
    else:
        scheduler.set_timesteps(num_inference_steps, **kwargs)
        timesteps = scheduler.timesteps
    return timesteps, num_inference_steps


class FluxPipeline(
    DiffusionPipeline,
    FluxLoraLoaderMixin,
    FromSingleFileMixin,
    TextualInversionLoaderMixin,
    FluxIPAdapterMixin,
):
    r"""
    The Flux pipeline for text-to-image generation.

    Reference: https://blackforestlabs.ai/announcing-black-forest-labs/

    Args:
        transformer ([`FluxTransformer2DModel`]):
            Conditional Transformer (MMDiT) architecture to denoise the encoded image latents.
        scheduler ([`FlowMatchEulerDiscreteScheduler`]):
            A scheduler to be used in combination with `transformer` to denoise the encoded image latents.
        vae ([`AutoencoderKL`]):
            Variational Auto-Encoder (VAE) Model to encode and decode images to and from latent representations.
        text_encoder ([`CLIPTextModel`]):
            [CLIP](https://huggingface.co/docs/transformers/model_doc/clip#transformers.CLIPTextModel), specifically
            the [clip-vit-large-patch14](https://huggingface.co/openai/clip-vit-large-patch14) variant.
        text_encoder_2 ([`T5EncoderModel`]):
            [T5](https://huggingface.co/docs/transformers/en/model_doc/t5#transformers.T5EncoderModel), specifically
            the [google/t5-v1_1-xxl](https://huggingface.co/google/t5-v1_1-xxl) variant.
        tokenizer (`CLIPTokenizer`):
            Tokenizer of class
            [CLIPTokenizer](https://huggingface.co/docs/transformers/en/model_doc/clip#transformers.CLIPTokenizer).
        tokenizer_2 (`T5TokenizerFast`):
            Second Tokenizer of class
            [T5TokenizerFast](https://huggingface.co/docs/transformers/en/model_doc/t5#transformers.T5TokenizerFast).
    """

    model_cpu_offload_seq = "text_encoder->text_encoder_2->image_encoder->transformer->vae"
    _optional_components = ["image_encoder", "feature_extractor"]
    _callback_tensor_inputs = ["latents", "prompt_embeds"]

    def __init__(
        self,
        scheduler: FlowMatchEulerDiscreteScheduler,
        vae: AutoencoderKL,
        text_encoder: CLIPTextModel,
        tokenizer: CLIPTokenizer,
        text_encoder_2: T5EncoderModel,
        tokenizer_2: T5TokenizerFast,
        transformer: FluxTransformer2DModel,
        image_encoder: CLIPVisionModelWithProjection = None,
        feature_extractor: CLIPImageProcessor = None,
    ):
        super().__init__()

        self.register_modules(
            vae=vae,
            text_encoder=text_encoder,
            text_encoder_2=text_encoder_2,
            tokenizer=tokenizer,
            tokenizer_2=tokenizer_2,
            transformer=transformer,
            scheduler=scheduler,
            image_encoder=image_encoder,
            feature_extractor=feature_extractor,
        )
        self.vae_scale_factor = 2 ** (len(self.vae.config.block_out_channels) - 1) if getattr(self, "vae", None) else 8
        # Flux latents are turned into 2x2 patches and packed. This means the latent width and height has to be divisible
        # by the patch size. So the vae scale factor is multiplied by the patch size to account for this
        self.image_processor = VaeImageProcessor(vae_scale_factor=self.vae_scale_factor * 2)
        self.tokenizer_max_length = (
            self.tokenizer.model_max_length if hasattr(self, "tokenizer") and self.tokenizer is not None else 77
        )
        self.default_sample_size = 128

    def _get_t5_prompt_embeds(
        self,
        prompt: Union[str, List[str]] = None,
        num_images_per_prompt: int = 1,
        max_sequence_length: int = 512,
        dtype: Optional[ms.Type] = None,
    ):
        dtype = dtype or self.text_encoder.dtype

        prompt = [prompt] if isinstance(prompt, str) else prompt
        batch_size = len(prompt)

        if isinstance(self, TextualInversionLoaderMixin):
            prompt = self.maybe_convert_prompt(prompt, self.tokenizer_2)

        text_inputs = self.tokenizer_2(
            prompt,
            padding="max_length",
            max_length=max_sequence_length,
            truncation=True,
            return_length=False,
            return_overflowing_tokens=False,
            return_tensors="np",
        )
        text_input_ids = text_inputs.input_ids
        untruncated_ids = self.tokenizer_2(prompt, padding="longest", return_tensors="np").input_ids

        if untruncated_ids.shape[-1] >= text_input_ids.shape[-1] and not np.array_equal(
            text_input_ids, untruncated_ids
        ):
            removed_text = self.tokenizer_2.batch_decode(untruncated_ids[:, self.tokenizer_max_length - 1 : -1])
            logger.warning(
                "The following part of your input was truncated because `max_sequence_length` is set to "
                f" {max_sequence_length} tokens: {removed_text}"
            )

        prompt_embeds = self.text_encoder_2(ms.Tensor.from_numpy(text_input_ids), output_hidden_states=False)[0]

        dtype = self.text_encoder_2.dtype
        prompt_embeds = prompt_embeds.to(dtype=dtype)

        _, seq_len, _ = prompt_embeds.shape

        # duplicate text embeddings and attention mask for each generation per prompt, using mps friendly method
        prompt_embeds = prompt_embeds.tile((1, num_images_per_prompt, 1))
        prompt_embeds = prompt_embeds.view(batch_size * num_images_per_prompt, seq_len, -1)

        return prompt_embeds

    def _get_clip_prompt_embeds(
        self,
        prompt: Union[str, List[str]],
        num_images_per_prompt: int = 1,
    ):
        prompt = [prompt] if isinstance(prompt, str) else prompt
        batch_size = len(prompt)

        if isinstance(self, TextualInversionLoaderMixin):
            prompt = self.maybe_convert_prompt(prompt, self.tokenizer)

        text_inputs = self.tokenizer(
            prompt,
            padding="max_length",
            max_length=self.tokenizer_max_length,
            truncation=True,
            return_overflowing_tokens=False,
            return_length=False,
            return_tensors="np",
        )

        text_input_ids = text_inputs.input_ids
        untruncated_ids = self.tokenizer(prompt, padding="longest", return_tensors="np").input_ids
        if untruncated_ids.shape[-1] >= text_input_ids.shape[-1] and not np.array_equal(
            text_input_ids, untruncated_ids
        ):
            removed_text = self.tokenizer.batch_decode(untruncated_ids[:, self.tokenizer_max_length - 1 : -1])
            logger.warning(
                "The following part of your input was truncated because CLIP can only handle sequences up to"
                f" {self.tokenizer_max_length} tokens: {removed_text}"
            )
        prompt_embeds = self.text_encoder(ms.Tensor.from_numpy(text_input_ids), output_hidden_states=False)

        # Use pooled output of CLIPTextModel
        prompt_embeds = prompt_embeds[1]
        prompt_embeds = prompt_embeds.to(dtype=self.text_encoder.dtype)

        # duplicate text embeddings for each generation per prompt, using mps friendly method
        prompt_embeds = prompt_embeds.tile((1, num_images_per_prompt))
        prompt_embeds = prompt_embeds.view(batch_size * num_images_per_prompt, -1)

        return prompt_embeds

    def encode_prompt(
        self,
        prompt: Union[str, List[str]],
        prompt_2: Union[str, List[str]],
        num_images_per_prompt: int = 1,
        prompt_embeds: Optional[ms.Tensor] = None,
        pooled_prompt_embeds: Optional[ms.Tensor] = None,
        max_sequence_length: int = 512,
        lora_scale: Optional[float] = None,
    ):
        r"""

        Args:
            prompt (`str` or `List[str]`, *optional*):
                prompt to be encoded
            prompt_2 (`str` or `List[str]`, *optional*):
                The prompt or prompts to be sent to the `tokenizer_2` and `text_encoder_2`. If not defined, `prompt` is
                used in all text-encoders
            num_images_per_prompt (`int`):
                number of images that should be generated per prompt
            prompt_embeds (`ms.Tensor`, *optional*):
                Pre-generated text embeddings. Can be used to easily tweak text inputs, *e.g.* prompt weighting. If not
                provided, text embeddings will be generated from `prompt` input argument.
            pooled_prompt_embeds (`ms.Tensor`, *optional*):
                Pre-generated pooled text embeddings. Can be used to easily tweak text inputs, *e.g.* prompt weighting.
                If not provided, pooled text embeddings will be generated from `prompt` input argument.
            lora_scale (`float`, *optional*):
                A lora scale that will be applied to all LoRA layers of the text encoder if LoRA layers are loaded.
        """
        # set lora scale so that monkey patched LoRA
        # function of text encoder can correctly access it
        if lora_scale is not None and isinstance(self, FluxLoraLoaderMixin):
            self._lora_scale = lora_scale

            # dynamically adjust the LoRA scale
            if self.text_encoder is not None:
                scale_lora_layers(self.text_encoder, lora_scale)
            if self.text_encoder_2 is not None:
                scale_lora_layers(self.text_encoder_2, lora_scale)

        prompt = [prompt] if isinstance(prompt, str) else prompt

        if prompt_embeds is None:
            prompt_2 = prompt_2 or prompt
            prompt_2 = [prompt_2] if isinstance(prompt_2, str) else prompt_2

            # We only use the pooled prompt output from the CLIPTextModel
            pooled_prompt_embeds = self._get_clip_prompt_embeds(
                prompt=prompt,
                num_images_per_prompt=num_images_per_prompt,
            )
            prompt_embeds = self._get_t5_prompt_embeds(
                prompt=prompt_2,
                num_images_per_prompt=num_images_per_prompt,
                max_sequence_length=max_sequence_length,
            )

        if self.text_encoder is not None:
            if isinstance(self, FluxLoraLoaderMixin):
                # Retrieve the original scale by scaling back the LoRA layers
                unscale_lora_layers(self.text_encoder, lora_scale)

        if self.text_encoder_2 is not None:
            if isinstance(self, FluxLoraLoaderMixin):
                # Retrieve the original scale by scaling back the LoRA layers
                unscale_lora_layers(self.text_encoder_2, lora_scale)

        dtype = self.text_encoder.dtype if self.text_encoder is not None else self.transformer.dtype
        text_ids = mint.zeros((prompt_embeds.shape[1], 3), dtype=dtype)

        return prompt_embeds, pooled_prompt_embeds, text_ids

    def encode_image(self, image, num_images_per_prompt):
        dtype = next(self.image_encoder.get_parameters()).dtype

        if not isinstance(image, ms.Tensor):
            image = self.feature_extractor(image, return_tensors="np").pixel_values
            image = ms.tensor(image)

        image = image.to(dtype=dtype)
        image_embeds = self.image_encoder(image)[0]
        image_embeds = image_embeds.repeat_interleave(num_images_per_prompt, dim=0)
        return image_embeds

    def prepare_ip_adapter_image_embeds(self, ip_adapter_image, ip_adapter_image_embeds, num_images_per_prompt):
        image_embeds = []
        if ip_adapter_image_embeds is None:
            if not isinstance(ip_adapter_image, list):
                ip_adapter_image = [ip_adapter_image]

            if len(ip_adapter_image) != self.transformer.encoder_hid_proj.num_ip_adapters:
                raise ValueError(
                    f"`ip_adapter_image` must have same length as the number of IP Adapters. Got {len(ip_adapter_image)} images and {self.transformer.encoder_hid_proj.num_ip_adapters} IP Adapters."  # noqa: E501
                )

            for single_ip_adapter_image in ip_adapter_image:
                single_image_embeds = self.encode_image(single_ip_adapter_image, 1)
                image_embeds.append(single_image_embeds[None, :])
        else:
            if not isinstance(ip_adapter_image_embeds, list):
                ip_adapter_image_embeds = [ip_adapter_image_embeds]

            if len(ip_adapter_image_embeds) != self.transformer.encoder_hid_proj.num_ip_adapters:
                raise ValueError(
                    f"`ip_adapter_image_embeds` must have same length as the number of IP Adapters. Got {len(ip_adapter_image_embeds)} image embeds and {self.transformer.encoder_hid_proj.num_ip_adapters} IP Adapters."
                )

            for single_image_embeds in ip_adapter_image_embeds:
                image_embeds.append(single_image_embeds)

        ip_adapter_image_embeds = []
<<<<<<< HEAD
        for single_image_embeds in image_embeds:
=======
        for i, single_image_embeds in enumerate(image_embeds):
>>>>>>> 1a419582
            single_image_embeds = mint.cat([single_image_embeds] * num_images_per_prompt, dim=0)
            ip_adapter_image_embeds.append(single_image_embeds)

        return ip_adapter_image_embeds

    def check_inputs(
        self,
        prompt,
        prompt_2,
        height,
        width,
        negative_prompt=None,
        negative_prompt_2=None,
        prompt_embeds=None,
        negative_prompt_embeds=None,
        pooled_prompt_embeds=None,
        negative_pooled_prompt_embeds=None,
        callback_on_step_end_tensor_inputs=None,
        max_sequence_length=None,
    ):
        if height % (self.vae_scale_factor * 2) != 0 or width % (self.vae_scale_factor * 2) != 0:
            logger.warning(
                f"`height` and `width` have to be divisible by {self.vae_scale_factor * 2} but are {height} and {width}. Dimensions will be resized accordingly"
            )

        if callback_on_step_end_tensor_inputs is not None and not all(
            k in self._callback_tensor_inputs for k in callback_on_step_end_tensor_inputs
        ):
            raise ValueError(
                f"`callback_on_step_end_tensor_inputs` has to be in {self._callback_tensor_inputs}, but found {[k for k in callback_on_step_end_tensor_inputs if k not in self._callback_tensor_inputs]}"  # noqa: E501
            )

        if prompt is not None and prompt_embeds is not None:
            raise ValueError(
                f"Cannot forward both `prompt`: {prompt} and `prompt_embeds`: {prompt_embeds}. Please make sure to"
                " only forward one of the two."
            )
        elif prompt_2 is not None and prompt_embeds is not None:
            raise ValueError(
                f"Cannot forward both `prompt_2`: {prompt_2} and `prompt_embeds`: {prompt_embeds}. Please make sure to"
                " only forward one of the two."
            )
        elif prompt is None and prompt_embeds is None:
            raise ValueError(
                "Provide either `prompt` or `prompt_embeds`. Cannot leave both `prompt` and `prompt_embeds` undefined."
            )
        elif prompt is not None and (not isinstance(prompt, str) and not isinstance(prompt, list)):
            raise ValueError(f"`prompt` has to be of type `str` or `list` but is {type(prompt)}")
        elif prompt_2 is not None and (not isinstance(prompt_2, str) and not isinstance(prompt_2, list)):
            raise ValueError(f"`prompt_2` has to be of type `str` or `list` but is {type(prompt_2)}")

        if negative_prompt is not None and negative_prompt_embeds is not None:
            raise ValueError(
                f"Cannot forward both `negative_prompt`: {negative_prompt} and `negative_prompt_embeds`:"
                f" {negative_prompt_embeds}. Please make sure to only forward one of the two."
            )
        elif negative_prompt_2 is not None and negative_prompt_embeds is not None:
            raise ValueError(
                f"Cannot forward both `negative_prompt_2`: {negative_prompt_2} and `negative_prompt_embeds`:"
                f" {negative_prompt_embeds}. Please make sure to only forward one of the two."
            )

        if prompt_embeds is not None and negative_prompt_embeds is not None:
            if prompt_embeds.shape != negative_prompt_embeds.shape:
                raise ValueError(
                    "`prompt_embeds` and `negative_prompt_embeds` must have the same shape when passed directly, but"
                    f" got: `prompt_embeds` {prompt_embeds.shape} != `negative_prompt_embeds`"
                    f" {negative_prompt_embeds.shape}."
                )

        if prompt_embeds is not None and pooled_prompt_embeds is None:
            raise ValueError(
                "If `prompt_embeds` are provided, `pooled_prompt_embeds` also have to be passed. Make sure to generate `pooled_prompt_embeds` from the same text encoder that was used to generate `prompt_embeds`."  # noqa: E501
            )
        if negative_prompt_embeds is not None and negative_pooled_prompt_embeds is None:
            raise ValueError(
                "If `negative_prompt_embeds` are provided, `negative_pooled_prompt_embeds` also have to be passed. Make sure to generate `negative_pooled_prompt_embeds` from the same text encoder that was used to generate `negative_prompt_embeds`."  # noqa: E501
            )

        if max_sequence_length is not None and max_sequence_length > 512:
            raise ValueError(f"`max_sequence_length` cannot be greater than 512 but is {max_sequence_length}")

    @staticmethod
    def _prepare_latent_image_ids(batch_size, height, width, dtype):
        latent_image_ids = mint.zeros((height, width, 3))
        # latent_image_ids[..., 1] = latent_image_ids[..., 1] + mint.arange(height)[:, None]
        latent_image_ids[..., 1] = latent_image_ids[..., 1] + mint.arange(height).expand_dims(axis=1)
        # latent_image_ids[..., 2] = latent_image_ids[..., 2] + mint.arange(width)[None, :]
        latent_image_ids[..., 2] = latent_image_ids[..., 2] + mint.arange(width).expand_dims(axis=0)

        latent_image_id_height, latent_image_id_width, latent_image_id_channels = latent_image_ids.shape

        latent_image_ids = latent_image_ids.reshape(
            latent_image_id_height * latent_image_id_width, latent_image_id_channels
        )

        return latent_image_ids.to(dtype=dtype)

    @staticmethod
    def _pack_latents(latents, batch_size, num_channels_latents, height, width):
        latents = latents.view(batch_size, num_channels_latents, height // 2, 2, width // 2, 2)
        latents = latents.permute(0, 2, 4, 1, 3, 5)
        latents = latents.reshape(batch_size, (height // 2) * (width // 2), num_channels_latents * 4)
        return latents

    @staticmethod
    def _unpack_latents(latents, height, width, vae_scale_factor):
        batch_size, num_patches, channels = latents.shape

        # VAE applies 8x compression on images but we must also account for packing which requires
        # latent height and width to be divisible by 2.
        height = 2 * (int(height) // (vae_scale_factor * 2))
        width = 2 * (int(width) // (vae_scale_factor * 2))

        latents = latents.view(batch_size, height // 2, width // 2, channels // 4, 2, 2)
        latents = latents.permute(0, 3, 1, 4, 2, 5)

        latents = latents.reshape(batch_size, channels // (2 * 2), height, width)

        return latents

    def enable_vae_slicing(self):
        r"""
        Enable sliced VAE decoding. When this option is enabled, the VAE will split the input tensor in slices to
        compute decoding in several steps. This is useful to save some memory and allow larger batch sizes.
        """
        self.vae.enable_slicing()

    def disable_vae_slicing(self):
        r"""
        Disable sliced VAE decoding. If `enable_vae_slicing` was previously enabled, this method will go back to
        computing decoding in one step.
        """
        self.vae.disable_slicing()

    def enable_vae_tiling(self):
        r"""
        Enable tiled VAE decoding. When this option is enabled, the VAE will split the input tensor into tiles to
        compute decoding and encoding in several steps. This is useful for saving a large amount of memory and to allow
        processing larger images.
        """
        self.vae.enable_tiling()

    def disable_vae_tiling(self):
        r"""
        Disable tiled VAE decoding. If `enable_vae_tiling` was previously enabled, this method will go back to
        computing decoding in one step.
        """
        self.vae.disable_tiling()

    def prepare_latents(
        self,
        batch_size,
        num_channels_latents,
        height,
        width,
        dtype,
        generator,
        latents=None,
    ):
        # VAE applies 8x compression on images but we must also account for packing which requires
        # latent height and width to be divisible by 2.
        height = 2 * (int(height) // (self.vae_scale_factor * 2))
        width = 2 * (int(width) // (self.vae_scale_factor * 2))

        shape = (batch_size, num_channels_latents, height, width)

        if latents is not None:
            latent_image_ids = self._prepare_latent_image_ids(batch_size, height // 2, width // 2, dtype)
            return latents.to(dtype=dtype), latent_image_ids

        if isinstance(generator, list) and len(generator) != batch_size:
            raise ValueError(
                f"You have passed a list of generators of length {len(generator)}, but requested an effective batch"
                f" size of {batch_size}. Make sure the batch size matches the length of the generators."
            )

        latents = randn_tensor(shape, generator=generator, dtype=dtype)
        latents = self._pack_latents(latents, batch_size, num_channels_latents, height, width)

        latent_image_ids = self._prepare_latent_image_ids(batch_size, height // 2, width // 2, dtype)

        return latents, latent_image_ids

    @property
    def guidance_scale(self):
        return self._guidance_scale

    @property
    def joint_attention_kwargs(self):
        return self._joint_attention_kwargs

    @property
    def num_timesteps(self):
        return self._num_timesteps

    @property
    def current_timestep(self):
        return self._current_timestep

    @property
    def interrupt(self):
        return self._interrupt

    def __call__(
        self,
        prompt: Union[str, List[str]] = None,
        prompt_2: Optional[Union[str, List[str]]] = None,
        negative_prompt: Union[str, List[str]] = None,
        negative_prompt_2: Optional[Union[str, List[str]]] = None,
        true_cfg_scale: float = 1.0,
        height: Optional[int] = None,
        width: Optional[int] = None,
        num_inference_steps: int = 28,
        sigmas: Optional[List[float]] = None,
        guidance_scale: float = 3.5,
        num_images_per_prompt: Optional[int] = 1,
        generator: Optional[Union[np.random.Generator, List[np.random.Generator]]] = None,
        latents: Optional[ms.Tensor] = None,
        prompt_embeds: Optional[ms.Tensor] = None,
        pooled_prompt_embeds: Optional[ms.Tensor] = None,
        ip_adapter_image: Optional[PipelineImageInput] = None,
        ip_adapter_image_embeds: Optional[List[ms.Tensor]] = None,
        negative_ip_adapter_image: Optional[PipelineImageInput] = None,
        negative_ip_adapter_image_embeds: Optional[List[ms.Tensor]] = None,
        negative_prompt_embeds: Optional[ms.Tensor] = None,
        negative_pooled_prompt_embeds: Optional[ms.Tensor] = None,
        output_type: Optional[str] = "pil",
        return_dict: bool = False,
        joint_attention_kwargs: Optional[Dict[str, Any]] = None,
        callback_on_step_end: Optional[Callable[[int, int, Dict], None]] = None,
        callback_on_step_end_tensor_inputs: List[str] = ["latents"],
        max_sequence_length: int = 512,
    ):
        r"""
        Function invoked when calling the pipeline for generation.

        Args:
            prompt (`str` or `List[str]`, *optional*):
                The prompt or prompts to guide the image generation. If not defined, one has to pass `prompt_embeds`.
                instead.
            prompt_2 (`str` or `List[str]`, *optional*):
                The prompt or prompts to be sent to `tokenizer_2` and `text_encoder_2`. If not defined, `prompt` is
                will be used instead.
            negative_prompt (`str` or `List[str]`, *optional*):
                The prompt or prompts not to guide the image generation. If not defined, one has to pass
                `negative_prompt_embeds` instead. Ignored when not using guidance (i.e., ignored if `true_cfg_scale` is
                not greater than `1`).
            negative_prompt_2 (`str` or `List[str]`, *optional*):
                The prompt or prompts not to guide the image generation to be sent to `tokenizer_2` and
                `text_encoder_2`. If not defined, `negative_prompt` is used in all the text-encoders.
            true_cfg_scale (`float`, *optional*, defaults to 1.0):
                When > 1.0 and a provided `negative_prompt`, enables true classifier-free guidance.
            height (`int`, *optional*, defaults to self.unet.config.sample_size * self.vae_scale_factor):
                The height in pixels of the generated image. This is set to 1024 by default for the best results.
            width (`int`, *optional*, defaults to self.unet.config.sample_size * self.vae_scale_factor):
                The width in pixels of the generated image. This is set to 1024 by default for the best results.
            num_inference_steps (`int`, *optional*, defaults to 50):
                The number of denoising steps. More denoising steps usually lead to a higher quality image at the
                expense of slower inference.
            sigmas (`List[float]`, *optional*):
                Custom sigmas to use for the denoising process with schedulers which support a `sigmas` argument in
                their `set_timesteps` method. If not defined, the default behavior when `num_inference_steps` is passed
                will be used.
            guidance_scale (`float`, *optional*, defaults to 3.5):
                Guidance scale as defined in [Classifier-Free Diffusion Guidance](https://arxiv.org/abs/2207.12598).
                `guidance_scale` is defined as `w` of equation 2. of [Imagen
                Paper](https://arxiv.org/pdf/2205.11487.pdf). Guidance scale is enabled by setting `guidance_scale >
                1`. Higher guidance scale encourages to generate images that are closely linked to the text `prompt`,
                usually at the expense of lower image quality.
            num_images_per_prompt (`int`, *optional*, defaults to 1):
                The number of images to generate per prompt.
            generator (`np.random.Generator` or `List[np.random.Generator]`, *optional*):
                One or a list of [np.random.Generator(s)](https://numpy.org/doc/stable/reference/random/generator.html)
                to make generation deterministic.
            latents (`ms.Tensor`, *optional*):
                Pre-generated noisy latents, sampled from a Gaussian distribution, to be used as inputs for image
                generation. Can be used to tweak the same generation with different prompts. If not provided, a latents
                tensor will ge generated by sampling using the supplied random `generator`.
            prompt_embeds (`ms.Tensor`, *optional*):
                Pre-generated text embeddings. Can be used to easily tweak text inputs, *e.g.* prompt weighting. If not
                provided, text embeddings will be generated from `prompt` input argument.
            pooled_prompt_embeds (`ms.Tensor`, *optional*):
                Pre-generated pooled text embeddings. Can be used to easily tweak text inputs, *e.g.* prompt weighting.
                If not provided, pooled text embeddings will be generated from `prompt` input argument.
            ip_adapter_image: (`PipelineImageInput`, *optional*): Optional image input to work with IP Adapters.
            ip_adapter_image_embeds (`List[ms.Tensor]`, *optional*):
                Pre-generated image embeddings for IP-Adapter. It should be a list of length same as number of
                IP-adapters. Each element should be a tensor of shape `(batch_size, num_images, emb_dim)`. If not
                provided, embeddings are computed from the `ip_adapter_image` input argument.
            negative_ip_adapter_image:
                (`PipelineImageInput`, *optional*): Optional image input to work with IP Adapters.
            negative_ip_adapter_image_embeds (`List[ms.Tensor]`, *optional*):
                Pre-generated image embeddings for IP-Adapter. It should be a list of length same as number of
                IP-adapters. Each element should be a tensor of shape `(batch_size, num_images, emb_dim)`. If not
                provided, embeddings are computed from the `ip_adapter_image` input argument.
            negative_prompt_embeds (`ms.Tensor`, *optional*):
                Pre-generated negative text embeddings. Can be used to easily tweak text inputs, *e.g.* prompt
                weighting. If not provided, negative_prompt_embeds will be generated from `negative_prompt` input
                argument.
            negative_pooled_prompt_embeds (`ms.Tensor`, *optional*):
                Pre-generated negative pooled text embeddings. Can be used to easily tweak text inputs, *e.g.* prompt
                weighting. If not provided, pooled negative_prompt_embeds will be generated from `negative_prompt`
                input argument.
            output_type (`str`, *optional*, defaults to `"pil"`):
                The output format of the generate image. Choose between
                [PIL](https://pillow.readthedocs.io/en/stable/): `PIL.Image.Image` or `np.array`.
            return_dict (`bool`, *optional*, defaults to `False`):
                Whether or not to return a [`~pipelines.flux.FluxPipelineOutput`] instead of a plain tuple.
            joint_attention_kwargs (`dict`, *optional*):
                A kwargs dictionary that if specified is passed along to the `AttentionProcessor` as defined under
                `self.processor` in
                [diffusers.models.attention_processor](https://github.com/huggingface/diffusers/blob/main/src/diffusers/models/attention_processor.py).
            callback_on_step_end (`Callable`, *optional*):
                A function that calls at the end of each denoising steps during the inference. The function is called
                with the following arguments: `callback_on_step_end(self: DiffusionPipeline, step: int, timestep: int,
                callback_kwargs: Dict)`. `callback_kwargs` will include a list of all tensors as specified by
                `callback_on_step_end_tensor_inputs`.
            callback_on_step_end_tensor_inputs (`List`, *optional*):
                The list of tensor inputs for the `callback_on_step_end` function. The tensors specified in the list
                will be passed as `callback_kwargs` argument. You will only be able to include variables listed in the
                `._callback_tensor_inputs` attribute of your pipeline class.
            max_sequence_length (`int` defaults to 512): Maximum sequence length to use with the `prompt`.

        Examples:

        Returns:
            [`~pipelines.flux.FluxPipelineOutput`] or `tuple`: [`~pipelines.flux.FluxPipelineOutput`] if `return_dict`
            is True, otherwise a `tuple`. When returning a tuple, the first element is a list with the generated
            images.
        """

        height = height or self.default_sample_size * self.vae_scale_factor
        width = width or self.default_sample_size * self.vae_scale_factor

        # 1. Check inputs. Raise error if not correct
        self.check_inputs(
            prompt,
            prompt_2,
            height,
            width,
            negative_prompt=negative_prompt,
            negative_prompt_2=negative_prompt_2,
            prompt_embeds=prompt_embeds,
            negative_prompt_embeds=negative_prompt_embeds,
            pooled_prompt_embeds=pooled_prompt_embeds,
            negative_pooled_prompt_embeds=negative_pooled_prompt_embeds,
            callback_on_step_end_tensor_inputs=callback_on_step_end_tensor_inputs,
            max_sequence_length=max_sequence_length,
        )

        self._guidance_scale = guidance_scale
        self._joint_attention_kwargs = joint_attention_kwargs
        self._current_timestep = None
        self._interrupt = False

        # 2. Define call parameters
        if prompt is not None and isinstance(prompt, str):
            batch_size = 1
        elif prompt is not None and isinstance(prompt, list):
            batch_size = len(prompt)
        else:
            batch_size = prompt_embeds.shape[0]

        lora_scale = self.joint_attention_kwargs.get("scale", None) if self.joint_attention_kwargs is not None else None
        has_neg_prompt = negative_prompt is not None or (
            negative_prompt_embeds is not None and negative_pooled_prompt_embeds is not None
        )
        do_true_cfg = true_cfg_scale > 1 and has_neg_prompt
        (
            prompt_embeds,
            pooled_prompt_embeds,
            text_ids,
        ) = self.encode_prompt(
            prompt=prompt,
            prompt_2=prompt_2,
            prompt_embeds=prompt_embeds,
            pooled_prompt_embeds=pooled_prompt_embeds,
            num_images_per_prompt=num_images_per_prompt,
            max_sequence_length=max_sequence_length,
            lora_scale=lora_scale,
        )
        if do_true_cfg:
            (
                negative_prompt_embeds,
                negative_pooled_prompt_embeds,
                _,
            ) = self.encode_prompt(
                prompt=negative_prompt,
                prompt_2=negative_prompt_2,
                prompt_embeds=negative_prompt_embeds,
                pooled_prompt_embeds=negative_pooled_prompt_embeds,
                num_images_per_prompt=num_images_per_prompt,
                max_sequence_length=max_sequence_length,
                lora_scale=lora_scale,
            )

        # 4. Prepare latent variables
        num_channels_latents = self.transformer.config.in_channels // 4
        latents, latent_image_ids = self.prepare_latents(
            batch_size * num_images_per_prompt,
            num_channels_latents,
            height,
            width,
            prompt_embeds.dtype,
            generator,
            latents,
        )

        # 5. Prepare timesteps
        sigmas = np.linspace(1.0, 1 / num_inference_steps, num_inference_steps) if sigmas is None else sigmas
        image_seq_len = latents.shape[1]
        mu = calculate_shift(
            image_seq_len,
            self.scheduler.config.get("base_image_seq_len", 256),
            self.scheduler.config.get("max_image_seq_len", 4096),
            self.scheduler.config.get("base_shift", 0.5),
            self.scheduler.config.get("max_shift", 1.15),
        )
        timesteps, num_inference_steps = retrieve_timesteps(
            self.scheduler,
            num_inference_steps,
            sigmas=sigmas,
            mu=mu,
        )
        num_warmup_steps = max(len(timesteps) - num_inference_steps * self.scheduler.order, 0)
        self._num_timesteps = len(timesteps)

        # handle guidance
        if self.transformer.config.guidance_embeds:
            guidance = mint.full([1], guidance_scale, dtype=ms.float32)
            guidance = guidance.broadcast_to((latents.shape[0],))
        else:
            guidance = None

        if (ip_adapter_image is not None or ip_adapter_image_embeds is not None) and (
            negative_ip_adapter_image is None and negative_ip_adapter_image_embeds is None
        ):
            negative_ip_adapter_image = np.zeros((width, height, 3), dtype=np.uint8)
            negative_ip_adapter_image = [negative_ip_adapter_image] * self.transformer.encoder_hid_proj.num_ip_adapters

        elif (ip_adapter_image is None and ip_adapter_image_embeds is None) and (
            negative_ip_adapter_image is not None or negative_ip_adapter_image_embeds is not None
        ):
            ip_adapter_image = np.zeros((width, height, 3), dtype=np.uint8)
            ip_adapter_image = [ip_adapter_image] * self.transformer.encoder_hid_proj.num_ip_adapters

        if self.joint_attention_kwargs is None:
            self._joint_attention_kwargs = {}

        image_embeds = None
        negative_image_embeds = None
        if ip_adapter_image is not None or ip_adapter_image_embeds is not None:
            image_embeds = self.prepare_ip_adapter_image_embeds(
                ip_adapter_image,
                ip_adapter_image_embeds,
                batch_size * num_images_per_prompt,
            )
        if negative_ip_adapter_image is not None or negative_ip_adapter_image_embeds is not None:
            negative_image_embeds = self.prepare_ip_adapter_image_embeds(
                negative_ip_adapter_image,
                negative_ip_adapter_image_embeds,
                batch_size * num_images_per_prompt,
            )

        # 6. Denoising loop
        with self.progress_bar(total=num_inference_steps) as progress_bar:
            for i, t in enumerate(timesteps):
                if self.interrupt:
                    continue

                self._current_timestep = t
                if image_embeds is not None:
                    self._joint_attention_kwargs["ip_adapter_image_embeds"] = image_embeds
                # broadcast to batch dimension in a way that's compatible with ONNX/Core ML
                timestep = t.broadcast_to((latents.shape[0],)).to(latents.dtype)

                noise_pred = self.transformer(
                    hidden_states=latents,
                    timestep=timestep / 1000,
                    guidance=guidance,
                    pooled_projections=pooled_prompt_embeds,
                    encoder_hidden_states=prompt_embeds,
                    txt_ids=text_ids,
                    img_ids=latent_image_ids,
                    joint_attention_kwargs=self.joint_attention_kwargs,
                    return_dict=False,
                )[0]

                if do_true_cfg:
                    if negative_image_embeds is not None:
                        self._joint_attention_kwargs["ip_adapter_image_embeds"] = negative_image_embeds
                    neg_noise_pred = self.transformer(
                        hidden_states=latents,
                        timestep=timestep / 1000,
                        guidance=guidance,
                        pooled_projections=negative_pooled_prompt_embeds,
                        encoder_hidden_states=negative_prompt_embeds,
                        txt_ids=text_ids,
                        img_ids=latent_image_ids,
                        joint_attention_kwargs=self.joint_attention_kwargs,
                        return_dict=False,
                    )[0]
                    noise_pred = neg_noise_pred + true_cfg_scale * (noise_pred - neg_noise_pred)

                # compute the previous noisy sample x_t -> x_t-1
                latents_dtype = latents.dtype
                latents = self.scheduler.step(noise_pred, t, latents, return_dict=False)[0]

                if latents.dtype != latents_dtype:
                    latents = latents.to(latents_dtype)

                if callback_on_step_end is not None:
                    callback_kwargs = {}
                    for k in callback_on_step_end_tensor_inputs:
                        callback_kwargs[k] = locals()[k]
                    callback_outputs = callback_on_step_end(self, i, t, callback_kwargs)

                    latents = callback_outputs.pop("latents", latents)
                    prompt_embeds = callback_outputs.pop("prompt_embeds", prompt_embeds)

                # call the callback, if provided
                if i == len(timesteps) - 1 or ((i + 1) > num_warmup_steps and (i + 1) % self.scheduler.order == 0):
                    progress_bar.update()

        if lora_scale is not None:
            # remove `lora_scale` from each PEFT layer
            unscale_lora_layers(self.transformer, lora_scale)

        self._current_timestep = None

        if output_type == "latent":
            image = latents
        else:
            latents = self._unpack_latents(latents, height, width, self.vae_scale_factor)
            latents = (latents / self.vae.config.scaling_factor) + self.vae.config.shift_factor
            image = self.vae.decode(latents, return_dict=False)[0]
            image = self.image_processor.postprocess(image, output_type=output_type)

        if not return_dict:
            return (image,)

        return FluxPipelineOutput(images=image)<|MERGE_RESOLUTION|>--- conflicted
+++ resolved
@@ -387,18 +387,14 @@
 
             if len(ip_adapter_image_embeds) != self.transformer.encoder_hid_proj.num_ip_adapters:
                 raise ValueError(
-                    f"`ip_adapter_image_embeds` must have same length as the number of IP Adapters. Got {len(ip_adapter_image_embeds)} image embeds and {self.transformer.encoder_hid_proj.num_ip_adapters} IP Adapters."
+                    f"`ip_adapter_image_embeds` must have same length as the number of IP Adapters. Got {len(ip_adapter_image_embeds)} image embeds and {self.transformer.encoder_hid_proj.num_ip_adapters} IP Adapters."  # noqa
                 )
 
             for single_image_embeds in ip_adapter_image_embeds:
                 image_embeds.append(single_image_embeds)
 
         ip_adapter_image_embeds = []
-<<<<<<< HEAD
         for single_image_embeds in image_embeds:
-=======
-        for i, single_image_embeds in enumerate(image_embeds):
->>>>>>> 1a419582
             single_image_embeds = mint.cat([single_image_embeds] * num_images_per_prompt, dim=0)
             ip_adapter_image_embeds.append(single_image_embeds)
 
