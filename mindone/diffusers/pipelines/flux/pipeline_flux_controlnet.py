# Copyright 2024 Black Forest Labs, The HuggingFace Team and The InstantX Team. All rights reserved.
#
# Licensed under the Apache License, Version 2.0 (the "License");
# you may not use this file except in compliance with the License.
# You may obtain a copy of the License at
#
#     http://www.apache.org/licenses/LICENSE-2.0
#
# Unless required by applicable law or agreed to in writing, software
# distributed under the License is distributed on an "AS IS" BASIS,
# WITHOUT WARRANTIES OR CONDITIONS OF ANY KIND, either express or implied.
# See the License for the specific language governing permissions and
# limitations under the License.

import inspect
from typing import Any, Callable, Dict, List, Optional, Tuple, Union

import numpy as np
from transformers import CLIPTokenizer, T5TokenizerFast

import mindspore as ms
from mindspore import mint

from mindone.transformers import CLIPTextModel, T5EncoderModel

from ...image_processor import PipelineImageInput, VaeImageProcessor
from ...loaders import FluxLoraLoaderMixin, FromSingleFileMixin, TextualInversionLoaderMixin
from ...models.autoencoders import AutoencoderKL
from ...models.controlnets.controlnet_flux import FluxControlNetModel, FluxMultiControlNetModel
from ...models.transformers import FluxTransformer2DModel
from ...schedulers import FlowMatchEulerDiscreteScheduler
from ...utils import logging, scale_lora_layers, unscale_lora_layers
from ...utils.mindspore_utils import randn_tensor
from ..pipeline_utils import DiffusionPipeline
from .pipeline_output import FluxPipelineOutput

XLA_AVAILABLE = False


logger = logging.get_logger(__name__)  # pylint: disable=invalid-name

EXAMPLE_DOC_STRING = """
    Examples:
        ```py
        >>> import mindspore as ms
        >>> from mindone.diffusers.utils import load_image
        >>> from mindone.diffusers import FluxControlNetPipeline
        >>> from mindone.diffusers import FluxControlNetModel

        >>> controlnet_model = "InstantX/FLUX.1-dev-controlnet-canny"
        >>> controlnet = FluxControlNetModel.from_pretrained(controlnet_model, mindspore_dtype=ms.bfloat16)
        >>> pipe = FluxControlNetPipeline.from_pretrained(
        ...     base_model, controlnet=controlnet, mindspore_dtype=ms.bfloat16
        ... )
        >>> control_image = load_image("https://huggingface.co/InstantX/SD3-Controlnet-Canny/resolve/main/canny.jpg")
        >>> prompt = "A girl in city, 25 years old, cool, futuristic"
        >>> image = pipe(
        ...     prompt,
        ...     control_image=control_image,
        ...     control_guidance_start=0.2,
        ...     control_guidance_end=0.8,
        ...     controlnet_conditioning_scale=1.0,
        ...     num_inference_steps=28,
        ...     guidance_scale=3.5,
        ... )[0][0]
        >>> image.save("flux.png")
        ```
"""


# Copied from diffusers.pipelines.flux.pipeline_flux.calculate_shift
def calculate_shift(
    image_seq_len,
    base_seq_len: int = 256,
    max_seq_len: int = 4096,
    base_shift: float = 0.5,
    max_shift: float = 1.16,
):
    m = (max_shift - base_shift) / (max_seq_len - base_seq_len)
    b = base_shift - m * base_seq_len
    mu = image_seq_len * m + b
    return mu


# Copied from diffusers.pipelines.stable_diffusion.pipeline_stable_diffusion_img2img.retrieve_latents
def retrieve_latents(
    vae, encoder_output: ms.Tensor, generator: Optional[np.random.Generator] = None, sample_mode: str = "sample"
):
    if sample_mode == "sample":
        return vae.diag_gauss_dist.sample(encoder_output, generator=generator)
    elif sample_mode == "argmax":
        return vae.diag_gauss_dist.mode(encoder_output)
    # This branch is not needed because the encoder_output type is ms.Tensor as per AutoencoderKLOutput change
    # elif hasattr(encoder_output, "latents"):
    #     return encoder_output.latents
    else:
        return encoder_output


# Copied from diffusers.pipelines.stable_diffusion.pipeline_stable_diffusion.retrieve_timesteps
def retrieve_timesteps(
    scheduler,
    num_inference_steps: Optional[int] = None,
    timesteps: Optional[List[int]] = None,
    sigmas: Optional[List[float]] = None,
    **kwargs,
):
    r"""
    Calls the scheduler's `set_timesteps` method and retrieves timesteps from the scheduler after the call. Handles
    custom timesteps. Any kwargs will be supplied to `scheduler.set_timesteps`.

    Args:
        scheduler (`SchedulerMixin`):
            The scheduler to get timesteps from.
        num_inference_steps (`int`):
            The number of diffusion steps used when generating samples with a pre-trained model. If used, `timesteps`
            must be `None`.
        timesteps (`List[int]`, *optional*):
            Custom timesteps used to override the timestep spacing strategy of the scheduler. If `timesteps` is passed,
            `num_inference_steps` and `sigmas` must be `None`.
        sigmas (`List[float]`, *optional*):
            Custom sigmas used to override the timestep spacing strategy of the scheduler. If `sigmas` is passed,
            `num_inference_steps` and `timesteps` must be `None`.

    Returns:
        `Tuple[ms.Tensor, int]`: A tuple where the first element is the timestep schedule from the scheduler and the
        second element is the number of inference steps.
    """
    if timesteps is not None and sigmas is not None:
        raise ValueError("Only one of `timesteps` or `sigmas` can be passed. Please choose one to set custom values")
    if timesteps is not None:
        accepts_timesteps = "timesteps" in set(inspect.signature(scheduler.set_timesteps).parameters.keys())
        if not accepts_timesteps:
            raise ValueError(
                f"The current scheduler class {scheduler.__class__}'s `set_timesteps` does not support custom"
                f" timestep schedules. Please check whether you are using the correct scheduler."
            )
        scheduler.set_timesteps(timesteps=timesteps, **kwargs)
        timesteps = scheduler.timesteps
        num_inference_steps = len(timesteps)
    elif sigmas is not None:
        accept_sigmas = "sigmas" in set(inspect.signature(scheduler.set_timesteps).parameters.keys())
        if not accept_sigmas:
            raise ValueError(
                f"The current scheduler class {scheduler.__class__}'s `set_timesteps` does not support custom"
                f" sigmas schedules. Please check whether you are using the correct scheduler."
            )
        scheduler.set_timesteps(sigmas=sigmas, **kwargs)
        timesteps = scheduler.timesteps
        num_inference_steps = len(timesteps)
    else:
        scheduler.set_timesteps(num_inference_steps, **kwargs)
        timesteps = scheduler.timesteps
    return timesteps, num_inference_steps


class FluxControlNetPipeline(DiffusionPipeline, FluxLoraLoaderMixin, FromSingleFileMixin):
    r"""
    The Flux pipeline for text-to-image generation.

    Reference: https://blackforestlabs.ai/announcing-black-forest-labs/

    Args:
        transformer ([`FluxTransformer2DModel`]):
            Conditional Transformer (MMDiT) architecture to denoise the encoded image latents.
        scheduler ([`FlowMatchEulerDiscreteScheduler`]):
            A scheduler to be used in combination with `transformer` to denoise the encoded image latents.
        vae ([`AutoencoderKL`]):
            Variational Auto-Encoder (VAE) Model to encode and decode images to and from latent representations.
        text_encoder ([`CLIPTextModel`]):
            [CLIP](https://huggingface.co/docs/transformers/model_doc/clip#transformers.CLIPTextModel), specifically
            the [clip-vit-large-patch14](https://huggingface.co/openai/clip-vit-large-patch14) variant.
        text_encoder_2 ([`T5EncoderModel`]):
            [T5](https://huggingface.co/docs/transformers/en/model_doc/t5#transformers.T5EncoderModel), specifically
            the [google/t5-v1_1-xxl](https://huggingface.co/google/t5-v1_1-xxl) variant.
        tokenizer (`CLIPTokenizer`):
            Tokenizer of class
            [CLIPTokenizer](https://huggingface.co/docs/transformers/en/model_doc/clip#transformers.CLIPTokenizer).
        tokenizer_2 (`T5TokenizerFast`):
            Second Tokenizer of class
            [T5TokenizerFast](https://huggingface.co/docs/transformers/en/model_doc/t5#transformers.T5TokenizerFast).
    """

    model_cpu_offload_seq = "text_encoder->text_encoder_2->transformer->vae"
    _optional_components = []
    _callback_tensor_inputs = ["latents", "prompt_embeds"]

    def __init__(
        self,
        scheduler: FlowMatchEulerDiscreteScheduler,
        vae: AutoencoderKL,
        text_encoder: CLIPTextModel,
        tokenizer: CLIPTokenizer,
        text_encoder_2: T5EncoderModel,
        tokenizer_2: T5TokenizerFast,
        transformer: FluxTransformer2DModel,
        controlnet: Union[
            FluxControlNetModel, List[FluxControlNetModel], Tuple[FluxControlNetModel], FluxMultiControlNetModel
        ],
    ):
        super().__init__()
        if isinstance(controlnet, (list, tuple)):
            controlnet = FluxMultiControlNetModel(controlnet)

        self.register_modules(
            vae=vae,
            text_encoder=text_encoder,
            text_encoder_2=text_encoder_2,
            tokenizer=tokenizer,
            tokenizer_2=tokenizer_2,
            transformer=transformer,
            scheduler=scheduler,
            controlnet=controlnet,
        )
        self.vae_scale_factor = (
            2 ** (len(self.vae.config.block_out_channels) - 1) if hasattr(self, "vae") and self.vae is not None else 8
        )
        # Flux latents are turned into 2x2 patches and packed. This means the latent width and height has to be divisible
        # by the patch size. So the vae scale factor is multiplied by the patch size to account for this
        self.image_processor = VaeImageProcessor(vae_scale_factor=self.vae_scale_factor * 2)
        self.tokenizer_max_length = (
            self.tokenizer.model_max_length if hasattr(self, "tokenizer") and self.tokenizer is not None else 77
        )
        self.default_sample_size = 128

    def _get_t5_prompt_embeds(
        self,
        prompt: Union[str, List[str]] = None,
        num_images_per_prompt: int = 1,
        max_sequence_length: int = 512,
        dtype: Optional[ms.Type] = None,
    ):
        dtype = dtype or self.text_encoder.dtype

        prompt = [prompt] if isinstance(prompt, str) else prompt
        batch_size = len(prompt)

        if isinstance(self, TextualInversionLoaderMixin):
            prompt = self.maybe_convert_prompt(prompt, self.tokenizer)

        text_inputs = self.tokenizer_2(
            prompt,
            padding="max_length",
            max_length=max_sequence_length,
            truncation=True,
            return_length=False,
            return_overflowing_tokens=False,
            return_tensors="np",
        )
        text_input_ids = text_inputs.input_ids
        untruncated_ids = self.tokenizer_2(prompt, padding="longest", return_tensors="np").input_ids

        if untruncated_ids.shape[-1] >= text_input_ids.shape[-1] and not np.array_equal(
            text_input_ids, untruncated_ids
        ):
            removed_text = self.tokenizer_2.batch_decode(untruncated_ids[:, self.tokenizer_max_length - 1 : -1])
            logger.warning(
                "The following part of your input was truncated because `max_sequence_length` is set to "
                f" {max_sequence_length} tokens: {removed_text}"
            )

        prompt_embeds = self.text_encoder_2(ms.tensor(text_input_ids), output_hidden_states=False)[0]

        dtype = self.text_encoder_2.dtype
        prompt_embeds = prompt_embeds.to(dtype=dtype)

        _, seq_len, _ = prompt_embeds.shape

        # duplicate text embeddings and attention mask for each generation per prompt, using mps friendly method
        prompt_embeds = prompt_embeds.tile((1, num_images_per_prompt, 1))
        prompt_embeds = prompt_embeds.view(batch_size * num_images_per_prompt, seq_len, -1)

        return prompt_embeds

    def _get_clip_prompt_embeds(
        self,
        prompt: Union[str, List[str]],
        num_images_per_prompt: int = 1,
    ):
        prompt = [prompt] if isinstance(prompt, str) else prompt
        batch_size = len(prompt)

        if isinstance(self, TextualInversionLoaderMixin):
            prompt = self.maybe_convert_prompt(prompt, self.tokenizer)

        text_inputs = self.tokenizer(
            prompt,
            padding="max_length",
            max_length=self.tokenizer_max_length,
            truncation=True,
            return_overflowing_tokens=False,
            return_length=False,
            return_tensors="np",
        )

        text_input_ids = text_inputs.input_ids
        untruncated_ids = self.tokenizer(prompt, padding="longest", return_tensors="np").input_ids
        if untruncated_ids.shape[-1] >= text_input_ids.shape[-1] and not np.array_equal(
            text_input_ids, untruncated_ids
        ):
            removed_text = self.tokenizer.batch_decode(untruncated_ids[:, self.tokenizer_max_length - 1 : -1])
            logger.warning(
                "The following part of your input was truncated because CLIP can only handle sequences up to"
                f" {self.tokenizer_max_length} tokens: {removed_text}"
            )
        prompt_embeds = self.text_encoder(ms.tensor(text_input_ids), output_hidden_states=False)

        # Use pooled output of CLIPTextModel
        prompt_embeds = prompt_embeds[1]
        prompt_embeds = prompt_embeds.to(dtype=self.text_encoder.dtype)

        # duplicate text embeddings for each generation per prompt, using mps friendly method
        prompt_embeds = prompt_embeds.tile((1, num_images_per_prompt))
        prompt_embeds = prompt_embeds.view(batch_size * num_images_per_prompt, -1)

        return prompt_embeds

    def encode_prompt(
        self,
        prompt: Union[str, List[str]],
        prompt_2: Union[str, List[str]],
        num_images_per_prompt: int = 1,
        prompt_embeds: Optional[ms.Tensor] = None,
        pooled_prompt_embeds: Optional[ms.Tensor] = None,
        max_sequence_length: int = 512,
        lora_scale: Optional[float] = None,
    ):
        r"""

        Args:
            prompt (`str` or `List[str]`, *optional*):
                prompt to be encoded
            prompt_2 (`str` or `List[str]`, *optional*):
                The prompt or prompts to be sent to the `tokenizer_2` and `text_encoder_2`. If not defined, `prompt` is
                used in all text-encoders
            num_images_per_prompt (`int`):
                number of images that should be generated per prompt
            prompt_embeds (`ms.Tensor`, *optional*):
                Pre-generated text embeddings. Can be used to easily tweak text inputs, *e.g.* prompt weighting. If not
                provided, text embeddings will be generated from `prompt` input argument.
            pooled_prompt_embeds (`ms.Tensor`, *optional*):
                Pre-generated pooled text embeddings. Can be used to easily tweak text inputs, *e.g.* prompt weighting.
                If not provided, pooled text embeddings will be generated from `prompt` input argument.
            clip_skip (`int`, *optional*):
                Number of layers to be skipped from CLIP while computing the prompt embeddings. A value of 1 means that
                the output of the pre-final layer will be used for computing the prompt embeddings.
            lora_scale (`float`, *optional*):
                A lora scale that will be applied to all LoRA layers of the text encoder if LoRA layers are loaded.
        """
        # set lora scale so that monkey patched LoRA
        # function of text encoder can correctly access it
        if lora_scale is not None and isinstance(self, FluxLoraLoaderMixin):
            self._lora_scale = lora_scale

            # dynamically adjust the LoRA scale
            if self.text_encoder is not None:
                scale_lora_layers(self.text_encoder, lora_scale)
            if self.text_encoder_2 is not None:
                scale_lora_layers(self.text_encoder_2, lora_scale)

        prompt = [prompt] if isinstance(prompt, str) else prompt

        if prompt_embeds is None:
            prompt_2 = prompt_2 or prompt
            prompt_2 = [prompt_2] if isinstance(prompt_2, str) else prompt_2

            # We only use the pooled prompt output from the CLIPTextModel
            pooled_prompt_embeds = self._get_clip_prompt_embeds(
                prompt=prompt,
                num_images_per_prompt=num_images_per_prompt,
            )
            prompt_embeds = self._get_t5_prompt_embeds(
                prompt=prompt_2,
                num_images_per_prompt=num_images_per_prompt,
                max_sequence_length=max_sequence_length,
            )

        if self.text_encoder is not None:
            if isinstance(self, FluxLoraLoaderMixin):
                # Retrieve the original scale by scaling back the LoRA layers
                unscale_lora_layers(self.text_encoder, lora_scale)

        if self.text_encoder_2 is not None:
            if isinstance(self, FluxLoraLoaderMixin):
                # Retrieve the original scale by scaling back the LoRA layers
                unscale_lora_layers(self.text_encoder_2, lora_scale)

        dtype = self.text_encoder.dtype if self.text_encoder is not None else self.transformer.dtype
        text_ids = mint.zeros((prompt_embeds.shape[1], 3)).to(dtype=dtype)

        return prompt_embeds, pooled_prompt_embeds, text_ids

    def check_inputs(
        self,
        prompt,
        prompt_2,
        height,
        width,
        prompt_embeds=None,
        pooled_prompt_embeds=None,
        callback_on_step_end_tensor_inputs=None,
        max_sequence_length=None,
    ):
        if height % (self.vae_scale_factor * 2) != 0 or width % (self.vae_scale_factor * 2) != 0:
            logger.warning(
                f"`height` and `width` have to be divisible by {self.vae_scale_factor * 2} but are {height} and {width}. Dimensions will be resized accordingly"
            )

        if callback_on_step_end_tensor_inputs is not None and not all(
            k in self._callback_tensor_inputs for k in callback_on_step_end_tensor_inputs
        ):
            raise ValueError(
                f"`callback_on_step_end_tensor_inputs` has to be in {self._callback_tensor_inputs}, but found {[k for k in callback_on_step_end_tensor_inputs if k not in self._callback_tensor_inputs]}"  # noqa E501
            )

        if prompt is not None and prompt_embeds is not None:
            raise ValueError(
                f"Cannot forward both `prompt`: {prompt} and `prompt_embeds`: {prompt_embeds}. Please make sure to"
                " only forward one of the two."
            )
        elif prompt_2 is not None and prompt_embeds is not None:
            raise ValueError(
                f"Cannot forward both `prompt_2`: {prompt_2} and `prompt_embeds`: {prompt_embeds}. Please make sure to"
                " only forward one of the two."
            )
        elif prompt is None and prompt_embeds is None:
            raise ValueError(
                "Provide either `prompt` or `prompt_embeds`. Cannot leave both `prompt` and `prompt_embeds` undefined."
            )
        elif prompt is not None and (not isinstance(prompt, str) and not isinstance(prompt, list)):
            raise ValueError(f"`prompt` has to be of type `str` or `list` but is {type(prompt)}")
        elif prompt_2 is not None and (not isinstance(prompt_2, str) and not isinstance(prompt_2, list)):
            raise ValueError(f"`prompt_2` has to be of type `str` or `list` but is {type(prompt_2)}")

        if prompt_embeds is not None and pooled_prompt_embeds is None:
            raise ValueError(
                "If `prompt_embeds` are provided, `pooled_prompt_embeds` also have to be passed. Make sure to generate `pooled_prompt_embeds` from the same text encoder that was used to generate `prompt_embeds`."  # noqa E501
            )

        if max_sequence_length is not None and max_sequence_length > 512:
            raise ValueError(f"`max_sequence_length` cannot be greater than 512 but is {max_sequence_length}")

    @staticmethod
    # Copied from diffusers.pipelines.flux.pipeline_flux.FluxPipeline._prepare_latent_image_ids
    def _prepare_latent_image_ids(batch_size, height, width, dtype):
<<<<<<< HEAD
        latent_image_ids = mint.zeros((height, width, 3))
        latent_image_ids[..., 1] = latent_image_ids[..., 1] + mint.arange(height)[:, None]
        latent_image_ids[..., 2] = latent_image_ids[..., 2] + mint.arange(width)[None, :]
=======
        latent_image_ids = ops.zeros((height, width, 3))
        # latent_image_ids[..., 1] = latent_image_ids[..., 1] + ops.arange(height)[:, None]
        latent_image_ids[..., 1] = latent_image_ids[..., 1] + ops.arange(height).expand_dims(axis=1)
        # latent_image_ids[..., 2] = latent_image_ids[..., 2] + ops.arange(width)[None, :]
        latent_image_ids[..., 2] = latent_image_ids[..., 2] + ops.arange(width).expand_dims(axis=0)
>>>>>>> 2ccae204

        latent_image_id_height, latent_image_id_width, latent_image_id_channels = latent_image_ids.shape

        latent_image_ids = latent_image_ids.reshape(
            latent_image_id_height * latent_image_id_width, latent_image_id_channels
        )

        return latent_image_ids.to(dtype=dtype)

    @staticmethod
    # Copied from diffusers.pipelines.flux.pipeline_flux.FluxPipeline._pack_latents
    def _pack_latents(latents, batch_size, num_channels_latents, height, width):
        latents = latents.view(batch_size, num_channels_latents, height // 2, 2, width // 2, 2)
        latents = latents.permute(0, 2, 4, 1, 3, 5)
        latents = latents.reshape(batch_size, (height // 2) * (width // 2), num_channels_latents * 4)

        return latents

    @staticmethod
    # Copied from diffusers.pipelines.flux.pipeline_flux.FluxPipeline._unpack_latents
    def _unpack_latents(latents, height, width, vae_scale_factor):
        batch_size, num_patches, channels = latents.shape

        # VAE applies 8x compression on images but we must also account for packing which requires
        # latent height and width to be divisible by 2.
        height = 2 * (int(height) // (vae_scale_factor * 2))
        width = 2 * (int(width) // (vae_scale_factor * 2))

        latents = latents.view(batch_size, height // 2, width // 2, channels // 4, 2, 2)
        latents = latents.permute(0, 3, 1, 4, 2, 5)

        latents = latents.reshape(batch_size, channels // (2 * 2), height, width)

        return latents

    # Copied from diffusers.pipelines.flux.pipeline_flux.FluxPipeline.prepare_latents
    def prepare_latents(
        self,
        batch_size,
        num_channels_latents,
        height,
        width,
        dtype,
        generator,
        latents=None,
    ):
        # VAE applies 8x compression on images but we must also account for packing which requires
        # latent height and width to be divisible by 2.
        height = 2 * (int(height) // (self.vae_scale_factor * 2))
        width = 2 * (int(width) // (self.vae_scale_factor * 2))

        shape = (batch_size, num_channels_latents, height, width)

        if latents is not None:
            latent_image_ids = self._prepare_latent_image_ids(batch_size, height // 2, width // 2, dtype)
            return latents.to(dtype=dtype), latent_image_ids

        if isinstance(generator, list) and len(generator) != batch_size:
            raise ValueError(
                f"You have passed a list of generators of length {len(generator)}, but requested an effective batch"
                f" size of {batch_size}. Make sure the batch size matches the length of the generators."
            )

        latents = randn_tensor(shape, generator=generator, dtype=dtype)
        latents = self._pack_latents(latents, batch_size, num_channels_latents, height, width)

        latent_image_ids = self._prepare_latent_image_ids(batch_size, height // 2, width // 2, dtype)

        return latents, latent_image_ids

    # Copied from diffusers.pipelines.controlnet_sd3.pipeline_stable_diffusion_3_controlnet.StableDiffusion3ControlNetPipeline.prepare_image
    def prepare_image(
        self,
        image,
        width,
        height,
        batch_size,
        num_images_per_prompt,
        dtype,
        do_classifier_free_guidance=False,
        guess_mode=False,
    ):
        if isinstance(image, ms.Tensor):
            pass
        else:
            image = self.image_processor.preprocess(image, height=height, width=width)

        image_batch_size = image.shape[0]

        if image_batch_size == 1:
            repeat_by = batch_size
        else:
            # image batch size is the same as prompt batch size
            repeat_by = num_images_per_prompt

        image = image.repeat_interleave(repeat_by, dim=0)

        image = image.to(dtype=dtype)

        if do_classifier_free_guidance and not guess_mode:
            image = mint.cat([image] * 2)

        return image

    @property
    def guidance_scale(self):
        return self._guidance_scale

    @property
    def joint_attention_kwargs(self):
        return self._joint_attention_kwargs

    @property
    def num_timesteps(self):
        return self._num_timesteps

    @property
    def interrupt(self):
        return self._interrupt

    def __call__(
        self,
        prompt: Union[str, List[str]] = None,
        prompt_2: Optional[Union[str, List[str]]] = None,
        height: Optional[int] = None,
        width: Optional[int] = None,
        num_inference_steps: int = 28,
        sigmas: Optional[List[float]] = None,
        guidance_scale: float = 7.0,
        control_guidance_start: Union[float, List[float]] = 0.0,
        control_guidance_end: Union[float, List[float]] = 1.0,
        control_image: PipelineImageInput = None,
        control_mode: Optional[Union[int, List[int]]] = None,
        controlnet_conditioning_scale: Union[float, List[float]] = 1.0,
        num_images_per_prompt: Optional[int] = 1,
        generator: Optional[Union[np.random.Generator, List[np.random.Generator]]] = None,
        latents: Optional[ms.Tensor] = None,
        prompt_embeds: Optional[ms.Tensor] = None,
        pooled_prompt_embeds: Optional[ms.Tensor] = None,
        output_type: Optional[str] = "pil",
        return_dict: bool = False,
        joint_attention_kwargs: Optional[Dict[str, Any]] = None,
        callback_on_step_end: Optional[Callable[[int, int, Dict], None]] = None,
        callback_on_step_end_tensor_inputs: List[str] = ["latents"],
        max_sequence_length: int = 512,
    ):
        r"""
        Function invoked when calling the pipeline for generation.

        Args:
            prompt (`str` or `List[str]`, *optional*):
                The prompt or prompts to guide the image generation. If not defined, one has to pass `prompt_embeds`.
                instead.
            prompt_2 (`str` or `List[str]`, *optional*):
                The prompt or prompts to be sent to `tokenizer_2` and `text_encoder_2`. If not defined, `prompt` is
                will be used instead
            height (`int`, *optional*, defaults to self.unet.config.sample_size * self.vae_scale_factor):
                The height in pixels of the generated image. This is set to 1024 by default for the best results.
            width (`int`, *optional*, defaults to self.unet.config.sample_size * self.vae_scale_factor):
                The width in pixels of the generated image. This is set to 1024 by default for the best results.
            num_inference_steps (`int`, *optional*, defaults to 50):
                The number of denoising steps. More denoising steps usually lead to a higher quality image at the
                expense of slower inference.
            sigmas (`List[float]`, *optional*):
                Custom sigmas to use for the denoising process with schedulers which support a `sigmas` argument in
                their `set_timesteps` method. If not defined, the default behavior when `num_inference_steps` is passed
                will be used.
            guidance_scale (`float`, *optional*, defaults to 7.0):
                Guidance scale as defined in [Classifier-Free Diffusion Guidance](https://arxiv.org/abs/2207.12598).
                `guidance_scale` is defined as `w` of equation 2. of [Imagen
                Paper](https://arxiv.org/pdf/2205.11487.pdf). Guidance scale is enabled by setting `guidance_scale >
                1`. Higher guidance scale encourages to generate images that are closely linked to the text `prompt`,
                usually at the expense of lower image quality.
            control_guidance_start (`float` or `List[float]`, *optional*, defaults to 0.0):
                The percentage of total steps at which the ControlNet starts applying.
            control_guidance_end (`float` or `List[float]`, *optional*, defaults to 1.0):
                The percentage of total steps at which the ControlNet stops applying.
            control_image (`ms.Tensor`, `PIL.Image.Image`, `np.ndarray`, `List[ms.Tensor]`, `List[PIL.Image.Image]`, `List[np.ndarray]`,:
                    `List[List[ms.Tensor]]`, `List[List[np.ndarray]]` or `List[List[PIL.Image.Image]]`):
                The ControlNet input condition to provide guidance to the `unet` for generation. If the type is
                specified as `ms.Tensor`, it is passed to ControlNet as is. `PIL.Image.Image` can also be accepted
                as an image. The dimensions of the output image defaults to `image`'s dimensions. If height and/or
                width are passed, `image` is resized accordingly. If multiple ControlNets are specified in `init`,
                images must be passed as a list such that each element of the list can be correctly batched for input
                to a single ControlNet.
            controlnet_conditioning_scale (`float` or `List[float]`, *optional*, defaults to 1.0):
                The outputs of the ControlNet are multiplied by `controlnet_conditioning_scale` before they are added
                to the residual in the original `unet`. If multiple ControlNets are specified in `init`, you can set
                the corresponding scale as a list.
            control_mode (`int` or `List[int]`,, *optional*, defaults to None):
                The control mode when applying ControlNet-Union.
            num_images_per_prompt (`int`, *optional*, defaults to 1):
                The number of images to generate per prompt.
            generator (`np.random.Generator` or `List[np.random.Generator]`, *optional*):
                One or a list of [np.random.Generator(s)](https://numpy.org/doc/stable/reference/random/generator.html)
                to make generation deterministic.
            latents (`ms.Tensor`, *optional*):
                Pre-generated noisy latents, sampled from a Gaussian distribution, to be used as inputs for image
                generation. Can be used to tweak the same generation with different prompts. If not provided, a latents
                tensor will ge generated by sampling using the supplied random `generator`.
            prompt_embeds (`ms.Tensor`, *optional*):
                Pre-generated text embeddings. Can be used to easily tweak text inputs, *e.g.* prompt weighting. If not
                provided, text embeddings will be generated from `prompt` input argument.
            pooled_prompt_embeds (`ms.Tensor`, *optional*):
                Pre-generated pooled text embeddings. Can be used to easily tweak text inputs, *e.g.* prompt weighting.
                If not provided, pooled text embeddings will be generated from `prompt` input argument.
            output_type (`str`, *optional*, defaults to `"pil"`):
                The output format of the generate image. Choose between
                [PIL](https://pillow.readthedocs.io/en/stable/): `PIL.Image.Image` or `np.array`.
            return_dict (`bool`, *optional*, defaults to `False`):
                Whether or not to return a [`~pipelines.flux.FluxPipelineOutput`] instead of a plain tuple.
            joint_attention_kwargs (`dict`, *optional*):
                A kwargs dictionary that if specified is passed along to the `AttentionProcessor` as defined under
                `self.processor` in
                [diffusers.models.attention_processor](https://github.com/huggingface/diffusers/blob/main/src/diffusers/models/attention_processor.py).
            callback_on_step_end (`Callable`, *optional*):
                A function that calls at the end of each denoising steps during the inference. The function is called
                with the following arguments: `callback_on_step_end(self: DiffusionPipeline, step: int, timestep: int,
                callback_kwargs: Dict)`. `callback_kwargs` will include a list of all tensors as specified by
                `callback_on_step_end_tensor_inputs`.
            callback_on_step_end_tensor_inputs (`List`, *optional*):
                The list of tensor inputs for the `callback_on_step_end` function. The tensors specified in the list
                will be passed as `callback_kwargs` argument. You will only be able to include variables listed in the
                `._callback_tensor_inputs` attribute of your pipeline class.
            max_sequence_length (`int` defaults to 512): Maximum sequence length to use with the `prompt`.

        Examples:

        Returns:
            [`~pipelines.flux.FluxPipelineOutput`] or `tuple`: [`~pipelines.flux.FluxPipelineOutput`] if `return_dict`
            is True, otherwise a `tuple`. When returning a tuple, the first element is a list with the generated
            images.
        """

        height = height or self.default_sample_size * self.vae_scale_factor
        width = width or self.default_sample_size * self.vae_scale_factor

        if not isinstance(control_guidance_start, list) and isinstance(control_guidance_end, list):
            control_guidance_start = len(control_guidance_end) * [control_guidance_start]
        elif not isinstance(control_guidance_end, list) and isinstance(control_guidance_start, list):
            control_guidance_end = len(control_guidance_start) * [control_guidance_end]
        elif not isinstance(control_guidance_start, list) and not isinstance(control_guidance_end, list):
            mult = len(self.controlnet.nets) if isinstance(self.controlnet, FluxMultiControlNetModel) else 1
            control_guidance_start, control_guidance_end = (
                mult * [control_guidance_start],
                mult * [control_guidance_end],
            )

        # 1. Check inputs. Raise error if not correct
        self.check_inputs(
            prompt,
            prompt_2,
            height,
            width,
            prompt_embeds=prompt_embeds,
            pooled_prompt_embeds=pooled_prompt_embeds,
            callback_on_step_end_tensor_inputs=callback_on_step_end_tensor_inputs,
            max_sequence_length=max_sequence_length,
        )

        self._guidance_scale = guidance_scale
        self._joint_attention_kwargs = joint_attention_kwargs
        self._interrupt = False

        # 2. Define call parameters
        if prompt is not None and isinstance(prompt, str):
            batch_size = 1
        elif prompt is not None and isinstance(prompt, list):
            batch_size = len(prompt)
        else:
            batch_size = prompt_embeds.shape[0]

        dtype = self.transformer.dtype

        # 3. Prepare text embeddings
        lora_scale = self.joint_attention_kwargs.get("scale", None) if self.joint_attention_kwargs is not None else None
        (
            prompt_embeds,
            pooled_prompt_embeds,
            text_ids,
        ) = self.encode_prompt(
            prompt=prompt,
            prompt_2=prompt_2,
            prompt_embeds=prompt_embeds,
            pooled_prompt_embeds=pooled_prompt_embeds,
            num_images_per_prompt=num_images_per_prompt,
            max_sequence_length=max_sequence_length,
            lora_scale=lora_scale,
        )

        # 3. Prepare control image
        num_channels_latents = self.transformer.config.in_channels // 4
        if isinstance(self.controlnet, FluxControlNetModel):
            control_image = self.prepare_image(
                image=control_image,
                width=width,
                height=height,
                batch_size=batch_size * num_images_per_prompt,
                num_images_per_prompt=num_images_per_prompt,
                dtype=self.vae.dtype,
            )
            height, width = control_image.shape[-2:]

            # xlab controlnet has a input_hint_block and instantx controlnet does not
            controlnet_blocks_repeat = False if self.controlnet.input_hint_block is None else True
            if self.controlnet.input_hint_block is None:
                # vae encode
                control_image = retrieve_latents(self.vae, self.vae.encode(control_image)[0], generator=generator)
                control_image = (control_image - self.vae.config.shift_factor) * self.vae.config.scaling_factor

                # pack
                height_control_image, width_control_image = control_image.shape[2:]
                control_image = self._pack_latents(
                    control_image,
                    batch_size * num_images_per_prompt,
                    num_channels_latents,
                    height_control_image,
                    width_control_image,
                )

            # Here we ensure that `control_mode` has the same length as the control_image.
            if control_mode is not None:
                if not isinstance(control_mode, int):
                    raise ValueError(" For `FluxControlNet`, `control_mode` should be an `int` or `None`")
                control_mode = ms.tensor(control_mode).to(dtype=ms.int64)
                control_mode = control_mode.view(-1, 1).broadcast_to((control_image.shape[0], 1))

        elif isinstance(self.controlnet, FluxMultiControlNetModel):
            control_images = []
            # xlab controlnet has a input_hint_block and instantx controlnet does not
            controlnet_blocks_repeat = False if self.controlnet.nets[0].input_hint_block is None else True
            for i, control_image_ in enumerate(control_image):
                control_image_ = self.prepare_image(
                    image=control_image_,
                    width=width,
                    height=height,
                    batch_size=batch_size * num_images_per_prompt,
                    num_images_per_prompt=num_images_per_prompt,
                    dtype=self.vae.dtype,
                )
                height, width = control_image_.shape[-2:]

                if self.controlnet.nets[0].input_hint_block is None:
                    # vae encode
                    control_image_ = retrieve_latents(self.vae, self.vae.encode(control_image_)[0], generator=generator)
                    control_image_ = (control_image_ - self.vae.config.shift_factor) * self.vae.config.scaling_factor

                    # pack
                    height_control_image, width_control_image = control_image_.shape[2:]
                    control_image_ = self._pack_latents(
                        control_image_,
                        batch_size * num_images_per_prompt,
                        num_channels_latents,
                        height_control_image,
                        width_control_image,
                    )
                control_images.append(control_image_)

            control_image = control_images

            # Here we ensure that `control_mode` has the same length as the control_image.
            if isinstance(control_mode, list) and len(control_mode) != len(control_image):
                raise ValueError(
                    "For Multi-ControlNet, `control_mode` must be a list of the same "
                    + " length as the number of controlnets (control images) specified"
                )
            if not isinstance(control_mode, list):
                control_mode = [control_mode] * len(control_image)
            # set control mode
            control_modes = []
            for cmode in control_mode:
                if cmode is None:
                    cmode = -1
                control_mode = ms.tensor(cmode).broadcast_to((control_images[0].shape[0],)).to(dtype=ms.int64)
                control_modes.append(control_mode)
            control_mode = control_modes

        # 4. Prepare latent variables
        num_channels_latents = self.transformer.config.in_channels // 4
        latents, latent_image_ids = self.prepare_latents(
            batch_size * num_images_per_prompt,
            num_channels_latents,
            height,
            width,
            prompt_embeds.dtype,
            generator,
            latents,
        )

        # 5. Prepare timesteps
        sigmas = np.linspace(1.0, 1 / num_inference_steps, num_inference_steps) if sigmas is None else sigmas
        image_seq_len = latents.shape[1]
        mu = calculate_shift(
            image_seq_len,
            self.scheduler.config.base_image_seq_len,
            self.scheduler.config.max_image_seq_len,
            self.scheduler.config.base_shift,
            self.scheduler.config.max_shift,
        )
        timesteps, num_inference_steps = retrieve_timesteps(
            self.scheduler,
            num_inference_steps,
            sigmas=sigmas,
            mu=mu,
        )

        num_warmup_steps = max(len(timesteps) - num_inference_steps * self.scheduler.order, 0)
        self._num_timesteps = len(timesteps)

        # 6. Create tensor stating which controlnets to keep
        controlnet_keep = []
        for i in range(len(timesteps)):
            keeps = [
                1.0 - float(i / len(timesteps) < s or (i + 1) / len(timesteps) > e)
                for s, e in zip(control_guidance_start, control_guidance_end)
            ]
            controlnet_keep.append(keeps[0] if isinstance(self.controlnet, FluxControlNetModel) else keeps)

        # 7. Denoising loop
        with self.progress_bar(total=num_inference_steps) as progress_bar:
            for i, t in enumerate(timesteps):
                if self.interrupt:
                    continue

                # broadcast to batch dimension in a way that's compatible with ONNX/Core ML
                timestep = t.broadcast_to((latents.shape[0],)).to(latents.dtype)

                if isinstance(self.controlnet, FluxMultiControlNetModel):
                    use_guidance = self.controlnet.nets[0].config.guidance_embeds
                else:
                    use_guidance = self.controlnet.config.guidance_embeds

                guidance = ms.tensor([guidance_scale]) if use_guidance else None
                guidance = guidance.broadcast_to((latents.shape[0],)) if guidance is not None else None

                if isinstance(controlnet_keep[i], list):
                    cond_scale = [c * s for c, s in zip(controlnet_conditioning_scale, controlnet_keep[i])]
                else:
                    controlnet_cond_scale = controlnet_conditioning_scale
                    if isinstance(controlnet_cond_scale, list):
                        controlnet_cond_scale = controlnet_cond_scale[0]
                    cond_scale = controlnet_cond_scale * controlnet_keep[i]

                # controlnet
                controlnet_block_samples, controlnet_single_block_samples = self.controlnet(
                    hidden_states=latents,
                    controlnet_cond=control_image,
                    controlnet_mode=control_mode,
                    conditioning_scale=cond_scale,
                    timestep=timestep / 1000,
                    guidance=guidance,
                    pooled_projections=pooled_prompt_embeds,
                    encoder_hidden_states=prompt_embeds,
                    txt_ids=text_ids,
                    img_ids=latent_image_ids,
                    joint_attention_kwargs=self.joint_attention_kwargs,
                    return_dict=False,
                )

                guidance = ms.tensor([guidance_scale]) if self.transformer.config.guidance_embeds else None
                guidance = guidance.broadcast_to((latents.shape[0],)) if guidance is not None else None

                noise_pred = self.transformer(
                    hidden_states=latents,
                    timestep=timestep / 1000,
                    guidance=guidance,
                    pooled_projections=pooled_prompt_embeds,
                    encoder_hidden_states=prompt_embeds,
                    controlnet_block_samples=ms.mutable(controlnet_block_samples),
                    controlnet_single_block_samples=controlnet_single_block_samples,
                    txt_ids=text_ids,
                    img_ids=latent_image_ids,
                    joint_attention_kwargs=self.joint_attention_kwargs,
                    return_dict=False,
                    controlnet_blocks_repeat=controlnet_blocks_repeat,
                )[0]

                # compute the previous noisy sample x_t -> x_t-1
                latents = self.scheduler.step(noise_pred, t, latents, return_dict=False)[0]

                if callback_on_step_end is not None:
                    callback_kwargs = {}
                    for k in callback_on_step_end_tensor_inputs:
                        callback_kwargs[k] = locals()[k]
                    callback_outputs = callback_on_step_end(self, i, t, callback_kwargs)

                    latents = callback_outputs.pop("latents", latents)
                    prompt_embeds = callback_outputs.pop("prompt_embeds", prompt_embeds)

                # call the callback, if provided
                if i == len(timesteps) - 1 or ((i + 1) > num_warmup_steps and (i + 1) % self.scheduler.order == 0):
                    progress_bar.update()

        if output_type == "latent":
            image = latents

        else:
            latents = self._unpack_latents(latents, height, width, self.vae_scale_factor)
            latents = (latents / self.vae.config.scaling_factor) + self.vae.config.shift_factor

            image = self.vae.decode(latents, return_dict=False)[0]
            image = self.image_processor.postprocess(image, output_type=output_type)

        if not return_dict:
            return (image,)

        return FluxPipelineOutput(images=image)<|MERGE_RESOLUTION|>--- conflicted
+++ resolved
@@ -443,17 +443,11 @@
     @staticmethod
     # Copied from diffusers.pipelines.flux.pipeline_flux.FluxPipeline._prepare_latent_image_ids
     def _prepare_latent_image_ids(batch_size, height, width, dtype):
-<<<<<<< HEAD
         latent_image_ids = mint.zeros((height, width, 3))
-        latent_image_ids[..., 1] = latent_image_ids[..., 1] + mint.arange(height)[:, None]
-        latent_image_ids[..., 2] = latent_image_ids[..., 2] + mint.arange(width)[None, :]
-=======
-        latent_image_ids = ops.zeros((height, width, 3))
-        # latent_image_ids[..., 1] = latent_image_ids[..., 1] + ops.arange(height)[:, None]
-        latent_image_ids[..., 1] = latent_image_ids[..., 1] + ops.arange(height).expand_dims(axis=1)
-        # latent_image_ids[..., 2] = latent_image_ids[..., 2] + ops.arange(width)[None, :]
-        latent_image_ids[..., 2] = latent_image_ids[..., 2] + ops.arange(width).expand_dims(axis=0)
->>>>>>> 2ccae204
+        # latent_image_ids[..., 1] = latent_image_ids[..., 1] + mint.arange(height)[:, None]
+        latent_image_ids[..., 1] = latent_image_ids[..., 1] + mint.arange(height).expand_dims(axis=1)
+        # latent_image_ids[..., 2] = latent_image_ids[..., 2] + mint.arange(width)[None, :]
+        latent_image_ids[..., 2] = latent_image_ids[..., 2] + mint.arange(width).expand_dims(axis=0)
 
         latent_image_id_height, latent_image_id_width, latent_image_id_channels = latent_image_ids.shape
 
