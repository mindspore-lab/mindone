# Copyright 2024 The HuggingFace Team. All rights reserved.
#
# Licensed under the Apache License, Version 2.0 (the "License");
# you may not use this file except in compliance with the License.
# You may obtain a copy of the License at
#
#     http://www.apache.org/licenses/LICENSE-2.0
#
# Unless required by applicable law or agreed to in writing, software
# distributed under the License is distributed on an "AS IS" BASIS,
# WITHOUT WARRANTIES OR CONDITIONS OF ANY KIND, either express or implied.
# See the License for the specific language governing permissions and
# limitations under the License.
import math
import warnings
from typing import List, Optional, Tuple, Union

import numpy as np
import PIL.Image
from PIL import Image, ImageFilter, ImageOps

import mindspore as ms
from mindspore import ops

from .configuration_utils import ConfigMixin, register_to_config
from .utils import CONFIG_NAME, PIL_INTERPOLATION, deprecate

PipelineImageInput = Union[
    PIL.Image.Image,
    np.ndarray,
    ms.Tensor,
    List[PIL.Image.Image],
    List[np.ndarray],
    List[ms.Tensor],
]

PipelineDepthInput = PipelineImageInput


def is_valid_image(image) -> bool:
    r"""
    Checks if the input is a valid image.
    A valid image can be:
    - A `PIL.Image.Image`.
    - A 2D or 3D `np.ndarray` or `ms.Tensor` (grayscale or color image).
    Args:
        image (`Union[PIL.Image.Image, np.ndarray, ms.Tensor]`):
            The image to validate. It can be a PIL image, a NumPy array, or a MindSpore tensor.
    Returns:
        `bool`:
            `True` if the input is a valid image, `False` otherwise.
    """
    return isinstance(image, PIL.Image.Image) or isinstance(image, (np.ndarray, ms.Tensor)) and image.ndim in (2, 3)


def is_valid_image_imagelist(images):
    r"""
    Checks if the input is a valid image or list of images.
    The input can be one of the following formats:
    - A 4D tensor or numpy array (batch of images).
    - A valid single image: `PIL.Image.Image`, 2D `np.ndarray` or `ms.Tensor` (grayscale image), 3D `np.ndarray` or
      `ms.Tensor`.
    - A list of valid images.
    Args:
        images (`Union[np.ndarray, ms.Tensor, PIL.Image.Image, List]`):
            The image(s) to check. Can be a batch of images (4D tensor/array), a single image, or a list of valid
            images.
    Returns:
        `bool`:
            `True` if the input is valid, `False` otherwise.
    """
    if isinstance(images, (np.ndarray, ms.Tensor)) and images.ndim == 4:
        return True
    elif is_valid_image(images):
        return True
    elif isinstance(images, list):
        return all(is_valid_image(image) for image in images)
    return False


class VaeImageProcessor(ConfigMixin):
    """
    Image processor for VAE.

    Args:
        do_resize (`bool`, *optional*, defaults to `True`):
            Whether to downscale the image's (height, width) dimensions to multiples of `vae_scale_factor`. Can accept
            `height` and `width` arguments from [`image_processor.VaeImageProcessor.preprocess`] method.
        vae_scale_factor (`int`, *optional*, defaults to `8`):
            VAE scale factor. If `do_resize` is `True`, the image is automatically resized to multiples of this factor.
        resample (`str`, *optional*, defaults to `lanczos`):
            Resampling filter to use when resizing the image.
        do_normalize (`bool`, *optional*, defaults to `True`):
            Whether to normalize the image to [-1,1].
        do_binarize (`bool`, *optional*, defaults to `False`):
            Whether to binarize the image to 0/1.
        do_convert_rgb (`bool`, *optional*, defaults to be `False`):
            Whether to convert the images to RGB format.
        do_convert_grayscale (`bool`, *optional*, defaults to be `False`):
            Whether to convert the images to grayscale format.
    """

    config_name = CONFIG_NAME

    @register_to_config
    def __init__(
        self,
        do_resize: bool = True,
        vae_scale_factor: int = 8,
        vae_latent_channels: int = 4,
        resample: str = "lanczos",
        do_normalize: bool = True,
        do_binarize: bool = False,
        do_convert_rgb: bool = False,
        do_convert_grayscale: bool = False,
    ):
        super().__init__()
        if do_convert_rgb and do_convert_grayscale:
            raise ValueError(
                "`do_convert_rgb` and `do_convert_grayscale` can not both be set to `True`,"
                " if you intended to convert the image into RGB format, please set `do_convert_grayscale = False`.",
                " if you intended to convert the image into grayscale format, please set `do_convert_rgb = False`",
            )

    @staticmethod
    def numpy_to_pil(images: np.ndarray) -> List[PIL.Image.Image]:
        r"""
        Convert a numpy image or a batch of images to a PIL image.

        Args:
            images (`np.ndarray`):
                The image array to convert to PIL format.
        Returns:
            `List[PIL.Image.Image]`:
                A list of PIL images.
        """
        if images.ndim == 3:
            images = images[None, ...]
        images = (images * 255).round().astype("uint8")
        if images.shape[-1] == 1:
            # special case for grayscale (single channel) images
            pil_images = [Image.fromarray(image.squeeze(), mode="L") for image in images]
        else:
            pil_images = [Image.fromarray(image) for image in images]

        return pil_images

    @staticmethod
    def pil_to_numpy(images: Union[List[PIL.Image.Image], PIL.Image.Image]) -> np.ndarray:
        r"""
        Convert a PIL image or a list of PIL images to NumPy arrays.
        Args:
            images (`PIL.Image.Image` or `List[PIL.Image.Image]`):
                The PIL image or list of images to convert to NumPy format.
        Returns:
            `np.ndarray`:
                A NumPy array representation of the images.
        """
        if not isinstance(images, list):
            images = [images]
        images = [np.array(image).astype(np.float32) / 255.0 for image in images]
        images = np.stack(images, axis=0)

        return images

    @staticmethod
    def numpy_to_ms(images: np.ndarray) -> ms.Tensor:
        r"""
        Convert a NumPy image to a MindSpore tensor.

        Args:
            images (`np.ndarray`):
                The NumPy image array to convert to MindSpore format.
        Returns:
            `ms.Tensor`:
                A MindSpore tensor representation of the images.
        """
        if images.ndim == 3:
            images = images[..., None]

        images = ms.Tensor(images.transpose(0, 3, 1, 2))
        return images

    @staticmethod
    def ms_to_numpy(images: ms.Tensor) -> np.ndarray:
        r"""
        Convert a MindSpore tensor to a NumPy image.

        Args:
            images (`ms.Tensor`):
                The MindSpore tensor to convert to NumPy format.
        Returns:
            `np.ndarray`:
                A NumPy array representation of the images.
        """
        images = images.permute(0, 2, 3, 1).float().numpy()
        return images

    @staticmethod
    def normalize(images: Union[np.ndarray, ms.Tensor]) -> Union[np.ndarray, ms.Tensor]:
        r"""
        Normalize an image array to [-1,1].
        
        Args:
            images (`np.ndarray` or `ms.Tensor`):
                The image array to normalize.
        Returns:
            `np.ndarray` or `ms.Tensor`:
                The normalized image array.
        """
        return 2.0 * images - 1.0

    @staticmethod
    def denormalize(images: Union[np.ndarray, ms.Tensor]) -> Union[np.ndarray, ms.Tensor]:
        r"""
        Denormalize an image array to [0,1].
        
        Args:
            images (`np.ndarray` or `ms.Tensor`):
                The image array to denormalize.
        Returns:
            `np.ndarray` or `ms.Tensor`:
                The denormalized image array.
        """
        return (images / 2 + 0.5).clamp(0, 1)

    @staticmethod
    def convert_to_rgb(image: PIL.Image.Image) -> PIL.Image.Image:
        r"""
        Converts a PIL image to RGB format.
        
        Args:
            image (`PIL.Image.Image`):
                The PIL image to convert to RGB.
        Returns:
            `PIL.Image.Image`:
                The RGB-converted PIL image.
        """
        image = image.convert("RGB")

        return image

    @staticmethod
    def convert_to_grayscale(image: PIL.Image.Image) -> PIL.Image.Image:
        r"""
        Converts a given PIL image to grayscale.

        Args:
            image (`PIL.Image.Image`):
                The input image to convert.
        Returns:
            `PIL.Image.Image`:
                The image converted to grayscale.
        """
        image = image.convert("L")

        return image

    @staticmethod
    def blur(image: PIL.Image.Image, blur_factor: int = 4) -> PIL.Image.Image:
        r"""
        Applies Gaussian blur to an image.
        
        Args:
            image (`PIL.Image.Image`):
                The PIL image to convert to grayscale.
        Returns:
            `PIL.Image.Image`:
                The grayscale-converted PIL image.
        """
        image = image.filter(ImageFilter.GaussianBlur(blur_factor))

        return image

    @staticmethod
    def get_crop_region(mask_image: PIL.Image.Image, width: int, height: int, pad=0):
        r"""
        Finds a rectangular region that contains all masked ares in an image, and expands region to match the aspect
        ratio of the original image; for example, if user drew mask in a 128x32 region, and the dimensions for
        processing are 512x512, the region will be expanded to 128x128.

        Args:
            mask_image (PIL.Image.Image): Mask image.
            width (int): Width of the image to be processed.
            height (int): Height of the image to be processed.
            pad (int, optional): Padding to be added to the crop region. Defaults to 0.

        Returns:
            tuple: (x1, y1, x2, y2) represent a rectangular region that contains all masked ares in an image and
            matches the original aspect ratio.
        """

        mask_image = mask_image.convert("L")
        mask = np.array(mask_image)

        # 1. find a rectangular region that contains all masked ares in an image
        h, w = mask.shape
        crop_left = 0
        for i in range(w):
            if not (mask[:, i] == 0).all():
                break
            crop_left += 1

        crop_right = 0
        for i in reversed(range(w)):
            if not (mask[:, i] == 0).all():
                break
            crop_right += 1

        crop_top = 0
        for i in range(h):
            if not (mask[i] == 0).all():
                break
            crop_top += 1

        crop_bottom = 0
        for i in reversed(range(h)):
            if not (mask[i] == 0).all():
                break
            crop_bottom += 1

        # 2. add padding to the crop region
        x1, y1, x2, y2 = (
            int(max(crop_left - pad, 0)),
            int(max(crop_top - pad, 0)),
            int(min(w - crop_right + pad, w)),
            int(min(h - crop_bottom + pad, h)),
        )

        # 3. expands crop region to match the aspect ratio of the image to be processed
        ratio_crop_region = (x2 - x1) / (y2 - y1)
        ratio_processing = width / height

        if ratio_crop_region > ratio_processing:
            desired_height = (x2 - x1) / ratio_processing
            desired_height_diff = int(desired_height - (y2 - y1))
            y1 -= desired_height_diff // 2
            y2 += desired_height_diff - desired_height_diff // 2
            if y2 >= mask_image.height:
                diff = y2 - mask_image.height
                y2 -= diff
                y1 -= diff
            if y1 < 0:
                y2 -= y1
                y1 -= y1
            if y2 >= mask_image.height:
                y2 = mask_image.height
        else:
            desired_width = (y2 - y1) * ratio_processing
            desired_width_diff = int(desired_width - (x2 - x1))
            x1 -= desired_width_diff // 2
            x2 += desired_width_diff - desired_width_diff // 2
            if x2 >= mask_image.width:
                diff = x2 - mask_image.width
                x2 -= diff
                x1 -= diff
            if x1 < 0:
                x2 -= x1
                x1 -= x1
            if x2 >= mask_image.width:
                x2 = mask_image.width

        return x1, y1, x2, y2

    def _resize_and_fill(
        self,
        image: PIL.Image.Image,
        width: int,
        height: int,
    ) -> PIL.Image.Image:
        r"""
        Resize the image to fit within the specified width and height, maintaining the aspect ratio, and then center
        the image within the dimensions, filling empty with data from image.

        Args:
            image (`PIL.Image.Image`):
                The image to resize and fill.
            width (`int`):
                The width to resize the image to.
            height (`int`):
                The height to resize the image to.
        
        Returns:
            `PIL.Image.Image`:
                The resized and filled image.
        """

        ratio = width / height
        src_ratio = image.width / image.height

        src_w = width if ratio < src_ratio else image.width * height // image.height
        src_h = height if ratio >= src_ratio else image.height * width // image.width

        resized = image.resize((src_w, src_h), resample=PIL_INTERPOLATION["lanczos"])
        res = Image.new("RGB", (width, height))
        res.paste(resized, box=(width // 2 - src_w // 2, height // 2 - src_h // 2))

        if ratio < src_ratio:
            fill_height = height // 2 - src_h // 2
            if fill_height > 0:
                res.paste(resized.resize((width, fill_height), box=(0, 0, width, 0)), box=(0, 0))
                res.paste(
                    resized.resize((width, fill_height), box=(0, resized.height, width, resized.height)),
                    box=(0, fill_height + src_h),
                )
        elif ratio > src_ratio:
            fill_width = width // 2 - src_w // 2
            if fill_width > 0:
                res.paste(resized.resize((fill_width, height), box=(0, 0, 0, height)), box=(0, 0))
                res.paste(
                    resized.resize((fill_width, height), box=(resized.width, 0, resized.width, height)),
                    box=(fill_width + src_w, 0),
                )

        return res

    def _resize_and_crop(
        self,
        image: PIL.Image.Image,
        width: int,
        height: int,
    ) -> PIL.Image.Image:
        r"""
        Resize the image to fit within the specified width and height, maintaining the aspect ratio, and then center
        the image within the dimensions, cropping the excess.

        Args:
            image (`PIL.Image.Image`):
                The image to resize and crop.
            width (`int`):
                The width to resize the image to.
            height (`int`):
                The height to resize the image to.
        
        Returns:
            `PIL.Image.Image`:
                The resized and cropped image.
        """
        ratio = width / height
        src_ratio = image.width / image.height

        src_w = width if ratio > src_ratio else image.width * height // image.height
        src_h = height if ratio <= src_ratio else image.height * width // image.width

        resized = image.resize((src_w, src_h), resample=PIL_INTERPOLATION["lanczos"])
        res = Image.new("RGB", (width, height))
        res.paste(resized, box=(width // 2 - src_w // 2, height // 2 - src_h // 2))
        return res

    def resize(
        self,
        image: Union[PIL.Image.Image, np.ndarray, ms.Tensor],
        height: int,
        width: int,
        resize_mode: str = "default",  # "default", "fill", "crop"
    ) -> Union[PIL.Image.Image, np.ndarray, ms.Tensor]:
        """
        Resize image.

        Args:
            image (`PIL.Image.Image`, `np.ndarray` or `ms.Tensor`):
                The image input, can be a PIL image, numpy array or mindspore tensor.
            height (`int`):
                The height to resize to.
            width (`int`):
                The width to resize to.
            resize_mode (`str`, *optional*, defaults to `default`):
                The resize mode to use, can be one of `default` or `fill`. If `default`, will resize the image to fit
                within the specified width and height, and it may not maintaining the original aspect ratio. If `fill`,
                will resize the image to fit within the specified width and height, maintaining the aspect ratio, and
                then center the image within the dimensions, filling empty with data from image. If `crop`, will resize
                the image to fit within the specified width and height, maintaining the aspect ratio, and then center
                the image within the dimensions, cropping the excess. Note that resize_mode `fill` and `crop` are only
                supported for PIL image input.

        Returns:
            `PIL.Image.Image`, `np.ndarray` or `ms.Tensor`:
                The resized image.
        """
        if resize_mode != "default" and not isinstance(image, PIL.Image.Image):
            raise ValueError(f"Only PIL image input is supported for resize_mode {resize_mode}")
        if isinstance(image, PIL.Image.Image):
            if resize_mode == "default":
                image = image.resize((width, height), resample=PIL_INTERPOLATION[self.config.resample])
            elif resize_mode == "fill":
                image = self._resize_and_fill(image, width, height)
            elif resize_mode == "crop":
                image = self._resize_and_crop(image, width, height)
            else:
                raise ValueError(f"resize_mode {resize_mode} is not supported")

        elif isinstance(image, ms.Tensor):
            image = ops.interpolate(
                image,
                size=(height, width),
            )
        elif isinstance(image, np.ndarray):
            image = self.numpy_to_ms(image)
            image = ops.interpolate(
                image,
                size=(height, width),
            )
            image = self.ms_to_numpy(image)
        return image

    def binarize(self, image: PIL.Image.Image) -> PIL.Image.Image:
        """
        Create a mask.

        Args:
            image (`PIL.Image.Image`):
                The image input, should be a PIL image.

        Returns:
            `PIL.Image.Image`:
                The binarized image. Values less than 0.5 are set to 0, values greater than 0.5 are set to 1.
        """
        image[image < 0.5] = 0
        image[image >= 0.5] = 1

        return image

    def get_default_height_width(
        self,
        image: Union[PIL.Image.Image, np.ndarray, ms.Tensor],
        height: Optional[int] = None,
        width: Optional[int] = None,
    ) -> Tuple[int, int]:
        r"""
        Returns the height and width of the image, downscaled to the next integer multiple of `vae_scale_factor`.

        Args:
            image (`Union[PIL.Image.Image, np.ndarray, ms.Tensor]`):
                The image input, which can be a PIL image, NumPy array, or MindSpore tensor. If it is a NumPy array, it
                should have shape `[batch, height, width]` or `[batch, height, width, channels]`. If it is a MindSpore
                tensor, it should have shape `[batch, channels, height, width]`.
            height (`Optional[int]`, *optional*, defaults to `None`):
                The height of the preprocessed image. If `None`, the height of the `image` input will be used.
            width (`Optional[int]`, *optional*, defaults to `None`):
                The width of the preprocessed image. If `None`, the width of the `image` input will be used.
        
        Returns:
            `Tuple[int, int]`:
                A tuple containing the height and width, both resized to the nearest integer multiple of
                `vae_scale_factor`.
        """

        if height is None:
            if isinstance(image, PIL.Image.Image):
                height = image.height
            elif isinstance(image, ms.Tensor):
                height = image.shape[2]
            else:
                height = image.shape[1]

        if width is None:
            if isinstance(image, PIL.Image.Image):
                width = image.width
            elif isinstance(image, ms.Tensor):
                width = image.shape[3]
            else:
                width = image.shape[2]

        width, height = (
            x - x % self.config.vae_scale_factor for x in (width, height)
        )  # resize to integer multiple of vae_scale_factor

        return height, width

    def preprocess(
        self,
        image: PipelineImageInput,
        height: Optional[int] = None,
        width: Optional[int] = None,
        resize_mode: str = "default",  # "default", "fill", "crop"
        crops_coords: Optional[Tuple[int, int, int, int]] = None,
    ) -> ms.Tensor:
        """
        Preprocess the image input.

        Args:
            image (`PipelineImageInput`):
                The image input, accepted formats are PIL images, NumPy arrays, MindSpore tensors; Also accept list of
                supported formats.
            height (`int`, *optional*):
                The height in preprocessed image. If `None`, will use the `get_default_height_width()` to get default
                height.
            width (`int`, *optional*):
                The width in preprocessed. If `None`, will use get_default_height_width()` to get the default width.
            resize_mode (`str`, *optional*, defaults to `default`):
                The resize mode, can be one of `default` or `fill`. If `default`, will resize the image to fit within
                the specified width and height, and it may not maintaining the original aspect ratio. If `fill`, will
                resize the image to fit within the specified width and height, maintaining the aspect ratio, and then
                center the image within the dimensions, filling empty with data from image. If `crop`, will resize the
                image to fit within the specified width and height, maintaining the aspect ratio, and then center the
                image within the dimensions, cropping the excess. Note that resize_mode `fill` and `crop` are only
                supported for PIL image input.
            crops_coords (`List[Tuple[int, int, int, int]]`, *optional*, defaults to `None`):
                The crop coordinates for each image in the batch. If `None`, will not crop the image.
        
        Returns:
            `ms.Tensor`:
                The preprocessed image.
        """
        supported_formats = (PIL.Image.Image, np.ndarray, ms.Tensor)

        # Expand the missing dimension for 3-dimensional mindspore tensor or numpy array that represents grayscale image
        if self.config.do_convert_grayscale and isinstance(image, (ms.Tensor, np.ndarray)) and image.ndim == 3:
            if isinstance(image, ms.Tensor):
                # if image is a mindspore tensor could have 2 possible shapes:
                #    1. batch x height x width: we should insert the channel dimension at position 1
                #    2. channnel x height x width: we should insert batch dimension at position 0,
                #       however, since both channel and batch dimension has same size 1, it is same to insert at position 1
                #    for simplicity, we insert a dimension of size 1 at position 1 for both cases
                image = image.unsqueeze(1)
            else:
                # if it is a numpy array, it could have 2 possible shapes:
                #   1. batch x height x width: insert channel dimension on last position
                #   2. height x width x channel: insert batch dimension on first position
                if image.shape[-1] == 1:
                    image = np.expand_dims(image, axis=0)
                else:
                    image = np.expand_dims(image, axis=-1)

        if isinstance(image, list) and isinstance(image[0], np.ndarray) and image[0].ndim == 4:
            warnings.warn(
                "Passing `image` as a list of 4d np.ndarray is deprecated."
                "Please concatenate the list along the batch dimension and pass it as a single 4d np.ndarray",
                FutureWarning,
            )
            image = np.concatenate(image, axis=0)
        if isinstance(image, list) and isinstance(image[0], ms.Tensor) and image[0].ndim == 4:
            warnings.warn(
                "Passing `image` as a list of 4d ms.Tensor is deprecated."
                "Please concatenate the list along the batch dimension and pass it as a single 4d ms.Tensor",
                FutureWarning,
            )
            image = ops.cat(image, axis=0)

        if not is_valid_image_imagelist(image):
            raise ValueError(
                f"Input is in incorrect format. Currently, we only support {', '.join(str(x) for x in supported_formats)}"
            )
        if not isinstance(image, list):
            image = [image]

        if isinstance(image[0], PIL.Image.Image):
            if crops_coords is not None:
                image = [i.crop(crops_coords) for i in image]
            if self.config.do_resize:
                height, width = self.get_default_height_width(image[0], height, width)
                image = [self.resize(i, height, width, resize_mode=resize_mode) for i in image]
            if self.config.do_convert_rgb:
                image = [self.convert_to_rgb(i) for i in image]
            elif self.config.do_convert_grayscale:
                image = [self.convert_to_grayscale(i) for i in image]
            image = self.pil_to_numpy(image)  # to np
            image = self.numpy_to_ms(image)  # to ms

        elif isinstance(image[0], np.ndarray):
            image = np.concatenate(image, axis=0) if image[0].ndim == 4 else np.stack(image, axis=0)

            image = self.numpy_to_ms(image)

            height, width = self.get_default_height_width(image, height, width)
            if self.config.do_resize:
                image = self.resize(image, height, width)

        elif isinstance(image[0], ms.Tensor):
            image = ops.cat(image, axis=0) if image[0].ndim == 4 else ops.stack(image, axis=0)

            if self.config.do_convert_grayscale and image.ndim == 3:
                image = image.unsqueeze(1)

            channel = image.shape[1]
            # don't need any preprocess if the image is latents
<<<<<<< HEAD
            if channel == self.config.vae_latent_channels:
=======
            if channel == self.vae_latent_channels:
>>>>>>> 02765799
                return image

            height, width = self.get_default_height_width(image, height, width)
            if self.config.do_resize:
                image = self.resize(image, height, width)

        # expected range [0,1], normalize to [-1,1]
        do_normalize = self.config.do_normalize
        if do_normalize and image.min() < 0:
            warnings.warn(
                "Passing `image` as MindSpore tensor with value range in [-1,1] is deprecated. The expected value range for image tensor is [0,1] "
                f"when passing as mindspore tensor or numpy Array. You passed `image` with value range [{image.min()},{image.max()}]",
                FutureWarning,
            )
            do_normalize = False
        if do_normalize:
            image = self.normalize(image)

        if self.config.do_binarize:
            image = self.binarize(image)

        return image

    def postprocess(
        self,
        image: ms.Tensor,
        output_type: str = "pil",
        do_denormalize: Optional[List[bool]] = None,
    ) -> Union[PIL.Image.Image, np.ndarray, ms.Tensor]:
        """
        Postprocess the image output from tensor to `output_type`.

        Args:
            image (`ms.Tensor`):
                The image input, should be a mindspore tensor with shape `B x C x H x W`.
            output_type (`str`, *optional*, defaults to `pil`):
                The output type of the image, can be one of `pil`, `np`, `pt`, `latent`.
            do_denormalize (`List[bool]`, *optional*, defaults to `None`):
                Whether to denormalize the image to [0,1]. If `None`, will use the value of `do_normalize` in the
                `VaeImageProcessor` config.

        Returns:
            `PIL.Image.Image`, `np.ndarray` or `ms.Tensor`:
                The postprocessed image.
        """
        if not isinstance(image, ms.Tensor):
            raise ValueError(
                f"Input for postprocessing is in incorrect format: {type(image)}. We only support mindspore tensor"
            )
        if output_type not in ["latent", "ms", "np", "pil"]:
            deprecation_message = (
                f"the output_type {output_type} is outdated and has been set to `np`. Please make sure to set it to one of these instead: "
                "`pil`, `np`, `ms`, `latent`"
            )
            deprecate("Unsupported output_type", "1.0.0", deprecation_message, standard_warn=False)
            output_type = "np"

        if output_type == "latent":
            return image

        if do_denormalize is None:
            do_denormalize = [self.config.do_normalize] * image.shape[0]

        image = ops.stack(
            [self.denormalize(image[i]) if do_denormalize[i] else image[i] for i in range(image.shape[0])]
        )

        if output_type == "ms":
            return image

        image = self.ms_to_numpy(image)

        if output_type == "np":
            return image

        if output_type == "pil":
            return self.numpy_to_pil(image)

    def apply_overlay(
        self,
        mask: PIL.Image.Image,
        init_image: PIL.Image.Image,
        image: PIL.Image.Image,
        crop_coords: Optional[Tuple[int, int, int, int]] = None,
    ) -> PIL.Image.Image:
        r"""
        Applies an overlay of the mask and the inpainted image on the original image.

        Args:
            mask (`PIL.Image.Image`):
                The mask image that highlights regions to overlay.
            init_image (`PIL.Image.Image`):
                The original image to which the overlay is applied.
            image (`PIL.Image.Image`):
                The image to overlay onto the original.
            crop_coords (`Tuple[int, int, int, int]`, *optional*):
                Coordinates to crop the image. If provided, the image will be cropped accordingly.
        
        Returns:
            `PIL.Image.Image`:
                The final image with the overlay applied.
        """

        width, height = image.width, image.height

        init_image = self.resize(init_image, width=width, height=height)
        mask = self.resize(mask, width=width, height=height)

        init_image_masked = PIL.Image.new("RGBa", (width, height))
        init_image_masked.paste(init_image.convert("RGBA").convert("RGBa"), mask=ImageOps.invert(mask.convert("L")))
        init_image_masked = init_image_masked.convert("RGBA")

        if crop_coords is not None:
            x, y, x2, y2 = crop_coords
            w = x2 - x
            h = y2 - y
            base_image = PIL.Image.new("RGBA", (width, height))
            image = self.resize(image, height=h, width=w, resize_mode="crop")
            base_image.paste(image, (x, y))
            image = base_image.convert("RGB")

        image = image.convert("RGBA")
        image.alpha_composite(init_image_masked)
        image = image.convert("RGB")

        return image


class IPAdapterMaskProcessor(VaeImageProcessor):
    """
    Image processor for IP Adapter image masks.

    Args:
        do_resize (`bool`, *optional*, defaults to `True`):
            Whether to downscale the image's (height, width) dimensions to multiples of `vae_scale_factor`.
        vae_scale_factor (`int`, *optional*, defaults to `8`):
            VAE scale factor. If `do_resize` is `True`, the image is automatically resized to multiples of this factor.
        resample (`str`, *optional*, defaults to `lanczos`):
            Resampling filter to use when resizing the image.
        do_normalize (`bool`, *optional*, defaults to `False`):
            Whether to normalize the image to [-1,1].
        do_binarize (`bool`, *optional*, defaults to `True`):
            Whether to binarize the image to 0/1.
        do_convert_grayscale (`bool`, *optional*, defaults to be `True`):
            Whether to convert the images to grayscale format.

    """

    config_name = CONFIG_NAME

    @register_to_config
    def __init__(
        self,
        do_resize: bool = True,
        vae_scale_factor: int = 8,
        resample: str = "lanczos",
        do_normalize: bool = False,
        do_binarize: bool = True,
        do_convert_grayscale: bool = True,
    ):
        super().__init__(
            do_resize=do_resize,
            vae_scale_factor=vae_scale_factor,
            resample=resample,
            do_normalize=do_normalize,
            do_binarize=do_binarize,
            do_convert_grayscale=do_convert_grayscale,
        )

    @staticmethod
    def downsample(mask: ms.Tensor, batch_size: int, num_queries: int, value_embed_dim: int):
        """
        Downsamples the provided mask tensor to match the expected dimensions for scaled dot-product attention. If the
        aspect ratio of the mask does not match the aspect ratio of the output image, a warning is issued.

        Args:
            mask (`ms.Tensor`):
                The input mask tensor generated with `IPAdapterMaskProcessor.preprocess()`.
            batch_size (`int`):
                The batch size.
            num_queries (`int`):
                The number of queries.
            value_embed_dim (`int`):
                The dimensionality of the value embeddings.

        Returns:
            `ms.Tensor`:
                The downsampled mask tensor.

        """
        o_h = mask.shape[1]
        o_w = mask.shape[2]
        ratio = o_w / o_h
        mask_h = int(math.sqrt(num_queries / ratio))
        mask_h = int(mask_h) + int((num_queries % int(mask_h)) != 0)
        mask_w = num_queries // mask_h

        mask_downsample = ops.interpolate(mask.unsqueeze(0), size=(mask_h, mask_w), mode="bicubic").squeeze(0)

        # Repeat batch_size times
        if mask_downsample.shape[0] < batch_size:
            mask_downsample = mask_downsample.tile((batch_size, 1, 1))

        mask_downsample = mask_downsample.view(mask_downsample.shape[0], -1)

        downsampled_area = mask_h * mask_w
        # If the output image and the mask do not have the same aspect ratio, tensor shapes will not match
        # Pad tensor if downsampled_mask.shape[1] is smaller than num_queries
        if downsampled_area < num_queries:
            mask_downsample = ops.Pad(paddings=((0, 0), (0, num_queries - mask_downsample.shape[1])))(mask_downsample)
        # Discard last embeddings if downsampled_mask.shape[1] is bigger than num_queries
        if downsampled_area > num_queries:
            mask_downsample = mask_downsample[:, :num_queries]

        # Repeat last dimension to match SDPA output shape
        mask_downsample = mask_downsample.view(mask_downsample.shape[0], mask_downsample.shape[1], 1).tile(
            (1, 1, value_embed_dim)
        )

        return mask_downsample


class PixArtImageProcessor(VaeImageProcessor):
    """
    Image processor for PixArt image resize and crop.

    Args:
        do_resize (`bool`, *optional*, defaults to `True`):
            Whether to downscale the image's (height, width) dimensions to multiples of `vae_scale_factor`. Can accept
            `height` and `width` arguments from [`image_processor.VaeImageProcessor.preprocess`] method.
        vae_scale_factor (`int`, *optional*, defaults to `8`):
            VAE scale factor. If `do_resize` is `True`, the image is automatically resized to multiples of this factor.
        resample (`str`, *optional*, defaults to `lanczos`):
            Resampling filter to use when resizing the image.
        do_normalize (`bool`, *optional*, defaults to `True`):
            Whether to normalize the image to [-1,1].
        do_binarize (`bool`, *optional*, defaults to `False`):
            Whether to binarize the image to 0/1.
        do_convert_rgb (`bool`, *optional*, defaults to be `False`):
            Whether to convert the images to RGB format.
        do_convert_grayscale (`bool`, *optional*, defaults to be `False`):
            Whether to convert the images to grayscale format.
    """

    @register_to_config
    def __init__(
        self,
        do_resize: bool = True,
        vae_scale_factor: int = 8,
        resample: str = "lanczos",
        do_normalize: bool = True,
        do_binarize: bool = False,
        do_convert_grayscale: bool = False,
    ):
        super().__init__(
            do_resize=do_resize,
            vae_scale_factor=vae_scale_factor,
            resample=resample,
            do_normalize=do_normalize,
            do_binarize=do_binarize,
            do_convert_grayscale=do_convert_grayscale,
        )

    @staticmethod
    def classify_height_width_bin(height: int, width: int, ratios: dict) -> Tuple[int, int]:
        r"""
        Returns the binned height and width based on the aspect ratio.

        Args:
            height (`int`): The height of the image.
            width (`int`): The width of the image.
            ratios (`dict`): A dictionary where keys are aspect ratios and values are tuples of (height, width).
        
        Returns:
            `Tuple[int, int]`: The closest binned height and width.
        """
        ar = float(height / width)
        closest_ratio = min(ratios.keys(), key=lambda ratio: abs(float(ratio) - ar))
        default_hw = ratios[closest_ratio]
        return int(default_hw[0]), int(default_hw[1])

    @staticmethod
    def resize_and_crop_tensor(samples: ms.Tensor, new_width: int, new_height: int) -> ms.Tensor:
        r"""
        Resizes and crops a tensor of images to the specified dimensions.
        Args:
            samples (`ms.Tensor`):
                A tensor of shape (N, C, H, W) where N is the batch size, C is the number of channels, H is the height,
                and W is the width.
            new_width (`int`): The desired width of the output images.
            new_height (`int`): The desired height of the output images.
        Returns:
            `ms.Tensor`: A tensor containing the resized and cropped images.
        """
        orig_height, orig_width = samples.shape[2], samples.shape[3]

        # Check if resizing is needed
        if orig_height != new_height or orig_width != new_width:
            ratio = max(new_height / orig_height, new_width / orig_width)
            resized_width = int(orig_width * ratio)
            resized_height = int(orig_height * ratio)

            # Resize
            samples = ops.interpolate(
                samples, size=(resized_height, resized_width), mode="bilinear", align_corners=False
            )

            # Center Crop
            start_x = (resized_width - new_width) // 2
            end_x = start_x + new_width
            start_y = (resized_height - new_height) // 2
            end_y = start_y + new_height
            samples = samples[:, :, start_y:end_y, start_x:end_x]

        return samples<|MERGE_RESOLUTION|>--- conflicted
+++ resolved
@@ -200,7 +200,7 @@
     def normalize(images: Union[np.ndarray, ms.Tensor]) -> Union[np.ndarray, ms.Tensor]:
         r"""
         Normalize an image array to [-1,1].
-        
+
         Args:
             images (`np.ndarray` or `ms.Tensor`):
                 The image array to normalize.
@@ -214,7 +214,7 @@
     def denormalize(images: Union[np.ndarray, ms.Tensor]) -> Union[np.ndarray, ms.Tensor]:
         r"""
         Denormalize an image array to [0,1].
-        
+
         Args:
             images (`np.ndarray` or `ms.Tensor`):
                 The image array to denormalize.
@@ -228,7 +228,7 @@
     def convert_to_rgb(image: PIL.Image.Image) -> PIL.Image.Image:
         r"""
         Converts a PIL image to RGB format.
-        
+
         Args:
             image (`PIL.Image.Image`):
                 The PIL image to convert to RGB.
@@ -260,7 +260,7 @@
     def blur(image: PIL.Image.Image, blur_factor: int = 4) -> PIL.Image.Image:
         r"""
         Applies Gaussian blur to an image.
-        
+
         Args:
             image (`PIL.Image.Image`):
                 The PIL image to convert to grayscale.
@@ -379,7 +379,7 @@
                 The width to resize the image to.
             height (`int`):
                 The height to resize the image to.
-        
+
         Returns:
             `PIL.Image.Image`:
                 The resized and filled image.
@@ -431,7 +431,7 @@
                 The width to resize the image to.
             height (`int`):
                 The height to resize the image to.
-        
+
         Returns:
             `PIL.Image.Image`:
                 The resized and cropped image.
@@ -538,7 +538,7 @@
                 The height of the preprocessed image. If `None`, the height of the `image` input will be used.
             width (`Optional[int]`, *optional*, defaults to `None`):
                 The width of the preprocessed image. If `None`, the width of the `image` input will be used.
-        
+
         Returns:
             `Tuple[int, int]`:
                 A tuple containing the height and width, both resized to the nearest integer multiple of
@@ -597,7 +597,7 @@
                 supported for PIL image input.
             crops_coords (`List[Tuple[int, int, int, int]]`, *optional*, defaults to `None`):
                 The crop coordinates for each image in the batch. If `None`, will not crop the image.
-        
+
         Returns:
             `ms.Tensor`:
                 The preprocessed image.
@@ -674,11 +674,7 @@
 
             channel = image.shape[1]
             # don't need any preprocess if the image is latents
-<<<<<<< HEAD
             if channel == self.config.vae_latent_channels:
-=======
-            if channel == self.vae_latent_channels:
->>>>>>> 02765799
                 return image
 
             height, width = self.get_default_height_width(image, height, width)
@@ -776,7 +772,7 @@
                 The image to overlay onto the original.
             crop_coords (`Tuple[int, int, int, int]`, *optional*):
                 Coordinates to crop the image. If provided, the image will be cropped accordingly.
-        
+
         Returns:
             `PIL.Image.Image`:
                 The final image with the overlay applied.
@@ -951,7 +947,7 @@
             height (`int`): The height of the image.
             width (`int`): The width of the image.
             ratios (`dict`): A dictionary where keys are aspect ratios and values are tuples of (height, width).
-        
+
         Returns:
             `Tuple[int, int]`: The closest binned height and width.
         """
